--- conflicted
+++ resolved
@@ -66,7 +66,6 @@
   - multi-mechanize >=1.2.0
   # - readline >=6.2.4 in the standard library
   - simplejson >=3.8.1
-<<<<<<< HEAD
   #- tornado >=5.0.0,<6.0.0
   - typing >=3.6.6
   # Pin OpenSSL to avoid: https://github.com/DIRACGrid/DIRAC/issues/4489
@@ -77,9 +76,4 @@
     - git+https://github.com/DIRACGrid/tornado.git@iostreamConfigurable
     # This is an extension of Tornado to use M2Crypto
     - git+https://github.com/DIRACGrid/tornado_m2crypto
-=======
-  - tornado >=5.0.0,<6.0.0
-  - typing >=3.6.6
-  - pip:
     - rucio-clients >= 1.25.6
->>>>>>> 52d1cc5c
