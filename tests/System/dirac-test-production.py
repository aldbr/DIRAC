""" This script submits a test prodJobuction with filter
"""

# pylint: disable=wrong-import-position, protected-access

from __future__ import print_function
from __future__ import absolute_import
from __future__ import division
import time
import os

import json
<<<<<<< HEAD
from DIRAC.Core.Utilities.DIRACScript import DIRACScript as Script
Script.setUsageMessage('\n'.join([__doc__.split('\n')[1],
                                  'Usage:',
                                  '  %s test directory' % Script.scriptName
                                  ]))
=======
from DIRAC.Core.Base import Script

Script.setUsageMessage("\n".join([__doc__.split("\n")[1], "Usage:", "  %s test directory" % Script.scriptName]))
>>>>>>> c5981031

Script.registerSwitch("", "UseFilter=", "e.g. True/False")
Script.parseCommandLine()

from DIRAC import gLogger
from DIRAC.Interfaces.API.Job import Job
from DIRAC.TransformationSystem.Client.Transformation import Transformation

# Needed to test transformations with Filters
from DIRAC.Resources.Catalog.FileCatalog import FileCatalog
from DIRAC.DataManagementSystem.Client.DataManager import DataManager

# Parse the arguments
args = Script.getPositionalArgs()
if len(args) != 1:
    Script.showHelp()
directory = args[0]

UseFilter = None
for switch, switchValue in Script.getUnprocessedSwitches():
    if switch == "UseFilter":
        UseFilter = True if switchValue.lower() == "true" else False

# Let's first create the prodJobuction
prodJobType = "Merge"
transName = "testProduction_" + str(int(time.time()))
desc = "just test"

prodJob = Job()
prodJob._addParameter(prodJob.workflow, "PRODUCTION_ID", "string", "00012345", "ProductionID")
prodJob._addParameter(prodJob.workflow, "JOB_ID", "string", "00006789", "ProductionJobID")
prodJob._addParameter(prodJob.workflow, "eventType", "string", "TestEventType", "Event Type of the prodJobuction")
prodJob._addParameter(prodJob.workflow, "numberOfEvents", "string", "-1", "Number of events requested")
prodJob._addParameter(prodJob.workflow, "ProcessingType", "JDL", str("Test"), "ProductionGroupOrType")
prodJob._addParameter(prodJob.workflow, "Priority", "JDL", str(9), "UserPriority")
prodJob.setType(prodJobType)
prodJob.workflow.setName(transName)
prodJob.workflow.setDescrShort(desc)
prodJob.workflow.setDescription(desc)
prodJob.setCPUTime(86400)
prodJob.setInputDataPolicy("Download")
prodJob.setExecutable("/bin/ls", "-l", modulesList=["Script", "FailoverRequest"])

# Let's submit the prodJobuction now
# result = prodJob.create()

name = prodJob.workflow.getName()
name = name.replace("/", "").replace("\\", "")
prodJob.workflow.toXMLFile(name)

print("Workflow XML file name is: %s" % name)

workflowBody = ""
if os.path.exists(name):
    with open(name, "r") as fopen:
        workflowBody = fopen.read()
else:
    print("Could not get workflow body")

# Standard parameters
transformation = Transformation()
transformation.setTransformationName(name)
transformation.setTransformationGroup("Test")
transformation.setDescription(desc)
transformation.setLongDescription(desc)
transformation.setType("Merge")
transformation.setBody(workflowBody)
transformation.setPlugin("Standard")
transformation.setTransformationFamily("Test")
transformation.setGroupSize(2)
transformation.setOutputDirectories(
    [
        "/dirac/outConfigName/configVersion/LOG/00000000",
        "/dirac/outConfigName/configVersion/RAW/00000000",
        "/dirac/outConfigName/configVersion/CORE/00000000",
    ]
)


# Set directory meta data and create a transformation with a meta-data filter
if UseFilter:
    fc = FileCatalog()
    dm = DataManager()
    metaCatalog = "DIRACFileCatalog"

    # Set meta data fields in the DFC
    MDFieldDict = {"particle": "VARCHAR(128)", "timestamp": "VARCHAR(128)"}
    for MDField in MDFieldDict.keys():
        MDFieldType = MDFieldDict[MDField]
        res = fc.addMetadataField(MDField, MDFieldType)
        if not res["OK"]:
            gLogger.error("Failed to add metadata fields", res["Message"])
            exit(-1)

    # Set directory meta data
    timestamp = time.strftime("%Y-%m-%d %H:%M:%S", time.gmtime())
    MDdict1 = {"particle": "gamma", "timestamp": timestamp}
    res = fc.setMetadata(directory, MDdict1)
    if not res["OK"]:
        gLogger.error("Failed to set metadata", res["Message"])
        exit(-1)

    # Set the transformation meta data filter
    MDdict1b = {"particle": "gamma", "timestamp": timestamp}
    mqJson1b = json.dumps(MDdict1b)
    res = transformation.setInputMetaQuery(MDdict1b)
    if not res["OK"]:
        gLogger.error("Failed to set InputMetaQuery", res["Message"])
        exit(-1)

# Create the transformation
result = transformation.addTransformation()

if not result["OK"]:
    print(result)
    exit(1)

transID = result["Value"]
with open("TransformationID", "w") as fd:
    fd.write(str(transID))
print("Created %s, stored in file 'TransformationID'" % transID)<|MERGE_RESOLUTION|>--- conflicted
+++ resolved
@@ -10,17 +10,9 @@
 import os
 
 import json
-<<<<<<< HEAD
 from DIRAC.Core.Utilities.DIRACScript import DIRACScript as Script
-Script.setUsageMessage('\n'.join([__doc__.split('\n')[1],
-                                  'Usage:',
-                                  '  %s test directory' % Script.scriptName
-                                  ]))
-=======
-from DIRAC.Core.Base import Script
 
 Script.setUsageMessage("\n".join([__doc__.split("\n")[1], "Usage:", "  %s test directory" % Script.scriptName]))
->>>>>>> c5981031
 
 Script.registerSwitch("", "UseFilter=", "e.g. True/False")
 Script.parseCommandLine()
