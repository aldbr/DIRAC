""" This integration test runs the RMS test scenari using
the MySQL DB
"""

# pylint: disable=invalid-name,wrong-import-position

from __future__ import print_function
from __future__ import absolute_import
from __future__ import division

from DIRAC.Core.Base.Script import parseCommandLine

parseCommandLine()


from pytest import fixture

from DIRAC.RequestManagementSystem.DB.RequestDB import RequestDB
from DIRAC.RequestManagementSystem.DB.test.RMSTestScenari import test_dirty,\
    test_scheduled,\
    test_stress,\
    test_stressBulk


<<<<<<< HEAD
@fixture(scope="function")
def reqDB(request):
  """ This fixture just instanciate the RequestDB
  """
  yield RequestDB()
=======
class ReqDBTestCase(unittest.TestCase):
    """
    .. class:: ReqClientTestCase

    """

    def setUp(self):
        """test case set up"""

        gLogger.setLevel("INFO")

        self.stressRequests = 1000
        self.bulkRequest = 1000


class ReqDBMix(ReqDBTestCase):
    def test01Stress(self):
        """stress test"""

        db = RequestDB()

        reqIDs = []
        for i in range(self.stressRequests):
            request = Request({"RequestName": "test-%d" % i})
            op = Operation({"Type": "RemoveReplica", "TargetSE": "CERN-USER"})
            op += File({"LFN": "/lhcb/user/c/cibak/foo"})
            request += op
            put = db.putRequest(request)
            self.assertEqual(put["OK"], True, put["Message"] if "Message" in put else "OK")
            reqIDs.append(put["Value"])

        startTime = time.time()

        for reqID in reqIDs:
            get = db.getRequest(reqID)
            if "Message" in get:
                print(get["Message"])
            self.assertEqual(get["OK"], True, get["Message"] if "Message" in get else "OK")

        endTime = time.time()

        print("getRequest duration %s " % (endTime - startTime))

        for reqID in reqIDs:
            delete = db.deleteRequest(reqID)
            self.assertEqual(delete["OK"], True, delete["Message"] if "Message" in delete else "OK")

    def test01StressBulk(self):
        """stress test bulk"""

        db = RequestDB()

        reqIDs = []
        for i in range(self.stressRequests):
            request = Request({"RequestName": "test-%d" % i})
            op = Operation({"Type": "RemoveReplica", "TargetSE": "CERN-USER"})
            op += File({"LFN": "/lhcb/user/c/cibak/foo"})
            request += op
            put = db.putRequest(request)
            self.assertEqual(put["OK"], True)
            reqIDs.append(put["Value"])

        loops = self.stressRequests // self.bulkRequest + (1 if (self.stressRequests % self.bulkRequest) else 0)
        totalSuccessful = 0

        time.sleep(1)
        startTime = time.time()

        for i in range(loops):
            get = db.getBulkRequests(self.bulkRequest, True)
            if "Message" in get:
                print(get["Message"])
            self.assertEqual(get["OK"], True, "get failed")

            totalSuccessful += len(get["Value"])

        endTime = time.time()

        print("getRequests duration %s " % (endTime - startTime))

        self.assertEqual(
            totalSuccessful,
            self.stressRequests,
            "Did not retrieve all the requests: %s instead of %s" % (totalSuccessful, self.stressRequests),
        )

        for reqID in reqIDs:
            delete = db.deleteRequest(reqID)
            self.assertEqual(delete["OK"], True, delete["Message"] if "Message" in delete else "OK")

    def test02Scheduled(self):
        """scheduled request r/w"""

        db = RequestDB()

        req = Request({"RequestName": "FTSTest"})
        op = Operation({"Type": "ReplicateAndRegister", "TargetSE": "CERN-USER"})
        op += File({"LFN": "/a/b/c", "Status": "Scheduled", "Checksum": "123456", "ChecksumType": "ADLER32"})
        req += op

        put = db.putRequest(req)
        self.assertEqual(put["OK"], True, put["Message"] if "Message" in put else "OK")
        reqID = put["Value"]

        peek = db.peekRequest(reqID)
        self.assertEqual(peek["OK"], True, peek["Message"] if "Message" in peek else "OK")

        peek = peek["Value"]
        for op in peek:
            opId = op.OperationID

        getFTS = db.getScheduledRequest(opId)
        self.assertEqual(getFTS["OK"], True, "getScheduled failed")
        self.assertEqual(getFTS["Value"].RequestName, "FTSTest", "wrong request selected")

        delete = db.deleteRequest(reqID)
        self.assertEqual(delete["OK"], True, delete["Message"] if "Message" in delete else "OK")

    def test03Dirty(self):
        """dirty records"""
        db = RequestDB()

        r = Request()
        r.RequestName = "dirty"

        op1 = Operation({"Type": "ReplicateAndRegister", "TargetSE": "CERN-USER"})
        op1 += File({"LFN": "/a/b/c/1", "Status": "Scheduled", "Checksum": "123456", "ChecksumType": "ADLER32"})

        op2 = Operation({"Type": "ReplicateAndRegister", "TargetSE": "CERN-USER"})
        op2 += File({"LFN": "/a/b/c/2", "Status": "Scheduled", "Checksum": "123456", "ChecksumType": "ADLER32"})

        op3 = Operation({"Type": "ReplicateAndRegister", "TargetSE": "CERN-USER"})
        op3 += File({"LFN": "/a/b/c/3", "Status": "Scheduled", "Checksum": "123456", "ChecksumType": "ADLER32"})

        r += op1
        r += op2
        r += op3

        put = db.putRequest(r)
        self.assertEqual(put["OK"], True, "1. putRequest failed: %s" % put.get("Message", ""))
        reqID = put["Value"]

        r = db.getRequest(reqID)
        self.assertEqual(r["OK"], True, "1. getRequest failed: %s" % r.get("Message", ""))
        r = r["Value"]

        del r[0]
        self.assertEqual(len(r), 2, "1. len wrong")

        put = db.putRequest(r)
        self.assertEqual(put["OK"], True, "2. putRequest failed: %s" % put.get("Message", ""))
        reqID = put["Value"]

        r = db.getRequest(reqID)
        self.assertEqual(r["OK"], True, "2. getRequest failed: %s" % r.get("Message", ""))

        r = r["Value"]
        self.assertEqual(len(r), 2, "2. len wrong")

        op4 = Operation({"Type": "ReplicateAndRegister", "TargetSE": "CERN-USER"})
        op4 += File({"LFN": "/a/b/c/4", "Status": "Scheduled", "Checksum": "123456", "ChecksumType": "ADLER32"})

        r[0] = op4
        put = db.putRequest(r)
        self.assertEqual(put["OK"], True, "3. putRequest failed: %s" % put.get("Message", ""))
        reqID = put["Value"]

        r = db.getRequest(reqID)
        self.assertEqual(r["OK"], True, "3. getRequest failed: %s" % r.get("Message", ""))
        r = r["Value"]

        self.assertEqual(len(r), 2, "3. len wrong")

        delete = db.deleteRequest(reqID)
        self.assertEqual(delete["OK"], True, delete["Message"] if "Message" in delete else "OK")


if __name__ == "__main__":
    suite = unittest.defaultTestLoader.loadTestsFromTestCase(ReqDBTestCase)
    suite.addTest(unittest.defaultTestLoader.loadTestsFromTestCase(ReqDBMix))
    testResult = unittest.TextTestRunner(verbosity=2).run(suite)
    sys.exit(not testResult.wasSuccessful())
>>>>>>> c5981031
<|MERGE_RESOLUTION|>--- conflicted
+++ resolved
@@ -16,199 +16,15 @@
 from pytest import fixture
 
 from DIRAC.RequestManagementSystem.DB.RequestDB import RequestDB
-from DIRAC.RequestManagementSystem.DB.test.RMSTestScenari import test_dirty,\
-    test_scheduled,\
-    test_stress,\
-    test_stressBulk
+from DIRAC.RequestManagementSystem.DB.test.RMSTestScenari import (
+    test_dirty,
+    test_scheduled,
+    test_stress,
+    test_stressBulk,
+)
 
 
-<<<<<<< HEAD
 @fixture(scope="function")
 def reqDB(request):
-  """ This fixture just instanciate the RequestDB
-  """
-  yield RequestDB()
-=======
-class ReqDBTestCase(unittest.TestCase):
-    """
-    .. class:: ReqClientTestCase
-
-    """
-
-    def setUp(self):
-        """test case set up"""
-
-        gLogger.setLevel("INFO")
-
-        self.stressRequests = 1000
-        self.bulkRequest = 1000
-
-
-class ReqDBMix(ReqDBTestCase):
-    def test01Stress(self):
-        """stress test"""
-
-        db = RequestDB()
-
-        reqIDs = []
-        for i in range(self.stressRequests):
-            request = Request({"RequestName": "test-%d" % i})
-            op = Operation({"Type": "RemoveReplica", "TargetSE": "CERN-USER"})
-            op += File({"LFN": "/lhcb/user/c/cibak/foo"})
-            request += op
-            put = db.putRequest(request)
-            self.assertEqual(put["OK"], True, put["Message"] if "Message" in put else "OK")
-            reqIDs.append(put["Value"])
-
-        startTime = time.time()
-
-        for reqID in reqIDs:
-            get = db.getRequest(reqID)
-            if "Message" in get:
-                print(get["Message"])
-            self.assertEqual(get["OK"], True, get["Message"] if "Message" in get else "OK")
-
-        endTime = time.time()
-
-        print("getRequest duration %s " % (endTime - startTime))
-
-        for reqID in reqIDs:
-            delete = db.deleteRequest(reqID)
-            self.assertEqual(delete["OK"], True, delete["Message"] if "Message" in delete else "OK")
-
-    def test01StressBulk(self):
-        """stress test bulk"""
-
-        db = RequestDB()
-
-        reqIDs = []
-        for i in range(self.stressRequests):
-            request = Request({"RequestName": "test-%d" % i})
-            op = Operation({"Type": "RemoveReplica", "TargetSE": "CERN-USER"})
-            op += File({"LFN": "/lhcb/user/c/cibak/foo"})
-            request += op
-            put = db.putRequest(request)
-            self.assertEqual(put["OK"], True)
-            reqIDs.append(put["Value"])
-
-        loops = self.stressRequests // self.bulkRequest + (1 if (self.stressRequests % self.bulkRequest) else 0)
-        totalSuccessful = 0
-
-        time.sleep(1)
-        startTime = time.time()
-
-        for i in range(loops):
-            get = db.getBulkRequests(self.bulkRequest, True)
-            if "Message" in get:
-                print(get["Message"])
-            self.assertEqual(get["OK"], True, "get failed")
-
-            totalSuccessful += len(get["Value"])
-
-        endTime = time.time()
-
-        print("getRequests duration %s " % (endTime - startTime))
-
-        self.assertEqual(
-            totalSuccessful,
-            self.stressRequests,
-            "Did not retrieve all the requests: %s instead of %s" % (totalSuccessful, self.stressRequests),
-        )
-
-        for reqID in reqIDs:
-            delete = db.deleteRequest(reqID)
-            self.assertEqual(delete["OK"], True, delete["Message"] if "Message" in delete else "OK")
-
-    def test02Scheduled(self):
-        """scheduled request r/w"""
-
-        db = RequestDB()
-
-        req = Request({"RequestName": "FTSTest"})
-        op = Operation({"Type": "ReplicateAndRegister", "TargetSE": "CERN-USER"})
-        op += File({"LFN": "/a/b/c", "Status": "Scheduled", "Checksum": "123456", "ChecksumType": "ADLER32"})
-        req += op
-
-        put = db.putRequest(req)
-        self.assertEqual(put["OK"], True, put["Message"] if "Message" in put else "OK")
-        reqID = put["Value"]
-
-        peek = db.peekRequest(reqID)
-        self.assertEqual(peek["OK"], True, peek["Message"] if "Message" in peek else "OK")
-
-        peek = peek["Value"]
-        for op in peek:
-            opId = op.OperationID
-
-        getFTS = db.getScheduledRequest(opId)
-        self.assertEqual(getFTS["OK"], True, "getScheduled failed")
-        self.assertEqual(getFTS["Value"].RequestName, "FTSTest", "wrong request selected")
-
-        delete = db.deleteRequest(reqID)
-        self.assertEqual(delete["OK"], True, delete["Message"] if "Message" in delete else "OK")
-
-    def test03Dirty(self):
-        """dirty records"""
-        db = RequestDB()
-
-        r = Request()
-        r.RequestName = "dirty"
-
-        op1 = Operation({"Type": "ReplicateAndRegister", "TargetSE": "CERN-USER"})
-        op1 += File({"LFN": "/a/b/c/1", "Status": "Scheduled", "Checksum": "123456", "ChecksumType": "ADLER32"})
-
-        op2 = Operation({"Type": "ReplicateAndRegister", "TargetSE": "CERN-USER"})
-        op2 += File({"LFN": "/a/b/c/2", "Status": "Scheduled", "Checksum": "123456", "ChecksumType": "ADLER32"})
-
-        op3 = Operation({"Type": "ReplicateAndRegister", "TargetSE": "CERN-USER"})
-        op3 += File({"LFN": "/a/b/c/3", "Status": "Scheduled", "Checksum": "123456", "ChecksumType": "ADLER32"})
-
-        r += op1
-        r += op2
-        r += op3
-
-        put = db.putRequest(r)
-        self.assertEqual(put["OK"], True, "1. putRequest failed: %s" % put.get("Message", ""))
-        reqID = put["Value"]
-
-        r = db.getRequest(reqID)
-        self.assertEqual(r["OK"], True, "1. getRequest failed: %s" % r.get("Message", ""))
-        r = r["Value"]
-
-        del r[0]
-        self.assertEqual(len(r), 2, "1. len wrong")
-
-        put = db.putRequest(r)
-        self.assertEqual(put["OK"], True, "2. putRequest failed: %s" % put.get("Message", ""))
-        reqID = put["Value"]
-
-        r = db.getRequest(reqID)
-        self.assertEqual(r["OK"], True, "2. getRequest failed: %s" % r.get("Message", ""))
-
-        r = r["Value"]
-        self.assertEqual(len(r), 2, "2. len wrong")
-
-        op4 = Operation({"Type": "ReplicateAndRegister", "TargetSE": "CERN-USER"})
-        op4 += File({"LFN": "/a/b/c/4", "Status": "Scheduled", "Checksum": "123456", "ChecksumType": "ADLER32"})
-
-        r[0] = op4
-        put = db.putRequest(r)
-        self.assertEqual(put["OK"], True, "3. putRequest failed: %s" % put.get("Message", ""))
-        reqID = put["Value"]
-
-        r = db.getRequest(reqID)
-        self.assertEqual(r["OK"], True, "3. getRequest failed: %s" % r.get("Message", ""))
-        r = r["Value"]
-
-        self.assertEqual(len(r), 2, "3. len wrong")
-
-        delete = db.deleteRequest(reqID)
-        self.assertEqual(delete["OK"], True, delete["Message"] if "Message" in delete else "OK")
-
-
-if __name__ == "__main__":
-    suite = unittest.defaultTestLoader.loadTestsFromTestCase(ReqDBTestCase)
-    suite.addTest(unittest.defaultTestLoader.loadTestsFromTestCase(ReqDBMix))
-    testResult = unittest.TextTestRunner(verbosity=2).run(suite)
-    sys.exit(not testResult.wasSuccessful())
->>>>>>> c5981031
+    """This fixture just instanciate the RequestDB"""
+    yield RequestDB()