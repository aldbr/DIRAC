"""
It is used to test the MonitoringReporter.
It requires MonitoringDB which is based on elasticsearch and MQ which is optional...

CS (not strictly necessary):

Systems
{
  Monitoring
  {
     Certification
     {
      Databases
      {
        MonitoringDB
        {
          Host = localhost
          Port = 9200
        }
      }
    }
  }
}

If you want to test with MQ:

Resources
{
  MQServices
  {
    Monitoring
    {
      MQType = Stomp
      VHost = /
      Host = xxxx.cern.ch
      Port = 61613
      User = username
      Password = xxxx
      Queues
      {
        QueueName
        {
          Acknowledgement = True
        }
      }
    }
  }
}

"""

# TODO: move to pytest
# TODO: use WMSHistory_testData.json as in Test_MonitoringDB.py

# pylint: disable=invalid-name,wrong-import-position

from __future__ import absolute_import
from __future__ import division
from __future__ import print_function
import unittest
import sys

<<<<<<< HEAD
from DIRAC.Core.Utilities.DIRACScript import DIRACScript as Script
=======
from DIRAC.Core.Base import Script

>>>>>>> c5981031
Script.parseCommandLine()

from DIRAC import gLogger

from DIRAC.MonitoringSystem.Client.MonitoringReporter import MonitoringReporter


class MonitoringTestCase(unittest.TestCase):
    def setUp(self):
        gLogger.setLevel("INFO")

        self.wmsMonitoringReporter = MonitoringReporter(monitoringType="WMSHistory")
        self.componentMonitoringReporter = MonitoringReporter(monitoringType="ComponentMonitoring")

        self.data = [
            {
                "Status": "Waiting",
                "Jobs": 2,
                "timestamp": 1458130176,
                "JobSplitType": "MCStripping",
                "MinorStatus": "unset",
                "Site": "LCG.GRIDKA.de",
                "Reschedules": 0,
                "ApplicationStatus": "unset",
                "User": "phicharp",
                "JobGroup": "00049848",
                "UserGroup": "lhcb_mc",
                "metric": "WMSHistory",
            },
            {
                u"Status": u"Waiting",
                "Jobs": 1,
                u"timestamp": 1458130176,
                u"JobSplitType": u"User",
                u"MinorStatus": u"unset",
                u"Site": u"LCG.PIC.es",
                u"Reschedules": 0,
                u"ApplicationStatus": u"unset",
                u"User": u"olupton",
                u"JobGroup": u"lhcb",
                u"UserGroup": u"lhcb_user",
                u"metric": u"WMSHistory",
            },
            {
                u"Status": u"Waiting",
                "Jobs": 1,
                u"timestamp": 1458130176,
                u"JobSplitType": u"User",
                u"MinorStatus": u"unset",
                u"Site": u"LCG.RAL.uk",
                u"Reschedules": 0,
                u"ApplicationStatus": u"unset",
                u"User": u"olupton",
                u"JobGroup": u"lhcb",
                u"UserGroup": u"lhcb_user",
                u"metric": u"WMSHistory",
            },
            {
                u"Status": u"Waiting",
                "Jobs": 1,
                u"timestamp": 1458130176,
                u"JobSplitType": u"MCStripping",
                u"MinorStatus": u"unset",
                u"Site": u"LCG.RAL.uk",
                u"Reschedules": 0,
                u"ApplicationStatus": u"unset",
                u"User": u"phicharp",
                u"JobGroup": u"00049845",
                u"UserGroup": u"lhcb_mc",
                u"metric": u"WMSHistory",
            },
            {
                u"Status": u"Waiting",
                "Jobs": 34,
                u"timestamp": 1458141578,
                u"JobSplitType": u"DataStripping",
                u"MinorStatus": u"unset",
                u"Site": u"Group.RAL.uk",
                u"Reschedules": 0,
                u"ApplicationStatus": u"unset",
                u"User": u"phicharp",
                u"JobGroup": u"00050299",
                u"UserGroup": u"lhcb_data",
                u"metric": u"WMSHistory",
            },
            {
                u"Status": u"Waiting",
                "Jobs": 120,
                u"timestamp": 1458141578,
                u"JobSplitType": u"User",
                u"MinorStatus": u"unset",
                u"Site": u"LCG.CERN.ch",
                u"Reschedules": 0,
                u"ApplicationStatus": u"unset",
                u"User": u"mvesteri",
                u"JobGroup": u"lhcb",
                u"UserGroup": u"lhcb_user",
                u"metric": u"WMSHistory",
            },
            {
                u"Status": u"Waiting",
                "Jobs": 1,
                u"timestamp": 1458141578,
                u"JobSplitType": u"MCStripping",
                u"MinorStatus": u"unset",
                u"Site": u"LCG.CNAF.it",
                u"Reschedules": 0,
                u"ApplicationStatus": u"unset",
                u"User": u"phicharp",
                u"JobGroup": u"00049845",
                u"UserGroup": u"lhcb_mc",
                u"metric": u"WMSHistory",
            },
            {
                u"Status": u"Waiting",
                "Jobs": 2,
                u"timestamp": 1458141578,
                u"JobSplitType": u"MCStripping",
                u"MinorStatus": u"unset",
                u"Site": u"LCG.CNAF.it",
                u"Reschedules": 0,
                u"ApplicationStatus": u"unset",
                u"User": u"phicharp",
                u"JobGroup": u"00049848",
                u"UserGroup": u"lhcb_mc",
                u"metric": u"WMSHistory",
            },
            {
                u"Status": u"Waiting",
                "Jobs": 1,
                u"timestamp": 1458141578,
                u"JobSplitType": u"MCReconstruction",
                u"MinorStatus": u"unset",
                u"Site": u"LCG.CNAF.it",
                u"Reschedules": 0,
                u"ApplicationStatus": u"unset",
                u"User": u"phicharp",
                u"JobGroup": u"00050286",
                u"UserGroup": u"lhcb_mc",
                u"metric": u"WMSHistory",
            },
            {
                u"Status": u"Waiting",
                "Jobs": 95,
                u"timestamp": 1458199202,
                u"JobSplitType": u"User",
                u"MinorStatus": u"unset",
                u"Site": u"Multiple",
                u"Reschedules": 0,
                u"ApplicationStatus": u"unset",
                u"User": u"mamartin",
                u"JobGroup": u"lhcb",
                u"UserGroup": u"lhcb_user",
                u"metric": u"WMSHistory",
            },
            {
                u"Status": u"Waiting",
                "Jobs": 3,
                u"timestamp": 1458199202,
                u"JobSplitType": u"User",
                u"MinorStatus": u"unset",
                u"Site": u"Multiple",
                u"Reschedules": 0,
                u"ApplicationStatus": u"unset",
                u"User": u"olupton",
                u"JobGroup": u"lhcb",
                u"UserGroup": u"lhcb_user",
                u"metric": u"WMSHistory",
            },
            {
                u"Status": u"Waiting",
                "Jobs": 129,
                u"timestamp": 1458199202,
                u"JobSplitType": u"MCSimulation",
                u"MinorStatus": u"unset",
                u"Site": u"Multiple",
                u"Reschedules": 0,
                u"ApplicationStatus": u"unset",
                u"User": u"phicharp",
                u"JobGroup": u"00049844",
                u"UserGroup": u"lhcb_mc",
                u"metric": u"WMSHistory",
            },
            {
                u"Status": u"Running",
                "Jobs": 5,
                u"timestamp": 1458217812,
                u"JobSplitType": u"MCSimulation",
                u"MinorStatus": u"unset",
                u"Site": u"LCG.IHEP.su",
                u"Reschedules": 0,
                u"ApplicationStatus": u"unset",
                u"User": u"phicharp",
                u"JobGroup": u"00050232",
                u"UserGroup": u"lhcb_mc",
                u"metric": u"WMSHistory",
            },
            {
                u"Status": u"Running",
                "Jobs": 7,
                u"timestamp": 1458217812,
                u"JobSplitType": u"MCSimulation",
                u"MinorStatus": u"unset",
                u"Site": u"LCG.IHEP.su",
                u"Reschedules": 0,
                u"ApplicationStatus": u"unset",
                u"User": u"phicharp",
                u"JobGroup": u"00050234",
                u"UserGroup": u"lhcb_mc",
                u"metric": u"WMSHistory",
            },
            {
                u"Status": u"Running",
                "Jobs": 1,
                u"timestamp": 1458217812,
                u"JobSplitType": u"MCSimulation",
                u"MinorStatus": u"unset",
                u"Site": u"LCG.IHEP.su",
                u"Reschedules": 1,
                u"ApplicationStatus": u"unset",
                u"User": u"phicharp",
                u"JobGroup": u"00050236",
                u"UserGroup": u"lhcb_mc",
                u"metric": u"WMSHistory",
            },
            {
                u"Status": u"Running",
                "Jobs": 3,
                u"timestamp": 1458217812,
                u"JobSplitType": u"MCSimulation",
                u"MinorStatus": u"unset",
                u"Site": u"LCG.IHEP.su",
                u"Reschedules": 0,
                u"ApplicationStatus": u"unset",
                u"User": u"phicharp",
                u"JobGroup": u"00050238",
                u"UserGroup": u"lhcb_mc",
                u"metric": u"WMSHistory",
            },
            {
                u"Status": u"Running",
                "Jobs": 2,
                u"timestamp": 1458217812,
                u"JobSplitType": u"MCSimulation",
                u"MinorStatus": u"unset",
                u"Site": u"LCG.IHEP.su",
                u"Reschedules": 0,
                u"ApplicationStatus": u"unset",
                u"User": u"phicharp",
                u"JobGroup": u"00050248",
                u"UserGroup": u"lhcb_mc",
                u"metric": u"WMSHistory",
            },
            {
                u"Status": u"Running",
                "Jobs": 12,
                u"timestamp": 1458218413,
                u"JobSplitType": u"MCSimulation",
                u"MinorStatus": u"unset",
                u"Site": u"LCG.CNAF.it",
                u"Reschedules": 0,
                u"ApplicationStatus": u"unset",
                u"User": u"phicharp",
                u"JobGroup": u"00050248",
                u"UserGroup": u"lhcb_mc",
                u"metric": u"WMSHistory",
            },
            {
                u"Status": u"Running",
                "Jobs": 5,
                u"timestamp": 1458218413,
                u"JobSplitType": u"MCSimulation",
                u"MinorStatus": u"unset",
                u"Site": u"LCG.CNAF.it",
                u"Reschedules": 0,
                u"ApplicationStatus": u"unset",
                u"User": u"phicharp",
                u"JobGroup": u"00050250",
                u"UserGroup": u"lhcb_mc",
                u"metric": u"WMSHistory",
            },
            {
                u"Status": u"Running",
                "Jobs": 4,
                u"timestamp": 1458218413,
                u"JobSplitType": u"MCReconstruction",
                u"MinorStatus": u"unset",
                u"Site": u"LCG.CNAF.it",
                u"Reschedules": 0,
                u"ApplicationStatus": u"unset",
                u"User": u"phicharp",
                u"JobGroup": u"00050251",
                u"UserGroup": u"lhcb_mc",
                u"metric": u"WMSHistory",
            },
            {
                u"Status": u"Running",
                "Jobs": 1,
                u"timestamp": 1458218413,
                u"JobSplitType": u"MCReconstruction",
                u"MinorStatus": u"unset",
                u"Site": u"LCG.CNAF.it",
                u"Reschedules": 0,
                u"ApplicationStatus": u"unset",
                u"User": u"phicharp",
                u"JobGroup": u"00050280",
                u"UserGroup": u"lhcb_mc",
                u"metric": u"WMSHistory",
            },
            {
                u"Status": u"Running",
                "Jobs": 24,
                u"timestamp": 1458219012,
                u"JobSplitType": u"MCSimulation",
                u"MinorStatus": u"unset",
                u"Site": u"LCG.NIKHEF.nl",
                u"Reschedules": 0,
                u"ApplicationStatus": u"unset",
                u"User": u"phicharp",
                u"JobGroup": u"00050248",
                u"UserGroup": u"lhcb_mc",
                u"metric": u"WMSHistory",
            },
            {
                u"Status": u"Running",
                "Jobs": 3,
                u"timestamp": 1458219012,
                u"JobSplitType": u"MCReconstruction",
                u"MinorStatus": u"unset",
                u"Site": u"LCG.NIKHEF.nl",
                u"Reschedules": 0,
                u"ApplicationStatus": u"unset",
                u"User": u"phicharp",
                u"JobGroup": u"00050251",
                u"UserGroup": u"lhcb_mc",
                u"metric": u"WMSHistory",
            },
            {
                u"Status": u"Running",
                "Jobs": 1,
                u"timestamp": 1458222013,
                u"JobSplitType": u"MCSimulation",
                u"MinorStatus": u"unset",
                u"Site": u"LCG.Bologna.it",
                u"Reschedules": 0,
                u"ApplicationStatus": u"unset",
                u"User": u"phicharp",
                u"JobGroup": u"00050303",
                u"UserGroup": u"lhcb_mc",
                u"metric": u"WMSHistory",
            },
            {
                u"Status": u"Running",
                "Jobs": 7,
                u"timestamp": 1458222013,
                u"JobSplitType": u"User",
                u"MinorStatus": u"unset",
                u"Site": u"LCG.Bristol.uk",
                u"Reschedules": 0,
                u"ApplicationStatus": u"unset",
                u"User": u"clangenb",
                u"JobGroup": u"lhcb",
                u"UserGroup": u"lhcb_user",
                u"metric": u"WMSHistory",
            },
            {
                u"Status": u"Running",
                "Jobs": 2,
                u"timestamp": 1458222013,
                u"JobSplitType": u"User",
                u"MinorStatus": u"unset",
                u"Site": u"LCG.Bristol.uk",
                u"Reschedules": 0,
                u"ApplicationStatus": u"unset",
                u"User": u"mrwillia",
                u"JobGroup": u"lhcb",
                u"UserGroup": u"lhcb_user",
                u"metric": u"WMSHistory",
            },
            {
                u"Status": u"Running",
                "Jobs": 1,
                u"timestamp": 1458222013,
                u"JobSplitType": u"MCSimulation",
                u"MinorStatus": u"unset",
                u"Site": u"LCG.Bari.it",
                u"Reschedules": 0,
                u"ApplicationStatus": u"unset",
                u"User": u"phicharp",
                u"JobGroup": u"00050244",
                u"UserGroup": u"lhcb_mc",
                u"metric": u"WMSHistory",
            },
            {
                u"Status": u"Running",
                "Jobs": 11,
                u"timestamp": 1458222013,
                u"JobSplitType": u"MCSimulation",
                u"MinorStatus": u"unset",
                u"Site": u"LCG.Bari.it",
                u"Reschedules": 0,
                u"ApplicationStatus": u"unset",
                u"User": u"phicharp",
                u"JobGroup": u"00050246",
                u"UserGroup": u"lhcb_mc",
                u"metric": u"WMSHistory",
            },
            {
                u"Status": u"Running",
                "Jobs": 22,
                u"timestamp": 1458222013,
                u"JobSplitType": u"MCSimulation",
                u"MinorStatus": u"unset",
                u"Site": u"LCG.Bari.it",
                u"Reschedules": 0,
                u"ApplicationStatus": u"unset",
                u"User": u"phicharp",
                u"JobGroup": u"00050248",
                u"UserGroup": u"lhcb_mc",
                u"metric": u"WMSHistory",
            },
            {
                u"Status": u"Running",
                "Jobs": 23,
                u"timestamp": 1458225013,
                u"JobSplitType": u"MCSimulation",
                u"MinorStatus": u"unset",
                u"Site": u"LCG.DESYZN.de",
                u"Reschedules": 0,
                u"ApplicationStatus": u"unset",
                u"User": u"phicharp",
                u"JobGroup": u"00049844",
                u"UserGroup": u"lhcb_mc",
                u"metric": u"WMSHistory",
            },
            {
                u"Status": u"Running",
                "Jobs": 18,
                u"timestamp": 1458225013,
                u"JobSplitType": u"MCSimulation",
                u"MinorStatus": u"unset",
                u"Site": u"LCG.DESYZN.de",
                u"Reschedules": 0,
                u"ApplicationStatus": u"unset",
                u"User": u"phicharp",
                u"JobGroup": u"00049847",
                u"UserGroup": u"lhcb_mc",
                u"metric": u"WMSHistory",
            },
            {
                u"Status": u"Running",
                "Jobs": 1,
                u"timestamp": 1458225013,
                u"JobSplitType": u"MCSimulation",
                u"MinorStatus": u"unset",
                u"Site": u"LCG.DESYZN.de",
                u"Reschedules": 0,
                u"ApplicationStatus": u"unset",
                u"User": u"phicharp",
                u"JobGroup": u"00050238",
                u"UserGroup": u"lhcb_mc",
                u"metric": u"WMSHistory",
            },
            {
                u"Status": u"Running",
                "Jobs": 1,
                u"timestamp": 1458225013,
                u"JobSplitType": u"MCSimulation",
                u"MinorStatus": u"unset",
                u"Site": u"LCG.DESYZN.de",
                u"Reschedules": 0,
                u"ApplicationStatus": u"unset",
                u"User": u"phicharp",
                u"JobGroup": u"00050246",
                u"UserGroup": u"lhcb_mc",
                u"metric": u"WMSHistory",
            },
            {
                u"Status": u"Waiting",
                "Jobs": 1,
                u"timestamp": 1458226213,
                u"JobSplitType": u"MCReconstruction",
                u"MinorStatus": u"unset",
                u"Site": u"LCG.RRCKI.ru",
                u"Reschedules": 0,
                u"ApplicationStatus": u"unset",
                u"User": u"phicharp",
                u"JobGroup": u"00050243",
                u"UserGroup": u"lhcb_mc",
                u"metric": u"WMSHistory",
            },
            {
                u"Status": u"Waiting",
                "Jobs": 1,
                u"timestamp": 1458226213,
                u"JobSplitType": u"MCReconstruction",
                u"MinorStatus": u"unset",
                u"Site": u"LCG.RRCKI.ru",
                u"Reschedules": 0,
                u"ApplicationStatus": u"unset",
                u"User": u"phicharp",
                u"JobGroup": u"00050251",
                u"UserGroup": u"lhcb_mc",
                u"metric": u"WMSHistory",
            },
            {
                u"Status": u"Waiting",
                "Jobs": 1,
                u"timestamp": 1458226213,
                u"JobSplitType": u"MCStripping",
                u"MinorStatus": u"unset",
                u"Site": u"LCG.RRCKI.ru",
                u"Reschedules": 0,
                u"ApplicationStatus": u"unset",
                u"User": u"phicharp",
                u"JobGroup": u"00050256",
                u"UserGroup": u"lhcb_mc",
                u"metric": u"WMSHistory",
            },
            {
                u"Status": u"Waiting",
                "Jobs": 1,
                u"timestamp": 1458226213,
                u"JobSplitType": u"MCReconstruction",
                u"MinorStatus": u"unset",
                u"Site": u"LCG.RAL.uk",
                u"Reschedules": 0,
                u"ApplicationStatus": u"unset",
                u"User": u"phicharp",
                u"JobGroup": u"00050229",
                u"UserGroup": u"lhcb_mc",
                u"metric": u"WMSHistory",
            },
            {
                u"Status": u"Waiting",
                "Jobs": 1,
                u"timestamp": 1458226213,
                u"JobSplitType": u"MCReconstruction",
                u"MinorStatus": u"unset",
                u"Site": u"LCG.RAL.uk",
                u"Reschedules": 0,
                u"ApplicationStatus": u"unset",
                u"User": u"phicharp",
                u"JobGroup": u"00050241",
                u"UserGroup": u"lhcb_mc",
                u"metric": u"WMSHistory",
            },
            {
                u"Status": u"Waiting",
                "Jobs": 1,
                u"timestamp": 1458226213,
                u"JobSplitType": u"MCReconstruction",
                u"MinorStatus": u"unset",
                u"Site": u"LCG.RAL.uk",
                u"Reschedules": 0,
                u"ApplicationStatus": u"unset",
                u"User": u"phicharp",
                u"JobGroup": u"00050243",
                u"UserGroup": u"lhcb_mc",
                u"metric": u"WMSHistory",
            },
            {
                u"Status": u"Waiting",
                "Jobs": 2,
                u"timestamp": 1458226213,
                u"JobSplitType": u"MCReconstruction",
                u"MinorStatus": u"unset",
                u"Site": u"LCG.RAL.uk",
                u"Reschedules": 0,
                u"ApplicationStatus": u"unset",
                u"User": u"phicharp",
                u"JobGroup": u"00050247",
                u"UserGroup": u"lhcb_mc",
                u"metric": u"WMSHistory",
            },
        ]

        # This dataset is used for the ComponentMonitoringType as the data which gets stored in this type
        # is usually with these type of fields.
        self.activityMonitoringData = [
            {
                u"site": u"dirac-dev",
                "componentType": u"service",
                u"component": u"Framework_SystemAdministrator",
                u"componentLocation": u"dips://dirac-dev:9162/Framework/SystemAdministrator",
                u"Connections": 92946,
                u"Queries": 1880,
                u"PendingQueries": 200,
                u"ActiveQueries": 200,
                u"RunningThreads": 200,
                u"MaxFD": 200,
                u"timestamp": 1458226213,
            },
            {
                u"site": u"dirac-dev",
                "componentType": u"service",
                u"component": u"Framework_SystemAdministrator",
                u"componentLocation": u"dips://dirac-dev:9162/Framework/SystemAdministrator",
                u"Connections": 92946,
                u"Queries": 1880,
                u"PendingQueries": 200,
                u"ActiveQueries": 200,
                u"RunningThreads": 200,
                u"MaxFD": 200,
                u"timestamp": 1458226213,
            },
            {
                u"site": u"dirac-dev",
                "componentType": u"service",
                u"component": u"Framework_SystemAdministrator",
                u"componentLocation": u"dips://dirac-dev:9162/Framework/SystemAdministrator",
                u"Connections": 92946,
                u"Queries": 1880,
                u"PendingQueries": 200,
                u"ActiveQueries": 200,
                u"RunningThreads": 200,
                u"MaxFD": 200,
                u"timestamp": 1458226213,
            },
            {
                u"site": u"dirac-dev",
                "componentType": u"service",
                u"component": u"Framework_SystemAdministrator",
                u"componentLocation": u"dips://dirac-dev:9162/Framework/SystemAdministrator",
                u"Connections": 92946,
                u"Queries": 1880,
                u"PendingQueries": 200,
                u"ActiveQueries": 200,
                u"RunningThreads": 200,
                u"MaxFD": 200,
                u"timestamp": 1458226213,
            },
            {
                u"site": u"dirac-dev",
                "componentType": u"service",
                u"component": u"Framework_SystemAdministrator",
                u"componentLocation": u"dips://dirac-dev:9162/Framework/SystemAdministrator",
                u"Connections": 92946,
                u"Queries": 1880,
                u"PendingQueries": 200,
                u"ActiveQueries": 200,
                u"RunningThreads": 200,
                u"MaxFD": 200,
                u"timestamp": 1458226213,
            },
            {
                u"site": u"dirac-dev",
                "componentType": u"service",
                u"component": u"Framework_SystemAdministrator",
                u"componentLocation": u"dips://dirac-dev:9162/Framework/SystemAdministrator",
                u"Connections": 92946,
                u"Queries": 1880,
                u"PendingQueries": 200,
                u"ActiveQueries": 200,
                u"RunningThreads": 200,
                u"MaxFD": 200,
                u"timestamp": 1458226213,
            },
            {
                u"site": u"dirac-dev",
                "componentType": u"service",
                u"component": u"Framework_SystemAdministrator",
                u"componentLocation": u"dips://dirac-dev:9162/Framework/SystemAdministrator",
                u"Connections": 92946,
                u"Queries": 1880,
                u"PendingQueries": 200,
                u"ActiveQueries": 200,
                u"RunningThreads": 200,
                u"MaxFD": 200,
                u"timestamp": 1458226213,
            },
            {
                u"site": u"dirac-dev",
                "componentType": u"service",
                u"component": u"Framework_SystemAdministrator",
                u"componentLocation": u"dips://dirac-dev:9162/Framework/SystemAdministrator",
                u"Connections": 92946,
                u"Queries": 1880,
                u"PendingQueries": 200,
                u"ActiveQueries": 200,
                u"RunningThreads": 200,
                u"MaxFD": 200,
                u"timestamp": 1458226213,
            },
            {
                u"site": u"dirac-dev",
                "componentType": u"service",
                u"component": u"Framework_SystemAdministrator",
                u"componentLocation": u"dips://dirac-dev:9162/Framework/SystemAdministrator",
                u"Connections": 92946,
                u"Queries": 1880,
                u"PendingQueries": 200,
                u"ActiveQueries": 200,
                u"RunningThreads": 200,
                u"MaxFD": 200,
                u"timestamp": 1458226213,
            },
            {
                u"site": u"dirac-dev",
                "componentType": u"service",
                u"component": u"Framework_SystemAdministrator",
                u"componentLocation": u"dips://dirac-dev:9162/Framework/SystemAdministrator",
                u"Connections": 92946,
                u"Queries": 1880,
                u"PendingQueries": 200,
                u"ActiveQueries": 200,
                u"RunningThreads": 200,
                u"MaxFD": 200,
                u"timestamp": 1458226213,
            },
            {
                u"site": u"dirac-dev",
                "componentType": u"service",
                u"component": u"Framework_SystemAdministrator",
                u"componentLocation": u"dips://dirac-dev:9162/Framework/SystemAdministrator",
                u"Connections": 92946,
                u"Queries": 1880,
                u"PendingQueries": 200,
                u"ActiveQueries": 200,
                u"RunningThreads": 200,
                u"MaxFD": 200,
                u"timestamp": 1458226213,
            },
            {
                u"site": u"dirac-dev",
                "componentType": u"service",
                u"component": u"Framework_SystemAdministrator",
                u"componentLocation": u"dips://dirac-dev:9162/Framework/SystemAdministrator",
                u"Connections": 92946,
                u"Queries": 1880,
                u"PendingQueries": 200,
                u"ActiveQueries": 200,
                u"RunningThreads": 200,
                u"MaxFD": 200,
                u"timestamp": 1458226213,
            },
            {
                u"site": u"dirac-dev",
                "componentType": u"service",
                u"component": u"Framework_SystemAdministrator",
                u"componentLocation": u"dips://dirac-dev:9162/Framework/SystemAdministrator",
                u"Connections": 92946,
                u"Queries": 1880,
                u"PendingQueries": 200,
                u"ActiveQueries": 200,
                u"RunningThreads": 200,
                u"MaxFD": 200,
                u"timestamp": 1458226213,
            },
            {
                u"site": u"dirac-dev",
                "componentType": u"service",
                u"component": u"Framework_SystemAdministrator",
                u"componentLocation": u"dips://dirac-dev:9162/Framework/SystemAdministrator",
                u"Connections": 92946,
                u"Queries": 1880,
                u"PendingQueries": 200,
                u"ActiveQueries": 200,
                u"RunningThreads": 200,
                u"MaxFD": 200,
                u"timestamp": 1458226213,
            },
            {
                u"site": u"dirac-dev",
                "componentType": u"service",
                u"component": u"Framework_SystemAdministrator",
                u"componentLocation": u"dips://dirac-dev:9162/Framework/SystemAdministrator",
                u"Connections": 92946,
                u"Queries": 1880,
                u"PendingQueries": 200,
                u"ActiveQueries": 200,
                u"RunningThreads": 200,
                u"MaxFD": 200,
                u"timestamp": 1458226213,
            },
        ]

    def tearDown(self):
        pass


class MonitoringReporterAdd(MonitoringTestCase):
    def test_addWMSRecords(self):
        for record in self.data:
            self.wmsMonitoringReporter.addRecord(record)
        result = self.wmsMonitoringReporter.commit()
        self.assertTrue(result["OK"])
        self.assertEqual(result["Value"], len(self.data))

    def test_addComponentRecords(self):
        for record in self.activityMonitoringData:
            self.componentMonitoringReporter.addRecord(record)
        result = self.componentMonitoringReporter.commit()
        self.assertTrue(result["OK"])
        self.assertEqual(result["Value"], len(self.activityMonitoringData))


if __name__ == "__main__":
    testSuite = unittest.defaultTestLoader.loadTestsFromTestCase(MonitoringTestCase)
    testSuite.addTest(unittest.defaultTestLoader.loadTestsFromTestCase(MonitoringReporterAdd))
    testResult = unittest.TextTestRunner(verbosity=2).run(testSuite)
    sys.exit(not testResult.wasSuccessful())<|MERGE_RESOLUTION|>--- conflicted
+++ resolved
@@ -60,12 +60,8 @@
 import unittest
 import sys
 
-<<<<<<< HEAD
 from DIRAC.Core.Utilities.DIRACScript import DIRACScript as Script
-=======
-from DIRAC.Core.Base import Script
-
->>>>>>> c5981031
+
 Script.parseCommandLine()
 
 from DIRAC import gLogger
