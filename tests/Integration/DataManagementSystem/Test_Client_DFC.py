""" This is a test of the chain
    FileCatalogClient -> FileCatalogHandler -> FileCatalogDB

    It supposes that the DB is present, and that the service is running
"""

# pylint: disable=invalid-name,wrong-import-position
from __future__ import print_function
from __future__ import absolute_import
from __future__ import division
import csv
import six
import filecmp

import os
import unittest
import tempfile
import sys


from DIRAC.Core.Base.Script import parseCommandLine

parseCommandLine()

from DIRAC.Resources.Catalog.FileCatalogClient import FileCatalogClient
from DIRAC.Core.Security.Properties import FC_MANAGEMENT
from DIRAC.Core.Security.ProxyInfo import getProxyInfo

seName = "mySE"
testUser = "atsareg"
testGroup = "dirac_user"
testDir = "/vo.formation.idgrilles.fr/user/a/atsareg/testdir"
parentDir = "/vo.formation.idgrilles.fr/user/a/atsareg"
parentparentDir = "/vo.formation.idgrilles.fr/user/a"
nonExistingDir = "/I/Dont/exist/dir"
testFile = "/vo.formation.idgrilles.fr/user/a/atsareg/testdir/testfile"
nonExistingFile = "/I/Dont/exist"

isAdmin = False
proxyUser = "anon"
proxyGroup = "anon"


class DFCTestCase(unittest.TestCase):
    def setUp(self):
        #     gLogger.setLevel( "DEBUG" )

        self.dfc = FileCatalogClient("DataManagement/FileCatalog")


class UserGroupCase(DFCTestCase):
    def test_userOperations(self):
        """Testing the user related operations
        If you are an admin, you should be allowed to, if not, it should fail

        CAUTION : THEY ARE DESIGNED FOR THE SecurityManager VOMSPolicy

        """

        expectedRes = None
        if isAdmin:
            print("Running UserTest in admin mode")
            expectedRes = True
        else:
            print("Running UserTest in non admin mode")
            expectedRes = False

        # Add the user
        result = self.dfc.addUser(testUser)
        self.assertEqual(result["OK"], expectedRes, "AddUser failed when adding new user: %s" % result)
        # Add an existing user
        result = self.dfc.addUser(testUser)
        self.assertEqual(result["OK"], expectedRes, "AddUser failed when adding existing user: %s" % result)
        # Fetch the list of user
        result = self.dfc.getUsers()
        self.assertEqual(result["OK"], expectedRes, "getUsers failed: %s" % result)

        if isAdmin:
            # Check if our user is present
            self.assertTrue(testUser in result["Value"], "getUsers failed: %s" % result)

        # remove the user we created
        result = self.dfc.deleteUser(testUser)
        self.assertEqual(result["OK"], expectedRes, "deleteUser failed: %s" % result)

    def test_groupOperations(self):
        """Testing the group related operations
           If you are an admin, you should be allowed to, if not, it should fail

        CAUTION : THEY ARE DESIGNED FOR THE SecurityManager DirectorySecurityManagerWithDelete or VOMSPolicy
        """

        expectedRes = None
        if isAdmin:
            print("Running UserTest in admin mode")
            expectedRes = True
        else:
            print("Running UserTest in non admin mode")
            expectedRes = False

        # Create new group
        result = self.dfc.addGroup(testGroup)
        self.assertEqual(result["OK"], expectedRes, "AddGroup failed when adding new user: %s" % result)

        result = self.dfc.addGroup(testGroup)
        self.assertEqual(result["OK"], expectedRes, "AddGroup failed when adding existing user: %s" % result)

        result = self.dfc.getGroups()
        self.assertEqual(result["OK"], expectedRes, "getGroups failed: %s" % result)

        if isAdmin:
            self.assertTrue(testGroup in result["Value"])

        result = self.dfc.deleteGroup(testGroup)
        self.assertEqual(result["OK"], expectedRes, "deleteGroup failed: %s" % result)


class FileCase(DFCTestCase):
    def test_fileOperations(self):
        """
        Tests the File related Operations
        CAUTION : THEY ARE DESIGNED FOR THE SecurityManager DirectorySecurityManagerWithDelete or VOMSPolicy

        """
        if isAdmin:
            print("Running UserTest in admin mode")
        else:
            print("Running UserTest in non admin mode")

        # Adding a new file
        result = self.dfc.addFile(
            {testFile: {"PFN": "testfilePFN", "SE": "testSE", "Size": 123, "GUID": "1000", "Checksum": "0"}}
        )
        self.assertTrue(result["OK"], "addFile failed when adding new file %s" % result)
        self.assertTrue(testFile in result["Value"].get("Successful", {}), result)

        result = self.dfc.exists(testFile)
        self.assertTrue(result["OK"])
        self.assertEqual(
            result["Value"].get("Successful", {}).get(testFile),
            testFile,
            "exists( testFile) should be the same lfn %s" % result,
        )

        result = self.dfc.exists({testFile: "1000"})
        self.assertTrue(result["OK"])
        self.assertEqual(
            result["Value"].get("Successful", {}).get(testFile),
            testFile,
            "exists( testFile : 1000) should be the same lfn %s" % result,
        )

        result = self.dfc.exists({testFile: {"GUID": "1000", "PFN": "blabla"}})
        self.assertTrue(result["OK"])
        self.assertEqual(
            result["Value"].get("Successful", {}).get(testFile),
            testFile,
            "exists( testFile : 1000) should be the same lfn %s" % result,
        )

        # In fact, we don't check if the GUID is correct...
        result = self.dfc.exists({testFile: "1001"})
        self.assertTrue(result["OK"])
        self.assertEqual(
            result["Value"].get("Successful", {}).get(testFile),
            testFile,
            "exists( testFile : 1001) should be the same lfn %s" % result,
        )

        result = self.dfc.exists({testFile + "2": "1000"})
        self.assertTrue(result["OK"])
        self.assertEqual(
            result["Value"].get("Successful", {}).get(testFile + "2"),
            testFile,
            "exists( testFile2 : 1000) should return testFile %s" % result,
        )

        # Re-adding the same file
        result = self.dfc.addFile(
            {testFile: {"PFN": "testfilePFN", "SE": "testSE", "Size": 123, "GUID": "1000", "Checksum": "0"}}
        )
        self.assertTrue(result["OK"], "addFile failed when adding existing file %s" % result)
        self.assertTrue(
            testFile in result["Value"]["Successful"],
            "addFile failed: it should  be possible to add an existing lfn with the same attributes %s" % result,
        )

        # Re-adding the same file
        result = self.dfc.addFile(
            {testFile: {"PFN": "testfilePFN", "SE": "testSE", "Size": 123, "GUID": "1000", "Checksum": "1"}}
        )
        self.assertTrue(result["OK"], "addFile failed when adding existing file %s" % result)
        self.assertTrue(
            testFile in result["Value"]["Failed"],
            "addFile failed: it should not be possible to add an existing lfn with the different attributes %s"
            % result,
        )

        # Re-adding the different LFN but same GUID
        result = self.dfc.addFile(
            {testFile + "2": {"PFN": "testfilePFN", "SE": "testSE", "Size": 123, "GUID": "1000", "Checksum": "0"}}
        )
        self.assertTrue(result["OK"], "addFile failed when adding non existing file with existing GUID %s" % result)
        self.assertTrue(
            testFile + "2" in result["Value"]["Failed"],
            "addFile failed: it should not be possible to add an existing GUID %s" % result,
        )

        ##################################################################################
        # Setting existing status of existing file
        result = self.dfc.setFileStatus({testFile: "AprioriGood"})
        self.assertTrue(result["OK"], "setFileStatus failed when setting existing status of existing file %s" % result)
        self.assertTrue(
            testFile in result["Value"]["Successful"],
            "setFileStatus failed: %s should be in successful (%s)" % (testFile, result),
        )

        # Setting unexisting status of existing file
        result = self.dfc.setFileStatus({testFile: "Happy"})
        self.assertTrue(
            result["OK"], "setFileStatus failed when setting un-existing status of existing file %s" % result
        )
        self.assertTrue(testFile in result["Value"]["Failed"], "setFileStatus should have failed %s" % result)

        # Setting existing status of unexisting file
        result = self.dfc.setFileStatus({nonExistingFile: "Trash"})
        self.assertTrue(
            result["OK"], "setFileStatus failed when setting existing status of non-existing file %s" % result
        )
        self.assertTrue(
            nonExistingFile in result["Value"]["Failed"],
            "setFileStatus failed: %s should be in failed (%s)" % (nonExistingFile, result),
        )

        ##################################################################################

        result = self.dfc.isFile([testFile, nonExistingFile])
        self.assertTrue(result["OK"], "isFile failed: %s" % result)
        self.assertTrue(
            testFile in result["Value"]["Successful"], "isFile : %s should be in Successful %s" % (testFile, result)
        )
        self.assertTrue(
            result["Value"]["Successful"][testFile], "isFile : %s should be seen as a file %s" % (testFile, result)
        )
        self.assertTrue(
            nonExistingFile in result["Value"]["Successful"],
            "isFile : %s should be in Successful %s" % (nonExistingFile, result),
        )
        self.assertTrue(
            result["Value"]["Successful"][nonExistingFile] is False,
            "isFile : %s should be seen as a file %s" % (nonExistingFile, result),
        )

        result = self.dfc.changePathOwner({testFile: "toto", nonExistingFile: "tata"})
        self.assertTrue(result["OK"], "changePathOwner failed: %s" % result)

        # Only admin can change path owner
        if isAdmin:
            self.assertTrue(
                testFile in result["Value"]["Successful"],
                "changePathOwner : %s should be in Successful %s" % (testFile, result),
            )
        else:
            self.assertTrue(
                testFile in result["Value"]["Failed"],
                "changePathOwner : %s should be in Failed %s" % (testFile, result),
            )

        self.assertTrue(
            nonExistingFile in result["Value"]["Failed"],
            "changePathOwner : %s should be in Failed %s" % (nonExistingFile, result),
        )

        # Only admin can change path group
        result = self.dfc.changePathGroup({testFile: "toto", nonExistingFile: "tata"})
        self.assertTrue(result["OK"], "changePathGroup failed: %s" % result)
        if isAdmin:
            self.assertTrue(
                testFile in result["Value"]["Successful"],
                "changePathGroup : %s should be in Successful %s" % (testFile, result),
            )
        else:
            self.assertTrue(
                testFile in result["Value"]["Failed"],
                "changePathGroup : %s should be in Failed %s" % (testFile, result),
            )
        self.assertTrue(
            nonExistingFile in result["Value"]["Failed"],
            "changePathGroup : %s should be in Failed %s" % (nonExistingFile, result),
        )

        result = self.dfc.changePathMode({testFile: 0o44, nonExistingFile: 0o44})
        self.assertTrue(result["OK"], "changePathMode failed: %s" % result)
        self.assertTrue(
            testFile in result["Value"]["Successful"],
            "changePathMode : %s should be in Successful %s" % (testFile, result),
        )
        self.assertTrue(
            nonExistingFile in result["Value"]["Failed"],
            "changePathMode : %s should be in Failed %s" % (nonExistingFile, result),
        )

        result = self.dfc.getFileSize([testFile, nonExistingFile])
        self.assertTrue(result["OK"], "getFileSize failed: %s" % result)
        self.assertTrue(
            testFile in result["Value"]["Successful"],
            "getFileSize : %s should be in Successful %s" % (testFile, result),
        )
        self.assertEqual(
            result["Value"]["Successful"][testFile], 123, "getFileSize got incorrect file size %s" % result
        )
        self.assertTrue(
            nonExistingFile in result["Value"]["Failed"],
            "getFileSize : %s should be in Failed %s" % (nonExistingFile, result),
        )

        result = self.dfc.getFileMetadata([testFile, nonExistingFile])
        self.assertTrue(result["OK"], "getFileMetadata failed: %s" % result)
        self.assertTrue(
            testFile in result["Value"]["Successful"],
            "getFileMetadata : %s should be in Successful %s" % (testFile, result),
        )

        # The owner changed only if we are admin
        if isAdmin:
            self.assertEqual(
                result["Value"]["Successful"][testFile]["Owner"],
                "toto",
                "getFileMetadata got incorrect Owner %s" % result,
            )

        self.assertEqual(
            result["Value"]["Successful"][testFile]["Status"],
            "AprioriGood",
            "getFileMetadata got incorrect status %s" % result,
        )
        self.assertTrue(
            nonExistingFile in result["Value"]["Failed"],
            "getFileMetadata : %s should be in Failed %s" % (nonExistingFile, result),
        )

        # Here we write the output to a file
        # So we dump the expected content in a file
        _, expectedDumpFn = tempfile.mkstemp()

        with open(expectedDumpFn, "wb" if six.PY2 else "w") as expectedDumpFd:
            csvWriter = csv.writer(expectedDumpFd, delimiter="|")
            csvWriter.writerow([testFile, "0", 123])

        actualDumpFn = expectedDumpFn + "real"
        result = self.dfc.getSEDump("testSE", actualDumpFn)
        self.assertTrue(result["OK"], "Error when getting SE dump %s" % result)
        self.assertTrue(filecmp.cmp(expectedDumpFn, actualDumpFn), "Did not get the expected SE Dump")
        os.remove(expectedDumpFn)
        os.remove(actualDumpFn)

        result = self.dfc.removeFile([testFile, nonExistingFile])
        self.assertTrue(result["OK"], "removeFile failed: %s" % result)
        self.assertTrue(
            testFile in result["Value"]["Successful"], "removeFile : %s should be in Successful %s" % (testFile, result)
        )
        self.assertTrue(
            result["Value"]["Successful"][testFile], "removeFile : %s should be in True %s" % (testFile, result)
        )
        self.assertTrue(
            result["Value"]["Successful"][nonExistingFile],
            "removeFile : %s should be in True %s" % (nonExistingFile, result),
        )


class ReplicaCase(DFCTestCase):
    def test_replicaOperations(self):
        """
        this test requires the SE to be properly defined in the CS -> NO IT DOES NOT!!
        """
        # Adding a new file
        result = self.dfc.addFile(
            {testFile: {"PFN": "testfile", "SE": "testSE", "Size": 123, "GUID": "1000", "Checksum": "0"}}
        )
        self.assertTrue(result["OK"], "addFile failed when adding new file %s" % result)

        # Adding new replica
        result = self.dfc.addReplica({testFile: {"PFN": "testFilePFN", "SE": "otherSE"}})
        self.assertTrue(result["OK"], "addReplica failed when adding new Replica %s" % result)
        self.assertTrue(
            testFile in result["Value"]["Successful"], "addReplica failed when adding new Replica %s" % result
        )

        # Adding the same replica
        result = self.dfc.addReplica({testFile: {"PFN": "testFilePFN", "SE": "otherSE"}})
        self.assertTrue(result["OK"], "addReplica failed when adding new Replica %s" % result)
        self.assertTrue(
            testFile in result["Value"]["Successful"], "addReplica failed when adding new Replica %s" % result
        )

        # Adding replica of a non existing file
        result = self.dfc.addReplica({nonExistingFile: {"PFN": "IdontexistPFN", "SE": "otherSE"}})
        self.assertTrue(result["OK"], "addReplica failed when adding Replica to non existing Replica %s" % result)
        self.assertTrue(
            nonExistingFile in result["Value"]["Failed"],
            "addReplica for non existing file should go in Failed  %s" % result,
        )

        # Setting existing status of existing Replica
        result = self.dfc.setReplicaStatus({testFile: {"Status": "Trash", "SE": "otherSE"}})
        self.assertTrue(
            result["OK"], "setReplicaStatus failed when setting existing status of existing Replica %s" % result
        )
        self.assertTrue(
            testFile in result["Value"]["Successful"],
            "setReplicaStatus failed: %s should be in successful (%s)" % (testFile, result),
        )

        # Setting non existing status of existing Replica
        result = self.dfc.setReplicaStatus({testFile: {"Status": "randomStatus", "SE": "otherSE"}})
        self.assertTrue(
            result["OK"], "setReplicaStatus failed when setting non-existing status of existing Replica %s" % result
        )
        self.assertTrue(
            testFile in result["Value"]["Failed"],
            "setReplicaStatus failed: %s should be in Failed (%s)" % (testFile, result),
        )

        # Setting existing status of non-existing Replica
        result = self.dfc.setReplicaStatus({testFile: {"Status": "Trash", "SE": "nonExistingSe"}})
        self.assertTrue(
            result["OK"], "setReplicaStatus failed when setting existing status of non-existing Replica %s" % result
        )
        self.assertTrue(
            testFile in result["Value"]["Failed"],
            "setReplicaStatus failed: %s should be in Failed (%s)" % (testFile, result),
        )

        # Setting existing status of non-existing File
        result = self.dfc.setReplicaStatus({nonExistingFile: {"Status": "Trash", "SE": "nonExistingSe"}})
        self.assertTrue(
            result["OK"], "setReplicaStatus failed when setting existing status of non-existing File %s" % result
        )
        self.assertTrue(
            nonExistingFile in result["Value"]["Failed"],
            "setReplicaStatus failed: %s should be in Failed (%s)" % (nonExistingFile, result),
        )

        # Getting existing status of existing Replica but not visible
        result = self.dfc.getReplicaStatus({testFile: "testSE"})
        self.assertTrue(
            result["OK"], "getReplicaStatus failed when getting existing status of existing Replica %s" % result
        )
        self.assertTrue(
            testFile in result["Value"]["Successful"],
            "getReplicaStatus failed: %s should be in Successful (%s)" % (testFile, result),
        )

        # Getting existing status of existing Replica but not visible
        result = self.dfc.getReplicaStatus({testFile: "otherSE"})
        self.assertTrue(
            result["OK"],
            "getReplicaStatus failed when getting existing status of existing Replica but not visible %s" % result,
        )
        self.assertTrue(
            testFile in result["Value"]["Successful"],
            "getReplicaStatus failed: %s should be in Successful (%s)" % (testFile, result),
        )

        # Getting status of non-existing File but not visible
        result = self.dfc.getReplicaStatus({nonExistingFile: "testSE"})
        self.assertTrue(result["OK"], "getReplicaStatus failed when getting status of non existing File %s" % result)
        self.assertTrue(
            nonExistingFile in result["Value"]["Failed"],
            "getReplicaStatus failed: %s should be in failed (%s)" % (nonExistingFile, result),
        )

        # Getting replicas of existing File and non existing file, seeing all replicas
        result = self.dfc.getReplicas([testFile, nonExistingFile], allStatus=True)
        self.assertTrue(result["OK"], "getReplicas failed %s" % result)
        self.assertTrue(
            testFile in result["Value"]["Successful"],
            "getReplicas failed, %s should be in Successful %s" % (testFile, result),
        )
        self.assertEqual(
            result["Value"]["Successful"][testFile],
            {"otherSE": testFile, "testSE": testFile},
            "getReplicas failed, %s should be in Successful %s" % (testFile, result),
        )
        self.assertTrue(
            nonExistingFile in result["Value"]["Failed"],
            "getReplicas failed, %s should be in Failed %s" % (nonExistingFile, result),
        )

        expectedSize = {
            "PhysicalSize": {
                "TotalSize": 246,
                "otherSE": {"Files": 1, "Size": 123},
                "TotalFiles": 2,
                "testSE": {"Files": 1, "Size": 123},
            },
            "LogicalFiles": 1,
            "LogicalDirectories": 0,
            "LogicalSize": 123,
        }

        result = self.dfc.getDirectorySize([testDir], True, False)
        self.assertTrue(result["OK"], "getDirectorySize failed: %s" % result)
        self.assertTrue(
            testDir in result["Value"]["Successful"],
            "getDirectorySize : %s should be in Successful %s" % (testDir, result),
        )
        self.assertEqual(
            result["Value"]["Successful"][testDir],
            expectedSize,
            "getDirectorySize got incorrect directory size %s" % result,
        )

        result = self.dfc.getDirectorySize([testDir], True, True)

        self.assertTrue(result["OK"], "getDirectorySize (calc) failed: %s" % result)
        self.assertTrue(
            testDir in result["Value"]["Successful"],
            "getDirectorySize (calc): %s should be in Successful %s" % (testDir, result),
        )
        self.assertEqual(
            result["Value"]["Successful"][testDir],
            expectedSize,
            "getDirectorySize got incorrect directory size %s" % result,
        )

        # removing master replica
        result = self.dfc.removeReplica({testFile: {"SE": "testSE"}})
        self.assertTrue(result["OK"], "removeReplica failed when removing master Replica %s" % result)
        self.assertTrue(
            testFile in result["Value"]["Successful"], "removeReplica failed when removing master Replica %s" % result
        )

        # removing non existing replica of existing File
        result = self.dfc.removeReplica({testFile: {"SE": "nonExistingSe2"}})
        self.assertTrue(result["OK"], "removeReplica failed when removing non existing Replica %s" % result)
        self.assertTrue(
            testFile in result["Value"]["Successful"], "removeReplica failed when removing new Replica %s" % result
        )

        # removing non existing replica of non existing file
        result = self.dfc.removeReplica({nonExistingFile: {"SE": "nonExistingSe3"}})
        self.assertTrue(result["OK"], "removeReplica failed when removing replica of non existing File %s" % result)
        self.assertTrue(
            nonExistingFile in result["Value"]["Successful"],
            "removeReplica of non existing file, %s should be in Successful %s" % (nonExistingFile, result),
        )

        # removing last replica
        result = self.dfc.removeReplica({testFile: {"SE": "otherSE"}})
        self.assertTrue(result["OK"], "removeReplica failed when removing last Replica %s" % result)
        self.assertTrue(
            testFile in result["Value"]["Successful"], "removeReplica failed when removing last Replica %s" % result
        )

        # Cleaning after us
        result = self.dfc.removeFile(testFile)
        self.assertTrue(result["OK"], "removeFile failed: %s" % result)


class DirectoryCase(DFCTestCase):
    def test_directoryOperations(self):
        """
        Tests the Directory related Operations
        this test requires the SE to be properly defined in the CS -> NO IT DOES NOT!!
        """
        # Adding a new directory
        result = self.dfc.createDirectory(testDir)
        self.assertTrue(result["OK"], "addDirectory failed when adding new directory %s" % result)

        result = self.dfc.addFile(
            {testFile: {"PFN": "testfile", "SE": "testSE", "Size": 123, "GUID": "1000", "Checksum": "0"}}
        )
        self.assertTrue(result["OK"], "addFile failed when adding new file %s" % result)

        # Re-adding the same directory (CAUTION, different from addFile)
        result = self.dfc.createDirectory(testDir)
        self.assertTrue(result["OK"], "addDirectory failed when adding existing directory %s" % result)
        self.assertTrue(
            testDir in result["Value"]["Successful"],
            "addDirectory failed: it should be possible to add an existing lfn %s" % result,
        )

        result = self.dfc.isDirectory([testDir, nonExistingDir])
        self.assertTrue(result["OK"], "isDirectory failed: %s" % result)
        self.assertTrue(
            testDir in result["Value"]["Successful"], "isDirectory : %s should be in Successful %s" % (testDir, result)
        )
        self.assertTrue(
            result["Value"]["Successful"][testDir],
            "isDirectory : %s should be seen as a directory %s" % (testDir, result),
        )
        self.assertTrue(
            nonExistingDir in result["Value"]["Successful"],
            "isDirectory : %s should be in Successful %s" % (nonExistingDir, result),
        )
        self.assertTrue(
            result["Value"]["Successful"][nonExistingDir] is False,
            "isDirectory : %s should be seen as a directory %s" % (nonExistingDir, result),
        )

        result = self.dfc.getDirectorySize([testDir, nonExistingDir], False, False)
        self.assertTrue(result["OK"], "getDirectorySize failed: %s" % result)
        self.assertTrue(
            testDir in result["Value"]["Successful"],
            "getDirectorySize : %s should be in Successful %s" % (testDir, result),
        )
        self.assertEqual(
<<<<<<< HEAD
            result2['Value'].get('Successful', {}).get(parentDir, {}).get('Owner'),
            proxyUser,
            "parentDir should not have changed Owner from %s ==> %s)" % (proxyUser, result2)
=======
            result["Value"]["Successful"][testDir],
            {"LogicalFiles": 1, "LogicalDirectories": 0, "LogicalSize": 123},
            "getDirectorySize got incorrect directory size %s" % result,
        )
        self.assertTrue(
            nonExistingDir in result["Value"]["Failed"],
            "getDirectorySize : %s should be in Failed %s" % (nonExistingDir, result),
        )

        result = self.dfc.getDirectorySize([testDir, nonExistingDir], False, True)
        self.assertTrue(result["OK"], "getDirectorySize (calc) failed: %s" % result)
        self.assertTrue(
            testDir in result["Value"]["Successful"],
            "getDirectorySize (calc): %s should be in Successful %s" % (testDir, result),
>>>>>>> c5981031
        )
        self.assertEqual(
            result["Value"]["Successful"][testDir],
            {"LogicalFiles": 1, "LogicalDirectories": 0, "LogicalSize": 123},
            "getDirectorySize got incorrect directory size %s" % result,
        )
        self.assertTrue(
            nonExistingDir in result["Value"]["Failed"],
            "getDirectorySize (calc) : %s should be in Failed %s" % (nonExistingDir, result),
        )

        result = self.dfc.listDirectory([parentDir, testDir, nonExistingDir])
        self.assertTrue(result["OK"], "listDirectory failed: %s" % result)
        self.assertTrue(
            parentDir in result["Value"]["Successful"],
            "listDirectory : %s should be in Successful %s" % (parentDir, result),
        )
        self.assertEqual(
            list(result["Value"]["Successful"][parentDir]["SubDirs"]),
            [testDir],
            "listDir : incorrect content for %s (%s)" % (parentDir, result),
        )
        self.assertTrue(
            testDir in result["Value"]["Successful"],
            "listDirectory : %s should be in Successful %s" % (testDir, result),
        )
        self.assertEqual(
            list(result["Value"]["Successful"][testDir]["Files"]),
            [testFile],
            "listDir : incorrect content for %s (%s)" % (testDir, result),
        )
        self.assertTrue(
            nonExistingDir in result["Value"]["Failed"],
            "listDirectory : %s should be in Failed %s" % (nonExistingDir, result),
        )

        # We do it two times to make sure that
        # when updating something to the same value
        # returns a success if it is allowed
        for attempt in range(2):
            print("Attempt %s" % (attempt + 1))

            # Only admin can change path group
            resultG = self.dfc.changePathGroup({parentDir: "toto"})
            resultM = self.dfc.changePathMode({parentDir: 0o777})
            result = self.dfc.changePathOwner({parentDir: "toto"})

            result2 = self.dfc.getDirectoryMetadata([parentDir, testDir])

            self.assertTrue(result["OK"], "changePathOwner failed: %s" % result)
            self.assertTrue(resultG["OK"], "changePathOwner failed: %s" % result)
            self.assertTrue(resultM["OK"], "changePathMode failed: %s" % result)

            self.assertTrue(result2["OK"], "getDirectoryMetadata failed: %s" % result)

            # Since we were the owner we should have been able to do it in any case, admin or not

            self.assertTrue(
                parentDir in resultM["Value"]["Successful"],
                "changePathMode : %s should be in Successful %s" % (parentDir, resultM),
            )
            self.assertEqual(
                result2["Value"].get("Successful", {}).get(parentDir, {}).get("Mode"),
                0o777,
                "parentDir should have mode  %s %s" % (0o777, result2),
            )
            self.assertEqual(
                result2["Value"].get("Successful", {}).get(testDir, {}).get("Mode"),
                0o775,
                "testDir should not have changed %s" % result2,
            )

            if isAdmin:
                self.assertTrue(
                    parentDir in result["Value"]["Successful"],
                    "changePathOwner : %s should be in Successful %s" % (parentDir, result),
                )
                self.assertEqual(
                    result2["Value"].get("Successful", {}).get(parentDir, {}).get("Owner"),
                    "toto",
                    "parentDir should belong to  %s %s" % (proxyUser, result2),
                )
                self.assertEqual(
                    result2["Value"].get("Successful", {}).get(testDir, {}).get("Owner"),
                    proxyUser,
                    "testDir should not have changed %s" % result2,
                )

                self.assertTrue(
                    parentDir in resultG["Value"]["Successful"],
                    "changePathGroup : %s should be in Successful %s" % (parentDir, resultG),
                )
                self.assertEqual(
                    result2["Value"].get("Successful", {}).get(parentDir, {}).get("OwnerGroup"),
                    "toto",
                    "parentDir should belong to  %s %s" % (proxyUser, result2),
                )
                self.assertEqual(
                    result2["Value"].get("Successful", {}).get(testDir, {}).get("OwnerGroup"),
                    proxyGroup,
                    "testDir should not have changed %s" % result2,
                )

            else:
                self.assertTrue(
                    parentDir in result["Value"]["Failed"],
                    "changePathOwner : %s should be in Failed %s" % (parentDir, result),
                )
                self.assertEqual(
                    result2["Value"].get("Successful", {}).get(parentDir, {}).get("Owner"),
                    proxyUser,
                    "parentDir should not have changed Owner from %s ==> %s)" % (proxyUser, result2),
                )
                self.assertEqual(
                    result2["Value"].get("Successful", {}).get(testDir, {}).get("Owner"),
                    proxyUser,
                    "testDir should not have changed Owner from %s ==> %s" % (proxyUser, result2),
                )

                self.assertTrue(
                    parentDir in resultG["Value"]["Failed"],
                    "changePathGroup : %s should be in Failed %s" % (parentDir, resultG),
                )
                self.assertEqual(
                    result2["Value"].get("Successful", {}).get(parentDir, {}).get("OwnerGroup"),
                    proxyGroup,
                    "parentDir should not have changed OwnerGroup from %s ==> %s" % (proxyGroup, result2),
                )
                self.assertEqual(
                    result2["Value"].get("Successful", {}).get(testDir, {}).get("OwnerGroup"),
                    proxyGroup,
                    "testDir should not have changed Owner from %s ==> %s" % (proxyGroup, result2),
                )

        # Do it recursively now

        # Only admin can change path group
        resultM = self.dfc.changePathMode({parentDir: 0o777}, True)
        resultG = self.dfc.changePathGroup({parentDir: "toto"}, True)
        result = self.dfc.changePathOwner({parentDir: "toto"}, True)

        result2 = self.dfc.getDirectoryMetadata([parentDir, testDir])
        result3 = self.dfc.getFileMetadata(testFile)

        self.assertTrue(result["OK"], "changePathOwner failed: %s" % result)
        self.assertTrue(resultG["OK"], "changePathOwner failed: %s" % result)
        self.assertTrue(resultM["OK"], "changePathMode failed: %s" % result)

        self.assertTrue(result2["OK"], "getDirectoryMetadata failed: %s" % result)
        self.assertTrue(result3["OK"], "getFileMetadata failed: %s" % result)

        # Since we were the owner we should have been able to do it in any case, admin or not
        self.assertTrue(
            parentDir in resultM["Value"]["Successful"],
            "changePathGroup : %s should be in Successful %s" % (parentDir, resultM),
        )
        self.assertEqual(
            result2["Value"].get("Successful", {}).get(parentDir, {}).get("Mode"),
            0o777,
            "parentDir should have mode %s %s" % (0o777, result2),
        )
        self.assertEqual(
            result2["Value"].get("Successful", {}).get(testDir, {}).get("Mode"),
            0o777,
            "testDir should have mode %s %s" % (0o777, result2),
        )
        self.assertEqual(
            result3["Value"].get("Successful", {}).get(testFile, {}).get("Mode"),
            0o777,
            "testFile should have mode %s %s" % (0o777, result3),
        )

        if isAdmin:
            self.assertTrue(
                parentDir in result["Value"]["Successful"],
                "changePathOwner : %s should be in Successful %s" % (parentDir, result),
            )
            self.assertEqual(
                result2["Value"].get("Successful", {}).get(parentDir, {}).get("Owner"),
                "toto",
                "parentDir should belong to %s %s" % (proxyUser, result2),
            )
            self.assertEqual(
                result2["Value"].get("Successful", {}).get(testDir, {}).get("Owner"),
                "toto",
                "testDir should belong to %s %s" % (proxyUser, result2),
            )
            self.assertEqual(
                result3["Value"].get("Successful", {}).get(testFile, {}).get("Owner"),
                "toto",
                "testFile should belong to %s %s" % (proxyUser, result3),
            )

            self.assertTrue(
                parentDir in resultG["Value"]["Successful"],
                "changePathGroup : %s should be in Successful %s" % (parentDir, resultG),
            )
            self.assertEqual(
                result2["Value"].get("Successful", {}).get(parentDir, {}).get("OwnerGroup"),
                "toto",
                "parentDir should belong to %s %s" % (proxyGroup, result2),
            )
            self.assertEqual(
                result2["Value"].get("Successful", {}).get(testDir, {}).get("OwnerGroup"),
                "toto",
                "testDir should belong to %s %s" % (proxyGroup, result2),
            )
            self.assertEqual(
                result3["Value"].get("Successful", {}).get(testFile, {}).get("OwnerGroup"),
                "toto",
                "testFile should belong to %s %s" % (proxyGroup, result3),
            )

        else:
            self.assertTrue(
                parentDir in result["Value"]["Failed"],
                "changePathOwner : %s should be in Failed %s" % (parentDir, result),
            )
            self.assertEqual(
                result2["Value"].get("Successful", {}).get(parentDir, {}).get("Owner"),
                proxyUser,
                "parentDir should not have changed from %s ==> %s" % (proxyUser, result2),
            )
            self.assertEqual(
                result2["Value"].get("Successful", {}).get(testDir, {}).get("Owner"),
                proxyUser,
                "testDir should not have changed from %s ==> %s" % (proxyUser, result2),
            )
            self.assertEqual(
                result3["Value"].get("Successful", {}).get(testFile, {}).get("Owner"),
                proxyUser,
                "testFile should not have changed from %s ==> %s" % (proxyUser, result3),
            )

            self.assertTrue(
                parentDir in resultG["Value"]["Failed"],
                "changePathGroup : %s should be in Failed %s" % (parentDir, resultG),
            )
            self.assertEqual(
                result2["Value"].get("Successful", {}).get(parentDir, {}).get("OwnerGroup"),
                proxyGroup,
                "parentDir should not have changed from %s ==> %s" % (proxyGroup, result2),
            )
            self.assertEqual(
                result2["Value"].get("Successful", {}).get(testDir, {}).get("OwnerGroup"),
                proxyGroup,
                "testDir should not have changed from %s ==> %s" % (proxyGroup, result2),
            )
            self.assertEqual(
                result3["Value"].get("Successful", {}).get(testFile, {}).get("OwnerGroup"),
                proxyGroup,
                "testFile should not have changed from %s ==> %s" % (proxyGroup, result3),
            )

        # Cleaning after us
        result = self.dfc.removeFile(testFile)
        self.assertTrue(result["OK"], "removeFile failed: %s" % result)

        result = self.dfc.removeDirectory([testDir, nonExistingDir])
        self.assertTrue(result["OK"], "removeDirectory failed: %s" % result)
        self.assertTrue(
            testDir in result["Value"]["Successful"],
            "removeDirectory : %s should be in Successful %s" % (testDir, result),
        )
        self.assertTrue(
            result["Value"]["Successful"][testDir], "removeDirectory : %s should be in True %s" % (testDir, result)
        )
        self.assertTrue(
            nonExistingDir in result["Value"]["Successful"],
            "removeDirectory : %s should be in Successful %s" % (nonExistingDir, result),
        )
        self.assertTrue(
            result["Value"]["Successful"][nonExistingDir],
            "removeDirectory : %s should be in True %s" % (nonExistingDir, result),
        )


if __name__ == "__main__":

    res = getProxyInfo()
    if not res["OK"]:
        sys.exit(1)

    res = res["Value"]
    proxyUser = res.get("username", "anon")
    proxyGroup = res.get("group", "anon")
    properties = res.get("properties", [])
    properties.extend(res.get("groupProperties", []))

    isAdmin = FC_MANAGEMENT in properties
    print("Running test with admin privileges : ", isAdmin)

    suite = unittest.defaultTestLoader.loadTestsFromTestCase(UserGroupCase)
    suite.addTest(unittest.defaultTestLoader.loadTestsFromTestCase(FileCase))
    suite.addTest(unittest.defaultTestLoader.loadTestsFromTestCase(ReplicaCase))
    suite.addTest(unittest.defaultTestLoader.loadTestsFromTestCase(DirectoryCase))

    testResult = unittest.TextTestRunner(verbosity=2).run(suite)
    sys.exit(not testResult.wasSuccessful())<|MERGE_RESOLUTION|>--- conflicted
+++ resolved
@@ -606,11 +606,6 @@
             "getDirectorySize : %s should be in Successful %s" % (testDir, result),
         )
         self.assertEqual(
-<<<<<<< HEAD
-            result2['Value'].get('Successful', {}).get(parentDir, {}).get('Owner'),
-            proxyUser,
-            "parentDir should not have changed Owner from %s ==> %s)" % (proxyUser, result2)
-=======
             result["Value"]["Successful"][testDir],
             {"LogicalFiles": 1, "LogicalDirectories": 0, "LogicalSize": 123},
             "getDirectorySize got incorrect directory size %s" % result,
@@ -625,7 +620,6 @@
         self.assertTrue(
             testDir in result["Value"]["Successful"],
             "getDirectorySize (calc): %s should be in Successful %s" % (testDir, result),
->>>>>>> c5981031
         )
         self.assertEqual(
             result["Value"]["Successful"][testDir],
