--- conflicted
+++ resolved
@@ -12,12 +12,8 @@
 
 __RCSID__ = "$Id$"
 
-<<<<<<< HEAD
 from DIRAC.Core.Utilities.DIRACScript import DIRACScript as Script
-=======
-from DIRAC.Core.Base import Script
-
->>>>>>> c5981031
+
 Script.parseCommandLine()
 
 from DIRAC.WorkloadManagementSystem.Client.WMSClient import WMSClient
