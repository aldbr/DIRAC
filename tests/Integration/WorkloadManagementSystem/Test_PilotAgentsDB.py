""" This tests only need the PilotAgentsDB, and connects directly to it

    Suggestion: for local testing, run this with::
        python -m pytest -c ../pytest.ini  -vv tests/Integration/WorkloadManagementSystem/Test_PilotAgentsDB.py
"""
from __future__ import absolute_import
from __future__ import division
from __future__ import print_function

# pylint: disable=wrong-import-position

from DIRAC.Core.Base.Script import parseCommandLine

parseCommandLine()

from mock import patch
from DIRAC import gLogger
from DIRAC.WorkloadManagementSystem.DB.PilotAgentsDB import PilotAgentsDB
from DIRAC.WorkloadManagementSystem.DB.PilotAgentsDB import PivotedPilotSummaryTable

gLogger.setLevel("DEBUG")

paDB = PilotAgentsDB()


def preparePilots(stateCount, testSite, testCE, testGroup):
  """
  Set up a bunch of pilots in different states.

  :param list stateCount: number of pilots per state. States are:'Submitted', 'Done', 'Failed',
  'Aborted', 'Running', 'Waiting', 'Scheduled', 'Ready'
  :param str testSite: Site name
  :param str testCE: CE name
  :param str testGroup: group name
  :return list pilot reference list:
  """
  pilotRef = []
  nPilots = sum(stateCount)

  for i in range(nPilots):
    pilotRef.append('pilotRef_' + str(i))

  res = paDB.addPilotTQReference(pilotRef, 123, 'ownerDN', testGroup, )
  assert res['OK'] is True, res['Message']

  index = 0
  for j, num in enumerate(stateCount):
    for i in range(num):
      pNum = i + index
      res = paDB.setPilotStatus('pilotRef_' + str(pNum), PivotedPilotSummaryTable.pstates[j], destination=testCE,
                                statusReason='Test States', gridSite=testSite, queue=None,
                                benchmark=None, currentJob=num,
                                updateTime=None, conn=False)
      assert res['OK'] is True, res['Message']

    index += num
  return pilotRef


def cleanUpPilots(pilotRef):
  """
  Delete all pilots pointed to by pilotRef

  :param  lipilotRef:
  :return:
  """

  for elem in pilotRef:
    res = paDB.deletePilot(elem)
    assert res['OK'] is True, res['Message']


def test_basic():
<<<<<<< HEAD
  """ usual insert/verify
  """
  res = paDB.addPilotTQReference(['pilotRef'], 123, 'ownerDN', 'ownerGroup',)
  assert res['OK'] is True

  res = paDB.deletePilot('pilotRef')

  # FIXME: to expand...


@patch('DIRAC.WorkloadManagementSystem.DB.PilotAgentsDB.getVOForGroup')
def test_getGroupedPilotSummary(mocked_fcn):
  """
  Test 'pivoted' pilot summary method.

  :return: None
  """
  stateCount = [10, 50, 7, 3, 12, 8, 6, 4]
  testGroup = 'ownerGroup'
  testGroupVO = 'ownerGroupVO'
  testCE = 'TestCE'
  testSite = 'TestSite'

  mocked_fcn.return_value = 'ownerGroupVO'

  pilotRef = preparePilots(stateCount, testSite, testCE, testGroup)
  selectDict = {}
  columnList = ['GridSite', 'DestinationSite', 'OwnerGroup']
  res = paDB.getGroupedPilotSummary(selectDict, columnList)

  cleanUpPilots(pilotRef)
  expectedParameterList = ['Site', 'CE', 'OwnerGroup', 'Submitted', 'Done', 'Failed',
                           'Aborted', 'Running', 'Waiting', 'Scheduled', 'Ready',
                           'Aborted_Hour', 'Total', 'PilotsPerJob', 'PilotJobEff', 'Status']

  assert res['OK'] is True, res['Message']
  values = res['Value']
  assert 'ParameterNames' in values, "ParameterNames key missing in result"
  assert values['ParameterNames'] == expectedParameterList, "Expected and obtained ParameterNames differ"

  assert 'Records' in values, "Records key missing in result"
  # in the setup with one Site/CE/OwnerGroup there will be only one record:
  assert len(values['Records']) == 1
  record = values['Records'][0]
  assert len(record) == len(expectedParameterList)
  assert record[0] == testSite
  assert record[1] == testCE
  assert record[2] == testGroupVO

  # pilot state counts:
  for i, entry in enumerate(record[3:11]):
    assert entry == stateCount[i], " found entry: %s, expected stateCount: %d " % (str(entry), stateCount[i])
  # all pilots have the same timestamp, so Aborted_Hour count is the same as Aborted:
  assert record[expectedParameterList.index('Aborted')] == record[expectedParameterList.index('Aborted_Hour')]
  # Total
  total = record[expectedParameterList.index('Total')]
  assert total == sum(stateCount)
  # pilot efficiency
  delta = 0.01
  accuracy = record[expectedParameterList.index('PilotJobEff')] - 100.0 * \
      (total - record[expectedParameterList.index('Aborted')]) / total
  assert accuracy <= delta, " Pilot eff accuracy %d should be < %d " % (accuracy, delta)
  # there aren't any jobs, so:
  assert record[expectedParameterList.index('Status')] == 'Idle'


def test_PivotedPilotSummaryTable():
  """
  Test the 'pivoted' query only. Check whether the number of pilots in different states returned by
  the query is correct.

  :return: None
  """

  # PivotedPilotSummaryTable pstates gives pilot possible states (table.pstates)
  # pstates = ['Submitted', 'Done', 'Failed', 'Aborted', 'Running', 'Waiting', 'Scheduled', 'Ready']

  stateCount = [10, 50, 7, 3, 12, 8, 6, 4]
  testGroup = 'ownerGroup'
  testCE = 'TestCE'
  testSite = 'TestSite'

  pilotRef = preparePilots(stateCount, testSite, testCE, testGroup)

  table = PivotedPilotSummaryTable(['GridSite', 'DestinationSite', 'OwnerGroup'])

  sqlQuery = table.buildSQL()
  res = paDB._query(sqlQuery)
  assert res['OK'] is True, res['Message']

  columns = table.getColumnList()
  # first 3 columns are: Site, CE and a group (VO mapping comes later, not in the SQL above)
  assert 'Site' in columns
  assert columns.index('Site') == 0
  assert 'CE' in columns
  assert columns.index('CE') == 1
  assert 'OwnerGroup' in columns
  assert columns.index('OwnerGroup') == 2

  # pilot numbers by states:
  assert 'Total' in columns

  # with the setup above there will be only one row, first 3 elements must match the columns.
  row = res['Value'][0]
  assert row[0] == testSite
  assert row[1] == testCE
  assert row[2] == testGroup

  total = row[columns.index('Total')]

  assert total == sum(stateCount), res['Value']

  for i, state in enumerate(table.pstates):
    assert state in columns
    assert row[columns.index(state)] == stateCount[i], " state: %s, stateCount: %d " % (state, stateCount[i])

  cleanUpPilots(pilotRef)
=======
    """usual insert/verify"""
    res = paDB.addPilotTQReference(
        ["pilotRef"],
        123,
        "ownerDN",
        "ownerGroup",
    )
    assert res["OK"] is True

    res = paDB.deletePilot("pilotRef")

    # FIXME: to expand...
>>>>>>> c5981031
<|MERGE_RESOLUTION|>--- conflicted
+++ resolved
@@ -24,172 +24,66 @@
 
 
 def preparePilots(stateCount, testSite, testCE, testGroup):
-  """
-  Set up a bunch of pilots in different states.
-
-  :param list stateCount: number of pilots per state. States are:'Submitted', 'Done', 'Failed',
-  'Aborted', 'Running', 'Waiting', 'Scheduled', 'Ready'
-  :param str testSite: Site name
-  :param str testCE: CE name
-  :param str testGroup: group name
-  :return list pilot reference list:
-  """
-  pilotRef = []
-  nPilots = sum(stateCount)
-
-  for i in range(nPilots):
-    pilotRef.append('pilotRef_' + str(i))
-
-  res = paDB.addPilotTQReference(pilotRef, 123, 'ownerDN', testGroup, )
-  assert res['OK'] is True, res['Message']
-
-  index = 0
-  for j, num in enumerate(stateCount):
-    for i in range(num):
-      pNum = i + index
-      res = paDB.setPilotStatus('pilotRef_' + str(pNum), PivotedPilotSummaryTable.pstates[j], destination=testCE,
-                                statusReason='Test States', gridSite=testSite, queue=None,
-                                benchmark=None, currentJob=num,
-                                updateTime=None, conn=False)
-      assert res['OK'] is True, res['Message']
-
-    index += num
-  return pilotRef
+    """
+    Set up a bunch of pilots in different states.
+
+    :param list stateCount: number of pilots per state. States are:'Submitted', 'Done', 'Failed',
+    'Aborted', 'Running', 'Waiting', 'Scheduled', 'Ready'
+    :param str testSite: Site name
+    :param str testCE: CE name
+    :param str testGroup: group name
+    :return list pilot reference list:
+    """
+    pilotRef = []
+    nPilots = sum(stateCount)
+
+    for i in range(nPilots):
+        pilotRef.append("pilotRef_" + str(i))
+
+    res = paDB.addPilotTQReference(
+        pilotRef,
+        123,
+        "ownerDN",
+        testGroup,
+    )
+    assert res["OK"] is True, res["Message"]
+
+    index = 0
+    for j, num in enumerate(stateCount):
+        for i in range(num):
+            pNum = i + index
+            res = paDB.setPilotStatus(
+                "pilotRef_" + str(pNum),
+                PivotedPilotSummaryTable.pstates[j],
+                destination=testCE,
+                statusReason="Test States",
+                gridSite=testSite,
+                queue=None,
+                benchmark=None,
+                currentJob=num,
+                updateTime=None,
+                conn=False,
+            )
+            assert res["OK"] is True, res["Message"]
+
+        index += num
+    return pilotRef
 
 
 def cleanUpPilots(pilotRef):
-  """
-  Delete all pilots pointed to by pilotRef
-
-  :param  lipilotRef:
-  :return:
-  """
-
-  for elem in pilotRef:
-    res = paDB.deletePilot(elem)
-    assert res['OK'] is True, res['Message']
+    """
+    Delete all pilots pointed to by pilotRef
+
+    :param  lipilotRef:
+    :return:
+    """
+
+    for elem in pilotRef:
+        res = paDB.deletePilot(elem)
+        assert res["OK"] is True, res["Message"]
 
 
 def test_basic():
-<<<<<<< HEAD
-  """ usual insert/verify
-  """
-  res = paDB.addPilotTQReference(['pilotRef'], 123, 'ownerDN', 'ownerGroup',)
-  assert res['OK'] is True
-
-  res = paDB.deletePilot('pilotRef')
-
-  # FIXME: to expand...
-
-
-@patch('DIRAC.WorkloadManagementSystem.DB.PilotAgentsDB.getVOForGroup')
-def test_getGroupedPilotSummary(mocked_fcn):
-  """
-  Test 'pivoted' pilot summary method.
-
-  :return: None
-  """
-  stateCount = [10, 50, 7, 3, 12, 8, 6, 4]
-  testGroup = 'ownerGroup'
-  testGroupVO = 'ownerGroupVO'
-  testCE = 'TestCE'
-  testSite = 'TestSite'
-
-  mocked_fcn.return_value = 'ownerGroupVO'
-
-  pilotRef = preparePilots(stateCount, testSite, testCE, testGroup)
-  selectDict = {}
-  columnList = ['GridSite', 'DestinationSite', 'OwnerGroup']
-  res = paDB.getGroupedPilotSummary(selectDict, columnList)
-
-  cleanUpPilots(pilotRef)
-  expectedParameterList = ['Site', 'CE', 'OwnerGroup', 'Submitted', 'Done', 'Failed',
-                           'Aborted', 'Running', 'Waiting', 'Scheduled', 'Ready',
-                           'Aborted_Hour', 'Total', 'PilotsPerJob', 'PilotJobEff', 'Status']
-
-  assert res['OK'] is True, res['Message']
-  values = res['Value']
-  assert 'ParameterNames' in values, "ParameterNames key missing in result"
-  assert values['ParameterNames'] == expectedParameterList, "Expected and obtained ParameterNames differ"
-
-  assert 'Records' in values, "Records key missing in result"
-  # in the setup with one Site/CE/OwnerGroup there will be only one record:
-  assert len(values['Records']) == 1
-  record = values['Records'][0]
-  assert len(record) == len(expectedParameterList)
-  assert record[0] == testSite
-  assert record[1] == testCE
-  assert record[2] == testGroupVO
-
-  # pilot state counts:
-  for i, entry in enumerate(record[3:11]):
-    assert entry == stateCount[i], " found entry: %s, expected stateCount: %d " % (str(entry), stateCount[i])
-  # all pilots have the same timestamp, so Aborted_Hour count is the same as Aborted:
-  assert record[expectedParameterList.index('Aborted')] == record[expectedParameterList.index('Aborted_Hour')]
-  # Total
-  total = record[expectedParameterList.index('Total')]
-  assert total == sum(stateCount)
-  # pilot efficiency
-  delta = 0.01
-  accuracy = record[expectedParameterList.index('PilotJobEff')] - 100.0 * \
-      (total - record[expectedParameterList.index('Aborted')]) / total
-  assert accuracy <= delta, " Pilot eff accuracy %d should be < %d " % (accuracy, delta)
-  # there aren't any jobs, so:
-  assert record[expectedParameterList.index('Status')] == 'Idle'
-
-
-def test_PivotedPilotSummaryTable():
-  """
-  Test the 'pivoted' query only. Check whether the number of pilots in different states returned by
-  the query is correct.
-
-  :return: None
-  """
-
-  # PivotedPilotSummaryTable pstates gives pilot possible states (table.pstates)
-  # pstates = ['Submitted', 'Done', 'Failed', 'Aborted', 'Running', 'Waiting', 'Scheduled', 'Ready']
-
-  stateCount = [10, 50, 7, 3, 12, 8, 6, 4]
-  testGroup = 'ownerGroup'
-  testCE = 'TestCE'
-  testSite = 'TestSite'
-
-  pilotRef = preparePilots(stateCount, testSite, testCE, testGroup)
-
-  table = PivotedPilotSummaryTable(['GridSite', 'DestinationSite', 'OwnerGroup'])
-
-  sqlQuery = table.buildSQL()
-  res = paDB._query(sqlQuery)
-  assert res['OK'] is True, res['Message']
-
-  columns = table.getColumnList()
-  # first 3 columns are: Site, CE and a group (VO mapping comes later, not in the SQL above)
-  assert 'Site' in columns
-  assert columns.index('Site') == 0
-  assert 'CE' in columns
-  assert columns.index('CE') == 1
-  assert 'OwnerGroup' in columns
-  assert columns.index('OwnerGroup') == 2
-
-  # pilot numbers by states:
-  assert 'Total' in columns
-
-  # with the setup above there will be only one row, first 3 elements must match the columns.
-  row = res['Value'][0]
-  assert row[0] == testSite
-  assert row[1] == testCE
-  assert row[2] == testGroup
-
-  total = row[columns.index('Total')]
-
-  assert total == sum(stateCount), res['Value']
-
-  for i, state in enumerate(table.pstates):
-    assert state in columns
-    assert row[columns.index(state)] == stateCount[i], " state: %s, stateCount: %d " % (state, stateCount[i])
-
-  cleanUpPilots(pilotRef)
-=======
     """usual insert/verify"""
     res = paDB.addPilotTQReference(
         ["pilotRef"],
@@ -202,4 +96,129 @@
     res = paDB.deletePilot("pilotRef")
 
     # FIXME: to expand...
->>>>>>> c5981031
+
+
+@patch("DIRAC.WorkloadManagementSystem.DB.PilotAgentsDB.getVOForGroup")
+def test_getGroupedPilotSummary(mocked_fcn):
+    """
+    Test 'pivoted' pilot summary method.
+
+    :return: None
+    """
+    stateCount = [10, 50, 7, 3, 12, 8, 6, 4]
+    testGroup = "ownerGroup"
+    testGroupVO = "ownerGroupVO"
+    testCE = "TestCE"
+    testSite = "TestSite"
+
+    mocked_fcn.return_value = "ownerGroupVO"
+
+    pilotRef = preparePilots(stateCount, testSite, testCE, testGroup)
+    selectDict = {}
+    columnList = ["GridSite", "DestinationSite", "OwnerGroup"]
+    res = paDB.getGroupedPilotSummary(selectDict, columnList)
+
+    cleanUpPilots(pilotRef)
+    expectedParameterList = [
+        "Site",
+        "CE",
+        "OwnerGroup",
+        "Submitted",
+        "Done",
+        "Failed",
+        "Aborted",
+        "Running",
+        "Waiting",
+        "Scheduled",
+        "Ready",
+        "Aborted_Hour",
+        "Total",
+        "PilotsPerJob",
+        "PilotJobEff",
+        "Status",
+    ]
+
+    assert res["OK"] is True, res["Message"]
+    values = res["Value"]
+    assert "ParameterNames" in values, "ParameterNames key missing in result"
+    assert values["ParameterNames"] == expectedParameterList, "Expected and obtained ParameterNames differ"
+
+    assert "Records" in values, "Records key missing in result"
+    # in the setup with one Site/CE/OwnerGroup there will be only one record:
+    assert len(values["Records"]) == 1
+    record = values["Records"][0]
+    assert len(record) == len(expectedParameterList)
+    assert record[0] == testSite
+    assert record[1] == testCE
+    assert record[2] == testGroupVO
+
+    # pilot state counts:
+    for i, entry in enumerate(record[3:11]):
+        assert entry == stateCount[i], " found entry: %s, expected stateCount: %d " % (str(entry), stateCount[i])
+    # all pilots have the same timestamp, so Aborted_Hour count is the same as Aborted:
+    assert record[expectedParameterList.index("Aborted")] == record[expectedParameterList.index("Aborted_Hour")]
+    # Total
+    total = record[expectedParameterList.index("Total")]
+    assert total == sum(stateCount)
+    # pilot efficiency
+    delta = 0.01
+    accuracy = (
+        record[expectedParameterList.index("PilotJobEff")]
+        - 100.0 * (total - record[expectedParameterList.index("Aborted")]) / total
+    )
+    assert accuracy <= delta, " Pilot eff accuracy %d should be < %d " % (accuracy, delta)
+    # there aren't any jobs, so:
+    assert record[expectedParameterList.index("Status")] == "Idle"
+
+
+def test_PivotedPilotSummaryTable():
+    """
+    Test the 'pivoted' query only. Check whether the number of pilots in different states returned by
+    the query is correct.
+
+    :return: None
+    """
+
+    # PivotedPilotSummaryTable pstates gives pilot possible states (table.pstates)
+    # pstates = ['Submitted', 'Done', 'Failed', 'Aborted', 'Running', 'Waiting', 'Scheduled', 'Ready']
+
+    stateCount = [10, 50, 7, 3, 12, 8, 6, 4]
+    testGroup = "ownerGroup"
+    testCE = "TestCE"
+    testSite = "TestSite"
+
+    pilotRef = preparePilots(stateCount, testSite, testCE, testGroup)
+
+    table = PivotedPilotSummaryTable(["GridSite", "DestinationSite", "OwnerGroup"])
+
+    sqlQuery = table.buildSQL()
+    res = paDB._query(sqlQuery)
+    assert res["OK"] is True, res["Message"]
+
+    columns = table.getColumnList()
+    # first 3 columns are: Site, CE and a group (VO mapping comes later, not in the SQL above)
+    assert "Site" in columns
+    assert columns.index("Site") == 0
+    assert "CE" in columns
+    assert columns.index("CE") == 1
+    assert "OwnerGroup" in columns
+    assert columns.index("OwnerGroup") == 2
+
+    # pilot numbers by states:
+    assert "Total" in columns
+
+    # with the setup above there will be only one row, first 3 elements must match the columns.
+    row = res["Value"][0]
+    assert row[0] == testSite
+    assert row[1] == testCE
+    assert row[2] == testGroup
+
+    total = row[columns.index("Total")]
+
+    assert total == sum(stateCount), res["Value"]
+
+    for i, state in enumerate(table.pstates):
+        assert state in columns
+        assert row[columns.index(state)] == stateCount[i], " state: %s, stateCount: %d " % (state, stateCount[i])
+
+    cleanUpPilots(pilotRef)