--- conflicted
+++ resolved
@@ -54,28 +54,16 @@
     mysqlDB = setupDB()
 
     result = mysqlDB._createTables(table, force=True)
-    assert result["OK"]
-
-<<<<<<< HEAD
-  result = mysqlDB._createTables(table, force=True)
-  assert result['OK'], result['Message']
-
-  for j in range(len(values)):
-    value = values[j]
-    result = mysqlDB.insertFields(name, requiredFields, value)
-    assert result['OK'], result['Message']
-    assert result['Value'] == 1
-    assert result['lastRowId'] == j + 1
-=======
+    assert result["OK"], result["Message"]
+
     for j in range(len(values)):
         value = values[j]
         result = mysqlDB.insertFields(name, requiredFields, value)
-        assert result["OK"]
+        assert result["OK"], result["Message"]
         assert result["Value"] == 1
         assert result["lastRowId"] == j + 1
 
     return mysqlDB
->>>>>>> c5981031
 
 
 # Pytest values
@@ -153,31 +141,17 @@
     result = mysqlDB._createTables(table, force=True)
     assert result["OK"] is expected
 
-<<<<<<< HEAD
-  result = mysqlDB.getCounters(name, fields, cond0)
-  assert result['OK'], result['Message']
-  assert result['Value'] == []
-
-  result = mysqlDB.getDistinctAttributeValues(name, fields[0], cond0)
-  assert result['OK'], result['Message']
-  assert result['Value'] == []
-
-  result = mysqlDB.getFields(name, fields)
-  assert result['OK'], result['Message']
-  assert result['Value'] == ()
-=======
     result = mysqlDB.getCounters(name, fields, cond0)
-    assert result["OK"]
+    assert result["OK"], result["Message"]
     assert result["Value"] == []
 
     result = mysqlDB.getDistinctAttributeValues(name, fields[0], cond0)
-    assert result["OK"]
+    assert result["OK"], result["Message"]
     assert result["Value"] == []
 
     result = mysqlDB.getFields(name, fields)
-    assert result["OK"]
+    assert result["OK"], result["Message"]
     assert result["Value"] == ()
->>>>>>> c5981031
 
 
 @pytest.mark.parametrize(
@@ -187,37 +161,20 @@
     """Create a table, insert an element"""
     mysqlDB = setupDB()
 
-<<<<<<< HEAD
-  result = mysqlDB._createTables(table, force=True)
-  assert result['OK'], result['Message']
-=======
     result = mysqlDB._createTables(table, force=True)
-    assert result["OK"]
->>>>>>> c5981031
+    assert result["OK"], result["Message"]
 
     allDict = dict(zip(fields, values))
 
-<<<<<<< HEAD
-  result = mysqlDB.insertFields(name, inFields=fields, inValues=values)
-  assert result['OK'], result['Message']
-  assert result['Value'] == 1
-=======
     result = mysqlDB.insertFields(name, inFields=fields, inValues=values)
-    assert result["OK"]
+    assert result["OK"], result["Message"]
     assert result["Value"] == 1
->>>>>>> c5981031
 
     time.sleep(1)
 
-<<<<<<< HEAD
-  result = mysqlDB.insertFields(name, inDict=allDict)
-  assert result['OK'], result['Message']
-  assert result['Value'] == 1
-=======
     result = mysqlDB.insertFields(name, inDict=allDict)
-    assert result["OK"]
+    assert result["OK"], result["Message"]
     assert result["Value"] == 1
->>>>>>> c5981031
 
 
 @pytest.mark.parametrize(
@@ -231,15 +188,9 @@
     """Create a table, insert elements, test getCounters using various conditions"""
     mysqlDB = setupDBCreateTableInsertFields(table, requiredFields, values)
 
-<<<<<<< HEAD
-  result = mysqlDB.getCounters(name, fields, cond)
-  assert result['OK'], result['Message']
-  assert result['Value'] == expected
-=======
     result = mysqlDB.getCounters(name, fields, cond)
-    assert result["OK"]
+    assert result["OK"], result["Message"]
     assert result["Value"] == expected
->>>>>>> c5981031
 
 
 @pytest.mark.parametrize(
@@ -250,15 +201,9 @@
     """Create a table, insert elements, test getDistinctAttributeValues using various conditions"""
     mysqlDB = setupDBCreateTableInsertFields(table, requiredFields, values)
 
-<<<<<<< HEAD
-  result = mysqlDB.getDistinctAttributeValues(name, fields[0], cond)
-  assert result['OK'], result['Message']
-  assert result['Value'] == expected
-=======
     result = mysqlDB.getDistinctAttributeValues(name, fields[0], cond)
-    assert result["OK"]
+    assert result["OK"], result["Message"]
     assert result["Value"] == expected
->>>>>>> c5981031
 
 
 # use time.toString and call it inside the tests as to have the value of it
@@ -308,13 +253,8 @@
         if callable(timeCmpArg):
             args[timeCmp] = timeCmpArg()
 
-<<<<<<< HEAD
-  result = mysqlDB.getFields(name, **args)
-  assert result['OK'], result['Message']
-=======
     result = mysqlDB.getFields(name, **args)
-    assert result["OK"]
->>>>>>> c5981031
+    assert result["OK"], result["Message"]
 
     if isExpectedCount:
         assert len(result["Value"]) == expected
@@ -330,23 +270,13 @@
     """Create a table, insert elements and update them using various conditions"""
     mysqlDB = setupDBCreateTableInsertFields(table, requiredFields, values)
 
-<<<<<<< HEAD
-  result = mysqlDB.updateFields(name, fields, newValues, cond)
-  assert result['OK'], result['Message']
-  assert result['Value'] == expected1
-
-  result = mysqlDB.updateFields(name, fields, newValues, cond)
-  assert result['OK'], result['Message']
-  assert result['Value'] == expected2
-=======
     result = mysqlDB.updateFields(name, fields, newValues, cond)
-    assert result["OK"]
+    assert result["OK"], result["Message"]
     assert result["Value"] == expected1
 
     result = mysqlDB.updateFields(name, fields, newValues, cond)
-    assert result["OK"]
+    assert result["OK"], result["Message"]
     assert result["Value"] == expected2
->>>>>>> c5981031
 
 
 @pytest.mark.parametrize(
@@ -357,28 +287,14 @@
     """Create a table, insert elements and delete some of them"""
     mysqlDB = setupDBCreateTableInsertFields(table, requiredFields, values)
 
-<<<<<<< HEAD
-  result = mysqlDB.deleteEntries(name, cond)
-  assert result['OK'], result['Message']
-  assert result['Value'] == expected1
-
-  result = mysqlDB.deleteEntries(name)
-  assert result['OK'], result['Message']
-  assert result['Value'] == expected2
-
-  result = mysqlDB.getCounters(name, fields, {})
-  assert result['OK'], result['Message']
-  assert result['Value'] == []
-=======
     result = mysqlDB.deleteEntries(name, cond)
-    assert result["OK"]
+    assert result["OK"], result["Message"]
     assert result["Value"] == expected1
 
     result = mysqlDB.deleteEntries(name)
-    assert result["OK"]
+    assert result["OK"], result["Message"]
     assert result["Value"] == expected2
 
     result = mysqlDB.getCounters(name, fields, {})
-    assert result["OK"]
-    assert result["Value"] == []
->>>>>>> c5981031
+    assert result["OK"], result["Message"]
+    assert result["Value"] == []