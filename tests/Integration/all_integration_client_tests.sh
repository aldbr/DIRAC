--- conflicted
+++ resolved
@@ -92,7 +92,6 @@
 
 pytest $CLIENTINSTALLDIR/DIRAC/tests/Integration/DataManagementSystem/Test_DataManager.py 2>&1 | tee -a clientTestOutputs.txt; (( ERR |= $? ))
 
-<<<<<<< HEAD
 #-------------------------------------------------------------------------------#
 # MultiVO File Catalog tests are configured to use MultiVOFileCatalog module with a separate DB.
 # FileMetadata and DirectoryMetadata options are set to MultiVOFileMetadata and  MultiVODirectoryMetadata
@@ -109,8 +108,6 @@
 dirac-proxy-init -g jenkins_user -C $SERVERINSTALLDIR/user/client.pem -K $SERVERINSTALLDIR/user/client.key $DEBUG 2>&1 | tee -a clientTestOutputs.txt
 echo -e "*** $(date -u) **** MultiVO User Metadata TESTS ****\n"
 python -m pytest $CLIENTINSTALLDIR/DIRAC/tests/Integration/DataManagementSystem/Test_UserMetadata.py 2>&1 | tee -a clientTestOutputs.txt; (( ERR |= $? ))
-=======
 
 echo -e "*** $(date -u) **** S3 TESTS ****\n"
-pytest $CLIENTINSTALLDIR/DIRAC/tests/Integration/Resources/Storage/Test_Resources_S3.py 2>&1 | tee -a clientTestOutputs.txt; (( ERR |= $? ))
->>>>>>> 4fb8b330
+pytest $CLIENTINSTALLDIR/DIRAC/tests/Integration/Resources/Storage/Test_Resources_S3.py 2>&1 | tee -a clientTestOutputs.txt; (( ERR |= $? ))