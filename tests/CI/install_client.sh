--- conflicted
+++ resolved
@@ -21,23 +21,6 @@
 mkdir -p "$PWD/TestCode"
 cd "$PWD/TestCode"
 
-<<<<<<< HEAD
-if [[ -d "$TESTREPO" ]]; then
-    cp -r "$TESTREPO" ./DIRAC
-    cd DIRAC
-    echo "Using local test repository in branch $(git branch | grep "\*" | sed -e "s/*^* //")"
-else
-    git clone "https://github.com/$TESTREPO/DIRAC.git"
-    cd DIRAC
-    git checkout "$TESTBRANCH"
-    echo "Using remote test repository ${TESTREPO} in branch ${TESTBRANCH}"
-fi
-
-
-DIRACSETUP=$(< tests/Jenkins/install.cfg grep "Setup = " | cut -f5 -d " ")
-
-cd ../..
-=======
 for repo_path in "${TESTREPO[@]}"; do
     if [[ -d "${repo_path}" ]]; then
         cp -r "${repo_path}" "$(basename "${repo_path}")"
@@ -54,7 +37,6 @@
 done
 
 cd ..
->>>>>>> d6bb854f
 
 echo -e "*** $(date -u) **** Got the DIRAC tests ****\n"
 
