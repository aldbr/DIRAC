#!/usr/bin/env python
'''Script to run Executable application'''

<<<<<<< HEAD
from os import system
=======
>>>>>>> d4062e47
import sys
from os import system

# Main
if __name__ == '__main__':
<<<<<<< HEAD
=======

>>>>>>> d4062e47
  sys.exit(system('''echo Hello World''')/256)<|MERGE_RESOLUTION|>--- conflicted
+++ resolved
@@ -1,17 +1,9 @@
 #!/usr/bin/env python
 '''Script to run Executable application'''
 
-<<<<<<< HEAD
-from os import system
-=======
->>>>>>> d4062e47
 import sys
 from os import system
 
 # Main
 if __name__ == '__main__':
-<<<<<<< HEAD
-=======
-
->>>>>>> d4062e47
   sys.exit(system('''echo Hello World''')/256)