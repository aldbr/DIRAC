--- conflicted
+++ resolved
@@ -372,15 +372,9 @@
 ##############################################################################
 # This function submits a job or more (it assumes a DIRAC client is installed)
 # it needs the following environment variables:
-<<<<<<< HEAD
-# ${DIRACUSERDN} for the DN of the user used to submit the job
-# ${DIRACUSERROLE} for the role of the proxy of the user used to submit the job
-# ${DIRACSETUP} for the setup
-=======
 # $DIRACUSERDN for the DN of the user used to submit the job
 # $DIRACUSERROLE for the role of the proxy of the user used to submit the job
 # $DIRACSETUP for the setup
->>>>>>> bf550d21
 
 submitJob() {
   #This has to be executed from the ${CLIENTINSTALLDIR}
@@ -392,11 +386,6 @@
   fi
 
   export PYTHONPATH=${TESTCODE}:${PYTHONPATH}
-<<<<<<< HEAD
-  # Get a proxy and submit the job: this job will go to the certification setup,
-  # so we suppose the JobManager there is accepting jobs
-  getUserProxy # this won't really download the proxy, so that's why the next command is needed
-=======
   # Get a proxy and submit the job: this job will go to the certification setup, so we suppose the JobManager there is accepting jobs
 
   # check if errexit mode is set and disabling as the component may not exist
@@ -410,7 +399,6 @@
     set -e
   fi
 
->>>>>>> bf550d21
   cp "${TESTCODE}/DIRAC/tests/Jenkins/dirac-proxy-download.py" "."
   python dirac-proxy-download.py "${DIRACUSERDN}" -R "${DIRACUSERROLE}" -o /DIRAC/Security/UseServerCertificate=True -o /DIRAC/Security/CertFile=/home/dirac/certs/hostcert.pem -o /DIRAC/Security/KeyFile=/home/dirac/certs/hostkey.pem -o /DIRAC/Setup="${DIRACSETUP}" -ddd
   if [[ -f "${TESTCODE}/${VO}DIRAC/tests/Jenkins/dirac-test-job.py" ]]; then
