#!/usr/bin/env python
""" Submission of test jobs for use by Jenkins
"""
from __future__ import absolute_import
from __future__ import division
from __future__ import print_function

# pylint: disable=wrong-import-position,unused-wildcard-import,wildcard-import

import os.path

from DIRAC.Core.Base.Script import parseCommandLine

parseCommandLine()

from DIRAC import gLogger

from DIRAC.tests.Utilities.utils import find_all

from DIRAC.Interfaces.API.Job import Job
from DIRAC.Interfaces.API.Dirac import Dirac

# from tests.Workflow.Integration.Test_UserJobs import createJob

gLogger.setLevel("DEBUG")

cwd = os.path.realpath(".")

dirac = Dirac()


def base():
<<<<<<< HEAD
  job = Job()
  job.setName("helloWorld-TEST-TO-Jenkins")
  executablePath = find_all("exe-script.py", "..", "/DIRAC/tests/Workflow/")[0]
  job.setInputSandbox([executablePath])
  job.setExecutable(executablePath, "", "helloWorld.log")
  job.setCPUTime(1780)
  job.setDestination('DIRAC.Jenkins.ch')
  job.setLogLevel('DEBUG')
  return job
=======
    job = Job()
    job.setName("helloWorld-TEST-TO-Jenkins")
    job.setInputSandbox([find_all("exe-script.py", "..", "/DIRAC/tests/Workflow/")[0]])
    job.setExecutable("exe-script.py", "", "helloWorld.log")
    job.setCPUTime(1780)
    job.setDestination("DIRAC.Jenkins.ch")
    job.setLogLevel("DEBUG")
    return job
>>>>>>> c5981031


def helloJob():
    """Simple Hello Word job to DIRAC.Jenkins.ch"""
    gLogger.info("\n Submitting hello world job targeting DIRAC.Jenkins.ch")
    job = base()
    result = dirac.submitJob(job)
    gLogger.info("Hello world job: ", result)
    if not result["OK"]:
        gLogger.error("Problem submitting job", result["Message"])
        exit(1)


def helloMP():
    """Simple Hello Word job to DIRAC.Jenkins.ch, that needs to be matched by a MP WN"""
    gLogger.info("\n Submitting hello world job targeting DIRAC.Jenkins.ch and a MP WN")
    job = base()
    job.setNumberOfProcessors(2)
    result = dirac.submitJob(job)
    gLogger.info("Hello world job MP: ", result)
    if not result["OK"]:
        gLogger.error("Problem submitting job", result["Message"])
        exit(1)


# let's sumbit 6 jobs (3 and 3)
for _ in range(3):
    helloJob()
    helloMP()<|MERGE_RESOLUTION|>--- conflicted
+++ resolved
@@ -30,26 +30,15 @@
 
 
 def base():
-<<<<<<< HEAD
-  job = Job()
-  job.setName("helloWorld-TEST-TO-Jenkins")
-  executablePath = find_all("exe-script.py", "..", "/DIRAC/tests/Workflow/")[0]
-  job.setInputSandbox([executablePath])
-  job.setExecutable(executablePath, "", "helloWorld.log")
-  job.setCPUTime(1780)
-  job.setDestination('DIRAC.Jenkins.ch')
-  job.setLogLevel('DEBUG')
-  return job
-=======
     job = Job()
     job.setName("helloWorld-TEST-TO-Jenkins")
-    job.setInputSandbox([find_all("exe-script.py", "..", "/DIRAC/tests/Workflow/")[0]])
-    job.setExecutable("exe-script.py", "", "helloWorld.log")
+    executablePath = find_all("exe-script.py", "..", "/DIRAC/tests/Workflow/")[0]
+    job.setInputSandbox([executablePath])
+    job.setExecutable(executablePath, "", "helloWorld.log")
     job.setCPUTime(1780)
     job.setDestination("DIRAC.Jenkins.ch")
     job.setLogLevel("DEBUG")
     return job
->>>>>>> c5981031
 
 
 def helloJob():
