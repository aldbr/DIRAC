--- conflicted
+++ resolved
@@ -1,4 +1,3 @@
-<<<<<<< HEAD
 [v7r0-pre9]
 
 *Accounting
@@ -44,7 +43,7 @@
 NEW: (#3744) Add WMS documentation in DeveloperGuide/Systems
 NEW: Added script (docs/Tools/UpdateDiracCFG.py) to collate the ConfigTemplate.cfg 
      files into the main dirac.cfg file
-=======
+
 [v6r20p25]
 
 *Core
@@ -68,7 +67,6 @@
 
 *Resources
 NEW: (#3916) Add isSameSE method to StorageElement which works for all protocols
->>>>>>> a55301bb
 
 [v6r20p24]
 
