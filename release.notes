<<<<<<< HEAD
[v7r1-pre2]

*Core
NEW: initial support for mysql8

*Configuration
CHANGE: (#4157) add new helper methods for IdP/Proxy Providers, OAuthManager. Add methods that 
        read DN options in dirac user section

*Framework
CHANGE: (#4157) add possibility to work with Proxy Providers and "clean" proxy without 
        voms/dirac extensions

*Resources
NEW: (#4157) ProxyProvider resources with implementation for DIRAC CA and PUSP proxy providers

[v7r0-pre21]
=======
[v7r0-pre22]
>>>>>>> bf3b4f6c

FIX: (#3962) use print function instead of print statement
FIX: (#3962) remove the usage of the long suffix to distinguish between long and int
FIX: (#3962) convert octal literals to new syntax
NEW: (#3962) Add pylint test to check python 3 compatibility

*Framework
CHANGE: (#4180) Removed local MySQL handling (DIRACOS won't have install it)
CHANGE: (#4180) Removed setup of old portal

*Accounting
CHANGE: (Multi)AccountingDB - Grouping Type and Object loader together with the MonitoringSystem ones.

*WorkloadManagementSystem
NEW: Add JobElasticDB.py with getJobParameters and setJobParameter methods to work with ElasticSearch (ES) backend.
NEW: Add gJobElasticDB variable and indicates the activation of ES backend.
CHANGE: Modify export_getJobParameter(s) to report values from ES if available.
CHANGE: (#3748) Reduced (removed, in fact) interactions of Optimizers with JobParameters, using only OptimizerParameters
NEW: (#3760) Add Client/JobStateUpdateClient.py
NEW: (#3760) Add Client/JobManagerClient.py
CHANGE: (#3760) Use the above Client classes instead of invoking RPCClient()
NEW: Added ES backend to WMSAdministratorHandler to get JobParameters.
NEW: Added separate MySQL table for JobsStatus in JobDB, and modified code accordingly.
CHANGE: ElasticJobDB.py: Modify setJobParameter method to register JobAttributes like Owner, Proxy, JobGroup etc.
CHANGE: ElasticJobDB.py: added getJobParametersAndAttributes method to retrieve both parameters and attributes for a given JobID.
CHANGE: Pilot Watchdog - using python UNIX services for some watchdog calls
CHANGE: (#3890) JobState always connects to DBs directly
CHANGE: (#3890) remove JobStateSync service
CHANGE: (#3873) Watchdog: use Profiler instead of ProcessMonitor
NEW: (#4163) SiteDirectors send by default Pilot3 (flag for pilot2 is still kept)
FIX: (#4163) removed unicode_literals (messes up things with DEncode)

*Core
NEW: (#3744) Add update method to the ElasticSearchDB.py to update or if not available create the values 
     sent from the setJobParameter function. Uses update_by_query and index ES APIs.
CHANGE: (#3744) generateFullIndexName() method made static under the ElasticSearchDB class.
CHANGE: (#3744) removed unused/outdated stuff from Distribution module
FIX: check for empty /etc/grid-security/certificates dir
NEW: (#3842) Add createClient decorator to add wrapper for all export_ functions automatically
NEW: (#3678) dirac-install can install a non released code directly from the git repository
FIX: (#3931) AuthManager - modified to work with the case of unregistered DN in credDict
FIX: (#4182) Add CountryName OID and be more permissive in the String type for decoding VOMSExtensions

*TransformationSystem
NEW: (#4124) InputDataQuery and OutputDataQuery parameters can be set for Transformations before 
     they are added to the transformation system. Solves #4071

*ProductionManagement
NEW: (#3703) ProductionManagement system is introduced

*Interfaces
CHANGE: (#4163) removed deprecated methods from Dirac.py

*ResourceStatusSystem
CHANGE: (#4177) use the ObjectLoader for Clients, in PEP

*Monitoring
FIX: MonitoringReporter - make processResords() method thread safe, fixes #4193

*tests
NEW: Add ChangeESFlag.py script to modify useES flag in dirac.cfg. To be integrated with Jenkins code.
CHANGE: (#3760) Use the above Client classes instead of invoking RPCClient()
NEW: (#3744) Added performance tests for ES and MySQL for WMS DB backends
NEW: (#3744) Added miniInstallDIRAC function for Jenkins jobs
FIX: (#4177) restored test of JobsMonitor().JobParameters

*Docs
FIX: Better dirac.cfg example configuration for web
NEW: (#3744) Add WMS documentation in DeveloperGuide/Systems
NEW: Added script (docs/Tools/UpdateDiracCFG.py) to collate the ConfigTemplate.cfg 
     files into the main dirac.cfg file
CHANGE: (#4110) updated basic tutorial for CC7 instead of SLC6.     
NEW: (#4170) added Production system documentation

[v6r22p5]

*WMS
CHANGE: (#4217) Sandbox: Adding OwnerDN and OwnerGroup for DelayedExternalDeletion

*DMS
CHANGE: (#4202) relax permissions on getLFNForGUID

*Resources
FIX: (#4200) re-allow the use of the gsiftp cache in the SE
CHANGE: (#4206) Storage - improved treatment for the case without SpaceToken in SpaceOccupancy

[v6r22p4]

*Core
NEW: (#4181) Allow to install an extension of DIRACOS

*Docs
FIX: (#4187) Create a TransformationAgent Plugin -- more concrete 
     descriptions for adding a plugin to AllowedPlugins

[v6r22p3]

*WMS
CHANGE: (#4175) added function to get the number of Processors, using it in dirac-wms-get-wn-parameters (invoked by the pilots)
CHANGE: (#4175) changed port of PilotManager from 9129 to 9171

*docs
CHANGE: (#4174) update WebApp administrator docs
CHANGE: (#4175) removed mentions of MPIService

[v6r22p2]

*Core
FIX: (#4165) $Id$ keyword must be replaced only at the beginning of the file

*RSS
FIX: (#4169) PublisherHandler fix (UnboundLocalError)

*Docs
NEW: (#4167) /Operations/DataManagement - Added a link to the documentation on "Multi Protocol"

[v6r22p1]

*WMS
NEW: (#4147) added option for specifying a LocalCEType (which by default is "InProcess")

*Interfaces
NEW: (#4146) added setNumberOfProcessors method to Job() API

*Resources
NEW: (#4159) add dav(s) in the protocol lists of GFAL2_HTTPS

*tests
NEW: (#4154) Using variable for location of INSTALL_CFG_FILE (useful for extensions)

[v6r22]

*WorkloadManagementSystem
NEW: (#4045) PilotsHandler service (to interact with PilotAgentsDB)
CHANGE: (#4049) Pilot wrapper for pilot3: download files at runtime
CHANGE: (#4119) removed last bit looking into /Registry/VOMS/ section
CHANGE: (#4119) VOMS2CSAgent: mailFrom option is invalid, use MailFrom instead
FIX: (#4074) fixed PilotManager service name in ConfigTemplate.cfg
FIX: (#4100) use CAs to upload the pilot files to a dedicated web server using requests
FIX: (#4106) fixes for logging messages for Matcher
FIX: (#4106) fixes for logging messages for Optimizers
NEW: (#4136) added DIRACOS option (for SiteDirectors)

*ConfigurationSystem
NEW: (#4053) VOMS2CSSynchronizer/VOMS2CSAgent - enable automatic synchronization of the 
     Suspended user status with the VOMS database
CHANGE: (#4113) VOMS2CSSynchronizer: considering the case when no email is provided by VOMS

*Core
NEW: (#4053) AuthManager - interpret the Suspended user status considering suspended 
     users as anonymous visitors
CHANGE: (#4053) The use of CS.py module is replaced by the use of Registry.py and CSGlobals.py

*Interfaces
CHANGE: (#4098) removed dirac-admin-get-site-protocols.py as it could give potentially wrong results (use dirac-dms-protocol-matrix instead)

*Resources
NEW: (#4142) enable to get SE occupancy from plugin
NEW: (#4142) add occupancy plugin to retrieve the info from BDII
CHANGE: (#4142) GFAL2_SRM2Storage.getOccupancy() calls parent if SpaceToken is not given

*ResourceStatusSystem
CHANGE: clients: using DIRAC.Core.Base.Client as base
CHANGE: (#4098) SiteInspectorAgent runs only on sites with tokenOwner="rs_svc"
CHANGE: (#4098) remove SRM dependencies
CHANGE: (#4136) downtimeCommand will use the GOCServiceType only for SRM SEs
FIX: (#4139) only take the first endpoint for the SpaceOccupancy

*DataManagementSystem
CHANGE: (#4136) Moved methods from ResourceStatusSystem/CSHelpers to DMSHelpers
CHANGE: (#4138) FTS3 is now the default

*docs
NEW: (#4099) Instructions about setting up the DIRAC web server for pilot3
CHANGE: (#4119) added note on MultiProcessor jobs preparation

*test
FIX: (#4119) Not lhcb but dteam (for DIRAC certification)
FIX: (#4139) client_dms.sh not lhcb specific
CHANGE:(#4140) adapt transformation certification tests to dteam VO

[v6r21p15]

*WMS
CHANGE: (#4214) Add an argument to the constructor of SandboxStoreClient for using in scripts 
        that cannot use the DB directly

*DMS
NEW: (#4171) ArchiveFiles Request Operation: to create a tarball out of a list of LFNs
NEW: (#4171) CheckMigration Request Operation to hold the request progress until the attached 
             LFNs are migrated to tape
NEW: (#4171) FCOnlyStorage StorageElement plugin to register LFNs without physical replica to 
             conserve LFN metadata when they are archived, for example
NEW: (#4171) dirac-dms-create-archive-request command to create a request to archive a list of 
             LFNs and remove their physical copies
NEW: (#4171) dirac-dms-create-moving-request command to move LFNs from a to b with optional 
             "CheckMigration" step. as it uses the ReplicateAndRegister operation, transfer via 
             FTS is also possible
FIX: (#4171) FileCatalogClient: add "addFileAncestors" to list of "write functions"

[v6r21p14]

*DMS
FIX: (#4192) dirac-dms-clean-directory correct usage message for list of arguments
FIX: (#4192) dirac-dms-clean-directory now properly prints error messages
FIX: (#4192) dirac-dms-clean-directory will now also clean empty directories
FIX: (#4192) FileCatalog.DirectoryMetadata: prevent error when removeMetadataDirectory is 
     called on empty list of directories, triggered when calling removeDirectory 
     on non-existing directory
FIX: (#4192) FileCatalog.DirectoryTreeBase: prevent maximum recursion depth exception 
     when calling remove directory with illegal path

*Resources
CHANGE: (#4191) Storages: catch specific DPM/Globus error code when creating existing directory

[v6r21p13]

*RSS
FIX: (#4173) only use the hostname of FTS servers in the RSS commands

[v6r21p12]

*WMS
FIX: (#4155) JobDB.getAttributesForJobList: Return S_ERROR if unknown attributes are requested. 
     Instead of potentially returning garbage a clear error message is returned.

[v6r21p11]

*Transformation
FIX: (#4144) fixed a logic bug in counting numberOfTasks in MCExtension which is expected
     to limit the total number of tasks for MC transformations

*Accounting
FIX: (#4151) In AccountingDB.insertRecordThroughQueue fix bad dictionary key "0K"

[v6r21p10]

*Core
FIX: (#4133) dirac-install: correct location for ARC plugins with DIRACOS

*WMS
CHANGE: (#4136) JobStateUpdateHandler - restoring the job status to Running after hearbeat

*Docs
NEW: (#4134) Added /Operations/DataManagement parameters for protocols

[v6r21p9]

*Core
FIX: (#4130) correct symlinks in dirac-deploy

[v6r21p8]

*WMS
CHANGE: (#4111) Better logging in JobWrapper
CHANGE: (#4114) JobScheduling - allow both Tag and Tags option in the job JDL

*DMS
FIX: (#4101) FileManagerBase - use returned ID:LFN dict instead of the LFN list. Fixes the bug in 
             getReplicasByMetadata reported in #4058

*TransformationSystem
FIX: (#4112) TaskManager.py - testing if the request ID is correct was not done properly, test the numerical value

[v6r21p7]

*Core
FIX: (#4076) A certain module like WebAppDIRAC must be checked out from the code repository once.

*Resources
FIX: (#4078) Fix the exception when StorageElement objects are created with a list of plugins

*SMS
NEW: (#4086) StageMonitorAgent: new option StoragePlugins to limit the protocols used to contact storagelements for staged files.

*WMS
FIX: (#4093) better logging from services

*TS
CHANGE: (#4095) ConfigTemplate for RequestTaskAgent now contains all options
CHANGE: (#4096) the Broadcast TransformationPlugin no longer requires a SourceSE to be set. If it is set, the behaviour is unchanged
CHANGE: (#4096) dirac-transformation-replication: change default pluging back to Broadcast (reverts #4066)

*Docs:
CHANGE: (#4095) AdministratorGuide install TS tutorial: added options MonitorFiles and MonitorTasks for TaskAgents

[v6r21p6]

*CS
FIX: (#4064) Fix exception when calling dirac-admin-add-shifter with already existing values

*Core
NEW: (#4065) getIndexInList utility in List.py

*Resources
NEW: (#4065) add a SpaceReservation concept to storages
NEW: (#4065) add a getEndpoint method to StorageBase

*RSS
CHANGE: (#4065) CSHelpers.getStorageElementEndpoint returns the endpoint or non srm protocol
CHANGE: (#4065) add the SpaceReservation to the FreeDiskSpaceCommand result

*TS
FIX: (#4066) The dirac-transformation-replication script will now create valid transformations 
     given only the required arguments. Instead of the 'Broadcast' plugin, the 'Standard' plugin 
     is created if not SourceSE is given. If a value for the plugin argument is given, that will 
     be used.

*docs
CHANGE: (#4069) DIRAC installation procedure is updated taking account DIRACOS
CHANGE: (#4094) Pilots3 options: moved to /Operation/Pilot section

[v6r21p5]

*Core
NEW: (#4046) allow install_site to install DIRACOS
FIX: (#4047) dirac-deploy-scripts uses correct regex to find scripts
NEW: (#4047) dirac-deploy-scripts can use symplink instead of wrapper
CHANGE: (#4051) use debug level for logs in the ProcessPool

*RequestManagementSystem
CHANGE: (#4051) split log messages

*ResourceStatusSystem
FIX: (#4050) fix reporting from EmailAgent
CHANGE: (#4051) split log messages in static and dynamic parts

*Docs
CHANGE: (#4034) Add magic runs to setup DIRAC in example scripts, so they work out of the box.
NEW: (#4046) add a tuto for setting up a basic installation
NEW: (#4046) add a tuto for setting up two Dirac SEs
NEW: (#4046) add a tuto for setting up the DFC
NEW: (#4046) add a tuto for managing identities
NEW: (#4046) add a tuto for setting up the RMS
NEW: (#4046) add a tuto for doing DMS with TS

*ConfigurationSystem
CHANGE: (#4044) dirac-configure: forcing update (override, in fact) of CS list

*WorkloadManagementSystem
FIX: (#4052) SiteDirector - restore the logic of limiting the number of pilots to submit due to the  
             WaitingToRunningRatio option
FIX: (#4052) Matcher - if a pilot presents OwnerGroup parameter in its description, this is interpreted 
             as a pilot requirement to jobs and should not be overriden.
CHANGE: (#4027) Improve scalability of HTCondorCE jobs

*Accounting
CHANGE: (#4033) accounting clients use DIRAC.Core.Base.Client as base

*DataManagementSystem
FIX: (#4042) add exit handler for stored procedure
FIX: (#4048) correct the header of the CSV file generated by dirac-dms-protocol-matrix

*TransformationSystem
FIX: (#4038) TransformationCleaningAgent cancels the Request instead of removing them

*Resources
CHANGE: (#4048) SE: give preference to native plugins when generating third party URLS

[v6r21p4]

WorkloadManagementSystem
CHANGE: (#4008) Modification of utility function PilotCStoJSONSynchronizer. The modification 
        allows to add information to created json file about the DNs fields of users belonging 
        to 'lhcb_pilot' group. This information is needed for the second level authorization 
        used in the Pilot Logger architecture. Also, some basic unit tests are added.

*Docs
CHANGE: (#4028) update instructions to install and setup runit

*TransformationSystem
FIX: (#4022) when a site was requested inside the job workflow description, and BulkSubmission was used, such site was not considered.

*Resources
FIX: (#4006) Resources/MessageQueue: add a dedicated listener ReconnectListener

[v6r21p3]

*Core
FIX: (#4005) getDiracModules is removed, class member is used instead.
FIX: (#4013) Use getCAsLocation in order to avoid non-exist os.environ['X509_CERT_DIR']

*ConfigurationSystem
FIX: (#4004) BDII2CSAgent: fix for CEs with incomplete BDII info

*WorkloadManagementSystem
NEW: (#4016) JobAgent - added possibility to try out several CE descriptions when 
             getting jobs in one cycle
NEW: (#4016) Matcher - MultiProcessor tag is added to the resource description if appropriate
NEW: (#4016) JobScheduling - MultiProcessor tag is added to the job description if it 
             specifies multiple processor requirements
FIX: (#4018) JobMonitoring.getJobParameter cast to int
NEW: (#4019) added WMSAdministratorClient module, and using it throughout the code

*Resources/MessageQueue
CHANGE: (#4007) change the way of defining identifier  format for MQ resources: 
        accepted values are  'Topics' or 'Queues'.

*DataManagementSystem
CHANGE: (#4017) DIP handler internally uses bytes instead of MB
NEW: (#4010) add dirac-dms-protocol-matrix script
CHANGE: (#4010) remove dirac-dms-add-files script

*Resources
NEW: (#4016) PoolComputingElement - getDescription returns a list of descriptions 
             with different requirements to jobs to be matched
CHANGE: (#4017) Standardize sizes returned by StoragePlugins in Bytes
CHANGE: (#4011) MQ: randomzied the broker list when putting message

[v6r21p2]

*Core
CHANGE: (#3992) dirac-install does not define REQUESTS_CA_BUNDLE in the bashrc anymore
NEW: (#3998) dirac-install if DIRACOS already installed and DIRACOS is not requested, 
             it will force to install it
CHANGE: (#3992) specify the ca location when calling requests
CHANGE: (#3991) MySQL class prints only debug logs
FIX: (#4003) dirac-install - if the DIRACOS version is not given then use the proper 
             release version

*WorkloadManagementSystem
CHANGE: (#3992) specify the ca location when calling requests
FIX: (#4002) Local protocols are retrieved as a list in InputDataResolution

*Interfaces
FIX: (#4000) Dirac.py - bug fixed: return value of getJobParameters changed that
     should be taken into account by the clients

[v6r21p1]

*WorkloadManagementSystem
CHANGE: (#3989) JobDB.py - do not add default SubmitPool parameter to a job description
FIX: (#3989) dirac-admin-get-site-mask - show only sites in Active state

*DataManagementSystem
CHANGE: (#3985) FTS3DB: getActiveJobs, those jobs are now selected that have been monitored the longest time ago. Ensure better cycling through FTS Jobs
FIX: (#3987) check missing file with another string

[v6r21]

*Core
NEW: (#3921) DictCache - allow threadLocal cache
FIX: (#3936) DictCache - Fix exception upon delete
FIX: (#3922) allow Script.py to accommodate specific test calls with pytest
CHANGE: (#3940) dirac-install - instrument to support DiracOS
FIX: (#3945) set DIRACOS environment variable before souring diracosrc
CHANGE: (#3949) Removed unattended dirac-install-client.py
CHANGE: (#3950) File.py - do not follow links when getting files list or size 
        in directory via getGlobbedFiles and getGlobbedTotalSize
CHANGE: (#3969) Use EOS for installing DIRAC software        

*FrameworkSystem
FIX: (#3968) removed the old logging

*ResourceStatusSystem
FIX: (#3921) fix logic of the RSSCache leading in expired keys

*Accounting
CHANGE: (#3933) Change the columns size of the FinalMinorStatus

*WorkloadManagementSystem
CHANGE: (#3923) Clean PYTHONPATH from *rc when installing DIRAC from the pilot
NEW: (#3941) JobDB: getJobParameters work also with list on job IDs
CHANGE: (#3941) JobCleaningAgent queries for job parameters in bulk
CHANGE: (#3941) Optimizers only set optimizers parameters (backported from v7r0)
CHANGE: (#3970) streamlining code in OptimizerModule. Also pep8 formatting (ignore white spaces for reviewing)
FIX: (#3976) fixed Banned Sites matching in TaskQueueDB
FIX: (#3970) when an optimizer agent was instantiating JobDB (via the base class) and the machine 
     was overloaded, the connection to the DB failed but this was not noticed and the agent was 
     not working until restarted after max cycles. Now testing JobDB  is valid in OptimizerModule 
     base class and exit if not valid.

*TransformationSystem
CHANGE: (#3946) Remove directory listing from ValidateOutputDataAgent
CHANGE: (#3946) Remove directory listing from TransformationCleaningAgent
FIX: (#3967) TransformationCleaningAgent: don't return error if log directory does not exist

*Interfaces
CHANGE: (#3947) removed old methods going through old RMS
CHANGE: (#3960) Dirac.py - getLFNMetadata returns result for both file and directory LFNs
FIX: (#3966) Dirac: replace the use of deprecated function status by getJobStatus

*DataManagementSystem
FIX: (#3922) Fixes FTS3 duplicate transfers
FIX: (#3982) respect the source limitation when picking source for an FTS transfer

*MonitoringSystem
CHANGE: (#3956) Change the bucket size from week to day.

*Resources
CHANGE: (#3933) When crating a consumer or producer then the error message must be 
        handled by the caller.
CHANGE: (#3937) MessageQueue log backends is now set to VERBOSE instead of DEBUG        
NEW: (#3943) SSHComputingElement - added Preamble option to define a command to be 
     executed right before the batch system job submission command
NEW: (#3953) Added the possibility to add filters to log backends to refine the 
     output shown/stored
NEW: (#3953) Resources.LogFilters.ModuleFilter: Filter that allows one to set the 
     LogLevel for individual modules
NEW: (#3953) Resources.LogFilter.PatternFilter: Filter to select or reject log 
     output based on words
FIX: (#3959) PoolComputingElement - bug fix: initialize process pool if not yet 
     done in getCEStatus()     

*test
CHANGE: (#3948) integration tests run with unittest now exit with exit code != 0 if failed

*docs
NEW: (#3974) Added HowTo section to the User Guide

[v6r20p28]

*WorkloadManagementSystem
FIX: (#4092) pilotTools - Ensure maxNumberOfProcessors is an int

[v6r20p27]

*WMS
FIX: (#4020) SiteDirector - do not use keywords in addPilotTQReference/setPilotStatus calls

[v6r20p26]

*WorkloadManagementSystem
FIX: (#3932) MutiProcessorSiteDirector: get platform is checkPLatform flag is true

*DataManagementSystem
FIX: (#3928) `FileCatalogClient` now properly forwards function docstrings through 
     `checkCatalogArguments` decorator, fixes #3927
CHANGE: (#3928) `Resources.Catalog.Utilities`: use functool_wraps in `checkCatalogArguments`

*TransformationSystem
CHANGE: (#3934) make the recursive removal of the log directory explicit in the TransformationCleaningAgent

[v6r20p25]

*Core
FIX: (#3909) DISET - always close the socket even in case of exception

*FrameworkSystem
FIX: (#3913) NotificationHandler - bugfixed: changed SMTPServer to SMTP
FIX: (#3914) add extjs6 support to the web compiler

*docs
NEW: (#3910) Added documentation on MultiProcessor jobs

*WorkloadManagementSystem
FIX: (#3910) TaskQueueDB - fixed strict matching with tags, plus extended the integration test

*DataManagementSystem
CHANGE: (#3917) FTS3: speedup by using subqueries for the Jobs table

*TransformationSystem
CHANGE: (#3916) use SE.isSameSE() method

*Resources
NEW: (#3916) Add isSameSE method to StorageElement which works for all protocols

[v6r20p24]

*WorkloadManagementSystem
FIX: (#3904) SiteDirector fixed case with TQs for 'ANY' site

[v6r20p23]

*TransformationSystem
NEW: (#3903)  do not remove archive SEs when looking at closerSE

*CORE
NEW: (#3902) When the environment variable DIRAC_DEPRECATED_FAIL is set to a non-empty value, 
     the use of deprecated functions will raise a NotImplementError exception

*ConfigurationSystem
FIX: (#3903) ServiceInterface - fix exception when removing dead slave

*FrameworkSystem
FIX: (#3901) NotificationClient - bug fix

[v6r20p22]

*Core
FIX: (#3897) ObjectLoader returns DErrno code
FIX: (#3895) more debug messages in BaseClient

*ResourceStatusSystem
FIX: (#3895) fixed bug in dirac-rss-set-token script

*WorkloadManagementSystem
FIX: (#3897) SiteDirector: using checkPlatform flag everwhere needed
CHANGE: (#3894) Using JobStateUpdateClient instead of RPCClient to it
CHANGE: (#3894) Using JobManagerClient instead of RPCClient to it

[v6r20p20]

*Core
CHANGE: (#3885) Script.parseCommandLine: the called script is not necessarily the first in sys.argv

*ConfigurationSystem
CHANGE: (#3887) /Client/Helpers/Registry.py: Added search dirac user for ID and CA

*MonitoringSystem
FIX: (#3888) mqProducer field in MonitoringReporter can be set to None, and the comparison was broken. 
     It is fixed. Also some additional checks are added.

*WorkloadManagementSystem
CHANGE: (#3889) removed confusing Job parameter LocalBatchID
CHANGE: (#3854) TQ matching (TaskQueueDB.py): when "ANY" is specified, don't exclude task queues 
        (fix with "Platforms" matching in mind)
CHANGE: (#3854) SiteDirector: split method getPlatforms, for extension purposes

*DataManagementSystem
FIX: (#3884) restore correct default value for the SEPrefix in the FileCatalogClient
FIX: (#3886) FTS3: remove the hardcoded srm protocol for registration
FIX: (#3886) FTS3: return an empty spacetoken if SRM is not available

*TransformationSystem
CHANGE: (#3891) ReplicationTransformation.createDataTransformation: returns S_OK with the 
        transformation object when it was successfully added, instead of S_OK(None)

*Resources
NEW: (#3886) SE - return a standard error in case the requested protocol is not available

[v6r20p18]

*DataManagementSystem
CHANGE: (#3882) script for allow/ban SEs now accepting -a/--All switch, for allo status types

*Core
FIX: (#3882) ClassAdLight - fix to avoid returning a list with empty string

*Resources
FIX: (#3882) Add site name configuration for the dirac installation inside singularity CE

*test
FIX: (#3882) fully activating RSS in Jenkins tests

[v6r20p17]

*Core
CHANGE: (#3874) dirac-create-distribution-tarball - add tests directory to the tar file and fix pylint warnings.
FIX: (#3876) Add function "discoverInterfaces" again which is still needed for VMDIRAC

*ConfigurationSystem
CHANGE: (#3875) Resources - allow to pass a list of platforms to getDIRACPlatform()

*WorkloadManagement
CHANGE: (#3867) SandboxStoreClient - Returning file location in output of getOutputSandbox
CHANGE: (#3875) JobDB - allow to define a list of Platforms in a job description JDL

*ResourceStatusSystem
CHANGE: (#3863) deprecated CSHelpers.getSites() function

*Interfaces
NEW: (#3872) Add protocol option to dirac-dms-lfn-accessURL
CHANGE: (#3864) marked deprecated some API functions (perfect replace exists already, as specified)

*Resources
FIX: (#3868) GFAL2_SRM2Storage: only set SPACETOKENDESC when SpaceToken is not an empty string

*Test
CHANGE: (#3863) Enable RSS in Jenkins

*DataManagementSystem
FIX: (#3859) FTS3: resubmit files in status Canceled on the FTS server
NEW: (#3871) FTS submissions can use any third party protocol
NEW: (#3871) Storage plugin for Echo (gsiftp+root)
FIX: (#3871) replace deprecated calls to the gfal2 API
NEW: (#3871) Generic implementation for retrieving space occupancy on storage

*TransformationSystem
FIX: (#3865) fixed submission of parametric jobs with InputData from WorkflowTask
FIX: (#3865) better logging for parametric jobs submission

*StorageManagamentSystem
FIX: (#3868) Fix StageRequestAgent failures for SEs without a SpaceToken

*RequestManagementSystem
FIX: (#3861) tests do not re-use File objects

[v6r20p16]

*WorkloadManagementSystem
CHANGE: (#3850) the platform discovery can be VO-specific.

*Interfaces
CHANGE: (#3856) setParameterSequence always return S_OK/S_ERROR

*TransformationSystem
FIX: (#3856) check for return value on Job interface and handle it

*ResourceStatusSystem
FIX: (#3852) site may not have any SE

[v6r20p15]

*Interface
FIX: (#3843) Fix the sandbox download, returning the inMemory default.

*WorkloadManagementSystem
FIX: (#3845) late creation on RPC in JobMonitoringClient and PilotsLoggingClient

*DataManagementSystem
FIX: (#3839) Update obsolete dirac-rms-show-request command in user message displayed when running dirac-dms-replicate-and-register-request

*FrameworkSystem
FIX: (#3845) added setServer for NotificationClient

*Docs
NEW: (#3847) Added some info on parametric jobs

[v6r20p14]

CHANGE: (#3826) emacs backup file pattern added to .gitignore

*MonitoringSystem
CHANGE: (#3827) The default name of the Message Queue can be changed

*Core
FIX: (#3832) VOMSService.py: better logging and error prevention

*ConfigurationSystem
FIX: (#3837) Corrected configuration location for Pilot 3 files synchronization

*FrameworkSystem
FIX: (#3830) InstalledComponentDB.__filterFields: fix error in "Component History Web App" when filter values are unicode

*Interface
CHANGE: (#3836) Dirac.py API - make the unpacking of downloaded sandboxes optional

*Accounting
CHANGE: (#3831) ReportGenerator: Authenticated users without JOB_SHARING will now only get plots showing their own jobs, solves #3776

*ResourceStatusSystem
FIX: (#3833) Documentation update
CHANGE: (#3838) For some info, use DMSHelper instead of CSHelper for better precision

*RequestManagementSystem
FIX: (#3829) catch more exception in the ReqClient when trying to display the associated FTS jobs

[v6r20p13]

*FrameworkSystem

FIX: (#3822) obsolete parameter maxQueueSize in UserProfileDB initialization removed

*WorkloadManagementSystem

FIX: (#3824) Added Parameter "Queue" to methods invoked on batch systems by LocalComputingElement
FIX: (#3818) Testing parametric jobs locally now should also work for parametric input data
NEW: (#3818) Parameters from Parametric jobs are also replaced for ModuleParameters, 
             and not only for common workflow parameters

*DataManagementSystem

FIX: (#3825) FileCatalogCLI: print error message when removeReplica encounters weird return value
FIX: (#3819) ReplicateAndRegister: fix a problem when transferring files to multiple storage 
             elements, if more than one attempt was needed the transfer to all SEs was not always 
             happening.
CHANGE: (#3821) FTS3Agent: set pool_size of the FTS3DB

*TransformationSystem

FIX: (#3820) Fix exception in TransformationCleaningAgent: "'str' object not callable"

*ConfigurationSystem

FIX: (#3816) The VOMS2CSAgent was not sending notification emails when the DetailedReport 
             option was set to False, it will now send emails again when things change for a VO.
CHANGE: (#3816) VOMS2CSAgent: Users to be checked for deletion are now printed sorted and line 
                by line
NEW: (#3817) dirac-admin-check-config-options script to compare options and values between 
             the current Configuration and the ConfigTemplates. Allows one to find wrong or 
             missing option names or just see the difference between the current settings and 
             the default values.

[v6r20p12]

*Core
FIX: (#3807) Glue2 will return a constant 2500 for the SI00 queue parameter, 
     any value is needed so that the SiteDirector does not ignore the queue, fixes #3790

*ConfigurationSystem
FIX: (#3797) VOMS2CSAgent: return error when VO is not set (instead of exception)
FIX: (#3797) BDII2CSAgent: Fix for GLUE2URLs option in ConfigTemplate (Lower case S at the end)

*DataManagementSystem
FIX: (#3814) SEManager - adapt to the new meaning of the SE plugin section name
FIX: (#3814) SEManager - return also VO specific prefixes for the getReplicas() and similar calls
FIX: (#3814) FileCatalogClient - take into account VO specific prefixes when constructing PFNs on the fly

*TransformationSystem
FIX: (#3812) checking return value of jobManagerClient.getMaxParametricJobs() call

[v6r20p11]

*Core
FIX: (#3805) ElasticSearchDB - fix a typo (itertems -> iteritems())

[v6r20p10]

*Core
NEW: (#3801) ElasticSearchDB - add method which allows for deletion by query
NEW: (#3792) added breakDictionaryIntoChunks utility

*WorkloadManagementSystem
FIX: (#3796) Removed legacy "SystemConfig" and "LHCbPlatform" checks
FIX: (#3803) bug fix: missing loop on pRef in SiteDirector
NEW: (#3792) JobManager exposes a call to get the maxParametricJobs

*TransformationSystem
NEW: (#3804) new option for dirac-transformation-replication scrip `--GroupName/-R`
FIX: (#3804) The TransformationGroup is now properly set for transformation created with dirac-transformation-replication, previously a transformation parameter Group was created instead.
FIX: (#3792) Adding JobType as parameter to parametric jobs
FIX: (#3792) WorkflowTaskAgent is submitting a chunk of tasks not exceeding the MaxParametricJobs accepted by JobManager

[v6r20p9]

*Core
FIX: (#3794) Fix executeWithUserProxy when called with proxyUserDN, 
     fixes exception in WMSAdministrator getPilotLoggingInfo and TransformationCleaningAgent

*DataManagementSystem
CHANGE: (#3793) reuse of the ThreadPool in the FTS3Agent in order to optimize the Context use

*WorkloadManagementSystem
FIX: (#3787) Better and simpler code and test for SiteDirector 
FIX: (#3791) Fix exception in TaskQueueDB.getActiveTaskQueues, triggered 
             by dirac-admin-show-task-queues

[v6r20p8]

*ResourceStatusSystem
FIX: (#3782) try/except for OperationalError for sqlite (EmailAction)

*Core
FIX: (#3785) Adjust voms-proxy-init timeouts
NEW: (#3773) New Core.Utilities.Proxy.UserProxy class to be used as a contextManager
FIX: (#3773) Fix race condition in Core.Utilities.Proxy.executeWithUserProxy, 
     the $X509_USER_PROXY environment variable from one thread could leak to another, fixes #3764


*ConfigurationSystem
NEW: (#3784) Bdii2CSAgent: New option **SelectedSites**, if any sites are set, only those will 
     be updated
NEW: (#3788) for CS/Registry section: added possibility to define a QuarantineGroup per VO

*WorkloadManagementSystem

FIX: (#3786) StalledJobAgent: fix "Proxy not found" error when sending kill command to stalled job, 
     fixes #3783
FIX: (#3773) The solution for bug #3764 fixes a problem with the JobScheduling executor, where 
     files could end up in the checking state with the error "Couldn't get storage metadata 
     of some files"
FIX: (#3779) Add setting of X509_USER_PROXY in pilot wrapper script, 
which is needed to establish pilot env in work nodes of Cluster sites.

*DataManagementSystem
FIX: (#3778) Added template for RegisterReplica
FIX: (#3772) add a protection against race condition between RMS and FTS3
FIX: (#3774) Fix FTS3 multi-VO support by setting VO name in SE constructor.

*TransformationSystem
FIX: (#3789) better tests for TS agents

*StorageManagamentSystem
FIX: (#3773) Fix setting of the user proxy for StorageElement.getFileMetadata calls, fixes #3764

[v6r20p7]

*Core
FIX: (#3768) The Glue2 parsing handles some common issues more gracefully:
     handle cases where the execution environment just does not exist, use sensible;
     dummy values in this case (many sites);
     handle multiple execution environments at a single computing share (i.e., CERN);
     handle multiple execution environments with the same ID (e.g., SARA)
     
CHANGE: (#3768) some print outs are prefixed with "SCHEMA PROBLEM", which seem to point to problems in the published information, i.e. keys pointing to non-existent entries, or non-unique IDs

*Tests
NEW: (#3769) allow to install DIRACOS if DIRACOSVER env variable is specified

*ResourceStatusSystem
CHANGE: (#3767) Added a post-processing function in InfoGetter, for handling special case of FreeDisk policies

*WorkloadManagementSystem
FIX: (#3767) corrected inconsistent option name for pilotFileServer CS option

*TransformationSystem
CHANGE: (#3766) TransformationCleaningAgent can now run without a shifterProxy, it uses 
        the author of the transformation for the cleanup actions instead.
CHANGE: (#3766) TransformationCleaningAgent: the default value for shifterProxy was removed
FIX: (#3766) TaskManagerAgent: RequestTasks/WorkflowTasks: value for useCertficates to `False` 
     instead of `None`. Fixes the broken submission when using a shifterProxy for the TaskManagerAgents

[v6r20p6]

*Tests
CHANGE: (#3757) generate self signed certificate TLS compliant

*Interfaces
FIX: (#3754) classmethods should not have self! (Dirac.py)

*WorkloadManagementSystem
FIX: (#3755) JobManager - bug fix in __deleteJob resulting in exceptions

*DataManagementSystem
NEW: (#3736) FTS3 add kicking of stuck jobs
FIX: (#3736) FTS3 update files in sequence to avoid mysql deadlock
CHANGE: (#3736) Canceled is not a final state for FTS3 Files
CHANGE: (#3736) FTS3Operations are finalized if the Request is in a final state (instead of Scheduled)
FIX: (#3724) change the ps_delete_files and ps_delete_replicas_from_file_ids to not lock on MySQL 5.7

*TransformationSystem
CHANGE: (#3758) re-written a large test as pytest (much less verbosity, plan to extend it)
FIX: (#3758) added BulkSubmission option in documentation for WorkflowTaskAgent

*RequestManagementSystem
FIX: (#3759) dirac-rms-request: silence a warning, when not using the old FTS Services

*ResourceStatusSystem
FIX: (#3753) - style changes

[v6r20p5]

*Docs

FIX: (#3747) fix many warnings
FIX: (#3735) GetReleaseNotes.py no longer depends on curl, but the python requests packe
FIX: (#3740) Fix fake environments for sqlalchemy.ext import, some code documentation pages were not build, e.g. FTS3Agent
NEW: (#3762) Add --repo option, e.g. --repo DiracGrid/DiracOS, or just --repo DiracOS, fixes DIRACGrid/DIRACOS#30

*TransformationSystem

FIX: (#3726) If the result can not be evaluated, it can be converted to list
FIX: (#3723) TaskManagerAgentBase - add option ShifterCredentials to set the credentials to 
     use for all submissions, this is single VO only
FIX: (#3723) WorkflowTasks/RequestTasks: pass ownerDN and ownerGroup parameter to all the submission 
     clients if using shifterProxy ownerDN and ownerGroup are None thus reproducing the original behaviour
FIX: (#3723) TaskManagerAgentBase - refactor adding operations for transformation to separate function to 
     ensure presence of Owner/DN/Group in dict entries RequestTaskAgent no longer sets shifterProxy by default.

*Resources

CHANGE: (#3745) Add the deprecated decorator to native XROOT plugin

[v6r20p4]

*DMS
FIX: (#3727) use proxy location in the SECache

*RMS
FIX: (#3727) use downloadVOMSProxyToFile in RequestTask

*TS
FIX: (#3720) TaskManager - pass output data arguments as lists rather 
     than strings to the parametric job description

Docs:
FIX: (#3725) AdministratorGuide TransformationSystem spell check and added a few 
     phrases, notably for bulk submission working in v6r20p3

[v6r20p3]

*Framework
FIX: SystemAdministrator - Get the correct cpu usage data for each component

*TS
NEW: new command dirac-transformation-replication to create replication transformation to copy files from some SEs to other SEs, resolves #3700

*RMS
FIX: fix integration tests to work with privileged and non privileged proxies

*RSS
FIX: Fix for downtime publisher: wrong column names. Avoiding dates (not reflected in web app)

[v6r20p2]

*Core

CHANGE: (#3713) Fixes the infamous "invalid action proposal" by speeding up the handshake and not looking up the user/group in the baseStub

*RequestManagementSystem
CHANGE: (#3713) FowardDISET uses the owner/group of Request to execute the stub
CHANGE: (#3713) owner/group of the Requests are evaluated/authorized on the server side
CHANGE: (#3713) LimitedDelegation or FullDelegation are required to set requests on behalf of others -> pilot user and hosts should must them (which should already be the case)

*docs

NEW: (#3699) documentation on Workflow
CHANGE: (#3699) update on documentation for integration tests

*ConfigurationSystem

CHANGE: (#3699) for pilotCS2JSONSynchronizer: if pilotFileServer is not set, still print out the content

*WorkloadManagementSystem

CHANGE: (#3693) introduce options for sites to choose usage of Singularity

*TransformationSystem

FIX: (#3706) TaskManger with bulksubmission might have occasional exception, depending on order of entries in a dictionary
FIX: (#3709) TaskManager - fix the generated JobName to be of the form ProdID_TaskID
FIX: (#3709) TaskManager - check the JOB_ID and PRODUCTION_ID parameters are defined in the workflow

*Interfaces

FIX: (#3709) Job API - do not merge workflow non-JDL parameters with the sequence parameters of the same name

[v6r20p1]

*WorkloadManagementSystem

FIX: (#3697) Ensure retrieveTaskQueues doesn't return anything when given an empty list of TQ IDs.
FIX: (#3698) Call optimizer fast-path for non-bulk jobs

[v6r20]

*Core
NEW: MJF utility added, providing a general interface to Machine/Job Features values.
NEW: DEncode - added unit tests
NEW: JEncode for json based serialization
NEW: Add conditional printout of the traceback when serializing/deserializing non json compatible
     object in DEncode (enabled with DIRAC_DEBUG_DENCODE_CALLSTACK environment variable)
NEW: File.py - utility to convert file sizes between different unit
NEW: new flag in dirac-install script to install DIRAC-OS on demand
CHANGE: Removed deprecated option "ExtraModules" (dirac-configure, dirac-install scripts)
CHANGE: dirac-deploy-scripts, dirac-install - allow command modules with underscores in 
        their names in order for better support for the code checking tools
CHANGE: dirac-distribution and related scripts - compile web code while release
        generation
CHANGE: dirac-external-requirements - reimplemented to use preinstalled pip command rather than
the pip python API
FIX: dirac-distribution - fixed wrong indentation  
NEW: new command name for voms proxy
FIX: dirac-install default behaviour preserved even with diracos options
New: Add additional check in MJF utility to look for a shutdown file located at '/var/run/shutdown_time'
FIX: The hardcoded rule was not taken into account when the query was coming from the web server
CHANGE: VOMSService - reimplemented using VOMS REST interface
FIX: MJF utility won't throw exceptions when MJF is not fully deployed at a site

*Framework
NEW: WebAppCompiler methods is implemented, which is used to compile the web framework
NEW: add JsonFormatter for logs
NEW: add default configuration to CS: only TrustedHost can upload file
CHANGE: ComponentInstaller - remove the old web portal configuration data used during the installation
CHANGE: MessageQueue log handler uses JsonFormatter

*Monitoring
CHANGE: fixes for testing in Jenkins with locally-deployed ElasticSearch
FIX: fixes in the query results interpretation

*Configuration
FIX: ConfigurationHandler, PilotCStoJSONSynchronizer - fixes for enabling pilotCStoJSONSynchronizer, and doc
NEW: dirac-admin-voms-sync - command line for VOMS to CS synchronization
NEW: VOMS2CSSynchronizer - new class encapsulating VOMS to CS synchronization
CHANGE: VOMS2CSAgent - reimplemented to use VOMS2CSSynchronizer

*WorkloadManagementSystem
NEW: StopSigRegex, StopSigStartSeconds, StopSigFinishSeconds, StopSigNumber added to JDL, which cause Watchdog to send a signal StopSigNumber to payload processes matching StopSigRegex when there are less than StopSigFinishSeconds of wall clock remaining according to MJF.
NEW: PilotLoggingDB, Service and Client for handling extended pilot logging
NEW: added a new synchronizer for Pilot3: sync of subset of CS info to JSON file, 
     and sync of pilot3 files
NEW: dirac-admin-get-pilotslogging script for viewing PilotsLogging
NEW: Bulk job submission with protection of the operation transaction
NEW: WMSHistoryCorrector and MonitoringHistoryCorrector classes inheriting from a common BaseHistoryCorrector class
CHANGE: SiteDirector - refactored Site Director for better extensibility
CHANGE: dirac-wms-cpu-normalization uses the abstracted DB12 benchmark script used by the HEPiX Benchmarking Working Group, and the new MJF utility to obtain values from the system and to save them into the DIRAC LocalSite configuration.
CHANGE: Removed TaskQueueDirector and the other old style (WMS) *PilotDirector
CHANGE: TaskQueueDB - removed PilotsRequirements table
CHANGE: TaskQueueDB - added FOREIGN KEYS 
CHANGE: Removed gLite pilot related WMS code
FIX: always initialize gPilotAgentsDB object
FIX: JobManager - Added some debug message when deleting jobs
FIX: Job.py - fixing finding XML file
NEW: SiteDirector - added flag for sending pilot3 files
CHANGE: SiteDirector - changed the way we create the pilotWrapper (better extensibility)
NEW: SiteDirector - added possibility for deploying environment variables in the pilot wrapper

*Workflow
CHANGE: Script.py: created _exitWithError method for extension possibilities

*TS
FIX: TranformationCleaningAgent - just few simplifications 

*DMS
NEW: FTS3Agent working only with the FTS3 service to replace the existing one
NEW: FTS3Utilities - use correct FTS Server Selection Policy
NEW: StorageElement service - getFreeDiskSpace() and getTotalDiskSpace() take into account 
     MAX_STORAGE_SIZE parameter value
CHANGE: Adding vo name argument for StorageElement   
CHANGE: Fixing rss to fetch fts3 server status
NEW: Add a feature to the DFC LHCbManager to dump the content of an SE as a CSV file
FIX: FTS3DB: sqlalchemy filter statements with "is None" do not work and result in no lines being selected
NEW: FTS3Agent and FTS3DB: add functionality to kick stuck requests and delete old requests
NEW: FTS3Agent - add accounting report

*RMS
FIX: Really exit the RequestExecutingAgent when the result queue is buggy

*RSS
CHANGE: Using StorageElement.getOccupancy()
FIX: Initialize RPC to WMSAdministrator only once
FIX: Using MB as default for the size
FIX: flagged some commands that for the moment are unusable
FIX: fixed documentation of how to develop commands

*Resources
NEW: New SingularityComputingElement to submit jobs to a Singularity container
NEW: Added StorageElement.getOccupancy() method for DIP and GFAL2_SMR2 SE types
CHANGE: enable Stomp logging only if DIRAC_DEBUG_STOMP environment variable is set to any value

*Interfaces
CHANGE: Dirac.py - saving output of jobs run with 'runLocal' when they fail (for DEBUG purposes)

*Docs
CHANGE: WebApp release procedure
FIX: Update of the FTS3 docs

*Tests
FIX: add MonitoringDB to the configuration
FIX: Installing elasticSeach locally in Jenkins, with ComponentInstaller support.

[v6r19p25]

*TransformationSystem
FIX: (#3742) TransformationDB - when adding files to transformations with a multi-threaded agent, 
     it might happen that 2 threads are adding the same file at the same time. The LFN was not 
     unique in the DataFiles table, which was a mistake... This fix assumes the LFN is unique, 
     i.e. if not the table had been cleaned and the table updated to be unique.

[v6r19p24]

*WMS
FIX: (#3739) pilotTools - added --tag and --requiredTag options
FIX: (#3739) pilotCommands - make NumberOfProcessors = 1 if nowhere defined (default)

*Resources
FIX: (#3739) CREAMComputingElement - possibility to defined CEQueueName to be used in the pilot submission command

[v6r19p23]

*TS
FIX: (#3734) catch correct exception for ast.literal_eval

[v6r19p22]

*Core
CHANGE: Backport from v6r20 - fixes the infamous "invalid action proposal" by speeding up 
        the handshake and not looking up the user/group in the baseStub

RMS:
CHANGE: Backport from v6r20 - FowardDISET uses the owner/group of Request to execute the stub
CHANGE: Backport from v6r20 - owner/group of the Requests are evaluated/authorized on the server side
CHANGE: Backport from v6r20 - LimitedDelegation or FullDelegation are required to set requests on behalf 
        of others -> pilot user and hosts should must them (which should already be the case)

*API
NEW: Dirac.py - running jobs locally now also works for parametric jobs. Only the first sequence will be run
FIX: Dirac.py - running jobs locally will now properly work with LFNs in the inputSanbdox

*DMS
FIX: DMSHelpers - in getLocalSiteForSE() return None as LocalSite if an SE is at no site

[v6r19p21]

*Configuration
FIX: Bdii2CSAgent - make the GLUE2 information gathering less verbose; Silently ignore StorageShares

*Test
CHANGE: backported some of the CI tools from the integration branch 

[v6r19p20]

*StorageManagement
FIX: StorageManagementDB - fixed buggy group by with MySQL 5.7

[v6r19p19]

*Configuration

NEW: BDII2CSAgent - new options: GLUE2URLs, if set this is queried in addition to the other BDII;
    GLUE2Only to turn off looking on the old schema, if true only the main BDII URL is queried;
    Host to set the BDII host to search

NEW: dirac-admin-add-resources new option G/glue2 , enable looking at GLUE2 Schema, 
     H/host to set the host URL to something else

[v6r19p18]

*Configuration
CHANGE: Better logging of the Configuration file write exception

*RSS
FIX: SummarizeLogsAgent - fix the case when no previous history

[v6r19p17]

*Framework
FIX: ProxyManager - if an extension has a ProxyDB, use it

*RSS
FIX: CSHelpers.py minor fixes

[v6r19p16]

*WMS
FIX: pilotCommands - cast maxNumOfProcs to an int.
CHANGE: pilotTools - change maxNumOfProcs short option from -P to -m.

[v6r19p15]

*Framework
NEW: ProxyDB - allow FROM address to be set for proxy expiry e-mails

*DMS
CHANGE: FTSJob - FailedSize is now BIGINT in FTSJob
CHANGE: FTSJob - increase the bringonline time

*WMS
FIX: SiteDirector won't set CPUTime of the pilot
FIX: convert MaxRAM inside the pilots to int

*RSS
FIX: SummarizeLogsAgent: comparison bug fix
FIX: Fixed sites synchronizer

[v6r19p14]

*WMS
NEW: pilotCommands/Tools - added possibility to specify a maxNumberOfProcessors parameter for pilots
CHANGE: MultiProcessorSiteDirector - allow kwargs to SiteDirector getExecutable & _getPilotOptions functions

*RMS
FIX: Fix a bug in ReplicateAndRegister Operation preventing files having failed once to be retried

*DMS
FIX: FileCatalogWithFkAndPsDB.sql - Fixes for the DFC to be compatible with strict group by mode 
     (https://dev.mysql.com/doc/refman/5.7/en/sql-mode.html#sqlmode_only_full_group_by)

*docs
CHANGE: added little documentation for lcgBundles

[v6r19p13]

*WMS
FIX: JobWrapper - added a debug message
FIX: Allow non-processor related tags to match TQ in MultiProcessorSiteDirector.

*Test
CHANGE: improve Gfal2 integration tests by checking the metadata

[v6r19p12]

*Core
CHANGE: QualityMapGraph - change the color map of the Quality plots

*Framework
FIX: Logging - remove the space after log messages if no variable message is printed, fixes #3587

*MonitoringSystem
CHANGE: ElasticSearch 6 does not support multiple types, only one type is created instead.

*RSS
FIX: GOCDBClient - encode in utf-8, update goc db web api URL
FIX: fixed bug in creation of history of status (avoid repetition of entries)

*DMS
FIX: fixed bug in FTSAgent initialization

*WMS
FIX: fix bug in dirac-wms-job-select: treating the case of jobGroup(s) not requested

[v6r19p11]

*Framework:
CHANGE: moved column "Instance" of InstalledComponentsDB.InstalledComponent 
        table from 64 to 32 characters

*WMS
FIX: JobWrapperTemplate - fix exception handling
CHANGE: dirac-wms-select-jobs - new option to limit the number of selected jobs
CHANGE: returning an error when sandboxes can't be unassigned from jobs (JobCleaningAgent)

*RMS
FIX: RequestDB - add missing JOIN in the web summary query
NEW: dirac-rms-request - add option to allow resetting the NotBefore member even 
     for non-failed requests

*DMS
FIX: FTSAgent - change data member names from uppercase to lower case

*Interfaces
CHANGE: autopep8 on the API/Dirac module

*docs:
NEW: added some doc about shifterProxy

[v6r19p10]

*Core
FIX: MySQL - catch exception when closing closed connection

*TS
CHANGE: add possibility to get extension-specific tasks and files statuses in TransformationMonitor web application

*RMS
NEW: dirac-rms-request - add option --ListJobs to list the jobs for a set of requests

*Resources
FIX: Use parameters given at construction for SRM2 protocols List

*StorageManagement
FIX: use StorageElement object to get disk cache size

*DMS
FIX: DMSHelpers - fix case when no site is found for an SE
FIX: ReplicateAndRegister - don't try and get SE metadata is replica is inactive

[v6r19p9]

*WMS
CHANGE: DownloadInputData was instantiating all local SEs which is not necessary... Only instantiate those that are needed
CHANGE: JobWrapper - use resolveSEGroup in order to allow defining SE groups including other SE groups
FIX: JobDB - fixed typo in getSiteMaskStatus() method
FIX: Fix getSiteMaskStatus in SiteDirector and MultiProcessSiteDirector
CHANGE: WatchdogLinux - using python modules in  instead of shell calls

*DMS
FIX: in DMSHelpers don't complain if an SE is at 0 sites

*Interfaces
CHANGE: Job.py - using the deprecated decorator for 2 deprecated methods

*RSS
FIX: EmailAction considers also CEs, not only SEs

*Resources
FIX: removed a useless/broken method in Resources helper
FIX: marked as obsoleted two methods in Resources helper (FTS2 related)

[v6r19p8]

*Configuration
FIX; Resources - don't overwrite queue tags if requiredtags are set.

*Framework
CHANGE: dirac-proxy-init - increase dirac-proxy-init CRL update frequency

*Accounting
CHANGE: AccountingDB - if the bucket length is part of the selected conditions, 
        add to the grouping

*WorkloadManagement
FIX: ConfigTemplate.cfg - allow user access to getSiteMaskStatus

*DataManagementSystem
FIX: DMSHelpers - recursive resolution of SEGroup was keeping the SEGroup in the list

*RSS
FIX: CSHelper - getting FTS from the correct location
CHANGE: use the SiteStatus object wherever possible

*Resources
FIX: CREAMComputingElement - added CS option for extra JDL parameters

*Documentation
CHANGE: point README to master and add badges for integration

[v6r19p7]

*WorkloadManagement
FIX: SiteDirector - correct escaping in pilot template
FIX: dirac-wms-get-wn-parameters - added some printouts to dirac-wms-get-wn-parameters

[v6r19p6]

*Core
FIX: SocketInfo - log proper message on CA's init failure.

*Accounting
CHANGE: NetworkAgent - remove support of perfSONAR summaries and add support of raw metrics.

*WMS
FIX: JobDB - don't trigger exception in webSummary if a site with a single dot is in the system
CHANGE: SiteDirector - added logging format and UTC timestamp to pilot wrapper
FIX: JobMonitoring - fix in getJobPageSummaryWeb() for showing correct sign of life for stalled jobs

*TS
FIX: TransformationManager - fix for wrong method called by the Manager

*RSS
NEW: SiteStatus object uses the RSS Cache
FIX: expiration time is a date (dirac-rss-query-db)

[v6r19p5]

*WMS
CHANGE: ParametricJob - added getParameterVectorLength() to replace getNumberOfParameters with a more detailed check of the job JDL validity
FIX: JobManagerHandler - restored the use of MaxParametricJobs configuration option

*Interfaces
FIX: Always use a list of LFNs for input data resolution (local run, mostly)

*tests
FIX: use rootPath instead of environment variable


[v6r19p4]

NEW: Added dummy setup.py in anticipation for standard installation procedure

*Core
CHANGE: SocketInfoFactory - version check of GSI at run time is removed

*Configuration 
FIX: Resources - fix RequiredTags in getQueue() function

*Interfaces
FIX: fix exception when using Dirac.Job.getJobJDL

*WMS
FIX: SiteDirector - fix proxy validity check in updatePilotStatus, a new proxy was 
     never created because isProxyValid returns non-empty dictionary
FIX: JobMonitoring - web table was not considering correctly Failed jobs because 
     stalled for setting the LastSignOfLife     

*DMS
FIX: StorageFactory - avoid complaining if Access option is not in SE section
CHANGE: dirac-dms-user-lfns - the wildcard flag will always assume leading "*" to match files, 
       unless the full path was specified in the wildcard no files were previously matched

*RSS
FIX: CacheFeederAgent resilient to command exceptions

*Resources
FIX: ARCComputingElement - the proxy environment variable was assumed before the 
     return value of the prepareProxy function was checked, which could lead to exceptions

[v6r19p3]

CHANGE: .pylintrc - disable redefined-variable-type
CHANGE: .pylintrc - max-nested-blocks=10 due to the many tests of result['OK']
CHANGE: use autopep8 for auto-formatting with following exceptions:
        tabs = 2 spaces and not 4
        line length check disabled (i.e. 120 characters instead of 80)
        Option for autopep8 are: --ignore E111,E101,E501

*Configuration
FIX: retrigger the initialization of the logger and the ObjectLoader after 
     all the CS has been loaded

*WMS
FIX: pilot commands will add /DIRAC/Extensions=extensions if requested
FIX: SiteDirector, pilotCommands - fix support for multiple values in the 
     RequiredTag CE parameter
FIX: MultiProcessorSiteDirector - fix dictionary changed size exception 

*Workflow
FIX: application log name can also come from step_commons.get['logFile']

*Resources
CHANGE: Condor, SLURM, SSHComputingElement - added parameters to force allocation
        of multi-core job slots

[v6r19p2]

*DMS
FIX: dirac-admin-allow-se: fix crash because of usage of old RSS function

*RSS
FIX: ResourceStatusDB - microseconds should always be 0 
FIX: Multiple fixes for the RSS tests

[v6r19p1]

*Core
FIX: ElasticSearchDB - certifi package was miscalled
FIX: ElasticSearchDB - added debug messages for DB connection

*Framework
FIX: ComponentInstaller - handling correctly extensions of DBs found in sql files

*WMS
FIX: SudoComputingElement - prevent message overwriting application errors
FIX: JobDB.getInputData now returns list of cleaned LFNs strings, possible "LFN:" 
     prefix is removed

*Interfaces
FIX: Dirac.py - bring back treatment of files in working local submission directory

[v6r19]

FIX: In multiple places - use systemCall() rather than shellCall() to avoid
     potential shell injection problems

FIX: All Databases are granting also REFERENCES grant to Dirac user to comply with
     more strict policies of MySQL version >= 5.7

*Accounting
NEW: new functionality to plot the data gathered by perfSONARs. It allows to 
     present jitter, one-way delay, packet-loss rate and some derived functions.
FIX: compatibility of AccountingDB with MySQL 5.7

*ConfigurationSystem
NEW: Allow to define FailoverURLs and to reference MainServers in the URLs

*FrameworkSystem
NEW: gLogger is replaced by the new logging system based on the python logging module
NEW: Added ElasticSearch backend for the logging
NEW: Central Backends configuration to customize their use by multiple components 
NEW: BundleDelivery - serves also CA's and CRL's all-in-one files
NEW: added shell scripts for generating CAs and CRLs with the possibility to specify the Input and/or output directories
CHANGE: can now send mails to multiple recipients using the NotificationClient
CHANGE: Make the new logging system thread-safe
FIX: Adapting query to MySLQ 5.7 "GROUP BY" clause
FIX: TopErrorMessagesReporter - more precise selection to please stricter versions of MySQL
CHANGE: ProxyGeneration - make RFC proxies by default, added -L/--legacy flag to dirac-proxy-init
        to force generation of no-RFC proxies

*Core
FIX: dirac-install - allow to use local md5 files
CHANGE: X509Chain - fixes to allow robot proxies with embedded DIRAC group extension
        ( allow DIRAC group extension not in the first certificate chain step )
CHANGE: BaseClient - recheck the useServerCertificate while establishing connection
        and take it into account even if it has changed after the client object creation    
FIX: PlainTransport - fixed socket creation in initAsClient()         
NEW: Technology preview of new logging system, based on standard python logging module
CHANGE: Added graphviz extension to sphinx builds
FIX: Added documentation of low level RPC/DISET classes
FIX: Gateway service - multiple fixes to resurrect the service and to correctly instantiate it
NEW: dirac-install will change the shebang of the python scripts to use the environment 
     python instead of the system one
NEW: Security.Utilities - methods to generate all-in-one CA certificates and CRLs files     
NEW: ElasticSearchDB - gets CA's all-in-one file from the BundleDelivery service if needed
NEW: genAllCAs.sh, genRevokedCerts.sh - DIRAC-free commands to generate all-in-one CA 
     certificates and CRLs files     
CHANGE: dirac-create-distribution-tarball - removing docs and tests directories when 
        creating release tarballs     

*DMS
CHANGE: FTSJob - use Request wrapper for the fts3 REST interface instead of pycurl based
        client
CHANGE: FTSHistoryView - drop FTSServer field from the view description   
CHANGE: FTSFile DB table: increased length of fields LFN(955), SourceSURL(1024), TargetSURL(1024)
CHANGE: Uniform length of LFN to 255 across DIRAC dbs
FIX: FTSJob - fix the serialization of 0 values
FIX: FTSFile, FTSJob - fix SQL statement generation for stricter versions of MySQL

*Resources
NEW: New method in the StorageElement to generate pair of URLs for third party copy.
     Implement the logic to generate pair of URLs to do third party copy. 
     This will be used mostly by FTS, but is not enabled as of now
FIX: StorageElement - fix different weird behaviors in Storage Element, in particular, 
     the inheritance of the protocol sections     
FIX: GFAL2 storage element: update for compatibility with GFAL2 2.13.3 APIs
NEW: Introduced Resources/StorageElementBases configuration section for definitions
     of abstract SEs to be used in real SEs definition by inheritance     

*RMS
NEW: dirac-rms-request - command including functionality of several other commands:
     dirac-rms-cancel|reset|show-request which are dropped. The required functionality
     is selected by the appropriate switches   

*RSS
NEW: Put Sites, ComputingElements, FTS and Catalogs under the status control of the
     RSS system 
NEW: Rewrote RsourceStatus/ResourceManagementDB tables with sqlAlchemy (RM DB with declarative base style)
NEW: SiteStatus client to interrogate site status with respect to RSS
CHANGE: introduced backward compatibility of RSS services with DIRAC v6r17 clients
CHANGE: moved some integration tests from pytest to unittest
CHANGE: Moved ResourceStatusDB to sqlAlchemy declarative_base
FIX: Automated setting of lastCheckTime and Dateffective in ResourceStatusDB and ResourceManagementDB
FIX: fixes for tables inheritance and extensions
FIX: fixes for Web return structure ("meta" column)
FIX: ResourceStatus, RSSCacheNoThread - fixed RSS cache generation 
FIX: ResourceStatus - fixes for getting status from the CS information
FIX: ResourceManagement/StatusDB - fixed bugs in meta parameter check
FIX: fixed incompatibility between Active/InActive RSS clients return format
FIX: SiteStatus - bug fixed in getSites() method - siteState argument not propagated to
     the service call
FIX: ResourceStatus - return the same structure for status lookup in both RSS and CS cases     
FIX: Bug fixes in scripts getting data out of DB


*Monitoring
CHANGE: DBUtils - change the bucket sizes for the monitoring plots as function of the time span

*WMS
NEW: SiteDirector - checks the status of CEs and Sites with respect to RSS  
NEW: pilotCommands - new ReplaceDIRACCode command mostly for testing purposes
NEW: JobAgent, JobWrapper - several fixes to allow the work with PoolComputingElement
     to support multiprocessor jobs    
NEW: JobScheduling - interpret WholeNode and NumberOfProcessors job JDL parameters and
     convert then to corresponding tags
NEW: SiteDirector - CEs can define QueryCEFlag in the Configuration Service which can be
     used to disallow querying the CE status and use information from PiltAgentsDB instead     
NEW: The application error codes, when returned, are passed to the JobWrapper, and maybe interpreted.
NEW: The JobWrapperTemplate can reschedule a job if the payload exits with status DErrno.EWMSRESC & 255 (222)
FIX: SiteDirector - unlink is also to be skipped for Local Condor batch system
FIX: JobDB - fixes necessary to suite MySQL 5.7
FIX: dirac-pilot, pilotTools - PYTHONPATH is cleared on pilot start, pilot option keepPP
     can override this
FIX: WMSAdministratorHandler - make methods static appropriately
FIX: Bug fix for correctly excluding WebApp extensions
CHANGE: JobScheduling - more precise site name while the job is Waiting, using the set of 
        sites at which the input files are online rather than checking Tier1s in eligible sites      
FIX: SiteDirector - aggregate tags for the general job availability test         
FIX: JobScheduling - bug fix in __sendToTQ()
FIX: pilotTools,pilotCommands - pick up all the necessary settings from the site/queue configuration
     related to Tags and multi-processor
NEW: SiteDirector - added option to force lcgBundle version in the pilot
FIX: SiteDirector - if MaxWaitingJobs or MaxTotalJobs not defined for a queue, assume a default value of 10
FIX: MatcherHandler - preprocess resource description in getMatchingTaskQueues()
FIX: JobDB - set CPUTime to a default value if not defined when rescheduling jobs

*TS
FIX: TransformationClient - fix issue #3446 for wrong file error counting in TS
FIX: TransformationDB - set ExternalID before ExternalStatus in tasks
BUGFIX: TransformationClient - fix a bug in the TS files state machine (comparing old status.lower() 
        with new status)

*Interfaces
CHANGE: Dirac API - expose the protocol parameter of getAccessURL()
CHANGE: Dirac API - added runLocal as an API method

*Docs
NEW: Documentation for developing with a container (includes Dockerfile)
NEW: Add script to collate release notes from Pull Request comments  
NEW: Chapter on scaling and limitations
CHANGE: Added documentation about runsv installation outside of DIRAC

*tests
NEW: Added client (scripts) system test
CHANGE: Add to the TS system test, the test for transformations with meta-filters
FIX: Minor fixes in the TS system test
FIX: correctly update the DFC DB configuration in jenkins' tests

[v6r17p35]

*Core
FIX: GOCDBClient - add EXTENSIONS & SCOPE tag support to GOCDB service queries.

[v6r17p34]

*SMS
FIX: StorageManagerClient - fix logic for JobScheduling executor when CheckOnlyTapeSEs is 
     its default true and the lfn is only on a tapeSE

[v6r17p33]

*WMS
FIX: StalledJobAgent - if no PilotReference found in jobs parameters, do as if there would be 
     no pilot information, i.e. set Stalled job Failed immediately
CHANGE: DownloadInputData - job parameters report not only successful downloads but also failed ones
FIX: JobDB - back port - set CPUTime to 0 if not defined at all for the given job 
FIX: JobDB - back port - use default CPUTime in the job description when rescheduling jobs

*Resources
FIX: ARCComputingElement - fix job submission issue due to timeout for newer lcg-bundles

[v6r17p32]

Resources:
CHANGE: /Computing/BatchSystems/Condor.py: do not copy SiteDirector's shell environment variables into the job environment

*WMS
CHANGE: Add option to clear PYTHONPATH on pilot start

[v6r17p31]

*RMS
FIX: ReqClient - avoid INFO message in client
*WMS
CHANGE: JobWrapper - allow SE-USER to be defined as another SE group (e.g. Tier1-USER)
*DMS
CHANGE: DMSHelpers - make resolveSEGroup recursive in order to be able to define SE groups in terms of SE groups

[v6r17p30]

*DMS
CHANGE: StorageElement - added status(), storageElementName(), checksumType() methods returning
        values directly without the S_OK structure. Remove the checks of OK everywhere
NEW: dirac-dms-add-file, DataManager - added option (-f) to force an overwrite of an existing file

*TS:
FIX: TransformationDB.py - set the ExternalID before the ExternalStatus in order to avoid inconsistent 
     tasks if setting the ExternalID fails

*StorageManagementSystem
FIX: StorageManagementClient.py - return the full list of onlineSites while it was previously happy 
     with only one

*Resources
FIX: HTCondorCEComputingElement.py - transfer output files(only log and err) for remote scheduler

[v6r17p29]

*WMS
CHANGE: split time left margins in cpuMargin and wallClockMargin. Also simplified check.


[v6r17p28]

*WMS
BUGFIX: JobScheduling - fix a bug introduced in 6r17p27 changes

*Monitoring
BUGFIX: MonitoringReporter - do not try to close the MQ connection if MD is not used

[v6r17p27]

*Configuration
FIX: ConfigurationClient - allow default value to be a tuple, a dict or a set

*Monitoring
CHANGE: DBUtils - change bucket sizes and simplify settings

*DMS
FIX: DMSRequestOperationsBase, RemoveFile - allow request to not fail if an SE is temporarily banned
FIX: dirac-admin-allow-se - first call of gLogger after its import

*RMS
CHANGE: remove scripts dirac-rms-show-request, dirac-rms-cancel-request and dirac-rms-reset-request 
        and replace with a single script dirac-rms-request with option (default is "show")
CHANGE: allow script to finalize a request if needed and set the job status appropriately

*Resources
FIX: LocalComputingElement - pilot jobIDs start with ssh to be compatible with pilotCommands. 
     Still original jobIDs are passed to getJobStatus. To be reviewed

*WMS
CHANGE: JobScheduling - assign a job to Group.<site>.<country>, if input files are at <site>.<country>.
        If several input replicas, assign Waiting to "MultipleInput"

[v6r17p26]

*Core
FIX: dirac-install.py to fail when installation of lcgBundle has failed
FIX: ClassAdLight - getAttributeInt() and getAttributeFloat() return None 
     if the corresponding JDL attribute is not defined

*MonitoringSystem
CHANGE: The Consumer and Producer use separate connections to the MQ; 
        If the db is not accessible, the messaged will not be consumed.

*WMS
FIX: JobDB - fix the case where parametric job placeholder %j is used in the JobName attribute
FIX: JobDB - take into account that ClassAdLight methods return None if numerical attribute is not defined
FIX: ParametricJob utility - fixed bug in evaluation of the ParameterStart|Step|Factor.X job numerical attribute

[v6r17p25]

*Monitoring
NEW: Implemented the support of monthly indexes and the unit tests are fixed

*RMS
FIX: RequestExecutingAgent - fix infinite loop for duplicate requests

*WMS 
NEW: ARCComputingElement - add support for multiprocessor jobs

[v6r17p24]

*WMS
FIX: SiteDirector - unlink is also to be skipped for Local Condor batch system

[v6r17p23]

*WMS
FIX: get job output for remote scheduler in the case of HTCondorCE

[v6r17p22]

*Framework
FIX: NotificationClient - added avoidSpam flag to sendMail() method which is propagated to
     the corresponding service call
     
*Integration
FIX: several fixes in integration testing scripts     

[v6r17p21]

*Core
NEW: Mail.py - added mechanism to compare mail objects
FIX: Grid.py - take into account the case sometimes happening to ARC CEs 
     where ARC-CE BDII definitions have SubClusters where the name isn't set to 
     the hostname of the machine

*Framework
FIX: Notification service - avoid duplicate emails mechanism 

[v6r17p20]

*Core
NEW: API.py - added __getstate__, __setstate__ to allow pickling objects inheriting
     API class by special treatment of internal Logger objects, fixes #3334

*Framework
FIX: SystemAdministrator - sort software version directories by explicit versions in the
     old software cleaning logic
FIX: MonitoringUtilities - sets a suitable "unknown" username when installing DIRAC from scratch, 
     and the CS isn't initialized fully when running dirac-setup-site     
CHANGE: Logger - added getter methods to access internal protected variables, use these methods
        in various places instead of access Logger protected variables     

*WMS
CHANGE: JobDB - removed unused CPUTime field in the Jobs table
CHANGE: JobScheduling - make check for requested Platform among otherwise eligible sites
        for a given job, fail jobs if no site with requested Platform are available

*RSS
FIX: Commands - improved logging messages

*SMS
FIX: StorageManagerClient - instantiate StorageElement object with an explicit vo argument,
     fixes #3335

*Interfaces
NEW: dirac-framework-self-ping command for a server to self ping using it's own certificate

[v6r17p19]

*Core
FIX: Adler - fix checksum with less than 8 characters to be 8 chars long

*Configuration
FIX: VOMS2CSAgent - fix to accomodate some weird new user DNs (containing only CN field)

*DMS
FIX: FileCatalog - fix for the doc strings usage in file catalog CLI, fixes #3306
FIX: FileCatalog - modified recursive file parameter setting to enable usage of the index

*SMS
CHANGE: StorageManagerClient - try to get sites with data online if possible in getFilesToStage

*RMS
FIX: RequestExecutingAgent - tuning of the request caching while execution

*WMS
FIX: DownloadInputData - do not mistakenly use other metadata from the replica info than SEs
FIX: JobScheduling - put sites holding data before others in the list of available sites
FIX: JobScheduling - try and select replicas for staging at the same site as online files
FIX: SiteDirector - keep the old pilot status if the new one can not be obtained in updatePilotStatus()

*Resources
FIX: CREAMComputingElement - return error when pilot output is missing in getJobOutput()

*Monitoring
FIX: DBUtils - change the buckets in order to support queries which require more than one year 
     data. The maximum buckets size is 7 weeks

[v6r17p18]

*Framework
NEW: SystemAdministrator - added possibility to remove old software installations keeping
     only a predefined number of the most recent ones.

*DMS
FIX: RemoveReplica - removing replica of a non-existing file is considered successful

*SMS
CHANGE: StorageManagerClient - restrict usage of executeWithUserProxy decorator 
        to calling the SE.getFileMetadata only; added flag to check only replicas 
        at tape SEs
        
*WMS
FIX: JobScheduling - added CS option to flag checking only replicas at tape SEs;
     fail jobs with input data not available in the File Catalog        

[v6r17p17]

*DMS
NEW: FTSAgent has a new CS parameter ProcessJobRequests to be able to process job
     requests only. This allows to run 2 FTS agents in parallel
     
*Resources
FIX: GFAL2_StorageBase - only set the space token if there is one to avoid problems
     with some SEs     

[v6r17p16]

*Configuration
FIX: VOMS2CSAgent - create user home directory in the catalog without
     recursion in the chown command
     
*RMS
FIX: RequestExecutingAgent - catch error of the cacheRequest() call
FIX: ReqClient - enhanced log error message

*SMS
FIX: StorageManagerClient - treat the case of absent and offline files on an SE 
     while staging
     
*TS
FIX: TaskManagerBase - process tasks in chunks of 100 in order to 
     update faster the TS (tasks and files)          

*WMS
FIX: JobScheduling - do not assume that all non-online files required staging

[v6r17p15]

*WMS
CHANGE: StalledJobAgent - ignore or prolong the Stalled state period for jobs 
        at particular sites which can be suspended, e.g. Boinc sites

[v6r17p14]

*Core
FIX: PrettyPrint.printTable utility enhanced to allow multi-row fields and
     justification specification for each field value  

*Accounting
NEW: DataStore - allow to run several instances of the service with only one which
     is enabled to do the bucketing

*RMS
NEW: new dirac-rms-list-req-cache command to list the requests in the ReqProxies services

*Interfaces
CHANGE: Dirac API - make several private methods visible to derived class

[v6r17p13]

*Core
NEW: Proxy - added executeWithoutServerCertificate() decorator function 

*Resources
FIX: CREAMComputingElement - split CREAM proxy renewal operation into smaller chunks for 
     improved reliability

[v6r17p12]

*Framework
FIX: SecurityFileLog  - when the security logs are rotated, the buffer size is reduced
     to 1 MB to avoid gzip failures ( was 2 GBs )

*WMS
FIX: pilotCommands - fix for interpreting DNs when saving the installation environment
FIX: SandboxStoreClient - do not check/make destination directory if requested sandbox 
     is returned InMemory

*TS
FIX: TransformationAgent CS option MaxFiles split in MaxFilesToProcess and MaxFilesPerTask,
     MaxFiles option is interpreted as MaxFilesPerTask for backward compatibility

*Resources
NEW: Added plug-ins for GSIFTP and HTTPS Storage protocols 

[v6r17p11]

*Core
FIX: ElasticSearchDB - set a very high number (10K) for the size of the ElasticSearch result

*Monitoring
FIX: MonitoringDB - et a very high number (10K) for the size of the ElasticSearch result

*WMS
FIX: pilotCommands - get the pilot environment from the contents of the bashrc script

*DMS
FIX: RemoveReplica - fix for the problem that if an error was set it was never reset
FIX: SE metadata usage in several components: ConsistencyInspector, DataIntwgrityClient,
     FTSRequest, dirac-dms-replica-metadata, StageMonitorAgent, StageRequestAgent,
     StorageManagerClient, DownloadInputData, InputDataByProtocol

[v6r17p10]

*Core
NEW: Logger - printing methods return True/False if the message was printed or not
FIX: ElastocSearchDB - error messages demoted to warnings

*Monitoring
FIX: MonitoringReporter - create producers if the CS definitions are properly in place

*TS
CHANGE: TaskManagerPlugin - allow to redefine the AutoAddedSites for each job type

[v6r17p9]

*WMS
BUGFIX: JobScheduling - bug fixed introduced in the previous patch 
NEW: pilotTools - introduced -o swicth for a generic CS option

*SMS
FIX: StorageManagerClient - fixes in the unit test

*DMS
FIX: FileManagerPs - in _getFileLFNs() - break a long list of LFNs into smaller chunks

[v6r17p8]

*Core
NEW: DErrno.ENOGROUP error to denote proxies without DIRAC group extension embedded
CHANGE: X509Chain - use DErrno.ENOGROUP error
FIX: dirac-install, dirac-deploy-scripts - fixes to allow DIRAC client installation on
     recent MacOS versions with System Integrity Protection feature
CHANGE: Proxy - added executionLock optional argument to executeWithUserProxy() decorator
        to lock while executing the function with user proxy 
FIX: Proxy - fix indentation in getProxy() preventing looping on the DNs  

*Framework
FIX: ProxyDB - fix of error message check in completeDelegation()

*WMS
FIX: TaskQueueDB - when an empty TaskQueue is marked for deletion, it can still get matches 
     which result in no selected jobs that produced unnecessary error messages 
FIX: JobScheduling executor - calls getFilesToStage() with a flag to lock while file lookup
     with user proxy; same for InputData executor for calling _resolveInputData()      

*TS
FIX: FileReport - fix in setFileStatus() for setting status for multiple LFNs at once

*SMS
FIX: StorageManagerClient - in getFilesToStage() avoid using proxy if no files to check
     on a storage element

*Resources
FIX: GFAL2_XROOTStorage - fix to allow interactive use of xroot plugin
FIX: GFAL2_StorageBase - enable IPV6 for gsiftp

[v6r17p7]

*DMS
FIX: dirac-dms-user-lfns - do not print out empty directories

*WMS
FIX: InputData Executor, JobWrapper - use DataManager.getReplicasForJobs() for
     getting input data replicas

*TS
FIX: TransformationAgent - use DataManager.getReplicasForJobs() for transformations
     creating jobs  

[v6r17p6]

*DMS
NEW: DataManager - add key argument forJobs (default False) in getReplicas() in order 
     to get only replicas that can be used for jobs (as defined in the CS); added
     getReplicasForJobs(), also used in the Dirac API

*SMS
FIX: Stager agents - monitor files even when there is no requestID, e.g. dCache returns None 
     when staging a file that is already staged    

*Resources
FIX: StorageFactory - bug fixes when interpreting SEs inheriting other SE parameters
NEW: Test_StorageFactory unit test and corresponding docs
FIX: Torque - some sites put advertising in the command answer that can not be parsed:
     redirect stderr to /dev/null

[v6r17p5]

*Resources
FIX: LcgFileCatalogClient - do not evaluate GUID if it is not a string

[v6r17p4]

*Configuration
FIX: Utilities - fixed interpretation of weird values of GlueCEPolicyMaxWallClockTime
     BDII parameter; newMaxCPUTime should is made integer

*Framework
FIX: Logger - make subloggers processing messages with the same level
     as the parent logger

*Docs
NEW: Updated documentation in several sections

*DMS
FIX: RemoveReplica operation - don't set file Done in RemoveReplicas if there is an error

[v6r17p3]

*RSS
FIX: Synchronizer - the sync method removes the resources that are no longer 
     in the CS from the DowntimeCache table

*DMS
CHANGE: dirac-dms-find-lfns - added SE switch to look for files only having
        replicas on a given SE (list)

*TS
FIX: TaskManager - optimization of the site checking while preparing job; optimized
     creation of the job template

*Resources
CHANGE: GFAL2_SRM2Storage, SRM2Storage - added gsiftp to the list of OUTPUT protocols 

[v6r17p2]

*Monitoring
FIX: ElasticSearchDB - fixes required to use host certificate for connection;
     fixes required to pass to version 5.0.1 of the elasticsearch.py binding

[v6r17p1]

*RSS
FIX: GOCDBSync - make commmand more verbose and added some minor fixes

[v6r17]

*Core
FIX: Adler - check explicitly if the checksum value is "False"
FIX: install_site.sh - added command line option to choose DIRAC version to install
NEW: ComponentInstaller - added configuration parameters to setup NoSQL database

*Framework
CHANGE: Logger - test level before processing string (i.e. mostly converting objects to strings)  
CHANGE: dirac-proxy-init - check and attempt to update local CRLs at the same time as
        generating user proxy
CHANGE: ProxyManager service - always store the uploaded proxy even if the already stored
        one is of the same validity length to allow replacement in case of proxy type
        changes, e.g. RFC type proxies           

*DMS
NEW: Next in implementation multi-protocol support for storage elements. When performing 
     an action on the StorageElement, instead of looping over all the protocol plugins, 
     we loop over a filtered list. This list is built taking into account which action 
     is taken (read vs write), and is also sorted according to lists defined in the CS.
     The negotiation for third party transfer is also improved: it takes into account all 
     possible protocols the source SE is able to produce, and all protocols the target is 
     able to receive as input.
NEW: StorageElement - added methods for monitoring used disk space
FIX: ReplicateAndRegister - fix the case when checksum is False in the FC
NEW: DMSHelpers - get list of sites from CS via methods; allow to add automatically sites 
     with storage

*RSS
NEW: FreeDiskSpace - added new command which is used to get the total and the remaining 
     disk space of all dirac storage elements that are found in the CS and inserts the 
     results in the SpaceTokenOccupancyCache table of ResourceManagementDB database.  
NEW: GOCDBSync command to ensure that all the downtime dates in the DowntimeCache 
     table are up to date       

Resources*
NEW: Updated Message Queue interface: MQ service connection management, support for
     SSL connections, better code arrangement

*Workflow
FIX: Modulebase, Script - avoid too many unnecessarily different application states

*WMS
FIX: JobStateUpdate service - in setJobStatusBulk() avoid adding false information when adding 
     an application status
     
*TS
FIX: TaskManager, TaskManagerAgentBase - standardize the logging information; removed unnecessary 
     code; use iterators wherever possible     
NEW: Introduced metadata-based filters when registering new data in the TS as catalog       

[v6r16p6]

*WMS
NEW: Added MultiProcessorSiteDirector section to the ConfigTemplate.cfg

*DMS
FIX: FileCatalogClient - added missing read methods to the interface description
     getDirectoryUserMetadata(), getFileUserMetadata()

[v6r16p5]

FIX: included patches from v6r15p27

[v6r16p4]

FIX: applied fixes from v6r15p26

[v6r16p3]

FIX: incorporated fixes from v6r15p25

[v6r16p2]

*Configuration
CHANGE: VOMS2CSAgent - remove user DNs which are no more in VOMS. Fixes #3130

*Monitoring
CHANGE: WMSHistory - added user, jobgroup and usergroup selection keys

*DMS
FIX: DataManager - retry checksum calculation on putAndRegister, pass checksum to the DataManager
     object in the FailoverTransfer object.
FIX: DatasetManager, FileCatalogClientCLI - bug fixes in the dataset management and commands      
     
*WMS
CHANGE: JobManager - added 'Killed' to list of jobs status that can be deleted     

[v6r16p1]

*Monitoring
CHANGE: MonitorinDB - allow to use more than one filter condition

*WMS
CHANGE: StalledJobAgent - send a kill signal to the job before setting it Failed. This should 
        prevent jobs to continue running after they have been found Stalled and then Failed.

[v6r16]

*Core
CHANGE: dirac-install, dirac-configure - use Extensions options consistently, drop
        ExtraModule option
CHANGE: dirac-install - use insecure ssl context for downloading files with urllib2.urlopen    
CHANGE: GOCDBClient - replaced urllib2 with requests module
        FIX: dirac-setup-site - added switch to exitOnError, do not exit on error by default
CHANGE: Added environment variables to rc files to enable certificates verification (necessary for python 2.7.9+)
FIX: ComponentInstaller - always update CS when a database is installed, even if it is
     already existing in the db server 
FIX: SSLSocketFactory - in __checkKWArgs() use correct host address composed of 2 parts      

*Framework
FIX: SystemAdministrator service - do not install WebAppDIRAC by default, only for the host
     really running the web portal

*Accounting
FIX: JobPolicy - remove User field from the policy conditions to fix a problem that 
     non-authenticated user gets more privileges on the Accounting info.

*Monitoring
NEW: New Monitoring system is introduced to collect, analyze and display various
     monitoring information on DIRAC components status and behavior using ElasticSearch
     database. The initial implementation is to collect WMSHistory counters.

*DMS
NEW: MoveReplica operation for the RMS system and a corresponding dirac-dms-move-replica-request
     comand line tool

*Resources
NEW: MessageQueue resources to manage MQ connections complemented with
     MQListener and MQPublisher helper classes
NEW: SudoComputingElement - computing element to execute payload with a sudo to a dedicated
     UNIX account     

[v6r15p27]

*Configuration
FIX: CSAPI - changed so that empty but existing options in the CS can be still
     modified

[v6r15p26]

*WMS
FIX: SandboxStoreClient - ensure that the latest sandbox is returned in the Web
     portal in the case the job was reset.

[v6r15p25]

*Resources
FIX: HTCondorCEComputingElement - cast useLocalSchedd to bool value even if it
     is defined as srting

[v6r15p24]

*Resources
CHANGE: HTCondorCE - added option to use remote scheduler daemon

[v6r15p23]

*DMS
FIX: dirac-dms-find-lfns - fixed bug causing generl script failure

[v6r15p22]

*Interfaces
CHANGE: Dirac API - add possibility to define the VO in the API
CHANGE: Dirac API - add checkSEAccess() method for checking SE status

[v6r15p21]

*WMS
FIX: removed default LCG version from the pilot (dirac-install will use the one of the requested release)

*RMS
FIX: reject bad checksum

[v6r15p20]

*Framework
FIX: SystemAdministratorHandler - in updateSoftware() put explicitly the project
     name into the command
FIX: ComponentInstaller - added baseDir option to the mysql_install_db call
     while a fresh new database server installation     

[v6r15p19]

*Core
FIX: dirac-install - lcg-binding version specified in the command switch
     overrides the configuration option value
     
*DMS
FIX: RemoveFile operation - Remove all files that are not at banned SEs

*TMS
FIX: FileReport - after successful update of input files status, clear the 
     cache dictionary to avoid double update      

[v6r15p18]

*Configuration
FIX: Utilities - take into account WallClock time limit while the MaxCPUTime
     evaluation in the Bdii@CSAgent 

*DMS
FIX: FTSJob - specify checksum type at FTS request submission

*StorageManagement
FIX: StorageManagerClient - in getFilesToStage() avoid exception in case
     of no active replicas

*Resources
FIX: StorageBase - in getParameters() added baseURL in the list of parameters returned 

*WMS
FIX: CPUNormalization - minor code rearrangement

[v6r15p17]

*Core
CHANGE: GOCDBClient - catch all downtimes, independently of their scope
FIX: LSFTimeLeft - accept 2 "word" output from bqueues command
CHANGE: dirac-install - create bashrc/cshrc with the possibility to define
        installation path in the $DIRAC env variable, this is needed for
        the cvmfs DIRAC client installation

[v6r15p16]

*Core
CHANGE: AgentModule - added a SIGALARM handler to set a hard timeout for each Agent
        cycle to avoid agents stuck forever due to some faults in the execution code

*DMS
FIX: DataManager - cache SE status information in filterTapeReplicas() to speed up execution
     
*WMS
BUGFIX: InputDataByProtocol - the failed resolution for local SEs was not considered correctly:
        if there were other SEs that were ignored (e.g. because on tape)     
     
*TS
FIX: TransformationAgent - in getDataReplicasDM() no need to get replica PFNs     

[v6r15p15]

*Configuration
CHANGE: VOMS2CSAgent - added new features: deleting users no more registered in VOMS;
        automatic creation of home directories in the File Catalog for new users

*WMS
CHANGE: JobScheduling - correct handling of user specified sites in the executor,
        including non-existent (misspelled) site names
FIX: CPUNormalization - accept if the JOBFEATURES information is zero or absent        

[v6r15p14]

*Core
FIX: BaseClient - proper error propagation to avoid excessive output in the logger

*Configuration
CHANGE: Resources helper - in getStorageElementOptions() dereference SEs containing
        BaseSE and Alias references

*Accounting
FIX: AccountingDB - changes to use DB index to speed-up removal query

*DMS
CHANGE: DMSHelpers - define SE groups SEsUsedForFailover, SEsNotToBeUsedForJobs, 
        SEsUsedForArchive in the Operations/DataManagement and use them in the
        corresponding helper functions
FIX: FTSJob - temporary fix for the FTS rest interface Request object until it is
     fixed in the FTS REST server         

*Resources
FIX: HTCondorCEComputingElement - check that some path was found in findFile(), return with error otherwise
CHANGE: ARCComputingElement - consider jobs in Hold state as Failed as they never come back
CHANGE: ARCComputingElement - do not use JobSupervisor tool for bulk job cancellation as
        it does not seem to work, cancel jobs one by one
FIX: ARCComputingElement - ensure that pilot jobs that are queued also get their proxies renewed on ARC-CE        

*WMS
FIX: SiteDirector - ensure that a proxy of at least 3 hours is available to the updatePilotStatus 
     function so that if it renews any proxies, it's not renewing them with a very short proxy

[v6r15p13]

*Resources
FIX: HTCondorCEComputingElement - fixed location of log/output files 
  
*TS
FIX: ValidateOutputDataAgent - works now with the DataManager shifter proxy

[v6r15p12]

*Core
FIX: Graphs - make sure matplotlib package is always using Agg backend
FIX: cshrc - added protection for cases with undefined environment variables
NEW: AuthManager - added possibility to define authorization rules by VO
     and by user group

*Configuration
NEW: Resources, ComputingElement(Factory) - added possibility to define site-wide
     CE parameters; added possibility to define common parameters for a given
     CE type.

*Framework
FIX: SystemAdministrator service - avoid using its own client to connect
     to itself for storing host information
FIX: SystemAdministratorClientCLI, dirac-populate-component-db - fix insertion
     of wrongly configured component to the ComponentMonitorDB     

*DMS
FIX: FileCatalog service - fix the argument type for getAncestor(), getDescendents()

*WMS
NEW: JobCleaningAgent - add an option (disabled by default) to remove Jobs from the 
     dirac server irrespective of their state

*Resources
CHANGE: HTCondorCE - added new configurable options - ExtraSubmitString, WorkingDirectory
        DaysToKeepLogs

[v6r15p11]

*Framework
NEW: dirac-proxy-destroy command to destroy proxy locally and in the ProxyManager
     service
CHANGE: ProxyManagerClient - reduce the proxy caching time to be more suitable
        for cases with short VOMS extensions     

*Configuration
FIX: VOMS2CSAgent - fixed typo bug in execute()

*RMS
FIX: RequestTask - fix if the problem when the processing of an operation times out, 
     there was no increment of the attempts done.

*DMS
FIX: FTSAgent - avoid FTS to fetch a request that was canceled

*Resources
FIX: HTCondorCE - protect against non-standard line in 'job status' list in the getJobStatus()
CHANGE: ComputingElement - reduce the default time length of the payload proxy to accomodate
        the case with short VOMS extensions

[v6r15p10]

*Core
FIX: MySQL - do not print database access password explicitly in the logs

*Configuration
CHANGE: VOMS2CSAgent - show in the log if there are changes ready to be committed
CHANGE: Bdii2CSAgent - get information from alternative BDII's for sites not 
        existing in central BDII

*Framework
FIX: ComponentInstaller - fixed location of stop_agent file in the content of t file
     of the runsv tool 

*RMS
FIX: Changed default port of ReqProxy service to 9161 from 9198

*Resources
FIX: BatchSystem/Condor, HYCondroCEComputingElement - more resilient parsing 
     of the status lookup command
FIX: CREAMComputingElement - in case of glite-ce-job-submit error print our both 
     std.err and std.out for completeness and better understanding    

*DMS
FIX: FileCatalogClient - bug fix in getDirectoryUserMetadata()

*Interfaces
FIX: Dirac - in replicateFile() in case of copying via the local cache check if 
     there is another copy for the same file name is happening at the same time

[v6r15p9]

*Configuration
FIX: fixed CS agents initialization bug

*DMS
FIX: fixed inconsistency between DataIntegrity and ConsistencyInspector modules

*Interfaces
FIX: Fix download of LFNs in InputSandbox when running job locally

[v6r15p8]

*Configuration
NEW: Added DryRun option for CS agents (false by default, True for new installations)

[v6r15p7]

*Core
CHANGE: Enabled attachments in the emails

*TS
*CHANGE: Added possibility for multiple operations in Data Operation Transformations

[v6r15p6]

*Resources
FIX: FCConditionParser: ProxyPlugin handles the case of having no proxy

*WMS
FIX: MJF messages correctly parsed from the pilot
NEW: Added integration test for TimeLeft utility and script calling it

[v6r15p5]

Included fixes from v6r14p36 patch release

*Framework
FIX: added GOCDB2CSAgent in template
FIX: Fixed permissions for HostLogging

*DMS
FIX: Introduced hopefully temporary fix to circumvent globus bug in gfal2

*WMS:
FIX: added test for MJF and made code more robust

*RSS
NEW: HTML notification Emails


[v6r15p4]

Included fixes from v6r14p35 patch release

*Core
NEW: Added a new way of doing pfnparse and pfnunparse using the standard python library. 
     The two methods now contains a flag to know which method to use. By default, the old 
     hand made one is used. The new one works perfectly for all standard protocols, except SRM

*RSS
FIX: dirac-rss-sync - command fixed to work with calling services rather than 
     databases directly
     
*Resources     
CHANGE: In multiple Storage classes use pfnparse and pfnunparse methods to manipulate
        url strings instead of using just string operations
NEW: A new attribute is added to the storage plugins: DYNAMIC_OPTIONS. This allows to construct 
     URLs with attributes going at the end of the URL, in the form ?key1=value1&key2=value2 
     This is useful for xroot and http.         

[v6r15p3]

Included changes from v6r14p34 patch release

*Accounting
FIX: DataStoreClient - catch all exceptions in sending failover accounting 
     requests as it could disrupt the logic of the caller 

*DMS
CHANGE: dirac-dms-show-se-status - added switches to show SEs only accessible by
        a given VO and SEs not assigned to any VO
FIX: dirac-dms-replicate-and-register-request - prints out the new request IDs
     to allow their monitoring by ID rather than possibly ambiguous request name      

[v6r15p2]

*WMS
FIX: pilotCommands - protect calls to external commands in case of empty
     or erroneous output
FIX: Matcher - fixed bug in the tag matching logic: if a site presented an empty
     Tag list instead of no Tag field at all, it was interpreted as site accepts
     all the tags
FIX: Matcher - matching parameters are printed out in the Matcher rather than
     in the TaskQueueDB, MaxRAM and Processors are not expanded into tags           

[v6r15p1]

Included patches for v6r14p32

*Configuration
CHANGE: Resources helper - remove "dips" protocol from the default list of third party
        protocols

*Resources
FIX: XROOTStorage - bug fixed in __createSingleDirectory() - proper interpretation
     of the xrootClient.mkdir return status
FIX: XROOTStorage unit test reenabled by mocking the xrootd import      

[v6r15]

Removed general "from DIRAC.Core.Utilities import *" in the top-level __init__.py

Made service handlers systematically working with unicode string arguments
Added requirements.txt and Makefile in the root of the project to support pip style installation

DIRAC documentation moved to the "docs" directory if the DIRAC project from the
DIRACDocs separate project.

*Accounting
CHANGE: INTEGER -> BIGINT for "id" in "in" accountingDB tables

*Core
NEW: The S_ERROR has an enhanced structure containing also the error code and the call
     stack from where the structure was created
NEW: DErrno module to contain definitions of the DIRAC error numbers and standard
     descriptions to be used from now on in any error code check      
CHANGE: gMonitor instantiation removed from DIRAC.__init__.py to avoid problems in
        documentation generation
CHANGE: removed Core.Utilities.List.sortList (sorted does the job)
CHANGE: removed unused module Core.Utilities.TimeSeries
NEW: dirac-install - makes us of the DIRAC tar files in CVMFS if available
NEW: dirac-install-client - a guiding script to install the DIRAC client from A to Z        
CHANGE: dirac-install - when generating bashrc and cshrc scripts prepend DIRAC paths
        to the ones existing in the environment already
NEW: MJFTimeLeft - using Machine JOb features in the TimeLeft utility
FIX: BaseClient - only give warning log message "URL banned" when one of the
     service URLs is really banned
CHANGE: DISET components - improved logic of service URL retries to speedup queries
        in case of problematic services     
NEW: dirac-rss-policy-manager - allows to interactively modify and test only the 
     policy section of Dirac.cfg     
FIX: XXXTimeLeft - do not mix CPU and WallTime values     
FIX: ComponentInstaller - longer timeout for checking components PID (after restart)
CHANGE: Proxy - in executeWithUserProxy() when multiple DNs are present, try all of them
CHANGE: List utility - change uniqueElements() to be much faster
NEW: Platform - added getPlatform() and getPlatformTuple() utilities to evaluate lazily the
     DIRAC platform only when it is needed, this accelerates DIRAC commands not needing
     the platform information. 

*Configuration
NEW: GOCDB2CSAgent agent to synchronize GOCDB and CS data about perfSONAR services
NEW: VOMS2CSAgent to synchronize VOMS user data with the DIRAC Registry
CHANGE: ConfigurationData - lazy config data compression in getCompressedData()

*Framework
CHANGE: SystemAdministratorIntegrator - make initial pinging of the hosts in parallel
        to speed up the operation
CHANGE: InstalledComponentsDB - table to cache host status information populated
        by a periodic task    
NEW: ComponentInstaller Client class to encapsulate all the installation utilities
     from InstallTools module    
NEW: SystemAdministratorClientCLI - added uninstall host command
NEW: SystemAdministratorClientCLI - added show ports command
NEW: SystemAdministratorHandler - added getUsedPorts() interface
NEW: SystemAdministratorHandler - show host command shows also versions of the Extensions
NEW: InstalledComponentsDB - added Extension field to the HostLogging table 
FIX: SystemLoggingDB - fixed double creation of db tables

*Accounting
FIX: DataStoreClient - Synchronizer based decorators have been replaced with a simple 
     lock as they were blocking addRegister() during every commit(); 

*RSS
NEW: CE Availability policy, closing #2373
CHANGE: Ported setStatus and setToken rpc calls to PublisherHandler from LHCb implementation
NEW: E-mails generated while RSS actions are now aggregated to avoid avalanches of mails
NEW: dirac-rss-sync is also synchronizing Sites now

*DMS
CHANGE: FileCatalogClient - make explicit methods for all service calls
CHANGE: DataManager, StorageElement - move physical accounting the StorageElement
CHANGE: FileCatalog - added recursive changePathXXX operations
CHANGE: FileCatalog contained objects have Master attribute defined in the CS. Extra check of eligibility of the catalogs specified explicitely. No-LFN write methods return just the Master result to be compatible with the current use in the clients.
CHANGE: Removed LcgFileCatalogXXX obsoleted classes
NEW: ConsistencyInspector class to perform data consistency checks between 
     different databases
CHANGE: FileCatalog(Client) - refactored to allow clients declare which interface
        they implement     
NEW: FileCatalog - conditional FileCatalog instantiation based on the configured
     Operations criteria        

*TS
CHANGE: TransformationDB table TaskInputs: InputVector column from BLOB to MEDIUMTEXT
FIX: TaskManager - fix bug in case there is no InputData for a task, the Request created 
     for the previous task was reassigned
NEW: TaskManager - possibility to submit one bulk job for a series of tasks     

*WMS
NEW: TaskQueueDB - possibility to present requirements in a form of tags from the 
     site( pilot ) to the jobs to select ones with required properties
FIX: JobWrapper - the InputData optimizer parameters are now DEncoded     
CHANGE: JobAgent - add Processors and WholeNode tags to the resources description
CHANGE: SiteDirector - flag to always download pilot output is set to False by default
FIX: SiteDirector - using PilotRunDirectory as WorkingDirectory, if available at the CE 
     level in the CS. Featire requested in issue #2746
NEW: MultiProcessorSiteDirector - new director to experiment with the multiprocessor/
     wholeNode queues
CHANGE: JobMemory utility renamed to JobParameters
CHANGE: CheckWNCapabilities pilot command changed to get WN parameters from the
        Machine Job Features (MJF) - NumberOfProcessors, MaxRAM    
NEW: JobManager, ParametricJob - utilities and support for parametric jobs with multiple
     parameter sequences      
NEW: SiteDirector - added logic to send pilots to sites with no waiting pilots even if
     the number of already sent pilots exceeds the number of waiting jobs. The functionality
     is switched on/off by the AddPilotsToEmptySites option.        

*RMS
FIX: Request - fix for the case when one of the request is malformed, the rest of 
     the requests could not be swiped
FIX: ReqProxyHandler - don't block the ReqProxy sweeping if one of the request is buggy     
CHANGE: ReqProxyHandler - added monitoring counters
NEW: ReqProxyHandler - added interface methods to list and show requests in a ReqProxy

*Resources
FIX: SRM2Storage - do not add accounting to the output structure as it is done in 
     the container StorageElement class
CHANGE: Add standard metadata in the output of all the Storage plugins     

*Interfaces
NEW: Job API - added setParameterSequence() to add an arbitrary number of parameter
     sequences for parametric jobs, generate the corresponding JDL

*tests
NEW: The contents of the TestDIRAC package is moved into the tests directory here

[v6r14p39]

Patch to include WebApp version v1r6p32

[v6r14p38]

*Core
CHANGE: Unhashable objects as DAG graph nodes

*RMS
CHANGE: Added possibility of constant delay for RMS operations

[v6r14p37]

*Core
NEW: Added soft implementation of a Direct Acyclic Graph

*Configuration
FIX: Bdii2CSAgent finds all CEs of a site (was finding only one)

*Resources
FIX: Make sure transferClient connects to the same ProxyStorage instance

[v6r14p36]

*Core
FIX: Sending mails to multiple recipients was not working

*WMS
FIX: Allow staging from SEs accessible by protocol


[v6r14p35]

*Core
FIX: SOAPFactory - fixes for import statements of suds module to work with the
     suds-jurko package that replaces the suds package

*Resources
FIX: BatchSystems.Torque - take into account that in some cases jobID includes
     a host name that should be stripped off
FIX: SSHComputingElement - in _getJobOutputFiles() fixed bug where the output
     of scpCall() call was wrongly interpreted    
FIX: ProxyStorage - evaluate the service url as simple /DataManagement/StorageElementProxy
     to solve the problem with redundant StorageElementProxy services with multiple
     possible urls       
     
*RSS
CHANGE: Configurations.py - Added DTScheduled3 policy (3 hours before downtime)     
     
*WMS
FIX: pilotCommands - take into account that in the case of Torque batch system
     jobID includes a host name that should be stripped off   
       
[v6r14p34]

*Configuration
FIX: Bdii2CSAgent - reinitilize the BDII info cache at each cycle in order not to 
     carry on obsoleted stuff. Fixes #2959

*Resources
FIX: Slurm.py - use --partition rather --cluster for passing the DIRAC queue name
FIX: DIPStorage - fixed bug in putFile preventing third party-like transfer from
     another DIPS Storage Element. Fixes #2413

*WMS
CHANGE: JobWrapper - added BOINC user ID to the job parameters
FIX: pilotCommands - interpret SLURM_JOBID environment if present
FIX: WMSClient - strip of comments in the job JDL before any processing.
     Passing jdl with comments to the WMS could provoke errors in the
     job checking.

[v6r14p33]

*WMS
FIX: JobAgent - included a mechanism to stop JobAgent if the host operator
     creates /var/lib/dirac_drain
FIX: CPUNormalization - fixed a typo in getPowerFromMJF() in the name of the
     exception log message           

[v6r14p32]

*Core
FIX: InstallTools - getStartupComponentStatus() uses "ps -p <pid>" variant of the
     system call to be independent of the OS differences

*DMS
FIX: RemoveReplica - bulkRemoval() was modifying its input dict argument and returning it,
     which was useless, only modify argument

*WMS
CHANGE: CPUNormalization - get HS'06 worker node value from JOBFEATURES if available

*RMS
FIX: ReqClient - bug fixed preventing the client to contact multiple instances of ReqManager
     service

[v6r14p31]

*DMS
FIX: FTSAgent - if a file was not Scheduled, the FTSAgent was setting it Done even if it had 
     not been replicated.

*Workflow
FIX: FailoverRequest - forcing setting the input file Unused if it was already set Processed

[v6r14p30]

*Framework
BUGFIX: MonitoringHandler - in deleteActivities() use retVal['Message'] if result is not OK

*Resources
FIX: XROOTStorage - in getFile() evaluate file URL without URL parameters
                    in __putSingleFile() use result['Message'] in case of error
                    
*RMS
FIX: dirac-rms-cancel-request - fixed crash because of gLogger object was not imported

*TS
FIX: TransformationCLI - in resetProcessedFile() added check that the Failed dictionary
     is present in the result of a call                    

[v6r14p29]

*Core
FIX: Time - skip the effect of timeThis decorator if not running interractively

*DMS
FIX: DataManager - in getFile(), select preferentially local disk replicas, if none disk replicas, 
     if none tape replicas
FIX: DataManager - avoid changing argument of public method checkActiveReplicas()
FIX: FTSAgent - wait 3 times longer for monitoring FTS jobs if Staging

*Accounting
CHANGE: Jobs per pilot plot is presented as Quality plot rather than a histogram

*WMS
CHANGE: dirac-wms-cpu-normalization - reduce memory usage by using xrange() instead of range()
        in the large test loop

[v6r14p28]

*TS
FIX: TaskManager - protection against am empty task dictionary in 
     prepareTransformationTasks()
FIX: Test_Client_TransformationSystem - fixes ti run in the Travis CI 
     environment
     
*WMS
FIX: JobMemory - use urllib instead of requests Python module as the latter
     can be unavailable in pilots.           

[v6r14p27]

*Core
FIX: PlainTransport,SocketInfoFactory - fix for the IPv6 "Address family not supported 
     by protocol" problems

*Interfaces
NEW: Dirac.py - in ping()/pingService() allow to ping a specific URL

*Resources
FIX: LcgFileCatalogClient - convert LFN into str in __fullLfn to allow LFNs
     in a unicode encoding

*WMS
FIX: JobWrapper - set the job minor status to 'Failover Request Failed' 
     if the failover request fails sending

*TS
FIX: TransformationDB - in getTransformationTasks(),getTaskInputVector 
     forward error result to the callers
FIX: TaskManager - in case there is no InputData for a task, the Request created 
     for the previous task was reassigned. This fixes this bug.      

*tests
FIX: several fixes to satisfy on-the-fly unit tests with teh Travis CI service 

[v6r14p26]

NEW: Enabled on-the-fly tests using the Travis-CI service

*Core
FIX: Subprocess - fix two potential infinite loops which can result in indefinite
     output buffer overflow

*WMS
FIX: JobScheduling executor - check properly if staging is allowed, it was always True before

[v6r14p25]

*Core
FIX: Subprocess - more detailed error log message in case ov output buffer
     overflow

*DMS
FIX: DataManager - fix for getActiveReplicas(): first check Active replicas before 
     selecting disk SEs

*Resources
FIX: StorageElementCache - fixes to make this class thread safe
FIX: StorageFactory - fix in getConfigStorageProtocols() to properly get options
     for inheriting SE definitions

[v6r14p24]

*Accounting
FIX: Plots, JobPlotter - fix sorting by plot labels in case the enddata != "now"

*DMS
FIX: dirac-dms-user-lfns - add error message when proxy is expired 

[v6r14p23]

*Interfaces
FIX: Job.py - setCPUTime() method sets both CPUTime and MaxCPUTime JDL parameters
     for backward compatibility. Otherwise this setting was ignored by scheduling

*TS
BUGFIX: TaskManager - bug fixed in submitTransformationTasks in getting the TransformationID 

[v6r14p22]

CHANGE: Multiple commands - permissions bits changed from 644 to 755  

*Framework
FIX: UserProfileDB - in case of desktop name belonging to two different users we have 
     to use both desktop name and user id to identify the desktop

*WMS
BUGFIX: JobWrapperTemplate - bug fixed in evaluation of the job arguments

*TMS
CHANGE: TaskManager - added TransformationID to the log messages

[v6r14p21]

*DMS
CHANGE: dirac-admin-allow(ban)-se - allow an SE group to be banned/allowed

*SMS
FIX: RequestPreparationAgent - fix crash in execute() in case no replica information
     available

*WMS
FIX: TaskQueueDB, PilotAgentsDB - escape DN strings to avoid potential SQL injection
FIX: JobWrapperTemplate - pass JobArguments through a json file to fix the case
     of having apostrophes in the values

*TMS
FIX: TransformationAgent - in processTransformation() fix reduction of number of files

[v6r14p20]

*WMS
FIX: SandboxMetadataDB - escape values in SandboxMetadataDB SQL queries to accommodate
     DNs containing apostrophe 

[v6r14p19]

*Core
NEW: CLI base class for all the DIRAC CLI consoles, common methods moved to the new class,
     XXXCLI classes updated to inherit the base class
FIX: Network - fix crash when path is empty string, fixes partly #2413     
     
*Configuration
FIX: Utilities.addToChangeSet() - fix the case when comma is in the BDII Site description 
     followed by a white space, the description string was constantly updated in the CS

*Interfaces
FIX: Dirac.py - in retrieveRepositorySandboxes/Data - "Retrieved" and "OutputData" key values
     are strings '0' in the jobDict when a repository file is read, need to cast it to int

*DMS
FIX: RegisterReplica - if operation fails on a file that no longer exists and has no 
     replica at that SE, consider the operation as Done.

*Resources
FIX: ARCComputingElement - bug fix in getJobOutput in using the S_ERROR()

[v6r14p18]

*Core
FIX: VOMSService - attGetUserNickname() can only return string type values
FIX: dirac-deploy-scripts - install DIRAC scripts first so that they can be 
     overwritten by versions from extensions

*Framework
FIX: dirac-populate-component-db - bug fixed to avoid duplicate entries in the
     database

*TS
FIX: TaskManager - do not use ReqProxy when submitting Request for Tasks, otherwise
     no RequestID can be obtained

*Interfaces
CHANGE: Dirac.py - increase verbosity of a error log message in selectJobs

*Resources
FIX: XROOTStorage - fixed KeyError exception while checking file existence
FIX: ARCComputingElement - in getJobOutput test for existence of an already 
     downloaded pilot log

[v6r14p17]

*Core
FIX: Service.py - use the service name as defined in the corresponding section in the CS
     and not the name defined in service Module option. This fixes the problem with the
     StorageElement service not interpreting properly the PFN name and using a wrong local
     data path. 

*Resources
CHANGE: ARCComputingElement - if the VO is not discoverable from the environment, use ARC API
        call in the getCEStatus, use ldapsearch otherwise

[v6r14p16]

*Resources
CHANGE: ARC Computing Element automatically renew proxies of jobs when needed

[v6r14p15]

*Core
FIX: VOMS.py - Fixed bug that generates proxies which are a mix between legacy and rfc proxies.

*DMS
CHANGE: Allow selecting disk replicas in getActiveReplicas() and getReplicas()

*WMS
CHANGE: Use the preferDisk option in the InputData optimizer, the TransformationAgent and in the Interface splitter


[v6r14p14]

*Core
FIX: VOMS.py - return RFC proxy if necessary after adding the VOMS extension

*Configuration
FIX: Validate maxCPUTime and Site description value

*Resources
FIX: XROOTStorage - changes to allow third party transfers between XROOT storages
CHANGE: HTCondorCEComputingElement - the Condor logging can now be obtained in the webinterface;
        SIGTERM (instead of SIGKILL) is send to the application in case jobs are killed by the host site;
        when pilots are put in held status we kill them in condor and mark them as aborted.

*WMS
FIX: pilotCommands - fixes for intrepreting tags in the pilot

[v6r14p13]

*WMS
FIX: pilot commands CheckCECapabilities and CheckWNCapabilities were not considering the case of missing proxy

[v6r14p12]

*Core
FIX: allow a renormalization of the estimated CPU power
FIX: dirac-install: Make hashlib optional again (for previous versions of python, since the pilot may end up on old machines)

*Framework
FIX: allow to install agents with non-standard names (different from the module name)

*DMS
CHANGE: Consider files to reschedule and submit when they are Failed in FTS

*WMS
CHANGE: Move getCEStatus function back to using the ARC API

[v6r14p11]

*Core
FIX: XXXTimeLeft - set limit to CPU lower than wall clock if unknown
FIX: Logger - fix exception printing in gLogger.exception()
CHANGE: InstallTools - added more info about the process in getStartupComponentStatus()
CHANGE: Time - better report from timeThis() decorator

*DMS
CHANGE: FTSAgent - wait some time between 2 monitorings of each job

*WMS
NEW: pilotCommands - added CheckCECapabilities, CheckWNCapabilities commands
NEW: Added dirac-wms-get-wn-parameters command

*TS
NEW: Added dirac-production-runjoblocal command
FIX: TransformationAgent(Plugin) - clean getNextSite() and normalizeShares()
FIX: TransformationPlugin - added setParameters() method

*RSS
FIX: dirac-rss-sync - move imports to after the Script.getPositionalArguments()

*Resources
NEW: Added dirac-resource-get-parameters command

[v6r14p10]
*Configuration
FIX: Resources - getQueue() is fixed to get properly Tag parameters

*Framework
FIX: SecurityFileLog - fix for zipping very large files

*Resources
NEW: added dirac-resource-get-parameters command

*WMS
NEW: JobMonitoringHandler - add getJobsParameters() method
NEW: pilotCommands - added CheckCECapabilities, CheckWNCapabilities
NEW: Added dirac-wms-get-wn-parameters command
NEW: Matcher - generate internal tags for MaxRAM and NumberOfProcessors parameters
CHANGE: SiteDirector does not pass Tags to the Pilot
FIX: Matcher(Handler) - do not send error log message if No match found,
     fixed Matcher return value not correctly interpreted

[v6r14p9]

*Core
FIX: BaseClient - enhance retry connection logic to minimize the overall delay
FIX: MessageBroker - fix of calling private __remove() method from outside
     of the class

*Framework
BUGFIX: dirac-(un)install-component - bug in importing InstallTools module

*WMS:
FIX: JobWrapper - fix in getting the OutputPath defined in the job

*Resources
FIX: ARCComputingElement - add queue to the XRSL string

[v6r14p8]

*Core
FIX: XXXTimeLeft - minor fixes plus added the corresponding Test case
FIX: ReturnValues - fixes in the doc strings to comply with the sphinx syntax
FIX: SocketInfoFactory - in __sockConnect() catch exception when creating a
     socket

*Interfaces
FIX: Job.py - fixes in the doc strings to comply with the sphinx syntax

*RSS
NEW: Configurations.py - new possible configuration options for Downtime Policies

*WMS
CHANGE: StatesAccountingAgent - retry once and empty the local messages cache
        in case of failure to avoid large backlog of messages
CHANGE: SiteDirector - do not send SharedArea and ClientPlatform as pilot
        invocation arguments  
CHANGE: Matcher - allow matching by hosts in multi-VO installations              

[v6r14p7]

*Core
CHANGE: XXXTimeLeft utilities revisited - all return real seconds,
        code refactoring - use consistently always the same CPU power 

*WMS
FIX: JobAgent - code refactoring for the timeLeft logic part

*Resources
BUGFIX: ComputingElement - get rid of legacy getResourcesDict() call

[v6r14p6]

*Configuration
FIX: Bdii2CSAgent - refresh configuration from Master before updating
FIX: Bdii2CSAgent - distinguish the CE and the Cluster in the Glue 1.0 schema

*DMS
CHANGE: FTSAgent - make the amount of scheduled requests fetched by the 
        FTSAgent a parameter in the CS 
CHANGE: RMS Operations - check whether the always banned policy is applied for SEs
        to a given access type

*RMS
FIX: RequestClient(DB,Manager) - fix bulk requests, lock the lines when selecting 
     the requests to be assigned, update the LastUpdate time, and expose the 
     assigned flag to the client

*WMS
FIX: JobAgent - when the application finishes with errors but the agent continues 
     to take jobs, the timeLeft was not evaluated
FIX: JobAgent - the initial timeLeft value was always set to 0.0     

[v6r14p5]

*Core
FIX: X509Certificate - protect from VOMS attributes that are not decodable


*Resources
FIX: GFAL2_StorageBase - fixed indentation and a debug log typo

*WMS
BUGFIX: Matcher - only the first job was associated with the given pilot
FIX: pilotTools - 0o22 is only a valid int for recent python interpreters, 
     replaced by 18

[v6r14p4]

*Core
FIX: DictCache - fix the exception in the destructor preventing the final
     cache cleaning

*Framework
FIX: SystemAdministratorClientCLI - corrected info line inviting to update
     the pilot version after the software update

*DMS
FIX: FTSAgent - Add recovery of FTS files that can be left in weird statuses 
     when the agent dies
CHANGE: DataManager - allow to not get URLs of the replicas
CHANGE: FTSJob - keep and reuse the FTS3 Context object

*Storage
CHANGE: StorageManagerClient - don't fail getting metadata for staging if at 
        least one staged replica found

*WMS
FIX: CPUNormalization - protect MJF from 0 logical cores
FIX: JobScheduling - fix printout that was saying "single site" and "multiple sites" 
     in two consecutive lines
NEW: pilotTools,Commands - added CEType argument, e.g. to specify Pool CE usage 
FIX: WatchDog - added checks of function return status, added hmsCPU initialization to 0,
     removed extra printout     
     
*Resources
FIX: GFAL2 plugins - multiple bug fixes     

[v6r14p3]

*Core
BUGFIX: small bug fixed in dirac-install-component, dirac-uninstall-component
BUGFIX: VOMS - remove the temporary file created when issuing getVOMSProxyInfo
FIX: FileHelper - support unicode file names
FIX: DictCache - purges all the entry of the DictCache when deleting the DictCache object 

*Framework
BUGFIX: dirac-populate-component-db - avoid return statement out of scope

*Interfaces
BUGFIX: Dirac - in submitJob() faulty use of os.open

*WMS
FIX: JobWrapper - avoid evaluation of OutputData to ['']
FIX: Matcher - the Matcher object uses a VO dependent Operations helper
CHANGE: JobAgent - stop agent if time left is too small (default 1000 HS06.s)
FIX: CPUNormalization - use correct denominator to get power in MJF

*Resources
FIX: ARCComputingElement - changed implementation of ldap query for getCEStatus

[v6r14p2]

*Core
FIX: Use GSI version 0.6.3 by default
CHANGE: Time - print out the caller information in the timed decorator
CHANGE: dirac-install - set up ARC_PLUGIN_PATH environment variable

*Framework
FIX: dirac-proxy-info - use actimeleft VOMS attribute

*Accounting
CHANGE: Removed SRMSpaceTokenDeployment Accounting type

*RSS
CHANGE: ResourceStatus - re-try few times to update the RSS SE cache before giving up
FIX: XXXCommand, XXXAction - use self.lof instead of gLogger
CHANGE: Added support for all protocols for SEs managed by RSS

*RMS
FIX: Request - produce enhanced digest string
FIX: RequestDB - fix in getDigest() in case of errors while getting request

*Resources
CHANGE: Propagate hideExceptions flag to the ObjectLoader when creating StorageElements
FIX: ARCComputingElement - multiple fixes after experience in production

*WMS
FIX: Pilot commands - fixed an important bug, when using the 
     dirac-wms-cpu-normalization script

[v6r14p1]

The version is buggy when used in pilots

*Core
NEW: dirac-install-component command replacing dirac-install-agent/service/executor
     commands
     
*Resources
NEW: FileStorage - plugin for "file" protocol
FIX: ARCComputingElement - evaluate as int the job exit code

*RSS
FIX: CSHelpers - several fixes and beautifications     

[v6r14]

*Core
NEW: CSGlobals - includes Extensions class to consistently check the returned
     list of extensions with proper names 
NEW: ProxyManagerXXX, ProxyGeneration, X509XXX - support for RFC proxies
NEW: ProxyInfo - VOMS proxy information without using voms commands
NEW: LocalConfiguration - option to print out license information    
FIX: SocketInfo.py - check the CRL lists while handshaking  

Configuration
NEW: ConfigurationClient - added getSectionTree() method

*Framework
NEW: InstalledComponentsDB will now store information about the user who did the 
     installation/uninstallation of components.

*Resources
NEW: ARCComputingElement based on the ARC python API

*RSS
FIX: Improved logging all over the place 

*DMS
NEW: New FileCatalog SecurityManager with access control based on policies,
     VOMSPolicy as one of the policy implementations.
NEW: lfc_dfc_db_copy - script used by LHCb to migrate from the LFC to the DFC with 
     Foreign Keys and Stored Procedures by accessing the databases directly     
NEW: FileManagerPs.py - added _getFileLFNs() to serve info for the Web Portal     
CHANGE: Moving several tests to TestDIRAC

*Interfaces
CHANGE: use jobDescription.xml as a StringIO object to avoid multiple disk
        write operations while massive job submission

*WMS
FIX: Watchdog - review for style and pylint
CHANGE: Review of the Matcher code, extracting Limiter and Matcher as standalone 
        utilities
        

*Transformation
NEW: New ported plugins from LHCb, added unit tests


[v6r13p21]

*TS
FIX: Registering TargetSE for Standard TransformationAgent plugin

[v6r13p20]

*DMS
FIX: DMSHelpers - allow for more than one Site defined to be local per SE

*Resources
FIX: XRootStorage - fix in getURLBase()

[v6r13p19]

FIX: changes incorporated from v6r12p53 patch

[v6r13p18]

*WMS
FIX: JobWrapper - ported back from v6r14p9 the fix for getting OutputPath

[v6r13p17]

FIX: changes incorporated from v6r12p52 patch

[v6r13p16]

FIX: changes incorporated from v6r12p51 patch

[v6r13p15]

Included patches from v6r12p50 release 

[v6r13p14]

*DMS
FIX: ReplicateAndRegister - fix a problem when a file is set Problematic 
     in the FC but indeed doesn't exist at all 

*Resources
CHANGE: StorageFactory - enhance the logic of BaseSE inheritance in the
        SE definition in the CS
        
*WMS
CHANGE: CPUNormalization, dirac-wms-cpu-normalization - reading CPU power 
        from MJF for comparison with the DIRAC evaluation
FIX: SiteDirector - create pilot working directory in the batch system working
     directory and not in "/tmp"                

[v6r13p13]

*DMS
BUGFIX: FileCatalogClient - bug fixed in getDirectoryMetadata()

[v6r13p12]

*Resources
FIX: StorageElement - bug fixed in inValid()
CHANGE: StorageFactory - do not interpret VO parameter as mandatory

[v6r13p11]

*DMS
BUGFIX: RemoveReplica - fix in singleRemoval()
FIX: dirac-dms-user-lfns - increased timeout

[v6r13p10]

CHANGE: Use sublogger to better identify log source in multiple places

*Core
CHANGE: Review / beautify code in TimeLeft and LSFTimeLeft
FIX: LSFTimeLeft - is setting shell variables, not environment variables, 
     therefore added an "export" command to get the relevant variable 
     and extract then the correct normalization

*Accounting
FIX: DataOperationPlotter - add better names to the data operations

*DMS:
FIX: DataManager - add mandatory vo parameter in __SEActive()
CHANGE: dirac-dms-replicate-and-register-request - submit multiple requests
        to avoid too many files in a single FTS request
FIX: FileCatalog - typo in getDirectoryMetadata()
FIX: FileCatalog - pass directory name to getDirectoryMetadata and not file name 
FIX: DataManager - in __SEActive() break LFN list in smaller chunks when
     getting replicas from a catalog        

*WMS
FIX: WMSAdministratorHandler - fix in reporting pilot statistics
FIX: JobScheduling - fix in __getSitesRequired() when calling self.jobLog.info 
CHANGE: pilotCommands - when exiting with error, print out current processes info

[v6r13p9]

*Framework
FIX: SystemLoggingDB - schema change for ClientIPs table to store IPv6 addresses

*DMS
BUGFIX: DMSRequestOperationsBase - bug fix in checkSEsRSS()
FIX: RemoveFile - in __call__(): bug fix; fix in the BannedSE treatment logic

*RMS
BUGFIX: Operation - in catalogList()
BUGFIX: ReqClient - in printOperation()

*Resources
FIX: GFAL2_StorageBase - added Lost, Cached, Unavailable in getSingleFileMetadata() output
BUGFIX: GFAL2_StorageBase - fixed URL construction in put(get)SingleFile() methods

*WMS
FIX: InputDataByProtocol - removed StorageElement object caching

[v6r13p8]

*Framework
FIX: MonitoringUtilities - minor bug fix

*DMS
FIX: DataManager - remove local file when doing two hops transfer

*WMS
FIX: SandboxStoreClient - get the VO info from the delegatedGroup argument to 
     use for the StorageElement instantiation

*TMS
CHANGE: Transformation(Client,DB,Manager) - multiple code clean-up without
        changing the logic

[v6r13p7]

*Core
NEW: X509CRL - class to handle certificate revocation lists

*DMS
FIX: RequestOperations/RemoveFile.py - check target SEs to be online before
     performing the removal operation. 
FIX: SecurityManager, VOMSPolicy - make the vomspolicy compatible with the old client 
     by calling in case of need the old SecurityManager     

*Resources
BUGFIX: Torque, GE - methods must return Message field in case of non-zero return status
FIX: SRM2Storage - when used internaly, listDirectory should return urls and not lfns

*WMS
FIX: ConfigureCPURequirements pilot command - add queue CPU length to the extra local
     configuration
FIX: JobWrapper - load extra local configuration of any     

*RMS
FIX: RequestDB - fix in getRequestSummaryWeb() to suit the Web Portal requirements

*Transformation
FIX: TransformationManagerHandler - fix in getTransformationSummaryWeb() to suit 
     the Web Portal requirements

[v6r13p6]

*Core
FIX: X509Chain - use SHA1 signature encryption in all tha cases

*Resources
FIX: ComputingElement - take CPUTime from its configuration defined in the 
     pilot parameters

*WMS
FIX: SiteDirector - correctly configure jobExecDir and httpProxy Queue parameters

[v6r13p5]

*Resources
BUGFIX: Torque - getCEStatus() must return integer job numbers
FIX: StorageBase - removed checking the VO name inside the LFN 

*WMS
FIX: InputData, JobScheduling - StorageElement needs to know its VO

*DMS
FIX: ReplicateAndRegister - Add checksumType to RMS files when adding 
     checksum value
FIX: DataManager - remove unnecessary access to RSS and use SE.getStatus()     
FIX: DMHelpers - take into account Alias and BaseSE in site-SE relation

*RMS
FIX: Request - bug fixed in optimize() in File reassignment from one
     Operation to another  

*Transformation
FIX: TransformationDB - set derived transformation to Automatic

[v6r13p4]

*Core
FIX: VOMSService - treat properly the case when the VOMS service returns no result
     in attGetUserNickname()

*DMS
FIX: FTSAgent, ReplicateAndRegister - make sure we use source replicas with correct 
     checksum 

*RMS
FIX: Request - minor fix in setting the Request properties, suppressing pylint
     warnings
CHANGE: File, Reques, Operation, RequestDB - remove the use of sqlalchemy on 
        the client side     
     
*Resources
FIX: StorageElement - import FileCatalog class rather than the corresponding module     
FIX: SLURM - proper formatting commands using %j, %T placeholders
FIX: SSHComputingElement - return full job references from getJobStatus() 

*RSS
FIX: DowntimeCommand - checking for downtimes including the time to start in hours

*Workflow
CHANGE: FailoverRequest - assign to properties rather than using setters

*Transformation
FIX: TransformationClient(DB,Utilities) - fixes to make derived transformations work

[v6r13p3]

*DMS
FIX: DataManager - in putAndRegister() specify explicitly registration protocol
     to ensure the file URL available right after the transfer
     
*Resources
FIX: SRM2Storage - use the proper se.getStatus() interface ( not the one of the RSS )     

[v6r13p2]

*Framework
FIX: SystemAdministratorHandler - install WebAppDIRAC extension only in case
     of Web Portal installation
CHANGE: dirac-populate-component-db - check the setup of the hosts to register 
        into the DB only installations from the same setup; check the MySQL installation
        before retrieving the database information      

*DMS
FIX: FTSAgent - fix in parsing the server result
FIX: FTSFile - added Waiting status
FIX: FTSJob - updated regexps for the "missing source" reports from the server;
     more logging message 

*Resources
FIX: SRM2Storage - fix in treating the checksum type 
FIX: StorageElement - removed getTransportURL from read methods

*RMS
FIX: Request - typo in the optimize() method

[v6r13p1]

*Framework
CHANGE: SystemAdminstratorIntegrator - can take a list of hosts to exclude from contacting

*DMS
FIX: DataManager - fix in __getFile() in resolving local SEs
FIX: dirac-dms-user-lfns - sort result, simplify logic

*RMS
FIX: Request - Use DMSHelper to resolve the Failovers SEs
FIX: Operation - treat the case where the SourceSE is None

*WMS
FIX: WMSAdministratorHandler - return per DN dictionary from getPilotStatistics 

[v6r13]

CHANGE: Separating fixed and variable parts of error log messages for multiple systems 
        to allow SystemLogging to work

*Core
FIX: MySQL.py - treat in detailed way datetime functions in __escapeString()
FIX: DictCache.get() returns now None instead of False if no or expired value
NEW: InstallTools - allow to define environment variables to be added to the component
     runit run script
NEW: Changes to make the DISET protocol IP V6 ready
CHANGE: BaseClient - retry service call on another instance in case of failure
CHANGE: InnerRPCClient - retry 3 times in case of exception in the transport layer
CHANGE: SocketInfo - retry 3 times in case of handshaking error
CHANGE: MySQL - possibility to specify charset in the table definition
FIX: dirac-install, dirac-distribution - removed obsoleted defaults     
NEW: Proxy utility module with executeWithUserProxy decorator function

*Configuration
NEW: CSAPI,dirac-admin-add-shifter - function, and script, for adding or modifying a 
     shifter in the CS

*Framework
FIX: NotificationDB - escape fields for sorting in getNotifications()
NEW: Database, Service, Client, commands for tracking the installed DIRAC components

*Interfaces
CHANGE: Dirac - changed method names, keeping backward compatibility
CHANGE: multiple commands updated to use the new Dirac API method names

*DMS
NEW: Native use of the FTS3 services
CHANGE: Removed the use of current DataLogging service
CHANGE: DataManager - changes to manage URLs inside StorageElement objects only
FIX: DataManager - define SEGroup as accessible at a site
CHANGE: DirectoryListing - extracted from FileCatalogClientCLI as an independent utility
CHANGE: MetaQuery - extracted from FileCatalogClientCLI as an independent utility
CHANGE: FileCatalogClientCLI uses external DirectoryListing, MetaQuery utilities
CHANGE: FileCatalog - replace getDirectoryMetadata by getDirectoryUserMetadata
NEW: FileCatalog - added new getDirectoryMetadata() interface to get standard directory metadata
NEW: FileCatalog - possibility to find files by standard metadata
NEW: FileCatalog - possibility to use wildcards in the metadata values for queries
NEW: DMSHelpers class
NEW: dirac-dms-find-lfns command

*WMS
NEW: SiteDirector - support for the MaxRAM queue description parameter
CHANGE: JobScheduling executor uses the job owner proxy to evaluate which files to stage
FIX: DownloadInputData - localFile was not defined properly
FIX: DownloadInputData - could not find cached files (missing [lfn])

*RMS
CHANGE: Removed files from the previous generation RMS
CHANGE: RMS refactored based on SQLAlchemy 
NEW: ReqClient - added options to putRequest(): useFailoverProxy and retryMainServer
CHANGE: DMSRequestOperationsBase - delay execution or cancel request based on SE statuses 
        from RSS/CS
FIX: Fixes to make use of RequestID as a unique identifier. RequestName can be used in
     commands in case of its uniqueness        

*Resources
NEW: Computing - BatchSystem classes introduced to be used both in Local and SSH Computing Elements
CHANGE: Storage - reworked Storage Element/Plugins to encapsulate physical URLs 
NEW: GFAL2_StorageBase.py, GFAL2_SRM2Storage.py, GFAL2_XROOTStorage.py 

*RSS:
NEW: dirac-admin-allow(ban)-se - added RemoveAccess status
CHANGE: TokenAgent - added more info to the mail

*TS
CHANGE: Task Manager plugins

[v6r12p53]

*DMS
CHANGE: FileCatalogClientCLI - ls order by size, human readable size value
FIX: DirectoryMetadata - enhanced error message in getDirectoryMetadata

*WMS
BUGFIX: JobAgent - bug when rescheduling job due to glexec failure

*TS
NEW: TransformationCLI - added getOutputFiles, getAllByUser commands
NEW: Transformation - added getAuthorDNfromProxy, getTransformationsByUser methods

*Resources
CHANGE: GlobusComputingElement - simplify creating of pilotStamp

[v6r12p52]

*DMS
NEW: dirac-dms-directory-sync - new command to synchronize the contents of a
     local and remote directories
FIX: DataManager - in removeFile() return successfully if empty input file list     

*TS
NEW: TransformationCLI - getInputDataQuery command returning inputDataQuery 
     of a given transformation

[v6r12p51]

*Core
FIX: dirac-install - fix to work with python version prior to 2.5

*DMS
CHANGE: FileCatalogClientCLI - possibility to set multiple metadata with one command

*Resources
FIX: HTCondorComputingElement - multiple improvements

[v6r12p50]

*Core
FIX: dirac-install - define TERMINFO variable to include local sources as well

*Framework
FIX: SystemAdministratorHandler - show also executors in the log overview

*DMS
FIX: FileCatalogClientCLI - use getPath utility systematically to normalize the
     paths passed by users

*WMS
FIX: PilotStatusAgent - split dynamic and static parts in the log error message

*Resources
NEW: HTCondorCEComputingElement class

[v6r12p49]

*Resources
FIX: GlobusComputingElement - in killJob added -f switch to globus-job-clean command
FIX: ARCComputingElement - create working directory if it does not exist

*DMS
CHANGE: DataManager - added XROOTD to registration protocols

*TMS
FIX: TransformationCLI - doc string

[v6r12p48]

*DMS
FIX: DirectoryTreeBase - fix in changeDirectoryXXX methods to properly interpret input

[v6r12p47]

*DMS
BUGFIX: FileCatalogClientCLI - wrong signature in the removeMetadata() service call

[v6r12p46]

*Core
FIX: GraphData - check for missing keys in parsed_data in initialize()

*WMS
CHANGE: PilotStatusAgent - kill pilots being deleted; do not delete pilots still
        running jobs
  
*RSS
CHANGE: Instantiate RequestManagementDB/Client taking into account possible extensions        

*Resources
FIX: GlobusComputingElement - evaluate WaitingJobs in getCEStatus()
FIX: SRM2Storage - error 16 of exists call is interpreted as existing file
FIX: XROOTStorage - added Lost, Cached, Unavailable in the output of getSingleMetadata()

*WMS
FIX: pilotCommands - removed unnecessary doOSG() function

[v6r12p45]

*Resources
FIX: SRM2Storage - error 22 of exists call is interpreted as existing file
     ( backport from v6r13 )

[v6r12p44]

*WMS
FIX: SiteDirector - consider also pilots in Waiting status when evaluating
     queue slots available

*Resources
NEW: SRM2Storage - makes use of /Resources/StorageElements/SRMBusyFilesExist option
     to set up the mode of interpreting the 22 error code as existing file

[v6r12p43]

*DMS:
FIX: DirectoryTreeBase - avoid double definition of FC_DirectoryUsage table
     in _rebuildDirectoryUsage()

[v6r12p42]

FIX: added fixes from v6r11p34 patch release

[v6r12p41]

*WMS
CHANGE: dirac-wms-job-submit - "-r" switch to enable job repo

[v6r12p40]

*DMS
FIX: DirectoryTreeBase.py - set database engine to InnoDB 

[v6r12p39]

FIX: imported fixes from rel-v6r11

[v6r12p38]

*DMS
CHANGE: DataManager - enhanced real SE name resolution

*RMS
FIX: Request - fixed bug in the optimization of requests with failover operations

*Resources
CHANGE: StorageFactory - allow for BaseSE option in the SE definition

[v6r12p37]

*Core
FIX: InstallTools - force $HOME/.my.cnf to be the only defaults file

[v6r12p36]

*Configuration
FIX: Utilities.py - bug fix getSiteUpdates()

[v6r12p35]

*Core
CHANGE: VOMSService - add URL for the method to get certificates

*DMS
FIX: DataManager - in __replicate() set do not pass file size to the SE if no
     third party transfer
FIX: RemoveFile, ReplicateAndRegister - regular expression for "no replicas"
     common for both DFC and LFC     
     
*WMS
FIX: WMSHistoryCorrector - make explicit error if no data returned from WMSHistory
     accounting query     

[v6r12p34]

*DMS
BUGFIX: FileCatalogWithFkAndPsDB - fix storage usage calculation

[v6r12p33]

*Core
NEW: VOMSService - added method admListCertificates()

*DMS
BUGFIX: dirac-dms-put-and-register-request - missing Operation in the request

*Resources
FIX: sshce - better interpretation of the "ps" command output

[v6r12p32]

*RMS
FIX: ReqManager - in getRequest() possibility to accept None type
     argument for any request 

[v6r12p31]

*WMS
FIX: pilotCommands - import json module only in case it is needed

[v6r12p30]

*Core
FIX: InstallTools - 't' file is deployed for agents installation only
FIX: GOCDBClient - creates unique DowntimeID using the ENDPOINT

*Framework
FIX: SystemAdministratorHandler - use WebAppDIRAC extension, not just WebApp

*DMS:
FIX: FileCatalogComponents.Utilities - do not allow empty LFN names in
     checkArgumentDict()

[v6r12p29]

*CS
CHANGE: CSCLI - use readline to store and resurrect command history

*WMS
FIX: JobWrapper - bug fixed in the failoverTransfer() call
CHANGE: dirac-wms-job-submit - added -f flag to store ids

*DMS
FIX: DataManager - make successful removeReplica if missing replica 
     in one catalog

*RMS
FIX: Operation, Request - limit the length of the error message

[v6r12p28]

*RMS
FIX: Request - do not optimize requests already in the DB 

[v6r12p27]

*Core
CHANGE: InstallTools - install "t" script to gracefully stop agents

*DMS
FIX: FileCatalog - return GUID in DirectoryParameters

*Resource
CHANGE: DFC/LFC clients - added setReplicaProblematic()

[v6r12p26]

*DMS
BUGFIX: FileCatalog - getDirectoryMetadata was wrongly in ro_meta_methods list 

*RMS
FIX: Operation - temporary fix in catalog names evaluation to smooth
     LFC->DFC migration - not to forget to remove afterwards !

*WMS
CHANGE: JobWrapper - added MasterCatalogOnlyFlag configuration option

[v6r12p25]

*DMS
BUGFIX: PutAndRegister, RegitserFile, RegisterReplica, ReplicateAndRegister - do not
        evaluate the catalog list if None

[v6r12p24]

*DMS:
FIX: DataManager - retry RSS call 5 times - to be reviewed

[v6r12p23]

*DMS
FIX: pass a catalog list to the DataManager methods
FIX: FileCatalog - bug fixed in the catalog list evaluation

[v6r12p22]

*DMS
FIX: RegisterFile, PutAndRegister - pass a list of catalogs to the DataManager instead of a comma separated string
FIX: FTSJob - log when a job is not found in FTS
CHANGE: dropped commands dirac-admin-allow(ban)-catalog

*Interfaces
CHANGE: Dirac, JobMonitoringHandler,dirac-wms-job-get-jdl - possibility to retrieve original JDL

*WMS
CHANGE: JobManifest - make MaxInputData a configurable option

[v6r12p21]

*RMS
BUGFIX: File,Operation,RequestDB - bug making that the request would always show 
        the current time for LastUpdate
  
*WMS
FIX: JobAgent - storing on disk retrieved job JDL as required by VMDIRAC
     ( to be reviewed )        

[v6r12p20]

*DMS
FIX: DataManager - more informative log messages, checking return structure
FIX: FileCatalog - make exists() behave like LFC file catalog client by checking
     the unicity of supplied GUID if any
FIX: StorageElementProxyHandler - do not remove the cache directory

*Framework
FIX: SystemAdministratorClient - increase the timeout to 300 for the software update     

*RMS
FIX: Operation.py - set Operation Scheduled if one file is Scheduled
CHANGE: Request - group ReplicateAndRegister operations together for failover 
        requests: it allows to launch all FTS jobs at once

*Resources
FIX: LcgFileCatalogClient - fix longstanding problem in LFC when several files 
     were not available (only one was returned) 

*TS
BUGFIX: TransformationCleaning,ValidateOutputDataAgent - interpret correctly
        the result of getTransformationParameters() call
FIX: TaskManager - fix exception in RequestTaskAgent        

[v6r12p19]

*Core
FIX: Core.py - check return value of getRecursive() call

*DMS
FIX: FileCatalog - directory removal is successful if does not exist
     special treatment of Delete operation

*WMS
FIX: InputDataByProtocol - fix interpretation of return values

[v6r12p18]

*DMS
FIX: FTSStrategy - config option name
FIX: DataManager - removing dirac_directory flag file only of it is there
     in __cleanDirectory()

*RMS
FIX: Operation - MAX_FILES limit set to 10000
FIX: ReqClient - enhanced log messages

*TMS
FIX: TaskManager - enhanced log messages

*RSS
FIX: DowntimeCommand - fixed mix of SRM.NEARLINE and SRM

*WMS
FIX: InputDataByProtocol - fixed return structure

[v6r12p16]

*DMS
FIX: IRODSStorageElement more complete implementation
FIX: FileCatalogHandler(DB) - make removeMetadata bulk method

*Resources
FIX: FileCatalog - make a special option CatalogList (Operations) to specify catalogs used by a given VO

[v6r12p15]

*Core
FIX: ProcessPool - kill the working process in case of the task timeout
FIX: FileHelper - count transfered bytes in DataSourceToNetwork()

*DMS
BUGFIX: FileCatalogCLI - changed interface in changePathXXX() methods
NEW: IRODSStorageElementHandler class
CHANGE: FileCatalog - separate metadata and file catalog methods, 
        apply metadata methods only to Metadata Catalogs 

*Resources
FIX: SSHTorqueComputingElement - check the status of the ssh call for qstat 

*WMS
FIX: WatchdogLinux - fixed typo

[v6r12p14]

*TS
FIX: TaskManagerAgentBase: avoid race conditions when submitting to WMS

*DMS
NEW: FileCatalog - added new components ( directory tree, file manager ) 
     making use of foreign keys and stored procedures
FIX: DataManager returns properly the FileCatalog errors     

[v6r12p13]

*TS
BUGFIX: TransformationAgent - data member not defined

*WMS
FIX: InputData(Resolution,ByProtocol) - possibility to define RemoteProtocol

[v6r12p12]

*WMS
BUGFIX: pilotTools - missing comma

[v6r12p11]

*WMS
FIX: CPUNormalization - dealing with the case when the maxCPUTime is not set in the queue
     definition
FIX: pilotTools - added option pilotCFGFile

[v6r12p10]

*DMS
FIX: StorageElementProxy - BASE_PATH should be a full path

*Resources
FIX: SRM2Storage - return specific error in putFile

*TS
FIX: TransformationAgent - fix to avoid an exception in finalize and double printing 
     when terminating the agent
BUGFIX: TransformationDB - fix return value in setTransformationParameter()

[v6r12p9]

*Core
CHANGE: SiteCEMapping - getSiteForCE can take site argu

ment to avoid confusion

*Interfaces
FIX: Job - provide optional site name in setDestinationCE()

*WMS
FIX: pilotCommands - check properly the presence of extra cfg files
     when starting job agent
FIX: JobAgent - can pick up local cfg file if extraOptions are specified     

[v6r12p8]

*Core
FIX: dirac-configure - correctly deleting useServerCertificate flag
BUGFIX: InstallTools - in fixMySQLScript()

*DMS
BUGFIX: DatasetManager - bug fixes
CHANGE: StorageElementProxy - internal SE object created with the VO of the requester

*TS
FIX: dirac-transformation-xxx commands - do not check the transformation status
CHANGE: Agents - do not use shifter proxy 
FIX: TransformationAgent - correct handling of replica cache for transformations 
     when there were more files in the transformation than accepted to be executed
FIX: TransformationAgent - do not get replicas for the Removal transformations     

*RMS
NEW: new SetFileStatus Operation

[v6r12p7]

*Core
FIX: dirac-configure - always removing the UseServerCertificate flag before leaving
FIX: ProcessPool - one more check for the executing task ending properly 

*Interfaces 
FIX: Dirac.py - use printTable in loggingInfo()

[v6r12p6]

FIX: fixes from v6r11p26 patch release

[v6r12p5]

*Core
FIX: VOMS.py - do not use obsoleted -dont-verify-ac flag with voms-proxy-info

*TS
FIX: TransformationManager - no status checked at level service

[v6r12p4]

FIX: fixes from v6r11p23 patch release

[v6r12p3]

*Configuration
CHANGE: dirac-admin-add-resources - define VOPath/ option when adding new SE 

*Resources
NEW: StorageFactory - modify protocol Path for VO specific value

*DMS
FIX: FileCatalog - check for empty input in checkArgumentFormat utility
FIX: DataManager - protect against FC queries with empty input

[v6r12p2]

*Core
FIX: dirac-install - svn.cern.ch rather than svnweb.cern.ch is now needed for direct 
     HTTP access to files in SVN

*WMS
FIX: dirac-wms-cpu-normalization - when re-configuring, do not try to dump in the 
     diracConfigFilePath

[v6r12p1]

*Configuration
FIX: Core.Utilities.Grid, dirac-admin-add-resources - fix to make a best effort to 
     guess the proper VO specific path of a new SE
*WMS
FIX: dirac-configure, pilotCommands, pilotTools - fixes to use server certificate

[v6r12]

*Core
CHANGE: ProcessPool - do not stop working processes by default
NEW: ReturnValue - added returnSingleResult() utility 
FIX: MySQL - correctly parse BooleanType
FIX: dirac-install - use python 2.7 by default
FIX: dirac-install-xxx commands - complement installation with the component setup
     in runit
NEW: dirac-configure - added --SkipVOMSDownload switch, added --Output switch
     to define output configuration file
CHANGE: ProcessPool - exit from the working process if a task execution timed out  
NEW: ProcessMonitor - added evaluation of the memory consumed by a process and its children   
NEW: InstallTools - added flag to require MySQL installation
FIX: InstallTools - correctly installing DBs extended (with sql to be sourced) 
FIX: InstallTools - run MySQL commands one by one when creating a new database
FIX: InstallTools - fixMySQLScripts() fixes the mysql start script to ognore /etc/my.cnf file
CHANGE: Os.py - the use of "which" is replaced by distutils.spawn.find_executable
NEW: Grid.py - ldapSA replaced by ldapSE, added getBdiiSE(CE)Info() methods
CHANGE: CFG.py - only lines starting with ^\s*# will be treated as comments
CHANGE: Shifter - Agents will now have longer proxies cached to prevent errors 
        for heavy duty agents, closes #2110
NEW: Bdii2CSAgent - reworked to apply also for SEs and use the same utilities for the
     corresponding command line tool
NEW: dirac-admin-add-resources - an interactive tool to add and update sites, CEs, SEs
     to the DIRAC CS   
CHANGE: dirac-proxy-init - added message in case of impossibility to add VOMS extension   
FIX: GOCDBClient - handle correctly the case of multiple elements in the same DT            


*Accounting
NEW: Allow to have more than one DB for accounting
CHANGE: Accounting - use TypeLoader to load plotters

*Framework
FIX: Logger - fix FileBackend implementation

*WMS
NEW: Refactored pilots ( dirac-pilot-2 ) to become modular following RFC #18, 
     added pilotCommands.py, SiteDirector modified accordingly 
CHANGE: InputData(Executor) - use VO specific catalogs      
NEW: JobWrapper, Watchdog - monitor memory consumption by the job ( in a Warning mode )
FIX: SandboxStoreHandler - treat the case of exception while cleaning sandboxes
CHANGE: JobCleaningAgent - the delays of job removals become CS parameters
BUGFIX: JobDB - %j placeholder not replaced after rescheduling
FIX: JobDB - in the SQL schema description reorder tables to allow foreign keys
BUGFIX: JobAgent, Matcher - logical bug in using PilotInfoReported flag
FIX: OptimizerExecutor - when a job fails the optimization chain set the minor status 
     to the optimiser name and the app status to the fail error

*Resources
NEW: StorageElement - added a cache of already created SE objects
CHANGE: SSHTorqueComputingElement - mv getCEStatus to remote script

*ResourceStatus
NEW: ResourceManagementClient/DB, DowntimeCommand - distinguish Disk and Tape storage 
FIX: GODDBClient  - downTimeXMLParsing() can now handle the "service type" parameter properly
CHANGE: dirac-rss-xxx commands use the printTable standard utility
FIX: dirac-dms-ftsdb-summary - bug fix for #2096

*DMS
NEW: DataManager - add masterCatalogOnly flag in the constructor
FIX: DataManager - fix to protect against non valid SE
CHANGE: FC.DirectoryLevelTree - use SELECT ... FOR UPDATE lock in makeDir()
FIX: FileCatalog - fixes in using file and replica status
CHANGE: DataManager - added a new argument to the constructor - vo
CHANGE: DataManager - removed removeCatalogFile() and dirac-dms-remove-catalog-file adjusted
CHANGE: Several components - field/parameter CheckSumType all changed to ChecksumType
CHANGE: PoolXMLCatalog - add the SE by default in the xml dump and use the XML library 
        for dumping the XML
FIX: XROOTStorageElement - fixes to comply with the interface formalism        

*SMS
FIX: StorageManagementDB - small bugfix to avoid SQL errors

*RMS
NEW: Added 'since' and 'until' parameters for getting requests
NEW: Request - added optimize() method to merge similar operations when
     first inserting the request
NEW: ReqClient, RequestDB - added getBulkRequest() interface. RequestExecutingAgent
     can use it controlled by a special flag     
FIX: Operation, Request - set LastUpdate time stamp when reaching final state
FIX: OperationHandlerBase - don't erase the original message when reaching the max attempts      
FIX: removed some deprecated codes
FIX: RequestTask - always set useServerCerificate flag to tru in case of executing inside
     an agent
CHANGE: gRequestValidator removed to avoid object instantiation at import   
NEW: dirac-rms-cancel-request command and related additions to the db and service classes  

*TMS
NEW: WorkflowTaskAgent is now multi-threaded
NEW: Better use of threads in Transformation Agents
CHANGE: TransformationDB - modified such that the body in a transformation can be updated
FIX: TransformationCleaningAgent - removed non-ASCII characters in a comment

[v6r11p34]

*Resources
NEW: GlobusComputingElement class

[v6r11p33]

*Configuration
FIX: Resources - avoid white spaces in OSCompatibility

[v6r11p32]

*Core
CHANGE: BaseClient, SSLSocketFactory, SocketInfo - enable TLSv1 for outgoing 
        connections via suds, possibility to configure SSL connection details
        per host/IP 

[v6r11p31]

*Core
FIX: CFG - bug fixed in loadFromBuffer() resulting in a loss of comments

*Resources
FIX: SSHTorqueComputingElement - check the status of ssh call for qstat

*DMS
FIX: FileCatalog - return LFN name instead of True from exists() call if LFN
     already in the catalog

[v6r11p30]

*DMS
CHANGE: FileCatalogCLI - add new -D flag for find to print only directories

[v6r11p29]

*DMS
FIX: FTS(Agent,Startegy,Gragh) - make use of MaxActiveJobs parameter, bug fixes

*TMS
FIX: Transformation(Agent,Client) - Operations CS parameters can be defined for each plugin: MaxFiles, SortedBy, NoUnusedDelay. Fixes to facilitate work with large numbers of files.

[v6r11p28]

*Core
FIX: InstallTools - check properly the module availability before installation

*WMS
FIX: JobScheduling - protection against missing dict field RescheduleCounter

*TMS
FIX: TransformationCleaningAgent - execute DM operations with the shifter proxy

[v6r11p27]

*Core
BUGFIX: InstallTools - bug fix in installNewPortal()

*WMS
FIX: Watchdog - disallow cputime and wallclock to be negative

*TS
FIX: TransformationAgent - correct handling of replica caches when more than 5000 files


BUGFIX: ModuleBase - bug fix in execute()
BUGFIX: Workflow - bug fix in createStepInstance()

*DMS
BUGFIX: DiractoryTreeBase - bug fix in getDirectoryPhysicalSizeFromUsage()

*Resources
FIX: XROOTStorage - back ported fixes from #2126: putFile would place file in 
     the wrong location on eos

[v6r11p26]

*Framework
FIX: UserProfileDB.py - add PublishAccess field to the UserProfileDB

*RSS
FIX: Synchronizer.py - fix deletion of old resources

*DMS
FIX: DataManager - allow that permissions are OK for part of a list of LFNs ( __verifyWritePermission() )
     (when testing write access to parent directory). Allows removal of replicas 
     even if one cannot be removed
FIX: DataManager - test SE validity before removing replica     
     
*RMS
FIX: RequestTask - fail requests for users who are no longer in the system
FIX: RequestExecutingAgent - fix request timeout computation

[v6r11p25]

*Interfaces
FIX: Job.py - bring back different logfile names if they have not been specified by the user

[v6r11p24]

*DMS
BUGFIX: SEManagerDB - bug fixed in getting connection in __add/__removeSE

[v6r11p23]

*DMS
CHANGE: FTSRequest is left only to support dirac-dms-fts-XXX commands

[v6r11p22]

*DMS
FIX: FTSJob - fixes in the glite-transfer-status command outpu parsing
FIX: TransformationClient - allow single lfn in setFileStatusForTransformation()

*WMS
FIX: StatesMonitoringAgent - install pika on the fly as a temporary solution

[v6r11p21]

*DMS
BUGFIX: dirac-dms-remove-replicas - continue in case of single replica failure
FIX: dirac-rms-xxx scripts - use Script.getPositionalArgs() instead of sys.argv

*Workflow
FIX: Test_Modules.py - fix in mocking functions, less verbose logging

[v6r11p20]

*DMS
BUGFIX: DataManager - in __SEActive() use resolved SE name to deal with aliases
BUGFIX: FileMetadata - multiple bugs in __buildUserMetaQuery()

[v6r11p19]

*DMS
FIX: FTSJob - fix FTS job monitoring a la FTS2

*RMS
CHANGE: ReqClient - added setServer() method
FIX: File,Operation,Request - call the getters to fetch the up-to-date information 
     from the parent

[v6r11p18]

*DMS
FIX: FTSAgent(Job) - fixes for transfers requiring staging (bringOnline) and adaptation 
     to the FTS3 interface

*WMS
FIX: StatesMonitoringAgent - resend the records in case of failure

[v6r11p17]

*DMS
FIX: FileCatalog - in multi-VO case get common catalogs if even VO is not specified

*Resources
FIX: ComputintgElement - bugfix in available() method

*WMS
FIX: SiteDirector - if not pilots registered in the DB, pass empty list to the ce.available()

[v6r11p16]

*RMS
BUGFIX: Request,Operation,File - do not cast to str None values

[v6r11p15]

*DMS
FIX: ReplicateAndRegister - do not create FTSClient if no FTSMode requested
CHANGE: FTSAgent(Job,File) - allow to define the FTS2 submission command;
        added --copy-pin-lifetime only for a tape backend
        parse output of both commands (FTS2, FTS3)
        consider additional state for FTS retry (Canceled)
        
*RMS
FIX: Operation, Request - treat updates specially for Error fields        

*TMS
FIX: TransformationAgent - fixes in preparing json serialization of requests

*WMS
NEW: StateMonitoringAgent - sends WMS history data through MQ messages 

[v6r11p14]

*WMS
CHANGE: JobDB - removed unused tables and methods
CHANGE: removed obsoleted tests

*DMS
FIX: FTSAgent - recover case when a target is not in FTSDB
CHANGE: FTSAgent(Job) - give possibility to specify a pin life time in CS 

*RMS
FIX: Make RMS objects comply with Python Data Model by adding __nonzero__ methods 

[v6r11p13]

*DMS
BUGFIX: SEManager - in SEManagerDB.__addSE() bad _getConnection call, closes #2062

[v6r11p12]

*Resources
CHANGE: ARCComputingElement - accomodate changes in the ARC job reported states

*Configuration
CHANGE: Resources - define a default FTS server in the CS (only for v6r11 and v6r12)

*DMS
FIX: FTSStrategy - allow to use a given channel more than once in a tree 
FIX: FTSAgent - remove request from cache if not found
FIX: FTSAgent - recover deadlock situations when FTS Files had not been correctly 
     updated or were not in the DB

*RMS
FIX: RequestExecutingAgent - fix a race condition (cache was cleared after the request was put)
FIX: RequestValidator - check that the Operation handlers are defined when inserting a request

[v6r11p11]

*Core
FIX: TransportPool - fixed exception due to uninitialized variable
FIX: HTTPDISETSocket - readline() takes optional argument size ( = 0 )

*DMS
FIX: FTSAgent - check the type of the Operation object ( can be None ) and
     some other protections
FIX: FTSClient - avoid duplicates in the file list

*RMS
FIX: ReqClient - modified log message
CHANGE: dirac-dms-fts-monitor - allow multiple comma separated LFNs in the arguments

[v6r11p10]

*RSS
FIX: DowntimeCommand, Test_RSS_Command_GOCDBStatusCommand - correctly interpreting list of downtimes

*RMS
FIX: ReplicateAndRegister - Create a RegisterReplica (not RegisterFile) if ReplicateAndRegister 
     fails to register
FIX: OperationHandlerBase - handle correctly Attempt counters when SEs are banned
FIX: ReplicateAndRegister - use FC checksum in case of mismatch request/PFN
FIX: FTSAgent - in case a file is Submitted but the FTSJob is unknown, resubmit
FIX: FTSAgent - log exceptions and put request to DB in case of exception
FIX: FTSAgent - handle FTS error "Unknown transfer state NOT_USED", due to same file 
     registered twice (to be fixed in RMS, not clear origin)

*WMS
FIX: JobStateUpdateHandler - status not updated while jobLogging is, due to time skew between 
     WN and DB service
FIX: JobStateUpdateHandler - stager callback not getting the correct status Staging 
     (retry for 10 seconds)     

[v6r11p9]

*Core
NEW: AgentModule - set AGENT_WORKDIRECTORY env variable with the workDirectory
NEW: InstallTools - added methods for the new web portal installation

*DMS
FIX: ReplicateAndRegister - apply same error logic for DM replication as for FTS

*Resources:
FIX: SRM2Storage - fix log message level
FIX: SRM2Storage - avoid useless existence checks 

*RMS
FIX: ForwardDISET - a temporary fix for a special LHCb case, to be removed asap
FIX: ReqClient - prettyPrint is even prettier
FIX: RequestTask - always use server certificates when executed within an agent

[v6r11p8]

*TMS
FIX: TransformationDB - fix default value within ON DUPLICATE KEY UPDATE mysql statement

[v6r11p7]

*Framework
BUGFIX: ProxyDB.py - bug in a MySQL table definition

*DMS
FIX: ReplicateAndRegister.py - FTS client is not instantiated in the c'tor as it 
     might not be used, 

*WMS
FIX: JobWrapper - don't delete the sandbox tar file if upload fails
FIX: JobWrapper - fix in setting the failover request

*RMS
FIX: RequestDB - add protections when trying to get a non existing request

[v6r11p6]

*WMS
FIX: InpudDataResolution - fix the case when some files only have a local replica
FIX: DownloadInputData, InputDataByProtocol - fix the return structure of the
     execute() method
     
*Resources
NEW: LocalComputingElement, CondorComputingElement      

[v6r11p5]

FIX: Incorporated changes from v6r10p25 patch

*Framework
NEW: Added getUserProfileNames() interface

*WMS
NEW: WMSAdministrator - added getPilotStatistics() interface
BUGFIX: JobWrapperTemplate - use sendJobAccounting() instead of sendWMSAccounting()
FIX: JobCleaningAgent - skip if no jobs to remove

*DMS
BUGFIX: FileCatalogClientCLI - bug fix in the metaquery construction

*Resources
CHANGE: StorageElement - enable Storage Element proxy configuration by protocol name

*TMS
NEW: TransformationManager - add Scheduled to task state for monitoring

[v6r11p4]

*Framework
NEW: ProxyDB - added primary key to ProxyDB_Log table
CHANGE: ProxyManagerHandler - purge logs once in 6 hours

*DMS
FIX: DataManager - fix in the accounting report for deletion operation
CHANGE: FTSRequest - print FTS GUID when submitting request
FIX: dirac-dms-fts-monitor - fix for using the new FTS structure
FIX: DataLoggingDB - fix type of the StatusTimeOrder field
FIX: DataLoggingDB - take into account empty date argument in addFileRecord()
FIX: ReplicateAndRegister - use active replicas
FIX: FTS related modules - multiple fixes

*WMS
NEW: SiteDirector - pass the list of already registered pilots to the CE.available() query
FIX: JobCleaningAgent - do not attempt job removal if no eligible jobs

*Resources
FIX: LcgFileCatalogClient - if replica already exists while registration, reregister
NEW: CREAM, SSH, ComputingElement - consider only registered pilots to evaluate queue occupancy

[v6r11p3]

FIX: import gMonitor from it is original location

*Core
FIX: FC.Utilities - treat properly the LFN names starting with /grid ( /gridpp case )

*Configuration
FIX: LocalConfiguration - added exitCode optional argument to showHelp(), closes #1821

*WMS
FIX: StalledJobAgent - extra checks when failing Completed jobs, closes #1944
FIX: JobState - added protection against absent job in getStatus(), closes #1853

[v6r11p2]

*Core
FIX: dirac-install - skip expectedBytes check if Content-Length not returned by server
FIX: AgentModule - demote message "Cycle had an error:" to warning

*Accounting
FIX: BaseReporter - protect against division by zero

*DMS
CHANGE: FileCatalogClientCLI - quite "-q" option in find command
FIX: DataManager - bug fix in __initializeReplication()
FIX: DataManager - less verbose log message 
FIX: DataManager - report the size of removed files only for successfully removed ones
FIX: File, FTSFile, FTSJob - SQL tables schema change: Size filed INTEGER -> BIGINT

*RMS
FIX: dirac-rms-reset-request, dirac-rms-show-request - fixes
FIX: ForwardDISET - execute with trusted host certificate

*Resources
FIX: SSHComputingElement - SSHOptions are parsed at the wrong place
NEW: ComputingElement - evaluate the number of available cores if relevant

*WMS
NEW: JobMonitoringHander - added export_getOwnerGroup() interface

*TMS
CHANGE: TransformationCleaningAgent - instantiation of clients moved in the initialize()

[v6r11p1]

*RMS
FIX: ReqClient - failures due to banned sites are considered to be recoverable

*DMS
BUGFIX: dirac-dms-replicate-and-register-request - minor bug fixes

*Resources
FIX: InProcessComputingElement - stop proxy renewal thread for a finished payload

[v6r11]

*Core
FIX: Client - fix in __getattr__() to provide dir() functionality
CHANGE: dirac-configure - use Registry helper to get VOMS servers information
BUGFIX: ObjectLoader - extensions must be looked up first for plug-ins
CHANGE: Misc.py - removed obsoleted
NEW: added returnSingleResult() generic utility by moving it from Resources/Utils module 

*Configuration
CHANGE: Resources.getDIRACPlatform() returns a list of compatible DIRAC platforms
NEW: Resources.getDIRACPlatforms() used to access platforms from /Resources/Computing/OSCompatibility
     section
NEW: Registry - added getVOs() and getVOMSServerInfo()     
NEW: CE2CSAgent - added VO management

*Accounting
FIX: AccountingDB, Job - extra checks for invalid values

*WMS
NEW: WMS tags to allow jobs require special site/CE/queue properties  
CHANGES: DownloadInputData, InputDataByProtocol, InputDataResolution - allows to get multiple 
         PFNs for the protocol resolution
NEW: JobDB, JobMonitoringHandler - added traceJobParameters(s)() methods     
CHANGE: TaskQueueDirector - use ObjectLoader to load directors    
CHANGE: dirac-pilot - use Python 2.7 by default, 2014-04-09 LCG bundles

*DMS
NEW: DataManager to replace ReplicaManager class ( simplification, streamlining )
FIX: InputDataByProtocol - fix the case where file is only on tape
FIX: FTSAgent - multiple fixes
BUGFIX: ReplicateAndRegister - do not ask SE with explicit SRM2 protocol

*Interfaces
CHANGE: Dirac - instantiate SandboxStoreClient and WMSClient when needed, not in the constructor
CHANGE: Job - removed setSystemConfig() method
NEW: Job.py - added setTag() interface

*Resources
CHANGE: StorageElement - changes to avoid usage PFNs
FIX: XROOTStorage, SRM2Storage - changes in PFN construction 
NEW: PoolComputingElement - a CE allowing to manage multi-core slots
FIX: SSHTorqueComputingElement - specify the SSHUser user for querying running/waiting jobs 

*RSS
NEW: added commands dirac-rss-query-db and dirac-rss-query-dtcache

*RMS
CHANGE: ReqDB - added Foreign Keys to ReqDB tables
NEW: dirac-rms-reset-request command
FIX: RequestTask - always execute operations with owner proxy

*SMS
FIX: few minor fixes to avoid pylint warnings

[v6r10p25]

*DMS
CHANGE: FileCatalog - optimized file selection by metadata

[v6r10p24]

*DMS
FIX: FC.FileMetadata - optimized queries for list interception evaluation

[v6r10p23]

*Resoures
CHANGE: SSHComputingElement - allow SSH options to be passed from CS setup of SSH Computing Element
FIX: SSHComputingElement - use SharedArea path as $HOME by default

[v6r10p22]

*CS
CHANGE: Operations helper - if not given, determine the VO from the current proxy 

*Resources
FIX: glexecComputingElement - allows Application Failed with Errors results to show through, 
     rather than be masked by false "glexec CE submission" errors
     
*DMS     
CHANGE: ReplicaManager - in getReplicas() rebuild PFN if 
        <Operations>/DataManagement/UseCatalogPFN option is set to False ( True by default )

[v6r10p21]

*Configuration
FIX: CSGlobals - allow to specify extensions in xxxDIRAC form in the CS

*Interfaces
FIX: Job - removed self.reqParams
FIX: Job - setSubmitPools renamed to setSubmitPool, fixed parameter definition string

*WMS
FIX: JobMonitorigHandler, JobPolicy - allow JobMonitor property to access job information

[v6r10p20]

*DMS
FIX: FTSAgent/Client, ReplicateAndRegister - fixes to properly process failed
     FTS request scheduling

[v6r10p19]

*DMS
FIX: FTSAgent - putRequest when leaving processRequest
FIX: ReplicaManager - bug in getReplicas() in dictionary creation

[v6r10p18]

*DMS
FIX: ReplicateAndRegister - dictionary items incorrectly called in ftsTransfer()

[v6r10p17]

*RMS
FIX: RequestDB.py - typo in a table name
NEW: ReqManagerHandler - added getDistinctValues() to allow selectors in the web page

*DMS
CHANGE: ReplicaManager - bulk PFN lookup in getReplicas()

[v6r10p16]

*Framework
NEW: PlottingClient - added curveGraph() function

*Transformation
FIX: TaskManagerAgentBase - add the missing Scheduled state

*WMS
FIX: TaskQueueDB - reduced number of lines in the matching parameters printout

*DMS
FIX: dirac-dms-show-se-status - exit on error in the service call, closes #1840

*Interface
FIX: API.Job - removed special interpretation of obsoleted JDLreqt type parameters

*Resources
FIX: SSHComputingElement - increased timeout in getJobStatusOnHost() ssh call, closes #1830

[v6r10p15]

*DMS
FIX: FTSAgent - added missing monitoring activity
FIX: FileCatalog - do not check directory permissions when creating / directory

*Resources
FIX: SSHTorqueComputingElement - removed obsoleted stuff

[v6r10p14]

*SMS
FIX: RequestPreparationAgent - typo fixed

[v6r10p13]

*SMS
FIX: RequestPreparationAgent - use ReplicaManager to get active replicas

*DMS
FIX: ReplicaManager - getReplicas returns all replicas ( in all statuses ) by default
CHANGE: FC/SecurityManager - give full ACL access to the catalog to groups with admin rights

*WMS
CHANGE: SiteDirector - changes to reduce the load on computing elements
FIX: JobWrapper - do not set Completed status for the case with failed application thread

[v6r10p12]

*WMS
CHANGE: Replace consistently everywhere SAM JobType by Test JobType
FIX: JobWrapper - the outputSandbox should be always uploaded (outsized, in failed job)

*DMS
FIX: RemoveFile - bugfix
FIX: ReplicateAndRegister - fixes in the checksum check, retry failed FTS transfer 
     with RM transfer
NEW: RegisterReplica request operation     

*RMS
FIX: ReqClient - fix in the request state machine
FIX: Request - enhance digest string
NEW: dirac-dms-reset-request command
CHANGE: dirac-rms-show-request - allow selection of a request by job ID

*TS
FIX: TransformationDB - in getTransformationParameters() dropped "Submitted" counter 
     in the output

[v6r10p11]

*Core
FIX: X509Chain - cast life time to int before creating cert

*Accounting
FIX: DataStoreClient - self.__maxRecordsInABundle = 5000 instead of 1000
FIX: JobPolicy - allow access for JOB_MONITOR property

*RMS
FIX: ReqClient - fix the case when a job is Completed but in an unknown minor status

*Resources
BUGFIX: ProxyStorage - use checkArgumentFormat() instead of self.__checkArgumentFormatDict()

[v6r10p10]

*DMS
FIX: Several fixes to make FTS accounting working (FTSAgent/Job, ReplicaManager, File )

[v6r10p9]

*Core
BUGFIX: LineGraph - Ymin was set to a minimal plot value rather than 0.

*DMS
CHANGE: FTSJob(Agent) - get correct information for FTS accounting (registration)

[v6r10p8]

*Core
FIX: InstallTools - admin e-mail default location changed

*Framework
FIX: SystemAdministratorClientCLI - allow "set host localhost"
FIX: BundleDelivery - protect against empty bundle

*WMS
FIX: SiteDirector - Pass siteNames and ceList as None if any is accepted
FIX: WorkloadManagement.ConfigTemplate.SiteDorectory - set Site to Any by default 

*DMS
FIX: FileCatalogCLI - ignore Datasets in ls command for backward compatibility

*Resources
FIX: SSH - some platforms use Password instead of password prompt

[v6r10p7]

*Core
FIX: dirac-install - execute dirac-fix-mysql-script and dirac-external-requirements after sourcing the environment
FIX: InstallTools - set basedir variable in fixMySQLScript()
FIX: InstallTools - define user root@host.domain in installMySQL()

*Framework
BUGFIX: SystemAdministratorCLI - bug fixed in default() call signature

*DMS
FIX: FTSRequest - handle properly FTS server in the old system 
FIX: ReplicaManager - check if file is in FC before removing 
FIX: Request/RemovalTask - handle properly proxies for removing files 
BUGFIX: DatasetManager - in the table description

[v6r10p6]

*Core
FIX: X509Certificate - reenabled fix in getDIRACGroup()

*Configuration
FIX: CSAPI - Group should be taken from the X509 chain and not the certificate

*RMS
CHANGE: ReqClient - if the job does not exist, do not try further finalization

[v6r10p5]

*Core
FIX: X509Certificate - reverted fix in getDIRACGroup()

[v6r10p4]

*Core
NEW: dirac-info - extra printout
CHANGE: PrettyPrint - extra options in printTable()
FIX: X509Certificate - bug fixed in getDIRACGroup()

*Framework
NEW: SystemAdministratorCLI - new showall command to show components across hosts
NEW: ProxyDB - allow to upload proxies without DIRAC group

*RMS
CHANGE: ReqClient - requests from failed jobs update job status to Failed
CHANGE: RequestTask - retry in the request finalize()

[v6r10p3]

*Configuration
CHANGE: Registry - allow to define a default group per user

*WMS
BUGFIX: JobReport - typo in generateForwardDISET()

[v6r10p2]

*TMS
CHANGE: Backward compatibility fixes when setting the Transformation files status

*DMS
BUGFIX: ReplicateAndRegister - bugfix when replicating to multiple destination by ReplicaManager

*WMS
BUGFIX: JobManager - bug fix when deleting no-existing jobs

[v6r10p1]

*RMS
FIX: ReqDB.Operations - Arguments field changed type from BLOB to MEDIUMBLOB

*DMS
FIX: FileCatalog - check for non-exiting directories in removeDirectory()

*TMS
FIX: TransformationDB - removed constraint that was making impossible to derive a production

[v6r10]

*Core
FIX: Several fixes on DB classes(AccountingDB, SystemLoggingDB, UserProfileDB, TransformationDB, 
     JobDB, PilotAgentsDB) after the new movement to the new MySQL implementation with a persistent 
     connection per running thread
NEW: SystemAdministratorCLI - better support for executing remote commands 
FIX: DIRAC.__init__.py - avoid re-definition of platform variable    
NEW: Graphs - added CurveGraph class to draw non-stacked lines with markers
NEW: Graphs - allow graphs with negative Y values
NEW: Graphs - allow to provide errors with the data and display them in the CurveGraph
FIX: InstallTools - fix for creation of the root@'host' user in MySQL 
FIX: dirac-install - create links to permanent directories before module installation
CHANGE: InstallTools - use printTable() utility for table printing
CHANGE: move printTable() utility to Core.Utilities.PrettyPrint
NEW: added installation configuration examples
FIX: dirac-install - fixBuildPath() operates only on files in the directory
FIX: VOMSService - added X-VOMS-CSRF-GUARD to the html header to be compliant with EMI-3 servers

*CS
CHANGE: getVOMSVOForGroup() uses the VOMSName option of the VO definition 
NEW: CE2CSAgent - added ARC CE information lookup

*Framework
FIX: SystemAdministratorIntegrator - use Host option to get the host address in addition to the section name, closes #1628
FIX: dirac-proxy-init - uses getVOMSVOForGroup() when adding VOMS extensions

*DMS
CHANGE: DFC - optimization and bug fixes of the bulk file addition
FIX: TransferAgent - protection against badly defined LFNs in collectFiles()
NEW: DFC - added getDirectoryReplicas() service method support similar to the LFC
CHANGE: DFC - added new option VisibleReplicaStatus which is used in replica getting commands
CHANGE: FileCatalogClientCLI client shows number of replicas in the 2nd column rather than 
        unimplemented number of links
CHANGE: DFC - optimizations for the bulk replica look-up
CHANGE: DFC updated scalability testing tool FC_Scaling_test.py        
NEW: DFC - methods returning replicas provide also SE definitions instead of PFNs to construct PFNs on the client side
NEW: DFC - added getReplicasByMetadata() interface
CHANGE: DFC - optimized getDirectoryReplicas()
CHANGE: FileCatalogClient - treat the reduced output from various service queries restoring LFNs and PFNs on the fly
NEW: DFC - LFNPFNConvention flag can be None, Weak or Strong to facilitate compatibility with LFC data 
CHANGE: FileCatalog - do not return PFNs, construct them on the client side
CHANGE: FileCatalog - simplified FC_Scaling_test.py script
NEW: FileCatalog/DatasetManager class to define and manipulate datasets corresponding to meta queries
NEW: FileCatalogHandler - new interface methods to expose DatasetManager functionality
NEW: FileCatalogClientCLI - new dataset family of commands
FIX: StorageFactory, ReplicaManager - resolve SE alias name recursively
FIX: FTSRequest, ReplicaManager, SRM2Storage - use current proxy owner as user name in accounting reports, closes #1602
BUGFIX: FileCatalogClientCLI - bug fix in do_ls, missing argument to addFile() call, closes #1658
NEW: FileCatalog - added new setMetadataBulk() interface, closes #1358
FIX: FileCatalog - initial argument check strips off leading lfn:, LFN:, /grid, closes #448
NEW: FileCatalog - added new setFileStatus() interface, closes #170, valid and visible file and replica statuses can be defined in respective options.
CHANGE: multiple new FTS system fixes
CHANGE: uniform argument checking with checkArgumentFormat() in multiple modules
CHANGE: FileCatalog - add Trash to the default replica valid statuses
CHANGE: ReplicaManager,FTSRequest,StorageElement - no use of PFN as returned by the FC except for file removal,
        rather constructing it always on the fly
        
*SMS
CHANGE: PinRequestAgent, SENamespaceCatalogCheckAgent - removed
CHANGE: Use StorageManagerClient instead of StorageDB directly        

*WMS
CHANGE: JobPolicy - optimization for bulk job verification
NEW: JobPolicy - added getControlledUsers() to get users which jobs can be accessed for 
     a given operation
CHANGE: JobMonitoringHandler - Avoid doing a selection of all Jobs, first count matching jobs 
        and then use "limit" to select only the required JobIDs.
NEW: JobMonitoringHandler - use JobPolicy to filter jobs in getJobSummaryWeb()
NEW: new Operations option /Services/JobMonitoring/GlobalJobsInfo ( True by default ) to 
     allow or not job info lookup by anybody, used in JobMonitoringHandler       
BUGFIX: SiteDirector - take into account the target queue Platform
BUGFIX: JobDB - bug in __insertNewJDL()    
CHANGE: dirac-admin-show-task-queues - enhanced output  
CHANGE: JobLoggingDB.sql - use trigger to manage the new LoggingInfo structure  
CHANGE: JobWrapper - trying several times to upload a request before declaring the job failed
FIX: JobScheduling executor - fix race condition that causes a job to remain in Staging
NEW: SiteDirector - do not touch sites for which there is no work available
NEW: SiteDirector - allow sites not in mask to take jobs with JobType Test
NEW: SiteDirector - allow 1 hour grace period for pilots in Unknown state before aborting them
CHANGE: Allow usage of non-plural form of the job requirement options ( PilotType, GridCE, BannedSite, 
        SubmitPool ), keep backward compatibility with a plural form
        
*RSS
FIX: DowntimeCommand - take the latest Downtime that fits    
NEW: porting new Policies from integration  
NEW: RSS SpaceToken command querying endpoints/tokens that exist  
        
*Resources
NEW: added SSHOARComputingElement class 
NEW: added XROOTStorage class       
FIX: CREAMComputingElement - extra checks for validity of returned pilot references
        
*TS
CHANGE: TransformationClient(DB,Manager) - set file status for transformation as bulk operation 
CHANGE: TransformationClient - applying state machine when changing transformation status
BUGFIX: TransformationClient(Handler) - few minor fixes
NEW: TransformationDB - backported __deleteTransformationFileTask(s) methods
CHANGE: TransformationDB(Client) - fixes to reestablish the FileCatalog interface
FIX: TransformationAgent - added MissingInFC to consider for Removal transformations
BUGFIX: TransformationAgent - in _getTransformationFiles() variable 'now' was not defined
FIX: TransformationDB.sql - DataFiles primary key is changed to (FileID) from (FileID,LFN) 
CHANGE: TransformationDB(.sql) - schema changes suitable for InnoDB
FIX: TaskManager(AgentBase) - consider only submitted tasks for updating status
CHANGE: TransformationDB(.sql) - added index on LFN in DataFiles table

*RMS
NEW: Migrate to use the new Request Management by all the clients
CHANGE: RequestContainer - Retry failed transfers 10 times and avoid sub-requests to be set Done 
        when the files are failed
CHANGE: Use a unique name for storing the proxy as processes may use the same "random" name and 
        give conflicts
NEW: RequestClient(Handler) - add new method readRequest( requestname)                 

*Workflow
NEW: Porting the LHCb Workflow package to DIRAC to make the use of general purpose modules and
     simplify construction of workflows        

[v6r9p33]

*Accounting
BUGFIX: AccountingDB - wrong indentation

[v6r9p32]

*Accounting
FIX: AccountingDB - use old style grouping if the default grouping is altered, e.g. by Country

[v6r9p31]

*Accounting
CHANGE: AccountingDB - changes to speed up queries: use "values" in GROUP By clause;
        drop duplicate indexes; reorder fields in the UniqueConstraint index of the
        "bucket" tables  

[v6r9p30]

*DMS
CHANGE: FileCatalogFactory - construct CatalogURL from CatalogType by default

*SMS
FIX: dirac-stager-stage-files - changed the order of the arguments

[v6r9p29]

*TS
FIX: TaskManager(AgentBase) - fix for considering only submitted tasks 

[v6r9p28]

*TS
FIX: TransformationDB(ManagerHandler) - several portings from v6r10

[v6r9p27]

*SMS
FIX: StorageManagementDB - in removeUnlinkedReplicas() second look for CacheReplicas 
     for which there is no entry in StageRequests

[v6r9p26]

*Resources
CHANGE: CREAMComputigElement - Make sure that pilots submitted to CREAM get a 
        fresh proxy during their complete lifetime
*Framework
FIX: ProxyDB - process properly any SQLi with DNs/groups with 's in the name

[v6r9p25]

*TS
CHANGE: TransformationClient - changed default timeout values for service calls
FIX: TransformationClient - fixes for processing of derived transformations 

[v6r9p24]

*TS
FIX: TransformationClient - in moveFilesToDerivedTransformation() set file status
     to Moved-<prod>

[v6r9p23]

*Core
BUGFIX: InstallTools - improper configuration prevents a fresh new installation

*WMS
BUGFIX: PilotDirector - Operations Helper non-instantiated

[v6r9p22]

*WMS
FIX: PilotDirector - allow to properly define extensions to be installed by the 
     Pilot differently to those installed at the server
FIX: Watchdog - convert pid to string in ProcessMonitor

*TS
FIX: TransformationDB - splitting files in chunks

*DMS
NEW: dirac-dms-create-removal-request command
CHANGE: update dirac-dms-xxx commands to use the new RMS client,
        strip lines when reading LFNs from a file

[v6r9p21]

*TS
FIX: Transformation(Client,DB,Manager) - restored FileCatalog compliant interface
FIX: TransformationDB - fix in __insertIntoExistingTransformationFiles()

[v6r9p20]

*Core
BUGFIX: ProxyUpload - an on the fly upload does not require a proxy to exist

*DMS
CHANGE: TransferAgent - use compareAdler() for checking checksum
FIX: FailoverTransfer - recording the sourceSE in case of failover transfer request 

*WMS
FIX: ProcessMonitor - some fixes added, printout when <1 s of consumed CPU is found

*Transformation
BUGFIX: TransformationClient - fixed return value in moveFilesToDerivedTransformation()

*RMS
BUGFIX: CleanReqDBAgent - now() -> utcnow() in initialize()

*Resources
FIX: ARCComputingElement - fix the parsing of CE status if no jobs are available

[v6r9p19]

*DMS
FIX: FileCatalog/DirectoryMetadata - inherited metadata is used while selecting directories
     in findDirIDsByMetadata()

[v6r9p18]

*DMS
FIX: FTSSubmitAgent, FTSRequest - fixes the staging mechanism in the FTS transfer submission
NEW: TransferDBMonitoringHandler - added getFilesForChannel(), resetFileChannelStatus()

[v6r9p17]

*Accounting
FIX: DataStoreClient - send accounting records in batches of 1000 records instead of 100

*DMS:
FIX: FailoverTransfer - catalog name from list to string
FIX: FTSSubmitAgent, FTSRequest - handle FTS3 as new protocol and fix bad submission time
FIX: FTSSubmitAgent, FTSRequest - do not submit FTS transfers for staging files

*WMS
FIX: TaskQueueDB - do not check enabled when TQs are requested from Directors
FIX: TaskQueueDB - check for Enabled in the TaskQueues when inserting jobs to print an alert
NEW: TaskQueueDB - each TQ can have at most 5k jobs, if beyond the limit create a new TQ 
     to prevent long matching times when there are way too many jobs in a single TQ

[v6r9p16]

*TS
BUGFIX: typos in TransformationCleaningAgent.py

*DMS
CHANGE: DownloadInputData - check the available disk space in the right input data directory
FIX: DownloadInputData - try to download only Cached replicas 

[v6r9p15]

*Core
FIX: MySQL - do not decrease the retry counter after ping failure

*DMS
CHANGE: FC/DirectoryMetadata - Speed up findFilesByMetadataWeb when many files match
FIX: RemovalTask - fix error string when removing a non existing file (was incompatible 
     with the LHCb BK client). 

*WMS
FIX: JobReport - minor fix ( removed unused imports )
FIX: JobMonitoring(JobStateUpdate)Handler - jobID argument can be either string, int or long

*TS
CHANGE: TransformationClient - change status of Moved files to a deterministic value
FIX: FileReport - minor fix ( inherits object ) 

[v6r9p14]

*DMS
CHANGE: FTSDB - changed schema: removing FTSSite table. From now on FTS sites 
        would be read from CS Resources

[v6r9p13]

FIX: included fixes from v6r8p26 patch release

[v6r9p12]

FIX: included fixes from v6r8p25 patch release

[v6r9p11]

*DMS
BUGFIX: FTSRequest - in __resolveFTSServer() type "=" -> "=="

[v6r9p10]

FIX: included fixes from v6r8p24 patch release

*Core
NEW: StateMachine utility

*DMS
BUGFIX: in RegisterFile operation handler

*Interfaces
FIX: Dirac.py - in splitInputData() consider only Active replicas

[v6r9p9]

*RMS
FIX: RequestDB - added getRequestFileStatus(), getRequestName() methods

[v6r9p8]

*DMS
FIX: RequestDB - get correct digest ( short request description ) of a request

[v6r9p7]

FIX: included fixes from v6r8p23 patch release

*RSS
FIX: SpaceTokenOccupancyPolicy - SpaceToken Policy decision was based on 
     percentage by mistake
     
*RMS
NEW: new scripts dirac-dms-ftsdb-summary, dirac-dms-show-ftsjobs    
FIX: FTSAgent - setting space tokens for newly created FTSJobs 

[v6r9p6]

*DMS
BUGFIX: dirac-admin-add-ftssite - missing import

*RMS
NEW: RequestDB, ReqManagerHandler - added getRequestStatus() method

*TS
FIX: fixes when using new RequestClient with the TransformationCleaningAgent

*WMS
BUGFIX: typo in SandboxStoreHandler transfer_fromClient() method

[v6r9p5]

*DMS
BUGFIX: missing proxy in service env in the FTSManager service. By default service 
        will use DataManager proxy refreshed every 6 hours.

*Resources
NEW: StorageElement - new checkAccess policy: split the self.checkMethods in 
     self.okMethods. okMethods are the methods that do not use the physical SE. 
     The isValid returns S_OK for all those immediately

*RSS
FIX: SpaceTokenOccupancyPolicy - Policy that now takes into account absolute values 
     for the space left
     
*TS
FIX: TransformationCleaningAgent - will look for both old and new RMS     

[v6r9p4]

*Stager
NEW: Stager API: dirac-stager-monitor-file, dirac-stager-monitor-jobs, 
     dirac-stager-monitor-requests, dirac-stager-show-stats

[v6r9p3]

*Transformation
FIX: TransformationCleaning Agent status was set to 'Deleted' instead of 'Cleaned'

[v6r9p2]

*RSS
NEW: Added Component family tables and statuses
FIX: removed old & unused code 
NEW: allow RSS policies match wild cards on CS

*WMS
BUGFIX: FailoverTransfer,JobWrapper - proper propagation of file metadata

[v6r9p1]

*RMS
NEW: FTSAgent - update rwAccessValidStamp,
     update ftsGraphValidStamp,
     new option for staging files before submission,
     better log handling here and there
CHANGE: FTSJob - add staging flag in in submitFTS2
CHANGE: Changes in WMS (FailoverTransfer, JobReport, JobWrapper, SandboxStoreHandler) 
        and TS (FileReport) to follow the new RMS.
NEW: Full CRUD support in RMS.

*RSS
NEW: ResourceManagementDB - new table ErrorReportBuffer
NEW: new ResourceManagementClient methods - insertErrorReportBuffer, selectErrorReportBuffer,
     deleteErrorReportBuffer

[v6r9]

NEW: Refactored Request Management System, related DMS agents and FTS management
     components

[v6r8p28]

*Core
BUGFIX: RequestHandler - the lock Name includes ActionType/Action

*DMS
FIX: dirac-dms-filecatalog-cli - prevent exception in case of missing proxy

[v6r8p27]

*DMS
BUGFIX: dirac-dms-add-file - fixed typo item -> items

[v6r8p26]

*Core
NEW: RequestHandler - added getServiceOption() to properly resolve inherited options 
     in the global service handler initialize method
NEW: FileCatalogHandler, StorageElementHandler - use getServiceOption()

[v6r8p25]

FIX: included fixes from v6r7p40 patch release

*Resources
FIX: SRM2Storage - do not account gfal_ls operations

[v6r8p24]

FIX: included fixes from v6r7p39 patch release

*Core
FIX: SiteSEMapping was returning wrong info

*DMS
FIX: FTSRequest - choose explicitly target FTS point for RAL and CERN
BUGFIX: StrategyHandler - wrong return value in __getRWAccessForSE()

*Resources
CHANGE: SRM2Storage - do not account gfal_ls operations any more

[v6r8p23]

FIX: included fixes from v6r7p37 patch release

*TS
FIX: TransformationDB - allow tasks made with ProbInFC files
FIX: TransformationCleaingAgent,Client - correct setting of transformation 
     status while cleaning

[v6r8p22]

FIX: included fixes from v6r7p36 patch release

[v6r8p21]

*DMS
FIX: FileCatalog/DirectoryMetadata - even if there is no meta Selection 
     the path should be considered when getting Compatible Metadata
FIX: FileCatalog/DirectoryNodeTree - findDir will return S_OK( '' ) if dir not 
     found, always return the same error from DirectoryMetadata in this case.     

*RSS
FIX: DowntimeCommand - use UTC time stamps

*TS
FIX: TransformationAgent - in _getTransformationFiles() get also ProbInFC files in 
     addition to Used 

[v6r8p20]

*Stager
NEW: Stager API: dirac-stager-monitor-file, dirac-stager-monitor-jobs, 
     dirac-stager-monitor-requests, dirac-stager-show-stats

[v6r8p19]

*Transformation
FIX: TransformationCleaning Agent status was set to 'Deleted' instead of 'Cleaned'

[v6r8p18]

*TS
BUGFIX: TransformationAgent - regression in __cleanCache()

[v6r8p17]

FIX: included fixes from v6r7p32 patch release

*WMS
FIX: StalledJobAgent - for accidentally stopped jobs ExecTime can be not set, 
     set it to CPUTime for the accounting purposes in this case

[v6r8p16]

FIX: included fixes from v6r7p31 patch release

*WMS
BUGFIX: TaskQueueDB - fixed a bug in the negative matching conditions SQL construction

*RSS
NEW: improved doc strings of PEP, PDP modules ( part of PolicySystem )
FIX: Minor changes to ensure consistency if ElementInspectorAgent and 
     users interact simultaneously with the same element
CHANGE: removed DatabaseCleanerAgent ( to be uninstalled if already installed )
FIX: SummarizeLogsAgent - the logic of the agent was wrong, the agent has been re-written.
     
[v6r8p15]

*Core
FIX: X509Chain - fix invalid information when doing dirac-proxy-info without CS
     ( in getCredentials() )

*RSS
NEW: PDP, PEP - added support for option "doNotCombineResult" on PDP

[v6r8p14]

*Core
FIX: dirac-deploy-scripts - can now work with the system python

*WMS
NEW: dirac-wms-cpu-normalization - added -R option to modify a given configuration file
FIX: Executor/InputData - Add extra check for LFns in InputData optimizer, closes #1472

*Transformation
CHANGE: TransformationAgent - add possibility to kick a transformation (not skip it if no 
        unused files), by touching a file in workDirectory
BUGFIX: TransformationAgent - bug in __cleanCache() dict modified in a loop        

[v6r8p13]

*Transformation
BUGFIX: TransformationDB - restored import of StringType

[v6r8p12]

NEW: Applied patches from v6r7p29

*WMS
FIX: JobDB - check if SystemConfig is present in the job definition and convert it 
     into Platform

*DMS
FIX: ReplicaManager - do not get metadata of files when getting files in a directory 
     if not strictly necessary

*RSS
NEW: ported from LHCb PublisherHandler for RSS web views

[v6r8p11]

NEW: Applied patches from v6r7p27

*RSS
NEW: SpaceTokenOccupancyPolicy - ported from LHCbDIRAC 
NEW: db._checkTable done on service initialization ( removed dirac-rss-setup script doing it )

*Transformation
FIX: TaskManager - reset oJob for each task in prepareTransformationTasks()
BUGFIX: ValidateOutputDataAgent - typo fixed in getTransformationDirectories()
FIX: TransformationManagerHandler - use CS to get files statuses not to include in 
     processed file fraction calculation for the web monitoring pages

[v6r8p10]

NEW: Applied patches from v6r7p27

[v6r8p9]

*DMS
FIX: TransferAgent,dirac-dms-show-se-status, ResourceStatus,TaskManager - fixes
     needed for DMS components to use RSS status information
NEW: ReplicaManager - allow to get metadata for an LFN+SE as well as PFN+SE     

[v6r8p8]

*RSS
BUGFIX: dirac-rss-setup - added missing return of S_OK() result

[v6r8p7]

NEW: Applied patches from v6r7p24

*DMS
BUGFIX: LcgFileCatalogClient - bug in addFile()

*RSS
BUGFIX: fixed script dirac-rss-set-token, broken in the current release.
NEW: Statistics module - will be used in the future to provide detailed information 
     from the History of the elements 

[v6r8p6]

NEW: Applied patches from v6r7p23

*Transformation
FIX: TaskManager - allow prepareTransformationTasks to proceed if no OutputDataModule is defined
FIX: TransformationDB - remove INDEX(TaskID) from TransformationTasks. It produces a single counter 
     for the whole table instead of one per TransformationID
     
*WMS     
FIX: WMSUtilities - to allow support for EMI UI's for pilot submission we drop support for glite 3.1

[v6r8p5]

NEW: Applied patches from v6r7p22

*RSS
CHANGE: removed old tests and commented out files

*WMS
FIX: PoolXMLCatalog - proper addFile usage

*Transformation
CHANGE: TransformationAgent - clear replica cache when flushing or setting a file in the workdirectory

[v6r8p4]

*Transformation
FIX: The connection to the jobManager is done only at submission time
FIX: Jenkins complaints fixes

*WMS
BUGFIX: JobDB - CPUtime -> CPUTime
FIX: Jenkins complaints fixes

[v6r8p3]

*DMS
BUGFIX: LcgFileCatalogClient

[v6r8p2]

*DMS:
FIX: LcgFileCatalogClient - remove check for opening a session in __init__ as credentials are not yet set 

*Transformation
CHANGE: reuse RPC clients in Transformation System 

[v6r8p1]

*Core
FIX: dirac-deploy-scripts - restored regression w.r.t. support of scripts starting with "d"

*DMS
BUGFIX: LcgFileCatalogClient - two typos fixed

[v6r8]

CHANGE: Several fixes backported from the v7r0 integration branch

*Core
CHANGE: DictCache - uses global LockRing to avoid locks in multiprocessing
FIX: X509Chain - proxy-info showing an error when there's no CS

*DMS
FIX: TransferAgent - inside loop filter out waiting files dictionary
BUGFIX: dirac-admin-allow-se - there was a continue that was skipping the complete loop for 
        ARCHIVE elements
NEW: LcgFileCatalogClient - test return code in startsess lfc calls       

*WMS:
FIX: OptimizerExecutor, InputData, JobScheduling - check that site candidates have all the 
     replicas

*RSS: 
BUGFIX: ResourceStatus, RSSCacheNoThread - ensure that locks are always released

*Transformation
FIX: TaskManager - site in the job definition is taken into account when submitting
NEW: Transformation - get the allowed plugins from the CS /Operations/Transformations/AllowedPlugins
FIX: ValidateOutputDataAgent - self not needed for static methods

[v6r7p40]

*Resources
FIX: StorageElement class was not properly passing the lifetime argument for prestageFile method

[v6r7p39]

*Core
CHANGE: Grid - in executeGridCommand() allow environment script with arguments needed for ARC client

*DMS
FIX: DFC SEManager - DIP Storage can have a list of ports now

*Resources
FIX: ARCComputingElement - few fixes after debugging

[v6r7p38]

*Core
NEW: DISET FileHelper, TransferClient - possibility to switch off check sum

*Resources
NEW: ARCComputingElement - first version
NEW: StorageFactory - possibility to pass extra protocol parameters to storage object
NEW: DIPStorage - added CheckSum configuration option
BUGFIX: SSHComputingElement - use CE name in the pilot reference construction

*WMS
FIX: StalledJobAgent - if ExecTime < CPUTime make it equal to CPUTime

[v6r7p37]

*Framework
BUGFIX: NotificationDB - typos in SQL statement in purgeExpiredNotifications() 

*WMS
NEW: JobCleaningAgent - added scheduling sandbox LFN removal request 
     when deleting jobs
CHANGE: JobWrapper - report only error code as ApplicationError parameter 
        when payload finishes with errors    
NEW: SiteDirector - possibility to specify extensions to be installed in 
     pilots in /Operations/Pilots/Extensions option in order not to install
     all the server side extensions        

*DMS
CHANGE: FileCatalogFactory - use service path as default URL
CHANGE: FileCatalogFactory - use ObjectLoader to import catalog clients

*SMS
BUGFIX: StorageManagementDB, dirac-stager-monitor-jobs - small bug fixes ( sic, Daniela )

*Resources
CHANGE: DIPStorage - added possibility to specify a list of ports for multiple
        service end-points
CHANGE: InProcessComputingElement - demote log message when payload failure 
        to warning, the job will fail anyway
FIX: StalledJobAgent - if pilot reference is not registered, this is not an 
     error of the StalledJobAgent, no log.error() in  this case                
        
*RMS
CHANGE: RequestTask - ensure that tasks are executed with user credentials 
        even with respect to queries to DIRAC services ( useServerCertificate 
        flag set to false )        

[v6r7p36]

*WMS
FIX: CREAMCE, SiteDirector - make sure that the tmp executable is removed
CHANGE: JobWrapper - remove sending mails via Notification Service in case
        of job rescheduling
        
*SMS
FIX: StorageManagementDB - fix a race condition when old tasks are set failed 
     between stage submission and update.        

[v6r7p35]

*Stager
NEW: Stager API: dirac-stager-monitor-file, dirac-stager-monitor-jobs, 
     dirac-stager-monitor-requests, dirac-stager-show-stats

[v6r7p34]

*Transformation
FIX: TransformationCleaning Agent status was set to 'Deleted' instead of 'Cleaned'

[v6r7p33]

*Interfaces
FIX: Job.py - in setExecutable() - prevent changing the log file name string type

*StorageManagement
NEW: StorageManagementDB(Handler) - kill staging requests at the same time as 
     killing related jobs, closes #1510
FIX: StorageManagementDB - demote the level of several log messages       

[v6r7p32]

*DMS
FIX: StorageElementHandler - do not use getDiskSpace utility, use os.statvfs instead
CHANGE: StorageManagementDB - in getStageRequests() make MySQL do an UNIQUE selection 
        and use implicit loop to speed up queries for large results

*Resources
FIX: lsfce remote script - use re.search instead of re.match in submitJob() to cope with
     multipline output

[v6r7p31]

*WMS
FIX: SiteDirector - make possible more than one SiteDirector (with different pilot identity) attached 
     to a CE, ie sgm and pilot roles. Otherwise one is declaring Aborted the pilots from the other.

[v6r7p30]

*Core
CHANGE: X509Chain - added groupProperties field to the getCredentials() report
BUGFIX: InstallTools - in getSetupComponents() typo fixed: agent -> executor

[v6r7p29]

*DMS
CHANGE: FileCatalog - selection metadata is also returned as compatible metadata in the result
        of getCompatibleMetadata() call
NEW: FileCatalog - added path argument to getCompatibleMetadata() call
NEW: FileCatalogClient - added getFileUserMetadata()
BUGFIX: dirac-dms-fts-monitor - exit with code -1 in case of error

*Resources
FIX: CREAMComputingElement - check globus-url-copy result for errors when retrieving job output

[v6r7p28]

*DMS
BUGFIX: FileCatalog/DirectoryMetadata - wrong MySQL syntax 

[v6r7p27]

*Core
FIX: Mail.py - fix of the problem of colons in the mail's body

*Interfaces
NEW: Job API - added setSubmitPools(), setPlatform() sets ... "Platform"

*WMS
FIX: TaskQueueDB - use SystemConfig as Platform for matching ( if Platform is not set explicitly

*Resources
FIX: SSHComputingElement - use ssh host ( and not CE name ) in the pilot reference
BUGFIX: SSHGEComputingElement - forgotten return statement in _getJobOutputFiles()

*Framework
NEW: dirac-sys-sendmail - email's body can be taken from pipe. Command's argument 
     in this case will be interpreted as a destination address     

[v6r7p26]

*DMS
FIX: ReplicaManager - status names Read/Write -> ReadAccess/WriteAccess

[v6r7p25]

*Core
CHANGE: X509Chain - in getCredentials() failure to contact CS is not fatal, 
        can happen when calling dirac-proxy-init -x, for example

[v6r7p24]

*DMS
NEW: FileCatalog - added getFilesByMetadataWeb() to allow pagination in the Web 
     catalog browser
     
*WMS
CHANGE: WMSAdministrator, DiracAdmin - get banned sites list by specifying the status
        to the respective jobDB call     

[v6r7p23]

*Transformation
BUGFIX: TransformationDB - badly formatted error log message

*RMS
CHANGE: RequestDBMySQL - speedup the lookup of requests

*WMS
BUGFIX: dirac-dms-job-delete - in job selection by group

*DMS
FIX: LcgFileCatalogClient - getDirectorySize made compatible with DFC
BUGFIX: LcgFileCatalogClient - proper call of __getClientCertInfo()

[v6r7p22]

*Transformation
CHANGE: InputDataAgent - treats only suitable transformations, e.g. not the extendable ones. 
CHANGE: TransformationAgent - make some methods more public for easy overload

[v6r7p21]

*Core
FIX: Shifter - pass filePath argument when downloading proxy

[v6r7p20]

*DMS
CHANGE: StrategyHandler - move out SourceSE checking to TransferAgent
CHANGE: ReplicaManager, InputDataAgent - get active replicas
FIX: StorageElement, SRM2Storage - support for 'xxxAccess' statuses, checking results
     of return structures
     
*RSS
NEW: set configurable email address on the CS to send the RSS emails
NEW: RSSCache without thread in background
FIX: Synchronizer - moved to ResourceManager handler     

[v6r7p19]

*DMS
BUGFIX: ReplicaManager - in putAndRegister() SE.putFile() singleFile argument not used explicitly

[v6r7p18]

*WMS
FIX: StalledJobAgent - do not exit the loop over Completed jobs if accounting sending fails
NEW: dirac-wms-job-delete - allow to specify jobs to delete by job group and/or in a file
FIX: JobManifest - If CPUTime is not set, set it to MaxCPUTime value

[v6r7p17]

*Resources
FIX: SRM2Storage - treat properly "22 SRM_REQUEST_QUEUED" result code

[v6r7p16]

*DMS
FIX: StrategyHandler - do not proceed when the source SE is not valid for read 
BUGFIX: StorageElement - putFile can take an optional sourceSize argument
BUGFIX: ReplicaManager - in removeFile() proper loop on failed replicas

*RSS
FIX: SpaceTokenOccupancyCommand, CacheFeederAgent - add timeout when calling lcg_util commands

*WMS
FIX: JobManifest - take all the SubmitPools defined in the TaskQueueAgent 
NEW: StalledJobAgent - declare jobs stuck in Completed status as Failed

[v6r7p15]

*Core
BUGFIX: SocketInfo - in host identity evaluation

*DMS
BUGFIX: FileCatalogHandler - missing import os

*Transformation
CHANGE: JobManifest - getting allowed job types from operations() section 

[v6r7p14]

*DMS
CHANGE: StorageElementProxy - removed getParameters(), closes #1280
FIX: StorageElementProxy - free the getFile space before the next file
FIX: StorageElement - added getPFNBase() to comply with the interface

*Interfaces
CHANGE: Dirac API - allow lists of LFNs in removeFile() and removeReplica()

*WMS
CHANGE: JobSchedulingAgent(Executor) - allow both BannedSite and BannedSites JDL option

*RSS
FIX: ElementInspectorAgent - should only pick elements with rss token ( rs_svc ).
FIX: TokenAgent - using 4th element instead of the 5th. Added option to set admin email on the CS.

[v6r7p13]

*Core
FIX: Resources - in getStorageElementSiteMapping() return only sites with non-empty list of SEs

*DMS
FIX: StorageElement - restored the dropped logic of using proxy SEs
FIX: FileCatalog - fix the UseProxy /LocalSite/Catalog option

*Transformation
FIX: TransformationDB - use lower() string comparison in extendTransformation()

[v6r7p12]

*WMS
BUGFIX: JobManifest - get AllowedSubmitPools from the /Systems section, not from /Operations

*Core
NEW: Resources helper - added getSites(), getStorageElementSiteMapping()

*DMS
CHANGE: StrategyHandler - use getStorageElementSiteMapping helper function
BUGFIX: ReplicaManager - do not modify the loop dictionary inside the loop

[v6r7p11]

*Core
CHANGE: Subprocess - put the use of watchdog in flagging

[v6r7p10]

*Core
NEW: Logger - added getLevel() method, closes #1292
FIX: Subprocess - returns correct structure in case of timeout, closes #1295, #1294
CHANGE: TimeOutExec - dropped unused utility
FIX: Logger - cleaned unused imports

*RSS
CHANGE: ElementInspectorAgent - do not use mangled name and removed shifterProxy agentOption

[v6r7p9]

*Core
BUGFIX: InstallTools - MySQL Port should be an integer

[v6r7p8]

*Core
FIX: Subprocess - consistent timeout error message

*DMS
NEW: RemovalTask - added bulk removal
FIX: StrategyHandler - check file source CEs
CHANGE: DataIntegrityClient - code beautification
CHANGE: ReplicaManager - do not check file existence if replica information is queried anyway,
        do not fail if file to be removed does not exist already. 

[v6r7p7]

FIX: Several fixes to allow automatic code documentation

*Core
NEW: InstallTools - added mysqlPort and mysqlRootUser

*DMS
CHANGE: ReplicaManager - set possibility to force the deletion of non existing files
CHANGE: StrategyHandler - better handling of checksum check during scheduling 

[v6r7p6]

*Core
FIX: dirac-install - restore signal alarm if downloadable file is not found
FIX: Subprocess - using Manager proxy object to pass results from the working process

*DMS:
CHANGE: StorageElement - removed overwride mode
CHANGE: removed obsoleted dirac-dms-remove-lfn-replica, dirac-dms-remove-lfn
NEW: FTSMonitorAgent - filter out sources with checksum mismatch
FIX: FTSMonitorAgent, TransferAgent - fix the names of the RSS states

*RSS
NEW: ElementInspectorAgent runs with a variable number of threads which are automatically adjusted
NEW: Added policies to force a particular state, can be very convenient to keep something Banned for example.
NEW: policy system upgrade, added finer granularity when setting policies and actions

*WMS
NEW: SiteDirector- allow to define pilot DN/Group in the agent options
CHANGE: JobDescription, JobManifest - take values for job parameter verification from Operations CS section

[v6r7p5]

*Interfaces
BUGFIX: dirac-wms-job-get-output - properly treat the case when output directory is not specified 

[v6r7p4]

*Core
FIX: Subprocess - avoid that watchdog kills the executor process before it returns itself

*Framework
BUGFIX: ProxuManagerClient - wrong time for caching proxies

*RSS
FIX: removed obsoleted methods

*DMS
NEW: FileCatalog - added findFilesByMetadataDetailed - provides detailed metadata for 
     selected files

[v6r7p3]

*DMS
FIX: FTSMonitorAgent - logging less verbose

*Transformation
FIX: TransformationAgent - use the new CS defaults locations
FIX: Proper agent initialization
NEW: TransformationPlaugin - in Broadcast plugin added file groupings by number of files, 
     make the TargetSE always defined, even if the SourceSE list contains it 

*ResourceStatus
FIX: Added the shifter's proxy to several agents

*RMS
FIX: RequestContainer - the execution order was not properly set for the single files 

*Framework:
BUGFIX: ProxyManagerClient - proxy time can not be shorter than what was requested

[v6r7p2]

*Core
FIX: dirac-configure - switch to use CS before checking proxy info

*Framework
NEW: dirac-sys-sendmail new command
NEW: SystemAdmininistratorCLI - added show host, uninstall, revert commands
NEW: SystemAdmininistratorHandler - added more info in getHostInfo()
NEW: SystemAdmininistratorHandler - added revertSoftware() interface

*Transformation
FIX: TransformationCleaningAgent - check the status of returned results

[v6r7p1]

*Core
FIX: Subprocess - finalize the Watchdog closing internal connections after a command execution
CHANGE: add timeout for py(shell,system)Call calls where appropriate
CHANGE: Shifter - use gProxyManager in a way that allows proxy caching

*Framework
NEW: ProxyManagerClient - allow to specify validity and caching time separately
FIX: ProxyDB - replace instead of delete+insert proxy in __storeVOMSProxy

*DMS
NEW: FTSMonitorAgent - made multithreaded for better efficiency
FIX: dirac-dms-add-file - allow LFN: prefix for lfn argument

*WMS
NEW: dirac-wms-job-get-output, dirac-wms-job-status - allow to retrieve output for a job group
FIX: TaskQueueDB - fixed selection SQL in __generateTQMatchSQL()
CHANGE: OptimizerExecutor - reduce diversity of MinorStatuses for failed executors

*Resources
FIX: CREAMComputingElement - remove temporary JDL right after the submission 

[v6r6p21]

*DMS
BUGFIX: TransformationCleaningAgent - use the right signature of cleanMetadataCatalogFiles() call

[v6r6p20]

*DMS
FIX: RegistrationTask - properly escaped error messages
BUGFIX: DirectoryMetadata - use getFileMetadataFields from FileMetadata in addMetadataField()
NEW: When there is a missing source error spotted during FTS transfer, file should be reset 
     and rescheduled again until maxAttempt (set to 100) is reached

*WMS
FIX: JobScheduling - fix the site group logic in case of Tier0

[v6r6p19]

*DMS
BUGFIX: All DMS agents  - set up agent name in the initialization

*Core
NEW: Subprocess - timeout wrapper for subprocess calls
BUGFIX: Time - proper interpreting of 0's instead of None
CHANGE: DISET - use cStringIO for ANY read that's longer than 16k (speed improvement) 
        + Less mem when writing data to the net
FIX: Os.py - protection against failed "df" command execution       
NEW: dirac-info prints lcg bindings versions
CHANGE: PlotBase - made a new style class 
NEW: Subprocess - added debug level log message

*Framework
NEW: SystemAdministratorIntegrator client for collecting info from several hosts
NEW: SystemAdministrator - added getHostInfo()
FIX: dirac-proxy-init - always check for errors in S_OK/ERROR returned structures
CHANGE: Do not accept VOMS proxies when uploading a proxy to the proxy manager

*Configuration
FIX: CE2CSAgent - get a fresh copy of the cs data before attempting to modify it, closes #1151
FIX: Do not create useless backups due to slaves connecting and disconnecting
FIX: Refresher - prevent retrying with 'Insane environment'

*Accounting
NEW: Accounting/Job - added validation of reported values to cope with the weird Yandex case
FIX: DBUtils - take into account invalid values, closes #949

*DMS
FIX: FTSSubmitAgent - file for some reason rejected from submission should stay in 'Waiting' in 
     TransferDB.Channel table
FIX: FTSRequest - fix in the log printout     
CHANGE: dirac-dms-add-file removed, dirac-dms-add-files renamed to dirac-dms-add-file
FIX: FileCatalogCLI - check the result of removeFile call
FIX: LcgFileCatalogClient - get rid of LHCb specific VO evaluation
NEW: New FileCatalogProxy service - a generalization of a deprecated LcgFileCatalog service
FIX: Restored StorageElementProxy functionality
CHANGE: dirac-dms-add-file - added printout
NEW: FileCatalog(Factory), StorageElement(Factory) - UseProxy flag moved to /Operations and /LocalSite sections

*RSS
NEW:  general reimplementation: 
      New DB schema using python definition of tables, having three big blocks: Site, Resource and Node.
      MySQLMonkey functionality almost fully covered by DB module, eventually will disappear.
      Services updated to use new database.
      Clients updated to use new database.
      Synchronizer updated to fill the new database. When helpers will be ready, it will need an update.
      One ElementInspectorAgent, configurable now is hardcoded.
      New Generic StateMachine using OOP.
      Commands and Policies simplified.
      ResourceStatus using internal cache, needs to be tested with real load.
      Fixes for the state machine
      Replaced Bad with Degraded status ( outside RSS ).
      Added "Access" to Read|Write|Check|Remove SE statuses wherever it applies.
      ResourceStatus returns by default "Active" instead of "Allowed" for CS calls.
      Caching parameters are defined in the CS
FIX: dirac-admin-allow/ban-se - allow a SE on Degraded ( Degraded->Active ) and ban a SE on Probing 
     ( Probing -> Banned ). In practice, Active and Degraded are "usable" states anyway.            
      
*WMS
FIX: OptimizerExecutor - failed optimizations will still update the job     
NEW: JobWrapper - added LFNUserPrefix VO specific Operations option used for building user LFNs
CHANGE: JobDB - do not interpret SystemConfig in the WMS/JobDB
CHANGE: JobDB - Use CPUTime JDL only, keep MaxCPUTime for backward compatibility
CHANGE: JobWrapper - use CPUTime job parameter instead of MaxCPUTime
CHANGE: JobAgent - use CEType option instead of CEUniqueID
FIX: JobWrapper - do not attempt to untar directories before having checked if they are tarfiles 
NEW: dirac-wms-job-status - get job statuses for jobs in a given job group
 
*SMS
FIX: StorageManagementDB - when removing unlinked replicas, take into account the case where a
     staging request had been submitted, but failed
      
*Resources    
NEW: glexecCE - add new possible locations of the glexec binary: OSG specific stuff and in last resort 
     looking in the PATH    
NEW: LcgFileCatalogClient - in removeReplica() get the needed PFN inside instead of providing it as an argument     
      
*TS      
CHANGE: Transformation types definition are moved to the Operations CS section

*Interfaces
FIX: Dirac.py - CS option Scratchdir was in LocalSite/LocalSite
FIX: Dirac.py - do not define default catalog, use FileCatalog utility instead

[v6r6p19]

*DMS
BUGFIX: All DMS agents  - set up agent name in the initialization

[v6r6p18]

*Transformation
CHANGE: /DIRAC/VOPolicy/OutputDataModule option moved to <Operations>/Transformations/OutputDataModule

*Resources
FIX: ComputingElement - properly check if the pilot proxy has VOMS before adding it to the payload 
     when updating it

*WMS
BUGFIX: JobSanity - fixed misspelled method call SetParam -> SetParameter

[v6r6p17]

*Transformation
BUGFIX: TransformationAgent - corrected  __getDataReplicasRM()

[v6r6p16]

*DMS
FIX: Agents - proper __init__ implementation with arguments passing to the super class
FIX: LcgFileCatalogClient - in removeReplica() reload PFN in case it has changed

[v6r6p15]

*Framework
BUGFIX: ErrorMessageMonitor - corrected updateFields call 

*DMS:
NEW: FTSMonitorAgent completely rewritten in a multithreaded way

*Transformation
FIX: InputDataAgent - proper instantiation of TransformationClient
CHANGE: Transformation - several log message promoted from info to notice level

[v6r6p14]

*Transformation
FIX: Correct instantiation of agents inside several scripts
CHANGE: TransformationCleaningAgent - added verbosity to logs
CHANGE: TransformationAgent - missingLFC to MissingInFC as it could be the DFC as well
FIX: TransformationAgent - return an entry for all LFNs in __getDataReplicasRM

*DMS
FIX: TransferAgent - fix exception reason in registerFiles()

[v6r6p13]

*DMS
CHANGE: TransferAgent - change RM call from getCatalogueReplicas to getActiveReplicas. 
        Lowering log printouts here and there

[v6r6p12]

*DMS
BUGFIX: RemovalTask - Replacing "'" by "" in error str set as attribute for a subRequest file. 
        Without that request cannot be updated when some nasty error occurs.

[v6r6p11]

*RMS:
BUGFIX: RequestClient - log string formatting

*DMS
BUGFIX: RemovalTask - handling for files not existing in the catalogue

*Transformation
FIX: TransformationManager - ignore files in NotProcessed status to get the % of processed files

*Interfaces
FIX: Fixes due to the recent changes in PromptUser utility

[v6r6p10]

*RMS
FIX: RequestDBMySQL - better escaping of queries 

*WMS
FIX: SiteDirector - get compatible platforms before checking Task Queues for a site

[v6r6p9]

*Core
FIX: Utilities/PromptUser.py - better user prompt

*Accounting
NEW: Add some validation to the job records because of weird data coming from YANDEX.ru

*DMS
BUGFIX: ReplicaManager - typo errStr -> infoStr in __replicate()
FIX: FTSRequest - fixed log message

*WMS
FIX: SiteDirector - use CSGlobals.getVO() call instead of explicit CS option

[v6r6p8]

*Transformation
BUGFIX: TransformationDB - typo in getTransformationFiles(): iterValues -> itervalues

[v6r6p7]

*Resources
FIX: StorageFactory - uncommented line that was preventing the status to be returned 
BUGFIX: CE remote scripts - should return status and not call exit()
BUGFIX: SSHComputingElement - wrong pilot ID reference

[v6r6p6]

*WMS
FIX: TaskQueueDB - in findOrphanJobs() retrieve orphaned jobs as list of ints instead of list of tuples
FIX: OptimizerExecutor - added import of datetime to cope with the old style optimizer parameters

*Transformation
FIX: TransformationAgent - fix finalization entering in an infinite loop
NEW: TransformationCLI - added resetProcessedFile command
FIX: TransformationCleaningAgent - treating the archiving delay 
FIX: TransformationDB - fix in getTransformationFiles() in case of empty file list

[v6r6p5]

*Transformation
FIX: TransformationAgent - type( transClient -> transfClient )
FIX: TransformationAgent - self._logInfo -> self.log.info
FIX: TransformationAgent - skip if no Unused files
FIX: TransformationAgent - Use CS option for replica cache lifetime
CHANGE: TransformationAgent - accept No new Unused files every [6] hours

[v6r6p4]

*DMS
FIX: TransferAgent - protection for files that can not be scheduled
BUGFIX: TransferDB - typo (instIDList - > idList ) fixed

*Transformation
BUGFIX: TransformationAgent - typo ( loginfo -> logInfo )

[v6r6p3]

FIX: merged in patch v6r5p14

*Core
BUGFIX: X509Chain - return the right structure in getCredentials() in case of failure
FIX: dirac-deploy-scripts.py - allow short scripts starting from "d"
FIX: dirac-deploy-scripts.py - added DCOMMANDS_PPID env variable in the script wrapper
FIX: ExecutorReactor - reduced error message dropping redundant Task ID 

*Interfaces
BUGFIX: Dirac.py - allow to pass LFN list to replicateFile()

*DMS
FIX: FileManager - extra check if all files are available in _findFiles()
BUGFIX: FileCatalogClientCLI - bug in DirectoryListing

[v6r6p2]

FIX: merged in patch v6r5p13

*WMS
FIX: SiteDirector - if no community set, look for DIRAC/VirtualOrganization setting

*Framework
FIX: SystemLoggingDB - LogLevel made VARCHAR in the MessageRepository table
FIX: Logging - several log messages are split in fixed and variable parts
FIX: SystemLoggingDB - in insertMessage() do not insert new records in auxiliary tables if they 
     are already there

[v6r6p1]

*Core:
CHANGE: PromptUser - changed log level of the printout to NOTICE
NEW: Base Client constructor arguments are passed to the RPCClient constructor

*DMS:
NEW: FTSRequest - added a prestage mechanism for source files
NEW: FileCatalogClientCLI - added -f switch to the size command to use raw faile tables 
     instead of storage usage tables
NEW: FileCatalog - added orphan directory repair tool
NEW: FIleCatalog - more counters to control the catalog sanity     

*WMS:
FIX: SandboxStoreClient - no more kwargs tricks
FIX: SandboxStoreClient returns sandbox file name in case of upload failure to allow failover
FIX: dirac-pilot - fixed VO_%s_SW_DIR env variable in case of OSG

*TS:
FIX: TransformationManagerHandler - avoid multiple Operations() instantiation in 
     getTransformationSummaryWeb()

[v6r6]

*Core
CHANGE: getDNForUsername helper migrated from Core.Security.CS to Registry helper
NEW: SiteSEMapping - new utilities getSitesGroupedByTierLevel(), getTier1WithAttachedTier2(),
     getTier1WithTier2
CHANGE: The DIRAC.Core.Security.CS is replaced by the Registry helper     
BUGFIX: dirac-install - properly parse += in .cfg files
FIX: Graphs.Utilities - allow two lines input in makeDataFromCVS()
FIX: Graphs - allow Graphs package usage if even matplotlib is not installed
NEW: dirac-compile-externals will retrieve the Externals compilation scripts from it's new location 
     in github (DIRACGrid/Externals)
NEW: Possibility to define a thread-global credentials for DISET connections (for web framework)
NEW: Logger - color output ( configurable )
NEW: dirac-admin-sort-cs-sites - to sort sites in the CS
CHANGE: MessageClient(Factor) - added msgClient attribute to messages
NEW: Core.Security.Properties - added JOB_MONITOR and USER_MANAGER properties

*Configuration
NEW: Registry - added getAllGroups() method

*Framework
NEW: SystemAdministratorClientCLI - possibility to define roothPath and lcgVersion when updating software

*Accounting
NEW: JobPlotter - added Normalized CPU plots to Job accounting
FIX: DBUtils - plots going to greater granularity

*DMS
NEW: FileCatalog - storage usage info stored in all the directories, not only those with files
NEW: FileCatalog - added utility to rebuild storage usage info from scratch
FIX: FileCatalog - addMetadataField() allow generic types, e.g. string
FIX: FileCatalog - path argument is normalized before usage in multiple methods
FIX: FileCatalog - new metadata for files(directories) should not be there before for directories(files)
NEW: FileCatalog - added method for rebuilding DirectoryUsage data from scratch 
NEW: FileCatalog - Use DirectoryUsage mechanism for both logical and physical storage
CHANGE: FileCatalog - forbid removing non-empty directories
BUGFIX: FileCatalogClientCLI - in do_ls() check properly the path existence
FIX: FileCatalogClientCLI - protection against non-existing getCatalogCounters method in the LFC client
FIX: DMS Agents - properly call superclass constructor with loadName argument
FIX: ReplicaManager - in removeFile() non-existent file is marked as failed
FIX: Make several classes pylint compliant: DataIntegrityHandler, DataLoggingHandler,
     FileCatalogHandler, StorageElementHandler, StorageElementProxyHandler, TransferDBMonitoringHandler
FIX: LogUploadAgent - remove the OSError exception in __replicate()
FIX: FileCatalogClientCLI - multiple check of proper command inputs,
     automatic completion of several commands with subcommands,
     automatic completion of file names
CHANGE: FileCatalogClientCLI - reformat the output of size command 
FIX: dirac-admin-ban-se - allow to go over all options read/write/check for each SE      
NEW: StrategyHandler - new implementation to speed up file scheduling + better error reporting
NEW: LcgFileCatalogProxy - moved from from LHCbDirac to DIRAC
FIX: ReplicaManager - removed usage of obsolete "/Resources/StorageElements/BannedTarget" 
CHANGE: removed StorageUsageClient.py
CHANGE: removed obsoleted ProcessingDBAgent.py

*WMS
CHANGE: RunNumber job parameter was removed from all the relevant places ( JDL, JobDB, etc )
NEW: dirac-pilot - add environment setting for SSH and BOINC CEs
NEW: WMSAdministrator - get output for non-grid CEs if not yet in the DB
NEW: JobAgent - job publishes BOINC parameters if any
CHANGE: Get rid of LHCbPlatform everywhere except TaskQueueDB
FIX: SiteDirector - provide list of sites to the Matcher in the initial query
FIX: SiteDirector - present a list of all groups of a community to match TQs
CHANGE: dirac-boinc-pilot dropped
CHANGE: TaskQueueDirector does not depend on /LocalSite section any more
CHANGE: reduced default delays for JobCleaningAgent
CHANGE: limit the number of jobs received by JobCleaningAgent
CHANGE: JobDB - use insertFields instead of _insert
CHANGE: Matcher, TaskQueueDB - switch to use Platform rather than LHCbPlatform retaining LHCbPlatform compatibility
BUGFIX: Matcher - proper reporting pilot site and CE
CHANGE: JobManager - improved job Killing/Deleting logic
CHANGE: dirac-pilot - treat the OSG case when jobs on the same WN all run in the same directory
NEW: JobWrapper - added more status reports on different failures
FIX: PilotStatusAgent - use getPilotProxyFromDIRACGroup() instead of getPilotProxyFromVOMSGroup()
CHANGE: JobMonitoringHandler - add cutDate and condDict parameters to getJobGroup()
NEW: JobMonitoringHandler - check access rights with JobPolicy when accessing job info from the web
NEW: JobManager,JobWrapper - report to accounting jobs in Rescheduled final state if rescheduling is successful
FIX: WMSAdministrator, SiteDirector - store only non-empty pilot output to the PilotDB
NEW: added killPilot() to the WMSAdministrator interface, DiracAdmin and dirac-admin-kill-pilot command
NEW: TimeLeft - renormalize time left using DIRAC Normalization if available
FIX: JobManager - reconnect to the OptimizationMind in background if not yet connected
CHANGE: JobManifest - use Operations helper
NEW: JobCleaningAgent - delete logging records from JobLoggingDB when deleting jobs

*RMS
FIX: RequestDBFile - better exception handling in case no JobID supplied
FIX: RequestManagerHandler - make it pylint compliant
NEW: RequestProxyHandler - is forwarding requests from voboxes to central RequestManager. 
     If central RequestManager is down, requests are dumped into file cache and a separate thread 
     running in background is trying to push them into the central. 
CHANGE: Major revision of the code      
CHANGE: RequestDB - added index on SubRequestID in the Files table
CHANGE: RequestClient - readRequestForJobs updated to the new RequetsClient structure

*RSS
NEW: CS.py - Space Tokens were hardcoded, now are obtained after scanning the StorageElements.

*Resources
FIX: SSHComputingElement - enabled multiple hosts in one queue, more debugging
CHANGE: SSHXXX Computing Elements - define SSH class once in the SSHComputingElement
NEW: SSHComputingElement - added option to define private key location
CHANGE: Get rid of legacy methods in ComputingElement
NEW: enable definition of ChecksumType per SE
NEW: SSHBatch, SSHCondor Computing Elements
NEW: SSHxxx Computing Elements - using remote control scripts to better capture remote command errors
CHANGE: put common functionality into SSHComputingElement base class for all SSHxxx CEs
NEW: added killJob() method tp all the CEs
NEW: FileCatalog - take the catalog information info from /Operations CS section, if defined there, 
     to allow specifications per VO 

*Interfaces
CHANGE: Removed Script.initialize() from the API initialization
CHANGE: Some general API polishing
FIX: Dirac.py - when running in mode="local" any directory in the ISB would not get untarred, 
     contrary to what is done in the JobWrapper

*TS
BUGFIX: TaskManager - bug fixed in treating tasks with input data
FIX: TransformationCleaningAgent - properly call superclass constructor with loadName argument
NEW: TransformationCleaningAgent - added _addExtraDirectories() method to extend the list of
     directories to clean in a subclass if needed
CHANGE: TransformationCleaningAgent - removed usage of StorageUsageClient     
NEW: TransformationAgent is multithreaded now ( implementation moved from LHCbDIRAC )
NEW: added unit tests
NEW: InputDataAgent - possibility to refresh only data registered in the last predefined period of time 
NEW: TransformationAgent(Client) - management of derived transformations and more ported from LHCbDIRAC
BUGFIX: TransformationDB - wrong SQL statement generation in setFileStatusForTransformation()

[v6r5p14]

*Core
NEW: Utilities - added Backports utility

*WMS
FIX: Use /Operations/JobScheduling section consistently, drop /Operations/Matching section
NEW: Allow VO specific share correction plugins from extensions
FIX: Executors - several fixes

[v6r5p13]

*WMS
FIX: Executors - VOPlugin will properly send and receive the params
NEW: Correctors can be defined in an extension
FIX: Correctors - Properly retrieve info from the CS using the ops helper

[v6r5p12]

FIX: merged in patch v6r4p34

[v6r5p11]

FIX: merged in patch v6r4p33

*Core
FIX: MySQL - added offset argument to buildConditions()

[v6r5p10]

FIX: merged in patch v6r4p32

[v6r5p9]

FIX: merged in patch v6r4p30

[v6r5p8]

FIX: merged in patch v6r4p29

[v6r5p7]

FIX: merged in patch v6r4p28

[v6r5p6]

FIX: merged in patch v6r4p27

*Transformation
BUGFIX: TransformationDB - StringType must be imported before it can be used

*RSS
NEW: CS.py - Space Tokens were hardcoded, now are obtained after scanning the StorageElements.

[v6r5p5]

FIX: merged in patch v6r4p26

[v6r5p4]

FIX: merged in patch v6r4p25

[v6r5p3]

*Transformation
FIX: merged in patch v6r4p24

[v6r5p2]

*Web
NEW: includes DIRACWeb tag web2012092101

[v6r5p1]

*Core
BUGFIX: ExecutorMindHandler - return S_OK() in the initializeHandler
FIX: OptimizationMindHandler - if the manifest is not dirty it will not be updated by the Mind

*Configuration
NEW: Resources helper - added getCompatiblePlatform(), getDIRACPlatform() methods

*Resources
FIX: SSHComputingElement - add -q option to ssh command to avoid banners in the output
FIX: BOINCComputingElement - removed debugging printout
FIX: ComputingElement - use Platform CS option which will be converted to LHCbPlatform for legacy compatibility

*DMS
FIX: RequestAgentBase - lowering loglevel from ALWAYS to INFO to avoid flooding SystemLogging

*WMS:
FIX: SiteDirector - provide CE platform parameter when interrogating the TQ
FIX: GridPilotDirector - publish pilot OwnerGroup rather than VOMS role
FIX: WMSUtilities - add new error string into the parsing of the job output retrieval

[v6r5]

NEW: Executor framework

*Core
NEW: MySQL.py - added Test case for Time.dateTime time stamps
NEW: MySQL.py - insertFields and updateFields can get values via Lists or Dicts
NEW: DataIntegrityDB - use the new methods from MySQL and add test cases
NEW: DataIntegrityHandler - check connection to DB and create tables (or update their schema)
NEW: DataLoggingDB - use the new methods from MySQL and add test cases
NEW: DataLoggingHandler - check connection to DB and create tables (or update their schema)
FIX: ProcessPool - killing stuck workers after timeout
CHANGE: DB will throw a RuntimeException instead of a sys.exit in case it can't contact the DB
CHANGE: Several improvements on DISET
CHANGE: Fixed all DOS endings to UNIX
CHANGE: Agents, Services and Executors know how to react to CSSection/Module and react accordingly
NEW: install tools are updated to deal with executors
FIX: dirac-install - add -T/--Timeout option to define timeout for distribution downloads
NEW: dirac-install - added possibility of defining dirac-install's global defaults by command line switch
BUGFIX: avoid PathFinder.getServiceURL and use Client class ( DataLoggingClient,LfcFileCatalogProxyClient ) 
FIX: MySQL - added TIMESTAMPADD and TIMESTAMPDIFF to special values not to be scaped by MySQL
NEW: ObjectLoader utility
CHANGE: dirac-distribution - added global defaults flag and changed the flag to -M or --defaultsURL
FIX: Convert to string before trying to escape value in MySQL
NEW: DISET Services - added PacketTimeout option
NEW: SystemLoggingDB - updated to use the renewed MySQL interface and SQL schema
NEW: Added support for multiple entries in /Registry/DefaultGroup, for multi-VO installations
CHANGE: Component installation procedure updated to cope with components inheriting Modules
CHANGE: InstallTools - use dirac- command in runit run scripts
FIX: X509Chain - avoid a return of error when the group is not valid
FIX: MySQL - reduce verbosity of log messages when high level methods are used
CHANGE: Several DB classes have been updated to use the MySQL buildCondition method
NEW: MySQL - provide support for greater and smaller arguments to all MySQL high level methods
FIX: Service.py - check all return values from all initializers

*Configuration
CHANGE: By default return option and section lists ordered as in the CS
NEW: ConfigurationClient - added function to refresh remote configuration

*Framework
FIX: Registry.findDefaultGroup will never return False
CHANGE: ProxyManager does not accept proxies without explicit group
CHANGE: SystemAdministratorHandler - force refreshing the configuration after new component setup

*RSS
CHANGE: removed code execution from __init__
CHANGE: removed unused methods
NEW: Log all policy results 

*Resources
NEW: updated SSHComputingElement which allows multiple job submission
FIX: SGETimeLeft - better parsing of the batch system commands output
FIX: InProcessComputingElement - when starting a new job discard renewal of the previous proxy
NEW: BOINCComputingElement - new CE client to work with the BOINC desktop grid infrastructure 

*WMS
CHANGE: WMS Optimizers are now executors
CHANGE: SandboxStoreClient can directly access the DB if available
CHANGE: Moved JobDescription and improved into JobManifest
FIX: typo in JobLoggingDB
NEW: JobState/CachedJobState allow access to the Job via DB/JobStateSync Service automatically
BUGFIX: DownloadInputData - when not enough disk space, message was using "buffer" while it should be using "data"
FIX: the sandboxmetadataDB explosion when using the sandboxclient without direct access to the DB
NEW: Added support for reset/reschedule in the OptimizationMind
CHANGE: Whenever a DB is not properly initialized it will raise a catchable RuntimeError exception 
        instead of silently returning
FIX: InputDataResolution - just quick mod for easier extensibility, plus removed some LHCb specific stuff
NEW: allow jobids in a file in dirac-wms-job-get-output
NEW: JobManager - zfill in %n parameter substitution to allow alphabetical sorting
NEW: Directors - added checking of the TaskQueue limits when getting eligible queues
CHANGE: Natcher - refactor to simpify the logic, introduced Limiter class
CHANGE: Treat MaxCPUTime and CPUTime the same way in the JDL to avoid confusion
NEW: SiteDirector - added options PilotScript, MaxPilotsToSubmit, MaxJobsInFillMode
BUGFIX: StalledJobAgent - use cpuNormalization as float, not string 
FIX: Don't kill an executor if a task has been taken out from it
NEW: dirac-boinc-pilot - pilot script to be used on the BOINC volunteer nodes
FIX: SiteDirector - better handling of tokens and filling mode 
NEW: Generic pilot identities are automatically selected by the TQD and the SiteDirector 
     if not explicitly defined in /Pilot/GenericDN and GenericGroup
NEW: Generic pilot groups can have a VO that will be taken into account when selecting generic 
     credentials to submit pilots
NEW: Generic pilots that belong to a VO can only match jobs from that VO
NEW: StalledJobAgent - added rescheduling of jobs stuck in Matched or Rescheduled status
BUGFIX: StalledJobAgent - default startTime and endTime to "now", avoid None value
NEW: JobAgent - stop after N failed matching attempts (nothing to do), use StopAfterFailedMatches option
CHANGE: JobAgent - provide resource description as a dictionary to avoid extra JDL parsing by the Matcher
CHANGE: Matcher - report pilot info once instead of sending it several times from the job
CHANGE: Matcher - set the job site instead of making a separate call to JobStateUpdate
NEW: Matcher - added Matches done and matches OK statistics
NEW: TaskQueue - don't delete fresh task queues. Wait 5 minutes to do so.
CHANGE: Disabled TQs can also be matched, if no jobs are there, a retry will be triggered

*Transformation
FIX: TransformationAgent - a small improvement: now can pick the prods status to handle from the CS, 
     plus few minor corrections (e.g. logger messages)
FIX: TransformationCLI - take into accout possible failures in resetFile command     

*Accounting
NEW: AccountingDB - added retrieving RAW records for internal stuff
FIX: AccountingDB - fixed some logic for readonly cases
CHANGE: Added new simpler and faster bucket insertion mechanism
NEW: Added more info when rebucketing
FIX: Calculate the rebucket ETA using remaining records to be processed instead of the total records to be processed
FIX: Plots with no data still carry the plot name

*DMS
NEW: SRM2Storage - added retry in the gfal calls
NEW: added new FTSCleaningAgent cleaning up TransferDB tables
FIX: DataLoggingClient and DataLoggingDB - tests moved to separate files
CHANGE: request agents cleanup

*RMS
CHANGE: Stop using RequestAgentMixIn in the request agents

[v6r4p34]

*DMS
BUGFIX: FileCatalogCLI - fixed wrong indentation
CHANGE: RegistrationTask - removed some LHCb specific defaults

[v6r4p33]

*DMS
CHANGE: FTSRequest - be more verbose if something is wrong with file

[v6r4p32]

*WMS
FIX: StalledJobAgent - avoid exceptions in the stalled job accounting reporting

*DMS
NEW: FTSMonitorAgent - handling of expired FTS jobs 

*Interfaces
CHANGE: Dirac.py - attempt to retrieve output sandbox also for Completed jobs in retrieveRepositorySandboxes()

[v6r4p30]

*Core
BUGFIX: dirac-admin-bdii-ce-voview - proper check of the result structure

*Interfaces
FIX: Dirac.py, Job.py - allow to pass environment variables with special characters

*DMS
NEW: FileCatalogCLI - possibility to sort output in the ls command

*WMS:
FIX: JobWrapper - interpret environment variables with special characters 

[v6r4p29]

*RMS
BUGFIX: RequestDBMySQL - wrong indentation in __updateSubRequestFiles()

[v6r4p28]

*Interfaces
CHANGE: Dirac.py, DiracAdmin.py - remove explicit timeout on RPC client instantiation

*RSS
FIX: CS.py - fix for updated CS location (backward compatible)

*DMS
BUGFIX: StrategyHandler - bug fixed determineReplicationTree()
FIX: FTSRequest - add checksum string to SURLs file before submitting an FTS job

*WMS
FIX: JobWrapper - protection for double quotes in JobName
CHANGE: SiteDirector - switched some logging messages from verbose to info level

*RMS
NEW: Request(Client,DBMySQL,Manager) - added readRequestsForJobs() method

[v6r4p27]

*DMS
FIX: SRM2Storage - removed hack for EOS (fixed server-side)

*Transformation
CHANGE: TransformationClient - limit to 100 the number of transformations in getTransformations()
NEW: TransformationAgent - define the transformations type to use in the configuration

*Interfaces
FIX: Job.py -  fix for empty environmentDict (setExecutionEnv)

[v6r4p26]

*Transformation
BUGFIX: TransformationClient - fixed calling sequence in rpcClient.getTransformationTasks()
NEW: TransformationClient - added log messages in verbose level.

[v6r4p25]

*DMS
BUGFIX: StrategyHandler - sanity check for wrong replication tree 

[v6r4p24]

*Core
NEW: MySQL - add 'offset' argument to the buildCondition()

*Transformation
FIX: TransformationAgent - randomize the LFNs for removal/replication case when large number of those
CHANGE: TransformationClient(DB,Manager) - get transformation files in smaller chunks to
        improve performance
FIX: TransformationAgent(DB) - do not return redundant LFNs in getTransformationFiles()    

[v6r4p23]

*Web
NEW: includes DIRACWeb tag web2012092101

[v6r4p22]

*DMS
FIX: SRM2Storage - fix the problem with the CERN-EOS storage 

[v6r4p21]

*Core
BUGFIX: SGETimeLeft - take into account dd:hh:mm:ss format of the cpu consumed

[v6r4p20]

*WMS
BUGFIX: PilotDirector, GridPilotDirector - make sure that at least 1 pilot is to be submitted
BUGFIX: GridPilotDirector - bug on how pilots are counted when there is an error in the submit loop.
BUGFIX: dirac-pilot - proper install script installation on OSG sites

[v6r4p19]

*RMS
FIX: RequestDBMySQL - optimized request selection query 

[v6r4p18]

*Configuration
BUGFIX: CE2CSAgent.py - the default value must be set outside the loop

*DMS
NEW: dirac-dms-create-replication-request
BUGFIX: dirac-dms-fts-submit, dirac-dms-fts-monitor - print out error messages

*Resources
BUGFIX: TorqueComputingElement.py, plus add UserName for shared Queues

*WMS
BUGFIX: JobManagerHandler - default value for pStart (to avoid Exception)

[v6r4p17]

*Core
FIX: dirac-configure - setup was not updated in dirac.cfg even with -F option
FIX: RequestHandler - added fix for Missing ConnectionError

*DMS
FIX: dirac-dms-clean-directory - command fails with `KeyError: 'Replicas'`.

*WMS
FIX: SiteDirector - adapt to the new method in the Matcher getMatchingTaskQueue 
FIX: SiteDirector - added all SubmitPools to TQ requests

[v6r4p16]

*Core:
FIX: dirac-install - bashrc/cshrc were wrongly created when using versionsDir

*Accounting
CHANGE: Added new simpler and faster bucket insertion mechanism
NEW: Added more info when rebucketing

*WMS
CHANGE: Matcher - refactored to take into account job limits when providing info to directors
NEW: JoAgent - reports SubmitPool parameter if applicable
FIX: Matcher - bad codition if invalid result

[v6r4p15]

*WMS
FIX: gLitePilotDirector - fix the name of the MyProxy server to avoid crasehs of the gLite WMS

*Transformation
FIX: TaskManager - when the file is on many SEs, wrong results were generated

[v6r4p13]

*DMS
FIX: dirac-admin-allow-se - added missing interpreter line

[v6r4p12]

*DMS
CHANGE: RemovalTask - for DataManager shifter change creds after failure of removal with her/his proxy.

*RSS
NEW: Added RssConfiguration class
FIX: ResourceManagementClient  - Fixed wrong method name

[v6r4p11]

*Core
FIX: GGUSTicketsClient - GGUS SOAP URL updated

*DMS
BUGFIX: ReplicaManager - wrong for loop

*RequestManagement
BUGFIX: RequestClient - bug fix in finalizeRequest()

*Transformation
FIX: TaskManager - fix for correctly setting the sites (as list)

[v6r4p10]

*RequestManagement
BUGFIX: RequestContainer - in addSubrequest() function

*Resources
BUGFIX: SRM2Storage - in checksum type evaluation

*ResourceStatusSystem
BUGFIX: InfoGetter - wrong import statement

*WMS
BUGFIX: SandboxMetadataDB - __init__() can not return a value

[v6r4p9]

*DMS
CHANGE: FailoverTransfer - ensure the correct execution order of the subrequests

[v6r4p8]

Bring in fixes from v6r3p17

*Core:
FIX: Don't have the __init__ return True for all DBs
NEW: Added more protection for exceptions thrown in callbacks for the ProcessPool
FIX: Operations will now look in 'Defaults' instead of 'Default'

*DataManagement:
FIX: Put more protection in StrategyHandler for neither channels  not throughput read out of TransferDB
FIX: No JobIDs supplied in getRequestForJobs function for RequestDBMySQL taken into account
FIX: Fix on getRequestStatus
CHANGE: RequestClient proper use of getRequestStatus in finalizeRequest
CHANGE: Refactored RequestDBFile

[v6r4p7]

*WorkloadManagement
FIX: SandboxMetadataDB won't explode DIRAC when there's no access to the DB 
CHANGE: Whenever a DB fails to initialize it raises a catchable exception instead of just returning silently

*DataManagement
CHANGE: Added Lost and Unavailable to the file metadata

[v6r4p6]

Bring fixes from v6r4p6

[v6r4p5]

*Configuration
NEW: Added function to generate Operations CS paths

*Core
FIX: Added proper ProcessPool checks and finalisation

*DataManagement
FIX: don't set Files.Status to Failed for non-existign files, failover transfers won't go
FIX: remove classmethods here and there to unblock requestHolder
CHANGE: RAB, TA: change task timeout: 180 and 600 (was 600 and 900 respectively)
FIX: sorting replication tree by Ancestor, not hopAncestorgit add DataManagementSystem/Agent/TransferAgent.py
NEW: TA: add finalize
CHANGE: TransferAgent: add AcceptableFailedFiles to StrategyHandler to ban FTS channel from scheduling
FIX: if there is no failed files, put an empty dict


*RSS
FIX: RSS is setting Allowed but the StorageElement checks for Active

*Workflows
FIX: Part of WorfklowTask rewritten to fix some issues and allow 'ANY' as site

*Transformation
FIX: Wrong calls to TCA::cleanMetadataCatalogFiles

[v6r4p4]

*Core
FIX: Platform.py - check if Popen.terminate is available (only from 2.6)

[v6r4p3]

*Core
FIX: ProcessPool with watchdog and timeouts - applied in v6r3 first

[v6r4p2]

*StorageManagement
BUGFIX: StorageElement - staging is a Read operation and should be allowed as such

*WMS
BUGFIX: InProcessComputingElement, JobAgent - proper return status code from the job wrapper

*Core
FIX: Platform - manage properly the case of exception in the ldconfig execution

[v6r4p1]

*DMS
FIX: TransferDB.getChannelObservedThroughput - the channelDict was created in a wrong way

*RSS
FIX: ResourceStatus was not returning Allowed by default

[v6r4]

*Core
FIX: dirac-install-db.py: addDatabaseOptionsToCS has added a new keyed argument
NEW: SGETimeLeft.py: Support for SGE backend
FIX: If several extensions are installed, merge ConfigTemplate.cfg
NEW: Service framework - added monitoring of file descriptors open
NEW: Service framework - Reduced handshake timeout to prevent stuck threads
NEW: MySQL class with new high level methods - buildCondition,insertFields,updateFields
     deleteEntries, getFields, getCounters, getDistinctAttributeValues
FIX: ProcessPool - fixes in the locking mechanism with LockRing, stopping workers when the
     parent process is finished     
FIX: Added more locks to the LockRing
NEW: The installation tools are updated to install components by name with the components module specified as an option

*DMS
FIX: TransferDB.py - speed up the Throughput determination
NEW: dirac-dms-add-files: script similar to dirac-dms-remove-files, 
     allows for 1 file specification on the command line, using the usual dirac-dms-add-file options, 
     but also can take a text file in input to upload a bunch of files. Exit code is 0 only if all 
     was fine and is different for every error found. 
NEW: StorageElementProxy- support for data downloading with http protocol from arbitrary storage, 
     needed for the web data download
BUGFIX: FileCatalogCLI - replicate operation does a proper replica registration ( closes #5 )     
FIX: ReplicaManager - __cleanDirectory now working and thus dirac-dms-clean-directory

*WMS
NEW: CPU normalization script to run a quick test in the pilot, used by the JobWrapper
     to report the CPU consumption to the accounting
FIX: StalledJobAgent - StalledTimeHours and FailedTimeHours are read each cycle, refer to the 
     Watchdog heartBeat period (should be renamed); add NormCPUTime to Accounting record
NEW: SiteDirector - support for the operation per VO in multi-VO installations
FIX: StalledJobAgent - get ProcessingType from JDL if defined
BUGFIX: dirac-wms-job-peek - missing printout in the command
NEW: SiteDirector - take into account the number of already waiting pilots when evaluating the number of pilots to submit
FIX: properly report CPU usage when the Watchdog kill the payload.

*RSS
BUGFIX: Result in ClientCache table is a varchar, but the method was getting a datetime
NEW: CacheFeederAgent - VOBOX and SpaceTokenOccupancy commands added (ported from LHCbDIRAC)
CHANGE: RSS components get operational parameters from the Operations handler

*DataManagement
FIX: if there is no failed files, put an empty dict

*Transformation
FIX: Wrong calls to TCA::cleanMetadataCatalogFiles

[v6r3p19]

*WMS
FIX: gLitePilotDirector - fix the name of the MyProxy server to avoid crashes of the gLite WMS

[v6r3p18]

*Resources
BUGFIX: SRM2Storage - in checksum type evaluation

[v6r3p17]

*DataManagement
FIX: Fixes issues #783 and #781. Bugs in ReplicaManager removePhisicalReplica and getFilesFromDirectory
FIX: Return S_ERROR if missing jobid arguments
NEW: Checksum can be verified during FTS and SRM2Storage 

[v6r3p16]

*DataManagement
FIX: better monitoring of FTS channels 
FIX: Handle properly None value for channels and bandwidths

*Core
FIX: Properly calculate the release notes if there are newer releases in the release.notes file

[v6r3p15]

*DataManagement
FIX: if there is no failed files, put an empty dict

*Transformation
FIX: Wrong calls to TCA::cleanMetadataCatalogFiles


[v6r3p14]

* Core

BUGFIX: ProcessPool.py: clean processing and finalisation
BUGFIX: Pfn.py: don't check for 'FileName' in pfnDict

* DMS

NEW: dirac-dms-show-fts-status.py: script showing last hour history for FTS channels
NEW: TransferDBMonitoringHandler.py: new function exporting FST channel queues
BUGFIX: TransferAgent.py,RemovalAgent.py,RegistrationAgent.py - unlinking of temp proxy files, corection of values sent to gMonitor
BUGFIX: StrategyHandler - new config option 'AcceptableFailedFiles' to unblock scheduling for channels if problematic transfers occured for few files
NEW: TransferAgent,RemovalAgent,RegistrationAgent - new confing options for setting timeouts for tasks and ProcessPool finalisation
BUGFIX: ReplicaManager.py - reverse sort of LFNs when deleting files and directories to avoid blocks
NEW: moved StrategyHandler class def to separate file under DMS/private

* TMS

FIX: TransformationCleaningAgent.py: some refactoring, new way of disabling/enabline execution by 'EnableFlag' config option

[v6r3p13]

*Core
FIX: Added proper ProcessPool checks and finalisation

*DataManagement
FIX: don't set Files.Status to Failed for non-existign files, failover transfers won't go
FIX: remove classmethods here and there to unblock requestHolder
CHANGE: RAB, TA: change task timeout: 180 and 600 (was 600 and 900 respectively)
FIX: sorting replication tree by Ancestor, not hopAncestorgit add DataManagementSystem/Agent/TransferAgent.py
NEW: TA: add finalize
CHANGE: TransferAgent: add AcceptableFailedFiles to StrategyHandler to ban FTS channel from scheduling

[v6r3p12]

*Core
FIX: Platform.py - check if Popen.terminate is available (only from 2.6)

[v6r3p11]

*Core
FIX: ProcessPool with watchdog and timeouts

[v6r3p10]

*StorageManagement
BUGFIX: StorageElement - staging is a Read operation and should be allowed as such

*WMS
BUGFIX: InProcessComputingElement, JobAgent - proper return status code from the job wrapper

*Core
FIX: Platform - manage properly the case of exception in the ldconfig execution

[v6r3p9]

*DMS
FIX: TransferDB.getChannelObservedThroughput - the channelDict was created in a wrong way

[v6r3p8]

*Web
CHANGE: return back to the release web2012041601

[v6r3p7]

*Transformation
FIX: TransformationCleaningAgent - protection from deleting requests with jobID 0 

[v6r3p6]

*Core
FIX: dirac-install-db - proper key argument (follow change in InstallTools)
FIX: ProcessPool - release all locks every time WorkignProcess.run is executed, more fixes to come
FIX: dirac-configure - for Multi-Community installations, all vomsdir/vomses files are now created

*WMS
NEW: SiteDirector - add pilot option with CE name to allow matching of SAM jobs.
BUGFIX: dirac-pilot - SGE batch ID was overwriting the CREAM ID
FIX: PilotDirector - protect the CS master if there are at least 3 slaves
NEW: Watchdog - set LocalJobID in the SGE case

[v6r3p5]

*Core:
BUGFIX: ProcessPool - bug making TaskAgents hang after max cycles
BUGFIX: Graphs - proper handling plots with data containing empty string labels
FIX: GateWay - transfers were using an old API
FIX: GateWay - properly calculate the gateway URL
BUGFIX: Utilities/Pfn.py - bug in pfnunparse() when concatenating Path and FileName

*Accounting
NEW: ReportGenerator - make AccountingDB readonly
FIX: DataCache - set daemon the datacache thread
BUGFIX: BasePlotter - proper handling of the Petabyte scale data

*DMS:
BUGFIX: TransferAgent, RegistrationTask - typos 

[v6r3p4]

*DMS:
BUGFIX: TransferAgent - wrong value for failback in TA:execute

[v6r3p3]

*Configuration
BUGFIX: Operations helper - typo

*DMS:
FIX: TransferAgent - change the way of redirecting request to task

[v6r3p2]

*DMS
FIX: FTSRequest - updating metadata for accouting when finalizing FTS requests

*Core
FIX: DIRAC/__init__.py - default version is set to v6r3

[v6r3p1]

*WMS
CHANGE: Use ResourcesStatus and Resources helpers in the InputDataAgent logic

*Configuration
NEW: added getStorageElementOptions in Resources helper

*DMS
FIX: resourceStatus object created in TransferAgent instead of StrategyHandler

[v6r3]

*Core
NEW: Added protections due to the process pool usage in the locking logic

*Resources
FIX: LcgFileCatalogClient - reduce the number of retries: LFC_CONRETRY = 5 to 
     avoid combined catalog to be stuck on a faulty LFC server
     
*RSS
BUGFIX: ResourceStatus - reworked helper to keep DB connections     

*DMS
BUGFIX: ReplicaManager::CatalogBase::_callFileCatalogFcnSingleFile() - wrong argument

*RequestManagement
FIX: TaskAgents - set timeOut for task to 10 min (15 min)
NEW: TaskAgents - fill in Error fields in case of failing operations

*Interfaces
BUGFIX: dirac-wms-select-jobs - wrong use of the Dirac API

[v6r2p9]

*Core
FIX: dirac-configure - make use of getSEsForSite() method to determine LocalSEs

*WMS
NEW: DownloadInputData,InputDataByProtocol - check Files on Tape SEs are on Disk cache 
     before Download or getturl calls from Wrapper
CHANGE: Matcher - add Stalled to "Running" Jobs when JobLimits are applied   
CHANGE: JobDB - allow to specify required platform as Platform JDL parameter,
        the specified platform is taken into account even without /Resources/Computing/OSCompatibility section

*DMS
CHANGE: dirac-admin-allow(ban)-se - removed lhcb-grid email account by default, 
        and added switch to avoid sending email
FIX: TaskAgents - fix for non-existing files
FIX: change verbosity in failoverReplication 
FIX: FileCatalog - remove properly metadata indices 
BUGFIX: FileManagerBase - bugfix in the descendants evaluation logic  
FIX: TransferAgent and TransferTask - update Files.Status to Failed when ReplicaManager.replicateAndRegister 
     will fail completely; when no replica is available at all.

*Core
FIX: dirac-pilot - default lcg bindings version set to 2012-02-20

[v6r2p8]

*DMS:
CHANGE: TransferAgent - fallback to task execution if replication tree is not found

[v6r2p7]

*WMS
BUGFIX: SiteDirector - wrong CS option use: BundleProxy -> HttpProxy
FIX: SiteDirector - use short lines in compressed/encoded files in the executable
     python script

[v6r2p6]

*DataManagement
FIX: Bad logic in StrategyHandler:MinimiseTotalWait

*Core
CHANGE: updated GGUS web portal URL

*RSS
BUGFIX: meta key cannot be reused, it is popped from dictionary

*Framework
FIX: The Gateway service does not have a handler
NEW: ConfingTemplate entry for Gateway
FIX: distribution notes allow for word wrap

*WorkloadManagement
FIX: avoid unnecessary call if no LFN is left in one of the SEs
FIX: When Uploading job outputs, try first Local SEs, if any


[v6r2p5]

*RSS
BUGFIX: several minor bug fixes

*RequestManagement
BUGFIX: RequestDBMySQL - removed unnecessary request type check

*DMS
BUGFIX: FileCatalogClienctCLI - wrong evaluation of the operation in the find command
NEW: FileCatalog - added possibility to remove specified metadata for a given path 
BUGFIX: ReplicaManager - wrong operation order causing failure of UploadLogFile module

*Core
NEW: dirac-install - generate cshrc DIRAC environment setting file for the (t)csh 

*Interfaces
CHANGE: Job - added InputData to each element in the ParametricInputData

*WMS
CHANGE: dirac-jobexec - pass ParametericInputData to the workflow as a semicolon separated string

[v6r2p4]

*WMS
BUGFIX: StalledJobAgent - protection against jobs with no PilotReference in their parameters
BUGFIX: WMSAdministratorHandler - wrong argument type specification for getPilotInfo method

*StorageManagement
BUGFIX: RequestFinalizationAgent - no method existence check when calling RPC method

[v6r2p3]

*WMS
CHANGE: Matcher - fixed the credentials check in requestJob() to simplify it

*ConfigurationSystem
CHANGE: Operations helper - fix that allow no VO to be defined for components that do not need it

*Core
BUGFIX: InstallTools - when applying runsvctrl to a list of components make sure that the config server is treated first and the sysadmin service - last
        
[v6r2p2]

*WMS
BUGFIX: Matcher - restored logic for checking private pilot asking for a given DN for belonging to the same group with JOB_SHARING property.

[v6r2p1]

*RequestManagementSystem
BUGFIX: RequestCleaningAgent - missing import of the "second" interval definition 

[v6r2]

*General
FIX: replaced use of exec() python statement in favor of object method execution

*Accounting
CHANGE: Accounting 'byte' units are in powers of 1000 instead of powers of 1024 (closes #457)

*Core
CHANGE: Pfn.py - pfnparse function rewritten for speed up and mem usage, unit test case added
FIX: DISET Clients are now thread-safe. Same clients used twice in different threads was not 
closing the previous connection
NEW: reduce wait times in DISET protocol machinery to improve performance    
NEW: dirac-fix-mysql-script command to fix the mysql start-up script for the given installation
FIX: TransferClient closes connections properly
FIX: DISET Clients are now thread-safe. Same client used twice in different threads will not close the previous connection
CHANGE: Beautification and reduce wait times to improve performance
NEW: ProcessPool - added functionality to kill all children processes properly when destroying ProcessPool objects
NEW: CS Helper for LocalSite section, with gridEnv method
NEW: Grid module will use Local.gridEnv if nothing passed in the arguments
CHANGE: Add deprecated sections in the CS Operations helper to ease the transition
FIX: dirac-install - execute dirac-fix-mysql-script, if available, to fix the mysql.server startup script
FIX: dirac-distribution - Changed obsoleted tar.list file URL
FIX: typo in dirac-admin-add-host in case of error
CHANGE: dirac-admin-allow(ban)-se - use diracAdmin.sendMail() instead of NotificationClient.sendMail()

*Framework
BUGFIX: UserProfileDB - no more use of "type" variable as it is a reserved keyword 

*RequestManagement:
FIX: RequestDBFile - more consistent treatment of requestDB Path
FIX: RequestMySQL - Execution order is evaluated based on not Done state of subrequests
NEW: RequestCleaningAgent - resetting Assigned requests to Waiting after a configurable period of time

*RSS
CHANGE: RSS Action now inherits from a base class, and Actions are more homogeneous, they all take a uniform set of arguments. The name of modules has been changed from PolType to Action as well.
FIX: CacheFeederAgent - too verbose messages moved to debug instead of info level
BUGFIX: fixed a bug preventing RSS clients to connect to the services     
FIX: Proper services synchronization
FIX: Better handling of exceptions due to timeouts in GOCDBClient   
FIX: RSS.Notification emails are sent again
FIX: Commands have been modified to return S_OK, S_ERROR inside the Result dict. This way, policies get a S_ERROR / S_OK object. CacheFeederAgent has been updated accordingly.
FIX: allow clients, if db connection fails, to reconnect ( or at least try ) to the servers.
CHANGE: access control using CS Authentication options. Default is SiteManager, and get methods are all.
BUGFIX: MySQLMonkey - properly escaped all parameters of the SQL queries, other fixes.
NEW: CleanerAgent renamed to CacheCleanerAgent
NEW: Updated RSS scripts, to set element statuses and / or tokens.
NEW: Added a new script, dirac-rss-synch
BUGFIX: Minor bugfixes spotted on the Web development
FIX: Removed useless decorator from RSS handlers
CHANGE: ResourceStatus helper tool moved to RSS/Client directory, no RSS objects created if the system is InActive
CHANGE: Removed ClientFastDec decorator, using a more verbose alternative.
CHANGE: Removed useless usage of kwargs on helper functions.  
NEW: added getSESitesList method to RSSClient      
FIX: _checkFloat() checks INTEGERS, not datetimes

*DataManagement
CHANGE: refactoring of DMS agents executing requests, allow requests from arbitrary users
NEW: DFC - allow to specify multiple replicas, owner, mode when adding files
CHANGE: DFC - optimization of the directory size evaluation
NEW: Added CREATE TEMPORARY TABLES privilege to FileCatalogDB
CHANGE: DFC - getCatalogCounters() update to show numbers of directories
NEW: lfc_dfc_copy script to migrate data from LFC to DFC
FIX: dirac-dms-user-lfns - fixed the case when the baseDir is specified
FIX: FTS testing scripts were using sys.argv and getting confused if options are passed
NEW: DFC - use DirectoryUsage tables for the storage usage evaluations
NEW: DFC - search by metadata can be limited to a given directory subtree
NEW: DFC - search by both directory and file indexed metadata
BUGFIX: DFC - avoid crash if no directories or files found in metadata query
NEW: DFC FileCatalogHandler - define database location in the configuration
NEW: DFC - new FileCatalogFactory class, possibility to use named DFC services
FIX: FTSMonitor, FTSRequest - fixes in handling replica registration, setting registration requests in FileToCat table for later retry
FIX: Failover registration request in the FTS agents.      
FIX: FTSMonitor - enabled to register new replicas if even the corresponding request were removed from the RequestManagement 
FIX: StorageElement - check if SE has been properly initialized before executing any method     
CHANGE: LFC client getReplica() - make use of the new bulk method lfc.lfc_getreplicasl()
FIX: LFC client - protect against getting None in lfc.lfc_readdirxr( oDirectory, "" )  
FIX: add extra protection in dump method of StorageElement base class
CHANGE: FailoverTransfer - create subrequest per catalog if more than one catalog

*Interface
NEW: Job.py - added method to handle the parametric parameters in the workflow. They are made available to the workflow_commons via the key 'GenericParameters'.
FIX: Dirac.py - fix some type checking things
FIX: Dirac.py - the addFile() method can now register to more than 1 catalog.

*WMS
FIX: removed dependency of the JobSchedulingAgent on RSS. Move the getSiteTier functionality to a new CS Helper.
FIX: WMSAdministratorHandler - Replace StringType by StringTypes in the export methods argument type
FIX: JobAgent - Set explicitly UseServerCertificate to "no" for the job executable
NEW: dirac-pilot - change directory to $OSG_WN_TMP on OSG sites
FIX: SiteDirector passes jobExecDir to pilot, this defaults to "." for CREAM CEs. It can be set in the CS. It will not make use of $TMPDIR in this case.
FIX: Set proper project and release version to the SiteDirector     
NEW: Added "JobDelay" option for the matching, refactored and added CS options to the matcher
FIX: Added installation as an option to the pilots and random MyProxyServer
NEW: Support for parametric jobs with parameters that can be of List type

*Resources
NEW: Added SSH Grid Engine Computing Element
NEW: Added SSH Computing Element
FIX: make sure lfc client will not try to connect for several days

*Transformation
FIX: TransformationDB - in setFileStatusForTransformation() reset ErrorCount to zero if "force" flag and    the new status is "unused"
NEW: TransformationDB - added support for dictionary in metadata for the InputDataQuery mechanism     

[v6r1p13]

*WMS
FIX: JobSchedulingAgent - backported from v6r2 use of Resources helper

[v6r1p12]

*Accounting
FIX: Properly delete cached plots

*Core
FIX: dirac-install - run externals post install after generating the versions dir

[v6r1p11]

*Core
NEW: dirac-install - caches locally the externals and the grid bundle
FIX: dirac-distribution - properly generate releasehistory and releasenotes

[v6r1p10]

*WorloadManagement
FIX: JobAgent - set UseServerCertificate option "no" for the job executable

[v6r1p9]

*Core
FIX: dirac-configure - set the proper /DIRAC/Hostname when defining /LocalInstallation/Host

*DataManagement
FIX: dirac-dms-user-lfns - fixed the case when the baseDir is specified
BUGFIX: dirac-dms-remove-files - fixed crash in case of returned error report in a form of dictionary 

[v6r1p8]

*Web
FIX: restored Run panel in the production monitor

*Resources
FIX: FileCatalog - do not check existence of the catalog client module file

[v6r1p7]

*Web
BUGFIX: fixed scroll bar in the Monitoring plots view

[v6r1p6]

*Core
FIX: TransferClient closes connections properly

[v6r1p5]

*Core
FIX: DISET Clients are now thread-safe. Same clients used twice in different threads was not 
     closing the previous connection
NEW: reduce wait times in DISET protocol machinery to improve performance   

[v6r1p4]

*RequestManagement
BUGFIX: RequestContainer - in isSubRequestDone() treat special case for subrequests with files

*Transformation
BUGFIX: TransformationCleaningAgent - do not clear requests for tasks with no associated jobs

[v6r1p3]

*Framework
NEW: Pass the monitor down to the request RequestHandler
FIX: Define the service location for the monitor
FIX: Close some connections that DISET was leaving open

[v6r1p2]

*WorkloadManagement
BUGFIX: JobSchedulingAgent - use getSiteTiers() with returned direct value and not S_OK

*Transformation
BUGFIX: Uniform use of the TaskManager in the RequestTaskAgent and WorkflowTaskAgent

[v6r1p1]

*RSS
BUGFIX: Alarm_PolType now really send mails instead of crashing silently.

[v6r1]

*RSS
CHANGE: Major refactoring of the RSS system
CHANGE: DB.ResourceStatusDB has been refactored, making it a simple wrapper round ResourceStatusDB.sql with only four methods by table ( insert, update, get & delete )
CHANGE: DB.ResourceStatusDB.sql has been modified to support different statuses per granularity.
CHANGE: DB.ResourceManagementDB has been refactored, making it a simple wrapper round ResourceStatusDB.sql with only four methods by table ( insert, update, get & delete )
CHANGE: Service.ResourceStatusHandler has been refactored, removing all data processing, making it an intermediary between client and DB.
CHANGE: Service.ResourceManagementHandler has been refactored, removing all data processing, making it an intermediary between client and DB.
NEW: Utilities.ResourceStatusBooster makes use of the 'DB primitives' exposed on the client and does some useful data processing, exposing the new functions on the client.
NEW: Utilities.ResourceManagementBooster makes use of the 'DB primitives' exposed on the client and does some useful data processing, exposing the new functions on the client.
CHANGE: Client.ResourceStatusClient has been refactorerd. It connects automatically to DB or to the Service. Exposes DB and booster functions.
CHANGE: Client.ResourceManagementClient has been refactorerd. It connects automatically to DB or to the Service. Exposes DB and booster functions.
CHANGE: Agent.ClientsCacheFeederAgent renamed to CacheFeederAgent. The name was not accurate, as it also feeds Accouting Cache tables.
CHANGE: Agent.InspectorAgent, makes use of automatic API initialization.
CHANGE: Command. refactor and usage of automatic API initialization.
CHANGE: PolicySystem.PEP has reusable client connections, which increase significantly performance.
CHANGE: PolicySystem.PDP has reusable client connections, which increase significantly performance.
NEW: Utilities.Decorators are syntactic sugar for DB, Handler and Clients.
NEW: Utilities.MySQLMonkey is a mixture of laziness and refactoring, in order to generate the SQL statements automatically. Not anymore sqlStatemens hardcoded on the RSS.
NEW: Utilities.Validator are common checks done through RSS modules
CHANGE: Utilities.Synchronizer syncs users and DIRAC sites
CHANGE: cosmetic changes everywhere, added HeadURL and RCSID
CHANGE: Removed all the VOExtension logic on RSS
BUGFIX: ResourceStatusHandler - getStorageElementStatusWeb(), access mode by default is Read
FIX: RSS __init__.py will not crash anymore if no CS info provided
BUGFIX: CS.getSiteTier now behaves correctly when a site is passed as a string

*dirac-setup-site
BUGFIX: fixed typos in the Script class name

*Transformation
FIX: Missing logger in the TaskManager Client (was using agent's one)
NEW: Added UnitTest class for TaskManager Client

*DIRAC API
BUGFIX: Dirac.py. If /LocalSite/FileCatalog is not define the default Catalog was not properly set.
FIX: Dirac.py - fixed __printOutput to properly interpret the first argument: 0:stdout, 1:stderr
NEW: Dirac.py - added getConfigurationValue() method

*Framework
NEW: UsersAndGroups agent to synchronize users from VOMRS server.

*dirac-install
FIX: make Platform.py able to run with python2.3 to be used inside dirac-install
FIX: protection against the old or pro links pointing to non-existent directories
NEW: make use of the HTTP proxies if available
FIX: fixed the logic of creating links to /opt/dirac directories to take into account webRoot subdirs

*WorkloadManagement
FIX: SiteDirector - change getVO() function call to getVOForGroup()

*Core:
FIX: Pfn.py - check the sanity of the pfn and catch the erroneous case

*RequestManagement:
BUGFIX: RequestContainer.isSubrequestDone() - return 0 if Done check fails

*DataManagement
NEW: FileCatalog - possibility to configure multiple FileCatalog services of the same type

[v6r0p4]

*Framework
NEW: Pass the monitor down to the request RequestHandler
FIX: Define the service location for the monitor
FIX: Close some connections that DISET was leaving open

[v6r0p3]

*Framework
FIX: ProxyManager - Registry.groupHasProperties() wasn't returning a result 
CHANGE: Groups without AutoUploadProxy won't receive expiration notifications 
FIX: typo dirac-proxy-info -> dirac-proxy-init in the expiration mail contents
CHANGE: DISET - directly close the connection after a failed handshake

[v6r0p2]

*Framework
FIX: in services logs change ALWAYS log level for query messages to NOTICE

[v6r0p1]

*Core
BUGFIX: List.uniqueElements() preserves the other of the remaining elements

*Framework
CHANGE: By default set authorization rules to authenticated instead of all
FIX: Use all required arguments in read access data for UserProfileDB
FIX: NotificationClient - dropped LHCb-Production setup by default in the __getRPSClient()

[v6r0]

*Framework
NEW: DISET Framework modified client/server protocol, messaging mechanism to be used for optimizers
NEW: move functions in DIRAC.Core.Security.Misc to DIRAC.Core.Security.ProxyInfo
CHANGE: By default log level for agents and services is INFO
CHANGE: Disable the log headers by default before initializing
NEW: dirac-proxy-init modification according to issue #29: 
     -U flag will upload a long lived proxy to the ProxyManager
     If /Registry/DefaultGroup is defined, try to generate a proxy that has that group
     Replaced params.debugMessage by gLogger.verbose. Closes #65
     If AutoUploadProxy = true in the CS, the proxy will automatically be uploaded
CHANGE: Proxy upload by default is one month with dirac-proxy-upload
NEW: Added upload of pilot proxies automatically
NEW: Print info after creating a proxy
NEW: Added setting VOMS extensions automatically
NEW: dirac-proxy-info can also print the information of the uploaded proxies
NEW: dirac-proxy-init will check that the lifetime of the certificate is less than one month and advise to renew it
NEW: dirac-proxy-init will check that the certificate has at least one month of validity
FIX: Never use the host certificate if there is one for dirac-proxy-init
NEW: Proxy manager will send notifications when the uploaded proxies are about to expire (configurable via CS)
NEW: Now the proxyDB also has a knowledge of user names. Queries can use the user name as a query key
FIX: ProxyManager - calculate properly the dates for credentials about to expire
CHANGE: ProxyManager will autoexpire old proxies, also auto purge logs
CHANGE: Rename dirac-proxy-upload to dirac-admin-proxy-upload
NEW: dirac-proxy-init will complain if the user certificate has less than 30 days
CHANGE: SecurityLogging - security log level to verbose
NEW: OracleDB - added Array type 
NEW: MySQL - allow definition of the port number in the configuration
FIX: Utilities/Security - hash VOMS Attributes as string
FIX: Utilities/Security - Generate a chain hash to discover if two chains are equal
NEW: Use chain has to discover if it has already been dumped
FIX: SystemAdministrator - Do not set  a default lcg version
NEW: SystemAdministrator - added Project support for the sysadmin
CHANGE: SysAdmin CLI - will try to connect to the service when setting the host
NEW: SysAdmin CLI - colorization of errors in the cli
NEW: Logger - added showing the thread id in the logger if enabled
     
*Configuration
NEW: added getVOfromProxyGroup() utility
NEW: added getVoForGroup() utility, use it in the code as appropriate
NEW: added Registry and Operations Configuration helpers
NEW: dirac-configuration-shell - a configuration script for CS that behaves like an UNIX shellCHANGE: CSAPI - added more functionality required by updated configuration console
NEW: Added possibility to define LocalSE to any Site using the SiteLocalSEMapping 
     section on the Operations Section     
NEW: introduce Registry/VO section, associate groups to VOs, define SubmitPools per VO
FIX: CE2CSAgent - update the CEType only if there is a relevant info in the BDII  

*ReleaseManagement
NEW: release preparations and installation tools based on installation packages
NEW: dirac-compile-externals will try go get a DIRAC-free environment before compiling
NEW: dirac-disctribution - upload command can be defined via defaults file
NEW: dirac-disctribution - try to find if the version name is a branch or a tag in git and act accordingly
NEW: dirac-disctribution - added keyword substitution when creating a a distribution from git
FIX: Install tools won't write HostDN to the configuration if the Admin username is not set 
FIX: Properly set /DIRAC/Configuration/Servers when installing a CS Master
FIX: install_site.sh - missing option in wget for https download: --no-check-certificate
FIX: dirac-install-agent(service) - If the component being installed already has corresponding 
     CS section, it is not overwritten unless explicitly asked for
NEW: dirac-install functionality enhancement: start using the switches as defined in issue #26;
CHANGE: dirac-install - write the defaults if any under defaults-.cfg so dirac-configure can 
        pick it up
FIX: dirac-install - define DYLD_LIBRARY_PATH ( for Mac installations )     
NEW: dirac-install - put all the goodness under a function so scripts like lhcb-proxy-init can use it easily
FIX: dirac-install - Properly search for the LcgVer
NEW: dirac-install will write down the releases files in -d mode   
CHANGE: use new dirac_install from gothub/integration branch in install_site.sh
NEW: Extensions can request custom external dependencies to be installed via pip when 
     installing DIRAC.
NEW: LCG bundle version can be defined on a per release basis in the releases.cfg 
NEW: dirac-deploy-scripts - when setting the lib path in the deploy scripts. 
     Also search for subpaths of the libdir and include them
NEW: Install tools - plainly separate projects from installations

*Accounting
CHANGE: For the WMSHistory type, send as JobSplitType the JobType
CHANGE: Reduced the size of the max key length to workaround mysql max bytes for index problem
FIX: Modified buckets width of 1week to 1 week + 1 day to fix summer time end week (1 hour more )

*WorkloadManagement
CHANGE: SiteDirector - simplified executable generation
NEW: SiteDirector - few more checks of error conditions   
NEW: SiteDirector - limit the queue max length to the value of MaxQueueLengthOption 
     ( 3 days be default )
BUGFIX: SiteDirector - do not download pilot output if the flag getPilotOutput is not set     
NEW: JobDB will extract the VO when applying DIRAC/VOPolicy from the proper VO
FIX: SSHTorque - retrieve job status by chunks of 100 jobs to avoid too long
NEW: glexecComputingElement - allow glexecComputingElement to "Reschedule" jobs if the Test of
     the glexec fails, instead of defaulting to InProcess. Controlled by
     RescheduleOnError Option of the glexecComputingElement
NEW: SandboxStore - create a different SBPath with the group included     
FIX: JobDB - properly treat Site parameter in the job JDL while rescheduling jobs
NEW: JobSchedulingAgent - set the job Site attribute to the name of a group of sites corresponding 
     to a SE chosen by the data staging procedure 
CHANGE: TimeLeft - call batch system commands with the ( default ) timeout 120 sec
CHANGE: PBSTimeLeft - uses default CPU/WallClock if not present in the output  
FIX: PBSTimeLeft - proper handling of (p)cput parameter in the batch system output, recovery of the
     incomplete batch system output      
NEW: automatically add SubmitPools JDL option of the job owner's VO defines it     
NEW: JobManager - add MaxParametericJobs option to the service configuration
NEW: PilotDirector - each SubmitPool or Middleware can define TargetGrids
NEW: JobAgent - new StopOnApplicationFailure option to make the agent exiting the loop on application failure
NEW: PilotAgentsDB - on demand retrieval of the CREAM pilot output
NEW: Pilot - proper job ID evaluation for the OSG sites
FIX: ComputingElement - fixed proxy renewal logic for generic and private pilots
NEW: JDL - added %j placeholder in the JDL to be replaced by the JobID
BUGFIX: DownloadInputData - bug fixed in the naming of downloaded files
FIX: Matcher - set the group and DN when a request gets to the matcher if the request is not 
     coming from a pilot
FIX: Matcher = take into account JobSharing when checking the owner for the request
CHANGE: PilotDirector, dirac-pilot - interpret -V flag of the pilot as Installation name

*DataManagement
FIX: FileCatalog/DiractoryLevelTree - consistent application of the max directory level using global 
     MAX_LEVELS variable
FIX: FileCatalog - Directory metadata is deleted together with the directory deletion, issue #40    
CHANGE: FileCatalog - the logic of the files query by metadata revisited to increase efficiency 
FIX: LcgFileCatalog - use lfcthr and call lfcthr.init() to allow multithread
     try the import only once and just when LcgFileCatalogClient class is intantiated
NEW: LcgFileCatalogClient - new version of getPathPermissions relying on the lfc_access method to solve the problem
     of multiple user DNs in LFC.     
FIX: StorageElement - get service CS options with getCSOption() method ( closes #97 )
FIX: retrieve FileCatalogs as ordered list, to have a proper default.
CHANGE: FileCatalog - allow up to 15 levels of directories
BUGFIX: FileCatalog - bug fixes in the directory removal methods (closes #98)
BUGFIX: RemovalAgent - TypeError when getting JobID in RemovalAgent
BUGFIX: RemovalAgent - put a limit to be sure the execute method will end after a certain number of iterations
FIX: DownloadInputData - when files have been uploaded with lcg_util, the PFN filename
     might not match the LFN file name
FIX: putting FTSMonitor web page back
NEW: The default file catalog is now determined using /LocalSite/FileCatalog. The old behavior 
     is provided as a fallback solution
NEW: ReplicaManager - can now deal with multiple catalogs. Makes sure the surl used for removal is 
the same as the one used for registration.   
NEW: PoolXMLCatalog - added getTypeByPfn() function to get the type of the given PFN  
NEW: dirac-dms-ban(allow)-se - added possibility to use CheckAccess property of the SE

*StorageManagement
FIX: Stager - updateJobFromStager(): only return S_ERROR if the Status sent is not
recognized or if a state update fails. If the jobs has been removed or
has moved forward to another status, the Stager will get an S_OK and
should forget about the job.
NEW: new option in the StorageElement configuration "CheckAccess"
FIX: Requests older than 1 day, which haven't been staged are retried. Tasks older than "daysOld" 
     number of days are set to Failed. These tasks have already been retried "daysOld" times for staging.
FIX: CacheReplicas and StageRequests records are kept until the pin has expired. This way the 
     StageRequest agent will have proper accounting of the amount of staged data in cache.
NEW: FTSCleaningAgent will allow to fix transient errors in RequestDB. At the moment it's 
     only fixing Requests for which SourceTURL is equal to TargetSURL.
NEW: Stager - added new command dirac-stager-stage-files          
FIX: Update Stager code in v6 to the same point as v5r13p37
FIX: StorageManager - avoid race condition by ensuring that Links=0 in the query while removing replicas

*RequestManagement
FIX: RequestDBFile - get request in chronological order (closes issue #84)
BUGFIX: RequestDBFile - make getRequest return value for getRequest the same as for

*ResourceStatusSystem
NEW: Major code refacoring. First refactoring of RSS's PEP. Actions are now function 
     defined in modules residing in directory "Actions".
NEW: methods to store cached environment on a DB and ge them.
CHANGE: command caller looks on the extension for commands.
CHANGE: RSS use now the CS instead of getting info from Python modules.
BUGFIX: Cleaned RSS scripts, they are still prototypes
CHANGE: PEP actions now reside in separate modules outside PEP module.
NEW: RSS CS module add facilities to extract info from CS.
CHANGE: Updating various RSS tests to make them compatible with
changes in the system.
NEW: CS is used instead of ad-hoc configuration module in most places.
NEW: Adding various helper functions in RSS Utils module. These are
functions used by RSS developers, including mainly myself, and are
totally independant from the rest of DIRAC.
CHANGE: Mostly trivial changes, typos, etc in various files in RSS     
CHANGE: TokenAgent sends e-mails with current status   

*Transformation
CHANGE: allow Target SE specification for jobs, Site parameter is not set in this case
CHANGE: TransformationAgent  - add new file statuses in production monitoring display
CHANGE: TransformationAgent - limit the number of files to be treated in TransformationAgent 
        for replication and removal (default 5000)
BUGFIX: TransformationDB - not removing task when site is not set
BUGFIX: TransformationCleaningAgent - archiving instead of cleaning Removal and Replication 
        transformations 
FIX: TransformationCleaningAgent - kill jobs before deleting them        

*Workflow
NEW: allow modules to define Input and Output parameters that can be
     used instead of the step_commons/workflow_commons (Workflow.py, Step.py, Module.py)

*Various fixes
BUGFIX: Mail.py uses SMTP class rather than inheriting it
FIX: Platform utility will properly discover libc version even for the new Ubuntu
FIX: Removed old sandbox and other obsoleted components<|MERGE_RESOLUTION|>--- conflicted
+++ resolved
@@ -1,5 +1,4 @@
-<<<<<<< HEAD
-[v7r1-pre2]
+[v7r1-pre3]
 
 *Core
 NEW: initial support for mysql8
@@ -15,10 +14,7 @@
 *Resources
 NEW: (#4157) ProxyProvider resources with implementation for DIRAC CA and PUSP proxy providers
 
-[v7r0-pre21]
-=======
 [v7r0-pre22]
->>>>>>> bf3b4f6c
 
 FIX: (#3962) use print function instead of print statement
 FIX: (#3962) remove the usage of the long suffix to distinguish between long and int
