--- conflicted
+++ resolved
@@ -1,4 +1,3 @@
-<<<<<<< HEAD
 [v6r22-pre5]
 
 *WorkloadManagementSystem
@@ -40,7 +39,7 @@
 
 *test
 FIX: (#4119) Not lhcb but dteam (for DIRAC certification)
-=======
+
 [v6r21p10]
 
 *Core
@@ -51,7 +50,6 @@
 
 *Docs
 NEW: (#4134) Added /Operations/DataManagement parameters for protocols
->>>>>>> 38fd4520
 
 [v6r21p9]
 
