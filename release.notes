<<<<<<< HEAD
[v7r1-pre2]

*Core
NEW: initial support for mysql8

*Configuration
CHANGE: (#4157) add new helper methods for IdP/Proxy Providers, OAuthManager. Add methods that 
        read DN options in dirac user section

*Framework
CHANGE: (#4157) add possibility to work with Proxy Providers and "clean" proxy without 
        voms/dirac extensions

*Resources
NEW: (#4157) ProxyProvider resources with implementation for DIRAC CA and PUSP proxy providers

[v7r0-pre20]
=======
[v7r0-pre21]
>>>>>>> 9793e2bb

FIX: (#3962) use print function instead of print statement
FIX: (#3962) remove the usage of the long suffix to distinguish between long and int
FIX: (#3962) convert octal literals to new syntax
NEW: (#3962) Add pylint test to check python 3 compatibility

*Framework
CHANGE: (#4180) Removed local MySQL handling (DIRACOS won't have install it)
CHANGE: (#4180) Removed setup of old portal

*Accounting
CHANGE: (Multi)AccountingDB - Grouping Type and Object loader together with the MonitoringSystem ones.

*WorkloadManagementSystem
NEW: Add JobElasticDB.py with getJobParameters and setJobParameter methods to work with ElasticSearch (ES) backend.
NEW: Add gJobElasticDB variable and indicates the activation of ES backend.
CHANGE: Modify export_getJobParameter(s) to report values from ES if available.
CHANGE: (#3748) Reduced (removed, in fact) interactions of Optimizers with JobParameters, using only OptimizerParameters
NEW: (#3760) Add Client/JobStateUpdateClient.py
NEW: (#3760) Add Client/JobManagerClient.py
CHANGE: (#3760) Use the above Client classes instead of invoking RPCClient()
NEW: Added ES backend to WMSAdministratorHandler to get JobParameters.
NEW: Added separate MySQL table for JobsStatus in JobDB, and modified code accordingly.
CHANGE: ElasticJobDB.py: Modify setJobParameter method to register JobAttributes like Owner, Proxy, JobGroup etc.
CHANGE: ElasticJobDB.py: added getJobParametersAndAttributes method to retrieve both parameters and attributes for a given JobID.
CHANGE: Pilot Watchdog - using python UNIX services for some watchdog calls
CHANGE: (#3890) JobState always connects to DBs directly
CHANGE: (#3890) remove JobStateSync service
CHANGE: (#3873) Watchdog: use Profiler instead of ProcessMonitor
NEW: (#4163) SiteDirectors send by default Pilot3 (flag for pilot2 is still kept)
FIX: (#4163) removed unicode_literals (messes up things with DEncode)

*Core
NEW: (#3744) Add update method to the ElasticSearchDB.py to update or if not available create the values 
     sent from the setJobParameter function. Uses update_by_query and index ES APIs.
CHANGE: (#3744) generateFullIndexName() method made static under the ElasticSearchDB class.
CHANGE: (#3744) removed unused/outdated stuff from Distribution module
FIX: check for empty /etc/grid-security/certificates dir
NEW: (#3842) Add createClient decorator to add wrapper for all export_ functions automatically
NEW: (#3678) dirac-install can install a non released code directly from the git repository
FIX: (#3931) AuthManager - modified to work with the case of unregistered DN in credDict
FIX: (#4182) Add CountryName OID and be more permissive in the String type for decoding VOMSExtensions

*TransformationSystem
NEW: (#4124) InputDataQuery and OutputDataQuery parameters can be set for Transformations before 
     they are added to the transformation system. Solves #4071

*ProductionManagement
NEW: (#3703) ProductionManagement system is introduced

*Interfaces
CHANGE: (#4163) removed deprecated methods from Dirac.py

*ResourceStatusSystem
CHANGE: (#4177) use the ObjectLoader for Clients, in PEP

*Monitoring
FIX: MonitoringReporter - make processResords() method thread safe, fixes #4193

*tests
NEW: Add ChangeESFlag.py script to modify useES flag in dirac.cfg. To be integrated with Jenkins code.
CHANGE: (#3760) Use the above Client classes instead of invoking RPCClient()
NEW: (#3744) Added performance tests for ES and MySQL for WMS DB backends
NEW: (#3744) Added miniInstallDIRAC function for Jenkins jobs
FIX: (#4177) restored test of JobsMonitor().JobParameters

*Docs
FIX: Better dirac.cfg example configuration for web
NEW: (#3744) Add WMS documentation in DeveloperGuide/Systems
NEW: Added script (docs/Tools/UpdateDiracCFG.py) to collate the ConfigTemplate.cfg 
     files into the main dirac.cfg file
CHANGE: (#4110) updated basic tutorial for CC7 instead of SLC6.     
NEW: (#4170) added Production system documentation

[v6r22p4]

*Core
NEW: (#4181) Allow to install an extension of DIRACOS

*Docs
FIX: (#4187) Create a TransformationAgent Plugin -- more concrete 
     descriptions for adding a plugin to AllowedPlugins

[v6r22p3]

*WMS
CHANGE: (#4175) added function to get the number of Processors, using it in dirac-wms-get-wn-parameters (invoked by the pilots)
CHANGE: (#4175) changed port of PilotManager from 9129 to 9171

*docs
CHANGE: (#4174) update WebApp administrator docs
CHANGE: (#4175) removed mentions of MPIService

[v6r22p2]

*Core
FIX: (#4165) $Id$ keyword must be replaced only at the beginning of the file

*RSS
FIX: (#4169) PublisherHandler fix (UnboundLocalError)

*Docs
NEW: (#4167) /Operations/DataManagement - Added a link to the documentation on "Multi Protocol"

[v6r22p1]

*WMS
NEW: (#4147) added option for specifying a LocalCEType (which by default is "InProcess")

*Interfaces
NEW: (#4146) added setNumberOfProcessors method to Job() API

*Resources
NEW: (#4159) add dav(s) in the protocol lists of GFAL2_HTTPS

*tests
NEW: (#4154) Using variable for location of INSTALL_CFG_FILE (useful for extensions)

[v6r22]

*WorkloadManagementSystem
NEW: (#4045) PilotsHandler service (to interact with PilotAgentsDB)
CHANGE: (#4049) Pilot wrapper for pilot3: download files at runtime
CHANGE: (#4119) removed last bit looking into /Registry/VOMS/ section
CHANGE: (#4119) VOMS2CSAgent: mailFrom option is invalid, use MailFrom instead
FIX: (#4074) fixed PilotManager service name in ConfigTemplate.cfg
FIX: (#4100) use CAs to upload the pilot files to a dedicated web server using requests
FIX: (#4106) fixes for logging messages for Matcher
FIX: (#4106) fixes for logging messages for Optimizers
NEW: (#4136) added DIRACOS option (for SiteDirectors)

*ConfigurationSystem
NEW: (#4053) VOMS2CSSynchronizer/VOMS2CSAgent - enable automatic synchronization of the 
     Suspended user status with the VOMS database
CHANGE: (#4113) VOMS2CSSynchronizer: considering the case when no email is provided by VOMS

*Core
NEW: (#4053) AuthManager - interpret the Suspended user status considering suspended 
     users as anonymous visitors
CHANGE: (#4053) The use of CS.py module is replaced by the use of Registry.py and CSGlobals.py

*Interfaces
CHANGE: (#4098) removed dirac-admin-get-site-protocols.py as it could give potentially wrong results (use dirac-dms-protocol-matrix instead)

*Resources
NEW: (#4142) enable to get SE occupancy from plugin
NEW: (#4142) add occupancy plugin to retrieve the info from BDII
CHANGE: (#4142) GFAL2_SRM2Storage.getOccupancy() calls parent if SpaceToken is not given

*ResourceStatusSystem
CHANGE: clients: using DIRAC.Core.Base.Client as base
CHANGE: (#4098) SiteInspectorAgent runs only on sites with tokenOwner="rs_svc"
CHANGE: (#4098) remove SRM dependencies
CHANGE: (#4136) downtimeCommand will use the GOCServiceType only for SRM SEs
FIX: (#4139) only take the first endpoint for the SpaceOccupancy

*DataManagementSystem
CHANGE: (#4136) Moved methods from ResourceStatusSystem/CSHelpers to DMSHelpers
CHANGE: (#4138) FTS3 is now the default

*docs
NEW: (#4099) Instructions about setting up the DIRAC web server for pilot3
CHANGE: (#4119) added note on MultiProcessor jobs preparation

*test
FIX: (#4119) Not lhcb but dteam (for DIRAC certification)
FIX: (#4139) client_dms.sh not lhcb specific
CHANGE:(#4140) adapt transformation certification tests to dteam VO

[v6r21p14]

*DMS
FIX: (#4192) dirac-dms-clean-directory correct usage message for list of arguments
FIX: (#4192) dirac-dms-clean-directory now properly prints error messages
FIX: (#4192) dirac-dms-clean-directory will now also clean empty directories
FIX: (#4192) FileCatalog.DirectoryMetadata: prevent error when removeMetadataDirectory is 
     called on empty list of directories, triggered when calling removeDirectory 
     on non-existing directory
FIX: (#4192) FileCatalog.DirectoryTreeBase: prevent maximum recursion depth exception 
     when calling remove directory with illegal path

*Resources
CHANGE: (#4191) Storages: catch specific DPM/Globus error code when creating existing directory

[v6r21p13]

*RSS
FIX: (#4173) only use the hostname of FTS servers in the RSS commands

[v6r21p12]

*WMS
FIX: (#4155) JobDB.getAttributesForJobList: Return S_ERROR if unknown attributes are requested. 
     Instead of potentially returning garbage a clear error message is returned.

[v6r21p11]

*Transformation
FIX: (#4144) fixed a logic bug in counting numberOfTasks in MCExtension which is expected
     to limit the total number of tasks for MC transformations

*Accounting
FIX: (#4151) In AccountingDB.insertRecordThroughQueue fix bad dictionary key "0K"

[v6r21p10]

*Core
FIX: (#4133) dirac-install: correct location for ARC plugins with DIRACOS

*WMS
CHANGE: (#4136) JobStateUpdateHandler - restoring the job status to Running after hearbeat

*Docs
NEW: (#4134) Added /Operations/DataManagement parameters for protocols

[v6r21p9]

*Core
FIX: (#4130) correct symlinks in dirac-deploy

[v6r21p8]

*WMS
CHANGE: (#4111) Better logging in JobWrapper
CHANGE: (#4114) JobScheduling - allow both Tag and Tags option in the job JDL

*DMS
FIX: (#4101) FileManagerBase - use returned ID:LFN dict instead of the LFN list. Fixes the bug in 
             getReplicasByMetadata reported in #4058

*TransformationSystem
FIX: (#4112) TaskManager.py - testing if the request ID is correct was not done properly, test the numerical value

[v6r21p7]

*Core
FIX: (#4076) A certain module like WebAppDIRAC must be checked out from the code repository once.

*Resources
FIX: (#4078) Fix the exception when StorageElement objects are created with a list of plugins

*SMS
NEW: (#4086) StageMonitorAgent: new option StoragePlugins to limit the protocols used to contact storagelements for staged files.

*WMS
FIX: (#4093) better logging from services

*TS
CHANGE: (#4095) ConfigTemplate for RequestTaskAgent now contains all options
CHANGE: (#4096) the Broadcast TransformationPlugin no longer requires a SourceSE to be set. If it is set, the behaviour is unchanged
CHANGE: (#4096) dirac-transformation-replication: change default pluging back to Broadcast (reverts #4066)

*Docs:
CHANGE: (#4095) AdministratorGuide install TS tutorial: added options MonitorFiles and MonitorTasks for TaskAgents

[v6r21p6]

*CS
FIX: (#4064) Fix exception when calling dirac-admin-add-shifter with already existing values

*Core
NEW: (#4065) getIndexInList utility in List.py

*Resources
NEW: (#4065) add a SpaceReservation concept to storages
NEW: (#4065) add a getEndpoint method to StorageBase

*RSS
CHANGE: (#4065) CSHelpers.getStorageElementEndpoint returns the endpoint or non srm protocol
CHANGE: (#4065) add the SpaceReservation to the FreeDiskSpaceCommand result

*TS
FIX: (#4066) The dirac-transformation-replication script will now create valid transformations 
     given only the required arguments. Instead of the 'Broadcast' plugin, the 'Standard' plugin 
     is created if not SourceSE is given. If a value for the plugin argument is given, that will 
     be used.

*docs
CHANGE: (#4069) DIRAC installation procedure is updated taking account DIRACOS
CHANGE: (#4094) Pilots3 options: moved to /Operation/Pilot section

[v6r21p5]

*Core
NEW: (#4046) allow install_site to install DIRACOS
FIX: (#4047) dirac-deploy-scripts uses correct regex to find scripts
NEW: (#4047) dirac-deploy-scripts can use symplink instead of wrapper
CHANGE: (#4051) use debug level for logs in the ProcessPool

*RequestManagementSystem
CHANGE: (#4051) split log messages

*ResourceStatusSystem
FIX: (#4050) fix reporting from EmailAgent
CHANGE: (#4051) split log messages in static and dynamic parts

*Docs
CHANGE: (#4034) Add magic runs to setup DIRAC in example scripts, so they work out of the box.
NEW: (#4046) add a tuto for setting up a basic installation
NEW: (#4046) add a tuto for setting up two Dirac SEs
NEW: (#4046) add a tuto for setting up the DFC
NEW: (#4046) add a tuto for managing identities
NEW: (#4046) add a tuto for setting up the RMS
NEW: (#4046) add a tuto for doing DMS with TS

*ConfigurationSystem
CHANGE: (#4044) dirac-configure: forcing update (override, in fact) of CS list

*WorkloadManagementSystem
FIX: (#4052) SiteDirector - restore the logic of limiting the number of pilots to submit due to the  
             WaitingToRunningRatio option
FIX: (#4052) Matcher - if a pilot presents OwnerGroup parameter in its description, this is interpreted 
             as a pilot requirement to jobs and should not be overriden.
CHANGE: (#4027) Improve scalability of HTCondorCE jobs

*Accounting
CHANGE: (#4033) accounting clients use DIRAC.Core.Base.Client as base

*DataManagementSystem
FIX: (#4042) add exit handler for stored procedure
FIX: (#4048) correct the header of the CSV file generated by dirac-dms-protocol-matrix

*TransformationSystem
FIX: (#4038) TransformationCleaningAgent cancels the Request instead of removing them

*Resources
CHANGE: (#4048) SE: give preference to native plugins when generating third party URLS

[v6r21p4]

WorkloadManagementSystem
CHANGE: (#4008) Modification of utility function PilotCStoJSONSynchronizer. The modification 
        allows to add information to created json file about the DNs fields of users belonging 
        to 'lhcb_pilot' group. This information is needed for the second level authorization 
        used in the Pilot Logger architecture. Also, some basic unit tests are added.

*Docs
CHANGE: (#4028) update instructions to install and setup runit

*TransformationSystem
FIX: (#4022) when a site was requested inside the job workflow description, and BulkSubmission was used, such site was not considered.

*Resources
FIX: (#4006) Resources/MessageQueue: add a dedicated listener ReconnectListener

[v6r21p3]

*Core
FIX: (#4005) getDiracModules is removed, class member is used instead.
FIX: (#4013) Use getCAsLocation in order to avoid non-exist os.environ['X509_CERT_DIR']

*ConfigurationSystem
FIX: (#4004) BDII2CSAgent: fix for CEs with incomplete BDII info

*WorkloadManagementSystem
NEW: (#4016) JobAgent - added possibility to try out several CE descriptions when 
             getting jobs in one cycle
NEW: (#4016) Matcher - MultiProcessor tag is added to the resource description if appropriate
NEW: (#4016) JobScheduling - MultiProcessor tag is added to the job description if it 
             specifies multiple processor requirements
FIX: (#4018) JobMonitoring.getJobParameter cast to int
NEW: (#4019) added WMSAdministratorClient module, and using it throughout the code

*Resources/MessageQueue
CHANGE: (#4007) change the way of defining identifier  format for MQ resources: 
        accepted values are  'Topics' or 'Queues'.

*DataManagementSystem
CHANGE: (#4017) DIP handler internally uses bytes instead of MB
NEW: (#4010) add dirac-dms-protocol-matrix script
CHANGE: (#4010) remove dirac-dms-add-files script

*Resources
NEW: (#4016) PoolComputingElement - getDescription returns a list of descriptions 
             with different requirements to jobs to be matched
CHANGE: (#4017) Standardize sizes returned by StoragePlugins in Bytes
CHANGE: (#4011) MQ: randomzied the broker list when putting message

[v6r21p2]

*Core
CHANGE: (#3992) dirac-install does not define REQUESTS_CA_BUNDLE in the bashrc anymore
NEW: (#3998) dirac-install if DIRACOS already installed and DIRACOS is not requested, 
             it will force to install it
CHANGE: (#3992) specify the ca location when calling requests
CHANGE: (#3991) MySQL class prints only debug logs
FIX: (#4003) dirac-install - if the DIRACOS version is not given then use the proper 
             release version

*WorkloadManagementSystem
CHANGE: (#3992) specify the ca location when calling requests
FIX: (#4002) Local protocols are retrieved as a list in InputDataResolution

*Interfaces
FIX: (#4000) Dirac.py - bug fixed: return value of getJobParameters changed that
     should be taken into account by the clients

[v6r21p1]

*WorkloadManagementSystem
CHANGE: (#3989) JobDB.py - do not add default SubmitPool parameter to a job description
FIX: (#3989) dirac-admin-get-site-mask - show only sites in Active state

*DataManagementSystem
CHANGE: (#3985) FTS3DB: getActiveJobs, those jobs are now selected that have been monitored the longest time ago. Ensure better cycling through FTS Jobs
FIX: (#3987) check missing file with another string

[v6r21]

*Core
NEW: (#3921) DictCache - allow threadLocal cache
FIX: (#3936) DictCache - Fix exception upon delete
FIX: (#3922) allow Script.py to accommodate specific test calls with pytest
CHANGE: (#3940) dirac-install - instrument to support DiracOS
FIX: (#3945) set DIRACOS environment variable before souring diracosrc
CHANGE: (#3949) Removed unattended dirac-install-client.py
CHANGE: (#3950) File.py - do not follow links when getting files list or size 
        in directory via getGlobbedFiles and getGlobbedTotalSize
CHANGE: (#3969) Use EOS for installing DIRAC software        

*FrameworkSystem
FIX: (#3968) removed the old logging

*ResourceStatusSystem
FIX: (#3921) fix logic of the RSSCache leading in expired keys

*Accounting
CHANGE: (#3933) Change the columns size of the FinalMinorStatus

*WorkloadManagementSystem
CHANGE: (#3923) Clean PYTHONPATH from *rc when installing DIRAC from the pilot
NEW: (#3941) JobDB: getJobParameters work also with list on job IDs
CHANGE: (#3941) JobCleaningAgent queries for job parameters in bulk
CHANGE: (#3941) Optimizers only set optimizers parameters (backported from v7r0)
CHANGE: (#3970) streamlining code in OptimizerModule. Also pep8 formatting (ignore white spaces for reviewing)
FIX: (#3976) fixed Banned Sites matching in TaskQueueDB
FIX: (#3970) when an optimizer agent was instantiating JobDB (via the base class) and the machine 
     was overloaded, the connection to the DB failed but this was not noticed and the agent was 
     not working until restarted after max cycles. Now testing JobDB  is valid in OptimizerModule 
     base class and exit if not valid.

*TransformationSystem
CHANGE: (#3946) Remove directory listing from ValidateOutputDataAgent
CHANGE: (#3946) Remove directory listing from TransformationCleaningAgent
FIX: (#3967) TransformationCleaningAgent: don't return error if log directory does not exist

*Interfaces
CHANGE: (#3947) removed old methods going through old RMS
CHANGE: (#3960) Dirac.py - getLFNMetadata returns result for both file and directory LFNs
FIX: (#3966) Dirac: replace the use of deprecated function status by getJobStatus

*DataManagementSystem
FIX: (#3922) Fixes FTS3 duplicate transfers
FIX: (#3982) respect the source limitation when picking source for an FTS transfer

*MonitoringSystem
CHANGE: (#3956) Change the bucket size from week to day.

*Resources
CHANGE: (#3933) When crating a consumer or producer then the error message must be 
        handled by the caller.
CHANGE: (#3937) MessageQueue log backends is now set to VERBOSE instead of DEBUG        
NEW: (#3943) SSHComputingElement - added Preamble option to define a command to be 
     executed right before the batch system job submission command
NEW: (#3953) Added the possibility to add filters to log backends to refine the 
     output shown/stored
NEW: (#3953) Resources.LogFilters.ModuleFilter: Filter that allows one to set the 
     LogLevel for individual modules
NEW: (#3953) Resources.LogFilter.PatternFilter: Filter to select or reject log 
     output based on words
FIX: (#3959) PoolComputingElement - bug fix: initialize process pool if not yet 
     done in getCEStatus()     

*test
CHANGE: (#3948) integration tests run with unittest now exit with exit code != 0 if failed

*docs
NEW: (#3974) Added HowTo section to the User Guide

[v6r20p28]

*WorkloadManagementSystem
FIX: (#4092) pilotTools - Ensure maxNumberOfProcessors is an int

[v6r20p27]

*WMS
FIX: (#4020) SiteDirector - do not use keywords in addPilotTQReference/setPilotStatus calls

[v6r20p26]

*WorkloadManagementSystem
FIX: (#3932) MutiProcessorSiteDirector: get platform is checkPLatform flag is true

*DataManagementSystem
FIX: (#3928) `FileCatalogClient` now properly forwards function docstrings through 
     `checkCatalogArguments` decorator, fixes #3927
CHANGE: (#3928) `Resources.Catalog.Utilities`: use functool_wraps in `checkCatalogArguments`

*TransformationSystem
CHANGE: (#3934) make the recursive removal of the log directory explicit in the TransformationCleaningAgent

[v6r20p25]

*Core
FIX: (#3909) DISET - always close the socket even in case of exception

*FrameworkSystem
FIX: (#3913) NotificationHandler - bugfixed: changed SMTPServer to SMTP
FIX: (#3914) add extjs6 support to the web compiler

*docs
NEW: (#3910) Added documentation on MultiProcessor jobs

*WorkloadManagementSystem
FIX: (#3910) TaskQueueDB - fixed strict matching with tags, plus extended the integration test

*DataManagementSystem
CHANGE: (#3917) FTS3: speedup by using subqueries for the Jobs table

*TransformationSystem
CHANGE: (#3916) use SE.isSameSE() method

*Resources
NEW: (#3916) Add isSameSE method to StorageElement which works for all protocols

[v6r20p24]

*WorkloadManagementSystem
FIX: (#3904) SiteDirector fixed case with TQs for 'ANY' site

[v6r20p23]

*TransformationSystem
NEW: (#3903)  do not remove archive SEs when looking at closerSE

*CORE
NEW: (#3902) When the environment variable DIRAC_DEPRECATED_FAIL is set to a non-empty value, 
     the use of deprecated functions will raise a NotImplementError exception

*ConfigurationSystem
FIX: (#3903) ServiceInterface - fix exception when removing dead slave

*FrameworkSystem
FIX: (#3901) NotificationClient - bug fix

[v6r20p22]

*Core
FIX: (#3897) ObjectLoader returns DErrno code
FIX: (#3895) more debug messages in BaseClient

*ResourceStatusSystem
FIX: (#3895) fixed bug in dirac-rss-set-token script

*WorkloadManagementSystem
FIX: (#3897) SiteDirector: using checkPlatform flag everwhere needed
CHANGE: (#3894) Using JobStateUpdateClient instead of RPCClient to it
CHANGE: (#3894) Using JobManagerClient instead of RPCClient to it

[v6r20p20]

*Core
CHANGE: (#3885) Script.parseCommandLine: the called script is not necessarily the first in sys.argv

*ConfigurationSystem
CHANGE: (#3887) /Client/Helpers/Registry.py: Added search dirac user for ID and CA

*MonitoringSystem
FIX: (#3888) mqProducer field in MonitoringReporter can be set to None, and the comparison was broken. 
     It is fixed. Also some additional checks are added.

*WorkloadManagementSystem
CHANGE: (#3889) removed confusing Job parameter LocalBatchID
CHANGE: (#3854) TQ matching (TaskQueueDB.py): when "ANY" is specified, don't exclude task queues 
        (fix with "Platforms" matching in mind)
CHANGE: (#3854) SiteDirector: split method getPlatforms, for extension purposes

*DataManagementSystem
FIX: (#3884) restore correct default value for the SEPrefix in the FileCatalogClient
FIX: (#3886) FTS3: remove the hardcoded srm protocol for registration
FIX: (#3886) FTS3: return an empty spacetoken if SRM is not available

*TransformationSystem
CHANGE: (#3891) ReplicationTransformation.createDataTransformation: returns S_OK with the 
        transformation object when it was successfully added, instead of S_OK(None)

*Resources
NEW: (#3886) SE - return a standard error in case the requested protocol is not available

[v6r20p18]

*DataManagementSystem
CHANGE: (#3882) script for allow/ban SEs now accepting -a/--All switch, for allo status types

*Core
FIX: (#3882) ClassAdLight - fix to avoid returning a list with empty string

*Resources
FIX: (#3882) Add site name configuration for the dirac installation inside singularity CE

*test
FIX: (#3882) fully activating RSS in Jenkins tests

[v6r20p17]

*Core
CHANGE: (#3874) dirac-create-distribution-tarball - add tests directory to the tar file and fix pylint warnings.
FIX: (#3876) Add function "discoverInterfaces" again which is still needed for VMDIRAC

*ConfigurationSystem
CHANGE: (#3875) Resources - allow to pass a list of platforms to getDIRACPlatform()

*WorkloadManagement
CHANGE: (#3867) SandboxStoreClient - Returning file location in output of getOutputSandbox
CHANGE: (#3875) JobDB - allow to define a list of Platforms in a job description JDL

*ResourceStatusSystem
CHANGE: (#3863) deprecated CSHelpers.getSites() function

*Interfaces
NEW: (#3872) Add protocol option to dirac-dms-lfn-accessURL
CHANGE: (#3864) marked deprecated some API functions (perfect replace exists already, as specified)

*Resources
FIX: (#3868) GFAL2_SRM2Storage: only set SPACETOKENDESC when SpaceToken is not an empty string

*Test
CHANGE: (#3863) Enable RSS in Jenkins

*DataManagementSystem
FIX: (#3859) FTS3: resubmit files in status Canceled on the FTS server
NEW: (#3871) FTS submissions can use any third party protocol
NEW: (#3871) Storage plugin for Echo (gsiftp+root)
FIX: (#3871) replace deprecated calls to the gfal2 API
NEW: (#3871) Generic implementation for retrieving space occupancy on storage

*TransformationSystem
FIX: (#3865) fixed submission of parametric jobs with InputData from WorkflowTask
FIX: (#3865) better logging for parametric jobs submission

*StorageManagamentSystem
FIX: (#3868) Fix StageRequestAgent failures for SEs without a SpaceToken

*RequestManagementSystem
FIX: (#3861) tests do not re-use File objects

[v6r20p16]

*WorkloadManagementSystem
CHANGE: (#3850) the platform discovery can be VO-specific.

*Interfaces
CHANGE: (#3856) setParameterSequence always return S_OK/S_ERROR

*TransformationSystem
FIX: (#3856) check for return value on Job interface and handle it

*ResourceStatusSystem
FIX: (#3852) site may not have any SE

[v6r20p15]

*Interface
FIX: (#3843) Fix the sandbox download, returning the inMemory default.

*WorkloadManagementSystem
FIX: (#3845) late creation on RPC in JobMonitoringClient and PilotsLoggingClient

*DataManagementSystem
FIX: (#3839) Update obsolete dirac-rms-show-request command in user message displayed when running dirac-dms-replicate-and-register-request

*FrameworkSystem
FIX: (#3845) added setServer for NotificationClient

*Docs
NEW: (#3847) Added some info on parametric jobs

[v6r20p14]

CHANGE: (#3826) emacs backup file pattern added to .gitignore

*MonitoringSystem
CHANGE: (#3827) The default name of the Message Queue can be changed

*Core
FIX: (#3832) VOMSService.py: better logging and error prevention

*ConfigurationSystem
FIX: (#3837) Corrected configuration location for Pilot 3 files synchronization

*FrameworkSystem
FIX: (#3830) InstalledComponentDB.__filterFields: fix error in "Component History Web App" when filter values are unicode

*Interface
CHANGE: (#3836) Dirac.py API - make the unpacking of downloaded sandboxes optional

*Accounting
CHANGE: (#3831) ReportGenerator: Authenticated users without JOB_SHARING will now only get plots showing their own jobs, solves #3776

*ResourceStatusSystem
FIX: (#3833) Documentation update
CHANGE: (#3838) For some info, use DMSHelper instead of CSHelper for better precision

*RequestManagementSystem
FIX: (#3829) catch more exception in the ReqClient when trying to display the associated FTS jobs

[v6r20p13]

*FrameworkSystem

FIX: (#3822) obsolete parameter maxQueueSize in UserProfileDB initialization removed

*WorkloadManagementSystem

FIX: (#3824) Added Parameter "Queue" to methods invoked on batch systems by LocalComputingElement
FIX: (#3818) Testing parametric jobs locally now should also work for parametric input data
NEW: (#3818) Parameters from Parametric jobs are also replaced for ModuleParameters, 
             and not only for common workflow parameters

*DataManagementSystem

FIX: (#3825) FileCatalogCLI: print error message when removeReplica encounters weird return value
FIX: (#3819) ReplicateAndRegister: fix a problem when transferring files to multiple storage 
             elements, if more than one attempt was needed the transfer to all SEs was not always 
             happening.
CHANGE: (#3821) FTS3Agent: set pool_size of the FTS3DB

*TransformationSystem

FIX: (#3820) Fix exception in TransformationCleaningAgent: "'str' object not callable"

*ConfigurationSystem

FIX: (#3816) The VOMS2CSAgent was not sending notification emails when the DetailedReport 
             option was set to False, it will now send emails again when things change for a VO.
CHANGE: (#3816) VOMS2CSAgent: Users to be checked for deletion are now printed sorted and line 
                by line
NEW: (#3817) dirac-admin-check-config-options script to compare options and values between 
             the current Configuration and the ConfigTemplates. Allows one to find wrong or 
             missing option names or just see the difference between the current settings and 
             the default values.

[v6r20p12]

*Core
FIX: (#3807) Glue2 will return a constant 2500 for the SI00 queue parameter, 
     any value is needed so that the SiteDirector does not ignore the queue, fixes #3790

*ConfigurationSystem
FIX: (#3797) VOMS2CSAgent: return error when VO is not set (instead of exception)
FIX: (#3797) BDII2CSAgent: Fix for GLUE2URLs option in ConfigTemplate (Lower case S at the end)

*DataManagementSystem
FIX: (#3814) SEManager - adapt to the new meaning of the SE plugin section name
FIX: (#3814) SEManager - return also VO specific prefixes for the getReplicas() and similar calls
FIX: (#3814) FileCatalogClient - take into account VO specific prefixes when constructing PFNs on the fly

*TransformationSystem
FIX: (#3812) checking return value of jobManagerClient.getMaxParametricJobs() call

[v6r20p11]

*Core
FIX: (#3805) ElasticSearchDB - fix a typo (itertems -> iteritems())

[v6r20p10]

*Core
NEW: (#3801) ElasticSearchDB - add method which allows for deletion by query
NEW: (#3792) added breakDictionaryIntoChunks utility

*WorkloadManagementSystem
FIX: (#3796) Removed legacy "SystemConfig" and "LHCbPlatform" checks
FIX: (#3803) bug fix: missing loop on pRef in SiteDirector
NEW: (#3792) JobManager exposes a call to get the maxParametricJobs

*TransformationSystem
NEW: (#3804) new option for dirac-transformation-replication scrip `--GroupName/-R`
FIX: (#3804) The TransformationGroup is now properly set for transformation created with dirac-transformation-replication, previously a transformation parameter Group was created instead.
FIX: (#3792) Adding JobType as parameter to parametric jobs
FIX: (#3792) WorkflowTaskAgent is submitting a chunk of tasks not exceeding the MaxParametricJobs accepted by JobManager

[v6r20p9]

*Core
FIX: (#3794) Fix executeWithUserProxy when called with proxyUserDN, 
     fixes exception in WMSAdministrator getPilotLoggingInfo and TransformationCleaningAgent

*DataManagementSystem
CHANGE: (#3793) reuse of the ThreadPool in the FTS3Agent in order to optimize the Context use

*WorkloadManagementSystem
FIX: (#3787) Better and simpler code and test for SiteDirector 
FIX: (#3791) Fix exception in TaskQueueDB.getActiveTaskQueues, triggered 
             by dirac-admin-show-task-queues

[v6r20p8]

*ResourceStatusSystem
FIX: (#3782) try/except for OperationalError for sqlite (EmailAction)

*Core
FIX: (#3785) Adjust voms-proxy-init timeouts
NEW: (#3773) New Core.Utilities.Proxy.UserProxy class to be used as a contextManager
FIX: (#3773) Fix race condition in Core.Utilities.Proxy.executeWithUserProxy, 
     the $X509_USER_PROXY environment variable from one thread could leak to another, fixes #3764


*ConfigurationSystem
NEW: (#3784) Bdii2CSAgent: New option **SelectedSites**, if any sites are set, only those will 
     be updated
NEW: (#3788) for CS/Registry section: added possibility to define a QuarantineGroup per VO

*WorkloadManagementSystem

FIX: (#3786) StalledJobAgent: fix "Proxy not found" error when sending kill command to stalled job, 
     fixes #3783
FIX: (#3773) The solution for bug #3764 fixes a problem with the JobScheduling executor, where 
     files could end up in the checking state with the error "Couldn't get storage metadata 
     of some files"
FIX: (#3779) Add setting of X509_USER_PROXY in pilot wrapper script, 
which is needed to establish pilot env in work nodes of Cluster sites.

*DataManagementSystem
FIX: (#3778) Added template for RegisterReplica
FIX: (#3772) add a protection against race condition between RMS and FTS3
FIX: (#3774) Fix FTS3 multi-VO support by setting VO name in SE constructor.

*TransformationSystem
FIX: (#3789) better tests for TS agents

*StorageManagamentSystem
FIX: (#3773) Fix setting of the user proxy for StorageElement.getFileMetadata calls, fixes #3764

[v6r20p7]

*Core
FIX: (#3768) The Glue2 parsing handles some common issues more gracefully:
     handle cases where the execution environment just does not exist, use sensible;
     dummy values in this case (many sites);
     handle multiple execution environments at a single computing share (i.e., CERN);
     handle multiple execution environments with the same ID (e.g., SARA)
     
CHANGE: (#3768) some print outs are prefixed with "SCHEMA PROBLEM", which seem to point to problems in the published information, i.e. keys pointing to non-existent entries, or non-unique IDs

*Tests
NEW: (#3769) allow to install DIRACOS if DIRACOSVER env variable is specified

*ResourceStatusSystem
CHANGE: (#3767) Added a post-processing function in InfoGetter, for handling special case of FreeDisk policies

*WorkloadManagementSystem
FIX: (#3767) corrected inconsistent option name for pilotFileServer CS option

*TransformationSystem
CHANGE: (#3766) TransformationCleaningAgent can now run without a shifterProxy, it uses 
        the author of the transformation for the cleanup actions instead.
CHANGE: (#3766) TransformationCleaningAgent: the default value for shifterProxy was removed
FIX: (#3766) TaskManagerAgent: RequestTasks/WorkflowTasks: value for useCertficates to `False` 
     instead of `None`. Fixes the broken submission when using a shifterProxy for the TaskManagerAgents

[v6r20p6]

*Tests
CHANGE: (#3757) generate self signed certificate TLS compliant

*Interfaces
FIX: (#3754) classmethods should not have self! (Dirac.py)

*WorkloadManagementSystem
FIX: (#3755) JobManager - bug fix in __deleteJob resulting in exceptions

*DataManagementSystem
NEW: (#3736) FTS3 add kicking of stuck jobs
FIX: (#3736) FTS3 update files in sequence to avoid mysql deadlock
CHANGE: (#3736) Canceled is not a final state for FTS3 Files
CHANGE: (#3736) FTS3Operations are finalized if the Request is in a final state (instead of Scheduled)
FIX: (#3724) change the ps_delete_files and ps_delete_replicas_from_file_ids to not lock on MySQL 5.7

*TransformationSystem
CHANGE: (#3758) re-written a large test as pytest (much less verbosity, plan to extend it)
FIX: (#3758) added BulkSubmission option in documentation for WorkflowTaskAgent

*RequestManagementSystem
FIX: (#3759) dirac-rms-request: silence a warning, when not using the old FTS Services

*ResourceStatusSystem
FIX: (#3753) - style changes

[v6r20p5]

*Docs

FIX: (#3747) fix many warnings
FIX: (#3735) GetReleaseNotes.py no longer depends on curl, but the python requests packe
FIX: (#3740) Fix fake environments for sqlalchemy.ext import, some code documentation pages were not build, e.g. FTS3Agent
NEW: (#3762) Add --repo option, e.g. --repo DiracGrid/DiracOS, or just --repo DiracOS, fixes DIRACGrid/DIRACOS#30

*TransformationSystem

FIX: (#3726) If the result can not be evaluated, it can be converted to list
FIX: (#3723) TaskManagerAgentBase - add option ShifterCredentials to set the credentials to 
     use for all submissions, this is single VO only
FIX: (#3723) WorkflowTasks/RequestTasks: pass ownerDN and ownerGroup parameter to all the submission 
     clients if using shifterProxy ownerDN and ownerGroup are None thus reproducing the original behaviour
FIX: (#3723) TaskManagerAgentBase - refactor adding operations for transformation to separate function to 
     ensure presence of Owner/DN/Group in dict entries RequestTaskAgent no longer sets shifterProxy by default.

*Resources

CHANGE: (#3745) Add the deprecated decorator to native XROOT plugin

[v6r20p4]

*DMS
FIX: (#3727) use proxy location in the SECache

*RMS
FIX: (#3727) use downloadVOMSProxyToFile in RequestTask

*TS
FIX: (#3720) TaskManager - pass output data arguments as lists rather 
     than strings to the parametric job description

Docs:
FIX: (#3725) AdministratorGuide TransformationSystem spell check and added a few 
     phrases, notably for bulk submission working in v6r20p3

[v6r20p3]

*Framework
FIX: SystemAdministrator - Get the correct cpu usage data for each component

*TS
NEW: new command dirac-transformation-replication to create replication transformation to copy files from some SEs to other SEs, resolves #3700

*RMS
FIX: fix integration tests to work with privileged and non privileged proxies

*RSS
FIX: Fix for downtime publisher: wrong column names. Avoiding dates (not reflected in web app)

[v6r20p2]

*Core

CHANGE: (#3713) Fixes the infamous "invalid action proposal" by speeding up the handshake and not looking up the user/group in the baseStub

*RequestManagementSystem
CHANGE: (#3713) FowardDISET uses the owner/group of Request to execute the stub
CHANGE: (#3713) owner/group of the Requests are evaluated/authorized on the server side
CHANGE: (#3713) LimitedDelegation or FullDelegation are required to set requests on behalf of others -> pilot user and hosts should must them (which should already be the case)

*docs

NEW: (#3699) documentation on Workflow
CHANGE: (#3699) update on documentation for integration tests

*ConfigurationSystem

CHANGE: (#3699) for pilotCS2JSONSynchronizer: if pilotFileServer is not set, still print out the content

*WorkloadManagementSystem

CHANGE: (#3693) introduce options for sites to choose usage of Singularity

*TransformationSystem

FIX: (#3706) TaskManger with bulksubmission might have occasional exception, depending on order of entries in a dictionary
FIX: (#3709) TaskManager - fix the generated JobName to be of the form ProdID_TaskID
FIX: (#3709) TaskManager - check the JOB_ID and PRODUCTION_ID parameters are defined in the workflow

*Interfaces

FIX: (#3709) Job API - do not merge workflow non-JDL parameters with the sequence parameters of the same name

[v6r20p1]

*WorkloadManagementSystem

FIX: (#3697) Ensure retrieveTaskQueues doesn't return anything when given an empty list of TQ IDs.
FIX: (#3698) Call optimizer fast-path for non-bulk jobs

[v6r20]

*Core
NEW: MJF utility added, providing a general interface to Machine/Job Features values.
NEW: DEncode - added unit tests
NEW: JEncode for json based serialization
NEW: Add conditional printout of the traceback when serializing/deserializing non json compatible
     object in DEncode (enabled with DIRAC_DEBUG_DENCODE_CALLSTACK environment variable)
NEW: File.py - utility to convert file sizes between different unit
NEW: new flag in dirac-install script to install DIRAC-OS on demand
CHANGE: Removed deprecated option "ExtraModules" (dirac-configure, dirac-install scripts)
CHANGE: dirac-deploy-scripts, dirac-install - allow command modules with underscores in 
        their names in order for better support for the code checking tools
CHANGE: dirac-distribution and related scripts - compile web code while release
        generation
CHANGE: dirac-external-requirements - reimplemented to use preinstalled pip command rather than
the pip python API
FIX: dirac-distribution - fixed wrong indentation  
NEW: new command name for voms proxy
FIX: dirac-install default behaviour preserved even with diracos options
New: Add additional check in MJF utility to look for a shutdown file located at '/var/run/shutdown_time'
FIX: The hardcoded rule was not taken into account when the query was coming from the web server
CHANGE: VOMSService - reimplemented using VOMS REST interface
FIX: MJF utility won't throw exceptions when MJF is not fully deployed at a site

*Framework
NEW: WebAppCompiler methods is implemented, which is used to compile the web framework
NEW: add JsonFormatter for logs
NEW: add default configuration to CS: only TrustedHost can upload file
CHANGE: ComponentInstaller - remove the old web portal configuration data used during the installation
CHANGE: MessageQueue log handler uses JsonFormatter

*Monitoring
CHANGE: fixes for testing in Jenkins with locally-deployed ElasticSearch
FIX: fixes in the query results interpretation

*Configuration
FIX: ConfigurationHandler, PilotCStoJSONSynchronizer - fixes for enabling pilotCStoJSONSynchronizer, and doc
NEW: dirac-admin-voms-sync - command line for VOMS to CS synchronization
NEW: VOMS2CSSynchronizer - new class encapsulating VOMS to CS synchronization
CHANGE: VOMS2CSAgent - reimplemented to use VOMS2CSSynchronizer

*WorkloadManagementSystem
NEW: StopSigRegex, StopSigStartSeconds, StopSigFinishSeconds, StopSigNumber added to JDL, which cause Watchdog to send a signal StopSigNumber to payload processes matching StopSigRegex when there are less than StopSigFinishSeconds of wall clock remaining according to MJF.
NEW: PilotLoggingDB, Service and Client for handling extended pilot logging
NEW: added a new synchronizer for Pilot3: sync of subset of CS info to JSON file, 
     and sync of pilot3 files
NEW: dirac-admin-get-pilotslogging script for viewing PilotsLogging
NEW: Bulk job submission with protection of the operation transaction
NEW: WMSHistoryCorrector and MonitoringHistoryCorrector classes inheriting from a common BaseHistoryCorrector class
CHANGE: SiteDirector - refactored Site Director for better extensibility
CHANGE: dirac-wms-cpu-normalization uses the abstracted DB12 benchmark script used by the HEPiX Benchmarking Working Group, and the new MJF utility to obtain values from the system and to save them into the DIRAC LocalSite configuration.
CHANGE: Removed TaskQueueDirector and the other old style (WMS) *PilotDirector
CHANGE: TaskQueueDB - removed PilotsRequirements table
CHANGE: TaskQueueDB - added FOREIGN KEYS 
CHANGE: Removed gLite pilot related WMS code
FIX: always initialize gPilotAgentsDB object
FIX: JobManager - Added some debug message when deleting jobs
FIX: Job.py - fixing finding XML file
NEW: SiteDirector - added flag for sending pilot3 files
CHANGE: SiteDirector - changed the way we create the pilotWrapper (better extensibility)
NEW: SiteDirector - added possibility for deploying environment variables in the pilot wrapper

*Workflow
CHANGE: Script.py: created _exitWithError method for extension possibilities

*TS
FIX: TranformationCleaningAgent - just few simplifications 

*DMS
NEW: FTS3Agent working only with the FTS3 service to replace the existing one
NEW: FTS3Utilities - use correct FTS Server Selection Policy
NEW: StorageElement service - getFreeDiskSpace() and getTotalDiskSpace() take into account 
     MAX_STORAGE_SIZE parameter value
CHANGE: Adding vo name argument for StorageElement   
CHANGE: Fixing rss to fetch fts3 server status
NEW: Add a feature to the DFC LHCbManager to dump the content of an SE as a CSV file
FIX: FTS3DB: sqlalchemy filter statements with "is None" do not work and result in no lines being selected
NEW: FTS3Agent and FTS3DB: add functionality to kick stuck requests and delete old requests
NEW: FTS3Agent - add accounting report

*RMS
FIX: Really exit the RequestExecutingAgent when the result queue is buggy

*RSS
CHANGE: Using StorageElement.getOccupancy()
FIX: Initialize RPC to WMSAdministrator only once
FIX: Using MB as default for the size
FIX: flagged some commands that for the moment are unusable
FIX: fixed documentation of how to develop commands

*Resources
NEW: New SingularityComputingElement to submit jobs to a Singularity container
NEW: Added StorageElement.getOccupancy() method for DIP and GFAL2_SMR2 SE types
CHANGE: enable Stomp logging only if DIRAC_DEBUG_STOMP environment variable is set to any value

*Interfaces
CHANGE: Dirac.py - saving output of jobs run with 'runLocal' when they fail (for DEBUG purposes)

*Docs
CHANGE: WebApp release procedure
FIX: Update of the FTS3 docs

*Tests
FIX: add MonitoringDB to the configuration
FIX: Installing elasticSeach locally in Jenkins, with ComponentInstaller support.

[v6r19p25]

*TransformationSystem
FIX: (#3742) TransformationDB - when adding files to transformations with a multi-threaded agent, 
     it might happen that 2 threads are adding the same file at the same time. The LFN was not 
     unique in the DataFiles table, which was a mistake... This fix assumes the LFN is unique, 
     i.e. if not the table had been cleaned and the table updated to be unique.

[v6r19p24]

*WMS
FIX: (#3739) pilotTools - added --tag and --requiredTag options
FIX: (#3739) pilotCommands - make NumberOfProcessors = 1 if nowhere defined (default)

*Resources
FIX: (#3739) CREAMComputingElement - possibility to defined CEQueueName to be used in the pilot submission command

[v6r19p23]

*TS
FIX: (#3734) catch correct exception for ast.literal_eval

[v6r19p22]

*Core
CHANGE: Backport from v6r20 - fixes the infamous "invalid action proposal" by speeding up 
        the handshake and not looking up the user/group in the baseStub

RMS:
CHANGE: Backport from v6r20 - FowardDISET uses the owner/group of Request to execute the stub
CHANGE: Backport from v6r20 - owner/group of the Requests are evaluated/authorized on the server side
CHANGE: Backport from v6r20 - LimitedDelegation or FullDelegation are required to set requests on behalf 
        of others -> pilot user and hosts should must them (which should already be the case)

*API
NEW: Dirac.py - running jobs locally now also works for parametric jobs. Only the first sequence will be run
FIX: Dirac.py - running jobs locally will now properly work with LFNs in the inputSanbdox

*DMS
FIX: DMSHelpers - in getLocalSiteForSE() return None as LocalSite if an SE is at no site

[v6r19p21]

*Configuration
FIX: Bdii2CSAgent - make the GLUE2 information gathering less verbose; Silently ignore StorageShares

*Test
CHANGE: backported some of the CI tools from the integration branch 

[v6r19p20]

*StorageManagement
FIX: StorageManagementDB - fixed buggy group by with MySQL 5.7

[v6r19p19]

*Configuration

NEW: BDII2CSAgent - new options: GLUE2URLs, if set this is queried in addition to the other BDII;
    GLUE2Only to turn off looking on the old schema, if true only the main BDII URL is queried;
    Host to set the BDII host to search

NEW: dirac-admin-add-resources new option G/glue2 , enable looking at GLUE2 Schema, 
     H/host to set the host URL to something else

[v6r19p18]

*Configuration
CHANGE: Better logging of the Configuration file write exception

*RSS
FIX: SummarizeLogsAgent - fix the case when no previous history

[v6r19p17]

*Framework
FIX: ProxyManager - if an extension has a ProxyDB, use it

*RSS
FIX: CSHelpers.py minor fixes

[v6r19p16]

*WMS
FIX: pilotCommands - cast maxNumOfProcs to an int.
CHANGE: pilotTools - change maxNumOfProcs short option from -P to -m.

[v6r19p15]

*Framework
NEW: ProxyDB - allow FROM address to be set for proxy expiry e-mails

*DMS
CHANGE: FTSJob - FailedSize is now BIGINT in FTSJob
CHANGE: FTSJob - increase the bringonline time

*WMS
FIX: SiteDirector won't set CPUTime of the pilot
FIX: convert MaxRAM inside the pilots to int

*RSS
FIX: SummarizeLogsAgent: comparison bug fix
FIX: Fixed sites synchronizer

[v6r19p14]

*WMS
NEW: pilotCommands/Tools - added possibility to specify a maxNumberOfProcessors parameter for pilots
CHANGE: MultiProcessorSiteDirector - allow kwargs to SiteDirector getExecutable & _getPilotOptions functions

*RMS
FIX: Fix a bug in ReplicateAndRegister Operation preventing files having failed once to be retried

*DMS
FIX: FileCatalogWithFkAndPsDB.sql - Fixes for the DFC to be compatible with strict group by mode 
     (https://dev.mysql.com/doc/refman/5.7/en/sql-mode.html#sqlmode_only_full_group_by)

*docs
CHANGE: added little documentation for lcgBundles

[v6r19p13]

*WMS
FIX: JobWrapper - added a debug message
FIX: Allow non-processor related tags to match TQ in MultiProcessorSiteDirector.

*Test
CHANGE: improve Gfal2 integration tests by checking the metadata

[v6r19p12]

*Core
CHANGE: QualityMapGraph - change the color map of the Quality plots

*Framework
FIX: Logging - remove the space after log messages if no variable message is printed, fixes #3587

*MonitoringSystem
CHANGE: ElasticSearch 6 does not support multiple types, only one type is created instead.

*RSS
FIX: GOCDBClient - encode in utf-8, update goc db web api URL
FIX: fixed bug in creation of history of status (avoid repetition of entries)

*DMS
FIX: fixed bug in FTSAgent initialization

*WMS
FIX: fix bug in dirac-wms-job-select: treating the case of jobGroup(s) not requested

[v6r19p11]

*Framework:
CHANGE: moved column "Instance" of InstalledComponentsDB.InstalledComponent 
        table from 64 to 32 characters

*WMS
FIX: JobWrapperTemplate - fix exception handling
CHANGE: dirac-wms-select-jobs - new option to limit the number of selected jobs
CHANGE: returning an error when sandboxes can't be unassigned from jobs (JobCleaningAgent)

*RMS
FIX: RequestDB - add missing JOIN in the web summary query
NEW: dirac-rms-request - add option to allow resetting the NotBefore member even 
     for non-failed requests

*DMS
FIX: FTSAgent - change data member names from uppercase to lower case

*Interfaces
CHANGE: autopep8 on the API/Dirac module

*docs:
NEW: added some doc about shifterProxy

[v6r19p10]

*Core
FIX: MySQL - catch exception when closing closed connection

*TS
CHANGE: add possibility to get extension-specific tasks and files statuses in TransformationMonitor web application

*RMS
NEW: dirac-rms-request - add option --ListJobs to list the jobs for a set of requests

*Resources
FIX: Use parameters given at construction for SRM2 protocols List

*StorageManagement
FIX: use StorageElement object to get disk cache size

*DMS
FIX: DMSHelpers - fix case when no site is found for an SE
FIX: ReplicateAndRegister - don't try and get SE metadata is replica is inactive

[v6r19p9]

*WMS
CHANGE: DownloadInputData was instantiating all local SEs which is not necessary... Only instantiate those that are needed
CHANGE: JobWrapper - use resolveSEGroup in order to allow defining SE groups including other SE groups
FIX: JobDB - fixed typo in getSiteMaskStatus() method
FIX: Fix getSiteMaskStatus in SiteDirector and MultiProcessSiteDirector
CHANGE: WatchdogLinux - using python modules in  instead of shell calls

*DMS
FIX: in DMSHelpers don't complain if an SE is at 0 sites

*Interfaces
CHANGE: Job.py - using the deprecated decorator for 2 deprecated methods

*RSS
FIX: EmailAction considers also CEs, not only SEs

*Resources
FIX: removed a useless/broken method in Resources helper
FIX: marked as obsoleted two methods in Resources helper (FTS2 related)

[v6r19p8]

*Configuration
FIX; Resources - don't overwrite queue tags if requiredtags are set.

*Framework
CHANGE: dirac-proxy-init - increase dirac-proxy-init CRL update frequency

*Accounting
CHANGE: AccountingDB - if the bucket length is part of the selected conditions, 
        add to the grouping

*WorkloadManagement
FIX: ConfigTemplate.cfg - allow user access to getSiteMaskStatus

*DataManagementSystem
FIX: DMSHelpers - recursive resolution of SEGroup was keeping the SEGroup in the list

*RSS
FIX: CSHelper - getting FTS from the correct location
CHANGE: use the SiteStatus object wherever possible

*Resources
FIX: CREAMComputingElement - added CS option for extra JDL parameters

*Documentation
CHANGE: point README to master and add badges for integration

[v6r19p7]

*WorkloadManagement
FIX: SiteDirector - correct escaping in pilot template
FIX: dirac-wms-get-wn-parameters - added some printouts to dirac-wms-get-wn-parameters

[v6r19p6]

*Core
FIX: SocketInfo - log proper message on CA's init failure.

*Accounting
CHANGE: NetworkAgent - remove support of perfSONAR summaries and add support of raw metrics.

*WMS
FIX: JobDB - don't trigger exception in webSummary if a site with a single dot is in the system
CHANGE: SiteDirector - added logging format and UTC timestamp to pilot wrapper
FIX: JobMonitoring - fix in getJobPageSummaryWeb() for showing correct sign of life for stalled jobs

*TS
FIX: TransformationManager - fix for wrong method called by the Manager

*RSS
NEW: SiteStatus object uses the RSS Cache
FIX: expiration time is a date (dirac-rss-query-db)

[v6r19p5]

*WMS
CHANGE: ParametricJob - added getParameterVectorLength() to replace getNumberOfParameters with a more detailed check of the job JDL validity
FIX: JobManagerHandler - restored the use of MaxParametricJobs configuration option

*Interfaces
FIX: Always use a list of LFNs for input data resolution (local run, mostly)

*tests
FIX: use rootPath instead of environment variable


[v6r19p4]

NEW: Added dummy setup.py in anticipation for standard installation procedure

*Core
CHANGE: SocketInfoFactory - version check of GSI at run time is removed

*Configuration 
FIX: Resources - fix RequiredTags in getQueue() function

*Interfaces
FIX: fix exception when using Dirac.Job.getJobJDL

*WMS
FIX: SiteDirector - fix proxy validity check in updatePilotStatus, a new proxy was 
     never created because isProxyValid returns non-empty dictionary
FIX: JobMonitoring - web table was not considering correctly Failed jobs because 
     stalled for setting the LastSignOfLife     

*DMS
FIX: StorageFactory - avoid complaining if Access option is not in SE section
CHANGE: dirac-dms-user-lfns - the wildcard flag will always assume leading "*" to match files, 
       unless the full path was specified in the wildcard no files were previously matched

*RSS
FIX: CacheFeederAgent resilient to command exceptions

*Resources
FIX: ARCComputingElement - the proxy environment variable was assumed before the 
     return value of the prepareProxy function was checked, which could lead to exceptions

[v6r19p3]

CHANGE: .pylintrc - disable redefined-variable-type
CHANGE: .pylintrc - max-nested-blocks=10 due to the many tests of result['OK']
CHANGE: use autopep8 for auto-formatting with following exceptions:
        tabs = 2 spaces and not 4
        line length check disabled (i.e. 120 characters instead of 80)
        Option for autopep8 are: --ignore E111,E101,E501

*Configuration
FIX: retrigger the initialization of the logger and the ObjectLoader after 
     all the CS has been loaded

*WMS
FIX: pilot commands will add /DIRAC/Extensions=extensions if requested
FIX: SiteDirector, pilotCommands - fix support for multiple values in the 
     RequiredTag CE parameter
FIX: MultiProcessorSiteDirector - fix dictionary changed size exception 

*Workflow
FIX: application log name can also come from step_commons.get['logFile']

*Resources
CHANGE: Condor, SLURM, SSHComputingElement - added parameters to force allocation
        of multi-core job slots

[v6r19p2]

*DMS
FIX: dirac-admin-allow-se: fix crash because of usage of old RSS function

*RSS
FIX: ResourceStatusDB - microseconds should always be 0 
FIX: Multiple fixes for the RSS tests

[v6r19p1]

*Core
FIX: ElasticSearchDB - certifi package was miscalled
FIX: ElasticSearchDB - added debug messages for DB connection

*Framework
FIX: ComponentInstaller - handling correctly extensions of DBs found in sql files

*WMS
FIX: SudoComputingElement - prevent message overwriting application errors
FIX: JobDB.getInputData now returns list of cleaned LFNs strings, possible "LFN:" 
     prefix is removed

*Interfaces
FIX: Dirac.py - bring back treatment of files in working local submission directory

[v6r19]

FIX: In multiple places - use systemCall() rather than shellCall() to avoid
     potential shell injection problems

FIX: All Databases are granting also REFERENCES grant to Dirac user to comply with
     more strict policies of MySQL version >= 5.7

*Accounting
NEW: new functionality to plot the data gathered by perfSONARs. It allows to 
     present jitter, one-way delay, packet-loss rate and some derived functions.
FIX: compatibility of AccountingDB with MySQL 5.7

*ConfigurationSystem
NEW: Allow to define FailoverURLs and to reference MainServers in the URLs

*FrameworkSystem
NEW: gLogger is replaced by the new logging system based on the python logging module
NEW: Added ElasticSearch backend for the logging
NEW: Central Backends configuration to customize their use by multiple components 
NEW: BundleDelivery - serves also CA's and CRL's all-in-one files
NEW: added shell scripts for generating CAs and CRLs with the possibility to specify the Input and/or output directories
CHANGE: can now send mails to multiple recipients using the NotificationClient
CHANGE: Make the new logging system thread-safe
FIX: Adapting query to MySLQ 5.7 "GROUP BY" clause
FIX: TopErrorMessagesReporter - more precise selection to please stricter versions of MySQL
CHANGE: ProxyGeneration - make RFC proxies by default, added -L/--legacy flag to dirac-proxy-init
        to force generation of no-RFC proxies

*Core
FIX: dirac-install - allow to use local md5 files
CHANGE: X509Chain - fixes to allow robot proxies with embedded DIRAC group extension
        ( allow DIRAC group extension not in the first certificate chain step )
CHANGE: BaseClient - recheck the useServerCertificate while establishing connection
        and take it into account even if it has changed after the client object creation    
FIX: PlainTransport - fixed socket creation in initAsClient()         
NEW: Technology preview of new logging system, based on standard python logging module
CHANGE: Added graphviz extension to sphinx builds
FIX: Added documentation of low level RPC/DISET classes
FIX: Gateway service - multiple fixes to resurrect the service and to correctly instantiate it
NEW: dirac-install will change the shebang of the python scripts to use the environment 
     python instead of the system one
NEW: Security.Utilities - methods to generate all-in-one CA certificates and CRLs files     
NEW: ElasticSearchDB - gets CA's all-in-one file from the BundleDelivery service if needed
NEW: genAllCAs.sh, genRevokedCerts.sh - DIRAC-free commands to generate all-in-one CA 
     certificates and CRLs files     
CHANGE: dirac-create-distribution-tarball - removing docs and tests directories when 
        creating release tarballs     

*DMS
CHANGE: FTSJob - use Request wrapper for the fts3 REST interface instead of pycurl based
        client
CHANGE: FTSHistoryView - drop FTSServer field from the view description   
CHANGE: FTSFile DB table: increased length of fields LFN(955), SourceSURL(1024), TargetSURL(1024)
CHANGE: Uniform length of LFN to 255 across DIRAC dbs
FIX: FTSJob - fix the serialization of 0 values
FIX: FTSFile, FTSJob - fix SQL statement generation for stricter versions of MySQL

*Resources
NEW: New method in the StorageElement to generate pair of URLs for third party copy.
     Implement the logic to generate pair of URLs to do third party copy. 
     This will be used mostly by FTS, but is not enabled as of now
FIX: StorageElement - fix different weird behaviors in Storage Element, in particular, 
     the inheritance of the protocol sections     
FIX: GFAL2 storage element: update for compatibility with GFAL2 2.13.3 APIs
NEW: Introduced Resources/StorageElementBases configuration section for definitions
     of abstract SEs to be used in real SEs definition by inheritance     

*RMS
NEW: dirac-rms-request - command including functionality of several other commands:
     dirac-rms-cancel|reset|show-request which are dropped. The required functionality
     is selected by the appropriate switches   

*RSS
NEW: Put Sites, ComputingElements, FTS and Catalogs under the status control of the
     RSS system 
NEW: Rewrote RsourceStatus/ResourceManagementDB tables with sqlAlchemy (RM DB with declarative base style)
NEW: SiteStatus client to interrogate site status with respect to RSS
CHANGE: introduced backward compatibility of RSS services with DIRAC v6r17 clients
CHANGE: moved some integration tests from pytest to unittest
CHANGE: Moved ResourceStatusDB to sqlAlchemy declarative_base
FIX: Automated setting of lastCheckTime and Dateffective in ResourceStatusDB and ResourceManagementDB
FIX: fixes for tables inheritance and extensions
FIX: fixes for Web return structure ("meta" column)
FIX: ResourceStatus, RSSCacheNoThread - fixed RSS cache generation 
FIX: ResourceStatus - fixes for getting status from the CS information
FIX: ResourceManagement/StatusDB - fixed bugs in meta parameter check
FIX: fixed incompatibility between Active/InActive RSS clients return format
FIX: SiteStatus - bug fixed in getSites() method - siteState argument not propagated to
     the service call
FIX: ResourceStatus - return the same structure for status lookup in both RSS and CS cases     
FIX: Bug fixes in scripts getting data out of DB


*Monitoring
CHANGE: DBUtils - change the bucket sizes for the monitoring plots as function of the time span

*WMS
NEW: SiteDirector - checks the status of CEs and Sites with respect to RSS  
NEW: pilotCommands - new ReplaceDIRACCode command mostly for testing purposes
NEW: JobAgent, JobWrapper - several fixes to allow the work with PoolComputingElement
     to support multiprocessor jobs    
NEW: JobScheduling - interpret WholeNode and NumberOfProcessors job JDL parameters and
     convert then to corresponding tags
NEW: SiteDirector - CEs can define QueryCEFlag in the Configuration Service which can be
     used to disallow querying the CE status and use information from PiltAgentsDB instead     
NEW: The application error codes, when returned, are passed to the JobWrapper, and maybe interpreted.
NEW: The JobWrapperTemplate can reschedule a job if the payload exits with status DErrno.EWMSRESC & 255 (222)
FIX: SiteDirector - unlink is also to be skipped for Local Condor batch system
FIX: JobDB - fixes necessary to suite MySQL 5.7
FIX: dirac-pilot, pilotTools - PYTHONPATH is cleared on pilot start, pilot option keepPP
     can override this
FIX: WMSAdministratorHandler - make methods static appropriately
FIX: Bug fix for correctly excluding WebApp extensions
CHANGE: JobScheduling - more precise site name while the job is Waiting, using the set of 
        sites at which the input files are online rather than checking Tier1s in eligible sites      
FIX: SiteDirector - aggregate tags for the general job availability test         
FIX: JobScheduling - bug fix in __sendToTQ()
FIX: pilotTools,pilotCommands - pick up all the necessary settings from the site/queue configuration
     related to Tags and multi-processor
NEW: SiteDirector - added option to force lcgBundle version in the pilot
FIX: SiteDirector - if MaxWaitingJobs or MaxTotalJobs not defined for a queue, assume a default value of 10
FIX: MatcherHandler - preprocess resource description in getMatchingTaskQueues()
FIX: JobDB - set CPUTime to a default value if not defined when rescheduling jobs

*TS
FIX: TransformationClient - fix issue #3446 for wrong file error counting in TS
FIX: TransformationDB - set ExternalID before ExternalStatus in tasks
BUGFIX: TransformationClient - fix a bug in the TS files state machine (comparing old status.lower() 
        with new status)

*Interfaces
CHANGE: Dirac API - expose the protocol parameter of getAccessURL()
CHANGE: Dirac API - added runLocal as an API method

*Docs
NEW: Documentation for developing with a container (includes Dockerfile)
NEW: Add script to collate release notes from Pull Request comments  
NEW: Chapter on scaling and limitations
CHANGE: Added documentation about runsv installation outside of DIRAC

*tests
NEW: Added client (scripts) system test
CHANGE: Add to the TS system test, the test for transformations with meta-filters
FIX: Minor fixes in the TS system test
FIX: correctly update the DFC DB configuration in jenkins' tests

[v6r17p35]

*Core
FIX: GOCDBClient - add EXTENSIONS & SCOPE tag support to GOCDB service queries.

[v6r17p34]

*SMS
FIX: StorageManagerClient - fix logic for JobScheduling executor when CheckOnlyTapeSEs is 
     its default true and the lfn is only on a tapeSE

[v6r17p33]

*WMS
FIX: StalledJobAgent - if no PilotReference found in jobs parameters, do as if there would be 
     no pilot information, i.e. set Stalled job Failed immediately
CHANGE: DownloadInputData - job parameters report not only successful downloads but also failed ones
FIX: JobDB - back port - set CPUTime to 0 if not defined at all for the given job 
FIX: JobDB - back port - use default CPUTime in the job description when rescheduling jobs

*Resources
FIX: ARCComputingElement - fix job submission issue due to timeout for newer lcg-bundles

[v6r17p32]

Resources:
CHANGE: /Computing/BatchSystems/Condor.py: do not copy SiteDirector's shell environment variables into the job environment

*WMS
CHANGE: Add option to clear PYTHONPATH on pilot start

[v6r17p31]

*RMS
FIX: ReqClient - avoid INFO message in client
*WMS
CHANGE: JobWrapper - allow SE-USER to be defined as another SE group (e.g. Tier1-USER)
*DMS
CHANGE: DMSHelpers - make resolveSEGroup recursive in order to be able to define SE groups in terms of SE groups

[v6r17p30]

*DMS
CHANGE: StorageElement - added status(), storageElementName(), checksumType() methods returning
        values directly without the S_OK structure. Remove the checks of OK everywhere
NEW: dirac-dms-add-file, DataManager - added option (-f) to force an overwrite of an existing file

*TS:
FIX: TransformationDB.py - set the ExternalID before the ExternalStatus in order to avoid inconsistent 
     tasks if setting the ExternalID fails

*StorageManagementSystem
FIX: StorageManagementClient.py - return the full list of onlineSites while it was previously happy 
     with only one

*Resources
FIX: HTCondorCEComputingElement.py - transfer output files(only log and err) for remote scheduler

[v6r17p29]

*WMS
CHANGE: split time left margins in cpuMargin and wallClockMargin. Also simplified check.


[v6r17p28]

*WMS
BUGFIX: JobScheduling - fix a bug introduced in 6r17p27 changes

*Monitoring
BUGFIX: MonitoringReporter - do not try to close the MQ connection if MD is not used

[v6r17p27]

*Configuration
FIX: ConfigurationClient - allow default value to be a tuple, a dict or a set

*Monitoring
CHANGE: DBUtils - change bucket sizes and simplify settings

*DMS
FIX: DMSRequestOperationsBase, RemoveFile - allow request to not fail if an SE is temporarily banned
FIX: dirac-admin-allow-se - first call of gLogger after its import

*RMS
CHANGE: remove scripts dirac-rms-show-request, dirac-rms-cancel-request and dirac-rms-reset-request 
        and replace with a single script dirac-rms-request with option (default is "show")
CHANGE: allow script to finalize a request if needed and set the job status appropriately

*Resources
FIX: LocalComputingElement - pilot jobIDs start with ssh to be compatible with pilotCommands. 
     Still original jobIDs are passed to getJobStatus. To be reviewed

*WMS
CHANGE: JobScheduling - assign a job to Group.<site>.<country>, if input files are at <site>.<country>.
        If several input replicas, assign Waiting to "MultipleInput"

[v6r17p26]

*Core
FIX: dirac-install.py to fail when installation of lcgBundle has failed
FIX: ClassAdLight - getAttributeInt() and getAttributeFloat() return None 
     if the corresponding JDL attribute is not defined

*MonitoringSystem
CHANGE: The Consumer and Producer use separate connections to the MQ; 
        If the db is not accessible, the messaged will not be consumed.

*WMS
FIX: JobDB - fix the case where parametric job placeholder %j is used in the JobName attribute
FIX: JobDB - take into account that ClassAdLight methods return None if numerical attribute is not defined
FIX: ParametricJob utility - fixed bug in evaluation of the ParameterStart|Step|Factor.X job numerical attribute

[v6r17p25]

*Monitoring
NEW: Implemented the support of monthly indexes and the unit tests are fixed

*RMS
FIX: RequestExecutingAgent - fix infinite loop for duplicate requests

*WMS 
NEW: ARCComputingElement - add support for multiprocessor jobs

[v6r17p24]

*WMS
FIX: SiteDirector - unlink is also to be skipped for Local Condor batch system

[v6r17p23]

*WMS
FIX: get job output for remote scheduler in the case of HTCondorCE

[v6r17p22]

*Framework
FIX: NotificationClient - added avoidSpam flag to sendMail() method which is propagated to
     the corresponding service call
     
*Integration
FIX: several fixes in integration testing scripts     

[v6r17p21]

*Core
NEW: Mail.py - added mechanism to compare mail objects
FIX: Grid.py - take into account the case sometimes happening to ARC CEs 
     where ARC-CE BDII definitions have SubClusters where the name isn't set to 
     the hostname of the machine

*Framework
FIX: Notification service - avoid duplicate emails mechanism 

[v6r17p20]

*Core
NEW: API.py - added __getstate__, __setstate__ to allow pickling objects inheriting
     API class by special treatment of internal Logger objects, fixes #3334

*Framework
FIX: SystemAdministrator - sort software version directories by explicit versions in the
     old software cleaning logic
FIX: MonitoringUtilities - sets a suitable "unknown" username when installing DIRAC from scratch, 
     and the CS isn't initialized fully when running dirac-setup-site     
CHANGE: Logger - added getter methods to access internal protected variables, use these methods
        in various places instead of access Logger protected variables     

*WMS
CHANGE: JobDB - removed unused CPUTime field in the Jobs table
CHANGE: JobScheduling - make check for requested Platform among otherwise eligible sites
        for a given job, fail jobs if no site with requested Platform are available

*RSS
FIX: Commands - improved logging messages

*SMS
FIX: StorageManagerClient - instantiate StorageElement object with an explicit vo argument,
     fixes #3335

*Interfaces
NEW: dirac-framework-self-ping command for a server to self ping using it's own certificate

[v6r17p19]

*Core
FIX: Adler - fix checksum with less than 8 characters to be 8 chars long

*Configuration
FIX: VOMS2CSAgent - fix to accomodate some weird new user DNs (containing only CN field)

*DMS
FIX: FileCatalog - fix for the doc strings usage in file catalog CLI, fixes #3306
FIX: FileCatalog - modified recursive file parameter setting to enable usage of the index

*SMS
CHANGE: StorageManagerClient - try to get sites with data online if possible in getFilesToStage

*RMS
FIX: RequestExecutingAgent - tuning of the request caching while execution

*WMS
FIX: DownloadInputData - do not mistakenly use other metadata from the replica info than SEs
FIX: JobScheduling - put sites holding data before others in the list of available sites
FIX: JobScheduling - try and select replicas for staging at the same site as online files
FIX: SiteDirector - keep the old pilot status if the new one can not be obtained in updatePilotStatus()

*Resources
FIX: CREAMComputingElement - return error when pilot output is missing in getJobOutput()

*Monitoring
FIX: DBUtils - change the buckets in order to support queries which require more than one year 
     data. The maximum buckets size is 7 weeks

[v6r17p18]

*Framework
NEW: SystemAdministrator - added possibility to remove old software installations keeping
     only a predefined number of the most recent ones.

*DMS
FIX: RemoveReplica - removing replica of a non-existing file is considered successful

*SMS
CHANGE: StorageManagerClient - restrict usage of executeWithUserProxy decorator 
        to calling the SE.getFileMetadata only; added flag to check only replicas 
        at tape SEs
        
*WMS
FIX: JobScheduling - added CS option to flag checking only replicas at tape SEs;
     fail jobs with input data not available in the File Catalog        

[v6r17p17]

*DMS
NEW: FTSAgent has a new CS parameter ProcessJobRequests to be able to process job
     requests only. This allows to run 2 FTS agents in parallel
     
*Resources
FIX: GFAL2_StorageBase - only set the space token if there is one to avoid problems
     with some SEs     

[v6r17p16]

*Configuration
FIX: VOMS2CSAgent - create user home directory in the catalog without
     recursion in the chown command
     
*RMS
FIX: RequestExecutingAgent - catch error of the cacheRequest() call
FIX: ReqClient - enhanced log error message

*SMS
FIX: StorageManagerClient - treat the case of absent and offline files on an SE 
     while staging
     
*TS
FIX: TaskManagerBase - process tasks in chunks of 100 in order to 
     update faster the TS (tasks and files)          

*WMS
FIX: JobScheduling - do not assume that all non-online files required staging

[v6r17p15]

*WMS
CHANGE: StalledJobAgent - ignore or prolong the Stalled state period for jobs 
        at particular sites which can be suspended, e.g. Boinc sites

[v6r17p14]

*Core
FIX: PrettyPrint.printTable utility enhanced to allow multi-row fields and
     justification specification for each field value  

*Accounting
NEW: DataStore - allow to run several instances of the service with only one which
     is enabled to do the bucketing

*RMS
NEW: new dirac-rms-list-req-cache command to list the requests in the ReqProxies services

*Interfaces
CHANGE: Dirac API - make several private methods visible to derived class

[v6r17p13]

*Core
NEW: Proxy - added executeWithoutServerCertificate() decorator function 

*Resources
FIX: CREAMComputingElement - split CREAM proxy renewal operation into smaller chunks for 
     improved reliability

[v6r17p12]

*Framework
FIX: SecurityFileLog  - when the security logs are rotated, the buffer size is reduced
     to 1 MB to avoid gzip failures ( was 2 GBs )

*WMS
FIX: pilotCommands - fix for interpreting DNs when saving the installation environment
FIX: SandboxStoreClient - do not check/make destination directory if requested sandbox 
     is returned InMemory

*TS
FIX: TransformationAgent CS option MaxFiles split in MaxFilesToProcess and MaxFilesPerTask,
     MaxFiles option is interpreted as MaxFilesPerTask for backward compatibility

*Resources
NEW: Added plug-ins for GSIFTP and HTTPS Storage protocols 

[v6r17p11]

*Core
FIX: ElasticSearchDB - set a very high number (10K) for the size of the ElasticSearch result

*Monitoring
FIX: MonitoringDB - et a very high number (10K) for the size of the ElasticSearch result

*WMS
FIX: pilotCommands - get the pilot environment from the contents of the bashrc script

*DMS
FIX: RemoveReplica - fix for the problem that if an error was set it was never reset
FIX: SE metadata usage in several components: ConsistencyInspector, DataIntwgrityClient,
     FTSRequest, dirac-dms-replica-metadata, StageMonitorAgent, StageRequestAgent,
     StorageManagerClient, DownloadInputData, InputDataByProtocol

[v6r17p10]

*Core
NEW: Logger - printing methods return True/False if the message was printed or not
FIX: ElastocSearchDB - error messages demoted to warnings

*Monitoring
FIX: MonitoringReporter - create producers if the CS definitions are properly in place

*TS
CHANGE: TaskManagerPlugin - allow to redefine the AutoAddedSites for each job type

[v6r17p9]

*WMS
BUGFIX: JobScheduling - bug fixed introduced in the previous patch 
NEW: pilotTools - introduced -o swicth for a generic CS option

*SMS
FIX: StorageManagerClient - fixes in the unit test

*DMS
FIX: FileManagerPs - in _getFileLFNs() - break a long list of LFNs into smaller chunks

[v6r17p8]

*Core
NEW: DErrno.ENOGROUP error to denote proxies without DIRAC group extension embedded
CHANGE: X509Chain - use DErrno.ENOGROUP error
FIX: dirac-install, dirac-deploy-scripts - fixes to allow DIRAC client installation on
     recent MacOS versions with System Integrity Protection feature
CHANGE: Proxy - added executionLock optional argument to executeWithUserProxy() decorator
        to lock while executing the function with user proxy 
FIX: Proxy - fix indentation in getProxy() preventing looping on the DNs  

*Framework
FIX: ProxyDB - fix of error message check in completeDelegation()

*WMS
FIX: TaskQueueDB - when an empty TaskQueue is marked for deletion, it can still get matches 
     which result in no selected jobs that produced unnecessary error messages 
FIX: JobScheduling executor - calls getFilesToStage() with a flag to lock while file lookup
     with user proxy; same for InputData executor for calling _resolveInputData()      

*TS
FIX: FileReport - fix in setFileStatus() for setting status for multiple LFNs at once

*SMS
FIX: StorageManagerClient - in getFilesToStage() avoid using proxy if no files to check
     on a storage element

*Resources
FIX: GFAL2_XROOTStorage - fix to allow interactive use of xroot plugin
FIX: GFAL2_StorageBase - enable IPV6 for gsiftp

[v6r17p7]

*DMS
FIX: dirac-dms-user-lfns - do not print out empty directories

*WMS
FIX: InputData Executor, JobWrapper - use DataManager.getReplicasForJobs() for
     getting input data replicas

*TS
FIX: TransformationAgent - use DataManager.getReplicasForJobs() for transformations
     creating jobs  

[v6r17p6]

*DMS
NEW: DataManager - add key argument forJobs (default False) in getReplicas() in order 
     to get only replicas that can be used for jobs (as defined in the CS); added
     getReplicasForJobs(), also used in the Dirac API

*SMS
FIX: Stager agents - monitor files even when there is no requestID, e.g. dCache returns None 
     when staging a file that is already staged    

*Resources
FIX: StorageFactory - bug fixes when interpreting SEs inheriting other SE parameters
NEW: Test_StorageFactory unit test and corresponding docs
FIX: Torque - some sites put advertising in the command answer that can not be parsed:
     redirect stderr to /dev/null

[v6r17p5]

*Resources
FIX: LcgFileCatalogClient - do not evaluate GUID if it is not a string

[v6r17p4]

*Configuration
FIX: Utilities - fixed interpretation of weird values of GlueCEPolicyMaxWallClockTime
     BDII parameter; newMaxCPUTime should is made integer

*Framework
FIX: Logger - make subloggers processing messages with the same level
     as the parent logger

*Docs
NEW: Updated documentation in several sections

*DMS
FIX: RemoveReplica operation - don't set file Done in RemoveReplicas if there is an error

[v6r17p3]

*RSS
FIX: Synchronizer - the sync method removes the resources that are no longer 
     in the CS from the DowntimeCache table

*DMS
CHANGE: dirac-dms-find-lfns - added SE switch to look for files only having
        replicas on a given SE (list)

*TS
FIX: TaskManager - optimization of the site checking while preparing job; optimized
     creation of the job template

*Resources
CHANGE: GFAL2_SRM2Storage, SRM2Storage - added gsiftp to the list of OUTPUT protocols 

[v6r17p2]

*Monitoring
FIX: ElasticSearchDB - fixes required to use host certificate for connection;
     fixes required to pass to version 5.0.1 of the elasticsearch.py binding

[v6r17p1]

*RSS
FIX: GOCDBSync - make commmand more verbose and added some minor fixes

[v6r17]

*Core
FIX: Adler - check explicitly if the checksum value is "False"
FIX: install_site.sh - added command line option to choose DIRAC version to install
NEW: ComponentInstaller - added configuration parameters to setup NoSQL database

*Framework
CHANGE: Logger - test level before processing string (i.e. mostly converting objects to strings)  
CHANGE: dirac-proxy-init - check and attempt to update local CRLs at the same time as
        generating user proxy
CHANGE: ProxyManager service - always store the uploaded proxy even if the already stored
        one is of the same validity length to allow replacement in case of proxy type
        changes, e.g. RFC type proxies           

*DMS
NEW: Next in implementation multi-protocol support for storage elements. When performing 
     an action on the StorageElement, instead of looping over all the protocol plugins, 
     we loop over a filtered list. This list is built taking into account which action 
     is taken (read vs write), and is also sorted according to lists defined in the CS.
     The negotiation for third party transfer is also improved: it takes into account all 
     possible protocols the source SE is able to produce, and all protocols the target is 
     able to receive as input.
NEW: StorageElement - added methods for monitoring used disk space
FIX: ReplicateAndRegister - fix the case when checksum is False in the FC
NEW: DMSHelpers - get list of sites from CS via methods; allow to add automatically sites 
     with storage

*RSS
NEW: FreeDiskSpace - added new command which is used to get the total and the remaining 
     disk space of all dirac storage elements that are found in the CS and inserts the 
     results in the SpaceTokenOccupancyCache table of ResourceManagementDB database.  
NEW: GOCDBSync command to ensure that all the downtime dates in the DowntimeCache 
     table are up to date       

Resources*
NEW: Updated Message Queue interface: MQ service connection management, support for
     SSL connections, better code arrangement

*Workflow
FIX: Modulebase, Script - avoid too many unnecessarily different application states

*WMS
FIX: JobStateUpdate service - in setJobStatusBulk() avoid adding false information when adding 
     an application status
     
*TS
FIX: TaskManager, TaskManagerAgentBase - standardize the logging information; removed unnecessary 
     code; use iterators wherever possible     
NEW: Introduced metadata-based filters when registering new data in the TS as catalog       

[v6r16p6]

*WMS
NEW: Added MultiProcessorSiteDirector section to the ConfigTemplate.cfg

*DMS
FIX: FileCatalogClient - added missing read methods to the interface description
     getDirectoryUserMetadata(), getFileUserMetadata()

[v6r16p5]

FIX: included patches from v6r15p27

[v6r16p4]

FIX: applied fixes from v6r15p26

[v6r16p3]

FIX: incorporated fixes from v6r15p25

[v6r16p2]

*Configuration
CHANGE: VOMS2CSAgent - remove user DNs which are no more in VOMS. Fixes #3130

*Monitoring
CHANGE: WMSHistory - added user, jobgroup and usergroup selection keys

*DMS
FIX: DataManager - retry checksum calculation on putAndRegister, pass checksum to the DataManager
     object in the FailoverTransfer object.
FIX: DatasetManager, FileCatalogClientCLI - bug fixes in the dataset management and commands      
     
*WMS
CHANGE: JobManager - added 'Killed' to list of jobs status that can be deleted     

[v6r16p1]

*Monitoring
CHANGE: MonitorinDB - allow to use more than one filter condition

*WMS
CHANGE: StalledJobAgent - send a kill signal to the job before setting it Failed. This should 
        prevent jobs to continue running after they have been found Stalled and then Failed.

[v6r16]

*Core
CHANGE: dirac-install, dirac-configure - use Extensions options consistently, drop
        ExtraModule option
CHANGE: dirac-install - use insecure ssl context for downloading files with urllib2.urlopen    
CHANGE: GOCDBClient - replaced urllib2 with requests module
        FIX: dirac-setup-site - added switch to exitOnError, do not exit on error by default
CHANGE: Added environment variables to rc files to enable certificates verification (necessary for python 2.7.9+)
FIX: ComponentInstaller - always update CS when a database is installed, even if it is
     already existing in the db server 
FIX: SSLSocketFactory - in __checkKWArgs() use correct host address composed of 2 parts      

*Framework
FIX: SystemAdministrator service - do not install WebAppDIRAC by default, only for the host
     really running the web portal

*Accounting
FIX: JobPolicy - remove User field from the policy conditions to fix a problem that 
     non-authenticated user gets more privileges on the Accounting info.

*Monitoring
NEW: New Monitoring system is introduced to collect, analyze and display various
     monitoring information on DIRAC components status and behavior using ElasticSearch
     database. The initial implementation is to collect WMSHistory counters.

*DMS
NEW: MoveReplica operation for the RMS system and a corresponding dirac-dms-move-replica-request
     comand line tool

*Resources
NEW: MessageQueue resources to manage MQ connections complemented with
     MQListener and MQPublisher helper classes
NEW: SudoComputingElement - computing element to execute payload with a sudo to a dedicated
     UNIX account     

[v6r15p27]

*Configuration
FIX: CSAPI - changed so that empty but existing options in the CS can be still
     modified

[v6r15p26]

*WMS
FIX: SandboxStoreClient - ensure that the latest sandbox is returned in the Web
     portal in the case the job was reset.

[v6r15p25]

*Resources
FIX: HTCondorCEComputingElement - cast useLocalSchedd to bool value even if it
     is defined as srting

[v6r15p24]

*Resources
CHANGE: HTCondorCE - added option to use remote scheduler daemon

[v6r15p23]

*DMS
FIX: dirac-dms-find-lfns - fixed bug causing generl script failure

[v6r15p22]

*Interfaces
CHANGE: Dirac API - add possibility to define the VO in the API
CHANGE: Dirac API - add checkSEAccess() method for checking SE status

[v6r15p21]

*WMS
FIX: removed default LCG version from the pilot (dirac-install will use the one of the requested release)

*RMS
FIX: reject bad checksum

[v6r15p20]

*Framework
FIX: SystemAdministratorHandler - in updateSoftware() put explicitly the project
     name into the command
FIX: ComponentInstaller - added baseDir option to the mysql_install_db call
     while a fresh new database server installation     

[v6r15p19]

*Core
FIX: dirac-install - lcg-binding version specified in the command switch
     overrides the configuration option value
     
*DMS
FIX: RemoveFile operation - Remove all files that are not at banned SEs

*TMS
FIX: FileReport - after successful update of input files status, clear the 
     cache dictionary to avoid double update      

[v6r15p18]

*Configuration
FIX: Utilities - take into account WallClock time limit while the MaxCPUTime
     evaluation in the Bdii@CSAgent 

*DMS
FIX: FTSJob - specify checksum type at FTS request submission

*StorageManagement
FIX: StorageManagerClient - in getFilesToStage() avoid exception in case
     of no active replicas

*Resources
FIX: StorageBase - in getParameters() added baseURL in the list of parameters returned 

*WMS
FIX: CPUNormalization - minor code rearrangement

[v6r15p17]

*Core
CHANGE: GOCDBClient - catch all downtimes, independently of their scope
FIX: LSFTimeLeft - accept 2 "word" output from bqueues command
CHANGE: dirac-install - create bashrc/cshrc with the possibility to define
        installation path in the $DIRAC env variable, this is needed for
        the cvmfs DIRAC client installation

[v6r15p16]

*Core
CHANGE: AgentModule - added a SIGALARM handler to set a hard timeout for each Agent
        cycle to avoid agents stuck forever due to some faults in the execution code

*DMS
FIX: DataManager - cache SE status information in filterTapeReplicas() to speed up execution
     
*WMS
BUGFIX: InputDataByProtocol - the failed resolution for local SEs was not considered correctly:
        if there were other SEs that were ignored (e.g. because on tape)     
     
*TS
FIX: TransformationAgent - in getDataReplicasDM() no need to get replica PFNs     

[v6r15p15]

*Configuration
CHANGE: VOMS2CSAgent - added new features: deleting users no more registered in VOMS;
        automatic creation of home directories in the File Catalog for new users

*WMS
CHANGE: JobScheduling - correct handling of user specified sites in the executor,
        including non-existent (misspelled) site names
FIX: CPUNormalization - accept if the JOBFEATURES information is zero or absent        

[v6r15p14]

*Core
FIX: BaseClient - proper error propagation to avoid excessive output in the logger

*Configuration
CHANGE: Resources helper - in getStorageElementOptions() dereference SEs containing
        BaseSE and Alias references

*Accounting
FIX: AccountingDB - changes to use DB index to speed-up removal query

*DMS
CHANGE: DMSHelpers - define SE groups SEsUsedForFailover, SEsNotToBeUsedForJobs, 
        SEsUsedForArchive in the Operations/DataManagement and use them in the
        corresponding helper functions
FIX: FTSJob - temporary fix for the FTS rest interface Request object until it is
     fixed in the FTS REST server         

*Resources
FIX: HTCondorCEComputingElement - check that some path was found in findFile(), return with error otherwise
CHANGE: ARCComputingElement - consider jobs in Hold state as Failed as they never come back
CHANGE: ARCComputingElement - do not use JobSupervisor tool for bulk job cancellation as
        it does not seem to work, cancel jobs one by one
FIX: ARCComputingElement - ensure that pilot jobs that are queued also get their proxies renewed on ARC-CE        

*WMS
FIX: SiteDirector - ensure that a proxy of at least 3 hours is available to the updatePilotStatus 
     function so that if it renews any proxies, it's not renewing them with a very short proxy

[v6r15p13]

*Resources
FIX: HTCondorCEComputingElement - fixed location of log/output files 
  
*TS
FIX: ValidateOutputDataAgent - works now with the DataManager shifter proxy

[v6r15p12]

*Core
FIX: Graphs - make sure matplotlib package is always using Agg backend
FIX: cshrc - added protection for cases with undefined environment variables
NEW: AuthManager - added possibility to define authorization rules by VO
     and by user group

*Configuration
NEW: Resources, ComputingElement(Factory) - added possibility to define site-wide
     CE parameters; added possibility to define common parameters for a given
     CE type.

*Framework
FIX: SystemAdministrator service - avoid using its own client to connect
     to itself for storing host information
FIX: SystemAdministratorClientCLI, dirac-populate-component-db - fix insertion
     of wrongly configured component to the ComponentMonitorDB     

*DMS
FIX: FileCatalog service - fix the argument type for getAncestor(), getDescendents()

*WMS
NEW: JobCleaningAgent - add an option (disabled by default) to remove Jobs from the 
     dirac server irrespective of their state

*Resources
CHANGE: HTCondorCE - added new configurable options - ExtraSubmitString, WorkingDirectory
        DaysToKeepLogs

[v6r15p11]

*Framework
NEW: dirac-proxy-destroy command to destroy proxy locally and in the ProxyManager
     service
CHANGE: ProxyManagerClient - reduce the proxy caching time to be more suitable
        for cases with short VOMS extensions     

*Configuration
FIX: VOMS2CSAgent - fixed typo bug in execute()

*RMS
FIX: RequestTask - fix if the problem when the processing of an operation times out, 
     there was no increment of the attempts done.

*DMS
FIX: FTSAgent - avoid FTS to fetch a request that was canceled

*Resources
FIX: HTCondorCE - protect against non-standard line in 'job status' list in the getJobStatus()
CHANGE: ComputingElement - reduce the default time length of the payload proxy to accomodate
        the case with short VOMS extensions

[v6r15p10]

*Core
FIX: MySQL - do not print database access password explicitly in the logs

*Configuration
CHANGE: VOMS2CSAgent - show in the log if there are changes ready to be committed
CHANGE: Bdii2CSAgent - get information from alternative BDII's for sites not 
        existing in central BDII

*Framework
FIX: ComponentInstaller - fixed location of stop_agent file in the content of t file
     of the runsv tool 

*RMS
FIX: Changed default port of ReqProxy service to 9161 from 9198

*Resources
FIX: BatchSystem/Condor, HYCondroCEComputingElement - more resilient parsing 
     of the status lookup command
FIX: CREAMComputingElement - in case of glite-ce-job-submit error print our both 
     std.err and std.out for completeness and better understanding    

*DMS
FIX: FileCatalogClient - bug fix in getDirectoryUserMetadata()

*Interfaces
FIX: Dirac - in replicateFile() in case of copying via the local cache check if 
     there is another copy for the same file name is happening at the same time

[v6r15p9]

*Configuration
FIX: fixed CS agents initialization bug

*DMS
FIX: fixed inconsistency between DataIntegrity and ConsistencyInspector modules

*Interfaces
FIX: Fix download of LFNs in InputSandbox when running job locally

[v6r15p8]

*Configuration
NEW: Added DryRun option for CS agents (false by default, True for new installations)

[v6r15p7]

*Core
CHANGE: Enabled attachments in the emails

*TS
*CHANGE: Added possibility for multiple operations in Data Operation Transformations

[v6r15p6]

*Resources
FIX: FCConditionParser: ProxyPlugin handles the case of having no proxy

*WMS
FIX: MJF messages correctly parsed from the pilot
NEW: Added integration test for TimeLeft utility and script calling it

[v6r15p5]

Included fixes from v6r14p36 patch release

*Framework
FIX: added GOCDB2CSAgent in template
FIX: Fixed permissions for HostLogging

*DMS
FIX: Introduced hopefully temporary fix to circumvent globus bug in gfal2

*WMS:
FIX: added test for MJF and made code more robust

*RSS
NEW: HTML notification Emails


[v6r15p4]

Included fixes from v6r14p35 patch release

*Core
NEW: Added a new way of doing pfnparse and pfnunparse using the standard python library. 
     The two methods now contains a flag to know which method to use. By default, the old 
     hand made one is used. The new one works perfectly for all standard protocols, except SRM

*RSS
FIX: dirac-rss-sync - command fixed to work with calling services rather than 
     databases directly
     
*Resources     
CHANGE: In multiple Storage classes use pfnparse and pfnunparse methods to manipulate
        url strings instead of using just string operations
NEW: A new attribute is added to the storage plugins: DYNAMIC_OPTIONS. This allows to construct 
     URLs with attributes going at the end of the URL, in the form ?key1=value1&key2=value2 
     This is useful for xroot and http.         

[v6r15p3]

Included changes from v6r14p34 patch release

*Accounting
FIX: DataStoreClient - catch all exceptions in sending failover accounting 
     requests as it could disrupt the logic of the caller 

*DMS
CHANGE: dirac-dms-show-se-status - added switches to show SEs only accessible by
        a given VO and SEs not assigned to any VO
FIX: dirac-dms-replicate-and-register-request - prints out the new request IDs
     to allow their monitoring by ID rather than possibly ambiguous request name      

[v6r15p2]

*WMS
FIX: pilotCommands - protect calls to external commands in case of empty
     or erroneous output
FIX: Matcher - fixed bug in the tag matching logic: if a site presented an empty
     Tag list instead of no Tag field at all, it was interpreted as site accepts
     all the tags
FIX: Matcher - matching parameters are printed out in the Matcher rather than
     in the TaskQueueDB, MaxRAM and Processors are not expanded into tags           

[v6r15p1]

Included patches for v6r14p32

*Configuration
CHANGE: Resources helper - remove "dips" protocol from the default list of third party
        protocols

*Resources
FIX: XROOTStorage - bug fixed in __createSingleDirectory() - proper interpretation
     of the xrootClient.mkdir return status
FIX: XROOTStorage unit test reenabled by mocking the xrootd import      

[v6r15]

Removed general "from DIRAC.Core.Utilities import *" in the top-level __init__.py

Made service handlers systematically working with unicode string arguments
Added requirements.txt and Makefile in the root of the project to support pip style installation

DIRAC documentation moved to the "docs" directory if the DIRAC project from the
DIRACDocs separate project.

*Accounting
CHANGE: INTEGER -> BIGINT for "id" in "in" accountingDB tables

*Core
NEW: The S_ERROR has an enhanced structure containing also the error code and the call
     stack from where the structure was created
NEW: DErrno module to contain definitions of the DIRAC error numbers and standard
     descriptions to be used from now on in any error code check      
CHANGE: gMonitor instantiation removed from DIRAC.__init__.py to avoid problems in
        documentation generation
CHANGE: removed Core.Utilities.List.sortList (sorted does the job)
CHANGE: removed unused module Core.Utilities.TimeSeries
NEW: dirac-install - makes us of the DIRAC tar files in CVMFS if available
NEW: dirac-install-client - a guiding script to install the DIRAC client from A to Z        
CHANGE: dirac-install - when generating bashrc and cshrc scripts prepend DIRAC paths
        to the ones existing in the environment already
NEW: MJFTimeLeft - using Machine JOb features in the TimeLeft utility
FIX: BaseClient - only give warning log message "URL banned" when one of the
     service URLs is really banned
CHANGE: DISET components - improved logic of service URL retries to speedup queries
        in case of problematic services     
NEW: dirac-rss-policy-manager - allows to interactively modify and test only the 
     policy section of Dirac.cfg     
FIX: XXXTimeLeft - do not mix CPU and WallTime values     
FIX: ComponentInstaller - longer timeout for checking components PID (after restart)
CHANGE: Proxy - in executeWithUserProxy() when multiple DNs are present, try all of them
CHANGE: List utility - change uniqueElements() to be much faster
NEW: Platform - added getPlatform() and getPlatformTuple() utilities to evaluate lazily the
     DIRAC platform only when it is needed, this accelerates DIRAC commands not needing
     the platform information. 

*Configuration
NEW: GOCDB2CSAgent agent to synchronize GOCDB and CS data about perfSONAR services
NEW: VOMS2CSAgent to synchronize VOMS user data with the DIRAC Registry
CHANGE: ConfigurationData - lazy config data compression in getCompressedData()

*Framework
CHANGE: SystemAdministratorIntegrator - make initial pinging of the hosts in parallel
        to speed up the operation
CHANGE: InstalledComponentsDB - table to cache host status information populated
        by a periodic task    
NEW: ComponentInstaller Client class to encapsulate all the installation utilities
     from InstallTools module    
NEW: SystemAdministratorClientCLI - added uninstall host command
NEW: SystemAdministratorClientCLI - added show ports command
NEW: SystemAdministratorHandler - added getUsedPorts() interface
NEW: SystemAdministratorHandler - show host command shows also versions of the Extensions
NEW: InstalledComponentsDB - added Extension field to the HostLogging table 
FIX: SystemLoggingDB - fixed double creation of db tables

*Accounting
FIX: DataStoreClient - Synchronizer based decorators have been replaced with a simple 
     lock as they were blocking addRegister() during every commit(); 

*RSS
NEW: CE Availability policy, closing #2373
CHANGE: Ported setStatus and setToken rpc calls to PublisherHandler from LHCb implementation
NEW: E-mails generated while RSS actions are now aggregated to avoid avalanches of mails
NEW: dirac-rss-sync is also synchronizing Sites now

*DMS
CHANGE: FileCatalogClient - make explicit methods for all service calls
CHANGE: DataManager, StorageElement - move physical accounting the StorageElement
CHANGE: FileCatalog - added recursive changePathXXX operations
CHANGE: FileCatalog contained objects have Master attribute defined in the CS. Extra check of eligibility of the catalogs specified explicitely. No-LFN write methods return just the Master result to be compatible with the current use in the clients.
CHANGE: Removed LcgFileCatalogXXX obsoleted classes
NEW: ConsistencyInspector class to perform data consistency checks between 
     different databases
CHANGE: FileCatalog(Client) - refactored to allow clients declare which interface
        they implement     
NEW: FileCatalog - conditional FileCatalog instantiation based on the configured
     Operations criteria        

*TS
CHANGE: TransformationDB table TaskInputs: InputVector column from BLOB to MEDIUMTEXT
FIX: TaskManager - fix bug in case there is no InputData for a task, the Request created 
     for the previous task was reassigned
NEW: TaskManager - possibility to submit one bulk job for a series of tasks     

*WMS
NEW: TaskQueueDB - possibility to present requirements in a form of tags from the 
     site( pilot ) to the jobs to select ones with required properties
FIX: JobWrapper - the InputData optimizer parameters are now DEncoded     
CHANGE: JobAgent - add Processors and WholeNode tags to the resources description
CHANGE: SiteDirector - flag to always download pilot output is set to False by default
FIX: SiteDirector - using PilotRunDirectory as WorkingDirectory, if available at the CE 
     level in the CS. Featire requested in issue #2746
NEW: MultiProcessorSiteDirector - new director to experiment with the multiprocessor/
     wholeNode queues
CHANGE: JobMemory utility renamed to JobParameters
CHANGE: CheckWNCapabilities pilot command changed to get WN parameters from the
        Machine Job Features (MJF) - NumberOfProcessors, MaxRAM    
NEW: JobManager, ParametricJob - utilities and support for parametric jobs with multiple
     parameter sequences      
NEW: SiteDirector - added logic to send pilots to sites with no waiting pilots even if
     the number of already sent pilots exceeds the number of waiting jobs. The functionality
     is switched on/off by the AddPilotsToEmptySites option.        

*RMS
FIX: Request - fix for the case when one of the request is malformed, the rest of 
     the requests could not be swiped
FIX: ReqProxyHandler - don't block the ReqProxy sweeping if one of the request is buggy     
CHANGE: ReqProxyHandler - added monitoring counters
NEW: ReqProxyHandler - added interface methods to list and show requests in a ReqProxy

*Resources
FIX: SRM2Storage - do not add accounting to the output structure as it is done in 
     the container StorageElement class
CHANGE: Add standard metadata in the output of all the Storage plugins     

*Interfaces
NEW: Job API - added setParameterSequence() to add an arbitrary number of parameter
     sequences for parametric jobs, generate the corresponding JDL

*tests
NEW: The contents of the TestDIRAC package is moved into the tests directory here

[v6r14p39]

Patch to include WebApp version v1r6p32

[v6r14p38]

*Core
CHANGE: Unhashable objects as DAG graph nodes

*RMS
CHANGE: Added possibility of constant delay for RMS operations

[v6r14p37]

*Core
NEW: Added soft implementation of a Direct Acyclic Graph

*Configuration
FIX: Bdii2CSAgent finds all CEs of a site (was finding only one)

*Resources
FIX: Make sure transferClient connects to the same ProxyStorage instance

[v6r14p36]

*Core
FIX: Sending mails to multiple recipients was not working

*WMS
FIX: Allow staging from SEs accessible by protocol


[v6r14p35]

*Core
FIX: SOAPFactory - fixes for import statements of suds module to work with the
     suds-jurko package that replaces the suds package

*Resources
FIX: BatchSystems.Torque - take into account that in some cases jobID includes
     a host name that should be stripped off
FIX: SSHComputingElement - in _getJobOutputFiles() fixed bug where the output
     of scpCall() call was wrongly interpreted    
FIX: ProxyStorage - evaluate the service url as simple /DataManagement/StorageElementProxy
     to solve the problem with redundant StorageElementProxy services with multiple
     possible urls       
     
*RSS
CHANGE: Configurations.py - Added DTScheduled3 policy (3 hours before downtime)     
     
*WMS
FIX: pilotCommands - take into account that in the case of Torque batch system
     jobID includes a host name that should be stripped off   
       
[v6r14p34]

*Configuration
FIX: Bdii2CSAgent - reinitilize the BDII info cache at each cycle in order not to 
     carry on obsoleted stuff. Fixes #2959

*Resources
FIX: Slurm.py - use --partition rather --cluster for passing the DIRAC queue name
FIX: DIPStorage - fixed bug in putFile preventing third party-like transfer from
     another DIPS Storage Element. Fixes #2413

*WMS
CHANGE: JobWrapper - added BOINC user ID to the job parameters
FIX: pilotCommands - interpret SLURM_JOBID environment if present
FIX: WMSClient - strip of comments in the job JDL before any processing.
     Passing jdl with comments to the WMS could provoke errors in the
     job checking.

[v6r14p33]

*WMS
FIX: JobAgent - included a mechanism to stop JobAgent if the host operator
     creates /var/lib/dirac_drain
FIX: CPUNormalization - fixed a typo in getPowerFromMJF() in the name of the
     exception log message           

[v6r14p32]

*Core
FIX: InstallTools - getStartupComponentStatus() uses "ps -p <pid>" variant of the
     system call to be independent of the OS differences

*DMS
FIX: RemoveReplica - bulkRemoval() was modifying its input dict argument and returning it,
     which was useless, only modify argument

*WMS
CHANGE: CPUNormalization - get HS'06 worker node value from JOBFEATURES if available

*RMS
FIX: ReqClient - bug fixed preventing the client to contact multiple instances of ReqManager
     service

[v6r14p31]

*DMS
FIX: FTSAgent - if a file was not Scheduled, the FTSAgent was setting it Done even if it had 
     not been replicated.

*Workflow
FIX: FailoverRequest - forcing setting the input file Unused if it was already set Processed

[v6r14p30]

*Framework
BUGFIX: MonitoringHandler - in deleteActivities() use retVal['Message'] if result is not OK

*Resources
FIX: XROOTStorage - in getFile() evaluate file URL without URL parameters
                    in __putSingleFile() use result['Message'] in case of error
                    
*RMS
FIX: dirac-rms-cancel-request - fixed crash because of gLogger object was not imported

*TS
FIX: TransformationCLI - in resetProcessedFile() added check that the Failed dictionary
     is present in the result of a call                    

[v6r14p29]

*Core
FIX: Time - skip the effect of timeThis decorator if not running interractively

*DMS
FIX: DataManager - in getFile(), select preferentially local disk replicas, if none disk replicas, 
     if none tape replicas
FIX: DataManager - avoid changing argument of public method checkActiveReplicas()
FIX: FTSAgent - wait 3 times longer for monitoring FTS jobs if Staging

*Accounting
CHANGE: Jobs per pilot plot is presented as Quality plot rather than a histogram

*WMS
CHANGE: dirac-wms-cpu-normalization - reduce memory usage by using xrange() instead of range()
        in the large test loop

[v6r14p28]

*TS
FIX: TaskManager - protection against am empty task dictionary in 
     prepareTransformationTasks()
FIX: Test_Client_TransformationSystem - fixes ti run in the Travis CI 
     environment
     
*WMS
FIX: JobMemory - use urllib instead of requests Python module as the latter
     can be unavailable in pilots.           

[v6r14p27]

*Core
FIX: PlainTransport,SocketInfoFactory - fix for the IPv6 "Address family not supported 
     by protocol" problems

*Interfaces
NEW: Dirac.py - in ping()/pingService() allow to ping a specific URL

*Resources
FIX: LcgFileCatalogClient - convert LFN into str in __fullLfn to allow LFNs
     in a unicode encoding

*WMS
FIX: JobWrapper - set the job minor status to 'Failover Request Failed' 
     if the failover request fails sending

*TS
FIX: TransformationDB - in getTransformationTasks(),getTaskInputVector 
     forward error result to the callers
FIX: TaskManager - in case there is no InputData for a task, the Request created 
     for the previous task was reassigned. This fixes this bug.      

*tests
FIX: several fixes to satisfy on-the-fly unit tests with teh Travis CI service 

[v6r14p26]

NEW: Enabled on-the-fly tests using the Travis-CI service

*Core
FIX: Subprocess - fix two potential infinite loops which can result in indefinite
     output buffer overflow

*WMS
FIX: JobScheduling executor - check properly if staging is allowed, it was always True before

[v6r14p25]

*Core
FIX: Subprocess - more detailed error log message in case ov output buffer
     overflow

*DMS
FIX: DataManager - fix for getActiveReplicas(): first check Active replicas before 
     selecting disk SEs

*Resources
FIX: StorageElementCache - fixes to make this class thread safe
FIX: StorageFactory - fix in getConfigStorageProtocols() to properly get options
     for inheriting SE definitions

[v6r14p24]

*Accounting
FIX: Plots, JobPlotter - fix sorting by plot labels in case the enddata != "now"

*DMS
FIX: dirac-dms-user-lfns - add error message when proxy is expired 

[v6r14p23]

*Interfaces
FIX: Job.py - setCPUTime() method sets both CPUTime and MaxCPUTime JDL parameters
     for backward compatibility. Otherwise this setting was ignored by scheduling

*TS
BUGFIX: TaskManager - bug fixed in submitTransformationTasks in getting the TransformationID 

[v6r14p22]

CHANGE: Multiple commands - permissions bits changed from 644 to 755  

*Framework
FIX: UserProfileDB - in case of desktop name belonging to two different users we have 
     to use both desktop name and user id to identify the desktop

*WMS
BUGFIX: JobWrapperTemplate - bug fixed in evaluation of the job arguments

*TMS
CHANGE: TaskManager - added TransformationID to the log messages

[v6r14p21]

*DMS
CHANGE: dirac-admin-allow(ban)-se - allow an SE group to be banned/allowed

*SMS
FIX: RequestPreparationAgent - fix crash in execute() in case no replica information
     available

*WMS
FIX: TaskQueueDB, PilotAgentsDB - escape DN strings to avoid potential SQL injection
FIX: JobWrapperTemplate - pass JobArguments through a json file to fix the case
     of having apostrophes in the values

*TMS
FIX: TransformationAgent - in processTransformation() fix reduction of number of files

[v6r14p20]

*WMS
FIX: SandboxMetadataDB - escape values in SandboxMetadataDB SQL queries to accommodate
     DNs containing apostrophe 

[v6r14p19]

*Core
NEW: CLI base class for all the DIRAC CLI consoles, common methods moved to the new class,
     XXXCLI classes updated to inherit the base class
FIX: Network - fix crash when path is empty string, fixes partly #2413     
     
*Configuration
FIX: Utilities.addToChangeSet() - fix the case when comma is in the BDII Site description 
     followed by a white space, the description string was constantly updated in the CS

*Interfaces
FIX: Dirac.py - in retrieveRepositorySandboxes/Data - "Retrieved" and "OutputData" key values
     are strings '0' in the jobDict when a repository file is read, need to cast it to int

*DMS
FIX: RegisterReplica - if operation fails on a file that no longer exists and has no 
     replica at that SE, consider the operation as Done.

*Resources
FIX: ARCComputingElement - bug fix in getJobOutput in using the S_ERROR()

[v6r14p18]

*Core
FIX: VOMSService - attGetUserNickname() can only return string type values
FIX: dirac-deploy-scripts - install DIRAC scripts first so that they can be 
     overwritten by versions from extensions

*Framework
FIX: dirac-populate-component-db - bug fixed to avoid duplicate entries in the
     database

*TS
FIX: TaskManager - do not use ReqProxy when submitting Request for Tasks, otherwise
     no RequestID can be obtained

*Interfaces
CHANGE: Dirac.py - increase verbosity of a error log message in selectJobs

*Resources
FIX: XROOTStorage - fixed KeyError exception while checking file existence
FIX: ARCComputingElement - in getJobOutput test for existence of an already 
     downloaded pilot log

[v6r14p17]

*Core
FIX: Service.py - use the service name as defined in the corresponding section in the CS
     and not the name defined in service Module option. This fixes the problem with the
     StorageElement service not interpreting properly the PFN name and using a wrong local
     data path. 

*Resources
CHANGE: ARCComputingElement - if the VO is not discoverable from the environment, use ARC API
        call in the getCEStatus, use ldapsearch otherwise

[v6r14p16]

*Resources
CHANGE: ARC Computing Element automatically renew proxies of jobs when needed

[v6r14p15]

*Core
FIX: VOMS.py - Fixed bug that generates proxies which are a mix between legacy and rfc proxies.

*DMS
CHANGE: Allow selecting disk replicas in getActiveReplicas() and getReplicas()

*WMS
CHANGE: Use the preferDisk option in the InputData optimizer, the TransformationAgent and in the Interface splitter


[v6r14p14]

*Core
FIX: VOMS.py - return RFC proxy if necessary after adding the VOMS extension

*Configuration
FIX: Validate maxCPUTime and Site description value

*Resources
FIX: XROOTStorage - changes to allow third party transfers between XROOT storages
CHANGE: HTCondorCEComputingElement - the Condor logging can now be obtained in the webinterface;
        SIGTERM (instead of SIGKILL) is send to the application in case jobs are killed by the host site;
        when pilots are put in held status we kill them in condor and mark them as aborted.

*WMS
FIX: pilotCommands - fixes for intrepreting tags in the pilot

[v6r14p13]

*WMS
FIX: pilot commands CheckCECapabilities and CheckWNCapabilities were not considering the case of missing proxy

[v6r14p12]

*Core
FIX: allow a renormalization of the estimated CPU power
FIX: dirac-install: Make hashlib optional again (for previous versions of python, since the pilot may end up on old machines)

*Framework
FIX: allow to install agents with non-standard names (different from the module name)

*DMS
CHANGE: Consider files to reschedule and submit when they are Failed in FTS

*WMS
CHANGE: Move getCEStatus function back to using the ARC API

[v6r14p11]

*Core
FIX: XXXTimeLeft - set limit to CPU lower than wall clock if unknown
FIX: Logger - fix exception printing in gLogger.exception()
CHANGE: InstallTools - added more info about the process in getStartupComponentStatus()
CHANGE: Time - better report from timeThis() decorator

*DMS
CHANGE: FTSAgent - wait some time between 2 monitorings of each job

*WMS
NEW: pilotCommands - added CheckCECapabilities, CheckWNCapabilities commands
NEW: Added dirac-wms-get-wn-parameters command

*TS
NEW: Added dirac-production-runjoblocal command
FIX: TransformationAgent(Plugin) - clean getNextSite() and normalizeShares()
FIX: TransformationPlugin - added setParameters() method

*RSS
FIX: dirac-rss-sync - move imports to after the Script.getPositionalArguments()

*Resources
NEW: Added dirac-resource-get-parameters command

[v6r14p10]
*Configuration
FIX: Resources - getQueue() is fixed to get properly Tag parameters

*Framework
FIX: SecurityFileLog - fix for zipping very large files

*Resources
NEW: added dirac-resource-get-parameters command

*WMS
NEW: JobMonitoringHandler - add getJobsParameters() method
NEW: pilotCommands - added CheckCECapabilities, CheckWNCapabilities
NEW: Added dirac-wms-get-wn-parameters command
NEW: Matcher - generate internal tags for MaxRAM and NumberOfProcessors parameters
CHANGE: SiteDirector does not pass Tags to the Pilot
FIX: Matcher(Handler) - do not send error log message if No match found,
     fixed Matcher return value not correctly interpreted

[v6r14p9]

*Core
FIX: BaseClient - enhance retry connection logic to minimize the overall delay
FIX: MessageBroker - fix of calling private __remove() method from outside
     of the class

*Framework
BUGFIX: dirac-(un)install-component - bug in importing InstallTools module

*WMS:
FIX: JobWrapper - fix in getting the OutputPath defined in the job

*Resources
FIX: ARCComputingElement - add queue to the XRSL string

[v6r14p8]

*Core
FIX: XXXTimeLeft - minor fixes plus added the corresponding Test case
FIX: ReturnValues - fixes in the doc strings to comply with the sphinx syntax
FIX: SocketInfoFactory - in __sockConnect() catch exception when creating a
     socket

*Interfaces
FIX: Job.py - fixes in the doc strings to comply with the sphinx syntax

*RSS
NEW: Configurations.py - new possible configuration options for Downtime Policies

*WMS
CHANGE: StatesAccountingAgent - retry once and empty the local messages cache
        in case of failure to avoid large backlog of messages
CHANGE: SiteDirector - do not send SharedArea and ClientPlatform as pilot
        invocation arguments  
CHANGE: Matcher - allow matching by hosts in multi-VO installations              

[v6r14p7]

*Core
CHANGE: XXXTimeLeft utilities revisited - all return real seconds,
        code refactoring - use consistently always the same CPU power 

*WMS
FIX: JobAgent - code refactoring for the timeLeft logic part

*Resources
BUGFIX: ComputingElement - get rid of legacy getResourcesDict() call

[v6r14p6]

*Configuration
FIX: Bdii2CSAgent - refresh configuration from Master before updating
FIX: Bdii2CSAgent - distinguish the CE and the Cluster in the Glue 1.0 schema

*DMS
CHANGE: FTSAgent - make the amount of scheduled requests fetched by the 
        FTSAgent a parameter in the CS 
CHANGE: RMS Operations - check whether the always banned policy is applied for SEs
        to a given access type

*RMS
FIX: RequestClient(DB,Manager) - fix bulk requests, lock the lines when selecting 
     the requests to be assigned, update the LastUpdate time, and expose the 
     assigned flag to the client

*WMS
FIX: JobAgent - when the application finishes with errors but the agent continues 
     to take jobs, the timeLeft was not evaluated
FIX: JobAgent - the initial timeLeft value was always set to 0.0     

[v6r14p5]

*Core
FIX: X509Certificate - protect from VOMS attributes that are not decodable


*Resources
FIX: GFAL2_StorageBase - fixed indentation and a debug log typo

*WMS
BUGFIX: Matcher - only the first job was associated with the given pilot
FIX: pilotTools - 0o22 is only a valid int for recent python interpreters, 
     replaced by 18

[v6r14p4]

*Core
FIX: DictCache - fix the exception in the destructor preventing the final
     cache cleaning

*Framework
FIX: SystemAdministratorClientCLI - corrected info line inviting to update
     the pilot version after the software update

*DMS
FIX: FTSAgent - Add recovery of FTS files that can be left in weird statuses 
     when the agent dies
CHANGE: DataManager - allow to not get URLs of the replicas
CHANGE: FTSJob - keep and reuse the FTS3 Context object

*Storage
CHANGE: StorageManagerClient - don't fail getting metadata for staging if at 
        least one staged replica found

*WMS
FIX: CPUNormalization - protect MJF from 0 logical cores
FIX: JobScheduling - fix printout that was saying "single site" and "multiple sites" 
     in two consecutive lines
NEW: pilotTools,Commands - added CEType argument, e.g. to specify Pool CE usage 
FIX: WatchDog - added checks of function return status, added hmsCPU initialization to 0,
     removed extra printout     
     
*Resources
FIX: GFAL2 plugins - multiple bug fixes     

[v6r14p3]

*Core
BUGFIX: small bug fixed in dirac-install-component, dirac-uninstall-component
BUGFIX: VOMS - remove the temporary file created when issuing getVOMSProxyInfo
FIX: FileHelper - support unicode file names
FIX: DictCache - purges all the entry of the DictCache when deleting the DictCache object 

*Framework
BUGFIX: dirac-populate-component-db - avoid return statement out of scope

*Interfaces
BUGFIX: Dirac - in submitJob() faulty use of os.open

*WMS
FIX: JobWrapper - avoid evaluation of OutputData to ['']
FIX: Matcher - the Matcher object uses a VO dependent Operations helper
CHANGE: JobAgent - stop agent if time left is too small (default 1000 HS06.s)
FIX: CPUNormalization - use correct denominator to get power in MJF

*Resources
FIX: ARCComputingElement - changed implementation of ldap query for getCEStatus

[v6r14p2]

*Core
FIX: Use GSI version 0.6.3 by default
CHANGE: Time - print out the caller information in the timed decorator
CHANGE: dirac-install - set up ARC_PLUGIN_PATH environment variable

*Framework
FIX: dirac-proxy-info - use actimeleft VOMS attribute

*Accounting
CHANGE: Removed SRMSpaceTokenDeployment Accounting type

*RSS
CHANGE: ResourceStatus - re-try few times to update the RSS SE cache before giving up
FIX: XXXCommand, XXXAction - use self.lof instead of gLogger
CHANGE: Added support for all protocols for SEs managed by RSS

*RMS
FIX: Request - produce enhanced digest string
FIX: RequestDB - fix in getDigest() in case of errors while getting request

*Resources
CHANGE: Propagate hideExceptions flag to the ObjectLoader when creating StorageElements
FIX: ARCComputingElement - multiple fixes after experience in production

*WMS
FIX: Pilot commands - fixed an important bug, when using the 
     dirac-wms-cpu-normalization script

[v6r14p1]

The version is buggy when used in pilots

*Core
NEW: dirac-install-component command replacing dirac-install-agent/service/executor
     commands
     
*Resources
NEW: FileStorage - plugin for "file" protocol
FIX: ARCComputingElement - evaluate as int the job exit code

*RSS
FIX: CSHelpers - several fixes and beautifications     

[v6r14]

*Core
NEW: CSGlobals - includes Extensions class to consistently check the returned
     list of extensions with proper names 
NEW: ProxyManagerXXX, ProxyGeneration, X509XXX - support for RFC proxies
NEW: ProxyInfo - VOMS proxy information without using voms commands
NEW: LocalConfiguration - option to print out license information    
FIX: SocketInfo.py - check the CRL lists while handshaking  

Configuration
NEW: ConfigurationClient - added getSectionTree() method

*Framework
NEW: InstalledComponentsDB will now store information about the user who did the 
     installation/uninstallation of components.

*Resources
NEW: ARCComputingElement based on the ARC python API

*RSS
FIX: Improved logging all over the place 

*DMS
NEW: New FileCatalog SecurityManager with access control based on policies,
     VOMSPolicy as one of the policy implementations.
NEW: lfc_dfc_db_copy - script used by LHCb to migrate from the LFC to the DFC with 
     Foreign Keys and Stored Procedures by accessing the databases directly     
NEW: FileManagerPs.py - added _getFileLFNs() to serve info for the Web Portal     
CHANGE: Moving several tests to TestDIRAC

*Interfaces
CHANGE: use jobDescription.xml as a StringIO object to avoid multiple disk
        write operations while massive job submission

*WMS
FIX: Watchdog - review for style and pylint
CHANGE: Review of the Matcher code, extracting Limiter and Matcher as standalone 
        utilities
        

*Transformation
NEW: New ported plugins from LHCb, added unit tests


[v6r13p21]

*TS
FIX: Registering TargetSE for Standard TransformationAgent plugin

[v6r13p20]

*DMS
FIX: DMSHelpers - allow for more than one Site defined to be local per SE

*Resources
FIX: XRootStorage - fix in getURLBase()

[v6r13p19]

FIX: changes incorporated from v6r12p53 patch

[v6r13p18]

*WMS
FIX: JobWrapper - ported back from v6r14p9 the fix for getting OutputPath

[v6r13p17]

FIX: changes incorporated from v6r12p52 patch

[v6r13p16]

FIX: changes incorporated from v6r12p51 patch

[v6r13p15]

Included patches from v6r12p50 release 

[v6r13p14]

*DMS
FIX: ReplicateAndRegister - fix a problem when a file is set Problematic 
     in the FC but indeed doesn't exist at all 

*Resources
CHANGE: StorageFactory - enhance the logic of BaseSE inheritance in the
        SE definition in the CS
        
*WMS
CHANGE: CPUNormalization, dirac-wms-cpu-normalization - reading CPU power 
        from MJF for comparison with the DIRAC evaluation
FIX: SiteDirector - create pilot working directory in the batch system working
     directory and not in "/tmp"                

[v6r13p13]

*DMS
BUGFIX: FileCatalogClient - bug fixed in getDirectoryMetadata()

[v6r13p12]

*Resources
FIX: StorageElement - bug fixed in inValid()
CHANGE: StorageFactory - do not interpret VO parameter as mandatory

[v6r13p11]

*DMS
BUGFIX: RemoveReplica - fix in singleRemoval()
FIX: dirac-dms-user-lfns - increased timeout

[v6r13p10]

CHANGE: Use sublogger to better identify log source in multiple places

*Core
CHANGE: Review / beautify code in TimeLeft and LSFTimeLeft
FIX: LSFTimeLeft - is setting shell variables, not environment variables, 
     therefore added an "export" command to get the relevant variable 
     and extract then the correct normalization

*Accounting
FIX: DataOperationPlotter - add better names to the data operations

*DMS:
FIX: DataManager - add mandatory vo parameter in __SEActive()
CHANGE: dirac-dms-replicate-and-register-request - submit multiple requests
        to avoid too many files in a single FTS request
FIX: FileCatalog - typo in getDirectoryMetadata()
FIX: FileCatalog - pass directory name to getDirectoryMetadata and not file name 
FIX: DataManager - in __SEActive() break LFN list in smaller chunks when
     getting replicas from a catalog        

*WMS
FIX: WMSAdministratorHandler - fix in reporting pilot statistics
FIX: JobScheduling - fix in __getSitesRequired() when calling self.jobLog.info 
CHANGE: pilotCommands - when exiting with error, print out current processes info

[v6r13p9]

*Framework
FIX: SystemLoggingDB - schema change for ClientIPs table to store IPv6 addresses

*DMS
BUGFIX: DMSRequestOperationsBase - bug fix in checkSEsRSS()
FIX: RemoveFile - in __call__(): bug fix; fix in the BannedSE treatment logic

*RMS
BUGFIX: Operation - in catalogList()
BUGFIX: ReqClient - in printOperation()

*Resources
FIX: GFAL2_StorageBase - added Lost, Cached, Unavailable in getSingleFileMetadata() output
BUGFIX: GFAL2_StorageBase - fixed URL construction in put(get)SingleFile() methods

*WMS
FIX: InputDataByProtocol - removed StorageElement object caching

[v6r13p8]

*Framework
FIX: MonitoringUtilities - minor bug fix

*DMS
FIX: DataManager - remove local file when doing two hops transfer

*WMS
FIX: SandboxStoreClient - get the VO info from the delegatedGroup argument to 
     use for the StorageElement instantiation

*TMS
CHANGE: Transformation(Client,DB,Manager) - multiple code clean-up without
        changing the logic

[v6r13p7]

*Core
NEW: X509CRL - class to handle certificate revocation lists

*DMS
FIX: RequestOperations/RemoveFile.py - check target SEs to be online before
     performing the removal operation. 
FIX: SecurityManager, VOMSPolicy - make the vomspolicy compatible with the old client 
     by calling in case of need the old SecurityManager     

*Resources
BUGFIX: Torque, GE - methods must return Message field in case of non-zero return status
FIX: SRM2Storage - when used internaly, listDirectory should return urls and not lfns

*WMS
FIX: ConfigureCPURequirements pilot command - add queue CPU length to the extra local
     configuration
FIX: JobWrapper - load extra local configuration of any     

*RMS
FIX: RequestDB - fix in getRequestSummaryWeb() to suit the Web Portal requirements

*Transformation
FIX: TransformationManagerHandler - fix in getTransformationSummaryWeb() to suit 
     the Web Portal requirements

[v6r13p6]

*Core
FIX: X509Chain - use SHA1 signature encryption in all tha cases

*Resources
FIX: ComputingElement - take CPUTime from its configuration defined in the 
     pilot parameters

*WMS
FIX: SiteDirector - correctly configure jobExecDir and httpProxy Queue parameters

[v6r13p5]

*Resources
BUGFIX: Torque - getCEStatus() must return integer job numbers
FIX: StorageBase - removed checking the VO name inside the LFN 

*WMS
FIX: InputData, JobScheduling - StorageElement needs to know its VO

*DMS
FIX: ReplicateAndRegister - Add checksumType to RMS files when adding 
     checksum value
FIX: DataManager - remove unnecessary access to RSS and use SE.getStatus()     
FIX: DMHelpers - take into account Alias and BaseSE in site-SE relation

*RMS
FIX: Request - bug fixed in optimize() in File reassignment from one
     Operation to another  

*Transformation
FIX: TransformationDB - set derived transformation to Automatic

[v6r13p4]

*Core
FIX: VOMSService - treat properly the case when the VOMS service returns no result
     in attGetUserNickname()

*DMS
FIX: FTSAgent, ReplicateAndRegister - make sure we use source replicas with correct 
     checksum 

*RMS
FIX: Request - minor fix in setting the Request properties, suppressing pylint
     warnings
CHANGE: File, Reques, Operation, RequestDB - remove the use of sqlalchemy on 
        the client side     
     
*Resources
FIX: StorageElement - import FileCatalog class rather than the corresponding module     
FIX: SLURM - proper formatting commands using %j, %T placeholders
FIX: SSHComputingElement - return full job references from getJobStatus() 

*RSS
FIX: DowntimeCommand - checking for downtimes including the time to start in hours

*Workflow
CHANGE: FailoverRequest - assign to properties rather than using setters

*Transformation
FIX: TransformationClient(DB,Utilities) - fixes to make derived transformations work

[v6r13p3]

*DMS
FIX: DataManager - in putAndRegister() specify explicitly registration protocol
     to ensure the file URL available right after the transfer
     
*Resources
FIX: SRM2Storage - use the proper se.getStatus() interface ( not the one of the RSS )     

[v6r13p2]

*Framework
FIX: SystemAdministratorHandler - install WebAppDIRAC extension only in case
     of Web Portal installation
CHANGE: dirac-populate-component-db - check the setup of the hosts to register 
        into the DB only installations from the same setup; check the MySQL installation
        before retrieving the database information      

*DMS
FIX: FTSAgent - fix in parsing the server result
FIX: FTSFile - added Waiting status
FIX: FTSJob - updated regexps for the "missing source" reports from the server;
     more logging message 

*Resources
FIX: SRM2Storage - fix in treating the checksum type 
FIX: StorageElement - removed getTransportURL from read methods

*RMS
FIX: Request - typo in the optimize() method

[v6r13p1]

*Framework
CHANGE: SystemAdminstratorIntegrator - can take a list of hosts to exclude from contacting

*DMS
FIX: DataManager - fix in __getFile() in resolving local SEs
FIX: dirac-dms-user-lfns - sort result, simplify logic

*RMS
FIX: Request - Use DMSHelper to resolve the Failovers SEs
FIX: Operation - treat the case where the SourceSE is None

*WMS
FIX: WMSAdministratorHandler - return per DN dictionary from getPilotStatistics 

[v6r13]

CHANGE: Separating fixed and variable parts of error log messages for multiple systems 
        to allow SystemLogging to work

*Core
FIX: MySQL.py - treat in detailed way datetime functions in __escapeString()
FIX: DictCache.get() returns now None instead of False if no or expired value
NEW: InstallTools - allow to define environment variables to be added to the component
     runit run script
NEW: Changes to make the DISET protocol IP V6 ready
CHANGE: BaseClient - retry service call on another instance in case of failure
CHANGE: InnerRPCClient - retry 3 times in case of exception in the transport layer
CHANGE: SocketInfo - retry 3 times in case of handshaking error
CHANGE: MySQL - possibility to specify charset in the table definition
FIX: dirac-install, dirac-distribution - removed obsoleted defaults     
NEW: Proxy utility module with executeWithUserProxy decorator function

*Configuration
NEW: CSAPI,dirac-admin-add-shifter - function, and script, for adding or modifying a 
     shifter in the CS

*Framework
FIX: NotificationDB - escape fields for sorting in getNotifications()
NEW: Database, Service, Client, commands for tracking the installed DIRAC components

*Interfaces
CHANGE: Dirac - changed method names, keeping backward compatibility
CHANGE: multiple commands updated to use the new Dirac API method names

*DMS
NEW: Native use of the FTS3 services
CHANGE: Removed the use of current DataLogging service
CHANGE: DataManager - changes to manage URLs inside StorageElement objects only
FIX: DataManager - define SEGroup as accessible at a site
CHANGE: DirectoryListing - extracted from FileCatalogClientCLI as an independent utility
CHANGE: MetaQuery - extracted from FileCatalogClientCLI as an independent utility
CHANGE: FileCatalogClientCLI uses external DirectoryListing, MetaQuery utilities
CHANGE: FileCatalog - replace getDirectoryMetadata by getDirectoryUserMetadata
NEW: FileCatalog - added new getDirectoryMetadata() interface to get standard directory metadata
NEW: FileCatalog - possibility to find files by standard metadata
NEW: FileCatalog - possibility to use wildcards in the metadata values for queries
NEW: DMSHelpers class
NEW: dirac-dms-find-lfns command

*WMS
NEW: SiteDirector - support for the MaxRAM queue description parameter
CHANGE: JobScheduling executor uses the job owner proxy to evaluate which files to stage
FIX: DownloadInputData - localFile was not defined properly
FIX: DownloadInputData - could not find cached files (missing [lfn])

*RMS
CHANGE: Removed files from the previous generation RMS
CHANGE: RMS refactored based on SQLAlchemy 
NEW: ReqClient - added options to putRequest(): useFailoverProxy and retryMainServer
CHANGE: DMSRequestOperationsBase - delay execution or cancel request based on SE statuses 
        from RSS/CS
FIX: Fixes to make use of RequestID as a unique identifier. RequestName can be used in
     commands in case of its uniqueness        

*Resources
NEW: Computing - BatchSystem classes introduced to be used both in Local and SSH Computing Elements
CHANGE: Storage - reworked Storage Element/Plugins to encapsulate physical URLs 
NEW: GFAL2_StorageBase.py, GFAL2_SRM2Storage.py, GFAL2_XROOTStorage.py 

*RSS:
NEW: dirac-admin-allow(ban)-se - added RemoveAccess status
CHANGE: TokenAgent - added more info to the mail

*TS
CHANGE: Task Manager plugins

[v6r12p53]

*DMS
CHANGE: FileCatalogClientCLI - ls order by size, human readable size value
FIX: DirectoryMetadata - enhanced error message in getDirectoryMetadata

*WMS
BUGFIX: JobAgent - bug when rescheduling job due to glexec failure

*TS
NEW: TransformationCLI - added getOutputFiles, getAllByUser commands
NEW: Transformation - added getAuthorDNfromProxy, getTransformationsByUser methods

*Resources
CHANGE: GlobusComputingElement - simplify creating of pilotStamp

[v6r12p52]

*DMS
NEW: dirac-dms-directory-sync - new command to synchronize the contents of a
     local and remote directories
FIX: DataManager - in removeFile() return successfully if empty input file list     

*TS
NEW: TransformationCLI - getInputDataQuery command returning inputDataQuery 
     of a given transformation

[v6r12p51]

*Core
FIX: dirac-install - fix to work with python version prior to 2.5

*DMS
CHANGE: FileCatalogClientCLI - possibility to set multiple metadata with one command

*Resources
FIX: HTCondorComputingElement - multiple improvements

[v6r12p50]

*Core
FIX: dirac-install - define TERMINFO variable to include local sources as well

*Framework
FIX: SystemAdministratorHandler - show also executors in the log overview

*DMS
FIX: FileCatalogClientCLI - use getPath utility systematically to normalize the
     paths passed by users

*WMS
FIX: PilotStatusAgent - split dynamic and static parts in the log error message

*Resources
NEW: HTCondorCEComputingElement class

[v6r12p49]

*Resources
FIX: GlobusComputingElement - in killJob added -f switch to globus-job-clean command
FIX: ARCComputingElement - create working directory if it does not exist

*DMS
CHANGE: DataManager - added XROOTD to registration protocols

*TMS
FIX: TransformationCLI - doc string

[v6r12p48]

*DMS
FIX: DirectoryTreeBase - fix in changeDirectoryXXX methods to properly interpret input

[v6r12p47]

*DMS
BUGFIX: FileCatalogClientCLI - wrong signature in the removeMetadata() service call

[v6r12p46]

*Core
FIX: GraphData - check for missing keys in parsed_data in initialize()

*WMS
CHANGE: PilotStatusAgent - kill pilots being deleted; do not delete pilots still
        running jobs
  
*RSS
CHANGE: Instantiate RequestManagementDB/Client taking into account possible extensions        

*Resources
FIX: GlobusComputingElement - evaluate WaitingJobs in getCEStatus()
FIX: SRM2Storage - error 16 of exists call is interpreted as existing file
FIX: XROOTStorage - added Lost, Cached, Unavailable in the output of getSingleMetadata()

*WMS
FIX: pilotCommands - removed unnecessary doOSG() function

[v6r12p45]

*Resources
FIX: SRM2Storage - error 22 of exists call is interpreted as existing file
     ( backport from v6r13 )

[v6r12p44]

*WMS
FIX: SiteDirector - consider also pilots in Waiting status when evaluating
     queue slots available

*Resources
NEW: SRM2Storage - makes use of /Resources/StorageElements/SRMBusyFilesExist option
     to set up the mode of interpreting the 22 error code as existing file

[v6r12p43]

*DMS:
FIX: DirectoryTreeBase - avoid double definition of FC_DirectoryUsage table
     in _rebuildDirectoryUsage()

[v6r12p42]

FIX: added fixes from v6r11p34 patch release

[v6r12p41]

*WMS
CHANGE: dirac-wms-job-submit - "-r" switch to enable job repo

[v6r12p40]

*DMS
FIX: DirectoryTreeBase.py - set database engine to InnoDB 

[v6r12p39]

FIX: imported fixes from rel-v6r11

[v6r12p38]

*DMS
CHANGE: DataManager - enhanced real SE name resolution

*RMS
FIX: Request - fixed bug in the optimization of requests with failover operations

*Resources
CHANGE: StorageFactory - allow for BaseSE option in the SE definition

[v6r12p37]

*Core
FIX: InstallTools - force $HOME/.my.cnf to be the only defaults file

[v6r12p36]

*Configuration
FIX: Utilities.py - bug fix getSiteUpdates()

[v6r12p35]

*Core
CHANGE: VOMSService - add URL for the method to get certificates

*DMS
FIX: DataManager - in __replicate() set do not pass file size to the SE if no
     third party transfer
FIX: RemoveFile, ReplicateAndRegister - regular expression for "no replicas"
     common for both DFC and LFC     
     
*WMS
FIX: WMSHistoryCorrector - make explicit error if no data returned from WMSHistory
     accounting query     

[v6r12p34]

*DMS
BUGFIX: FileCatalogWithFkAndPsDB - fix storage usage calculation

[v6r12p33]

*Core
NEW: VOMSService - added method admListCertificates()

*DMS
BUGFIX: dirac-dms-put-and-register-request - missing Operation in the request

*Resources
FIX: sshce - better interpretation of the "ps" command output

[v6r12p32]

*RMS
FIX: ReqManager - in getRequest() possibility to accept None type
     argument for any request 

[v6r12p31]

*WMS
FIX: pilotCommands - import json module only in case it is needed

[v6r12p30]

*Core
FIX: InstallTools - 't' file is deployed for agents installation only
FIX: GOCDBClient - creates unique DowntimeID using the ENDPOINT

*Framework
FIX: SystemAdministratorHandler - use WebAppDIRAC extension, not just WebApp

*DMS:
FIX: FileCatalogComponents.Utilities - do not allow empty LFN names in
     checkArgumentDict()

[v6r12p29]

*CS
CHANGE: CSCLI - use readline to store and resurrect command history

*WMS
FIX: JobWrapper - bug fixed in the failoverTransfer() call
CHANGE: dirac-wms-job-submit - added -f flag to store ids

*DMS
FIX: DataManager - make successful removeReplica if missing replica 
     in one catalog

*RMS
FIX: Operation, Request - limit the length of the error message

[v6r12p28]

*RMS
FIX: Request - do not optimize requests already in the DB 

[v6r12p27]

*Core
CHANGE: InstallTools - install "t" script to gracefully stop agents

*DMS
FIX: FileCatalog - return GUID in DirectoryParameters

*Resource
CHANGE: DFC/LFC clients - added setReplicaProblematic()

[v6r12p26]

*DMS
BUGFIX: FileCatalog - getDirectoryMetadata was wrongly in ro_meta_methods list 

*RMS
FIX: Operation - temporary fix in catalog names evaluation to smooth
     LFC->DFC migration - not to forget to remove afterwards !

*WMS
CHANGE: JobWrapper - added MasterCatalogOnlyFlag configuration option

[v6r12p25]

*DMS
BUGFIX: PutAndRegister, RegitserFile, RegisterReplica, ReplicateAndRegister - do not
        evaluate the catalog list if None

[v6r12p24]

*DMS:
FIX: DataManager - retry RSS call 5 times - to be reviewed

[v6r12p23]

*DMS
FIX: pass a catalog list to the DataManager methods
FIX: FileCatalog - bug fixed in the catalog list evaluation

[v6r12p22]

*DMS
FIX: RegisterFile, PutAndRegister - pass a list of catalogs to the DataManager instead of a comma separated string
FIX: FTSJob - log when a job is not found in FTS
CHANGE: dropped commands dirac-admin-allow(ban)-catalog

*Interfaces
CHANGE: Dirac, JobMonitoringHandler,dirac-wms-job-get-jdl - possibility to retrieve original JDL

*WMS
CHANGE: JobManifest - make MaxInputData a configurable option

[v6r12p21]

*RMS
BUGFIX: File,Operation,RequestDB - bug making that the request would always show 
        the current time for LastUpdate
  
*WMS
FIX: JobAgent - storing on disk retrieved job JDL as required by VMDIRAC
     ( to be reviewed )        

[v6r12p20]

*DMS
FIX: DataManager - more informative log messages, checking return structure
FIX: FileCatalog - make exists() behave like LFC file catalog client by checking
     the unicity of supplied GUID if any
FIX: StorageElementProxyHandler - do not remove the cache directory

*Framework
FIX: SystemAdministratorClient - increase the timeout to 300 for the software update     

*RMS
FIX: Operation.py - set Operation Scheduled if one file is Scheduled
CHANGE: Request - group ReplicateAndRegister operations together for failover 
        requests: it allows to launch all FTS jobs at once

*Resources
FIX: LcgFileCatalogClient - fix longstanding problem in LFC when several files 
     were not available (only one was returned) 

*TS
BUGFIX: TransformationCleaning,ValidateOutputDataAgent - interpret correctly
        the result of getTransformationParameters() call
FIX: TaskManager - fix exception in RequestTaskAgent        

[v6r12p19]

*Core
FIX: Core.py - check return value of getRecursive() call

*DMS
FIX: FileCatalog - directory removal is successful if does not exist
     special treatment of Delete operation

*WMS
FIX: InputDataByProtocol - fix interpretation of return values

[v6r12p18]

*DMS
FIX: FTSStrategy - config option name
FIX: DataManager - removing dirac_directory flag file only of it is there
     in __cleanDirectory()

*RMS
FIX: Operation - MAX_FILES limit set to 10000
FIX: ReqClient - enhanced log messages

*TMS
FIX: TaskManager - enhanced log messages

*RSS
FIX: DowntimeCommand - fixed mix of SRM.NEARLINE and SRM

*WMS
FIX: InputDataByProtocol - fixed return structure

[v6r12p16]

*DMS
FIX: IRODSStorageElement more complete implementation
FIX: FileCatalogHandler(DB) - make removeMetadata bulk method

*Resources
FIX: FileCatalog - make a special option CatalogList (Operations) to specify catalogs used by a given VO

[v6r12p15]

*Core
FIX: ProcessPool - kill the working process in case of the task timeout
FIX: FileHelper - count transfered bytes in DataSourceToNetwork()

*DMS
BUGFIX: FileCatalogCLI - changed interface in changePathXXX() methods
NEW: IRODSStorageElementHandler class
CHANGE: FileCatalog - separate metadata and file catalog methods, 
        apply metadata methods only to Metadata Catalogs 

*Resources
FIX: SSHTorqueComputingElement - check the status of the ssh call for qstat 

*WMS
FIX: WatchdogLinux - fixed typo

[v6r12p14]

*TS
FIX: TaskManagerAgentBase: avoid race conditions when submitting to WMS

*DMS
NEW: FileCatalog - added new components ( directory tree, file manager ) 
     making use of foreign keys and stored procedures
FIX: DataManager returns properly the FileCatalog errors     

[v6r12p13]

*TS
BUGFIX: TransformationAgent - data member not defined

*WMS
FIX: InputData(Resolution,ByProtocol) - possibility to define RemoteProtocol

[v6r12p12]

*WMS
BUGFIX: pilotTools - missing comma

[v6r12p11]

*WMS
FIX: CPUNormalization - dealing with the case when the maxCPUTime is not set in the queue
     definition
FIX: pilotTools - added option pilotCFGFile

[v6r12p10]

*DMS
FIX: StorageElementProxy - BASE_PATH should be a full path

*Resources
FIX: SRM2Storage - return specific error in putFile

*TS
FIX: TransformationAgent - fix to avoid an exception in finalize and double printing 
     when terminating the agent
BUGFIX: TransformationDB - fix return value in setTransformationParameter()

[v6r12p9]

*Core
CHANGE: SiteCEMapping - getSiteForCE can take site argu

ment to avoid confusion

*Interfaces
FIX: Job - provide optional site name in setDestinationCE()

*WMS
FIX: pilotCommands - check properly the presence of extra cfg files
     when starting job agent
FIX: JobAgent - can pick up local cfg file if extraOptions are specified     

[v6r12p8]

*Core
FIX: dirac-configure - correctly deleting useServerCertificate flag
BUGFIX: InstallTools - in fixMySQLScript()

*DMS
BUGFIX: DatasetManager - bug fixes
CHANGE: StorageElementProxy - internal SE object created with the VO of the requester

*TS
FIX: dirac-transformation-xxx commands - do not check the transformation status
CHANGE: Agents - do not use shifter proxy 
FIX: TransformationAgent - correct handling of replica cache for transformations 
     when there were more files in the transformation than accepted to be executed
FIX: TransformationAgent - do not get replicas for the Removal transformations     

*RMS
NEW: new SetFileStatus Operation

[v6r12p7]

*Core
FIX: dirac-configure - always removing the UseServerCertificate flag before leaving
FIX: ProcessPool - one more check for the executing task ending properly 

*Interfaces 
FIX: Dirac.py - use printTable in loggingInfo()

[v6r12p6]

FIX: fixes from v6r11p26 patch release

[v6r12p5]

*Core
FIX: VOMS.py - do not use obsoleted -dont-verify-ac flag with voms-proxy-info

*TS
FIX: TransformationManager - no status checked at level service

[v6r12p4]

FIX: fixes from v6r11p23 patch release

[v6r12p3]

*Configuration
CHANGE: dirac-admin-add-resources - define VOPath/ option when adding new SE 

*Resources
NEW: StorageFactory - modify protocol Path for VO specific value

*DMS
FIX: FileCatalog - check for empty input in checkArgumentFormat utility
FIX: DataManager - protect against FC queries with empty input

[v6r12p2]

*Core
FIX: dirac-install - svn.cern.ch rather than svnweb.cern.ch is now needed for direct 
     HTTP access to files in SVN

*WMS
FIX: dirac-wms-cpu-normalization - when re-configuring, do not try to dump in the 
     diracConfigFilePath

[v6r12p1]

*Configuration
FIX: Core.Utilities.Grid, dirac-admin-add-resources - fix to make a best effort to 
     guess the proper VO specific path of a new SE
*WMS
FIX: dirac-configure, pilotCommands, pilotTools - fixes to use server certificate

[v6r12]

*Core
CHANGE: ProcessPool - do not stop working processes by default
NEW: ReturnValue - added returnSingleResult() utility 
FIX: MySQL - correctly parse BooleanType
FIX: dirac-install - use python 2.7 by default
FIX: dirac-install-xxx commands - complement installation with the component setup
     in runit
NEW: dirac-configure - added --SkipVOMSDownload switch, added --Output switch
     to define output configuration file
CHANGE: ProcessPool - exit from the working process if a task execution timed out  
NEW: ProcessMonitor - added evaluation of the memory consumed by a process and its children   
NEW: InstallTools - added flag to require MySQL installation
FIX: InstallTools - correctly installing DBs extended (with sql to be sourced) 
FIX: InstallTools - run MySQL commands one by one when creating a new database
FIX: InstallTools - fixMySQLScripts() fixes the mysql start script to ognore /etc/my.cnf file
CHANGE: Os.py - the use of "which" is replaced by distutils.spawn.find_executable
NEW: Grid.py - ldapSA replaced by ldapSE, added getBdiiSE(CE)Info() methods
CHANGE: CFG.py - only lines starting with ^\s*# will be treated as comments
CHANGE: Shifter - Agents will now have longer proxies cached to prevent errors 
        for heavy duty agents, closes #2110
NEW: Bdii2CSAgent - reworked to apply also for SEs and use the same utilities for the
     corresponding command line tool
NEW: dirac-admin-add-resources - an interactive tool to add and update sites, CEs, SEs
     to the DIRAC CS   
CHANGE: dirac-proxy-init - added message in case of impossibility to add VOMS extension   
FIX: GOCDBClient - handle correctly the case of multiple elements in the same DT            


*Accounting
NEW: Allow to have more than one DB for accounting
CHANGE: Accounting - use TypeLoader to load plotters

*Framework
FIX: Logger - fix FileBackend implementation

*WMS
NEW: Refactored pilots ( dirac-pilot-2 ) to become modular following RFC #18, 
     added pilotCommands.py, SiteDirector modified accordingly 
CHANGE: InputData(Executor) - use VO specific catalogs      
NEW: JobWrapper, Watchdog - monitor memory consumption by the job ( in a Warning mode )
FIX: SandboxStoreHandler - treat the case of exception while cleaning sandboxes
CHANGE: JobCleaningAgent - the delays of job removals become CS parameters
BUGFIX: JobDB - %j placeholder not replaced after rescheduling
FIX: JobDB - in the SQL schema description reorder tables to allow foreign keys
BUGFIX: JobAgent, Matcher - logical bug in using PilotInfoReported flag
FIX: OptimizerExecutor - when a job fails the optimization chain set the minor status 
     to the optimiser name and the app status to the fail error

*Resources
NEW: StorageElement - added a cache of already created SE objects
CHANGE: SSHTorqueComputingElement - mv getCEStatus to remote script

*ResourceStatus
NEW: ResourceManagementClient/DB, DowntimeCommand - distinguish Disk and Tape storage 
FIX: GODDBClient  - downTimeXMLParsing() can now handle the "service type" parameter properly
CHANGE: dirac-rss-xxx commands use the printTable standard utility
FIX: dirac-dms-ftsdb-summary - bug fix for #2096

*DMS
NEW: DataManager - add masterCatalogOnly flag in the constructor
FIX: DataManager - fix to protect against non valid SE
CHANGE: FC.DirectoryLevelTree - use SELECT ... FOR UPDATE lock in makeDir()
FIX: FileCatalog - fixes in using file and replica status
CHANGE: DataManager - added a new argument to the constructor - vo
CHANGE: DataManager - removed removeCatalogFile() and dirac-dms-remove-catalog-file adjusted
CHANGE: Several components - field/parameter CheckSumType all changed to ChecksumType
CHANGE: PoolXMLCatalog - add the SE by default in the xml dump and use the XML library 
        for dumping the XML
FIX: XROOTStorageElement - fixes to comply with the interface formalism        

*SMS
FIX: StorageManagementDB - small bugfix to avoid SQL errors

*RMS
NEW: Added 'since' and 'until' parameters for getting requests
NEW: Request - added optimize() method to merge similar operations when
     first inserting the request
NEW: ReqClient, RequestDB - added getBulkRequest() interface. RequestExecutingAgent
     can use it controlled by a special flag     
FIX: Operation, Request - set LastUpdate time stamp when reaching final state
FIX: OperationHandlerBase - don't erase the original message when reaching the max attempts      
FIX: removed some deprecated codes
FIX: RequestTask - always set useServerCerificate flag to tru in case of executing inside
     an agent
CHANGE: gRequestValidator removed to avoid object instantiation at import   
NEW: dirac-rms-cancel-request command and related additions to the db and service classes  

*TMS
NEW: WorkflowTaskAgent is now multi-threaded
NEW: Better use of threads in Transformation Agents
CHANGE: TransformationDB - modified such that the body in a transformation can be updated
FIX: TransformationCleaningAgent - removed non-ASCII characters in a comment

[v6r11p34]

*Resources
NEW: GlobusComputingElement class

[v6r11p33]

*Configuration
FIX: Resources - avoid white spaces in OSCompatibility

[v6r11p32]

*Core
CHANGE: BaseClient, SSLSocketFactory, SocketInfo - enable TLSv1 for outgoing 
        connections via suds, possibility to configure SSL connection details
        per host/IP 

[v6r11p31]

*Core
FIX: CFG - bug fixed in loadFromBuffer() resulting in a loss of comments

*Resources
FIX: SSHTorqueComputingElement - check the status of ssh call for qstat

*DMS
FIX: FileCatalog - return LFN name instead of True from exists() call if LFN
     already in the catalog

[v6r11p30]

*DMS
CHANGE: FileCatalogCLI - add new -D flag for find to print only directories

[v6r11p29]

*DMS
FIX: FTS(Agent,Startegy,Gragh) - make use of MaxActiveJobs parameter, bug fixes

*TMS
FIX: Transformation(Agent,Client) - Operations CS parameters can be defined for each plugin: MaxFiles, SortedBy, NoUnusedDelay. Fixes to facilitate work with large numbers of files.

[v6r11p28]

*Core
FIX: InstallTools - check properly the module availability before installation

*WMS
FIX: JobScheduling - protection against missing dict field RescheduleCounter

*TMS
FIX: TransformationCleaningAgent - execute DM operations with the shifter proxy

[v6r11p27]

*Core
BUGFIX: InstallTools - bug fix in installNewPortal()

*WMS
FIX: Watchdog - disallow cputime and wallclock to be negative

*TS
FIX: TransformationAgent - correct handling of replica caches when more than 5000 files


BUGFIX: ModuleBase - bug fix in execute()
BUGFIX: Workflow - bug fix in createStepInstance()

*DMS
BUGFIX: DiractoryTreeBase - bug fix in getDirectoryPhysicalSizeFromUsage()

*Resources
FIX: XROOTStorage - back ported fixes from #2126: putFile would place file in 
     the wrong location on eos

[v6r11p26]

*Framework
FIX: UserProfileDB.py - add PublishAccess field to the UserProfileDB

*RSS
FIX: Synchronizer.py - fix deletion of old resources

*DMS
FIX: DataManager - allow that permissions are OK for part of a list of LFNs ( __verifyWritePermission() )
     (when testing write access to parent directory). Allows removal of replicas 
     even if one cannot be removed
FIX: DataManager - test SE validity before removing replica     
     
*RMS
FIX: RequestTask - fail requests for users who are no longer in the system
FIX: RequestExecutingAgent - fix request timeout computation

[v6r11p25]

*Interfaces
FIX: Job.py - bring back different logfile names if they have not been specified by the user

[v6r11p24]

*DMS
BUGFIX: SEManagerDB - bug fixed in getting connection in __add/__removeSE

[v6r11p23]

*DMS
CHANGE: FTSRequest is left only to support dirac-dms-fts-XXX commands

[v6r11p22]

*DMS
FIX: FTSJob - fixes in the glite-transfer-status command outpu parsing
FIX: TransformationClient - allow single lfn in setFileStatusForTransformation()

*WMS
FIX: StatesMonitoringAgent - install pika on the fly as a temporary solution

[v6r11p21]

*DMS
BUGFIX: dirac-dms-remove-replicas - continue in case of single replica failure
FIX: dirac-rms-xxx scripts - use Script.getPositionalArgs() instead of sys.argv

*Workflow
FIX: Test_Modules.py - fix in mocking functions, less verbose logging

[v6r11p20]

*DMS
BUGFIX: DataManager - in __SEActive() use resolved SE name to deal with aliases
BUGFIX: FileMetadata - multiple bugs in __buildUserMetaQuery()

[v6r11p19]

*DMS
FIX: FTSJob - fix FTS job monitoring a la FTS2

*RMS
CHANGE: ReqClient - added setServer() method
FIX: File,Operation,Request - call the getters to fetch the up-to-date information 
     from the parent

[v6r11p18]

*DMS
FIX: FTSAgent(Job) - fixes for transfers requiring staging (bringOnline) and adaptation 
     to the FTS3 interface

*WMS
FIX: StatesMonitoringAgent - resend the records in case of failure

[v6r11p17]

*DMS
FIX: FileCatalog - in multi-VO case get common catalogs if even VO is not specified

*Resources
FIX: ComputintgElement - bugfix in available() method

*WMS
FIX: SiteDirector - if not pilots registered in the DB, pass empty list to the ce.available()

[v6r11p16]

*RMS
BUGFIX: Request,Operation,File - do not cast to str None values

[v6r11p15]

*DMS
FIX: ReplicateAndRegister - do not create FTSClient if no FTSMode requested
CHANGE: FTSAgent(Job,File) - allow to define the FTS2 submission command;
        added --copy-pin-lifetime only for a tape backend
        parse output of both commands (FTS2, FTS3)
        consider additional state for FTS retry (Canceled)
        
*RMS
FIX: Operation, Request - treat updates specially for Error fields        

*TMS
FIX: TransformationAgent - fixes in preparing json serialization of requests

*WMS
NEW: StateMonitoringAgent - sends WMS history data through MQ messages 

[v6r11p14]

*WMS
CHANGE: JobDB - removed unused tables and methods
CHANGE: removed obsoleted tests

*DMS
FIX: FTSAgent - recover case when a target is not in FTSDB
CHANGE: FTSAgent(Job) - give possibility to specify a pin life time in CS 

*RMS
FIX: Make RMS objects comply with Python Data Model by adding __nonzero__ methods 

[v6r11p13]

*DMS
BUGFIX: SEManager - in SEManagerDB.__addSE() bad _getConnection call, closes #2062

[v6r11p12]

*Resources
CHANGE: ARCComputingElement - accomodate changes in the ARC job reported states

*Configuration
CHANGE: Resources - define a default FTS server in the CS (only for v6r11 and v6r12)

*DMS
FIX: FTSStrategy - allow to use a given channel more than once in a tree 
FIX: FTSAgent - remove request from cache if not found
FIX: FTSAgent - recover deadlock situations when FTS Files had not been correctly 
     updated or were not in the DB

*RMS
FIX: RequestExecutingAgent - fix a race condition (cache was cleared after the request was put)
FIX: RequestValidator - check that the Operation handlers are defined when inserting a request

[v6r11p11]

*Core
FIX: TransportPool - fixed exception due to uninitialized variable
FIX: HTTPDISETSocket - readline() takes optional argument size ( = 0 )

*DMS
FIX: FTSAgent - check the type of the Operation object ( can be None ) and
     some other protections
FIX: FTSClient - avoid duplicates in the file list

*RMS
FIX: ReqClient - modified log message
CHANGE: dirac-dms-fts-monitor - allow multiple comma separated LFNs in the arguments

[v6r11p10]

*RSS
FIX: DowntimeCommand, Test_RSS_Command_GOCDBStatusCommand - correctly interpreting list of downtimes

*RMS
FIX: ReplicateAndRegister - Create a RegisterReplica (not RegisterFile) if ReplicateAndRegister 
     fails to register
FIX: OperationHandlerBase - handle correctly Attempt counters when SEs are banned
FIX: ReplicateAndRegister - use FC checksum in case of mismatch request/PFN
FIX: FTSAgent - in case a file is Submitted but the FTSJob is unknown, resubmit
FIX: FTSAgent - log exceptions and put request to DB in case of exception
FIX: FTSAgent - handle FTS error "Unknown transfer state NOT_USED", due to same file 
     registered twice (to be fixed in RMS, not clear origin)

*WMS
FIX: JobStateUpdateHandler - status not updated while jobLogging is, due to time skew between 
     WN and DB service
FIX: JobStateUpdateHandler - stager callback not getting the correct status Staging 
     (retry for 10 seconds)     

[v6r11p9]

*Core
NEW: AgentModule - set AGENT_WORKDIRECTORY env variable with the workDirectory
NEW: InstallTools - added methods for the new web portal installation

*DMS
FIX: ReplicateAndRegister - apply same error logic for DM replication as for FTS

*Resources:
FIX: SRM2Storage - fix log message level
FIX: SRM2Storage - avoid useless existence checks 

*RMS
FIX: ForwardDISET - a temporary fix for a special LHCb case, to be removed asap
FIX: ReqClient - prettyPrint is even prettier
FIX: RequestTask - always use server certificates when executed within an agent

[v6r11p8]

*TMS
FIX: TransformationDB - fix default value within ON DUPLICATE KEY UPDATE mysql statement

[v6r11p7]

*Framework
BUGFIX: ProxyDB.py - bug in a MySQL table definition

*DMS
FIX: ReplicateAndRegister.py - FTS client is not instantiated in the c'tor as it 
     might not be used, 

*WMS
FIX: JobWrapper - don't delete the sandbox tar file if upload fails
FIX: JobWrapper - fix in setting the failover request

*RMS
FIX: RequestDB - add protections when trying to get a non existing request

[v6r11p6]

*WMS
FIX: InpudDataResolution - fix the case when some files only have a local replica
FIX: DownloadInputData, InputDataByProtocol - fix the return structure of the
     execute() method
     
*Resources
NEW: LocalComputingElement, CondorComputingElement      

[v6r11p5]

FIX: Incorporated changes from v6r10p25 patch

*Framework
NEW: Added getUserProfileNames() interface

*WMS
NEW: WMSAdministrator - added getPilotStatistics() interface
BUGFIX: JobWrapperTemplate - use sendJobAccounting() instead of sendWMSAccounting()
FIX: JobCleaningAgent - skip if no jobs to remove

*DMS
BUGFIX: FileCatalogClientCLI - bug fix in the metaquery construction

*Resources
CHANGE: StorageElement - enable Storage Element proxy configuration by protocol name

*TMS
NEW: TransformationManager - add Scheduled to task state for monitoring

[v6r11p4]

*Framework
NEW: ProxyDB - added primary key to ProxyDB_Log table
CHANGE: ProxyManagerHandler - purge logs once in 6 hours

*DMS
FIX: DataManager - fix in the accounting report for deletion operation
CHANGE: FTSRequest - print FTS GUID when submitting request
FIX: dirac-dms-fts-monitor - fix for using the new FTS structure
FIX: DataLoggingDB - fix type of the StatusTimeOrder field
FIX: DataLoggingDB - take into account empty date argument in addFileRecord()
FIX: ReplicateAndRegister - use active replicas
FIX: FTS related modules - multiple fixes

*WMS
NEW: SiteDirector - pass the list of already registered pilots to the CE.available() query
FIX: JobCleaningAgent - do not attempt job removal if no eligible jobs

*Resources
FIX: LcgFileCatalogClient - if replica already exists while registration, reregister
NEW: CREAM, SSH, ComputingElement - consider only registered pilots to evaluate queue occupancy

[v6r11p3]

FIX: import gMonitor from it is original location

*Core
FIX: FC.Utilities - treat properly the LFN names starting with /grid ( /gridpp case )

*Configuration
FIX: LocalConfiguration - added exitCode optional argument to showHelp(), closes #1821

*WMS
FIX: StalledJobAgent - extra checks when failing Completed jobs, closes #1944
FIX: JobState - added protection against absent job in getStatus(), closes #1853

[v6r11p2]

*Core
FIX: dirac-install - skip expectedBytes check if Content-Length not returned by server
FIX: AgentModule - demote message "Cycle had an error:" to warning

*Accounting
FIX: BaseReporter - protect against division by zero

*DMS
CHANGE: FileCatalogClientCLI - quite "-q" option in find command
FIX: DataManager - bug fix in __initializeReplication()
FIX: DataManager - less verbose log message 
FIX: DataManager - report the size of removed files only for successfully removed ones
FIX: File, FTSFile, FTSJob - SQL tables schema change: Size filed INTEGER -> BIGINT

*RMS
FIX: dirac-rms-reset-request, dirac-rms-show-request - fixes
FIX: ForwardDISET - execute with trusted host certificate

*Resources
FIX: SSHComputingElement - SSHOptions are parsed at the wrong place
NEW: ComputingElement - evaluate the number of available cores if relevant

*WMS
NEW: JobMonitoringHander - added export_getOwnerGroup() interface

*TMS
CHANGE: TransformationCleaningAgent - instantiation of clients moved in the initialize()

[v6r11p1]

*RMS
FIX: ReqClient - failures due to banned sites are considered to be recoverable

*DMS
BUGFIX: dirac-dms-replicate-and-register-request - minor bug fixes

*Resources
FIX: InProcessComputingElement - stop proxy renewal thread for a finished payload

[v6r11]

*Core
FIX: Client - fix in __getattr__() to provide dir() functionality
CHANGE: dirac-configure - use Registry helper to get VOMS servers information
BUGFIX: ObjectLoader - extensions must be looked up first for plug-ins
CHANGE: Misc.py - removed obsoleted
NEW: added returnSingleResult() generic utility by moving it from Resources/Utils module 

*Configuration
CHANGE: Resources.getDIRACPlatform() returns a list of compatible DIRAC platforms
NEW: Resources.getDIRACPlatforms() used to access platforms from /Resources/Computing/OSCompatibility
     section
NEW: Registry - added getVOs() and getVOMSServerInfo()     
NEW: CE2CSAgent - added VO management

*Accounting
FIX: AccountingDB, Job - extra checks for invalid values

*WMS
NEW: WMS tags to allow jobs require special site/CE/queue properties  
CHANGES: DownloadInputData, InputDataByProtocol, InputDataResolution - allows to get multiple 
         PFNs for the protocol resolution
NEW: JobDB, JobMonitoringHandler - added traceJobParameters(s)() methods     
CHANGE: TaskQueueDirector - use ObjectLoader to load directors    
CHANGE: dirac-pilot - use Python 2.7 by default, 2014-04-09 LCG bundles

*DMS
NEW: DataManager to replace ReplicaManager class ( simplification, streamlining )
FIX: InputDataByProtocol - fix the case where file is only on tape
FIX: FTSAgent - multiple fixes
BUGFIX: ReplicateAndRegister - do not ask SE with explicit SRM2 protocol

*Interfaces
CHANGE: Dirac - instantiate SandboxStoreClient and WMSClient when needed, not in the constructor
CHANGE: Job - removed setSystemConfig() method
NEW: Job.py - added setTag() interface

*Resources
CHANGE: StorageElement - changes to avoid usage PFNs
FIX: XROOTStorage, SRM2Storage - changes in PFN construction 
NEW: PoolComputingElement - a CE allowing to manage multi-core slots
FIX: SSHTorqueComputingElement - specify the SSHUser user for querying running/waiting jobs 

*RSS
NEW: added commands dirac-rss-query-db and dirac-rss-query-dtcache

*RMS
CHANGE: ReqDB - added Foreign Keys to ReqDB tables
NEW: dirac-rms-reset-request command
FIX: RequestTask - always execute operations with owner proxy

*SMS
FIX: few minor fixes to avoid pylint warnings

[v6r10p25]

*DMS
CHANGE: FileCatalog - optimized file selection by metadata

[v6r10p24]

*DMS
FIX: FC.FileMetadata - optimized queries for list interception evaluation

[v6r10p23]

*Resoures
CHANGE: SSHComputingElement - allow SSH options to be passed from CS setup of SSH Computing Element
FIX: SSHComputingElement - use SharedArea path as $HOME by default

[v6r10p22]

*CS
CHANGE: Operations helper - if not given, determine the VO from the current proxy 

*Resources
FIX: glexecComputingElement - allows Application Failed with Errors results to show through, 
     rather than be masked by false "glexec CE submission" errors
     
*DMS     
CHANGE: ReplicaManager - in getReplicas() rebuild PFN if 
        <Operations>/DataManagement/UseCatalogPFN option is set to False ( True by default )

[v6r10p21]

*Configuration
FIX: CSGlobals - allow to specify extensions in xxxDIRAC form in the CS

*Interfaces
FIX: Job - removed self.reqParams
FIX: Job - setSubmitPools renamed to setSubmitPool, fixed parameter definition string

*WMS
FIX: JobMonitorigHandler, JobPolicy - allow JobMonitor property to access job information

[v6r10p20]

*DMS
FIX: FTSAgent/Client, ReplicateAndRegister - fixes to properly process failed
     FTS request scheduling

[v6r10p19]

*DMS
FIX: FTSAgent - putRequest when leaving processRequest
FIX: ReplicaManager - bug in getReplicas() in dictionary creation

[v6r10p18]

*DMS
FIX: ReplicateAndRegister - dictionary items incorrectly called in ftsTransfer()

[v6r10p17]

*RMS
FIX: RequestDB.py - typo in a table name
NEW: ReqManagerHandler - added getDistinctValues() to allow selectors in the web page

*DMS
CHANGE: ReplicaManager - bulk PFN lookup in getReplicas()

[v6r10p16]

*Framework
NEW: PlottingClient - added curveGraph() function

*Transformation
FIX: TaskManagerAgentBase - add the missing Scheduled state

*WMS
FIX: TaskQueueDB - reduced number of lines in the matching parameters printout

*DMS
FIX: dirac-dms-show-se-status - exit on error in the service call, closes #1840

*Interface
FIX: API.Job - removed special interpretation of obsoleted JDLreqt type parameters

*Resources
FIX: SSHComputingElement - increased timeout in getJobStatusOnHost() ssh call, closes #1830

[v6r10p15]

*DMS
FIX: FTSAgent - added missing monitoring activity
FIX: FileCatalog - do not check directory permissions when creating / directory

*Resources
FIX: SSHTorqueComputingElement - removed obsoleted stuff

[v6r10p14]

*SMS
FIX: RequestPreparationAgent - typo fixed

[v6r10p13]

*SMS
FIX: RequestPreparationAgent - use ReplicaManager to get active replicas

*DMS
FIX: ReplicaManager - getReplicas returns all replicas ( in all statuses ) by default
CHANGE: FC/SecurityManager - give full ACL access to the catalog to groups with admin rights

*WMS
CHANGE: SiteDirector - changes to reduce the load on computing elements
FIX: JobWrapper - do not set Completed status for the case with failed application thread

[v6r10p12]

*WMS
CHANGE: Replace consistently everywhere SAM JobType by Test JobType
FIX: JobWrapper - the outputSandbox should be always uploaded (outsized, in failed job)

*DMS
FIX: RemoveFile - bugfix
FIX: ReplicateAndRegister - fixes in the checksum check, retry failed FTS transfer 
     with RM transfer
NEW: RegisterReplica request operation     

*RMS
FIX: ReqClient - fix in the request state machine
FIX: Request - enhance digest string
NEW: dirac-dms-reset-request command
CHANGE: dirac-rms-show-request - allow selection of a request by job ID

*TS
FIX: TransformationDB - in getTransformationParameters() dropped "Submitted" counter 
     in the output

[v6r10p11]

*Core
FIX: X509Chain - cast life time to int before creating cert

*Accounting
FIX: DataStoreClient - self.__maxRecordsInABundle = 5000 instead of 1000
FIX: JobPolicy - allow access for JOB_MONITOR property

*RMS
FIX: ReqClient - fix the case when a job is Completed but in an unknown minor status

*Resources
BUGFIX: ProxyStorage - use checkArgumentFormat() instead of self.__checkArgumentFormatDict()

[v6r10p10]

*DMS
FIX: Several fixes to make FTS accounting working (FTSAgent/Job, ReplicaManager, File )

[v6r10p9]

*Core
BUGFIX: LineGraph - Ymin was set to a minimal plot value rather than 0.

*DMS
CHANGE: FTSJob(Agent) - get correct information for FTS accounting (registration)

[v6r10p8]

*Core
FIX: InstallTools - admin e-mail default location changed

*Framework
FIX: SystemAdministratorClientCLI - allow "set host localhost"
FIX: BundleDelivery - protect against empty bundle

*WMS
FIX: SiteDirector - Pass siteNames and ceList as None if any is accepted
FIX: WorkloadManagement.ConfigTemplate.SiteDorectory - set Site to Any by default 

*DMS
FIX: FileCatalogCLI - ignore Datasets in ls command for backward compatibility

*Resources
FIX: SSH - some platforms use Password instead of password prompt

[v6r10p7]

*Core
FIX: dirac-install - execute dirac-fix-mysql-script and dirac-external-requirements after sourcing the environment
FIX: InstallTools - set basedir variable in fixMySQLScript()
FIX: InstallTools - define user root@host.domain in installMySQL()

*Framework
BUGFIX: SystemAdministratorCLI - bug fixed in default() call signature

*DMS
FIX: FTSRequest - handle properly FTS server in the old system 
FIX: ReplicaManager - check if file is in FC before removing 
FIX: Request/RemovalTask - handle properly proxies for removing files 
BUGFIX: DatasetManager - in the table description

[v6r10p6]

*Core
FIX: X509Certificate - reenabled fix in getDIRACGroup()

*Configuration
FIX: CSAPI - Group should be taken from the X509 chain and not the certificate

*RMS
CHANGE: ReqClient - if the job does not exist, do not try further finalization

[v6r10p5]

*Core
FIX: X509Certificate - reverted fix in getDIRACGroup()

[v6r10p4]

*Core
NEW: dirac-info - extra printout
CHANGE: PrettyPrint - extra options in printTable()
FIX: X509Certificate - bug fixed in getDIRACGroup()

*Framework
NEW: SystemAdministratorCLI - new showall command to show components across hosts
NEW: ProxyDB - allow to upload proxies without DIRAC group

*RMS
CHANGE: ReqClient - requests from failed jobs update job status to Failed
CHANGE: RequestTask - retry in the request finalize()

[v6r10p3]

*Configuration
CHANGE: Registry - allow to define a default group per user

*WMS
BUGFIX: JobReport - typo in generateForwardDISET()

[v6r10p2]

*TMS
CHANGE: Backward compatibility fixes when setting the Transformation files status

*DMS
BUGFIX: ReplicateAndRegister - bugfix when replicating to multiple destination by ReplicaManager

*WMS
BUGFIX: JobManager - bug fix when deleting no-existing jobs

[v6r10p1]

*RMS
FIX: ReqDB.Operations - Arguments field changed type from BLOB to MEDIUMBLOB

*DMS
FIX: FileCatalog - check for non-exiting directories in removeDirectory()

*TMS
FIX: TransformationDB - removed constraint that was making impossible to derive a production

[v6r10]

*Core
FIX: Several fixes on DB classes(AccountingDB, SystemLoggingDB, UserProfileDB, TransformationDB, 
     JobDB, PilotAgentsDB) after the new movement to the new MySQL implementation with a persistent 
     connection per running thread
NEW: SystemAdministratorCLI - better support for executing remote commands 
FIX: DIRAC.__init__.py - avoid re-definition of platform variable    
NEW: Graphs - added CurveGraph class to draw non-stacked lines with markers
NEW: Graphs - allow graphs with negative Y values
NEW: Graphs - allow to provide errors with the data and display them in the CurveGraph
FIX: InstallTools - fix for creation of the root@'host' user in MySQL 
FIX: dirac-install - create links to permanent directories before module installation
CHANGE: InstallTools - use printTable() utility for table printing
CHANGE: move printTable() utility to Core.Utilities.PrettyPrint
NEW: added installation configuration examples
FIX: dirac-install - fixBuildPath() operates only on files in the directory
FIX: VOMSService - added X-VOMS-CSRF-GUARD to the html header to be compliant with EMI-3 servers

*CS
CHANGE: getVOMSVOForGroup() uses the VOMSName option of the VO definition 
NEW: CE2CSAgent - added ARC CE information lookup

*Framework
FIX: SystemAdministratorIntegrator - use Host option to get the host address in addition to the section name, closes #1628
FIX: dirac-proxy-init - uses getVOMSVOForGroup() when adding VOMS extensions

*DMS
CHANGE: DFC - optimization and bug fixes of the bulk file addition
FIX: TransferAgent - protection against badly defined LFNs in collectFiles()
NEW: DFC - added getDirectoryReplicas() service method support similar to the LFC
CHANGE: DFC - added new option VisibleReplicaStatus which is used in replica getting commands
CHANGE: FileCatalogClientCLI client shows number of replicas in the 2nd column rather than 
        unimplemented number of links
CHANGE: DFC - optimizations for the bulk replica look-up
CHANGE: DFC updated scalability testing tool FC_Scaling_test.py        
NEW: DFC - methods returning replicas provide also SE definitions instead of PFNs to construct PFNs on the client side
NEW: DFC - added getReplicasByMetadata() interface
CHANGE: DFC - optimized getDirectoryReplicas()
CHANGE: FileCatalogClient - treat the reduced output from various service queries restoring LFNs and PFNs on the fly
NEW: DFC - LFNPFNConvention flag can be None, Weak or Strong to facilitate compatibility with LFC data 
CHANGE: FileCatalog - do not return PFNs, construct them on the client side
CHANGE: FileCatalog - simplified FC_Scaling_test.py script
NEW: FileCatalog/DatasetManager class to define and manipulate datasets corresponding to meta queries
NEW: FileCatalogHandler - new interface methods to expose DatasetManager functionality
NEW: FileCatalogClientCLI - new dataset family of commands
FIX: StorageFactory, ReplicaManager - resolve SE alias name recursively
FIX: FTSRequest, ReplicaManager, SRM2Storage - use current proxy owner as user name in accounting reports, closes #1602
BUGFIX: FileCatalogClientCLI - bug fix in do_ls, missing argument to addFile() call, closes #1658
NEW: FileCatalog - added new setMetadataBulk() interface, closes #1358
FIX: FileCatalog - initial argument check strips off leading lfn:, LFN:, /grid, closes #448
NEW: FileCatalog - added new setFileStatus() interface, closes #170, valid and visible file and replica statuses can be defined in respective options.
CHANGE: multiple new FTS system fixes
CHANGE: uniform argument checking with checkArgumentFormat() in multiple modules
CHANGE: FileCatalog - add Trash to the default replica valid statuses
CHANGE: ReplicaManager,FTSRequest,StorageElement - no use of PFN as returned by the FC except for file removal,
        rather constructing it always on the fly
        
*SMS
CHANGE: PinRequestAgent, SENamespaceCatalogCheckAgent - removed
CHANGE: Use StorageManagerClient instead of StorageDB directly        

*WMS
CHANGE: JobPolicy - optimization for bulk job verification
NEW: JobPolicy - added getControlledUsers() to get users which jobs can be accessed for 
     a given operation
CHANGE: JobMonitoringHandler - Avoid doing a selection of all Jobs, first count matching jobs 
        and then use "limit" to select only the required JobIDs.
NEW: JobMonitoringHandler - use JobPolicy to filter jobs in getJobSummaryWeb()
NEW: new Operations option /Services/JobMonitoring/GlobalJobsInfo ( True by default ) to 
     allow or not job info lookup by anybody, used in JobMonitoringHandler       
BUGFIX: SiteDirector - take into account the target queue Platform
BUGFIX: JobDB - bug in __insertNewJDL()    
CHANGE: dirac-admin-show-task-queues - enhanced output  
CHANGE: JobLoggingDB.sql - use trigger to manage the new LoggingInfo structure  
CHANGE: JobWrapper - trying several times to upload a request before declaring the job failed
FIX: JobScheduling executor - fix race condition that causes a job to remain in Staging
NEW: SiteDirector - do not touch sites for which there is no work available
NEW: SiteDirector - allow sites not in mask to take jobs with JobType Test
NEW: SiteDirector - allow 1 hour grace period for pilots in Unknown state before aborting them
CHANGE: Allow usage of non-plural form of the job requirement options ( PilotType, GridCE, BannedSite, 
        SubmitPool ), keep backward compatibility with a plural form
        
*RSS
FIX: DowntimeCommand - take the latest Downtime that fits    
NEW: porting new Policies from integration  
NEW: RSS SpaceToken command querying endpoints/tokens that exist  
        
*Resources
NEW: added SSHOARComputingElement class 
NEW: added XROOTStorage class       
FIX: CREAMComputingElement - extra checks for validity of returned pilot references
        
*TS
CHANGE: TransformationClient(DB,Manager) - set file status for transformation as bulk operation 
CHANGE: TransformationClient - applying state machine when changing transformation status
BUGFIX: TransformationClient(Handler) - few minor fixes
NEW: TransformationDB - backported __deleteTransformationFileTask(s) methods
CHANGE: TransformationDB(Client) - fixes to reestablish the FileCatalog interface
FIX: TransformationAgent - added MissingInFC to consider for Removal transformations
BUGFIX: TransformationAgent - in _getTransformationFiles() variable 'now' was not defined
FIX: TransformationDB.sql - DataFiles primary key is changed to (FileID) from (FileID,LFN) 
CHANGE: TransformationDB(.sql) - schema changes suitable for InnoDB
FIX: TaskManager(AgentBase) - consider only submitted tasks for updating status
CHANGE: TransformationDB(.sql) - added index on LFN in DataFiles table

*RMS
NEW: Migrate to use the new Request Management by all the clients
CHANGE: RequestContainer - Retry failed transfers 10 times and avoid sub-requests to be set Done 
        when the files are failed
CHANGE: Use a unique name for storing the proxy as processes may use the same "random" name and 
        give conflicts
NEW: RequestClient(Handler) - add new method readRequest( requestname)                 

*Workflow
NEW: Porting the LHCb Workflow package to DIRAC to make the use of general purpose modules and
     simplify construction of workflows        

[v6r9p33]

*Accounting
BUGFIX: AccountingDB - wrong indentation

[v6r9p32]

*Accounting
FIX: AccountingDB - use old style grouping if the default grouping is altered, e.g. by Country

[v6r9p31]

*Accounting
CHANGE: AccountingDB - changes to speed up queries: use "values" in GROUP By clause;
        drop duplicate indexes; reorder fields in the UniqueConstraint index of the
        "bucket" tables  

[v6r9p30]

*DMS
CHANGE: FileCatalogFactory - construct CatalogURL from CatalogType by default

*SMS
FIX: dirac-stager-stage-files - changed the order of the arguments

[v6r9p29]

*TS
FIX: TaskManager(AgentBase) - fix for considering only submitted tasks 

[v6r9p28]

*TS
FIX: TransformationDB(ManagerHandler) - several portings from v6r10

[v6r9p27]

*SMS
FIX: StorageManagementDB - in removeUnlinkedReplicas() second look for CacheReplicas 
     for which there is no entry in StageRequests

[v6r9p26]

*Resources
CHANGE: CREAMComputigElement - Make sure that pilots submitted to CREAM get a 
        fresh proxy during their complete lifetime
*Framework
FIX: ProxyDB - process properly any SQLi with DNs/groups with 's in the name

[v6r9p25]

*TS
CHANGE: TransformationClient - changed default timeout values for service calls
FIX: TransformationClient - fixes for processing of derived transformations 

[v6r9p24]

*TS
FIX: TransformationClient - in moveFilesToDerivedTransformation() set file status
     to Moved-<prod>

[v6r9p23]

*Core
BUGFIX: InstallTools - improper configuration prevents a fresh new installation

*WMS
BUGFIX: PilotDirector - Operations Helper non-instantiated

[v6r9p22]

*WMS
FIX: PilotDirector - allow to properly define extensions to be installed by the 
     Pilot differently to those installed at the server
FIX: Watchdog - convert pid to string in ProcessMonitor

*TS
FIX: TransformationDB - splitting files in chunks

*DMS
NEW: dirac-dms-create-removal-request command
CHANGE: update dirac-dms-xxx commands to use the new RMS client,
        strip lines when reading LFNs from a file

[v6r9p21]

*TS
FIX: Transformation(Client,DB,Manager) - restored FileCatalog compliant interface
FIX: TransformationDB - fix in __insertIntoExistingTransformationFiles()

[v6r9p20]

*Core
BUGFIX: ProxyUpload - an on the fly upload does not require a proxy to exist

*DMS
CHANGE: TransferAgent - use compareAdler() for checking checksum
FIX: FailoverTransfer - recording the sourceSE in case of failover transfer request 

*WMS
FIX: ProcessMonitor - some fixes added, printout when <1 s of consumed CPU is found

*Transformation
BUGFIX: TransformationClient - fixed return value in moveFilesToDerivedTransformation()

*RMS
BUGFIX: CleanReqDBAgent - now() -> utcnow() in initialize()

*Resources
FIX: ARCComputingElement - fix the parsing of CE status if no jobs are available

[v6r9p19]

*DMS
FIX: FileCatalog/DirectoryMetadata - inherited metadata is used while selecting directories
     in findDirIDsByMetadata()

[v6r9p18]

*DMS
FIX: FTSSubmitAgent, FTSRequest - fixes the staging mechanism in the FTS transfer submission
NEW: TransferDBMonitoringHandler - added getFilesForChannel(), resetFileChannelStatus()

[v6r9p17]

*Accounting
FIX: DataStoreClient - send accounting records in batches of 1000 records instead of 100

*DMS:
FIX: FailoverTransfer - catalog name from list to string
FIX: FTSSubmitAgent, FTSRequest - handle FTS3 as new protocol and fix bad submission time
FIX: FTSSubmitAgent, FTSRequest - do not submit FTS transfers for staging files

*WMS
FIX: TaskQueueDB - do not check enabled when TQs are requested from Directors
FIX: TaskQueueDB - check for Enabled in the TaskQueues when inserting jobs to print an alert
NEW: TaskQueueDB - each TQ can have at most 5k jobs, if beyond the limit create a new TQ 
     to prevent long matching times when there are way too many jobs in a single TQ

[v6r9p16]

*TS
BUGFIX: typos in TransformationCleaningAgent.py

*DMS
CHANGE: DownloadInputData - check the available disk space in the right input data directory
FIX: DownloadInputData - try to download only Cached replicas 

[v6r9p15]

*Core
FIX: MySQL - do not decrease the retry counter after ping failure

*DMS
CHANGE: FC/DirectoryMetadata - Speed up findFilesByMetadataWeb when many files match
FIX: RemovalTask - fix error string when removing a non existing file (was incompatible 
     with the LHCb BK client). 

*WMS
FIX: JobReport - minor fix ( removed unused imports )
FIX: JobMonitoring(JobStateUpdate)Handler - jobID argument can be either string, int or long

*TS
CHANGE: TransformationClient - change status of Moved files to a deterministic value
FIX: FileReport - minor fix ( inherits object ) 

[v6r9p14]

*DMS
CHANGE: FTSDB - changed schema: removing FTSSite table. From now on FTS sites 
        would be read from CS Resources

[v6r9p13]

FIX: included fixes from v6r8p26 patch release

[v6r9p12]

FIX: included fixes from v6r8p25 patch release

[v6r9p11]

*DMS
BUGFIX: FTSRequest - in __resolveFTSServer() type "=" -> "=="

[v6r9p10]

FIX: included fixes from v6r8p24 patch release

*Core
NEW: StateMachine utility

*DMS
BUGFIX: in RegisterFile operation handler

*Interfaces
FIX: Dirac.py - in splitInputData() consider only Active replicas

[v6r9p9]

*RMS
FIX: RequestDB - added getRequestFileStatus(), getRequestName() methods

[v6r9p8]

*DMS
FIX: RequestDB - get correct digest ( short request description ) of a request

[v6r9p7]

FIX: included fixes from v6r8p23 patch release

*RSS
FIX: SpaceTokenOccupancyPolicy - SpaceToken Policy decision was based on 
     percentage by mistake
     
*RMS
NEW: new scripts dirac-dms-ftsdb-summary, dirac-dms-show-ftsjobs    
FIX: FTSAgent - setting space tokens for newly created FTSJobs 

[v6r9p6]

*DMS
BUGFIX: dirac-admin-add-ftssite - missing import

*RMS
NEW: RequestDB, ReqManagerHandler - added getRequestStatus() method

*TS
FIX: fixes when using new RequestClient with the TransformationCleaningAgent

*WMS
BUGFIX: typo in SandboxStoreHandler transfer_fromClient() method

[v6r9p5]

*DMS
BUGFIX: missing proxy in service env in the FTSManager service. By default service 
        will use DataManager proxy refreshed every 6 hours.

*Resources
NEW: StorageElement - new checkAccess policy: split the self.checkMethods in 
     self.okMethods. okMethods are the methods that do not use the physical SE. 
     The isValid returns S_OK for all those immediately

*RSS
FIX: SpaceTokenOccupancyPolicy - Policy that now takes into account absolute values 
     for the space left
     
*TS
FIX: TransformationCleaningAgent - will look for both old and new RMS     

[v6r9p4]

*Stager
NEW: Stager API: dirac-stager-monitor-file, dirac-stager-monitor-jobs, 
     dirac-stager-monitor-requests, dirac-stager-show-stats

[v6r9p3]

*Transformation
FIX: TransformationCleaning Agent status was set to 'Deleted' instead of 'Cleaned'

[v6r9p2]

*RSS
NEW: Added Component family tables and statuses
FIX: removed old & unused code 
NEW: allow RSS policies match wild cards on CS

*WMS
BUGFIX: FailoverTransfer,JobWrapper - proper propagation of file metadata

[v6r9p1]

*RMS
NEW: FTSAgent - update rwAccessValidStamp,
     update ftsGraphValidStamp,
     new option for staging files before submission,
     better log handling here and there
CHANGE: FTSJob - add staging flag in in submitFTS2
CHANGE: Changes in WMS (FailoverTransfer, JobReport, JobWrapper, SandboxStoreHandler) 
        and TS (FileReport) to follow the new RMS.
NEW: Full CRUD support in RMS.

*RSS
NEW: ResourceManagementDB - new table ErrorReportBuffer
NEW: new ResourceManagementClient methods - insertErrorReportBuffer, selectErrorReportBuffer,
     deleteErrorReportBuffer

[v6r9]

NEW: Refactored Request Management System, related DMS agents and FTS management
     components

[v6r8p28]

*Core
BUGFIX: RequestHandler - the lock Name includes ActionType/Action

*DMS
FIX: dirac-dms-filecatalog-cli - prevent exception in case of missing proxy

[v6r8p27]

*DMS
BUGFIX: dirac-dms-add-file - fixed typo item -> items

[v6r8p26]

*Core
NEW: RequestHandler - added getServiceOption() to properly resolve inherited options 
     in the global service handler initialize method
NEW: FileCatalogHandler, StorageElementHandler - use getServiceOption()

[v6r8p25]

FIX: included fixes from v6r7p40 patch release

*Resources
FIX: SRM2Storage - do not account gfal_ls operations

[v6r8p24]

FIX: included fixes from v6r7p39 patch release

*Core
FIX: SiteSEMapping was returning wrong info

*DMS
FIX: FTSRequest - choose explicitly target FTS point for RAL and CERN
BUGFIX: StrategyHandler - wrong return value in __getRWAccessForSE()

*Resources
CHANGE: SRM2Storage - do not account gfal_ls operations any more

[v6r8p23]

FIX: included fixes from v6r7p37 patch release

*TS
FIX: TransformationDB - allow tasks made with ProbInFC files
FIX: TransformationCleaingAgent,Client - correct setting of transformation 
     status while cleaning

[v6r8p22]

FIX: included fixes from v6r7p36 patch release

[v6r8p21]

*DMS
FIX: FileCatalog/DirectoryMetadata - even if there is no meta Selection 
     the path should be considered when getting Compatible Metadata
FIX: FileCatalog/DirectoryNodeTree - findDir will return S_OK( '' ) if dir not 
     found, always return the same error from DirectoryMetadata in this case.     

*RSS
FIX: DowntimeCommand - use UTC time stamps

*TS
FIX: TransformationAgent - in _getTransformationFiles() get also ProbInFC files in 
     addition to Used 

[v6r8p20]

*Stager
NEW: Stager API: dirac-stager-monitor-file, dirac-stager-monitor-jobs, 
     dirac-stager-monitor-requests, dirac-stager-show-stats

[v6r8p19]

*Transformation
FIX: TransformationCleaning Agent status was set to 'Deleted' instead of 'Cleaned'

[v6r8p18]

*TS
BUGFIX: TransformationAgent - regression in __cleanCache()

[v6r8p17]

FIX: included fixes from v6r7p32 patch release

*WMS
FIX: StalledJobAgent - for accidentally stopped jobs ExecTime can be not set, 
     set it to CPUTime for the accounting purposes in this case

[v6r8p16]

FIX: included fixes from v6r7p31 patch release

*WMS
BUGFIX: TaskQueueDB - fixed a bug in the negative matching conditions SQL construction

*RSS
NEW: improved doc strings of PEP, PDP modules ( part of PolicySystem )
FIX: Minor changes to ensure consistency if ElementInspectorAgent and 
     users interact simultaneously with the same element
CHANGE: removed DatabaseCleanerAgent ( to be uninstalled if already installed )
FIX: SummarizeLogsAgent - the logic of the agent was wrong, the agent has been re-written.
     
[v6r8p15]

*Core
FIX: X509Chain - fix invalid information when doing dirac-proxy-info without CS
     ( in getCredentials() )

*RSS
NEW: PDP, PEP - added support for option "doNotCombineResult" on PDP

[v6r8p14]

*Core
FIX: dirac-deploy-scripts - can now work with the system python

*WMS
NEW: dirac-wms-cpu-normalization - added -R option to modify a given configuration file
FIX: Executor/InputData - Add extra check for LFns in InputData optimizer, closes #1472

*Transformation
CHANGE: TransformationAgent - add possibility to kick a transformation (not skip it if no 
        unused files), by touching a file in workDirectory
BUGFIX: TransformationAgent - bug in __cleanCache() dict modified in a loop        

[v6r8p13]

*Transformation
BUGFIX: TransformationDB - restored import of StringType

[v6r8p12]

NEW: Applied patches from v6r7p29

*WMS
FIX: JobDB - check if SystemConfig is present in the job definition and convert it 
     into Platform

*DMS
FIX: ReplicaManager - do not get metadata of files when getting files in a directory 
     if not strictly necessary

*RSS
NEW: ported from LHCb PublisherHandler for RSS web views

[v6r8p11]

NEW: Applied patches from v6r7p27

*RSS
NEW: SpaceTokenOccupancyPolicy - ported from LHCbDIRAC 
NEW: db._checkTable done on service initialization ( removed dirac-rss-setup script doing it )

*Transformation
FIX: TaskManager - reset oJob for each task in prepareTransformationTasks()
BUGFIX: ValidateOutputDataAgent - typo fixed in getTransformationDirectories()
FIX: TransformationManagerHandler - use CS to get files statuses not to include in 
     processed file fraction calculation for the web monitoring pages

[v6r8p10]

NEW: Applied patches from v6r7p27

[v6r8p9]

*DMS
FIX: TransferAgent,dirac-dms-show-se-status, ResourceStatus,TaskManager - fixes
     needed for DMS components to use RSS status information
NEW: ReplicaManager - allow to get metadata for an LFN+SE as well as PFN+SE     

[v6r8p8]

*RSS
BUGFIX: dirac-rss-setup - added missing return of S_OK() result

[v6r8p7]

NEW: Applied patches from v6r7p24

*DMS
BUGFIX: LcgFileCatalogClient - bug in addFile()

*RSS
BUGFIX: fixed script dirac-rss-set-token, broken in the current release.
NEW: Statistics module - will be used in the future to provide detailed information 
     from the History of the elements 

[v6r8p6]

NEW: Applied patches from v6r7p23

*Transformation
FIX: TaskManager - allow prepareTransformationTasks to proceed if no OutputDataModule is defined
FIX: TransformationDB - remove INDEX(TaskID) from TransformationTasks. It produces a single counter 
     for the whole table instead of one per TransformationID
     
*WMS     
FIX: WMSUtilities - to allow support for EMI UI's for pilot submission we drop support for glite 3.1

[v6r8p5]

NEW: Applied patches from v6r7p22

*RSS
CHANGE: removed old tests and commented out files

*WMS
FIX: PoolXMLCatalog - proper addFile usage

*Transformation
CHANGE: TransformationAgent - clear replica cache when flushing or setting a file in the workdirectory

[v6r8p4]

*Transformation
FIX: The connection to the jobManager is done only at submission time
FIX: Jenkins complaints fixes

*WMS
BUGFIX: JobDB - CPUtime -> CPUTime
FIX: Jenkins complaints fixes

[v6r8p3]

*DMS
BUGFIX: LcgFileCatalogClient

[v6r8p2]

*DMS:
FIX: LcgFileCatalogClient - remove check for opening a session in __init__ as credentials are not yet set 

*Transformation
CHANGE: reuse RPC clients in Transformation System 

[v6r8p1]

*Core
FIX: dirac-deploy-scripts - restored regression w.r.t. support of scripts starting with "d"

*DMS
BUGFIX: LcgFileCatalogClient - two typos fixed

[v6r8]

CHANGE: Several fixes backported from the v7r0 integration branch

*Core
CHANGE: DictCache - uses global LockRing to avoid locks in multiprocessing
FIX: X509Chain - proxy-info showing an error when there's no CS

*DMS
FIX: TransferAgent - inside loop filter out waiting files dictionary
BUGFIX: dirac-admin-allow-se - there was a continue that was skipping the complete loop for 
        ARCHIVE elements
NEW: LcgFileCatalogClient - test return code in startsess lfc calls       

*WMS:
FIX: OptimizerExecutor, InputData, JobScheduling - check that site candidates have all the 
     replicas

*RSS: 
BUGFIX: ResourceStatus, RSSCacheNoThread - ensure that locks are always released

*Transformation
FIX: TaskManager - site in the job definition is taken into account when submitting
NEW: Transformation - get the allowed plugins from the CS /Operations/Transformations/AllowedPlugins
FIX: ValidateOutputDataAgent - self not needed for static methods

[v6r7p40]

*Resources
FIX: StorageElement class was not properly passing the lifetime argument for prestageFile method

[v6r7p39]

*Core
CHANGE: Grid - in executeGridCommand() allow environment script with arguments needed for ARC client

*DMS
FIX: DFC SEManager - DIP Storage can have a list of ports now

*Resources
FIX: ARCComputingElement - few fixes after debugging

[v6r7p38]

*Core
NEW: DISET FileHelper, TransferClient - possibility to switch off check sum

*Resources
NEW: ARCComputingElement - first version
NEW: StorageFactory - possibility to pass extra protocol parameters to storage object
NEW: DIPStorage - added CheckSum configuration option
BUGFIX: SSHComputingElement - use CE name in the pilot reference construction

*WMS
FIX: StalledJobAgent - if ExecTime < CPUTime make it equal to CPUTime

[v6r7p37]

*Framework
BUGFIX: NotificationDB - typos in SQL statement in purgeExpiredNotifications() 

*WMS
NEW: JobCleaningAgent - added scheduling sandbox LFN removal request 
     when deleting jobs
CHANGE: JobWrapper - report only error code as ApplicationError parameter 
        when payload finishes with errors    
NEW: SiteDirector - possibility to specify extensions to be installed in 
     pilots in /Operations/Pilots/Extensions option in order not to install
     all the server side extensions        

*DMS
CHANGE: FileCatalogFactory - use service path as default URL
CHANGE: FileCatalogFactory - use ObjectLoader to import catalog clients

*SMS
BUGFIX: StorageManagementDB, dirac-stager-monitor-jobs - small bug fixes ( sic, Daniela )

*Resources
CHANGE: DIPStorage - added possibility to specify a list of ports for multiple
        service end-points
CHANGE: InProcessComputingElement - demote log message when payload failure 
        to warning, the job will fail anyway
FIX: StalledJobAgent - if pilot reference is not registered, this is not an 
     error of the StalledJobAgent, no log.error() in  this case                
        
*RMS
CHANGE: RequestTask - ensure that tasks are executed with user credentials 
        even with respect to queries to DIRAC services ( useServerCertificate 
        flag set to false )        

[v6r7p36]

*WMS
FIX: CREAMCE, SiteDirector - make sure that the tmp executable is removed
CHANGE: JobWrapper - remove sending mails via Notification Service in case
        of job rescheduling
        
*SMS
FIX: StorageManagementDB - fix a race condition when old tasks are set failed 
     between stage submission and update.        

[v6r7p35]

*Stager
NEW: Stager API: dirac-stager-monitor-file, dirac-stager-monitor-jobs, 
     dirac-stager-monitor-requests, dirac-stager-show-stats

[v6r7p34]

*Transformation
FIX: TransformationCleaning Agent status was set to 'Deleted' instead of 'Cleaned'

[v6r7p33]

*Interfaces
FIX: Job.py - in setExecutable() - prevent changing the log file name string type

*StorageManagement
NEW: StorageManagementDB(Handler) - kill staging requests at the same time as 
     killing related jobs, closes #1510
FIX: StorageManagementDB - demote the level of several log messages       

[v6r7p32]

*DMS
FIX: StorageElementHandler - do not use getDiskSpace utility, use os.statvfs instead
CHANGE: StorageManagementDB - in getStageRequests() make MySQL do an UNIQUE selection 
        and use implicit loop to speed up queries for large results

*Resources
FIX: lsfce remote script - use re.search instead of re.match in submitJob() to cope with
     multipline output

[v6r7p31]

*WMS
FIX: SiteDirector - make possible more than one SiteDirector (with different pilot identity) attached 
     to a CE, ie sgm and pilot roles. Otherwise one is declaring Aborted the pilots from the other.

[v6r7p30]

*Core
CHANGE: X509Chain - added groupProperties field to the getCredentials() report
BUGFIX: InstallTools - in getSetupComponents() typo fixed: agent -> executor

[v6r7p29]

*DMS
CHANGE: FileCatalog - selection metadata is also returned as compatible metadata in the result
        of getCompatibleMetadata() call
NEW: FileCatalog - added path argument to getCompatibleMetadata() call
NEW: FileCatalogClient - added getFileUserMetadata()
BUGFIX: dirac-dms-fts-monitor - exit with code -1 in case of error

*Resources
FIX: CREAMComputingElement - check globus-url-copy result for errors when retrieving job output

[v6r7p28]

*DMS
BUGFIX: FileCatalog/DirectoryMetadata - wrong MySQL syntax 

[v6r7p27]

*Core
FIX: Mail.py - fix of the problem of colons in the mail's body

*Interfaces
NEW: Job API - added setSubmitPools(), setPlatform() sets ... "Platform"

*WMS
FIX: TaskQueueDB - use SystemConfig as Platform for matching ( if Platform is not set explicitly

*Resources
FIX: SSHComputingElement - use ssh host ( and not CE name ) in the pilot reference
BUGFIX: SSHGEComputingElement - forgotten return statement in _getJobOutputFiles()

*Framework
NEW: dirac-sys-sendmail - email's body can be taken from pipe. Command's argument 
     in this case will be interpreted as a destination address     

[v6r7p26]

*DMS
FIX: ReplicaManager - status names Read/Write -> ReadAccess/WriteAccess

[v6r7p25]

*Core
CHANGE: X509Chain - in getCredentials() failure to contact CS is not fatal, 
        can happen when calling dirac-proxy-init -x, for example

[v6r7p24]

*DMS
NEW: FileCatalog - added getFilesByMetadataWeb() to allow pagination in the Web 
     catalog browser
     
*WMS
CHANGE: WMSAdministrator, DiracAdmin - get banned sites list by specifying the status
        to the respective jobDB call     

[v6r7p23]

*Transformation
BUGFIX: TransformationDB - badly formatted error log message

*RMS
CHANGE: RequestDBMySQL - speedup the lookup of requests

*WMS
BUGFIX: dirac-dms-job-delete - in job selection by group

*DMS
FIX: LcgFileCatalogClient - getDirectorySize made compatible with DFC
BUGFIX: LcgFileCatalogClient - proper call of __getClientCertInfo()

[v6r7p22]

*Transformation
CHANGE: InputDataAgent - treats only suitable transformations, e.g. not the extendable ones. 
CHANGE: TransformationAgent - make some methods more public for easy overload

[v6r7p21]

*Core
FIX: Shifter - pass filePath argument when downloading proxy

[v6r7p20]

*DMS
CHANGE: StrategyHandler - move out SourceSE checking to TransferAgent
CHANGE: ReplicaManager, InputDataAgent - get active replicas
FIX: StorageElement, SRM2Storage - support for 'xxxAccess' statuses, checking results
     of return structures
     
*RSS
NEW: set configurable email address on the CS to send the RSS emails
NEW: RSSCache without thread in background
FIX: Synchronizer - moved to ResourceManager handler     

[v6r7p19]

*DMS
BUGFIX: ReplicaManager - in putAndRegister() SE.putFile() singleFile argument not used explicitly

[v6r7p18]

*WMS
FIX: StalledJobAgent - do not exit the loop over Completed jobs if accounting sending fails
NEW: dirac-wms-job-delete - allow to specify jobs to delete by job group and/or in a file
FIX: JobManifest - If CPUTime is not set, set it to MaxCPUTime value

[v6r7p17]

*Resources
FIX: SRM2Storage - treat properly "22 SRM_REQUEST_QUEUED" result code

[v6r7p16]

*DMS
FIX: StrategyHandler - do not proceed when the source SE is not valid for read 
BUGFIX: StorageElement - putFile can take an optional sourceSize argument
BUGFIX: ReplicaManager - in removeFile() proper loop on failed replicas

*RSS
FIX: SpaceTokenOccupancyCommand, CacheFeederAgent - add timeout when calling lcg_util commands

*WMS
FIX: JobManifest - take all the SubmitPools defined in the TaskQueueAgent 
NEW: StalledJobAgent - declare jobs stuck in Completed status as Failed

[v6r7p15]

*Core
BUGFIX: SocketInfo - in host identity evaluation

*DMS
BUGFIX: FileCatalogHandler - missing import os

*Transformation
CHANGE: JobManifest - getting allowed job types from operations() section 

[v6r7p14]

*DMS
CHANGE: StorageElementProxy - removed getParameters(), closes #1280
FIX: StorageElementProxy - free the getFile space before the next file
FIX: StorageElement - added getPFNBase() to comply with the interface

*Interfaces
CHANGE: Dirac API - allow lists of LFNs in removeFile() and removeReplica()

*WMS
CHANGE: JobSchedulingAgent(Executor) - allow both BannedSite and BannedSites JDL option

*RSS
FIX: ElementInspectorAgent - should only pick elements with rss token ( rs_svc ).
FIX: TokenAgent - using 4th element instead of the 5th. Added option to set admin email on the CS.

[v6r7p13]

*Core
FIX: Resources - in getStorageElementSiteMapping() return only sites with non-empty list of SEs

*DMS
FIX: StorageElement - restored the dropped logic of using proxy SEs
FIX: FileCatalog - fix the UseProxy /LocalSite/Catalog option

*Transformation
FIX: TransformationDB - use lower() string comparison in extendTransformation()

[v6r7p12]

*WMS
BUGFIX: JobManifest - get AllowedSubmitPools from the /Systems section, not from /Operations

*Core
NEW: Resources helper - added getSites(), getStorageElementSiteMapping()

*DMS
CHANGE: StrategyHandler - use getStorageElementSiteMapping helper function
BUGFIX: ReplicaManager - do not modify the loop dictionary inside the loop

[v6r7p11]

*Core
CHANGE: Subprocess - put the use of watchdog in flagging

[v6r7p10]

*Core
NEW: Logger - added getLevel() method, closes #1292
FIX: Subprocess - returns correct structure in case of timeout, closes #1295, #1294
CHANGE: TimeOutExec - dropped unused utility
FIX: Logger - cleaned unused imports

*RSS
CHANGE: ElementInspectorAgent - do not use mangled name and removed shifterProxy agentOption

[v6r7p9]

*Core
BUGFIX: InstallTools - MySQL Port should be an integer

[v6r7p8]

*Core
FIX: Subprocess - consistent timeout error message

*DMS
NEW: RemovalTask - added bulk removal
FIX: StrategyHandler - check file source CEs
CHANGE: DataIntegrityClient - code beautification
CHANGE: ReplicaManager - do not check file existence if replica information is queried anyway,
        do not fail if file to be removed does not exist already. 

[v6r7p7]

FIX: Several fixes to allow automatic code documentation

*Core
NEW: InstallTools - added mysqlPort and mysqlRootUser

*DMS
CHANGE: ReplicaManager - set possibility to force the deletion of non existing files
CHANGE: StrategyHandler - better handling of checksum check during scheduling 

[v6r7p6]

*Core
FIX: dirac-install - restore signal alarm if downloadable file is not found
FIX: Subprocess - using Manager proxy object to pass results from the working process

*DMS:
CHANGE: StorageElement - removed overwride mode
CHANGE: removed obsoleted dirac-dms-remove-lfn-replica, dirac-dms-remove-lfn
NEW: FTSMonitorAgent - filter out sources with checksum mismatch
FIX: FTSMonitorAgent, TransferAgent - fix the names of the RSS states

*RSS
NEW: ElementInspectorAgent runs with a variable number of threads which are automatically adjusted
NEW: Added policies to force a particular state, can be very convenient to keep something Banned for example.
NEW: policy system upgrade, added finer granularity when setting policies and actions

*WMS
NEW: SiteDirector- allow to define pilot DN/Group in the agent options
CHANGE: JobDescription, JobManifest - take values for job parameter verification from Operations CS section

[v6r7p5]

*Interfaces
BUGFIX: dirac-wms-job-get-output - properly treat the case when output directory is not specified 

[v6r7p4]

*Core
FIX: Subprocess - avoid that watchdog kills the executor process before it returns itself

*Framework
BUGFIX: ProxuManagerClient - wrong time for caching proxies

*RSS
FIX: removed obsoleted methods

*DMS
NEW: FileCatalog - added findFilesByMetadataDetailed - provides detailed metadata for 
     selected files

[v6r7p3]

*DMS
FIX: FTSMonitorAgent - logging less verbose

*Transformation
FIX: TransformationAgent - use the new CS defaults locations
FIX: Proper agent initialization
NEW: TransformationPlaugin - in Broadcast plugin added file groupings by number of files, 
     make the TargetSE always defined, even if the SourceSE list contains it 

*ResourceStatus
FIX: Added the shifter's proxy to several agents

*RMS
FIX: RequestContainer - the execution order was not properly set for the single files 

*Framework:
BUGFIX: ProxyManagerClient - proxy time can not be shorter than what was requested

[v6r7p2]

*Core
FIX: dirac-configure - switch to use CS before checking proxy info

*Framework
NEW: dirac-sys-sendmail new command
NEW: SystemAdmininistratorCLI - added show host, uninstall, revert commands
NEW: SystemAdmininistratorHandler - added more info in getHostInfo()
NEW: SystemAdmininistratorHandler - added revertSoftware() interface

*Transformation
FIX: TransformationCleaningAgent - check the status of returned results

[v6r7p1]

*Core
FIX: Subprocess - finalize the Watchdog closing internal connections after a command execution
CHANGE: add timeout for py(shell,system)Call calls where appropriate
CHANGE: Shifter - use gProxyManager in a way that allows proxy caching

*Framework
NEW: ProxyManagerClient - allow to specify validity and caching time separately
FIX: ProxyDB - replace instead of delete+insert proxy in __storeVOMSProxy

*DMS
NEW: FTSMonitorAgent - made multithreaded for better efficiency
FIX: dirac-dms-add-file - allow LFN: prefix for lfn argument

*WMS
NEW: dirac-wms-job-get-output, dirac-wms-job-status - allow to retrieve output for a job group
FIX: TaskQueueDB - fixed selection SQL in __generateTQMatchSQL()
CHANGE: OptimizerExecutor - reduce diversity of MinorStatuses for failed executors

*Resources
FIX: CREAMComputingElement - remove temporary JDL right after the submission 

[v6r6p21]

*DMS
BUGFIX: TransformationCleaningAgent - use the right signature of cleanMetadataCatalogFiles() call

[v6r6p20]

*DMS
FIX: RegistrationTask - properly escaped error messages
BUGFIX: DirectoryMetadata - use getFileMetadataFields from FileMetadata in addMetadataField()
NEW: When there is a missing source error spotted during FTS transfer, file should be reset 
     and rescheduled again until maxAttempt (set to 100) is reached

*WMS
FIX: JobScheduling - fix the site group logic in case of Tier0

[v6r6p19]

*DMS
BUGFIX: All DMS agents  - set up agent name in the initialization

*Core
NEW: Subprocess - timeout wrapper for subprocess calls
BUGFIX: Time - proper interpreting of 0's instead of None
CHANGE: DISET - use cStringIO for ANY read that's longer than 16k (speed improvement) 
        + Less mem when writing data to the net
FIX: Os.py - protection against failed "df" command execution       
NEW: dirac-info prints lcg bindings versions
CHANGE: PlotBase - made a new style class 
NEW: Subprocess - added debug level log message

*Framework
NEW: SystemAdministratorIntegrator client for collecting info from several hosts
NEW: SystemAdministrator - added getHostInfo()
FIX: dirac-proxy-init - always check for errors in S_OK/ERROR returned structures
CHANGE: Do not accept VOMS proxies when uploading a proxy to the proxy manager

*Configuration
FIX: CE2CSAgent - get a fresh copy of the cs data before attempting to modify it, closes #1151
FIX: Do not create useless backups due to slaves connecting and disconnecting
FIX: Refresher - prevent retrying with 'Insane environment'

*Accounting
NEW: Accounting/Job - added validation of reported values to cope with the weird Yandex case
FIX: DBUtils - take into account invalid values, closes #949

*DMS
FIX: FTSSubmitAgent - file for some reason rejected from submission should stay in 'Waiting' in 
     TransferDB.Channel table
FIX: FTSRequest - fix in the log printout     
CHANGE: dirac-dms-add-file removed, dirac-dms-add-files renamed to dirac-dms-add-file
FIX: FileCatalogCLI - check the result of removeFile call
FIX: LcgFileCatalogClient - get rid of LHCb specific VO evaluation
NEW: New FileCatalogProxy service - a generalization of a deprecated LcgFileCatalog service
FIX: Restored StorageElementProxy functionality
CHANGE: dirac-dms-add-file - added printout
NEW: FileCatalog(Factory), StorageElement(Factory) - UseProxy flag moved to /Operations and /LocalSite sections

*RSS
NEW:  general reimplementation: 
      New DB schema using python definition of tables, having three big blocks: Site, Resource and Node.
      MySQLMonkey functionality almost fully covered by DB module, eventually will disappear.
      Services updated to use new database.
      Clients updated to use new database.
      Synchronizer updated to fill the new database. When helpers will be ready, it will need an update.
      One ElementInspectorAgent, configurable now is hardcoded.
      New Generic StateMachine using OOP.
      Commands and Policies simplified.
      ResourceStatus using internal cache, needs to be tested with real load.
      Fixes for the state machine
      Replaced Bad with Degraded status ( outside RSS ).
      Added "Access" to Read|Write|Check|Remove SE statuses wherever it applies.
      ResourceStatus returns by default "Active" instead of "Allowed" for CS calls.
      Caching parameters are defined in the CS
FIX: dirac-admin-allow/ban-se - allow a SE on Degraded ( Degraded->Active ) and ban a SE on Probing 
     ( Probing -> Banned ). In practice, Active and Degraded are "usable" states anyway.            
      
*WMS
FIX: OptimizerExecutor - failed optimizations will still update the job     
NEW: JobWrapper - added LFNUserPrefix VO specific Operations option used for building user LFNs
CHANGE: JobDB - do not interpret SystemConfig in the WMS/JobDB
CHANGE: JobDB - Use CPUTime JDL only, keep MaxCPUTime for backward compatibility
CHANGE: JobWrapper - use CPUTime job parameter instead of MaxCPUTime
CHANGE: JobAgent - use CEType option instead of CEUniqueID
FIX: JobWrapper - do not attempt to untar directories before having checked if they are tarfiles 
NEW: dirac-wms-job-status - get job statuses for jobs in a given job group
 
*SMS
FIX: StorageManagementDB - when removing unlinked replicas, take into account the case where a
     staging request had been submitted, but failed
      
*Resources    
NEW: glexecCE - add new possible locations of the glexec binary: OSG specific stuff and in last resort 
     looking in the PATH    
NEW: LcgFileCatalogClient - in removeReplica() get the needed PFN inside instead of providing it as an argument     
      
*TS      
CHANGE: Transformation types definition are moved to the Operations CS section

*Interfaces
FIX: Dirac.py - CS option Scratchdir was in LocalSite/LocalSite
FIX: Dirac.py - do not define default catalog, use FileCatalog utility instead

[v6r6p19]

*DMS
BUGFIX: All DMS agents  - set up agent name in the initialization

[v6r6p18]

*Transformation
CHANGE: /DIRAC/VOPolicy/OutputDataModule option moved to <Operations>/Transformations/OutputDataModule

*Resources
FIX: ComputingElement - properly check if the pilot proxy has VOMS before adding it to the payload 
     when updating it

*WMS
BUGFIX: JobSanity - fixed misspelled method call SetParam -> SetParameter

[v6r6p17]

*Transformation
BUGFIX: TransformationAgent - corrected  __getDataReplicasRM()

[v6r6p16]

*DMS
FIX: Agents - proper __init__ implementation with arguments passing to the super class
FIX: LcgFileCatalogClient - in removeReplica() reload PFN in case it has changed

[v6r6p15]

*Framework
BUGFIX: ErrorMessageMonitor - corrected updateFields call 

*DMS:
NEW: FTSMonitorAgent completely rewritten in a multithreaded way

*Transformation
FIX: InputDataAgent - proper instantiation of TransformationClient
CHANGE: Transformation - several log message promoted from info to notice level

[v6r6p14]

*Transformation
FIX: Correct instantiation of agents inside several scripts
CHANGE: TransformationCleaningAgent - added verbosity to logs
CHANGE: TransformationAgent - missingLFC to MissingInFC as it could be the DFC as well
FIX: TransformationAgent - return an entry for all LFNs in __getDataReplicasRM

*DMS
FIX: TransferAgent - fix exception reason in registerFiles()

[v6r6p13]

*DMS
CHANGE: TransferAgent - change RM call from getCatalogueReplicas to getActiveReplicas. 
        Lowering log printouts here and there

[v6r6p12]

*DMS
BUGFIX: RemovalTask - Replacing "'" by "" in error str set as attribute for a subRequest file. 
        Without that request cannot be updated when some nasty error occurs.

[v6r6p11]

*RMS:
BUGFIX: RequestClient - log string formatting

*DMS
BUGFIX: RemovalTask - handling for files not existing in the catalogue

*Transformation
FIX: TransformationManager - ignore files in NotProcessed status to get the % of processed files

*Interfaces
FIX: Fixes due to the recent changes in PromptUser utility

[v6r6p10]

*RMS
FIX: RequestDBMySQL - better escaping of queries 

*WMS
FIX: SiteDirector - get compatible platforms before checking Task Queues for a site

[v6r6p9]

*Core
FIX: Utilities/PromptUser.py - better user prompt

*Accounting
NEW: Add some validation to the job records because of weird data coming from YANDEX.ru

*DMS
BUGFIX: ReplicaManager - typo errStr -> infoStr in __replicate()
FIX: FTSRequest - fixed log message

*WMS
FIX: SiteDirector - use CSGlobals.getVO() call instead of explicit CS option

[v6r6p8]

*Transformation
BUGFIX: TransformationDB - typo in getTransformationFiles(): iterValues -> itervalues

[v6r6p7]

*Resources
FIX: StorageFactory - uncommented line that was preventing the status to be returned 
BUGFIX: CE remote scripts - should return status and not call exit()
BUGFIX: SSHComputingElement - wrong pilot ID reference

[v6r6p6]

*WMS
FIX: TaskQueueDB - in findOrphanJobs() retrieve orphaned jobs as list of ints instead of list of tuples
FIX: OptimizerExecutor - added import of datetime to cope with the old style optimizer parameters

*Transformation
FIX: TransformationAgent - fix finalization entering in an infinite loop
NEW: TransformationCLI - added resetProcessedFile command
FIX: TransformationCleaningAgent - treating the archiving delay 
FIX: TransformationDB - fix in getTransformationFiles() in case of empty file list

[v6r6p5]

*Transformation
FIX: TransformationAgent - type( transClient -> transfClient )
FIX: TransformationAgent - self._logInfo -> self.log.info
FIX: TransformationAgent - skip if no Unused files
FIX: TransformationAgent - Use CS option for replica cache lifetime
CHANGE: TransformationAgent - accept No new Unused files every [6] hours

[v6r6p4]

*DMS
FIX: TransferAgent - protection for files that can not be scheduled
BUGFIX: TransferDB - typo (instIDList - > idList ) fixed

*Transformation
BUGFIX: TransformationAgent - typo ( loginfo -> logInfo )

[v6r6p3]

FIX: merged in patch v6r5p14

*Core
BUGFIX: X509Chain - return the right structure in getCredentials() in case of failure
FIX: dirac-deploy-scripts.py - allow short scripts starting from "d"
FIX: dirac-deploy-scripts.py - added DCOMMANDS_PPID env variable in the script wrapper
FIX: ExecutorReactor - reduced error message dropping redundant Task ID 

*Interfaces
BUGFIX: Dirac.py - allow to pass LFN list to replicateFile()

*DMS
FIX: FileManager - extra check if all files are available in _findFiles()
BUGFIX: FileCatalogClientCLI - bug in DirectoryListing

[v6r6p2]

FIX: merged in patch v6r5p13

*WMS
FIX: SiteDirector - if no community set, look for DIRAC/VirtualOrganization setting

*Framework
FIX: SystemLoggingDB - LogLevel made VARCHAR in the MessageRepository table
FIX: Logging - several log messages are split in fixed and variable parts
FIX: SystemLoggingDB - in insertMessage() do not insert new records in auxiliary tables if they 
     are already there

[v6r6p1]

*Core:
CHANGE: PromptUser - changed log level of the printout to NOTICE
NEW: Base Client constructor arguments are passed to the RPCClient constructor

*DMS:
NEW: FTSRequest - added a prestage mechanism for source files
NEW: FileCatalogClientCLI - added -f switch to the size command to use raw faile tables 
     instead of storage usage tables
NEW: FileCatalog - added orphan directory repair tool
NEW: FIleCatalog - more counters to control the catalog sanity     

*WMS:
FIX: SandboxStoreClient - no more kwargs tricks
FIX: SandboxStoreClient returns sandbox file name in case of upload failure to allow failover
FIX: dirac-pilot - fixed VO_%s_SW_DIR env variable in case of OSG

*TS:
FIX: TransformationManagerHandler - avoid multiple Operations() instantiation in 
     getTransformationSummaryWeb()

[v6r6]

*Core
CHANGE: getDNForUsername helper migrated from Core.Security.CS to Registry helper
NEW: SiteSEMapping - new utilities getSitesGroupedByTierLevel(), getTier1WithAttachedTier2(),
     getTier1WithTier2
CHANGE: The DIRAC.Core.Security.CS is replaced by the Registry helper     
BUGFIX: dirac-install - properly parse += in .cfg files
FIX: Graphs.Utilities - allow two lines input in makeDataFromCVS()
FIX: Graphs - allow Graphs package usage if even matplotlib is not installed
NEW: dirac-compile-externals will retrieve the Externals compilation scripts from it's new location 
     in github (DIRACGrid/Externals)
NEW: Possibility to define a thread-global credentials for DISET connections (for web framework)
NEW: Logger - color output ( configurable )
NEW: dirac-admin-sort-cs-sites - to sort sites in the CS
CHANGE: MessageClient(Factor) - added msgClient attribute to messages
NEW: Core.Security.Properties - added JOB_MONITOR and USER_MANAGER properties

*Configuration
NEW: Registry - added getAllGroups() method

*Framework
NEW: SystemAdministratorClientCLI - possibility to define roothPath and lcgVersion when updating software

*Accounting
NEW: JobPlotter - added Normalized CPU plots to Job accounting
FIX: DBUtils - plots going to greater granularity

*DMS
NEW: FileCatalog - storage usage info stored in all the directories, not only those with files
NEW: FileCatalog - added utility to rebuild storage usage info from scratch
FIX: FileCatalog - addMetadataField() allow generic types, e.g. string
FIX: FileCatalog - path argument is normalized before usage in multiple methods
FIX: FileCatalog - new metadata for files(directories) should not be there before for directories(files)
NEW: FileCatalog - added method for rebuilding DirectoryUsage data from scratch 
NEW: FileCatalog - Use DirectoryUsage mechanism for both logical and physical storage
CHANGE: FileCatalog - forbid removing non-empty directories
BUGFIX: FileCatalogClientCLI - in do_ls() check properly the path existence
FIX: FileCatalogClientCLI - protection against non-existing getCatalogCounters method in the LFC client
FIX: DMS Agents - properly call superclass constructor with loadName argument
FIX: ReplicaManager - in removeFile() non-existent file is marked as failed
FIX: Make several classes pylint compliant: DataIntegrityHandler, DataLoggingHandler,
     FileCatalogHandler, StorageElementHandler, StorageElementProxyHandler, TransferDBMonitoringHandler
FIX: LogUploadAgent - remove the OSError exception in __replicate()
FIX: FileCatalogClientCLI - multiple check of proper command inputs,
     automatic completion of several commands with subcommands,
     automatic completion of file names
CHANGE: FileCatalogClientCLI - reformat the output of size command 
FIX: dirac-admin-ban-se - allow to go over all options read/write/check for each SE      
NEW: StrategyHandler - new implementation to speed up file scheduling + better error reporting
NEW: LcgFileCatalogProxy - moved from from LHCbDirac to DIRAC
FIX: ReplicaManager - removed usage of obsolete "/Resources/StorageElements/BannedTarget" 
CHANGE: removed StorageUsageClient.py
CHANGE: removed obsoleted ProcessingDBAgent.py

*WMS
CHANGE: RunNumber job parameter was removed from all the relevant places ( JDL, JobDB, etc )
NEW: dirac-pilot - add environment setting for SSH and BOINC CEs
NEW: WMSAdministrator - get output for non-grid CEs if not yet in the DB
NEW: JobAgent - job publishes BOINC parameters if any
CHANGE: Get rid of LHCbPlatform everywhere except TaskQueueDB
FIX: SiteDirector - provide list of sites to the Matcher in the initial query
FIX: SiteDirector - present a list of all groups of a community to match TQs
CHANGE: dirac-boinc-pilot dropped
CHANGE: TaskQueueDirector does not depend on /LocalSite section any more
CHANGE: reduced default delays for JobCleaningAgent
CHANGE: limit the number of jobs received by JobCleaningAgent
CHANGE: JobDB - use insertFields instead of _insert
CHANGE: Matcher, TaskQueueDB - switch to use Platform rather than LHCbPlatform retaining LHCbPlatform compatibility
BUGFIX: Matcher - proper reporting pilot site and CE
CHANGE: JobManager - improved job Killing/Deleting logic
CHANGE: dirac-pilot - treat the OSG case when jobs on the same WN all run in the same directory
NEW: JobWrapper - added more status reports on different failures
FIX: PilotStatusAgent - use getPilotProxyFromDIRACGroup() instead of getPilotProxyFromVOMSGroup()
CHANGE: JobMonitoringHandler - add cutDate and condDict parameters to getJobGroup()
NEW: JobMonitoringHandler - check access rights with JobPolicy when accessing job info from the web
NEW: JobManager,JobWrapper - report to accounting jobs in Rescheduled final state if rescheduling is successful
FIX: WMSAdministrator, SiteDirector - store only non-empty pilot output to the PilotDB
NEW: added killPilot() to the WMSAdministrator interface, DiracAdmin and dirac-admin-kill-pilot command
NEW: TimeLeft - renormalize time left using DIRAC Normalization if available
FIX: JobManager - reconnect to the OptimizationMind in background if not yet connected
CHANGE: JobManifest - use Operations helper
NEW: JobCleaningAgent - delete logging records from JobLoggingDB when deleting jobs

*RMS
FIX: RequestDBFile - better exception handling in case no JobID supplied
FIX: RequestManagerHandler - make it pylint compliant
NEW: RequestProxyHandler - is forwarding requests from voboxes to central RequestManager. 
     If central RequestManager is down, requests are dumped into file cache and a separate thread 
     running in background is trying to push them into the central. 
CHANGE: Major revision of the code      
CHANGE: RequestDB - added index on SubRequestID in the Files table
CHANGE: RequestClient - readRequestForJobs updated to the new RequetsClient structure

*RSS
NEW: CS.py - Space Tokens were hardcoded, now are obtained after scanning the StorageElements.

*Resources
FIX: SSHComputingElement - enabled multiple hosts in one queue, more debugging
CHANGE: SSHXXX Computing Elements - define SSH class once in the SSHComputingElement
NEW: SSHComputingElement - added option to define private key location
CHANGE: Get rid of legacy methods in ComputingElement
NEW: enable definition of ChecksumType per SE
NEW: SSHBatch, SSHCondor Computing Elements
NEW: SSHxxx Computing Elements - using remote control scripts to better capture remote command errors
CHANGE: put common functionality into SSHComputingElement base class for all SSHxxx CEs
NEW: added killJob() method tp all the CEs
NEW: FileCatalog - take the catalog information info from /Operations CS section, if defined there, 
     to allow specifications per VO 

*Interfaces
CHANGE: Removed Script.initialize() from the API initialization
CHANGE: Some general API polishing
FIX: Dirac.py - when running in mode="local" any directory in the ISB would not get untarred, 
     contrary to what is done in the JobWrapper

*TS
BUGFIX: TaskManager - bug fixed in treating tasks with input data
FIX: TransformationCleaningAgent - properly call superclass constructor with loadName argument
NEW: TransformationCleaningAgent - added _addExtraDirectories() method to extend the list of
     directories to clean in a subclass if needed
CHANGE: TransformationCleaningAgent - removed usage of StorageUsageClient     
NEW: TransformationAgent is multithreaded now ( implementation moved from LHCbDIRAC )
NEW: added unit tests
NEW: InputDataAgent - possibility to refresh only data registered in the last predefined period of time 
NEW: TransformationAgent(Client) - management of derived transformations and more ported from LHCbDIRAC
BUGFIX: TransformationDB - wrong SQL statement generation in setFileStatusForTransformation()

[v6r5p14]

*Core
NEW: Utilities - added Backports utility

*WMS
FIX: Use /Operations/JobScheduling section consistently, drop /Operations/Matching section
NEW: Allow VO specific share correction plugins from extensions
FIX: Executors - several fixes

[v6r5p13]

*WMS
FIX: Executors - VOPlugin will properly send and receive the params
NEW: Correctors can be defined in an extension
FIX: Correctors - Properly retrieve info from the CS using the ops helper

[v6r5p12]

FIX: merged in patch v6r4p34

[v6r5p11]

FIX: merged in patch v6r4p33

*Core
FIX: MySQL - added offset argument to buildConditions()

[v6r5p10]

FIX: merged in patch v6r4p32

[v6r5p9]

FIX: merged in patch v6r4p30

[v6r5p8]

FIX: merged in patch v6r4p29

[v6r5p7]

FIX: merged in patch v6r4p28

[v6r5p6]

FIX: merged in patch v6r4p27

*Transformation
BUGFIX: TransformationDB - StringType must be imported before it can be used

*RSS
NEW: CS.py - Space Tokens were hardcoded, now are obtained after scanning the StorageElements.

[v6r5p5]

FIX: merged in patch v6r4p26

[v6r5p4]

FIX: merged in patch v6r4p25

[v6r5p3]

*Transformation
FIX: merged in patch v6r4p24

[v6r5p2]

*Web
NEW: includes DIRACWeb tag web2012092101

[v6r5p1]

*Core
BUGFIX: ExecutorMindHandler - return S_OK() in the initializeHandler
FIX: OptimizationMindHandler - if the manifest is not dirty it will not be updated by the Mind

*Configuration
NEW: Resources helper - added getCompatiblePlatform(), getDIRACPlatform() methods

*Resources
FIX: SSHComputingElement - add -q option to ssh command to avoid banners in the output
FIX: BOINCComputingElement - removed debugging printout
FIX: ComputingElement - use Platform CS option which will be converted to LHCbPlatform for legacy compatibility

*DMS
FIX: RequestAgentBase - lowering loglevel from ALWAYS to INFO to avoid flooding SystemLogging

*WMS:
FIX: SiteDirector - provide CE platform parameter when interrogating the TQ
FIX: GridPilotDirector - publish pilot OwnerGroup rather than VOMS role
FIX: WMSUtilities - add new error string into the parsing of the job output retrieval

[v6r5]

NEW: Executor framework

*Core
NEW: MySQL.py - added Test case for Time.dateTime time stamps
NEW: MySQL.py - insertFields and updateFields can get values via Lists or Dicts
NEW: DataIntegrityDB - use the new methods from MySQL and add test cases
NEW: DataIntegrityHandler - check connection to DB and create tables (or update their schema)
NEW: DataLoggingDB - use the new methods from MySQL and add test cases
NEW: DataLoggingHandler - check connection to DB and create tables (or update their schema)
FIX: ProcessPool - killing stuck workers after timeout
CHANGE: DB will throw a RuntimeException instead of a sys.exit in case it can't contact the DB
CHANGE: Several improvements on DISET
CHANGE: Fixed all DOS endings to UNIX
CHANGE: Agents, Services and Executors know how to react to CSSection/Module and react accordingly
NEW: install tools are updated to deal with executors
FIX: dirac-install - add -T/--Timeout option to define timeout for distribution downloads
NEW: dirac-install - added possibility of defining dirac-install's global defaults by command line switch
BUGFIX: avoid PathFinder.getServiceURL and use Client class ( DataLoggingClient,LfcFileCatalogProxyClient ) 
FIX: MySQL - added TIMESTAMPADD and TIMESTAMPDIFF to special values not to be scaped by MySQL
NEW: ObjectLoader utility
CHANGE: dirac-distribution - added global defaults flag and changed the flag to -M or --defaultsURL
FIX: Convert to string before trying to escape value in MySQL
NEW: DISET Services - added PacketTimeout option
NEW: SystemLoggingDB - updated to use the renewed MySQL interface and SQL schema
NEW: Added support for multiple entries in /Registry/DefaultGroup, for multi-VO installations
CHANGE: Component installation procedure updated to cope with components inheriting Modules
CHANGE: InstallTools - use dirac- command in runit run scripts
FIX: X509Chain - avoid a return of error when the group is not valid
FIX: MySQL - reduce verbosity of log messages when high level methods are used
CHANGE: Several DB classes have been updated to use the MySQL buildCondition method
NEW: MySQL - provide support for greater and smaller arguments to all MySQL high level methods
FIX: Service.py - check all return values from all initializers

*Configuration
CHANGE: By default return option and section lists ordered as in the CS
NEW: ConfigurationClient - added function to refresh remote configuration

*Framework
FIX: Registry.findDefaultGroup will never return False
CHANGE: ProxyManager does not accept proxies without explicit group
CHANGE: SystemAdministratorHandler - force refreshing the configuration after new component setup

*RSS
CHANGE: removed code execution from __init__
CHANGE: removed unused methods
NEW: Log all policy results 

*Resources
NEW: updated SSHComputingElement which allows multiple job submission
FIX: SGETimeLeft - better parsing of the batch system commands output
FIX: InProcessComputingElement - when starting a new job discard renewal of the previous proxy
NEW: BOINCComputingElement - new CE client to work with the BOINC desktop grid infrastructure 

*WMS
CHANGE: WMS Optimizers are now executors
CHANGE: SandboxStoreClient can directly access the DB if available
CHANGE: Moved JobDescription and improved into JobManifest
FIX: typo in JobLoggingDB
NEW: JobState/CachedJobState allow access to the Job via DB/JobStateSync Service automatically
BUGFIX: DownloadInputData - when not enough disk space, message was using "buffer" while it should be using "data"
FIX: the sandboxmetadataDB explosion when using the sandboxclient without direct access to the DB
NEW: Added support for reset/reschedule in the OptimizationMind
CHANGE: Whenever a DB is not properly initialized it will raise a catchable RuntimeError exception 
        instead of silently returning
FIX: InputDataResolution - just quick mod for easier extensibility, plus removed some LHCb specific stuff
NEW: allow jobids in a file in dirac-wms-job-get-output
NEW: JobManager - zfill in %n parameter substitution to allow alphabetical sorting
NEW: Directors - added checking of the TaskQueue limits when getting eligible queues
CHANGE: Natcher - refactor to simpify the logic, introduced Limiter class
CHANGE: Treat MaxCPUTime and CPUTime the same way in the JDL to avoid confusion
NEW: SiteDirector - added options PilotScript, MaxPilotsToSubmit, MaxJobsInFillMode
BUGFIX: StalledJobAgent - use cpuNormalization as float, not string 
FIX: Don't kill an executor if a task has been taken out from it
NEW: dirac-boinc-pilot - pilot script to be used on the BOINC volunteer nodes
FIX: SiteDirector - better handling of tokens and filling mode 
NEW: Generic pilot identities are automatically selected by the TQD and the SiteDirector 
     if not explicitly defined in /Pilot/GenericDN and GenericGroup
NEW: Generic pilot groups can have a VO that will be taken into account when selecting generic 
     credentials to submit pilots
NEW: Generic pilots that belong to a VO can only match jobs from that VO
NEW: StalledJobAgent - added rescheduling of jobs stuck in Matched or Rescheduled status
BUGFIX: StalledJobAgent - default startTime and endTime to "now", avoid None value
NEW: JobAgent - stop after N failed matching attempts (nothing to do), use StopAfterFailedMatches option
CHANGE: JobAgent - provide resource description as a dictionary to avoid extra JDL parsing by the Matcher
CHANGE: Matcher - report pilot info once instead of sending it several times from the job
CHANGE: Matcher - set the job site instead of making a separate call to JobStateUpdate
NEW: Matcher - added Matches done and matches OK statistics
NEW: TaskQueue - don't delete fresh task queues. Wait 5 minutes to do so.
CHANGE: Disabled TQs can also be matched, if no jobs are there, a retry will be triggered

*Transformation
FIX: TransformationAgent - a small improvement: now can pick the prods status to handle from the CS, 
     plus few minor corrections (e.g. logger messages)
FIX: TransformationCLI - take into accout possible failures in resetFile command     

*Accounting
NEW: AccountingDB - added retrieving RAW records for internal stuff
FIX: AccountingDB - fixed some logic for readonly cases
CHANGE: Added new simpler and faster bucket insertion mechanism
NEW: Added more info when rebucketing
FIX: Calculate the rebucket ETA using remaining records to be processed instead of the total records to be processed
FIX: Plots with no data still carry the plot name

*DMS
NEW: SRM2Storage - added retry in the gfal calls
NEW: added new FTSCleaningAgent cleaning up TransferDB tables
FIX: DataLoggingClient and DataLoggingDB - tests moved to separate files
CHANGE: request agents cleanup

*RMS
CHANGE: Stop using RequestAgentMixIn in the request agents

[v6r4p34]

*DMS
BUGFIX: FileCatalogCLI - fixed wrong indentation
CHANGE: RegistrationTask - removed some LHCb specific defaults

[v6r4p33]

*DMS
CHANGE: FTSRequest - be more verbose if something is wrong with file

[v6r4p32]

*WMS
FIX: StalledJobAgent - avoid exceptions in the stalled job accounting reporting

*DMS
NEW: FTSMonitorAgent - handling of expired FTS jobs 

*Interfaces
CHANGE: Dirac.py - attempt to retrieve output sandbox also for Completed jobs in retrieveRepositorySandboxes()

[v6r4p30]

*Core
BUGFIX: dirac-admin-bdii-ce-voview - proper check of the result structure

*Interfaces
FIX: Dirac.py, Job.py - allow to pass environment variables with special characters

*DMS
NEW: FileCatalogCLI - possibility to sort output in the ls command

*WMS:
FIX: JobWrapper - interpret environment variables with special characters 

[v6r4p29]

*RMS
BUGFIX: RequestDBMySQL - wrong indentation in __updateSubRequestFiles()

[v6r4p28]

*Interfaces
CHANGE: Dirac.py, DiracAdmin.py - remove explicit timeout on RPC client instantiation

*RSS
FIX: CS.py - fix for updated CS location (backward compatible)

*DMS
BUGFIX: StrategyHandler - bug fixed determineReplicationTree()
FIX: FTSRequest - add checksum string to SURLs file before submitting an FTS job

*WMS
FIX: JobWrapper - protection for double quotes in JobName
CHANGE: SiteDirector - switched some logging messages from verbose to info level

*RMS
NEW: Request(Client,DBMySQL,Manager) - added readRequestsForJobs() method

[v6r4p27]

*DMS
FIX: SRM2Storage - removed hack for EOS (fixed server-side)

*Transformation
CHANGE: TransformationClient - limit to 100 the number of transformations in getTransformations()
NEW: TransformationAgent - define the transformations type to use in the configuration

*Interfaces
FIX: Job.py -  fix for empty environmentDict (setExecutionEnv)

[v6r4p26]

*Transformation
BUGFIX: TransformationClient - fixed calling sequence in rpcClient.getTransformationTasks()
NEW: TransformationClient - added log messages in verbose level.

[v6r4p25]

*DMS
BUGFIX: StrategyHandler - sanity check for wrong replication tree 

[v6r4p24]

*Core
NEW: MySQL - add 'offset' argument to the buildCondition()

*Transformation
FIX: TransformationAgent - randomize the LFNs for removal/replication case when large number of those
CHANGE: TransformationClient(DB,Manager) - get transformation files in smaller chunks to
        improve performance
FIX: TransformationAgent(DB) - do not return redundant LFNs in getTransformationFiles()    

[v6r4p23]

*Web
NEW: includes DIRACWeb tag web2012092101

[v6r4p22]

*DMS
FIX: SRM2Storage - fix the problem with the CERN-EOS storage 

[v6r4p21]

*Core
BUGFIX: SGETimeLeft - take into account dd:hh:mm:ss format of the cpu consumed

[v6r4p20]

*WMS
BUGFIX: PilotDirector, GridPilotDirector - make sure that at least 1 pilot is to be submitted
BUGFIX: GridPilotDirector - bug on how pilots are counted when there is an error in the submit loop.
BUGFIX: dirac-pilot - proper install script installation on OSG sites

[v6r4p19]

*RMS
FIX: RequestDBMySQL - optimized request selection query 

[v6r4p18]

*Configuration
BUGFIX: CE2CSAgent.py - the default value must be set outside the loop

*DMS
NEW: dirac-dms-create-replication-request
BUGFIX: dirac-dms-fts-submit, dirac-dms-fts-monitor - print out error messages

*Resources
BUGFIX: TorqueComputingElement.py, plus add UserName for shared Queues

*WMS
BUGFIX: JobManagerHandler - default value for pStart (to avoid Exception)

[v6r4p17]

*Core
FIX: dirac-configure - setup was not updated in dirac.cfg even with -F option
FIX: RequestHandler - added fix for Missing ConnectionError

*DMS
FIX: dirac-dms-clean-directory - command fails with `KeyError: 'Replicas'`.

*WMS
FIX: SiteDirector - adapt to the new method in the Matcher getMatchingTaskQueue 
FIX: SiteDirector - added all SubmitPools to TQ requests

[v6r4p16]

*Core:
FIX: dirac-install - bashrc/cshrc were wrongly created when using versionsDir

*Accounting
CHANGE: Added new simpler and faster bucket insertion mechanism
NEW: Added more info when rebucketing

*WMS
CHANGE: Matcher - refactored to take into account job limits when providing info to directors
NEW: JoAgent - reports SubmitPool parameter if applicable
FIX: Matcher - bad codition if invalid result

[v6r4p15]

*WMS
FIX: gLitePilotDirector - fix the name of the MyProxy server to avoid crasehs of the gLite WMS

*Transformation
FIX: TaskManager - when the file is on many SEs, wrong results were generated

[v6r4p13]

*DMS
FIX: dirac-admin-allow-se - added missing interpreter line

[v6r4p12]

*DMS
CHANGE: RemovalTask - for DataManager shifter change creds after failure of removal with her/his proxy.

*RSS
NEW: Added RssConfiguration class
FIX: ResourceManagementClient  - Fixed wrong method name

[v6r4p11]

*Core
FIX: GGUSTicketsClient - GGUS SOAP URL updated

*DMS
BUGFIX: ReplicaManager - wrong for loop

*RequestManagement
BUGFIX: RequestClient - bug fix in finalizeRequest()

*Transformation
FIX: TaskManager - fix for correctly setting the sites (as list)

[v6r4p10]

*RequestManagement
BUGFIX: RequestContainer - in addSubrequest() function

*Resources
BUGFIX: SRM2Storage - in checksum type evaluation

*ResourceStatusSystem
BUGFIX: InfoGetter - wrong import statement

*WMS
BUGFIX: SandboxMetadataDB - __init__() can not return a value

[v6r4p9]

*DMS
CHANGE: FailoverTransfer - ensure the correct execution order of the subrequests

[v6r4p8]

Bring in fixes from v6r3p17

*Core:
FIX: Don't have the __init__ return True for all DBs
NEW: Added more protection for exceptions thrown in callbacks for the ProcessPool
FIX: Operations will now look in 'Defaults' instead of 'Default'

*DataManagement:
FIX: Put more protection in StrategyHandler for neither channels  not throughput read out of TransferDB
FIX: No JobIDs supplied in getRequestForJobs function for RequestDBMySQL taken into account
FIX: Fix on getRequestStatus
CHANGE: RequestClient proper use of getRequestStatus in finalizeRequest
CHANGE: Refactored RequestDBFile

[v6r4p7]

*WorkloadManagement
FIX: SandboxMetadataDB won't explode DIRAC when there's no access to the DB 
CHANGE: Whenever a DB fails to initialize it raises a catchable exception instead of just returning silently

*DataManagement
CHANGE: Added Lost and Unavailable to the file metadata

[v6r4p6]

Bring fixes from v6r4p6

[v6r4p5]

*Configuration
NEW: Added function to generate Operations CS paths

*Core
FIX: Added proper ProcessPool checks and finalisation

*DataManagement
FIX: don't set Files.Status to Failed for non-existign files, failover transfers won't go
FIX: remove classmethods here and there to unblock requestHolder
CHANGE: RAB, TA: change task timeout: 180 and 600 (was 600 and 900 respectively)
FIX: sorting replication tree by Ancestor, not hopAncestorgit add DataManagementSystem/Agent/TransferAgent.py
NEW: TA: add finalize
CHANGE: TransferAgent: add AcceptableFailedFiles to StrategyHandler to ban FTS channel from scheduling
FIX: if there is no failed files, put an empty dict


*RSS
FIX: RSS is setting Allowed but the StorageElement checks for Active

*Workflows
FIX: Part of WorfklowTask rewritten to fix some issues and allow 'ANY' as site

*Transformation
FIX: Wrong calls to TCA::cleanMetadataCatalogFiles

[v6r4p4]

*Core
FIX: Platform.py - check if Popen.terminate is available (only from 2.6)

[v6r4p3]

*Core
FIX: ProcessPool with watchdog and timeouts - applied in v6r3 first

[v6r4p2]

*StorageManagement
BUGFIX: StorageElement - staging is a Read operation and should be allowed as such

*WMS
BUGFIX: InProcessComputingElement, JobAgent - proper return status code from the job wrapper

*Core
FIX: Platform - manage properly the case of exception in the ldconfig execution

[v6r4p1]

*DMS
FIX: TransferDB.getChannelObservedThroughput - the channelDict was created in a wrong way

*RSS
FIX: ResourceStatus was not returning Allowed by default

[v6r4]

*Core
FIX: dirac-install-db.py: addDatabaseOptionsToCS has added a new keyed argument
NEW: SGETimeLeft.py: Support for SGE backend
FIX: If several extensions are installed, merge ConfigTemplate.cfg
NEW: Service framework - added monitoring of file descriptors open
NEW: Service framework - Reduced handshake timeout to prevent stuck threads
NEW: MySQL class with new high level methods - buildCondition,insertFields,updateFields
     deleteEntries, getFields, getCounters, getDistinctAttributeValues
FIX: ProcessPool - fixes in the locking mechanism with LockRing, stopping workers when the
     parent process is finished     
FIX: Added more locks to the LockRing
NEW: The installation tools are updated to install components by name with the components module specified as an option

*DMS
FIX: TransferDB.py - speed up the Throughput determination
NEW: dirac-dms-add-files: script similar to dirac-dms-remove-files, 
     allows for 1 file specification on the command line, using the usual dirac-dms-add-file options, 
     but also can take a text file in input to upload a bunch of files. Exit code is 0 only if all 
     was fine and is different for every error found. 
NEW: StorageElementProxy- support for data downloading with http protocol from arbitrary storage, 
     needed for the web data download
BUGFIX: FileCatalogCLI - replicate operation does a proper replica registration ( closes #5 )     
FIX: ReplicaManager - __cleanDirectory now working and thus dirac-dms-clean-directory

*WMS
NEW: CPU normalization script to run a quick test in the pilot, used by the JobWrapper
     to report the CPU consumption to the accounting
FIX: StalledJobAgent - StalledTimeHours and FailedTimeHours are read each cycle, refer to the 
     Watchdog heartBeat period (should be renamed); add NormCPUTime to Accounting record
NEW: SiteDirector - support for the operation per VO in multi-VO installations
FIX: StalledJobAgent - get ProcessingType from JDL if defined
BUGFIX: dirac-wms-job-peek - missing printout in the command
NEW: SiteDirector - take into account the number of already waiting pilots when evaluating the number of pilots to submit
FIX: properly report CPU usage when the Watchdog kill the payload.

*RSS
BUGFIX: Result in ClientCache table is a varchar, but the method was getting a datetime
NEW: CacheFeederAgent - VOBOX and SpaceTokenOccupancy commands added (ported from LHCbDIRAC)
CHANGE: RSS components get operational parameters from the Operations handler

*DataManagement
FIX: if there is no failed files, put an empty dict

*Transformation
FIX: Wrong calls to TCA::cleanMetadataCatalogFiles

[v6r3p19]

*WMS
FIX: gLitePilotDirector - fix the name of the MyProxy server to avoid crashes of the gLite WMS

[v6r3p18]

*Resources
BUGFIX: SRM2Storage - in checksum type evaluation

[v6r3p17]

*DataManagement
FIX: Fixes issues #783 and #781. Bugs in ReplicaManager removePhisicalReplica and getFilesFromDirectory
FIX: Return S_ERROR if missing jobid arguments
NEW: Checksum can be verified during FTS and SRM2Storage 

[v6r3p16]

*DataManagement
FIX: better monitoring of FTS channels 
FIX: Handle properly None value for channels and bandwidths

*Core
FIX: Properly calculate the release notes if there are newer releases in the release.notes file

[v6r3p15]

*DataManagement
FIX: if there is no failed files, put an empty dict

*Transformation
FIX: Wrong calls to TCA::cleanMetadataCatalogFiles


[v6r3p14]

* Core

BUGFIX: ProcessPool.py: clean processing and finalisation
BUGFIX: Pfn.py: don't check for 'FileName' in pfnDict

* DMS

NEW: dirac-dms-show-fts-status.py: script showing last hour history for FTS channels
NEW: TransferDBMonitoringHandler.py: new function exporting FST channel queues
BUGFIX: TransferAgent.py,RemovalAgent.py,RegistrationAgent.py - unlinking of temp proxy files, corection of values sent to gMonitor
BUGFIX: StrategyHandler - new config option 'AcceptableFailedFiles' to unblock scheduling for channels if problematic transfers occured for few files
NEW: TransferAgent,RemovalAgent,RegistrationAgent - new confing options for setting timeouts for tasks and ProcessPool finalisation
BUGFIX: ReplicaManager.py - reverse sort of LFNs when deleting files and directories to avoid blocks
NEW: moved StrategyHandler class def to separate file under DMS/private

* TMS

FIX: TransformationCleaningAgent.py: some refactoring, new way of disabling/enabline execution by 'EnableFlag' config option

[v6r3p13]

*Core
FIX: Added proper ProcessPool checks and finalisation

*DataManagement
FIX: don't set Files.Status to Failed for non-existign files, failover transfers won't go
FIX: remove classmethods here and there to unblock requestHolder
CHANGE: RAB, TA: change task timeout: 180 and 600 (was 600 and 900 respectively)
FIX: sorting replication tree by Ancestor, not hopAncestorgit add DataManagementSystem/Agent/TransferAgent.py
NEW: TA: add finalize
CHANGE: TransferAgent: add AcceptableFailedFiles to StrategyHandler to ban FTS channel from scheduling

[v6r3p12]

*Core
FIX: Platform.py - check if Popen.terminate is available (only from 2.6)

[v6r3p11]

*Core
FIX: ProcessPool with watchdog and timeouts

[v6r3p10]

*StorageManagement
BUGFIX: StorageElement - staging is a Read operation and should be allowed as such

*WMS
BUGFIX: InProcessComputingElement, JobAgent - proper return status code from the job wrapper

*Core
FIX: Platform - manage properly the case of exception in the ldconfig execution

[v6r3p9]

*DMS
FIX: TransferDB.getChannelObservedThroughput - the channelDict was created in a wrong way

[v6r3p8]

*Web
CHANGE: return back to the release web2012041601

[v6r3p7]

*Transformation
FIX: TransformationCleaningAgent - protection from deleting requests with jobID 0 

[v6r3p6]

*Core
FIX: dirac-install-db - proper key argument (follow change in InstallTools)
FIX: ProcessPool - release all locks every time WorkignProcess.run is executed, more fixes to come
FIX: dirac-configure - for Multi-Community installations, all vomsdir/vomses files are now created

*WMS
NEW: SiteDirector - add pilot option with CE name to allow matching of SAM jobs.
BUGFIX: dirac-pilot - SGE batch ID was overwriting the CREAM ID
FIX: PilotDirector - protect the CS master if there are at least 3 slaves
NEW: Watchdog - set LocalJobID in the SGE case

[v6r3p5]

*Core:
BUGFIX: ProcessPool - bug making TaskAgents hang after max cycles
BUGFIX: Graphs - proper handling plots with data containing empty string labels
FIX: GateWay - transfers were using an old API
FIX: GateWay - properly calculate the gateway URL
BUGFIX: Utilities/Pfn.py - bug in pfnunparse() when concatenating Path and FileName

*Accounting
NEW: ReportGenerator - make AccountingDB readonly
FIX: DataCache - set daemon the datacache thread
BUGFIX: BasePlotter - proper handling of the Petabyte scale data

*DMS:
BUGFIX: TransferAgent, RegistrationTask - typos 

[v6r3p4]

*DMS:
BUGFIX: TransferAgent - wrong value for failback in TA:execute

[v6r3p3]

*Configuration
BUGFIX: Operations helper - typo

*DMS:
FIX: TransferAgent - change the way of redirecting request to task

[v6r3p2]

*DMS
FIX: FTSRequest - updating metadata for accouting when finalizing FTS requests

*Core
FIX: DIRAC/__init__.py - default version is set to v6r3

[v6r3p1]

*WMS
CHANGE: Use ResourcesStatus and Resources helpers in the InputDataAgent logic

*Configuration
NEW: added getStorageElementOptions in Resources helper

*DMS
FIX: resourceStatus object created in TransferAgent instead of StrategyHandler

[v6r3]

*Core
NEW: Added protections due to the process pool usage in the locking logic

*Resources
FIX: LcgFileCatalogClient - reduce the number of retries: LFC_CONRETRY = 5 to 
     avoid combined catalog to be stuck on a faulty LFC server
     
*RSS
BUGFIX: ResourceStatus - reworked helper to keep DB connections     

*DMS
BUGFIX: ReplicaManager::CatalogBase::_callFileCatalogFcnSingleFile() - wrong argument

*RequestManagement
FIX: TaskAgents - set timeOut for task to 10 min (15 min)
NEW: TaskAgents - fill in Error fields in case of failing operations

*Interfaces
BUGFIX: dirac-wms-select-jobs - wrong use of the Dirac API

[v6r2p9]

*Core
FIX: dirac-configure - make use of getSEsForSite() method to determine LocalSEs

*WMS
NEW: DownloadInputData,InputDataByProtocol - check Files on Tape SEs are on Disk cache 
     before Download or getturl calls from Wrapper
CHANGE: Matcher - add Stalled to "Running" Jobs when JobLimits are applied   
CHANGE: JobDB - allow to specify required platform as Platform JDL parameter,
        the specified platform is taken into account even without /Resources/Computing/OSCompatibility section

*DMS
CHANGE: dirac-admin-allow(ban)-se - removed lhcb-grid email account by default, 
        and added switch to avoid sending email
FIX: TaskAgents - fix for non-existing files
FIX: change verbosity in failoverReplication 
FIX: FileCatalog - remove properly metadata indices 
BUGFIX: FileManagerBase - bugfix in the descendants evaluation logic  
FIX: TransferAgent and TransferTask - update Files.Status to Failed when ReplicaManager.replicateAndRegister 
     will fail completely; when no replica is available at all.

*Core
FIX: dirac-pilot - default lcg bindings version set to 2012-02-20

[v6r2p8]

*DMS:
CHANGE: TransferAgent - fallback to task execution if replication tree is not found

[v6r2p7]

*WMS
BUGFIX: SiteDirector - wrong CS option use: BundleProxy -> HttpProxy
FIX: SiteDirector - use short lines in compressed/encoded files in the executable
     python script

[v6r2p6]

*DataManagement
FIX: Bad logic in StrategyHandler:MinimiseTotalWait

*Core
CHANGE: updated GGUS web portal URL

*RSS
BUGFIX: meta key cannot be reused, it is popped from dictionary

*Framework
FIX: The Gateway service does not have a handler
NEW: ConfingTemplate entry for Gateway
FIX: distribution notes allow for word wrap

*WorkloadManagement
FIX: avoid unnecessary call if no LFN is left in one of the SEs
FIX: When Uploading job outputs, try first Local SEs, if any


[v6r2p5]

*RSS
BUGFIX: several minor bug fixes

*RequestManagement
BUGFIX: RequestDBMySQL - removed unnecessary request type check

*DMS
BUGFIX: FileCatalogClienctCLI - wrong evaluation of the operation in the find command
NEW: FileCatalog - added possibility to remove specified metadata for a given path 
BUGFIX: ReplicaManager - wrong operation order causing failure of UploadLogFile module

*Core
NEW: dirac-install - generate cshrc DIRAC environment setting file for the (t)csh 

*Interfaces
CHANGE: Job - added InputData to each element in the ParametricInputData

*WMS
CHANGE: dirac-jobexec - pass ParametericInputData to the workflow as a semicolon separated string

[v6r2p4]

*WMS
BUGFIX: StalledJobAgent - protection against jobs with no PilotReference in their parameters
BUGFIX: WMSAdministratorHandler - wrong argument type specification for getPilotInfo method

*StorageManagement
BUGFIX: RequestFinalizationAgent - no method existence check when calling RPC method

[v6r2p3]

*WMS
CHANGE: Matcher - fixed the credentials check in requestJob() to simplify it

*ConfigurationSystem
CHANGE: Operations helper - fix that allow no VO to be defined for components that do not need it

*Core
BUGFIX: InstallTools - when applying runsvctrl to a list of components make sure that the config server is treated first and the sysadmin service - last
        
[v6r2p2]

*WMS
BUGFIX: Matcher - restored logic for checking private pilot asking for a given DN for belonging to the same group with JOB_SHARING property.

[v6r2p1]

*RequestManagementSystem
BUGFIX: RequestCleaningAgent - missing import of the "second" interval definition 

[v6r2]

*General
FIX: replaced use of exec() python statement in favor of object method execution

*Accounting
CHANGE: Accounting 'byte' units are in powers of 1000 instead of powers of 1024 (closes #457)

*Core
CHANGE: Pfn.py - pfnparse function rewritten for speed up and mem usage, unit test case added
FIX: DISET Clients are now thread-safe. Same clients used twice in different threads was not 
closing the previous connection
NEW: reduce wait times in DISET protocol machinery to improve performance    
NEW: dirac-fix-mysql-script command to fix the mysql start-up script for the given installation
FIX: TransferClient closes connections properly
FIX: DISET Clients are now thread-safe. Same client used twice in different threads will not close the previous connection
CHANGE: Beautification and reduce wait times to improve performance
NEW: ProcessPool - added functionality to kill all children processes properly when destroying ProcessPool objects
NEW: CS Helper for LocalSite section, with gridEnv method
NEW: Grid module will use Local.gridEnv if nothing passed in the arguments
CHANGE: Add deprecated sections in the CS Operations helper to ease the transition
FIX: dirac-install - execute dirac-fix-mysql-script, if available, to fix the mysql.server startup script
FIX: dirac-distribution - Changed obsoleted tar.list file URL
FIX: typo in dirac-admin-add-host in case of error
CHANGE: dirac-admin-allow(ban)-se - use diracAdmin.sendMail() instead of NotificationClient.sendMail()

*Framework
BUGFIX: UserProfileDB - no more use of "type" variable as it is a reserved keyword 

*RequestManagement:
FIX: RequestDBFile - more consistent treatment of requestDB Path
FIX: RequestMySQL - Execution order is evaluated based on not Done state of subrequests
NEW: RequestCleaningAgent - resetting Assigned requests to Waiting after a configurable period of time

*RSS
CHANGE: RSS Action now inherits from a base class, and Actions are more homogeneous, they all take a uniform set of arguments. The name of modules has been changed from PolType to Action as well.
FIX: CacheFeederAgent - too verbose messages moved to debug instead of info level
BUGFIX: fixed a bug preventing RSS clients to connect to the services     
FIX: Proper services synchronization
FIX: Better handling of exceptions due to timeouts in GOCDBClient   
FIX: RSS.Notification emails are sent again
FIX: Commands have been modified to return S_OK, S_ERROR inside the Result dict. This way, policies get a S_ERROR / S_OK object. CacheFeederAgent has been updated accordingly.
FIX: allow clients, if db connection fails, to reconnect ( or at least try ) to the servers.
CHANGE: access control using CS Authentication options. Default is SiteManager, and get methods are all.
BUGFIX: MySQLMonkey - properly escaped all parameters of the SQL queries, other fixes.
NEW: CleanerAgent renamed to CacheCleanerAgent
NEW: Updated RSS scripts, to set element statuses and / or tokens.
NEW: Added a new script, dirac-rss-synch
BUGFIX: Minor bugfixes spotted on the Web development
FIX: Removed useless decorator from RSS handlers
CHANGE: ResourceStatus helper tool moved to RSS/Client directory, no RSS objects created if the system is InActive
CHANGE: Removed ClientFastDec decorator, using a more verbose alternative.
CHANGE: Removed useless usage of kwargs on helper functions.  
NEW: added getSESitesList method to RSSClient      
FIX: _checkFloat() checks INTEGERS, not datetimes

*DataManagement
CHANGE: refactoring of DMS agents executing requests, allow requests from arbitrary users
NEW: DFC - allow to specify multiple replicas, owner, mode when adding files
CHANGE: DFC - optimization of the directory size evaluation
NEW: Added CREATE TEMPORARY TABLES privilege to FileCatalogDB
CHANGE: DFC - getCatalogCounters() update to show numbers of directories
NEW: lfc_dfc_copy script to migrate data from LFC to DFC
FIX: dirac-dms-user-lfns - fixed the case when the baseDir is specified
FIX: FTS testing scripts were using sys.argv and getting confused if options are passed
NEW: DFC - use DirectoryUsage tables for the storage usage evaluations
NEW: DFC - search by metadata can be limited to a given directory subtree
NEW: DFC - search by both directory and file indexed metadata
BUGFIX: DFC - avoid crash if no directories or files found in metadata query
NEW: DFC FileCatalogHandler - define database location in the configuration
NEW: DFC - new FileCatalogFactory class, possibility to use named DFC services
FIX: FTSMonitor, FTSRequest - fixes in handling replica registration, setting registration requests in FileToCat table for later retry
FIX: Failover registration request in the FTS agents.      
FIX: FTSMonitor - enabled to register new replicas if even the corresponding request were removed from the RequestManagement 
FIX: StorageElement - check if SE has been properly initialized before executing any method     
CHANGE: LFC client getReplica() - make use of the new bulk method lfc.lfc_getreplicasl()
FIX: LFC client - protect against getting None in lfc.lfc_readdirxr( oDirectory, "" )  
FIX: add extra protection in dump method of StorageElement base class
CHANGE: FailoverTransfer - create subrequest per catalog if more than one catalog

*Interface
NEW: Job.py - added method to handle the parametric parameters in the workflow. They are made available to the workflow_commons via the key 'GenericParameters'.
FIX: Dirac.py - fix some type checking things
FIX: Dirac.py - the addFile() method can now register to more than 1 catalog.

*WMS
FIX: removed dependency of the JobSchedulingAgent on RSS. Move the getSiteTier functionality to a new CS Helper.
FIX: WMSAdministratorHandler - Replace StringType by StringTypes in the export methods argument type
FIX: JobAgent - Set explicitly UseServerCertificate to "no" for the job executable
NEW: dirac-pilot - change directory to $OSG_WN_TMP on OSG sites
FIX: SiteDirector passes jobExecDir to pilot, this defaults to "." for CREAM CEs. It can be set in the CS. It will not make use of $TMPDIR in this case.
FIX: Set proper project and release version to the SiteDirector     
NEW: Added "JobDelay" option for the matching, refactored and added CS options to the matcher
FIX: Added installation as an option to the pilots and random MyProxyServer
NEW: Support for parametric jobs with parameters that can be of List type

*Resources
NEW: Added SSH Grid Engine Computing Element
NEW: Added SSH Computing Element
FIX: make sure lfc client will not try to connect for several days

*Transformation
FIX: TransformationDB - in setFileStatusForTransformation() reset ErrorCount to zero if "force" flag and    the new status is "unused"
NEW: TransformationDB - added support for dictionary in metadata for the InputDataQuery mechanism     

[v6r1p13]

*WMS
FIX: JobSchedulingAgent - backported from v6r2 use of Resources helper

[v6r1p12]

*Accounting
FIX: Properly delete cached plots

*Core
FIX: dirac-install - run externals post install after generating the versions dir

[v6r1p11]

*Core
NEW: dirac-install - caches locally the externals and the grid bundle
FIX: dirac-distribution - properly generate releasehistory and releasenotes

[v6r1p10]

*WorloadManagement
FIX: JobAgent - set UseServerCertificate option "no" for the job executable

[v6r1p9]

*Core
FIX: dirac-configure - set the proper /DIRAC/Hostname when defining /LocalInstallation/Host

*DataManagement
FIX: dirac-dms-user-lfns - fixed the case when the baseDir is specified
BUGFIX: dirac-dms-remove-files - fixed crash in case of returned error report in a form of dictionary 

[v6r1p8]

*Web
FIX: restored Run panel in the production monitor

*Resources
FIX: FileCatalog - do not check existence of the catalog client module file

[v6r1p7]

*Web
BUGFIX: fixed scroll bar in the Monitoring plots view

[v6r1p6]

*Core
FIX: TransferClient closes connections properly

[v6r1p5]

*Core
FIX: DISET Clients are now thread-safe. Same clients used twice in different threads was not 
     closing the previous connection
NEW: reduce wait times in DISET protocol machinery to improve performance   

[v6r1p4]

*RequestManagement
BUGFIX: RequestContainer - in isSubRequestDone() treat special case for subrequests with files

*Transformation
BUGFIX: TransformationCleaningAgent - do not clear requests for tasks with no associated jobs

[v6r1p3]

*Framework
NEW: Pass the monitor down to the request RequestHandler
FIX: Define the service location for the monitor
FIX: Close some connections that DISET was leaving open

[v6r1p2]

*WorkloadManagement
BUGFIX: JobSchedulingAgent - use getSiteTiers() with returned direct value and not S_OK

*Transformation
BUGFIX: Uniform use of the TaskManager in the RequestTaskAgent and WorkflowTaskAgent

[v6r1p1]

*RSS
BUGFIX: Alarm_PolType now really send mails instead of crashing silently.

[v6r1]

*RSS
CHANGE: Major refactoring of the RSS system
CHANGE: DB.ResourceStatusDB has been refactored, making it a simple wrapper round ResourceStatusDB.sql with only four methods by table ( insert, update, get & delete )
CHANGE: DB.ResourceStatusDB.sql has been modified to support different statuses per granularity.
CHANGE: DB.ResourceManagementDB has been refactored, making it a simple wrapper round ResourceStatusDB.sql with only four methods by table ( insert, update, get & delete )
CHANGE: Service.ResourceStatusHandler has been refactored, removing all data processing, making it an intermediary between client and DB.
CHANGE: Service.ResourceManagementHandler has been refactored, removing all data processing, making it an intermediary between client and DB.
NEW: Utilities.ResourceStatusBooster makes use of the 'DB primitives' exposed on the client and does some useful data processing, exposing the new functions on the client.
NEW: Utilities.ResourceManagementBooster makes use of the 'DB primitives' exposed on the client and does some useful data processing, exposing the new functions on the client.
CHANGE: Client.ResourceStatusClient has been refactorerd. It connects automatically to DB or to the Service. Exposes DB and booster functions.
CHANGE: Client.ResourceManagementClient has been refactorerd. It connects automatically to DB or to the Service. Exposes DB and booster functions.
CHANGE: Agent.ClientsCacheFeederAgent renamed to CacheFeederAgent. The name was not accurate, as it also feeds Accouting Cache tables.
CHANGE: Agent.InspectorAgent, makes use of automatic API initialization.
CHANGE: Command. refactor and usage of automatic API initialization.
CHANGE: PolicySystem.PEP has reusable client connections, which increase significantly performance.
CHANGE: PolicySystem.PDP has reusable client connections, which increase significantly performance.
NEW: Utilities.Decorators are syntactic sugar for DB, Handler and Clients.
NEW: Utilities.MySQLMonkey is a mixture of laziness and refactoring, in order to generate the SQL statements automatically. Not anymore sqlStatemens hardcoded on the RSS.
NEW: Utilities.Validator are common checks done through RSS modules
CHANGE: Utilities.Synchronizer syncs users and DIRAC sites
CHANGE: cosmetic changes everywhere, added HeadURL and RCSID
CHANGE: Removed all the VOExtension logic on RSS
BUGFIX: ResourceStatusHandler - getStorageElementStatusWeb(), access mode by default is Read
FIX: RSS __init__.py will not crash anymore if no CS info provided
BUGFIX: CS.getSiteTier now behaves correctly when a site is passed as a string

*dirac-setup-site
BUGFIX: fixed typos in the Script class name

*Transformation
FIX: Missing logger in the TaskManager Client (was using agent's one)
NEW: Added UnitTest class for TaskManager Client

*DIRAC API
BUGFIX: Dirac.py. If /LocalSite/FileCatalog is not define the default Catalog was not properly set.
FIX: Dirac.py - fixed __printOutput to properly interpret the first argument: 0:stdout, 1:stderr
NEW: Dirac.py - added getConfigurationValue() method

*Framework
NEW: UsersAndGroups agent to synchronize users from VOMRS server.

*dirac-install
FIX: make Platform.py able to run with python2.3 to be used inside dirac-install
FIX: protection against the old or pro links pointing to non-existent directories
NEW: make use of the HTTP proxies if available
FIX: fixed the logic of creating links to /opt/dirac directories to take into account webRoot subdirs

*WorkloadManagement
FIX: SiteDirector - change getVO() function call to getVOForGroup()

*Core:
FIX: Pfn.py - check the sanity of the pfn and catch the erroneous case

*RequestManagement:
BUGFIX: RequestContainer.isSubrequestDone() - return 0 if Done check fails

*DataManagement
NEW: FileCatalog - possibility to configure multiple FileCatalog services of the same type

[v6r0p4]

*Framework
NEW: Pass the monitor down to the request RequestHandler
FIX: Define the service location for the monitor
FIX: Close some connections that DISET was leaving open

[v6r0p3]

*Framework
FIX: ProxyManager - Registry.groupHasProperties() wasn't returning a result 
CHANGE: Groups without AutoUploadProxy won't receive expiration notifications 
FIX: typo dirac-proxy-info -> dirac-proxy-init in the expiration mail contents
CHANGE: DISET - directly close the connection after a failed handshake

[v6r0p2]

*Framework
FIX: in services logs change ALWAYS log level for query messages to NOTICE

[v6r0p1]

*Core
BUGFIX: List.uniqueElements() preserves the other of the remaining elements

*Framework
CHANGE: By default set authorization rules to authenticated instead of all
FIX: Use all required arguments in read access data for UserProfileDB
FIX: NotificationClient - dropped LHCb-Production setup by default in the __getRPSClient()

[v6r0]

*Framework
NEW: DISET Framework modified client/server protocol, messaging mechanism to be used for optimizers
NEW: move functions in DIRAC.Core.Security.Misc to DIRAC.Core.Security.ProxyInfo
CHANGE: By default log level for agents and services is INFO
CHANGE: Disable the log headers by default before initializing
NEW: dirac-proxy-init modification according to issue #29: 
     -U flag will upload a long lived proxy to the ProxyManager
     If /Registry/DefaultGroup is defined, try to generate a proxy that has that group
     Replaced params.debugMessage by gLogger.verbose. Closes #65
     If AutoUploadProxy = true in the CS, the proxy will automatically be uploaded
CHANGE: Proxy upload by default is one month with dirac-proxy-upload
NEW: Added upload of pilot proxies automatically
NEW: Print info after creating a proxy
NEW: Added setting VOMS extensions automatically
NEW: dirac-proxy-info can also print the information of the uploaded proxies
NEW: dirac-proxy-init will check that the lifetime of the certificate is less than one month and advise to renew it
NEW: dirac-proxy-init will check that the certificate has at least one month of validity
FIX: Never use the host certificate if there is one for dirac-proxy-init
NEW: Proxy manager will send notifications when the uploaded proxies are about to expire (configurable via CS)
NEW: Now the proxyDB also has a knowledge of user names. Queries can use the user name as a query key
FIX: ProxyManager - calculate properly the dates for credentials about to expire
CHANGE: ProxyManager will autoexpire old proxies, also auto purge logs
CHANGE: Rename dirac-proxy-upload to dirac-admin-proxy-upload
NEW: dirac-proxy-init will complain if the user certificate has less than 30 days
CHANGE: SecurityLogging - security log level to verbose
NEW: OracleDB - added Array type 
NEW: MySQL - allow definition of the port number in the configuration
FIX: Utilities/Security - hash VOMS Attributes as string
FIX: Utilities/Security - Generate a chain hash to discover if two chains are equal
NEW: Use chain has to discover if it has already been dumped
FIX: SystemAdministrator - Do not set  a default lcg version
NEW: SystemAdministrator - added Project support for the sysadmin
CHANGE: SysAdmin CLI - will try to connect to the service when setting the host
NEW: SysAdmin CLI - colorization of errors in the cli
NEW: Logger - added showing the thread id in the logger if enabled
     
*Configuration
NEW: added getVOfromProxyGroup() utility
NEW: added getVoForGroup() utility, use it in the code as appropriate
NEW: added Registry and Operations Configuration helpers
NEW: dirac-configuration-shell - a configuration script for CS that behaves like an UNIX shellCHANGE: CSAPI - added more functionality required by updated configuration console
NEW: Added possibility to define LocalSE to any Site using the SiteLocalSEMapping 
     section on the Operations Section     
NEW: introduce Registry/VO section, associate groups to VOs, define SubmitPools per VO
FIX: CE2CSAgent - update the CEType only if there is a relevant info in the BDII  

*ReleaseManagement
NEW: release preparations and installation tools based on installation packages
NEW: dirac-compile-externals will try go get a DIRAC-free environment before compiling
NEW: dirac-disctribution - upload command can be defined via defaults file
NEW: dirac-disctribution - try to find if the version name is a branch or a tag in git and act accordingly
NEW: dirac-disctribution - added keyword substitution when creating a a distribution from git
FIX: Install tools won't write HostDN to the configuration if the Admin username is not set 
FIX: Properly set /DIRAC/Configuration/Servers when installing a CS Master
FIX: install_site.sh - missing option in wget for https download: --no-check-certificate
FIX: dirac-install-agent(service) - If the component being installed already has corresponding 
     CS section, it is not overwritten unless explicitly asked for
NEW: dirac-install functionality enhancement: start using the switches as defined in issue #26;
CHANGE: dirac-install - write the defaults if any under defaults-.cfg so dirac-configure can 
        pick it up
FIX: dirac-install - define DYLD_LIBRARY_PATH ( for Mac installations )     
NEW: dirac-install - put all the goodness under a function so scripts like lhcb-proxy-init can use it easily
FIX: dirac-install - Properly search for the LcgVer
NEW: dirac-install will write down the releases files in -d mode   
CHANGE: use new dirac_install from gothub/integration branch in install_site.sh
NEW: Extensions can request custom external dependencies to be installed via pip when 
     installing DIRAC.
NEW: LCG bundle version can be defined on a per release basis in the releases.cfg 
NEW: dirac-deploy-scripts - when setting the lib path in the deploy scripts. 
     Also search for subpaths of the libdir and include them
NEW: Install tools - plainly separate projects from installations

*Accounting
CHANGE: For the WMSHistory type, send as JobSplitType the JobType
CHANGE: Reduced the size of the max key length to workaround mysql max bytes for index problem
FIX: Modified buckets width of 1week to 1 week + 1 day to fix summer time end week (1 hour more )

*WorkloadManagement
CHANGE: SiteDirector - simplified executable generation
NEW: SiteDirector - few more checks of error conditions   
NEW: SiteDirector - limit the queue max length to the value of MaxQueueLengthOption 
     ( 3 days be default )
BUGFIX: SiteDirector - do not download pilot output if the flag getPilotOutput is not set     
NEW: JobDB will extract the VO when applying DIRAC/VOPolicy from the proper VO
FIX: SSHTorque - retrieve job status by chunks of 100 jobs to avoid too long
NEW: glexecComputingElement - allow glexecComputingElement to "Reschedule" jobs if the Test of
     the glexec fails, instead of defaulting to InProcess. Controlled by
     RescheduleOnError Option of the glexecComputingElement
NEW: SandboxStore - create a different SBPath with the group included     
FIX: JobDB - properly treat Site parameter in the job JDL while rescheduling jobs
NEW: JobSchedulingAgent - set the job Site attribute to the name of a group of sites corresponding 
     to a SE chosen by the data staging procedure 
CHANGE: TimeLeft - call batch system commands with the ( default ) timeout 120 sec
CHANGE: PBSTimeLeft - uses default CPU/WallClock if not present in the output  
FIX: PBSTimeLeft - proper handling of (p)cput parameter in the batch system output, recovery of the
     incomplete batch system output      
NEW: automatically add SubmitPools JDL option of the job owner's VO defines it     
NEW: JobManager - add MaxParametericJobs option to the service configuration
NEW: PilotDirector - each SubmitPool or Middleware can define TargetGrids
NEW: JobAgent - new StopOnApplicationFailure option to make the agent exiting the loop on application failure
NEW: PilotAgentsDB - on demand retrieval of the CREAM pilot output
NEW: Pilot - proper job ID evaluation for the OSG sites
FIX: ComputingElement - fixed proxy renewal logic for generic and private pilots
NEW: JDL - added %j placeholder in the JDL to be replaced by the JobID
BUGFIX: DownloadInputData - bug fixed in the naming of downloaded files
FIX: Matcher - set the group and DN when a request gets to the matcher if the request is not 
     coming from a pilot
FIX: Matcher = take into account JobSharing when checking the owner for the request
CHANGE: PilotDirector, dirac-pilot - interpret -V flag of the pilot as Installation name

*DataManagement
FIX: FileCatalog/DiractoryLevelTree - consistent application of the max directory level using global 
     MAX_LEVELS variable
FIX: FileCatalog - Directory metadata is deleted together with the directory deletion, issue #40    
CHANGE: FileCatalog - the logic of the files query by metadata revisited to increase efficiency 
FIX: LcgFileCatalog - use lfcthr and call lfcthr.init() to allow multithread
     try the import only once and just when LcgFileCatalogClient class is intantiated
NEW: LcgFileCatalogClient - new version of getPathPermissions relying on the lfc_access method to solve the problem
     of multiple user DNs in LFC.     
FIX: StorageElement - get service CS options with getCSOption() method ( closes #97 )
FIX: retrieve FileCatalogs as ordered list, to have a proper default.
CHANGE: FileCatalog - allow up to 15 levels of directories
BUGFIX: FileCatalog - bug fixes in the directory removal methods (closes #98)
BUGFIX: RemovalAgent - TypeError when getting JobID in RemovalAgent
BUGFIX: RemovalAgent - put a limit to be sure the execute method will end after a certain number of iterations
FIX: DownloadInputData - when files have been uploaded with lcg_util, the PFN filename
     might not match the LFN file name
FIX: putting FTSMonitor web page back
NEW: The default file catalog is now determined using /LocalSite/FileCatalog. The old behavior 
     is provided as a fallback solution
NEW: ReplicaManager - can now deal with multiple catalogs. Makes sure the surl used for removal is 
the same as the one used for registration.   
NEW: PoolXMLCatalog - added getTypeByPfn() function to get the type of the given PFN  
NEW: dirac-dms-ban(allow)-se - added possibility to use CheckAccess property of the SE

*StorageManagement
FIX: Stager - updateJobFromStager(): only return S_ERROR if the Status sent is not
recognized or if a state update fails. If the jobs has been removed or
has moved forward to another status, the Stager will get an S_OK and
should forget about the job.
NEW: new option in the StorageElement configuration "CheckAccess"
FIX: Requests older than 1 day, which haven't been staged are retried. Tasks older than "daysOld" 
     number of days are set to Failed. These tasks have already been retried "daysOld" times for staging.
FIX: CacheReplicas and StageRequests records are kept until the pin has expired. This way the 
     StageRequest agent will have proper accounting of the amount of staged data in cache.
NEW: FTSCleaningAgent will allow to fix transient errors in RequestDB. At the moment it's 
     only fixing Requests for which SourceTURL is equal to TargetSURL.
NEW: Stager - added new command dirac-stager-stage-files          
FIX: Update Stager code in v6 to the same point as v5r13p37
FIX: StorageManager - avoid race condition by ensuring that Links=0 in the query while removing replicas

*RequestManagement
FIX: RequestDBFile - get request in chronological order (closes issue #84)
BUGFIX: RequestDBFile - make getRequest return value for getRequest the same as for

*ResourceStatusSystem
NEW: Major code refacoring. First refactoring of RSS's PEP. Actions are now function 
     defined in modules residing in directory "Actions".
NEW: methods to store cached environment on a DB and ge them.
CHANGE: command caller looks on the extension for commands.
CHANGE: RSS use now the CS instead of getting info from Python modules.
BUGFIX: Cleaned RSS scripts, they are still prototypes
CHANGE: PEP actions now reside in separate modules outside PEP module.
NEW: RSS CS module add facilities to extract info from CS.
CHANGE: Updating various RSS tests to make them compatible with
changes in the system.
NEW: CS is used instead of ad-hoc configuration module in most places.
NEW: Adding various helper functions in RSS Utils module. These are
functions used by RSS developers, including mainly myself, and are
totally independant from the rest of DIRAC.
CHANGE: Mostly trivial changes, typos, etc in various files in RSS     
CHANGE: TokenAgent sends e-mails with current status   

*Transformation
CHANGE: allow Target SE specification for jobs, Site parameter is not set in this case
CHANGE: TransformationAgent  - add new file statuses in production monitoring display
CHANGE: TransformationAgent - limit the number of files to be treated in TransformationAgent 
        for replication and removal (default 5000)
BUGFIX: TransformationDB - not removing task when site is not set
BUGFIX: TransformationCleaningAgent - archiving instead of cleaning Removal and Replication 
        transformations 
FIX: TransformationCleaningAgent - kill jobs before deleting them        

*Workflow
NEW: allow modules to define Input and Output parameters that can be
     used instead of the step_commons/workflow_commons (Workflow.py, Step.py, Module.py)

*Various fixes
BUGFIX: Mail.py uses SMTP class rather than inheriting it
FIX: Platform utility will properly discover libc version even for the new Ubuntu
FIX: Removed old sandbox and other obsoleted components<|MERGE_RESOLUTION|>--- conflicted
+++ resolved
@@ -1,4 +1,3 @@
-<<<<<<< HEAD
 [v7r1-pre2]
 
 *Core
@@ -15,10 +14,7 @@
 *Resources
 NEW: (#4157) ProxyProvider resources with implementation for DIRAC CA and PUSP proxy providers
 
-[v7r0-pre20]
-=======
 [v7r0-pre21]
->>>>>>> 9793e2bb
 
 FIX: (#3962) use print function instead of print statement
 FIX: (#3962) remove the usage of the long suffix to distinguish between long and int
