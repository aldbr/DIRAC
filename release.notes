--- conflicted
+++ resolved
@@ -1,4 +1,3 @@
-<<<<<<< HEAD
 [v7r0-pre21]
 
 FIX: (#3962) use print function instead of print statement
@@ -73,7 +72,7 @@
      files into the main dirac.cfg file
 CHANGE: (#4110) updated basic tutorial for CC7 instead of SLC6.     
 NEW: (#4170) added Production system documentation
-=======
+
 [v6r22p4]
 
 *Core
@@ -82,7 +81,6 @@
 *Docs
 FIX: (#4187) Create a TransformationAgent Plugin -- more concrete 
      descriptions for adding a plugin to AllowedPlugins
->>>>>>> d79c49c1
 
 [v6r22p3]
 
