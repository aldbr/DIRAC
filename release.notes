--- conflicted
+++ resolved
@@ -1,4 +1,3 @@
-<<<<<<< HEAD
 [v7r1p1]
 
 Changes from v6r22p28 patch
@@ -120,7 +119,7 @@
 *docs
 NEW: (#4289) Document how to run integration tests in docker
 NEW: (#4551) add DNProperties description to Registry/Users subsection
-=======
+
 [v7r0p23]
 
 *Core
@@ -148,7 +147,6 @@
 *Docs:
 NEW: (#4571) the DiracDocTools are now also compatible with python3
 NEW: (#4571) added ".readthedocs.yml" config
->>>>>>> 2219f768
 
 [v7r0p22]
 
