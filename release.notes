--- conflicted
+++ resolved
@@ -1,4 +1,3 @@
-<<<<<<< HEAD
 [v7r1p5]
 
 *Framework
@@ -147,7 +146,7 @@
 *docs
 NEW: (#4289) Document how to run integration tests in docker
 NEW: (#4551) add DNProperties description to Registry/Users subsection
-=======
+
 [v7r0p28]
 
 *Core
@@ -167,7 +166,6 @@
 *Interfaces
 CHANGE: (#4652) dirac-admin-add-host now inserts hosts into the ComponentMonitoring if the host
         is not yet known
->>>>>>> 6f5d2c1b
 
 [v7r0p27]
 
