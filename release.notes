<<<<<<< HEAD
[v6r17-pre2]

*Core
FIX: Adler - check explicitly if the checksum value is "False"

*Framework
CHANGE: Logger - test level before processing string (i.e. mostly converting objects to strings)  

*DMS
NEW: Next in implementation multi-protocol support for storage elements. When performing 
     an action on the StorageElement, instead of looping over all the protocol plugins, 
     we loop over a filtered list. This list is built taking into account which action 
     is taken (read vs write), and is also sorted according to lists defined in the CS.
     The negotiation for third party transfer is also improved: it takes into account all 
     possible protocols the source SE is able to produce, and all protocols the target is 
     able to receive as input.
NEW: StorageElement - added methods for monitoring used disk space
FIX: ReplicateAndRegister - fix the case when checksum is False in the FC

*RSS
NEW: FreeDiskSpace - added new command which is used to get the total and the remaining 
     disk space of all dirac storage elements that are found in the CS and inserts the 
     results in the SpaceTokenOccupancyCache table of ResourceManagementDB database.    
     
*TS
FIX: TaskManager, TaskManagerAgentBase - standardize the logging information; removed unnecessary 
     code; use iterators wherever possible     
=======
[v6r16p2]

*Configuration
CHANGE: VOMS2CSAgent - remove user DNs which are no more in VOMS. Fixes #3130

*Monitoring
CHANGE: WMSHistory - added user, jobgroup and usergroup selection keys

*DMS
FIX: DataManager - retry checksum calculation on putAndRegister, pass checksum to the DataManager
     object in the FailoverTransfer object.
FIX: DatasetManager, FileCatalogClientCLI - bug fixes in the dataset management and commands      
     
*WMS
CHANGE: JobManager - added 'Killed' to list of jobs status that can be deleted     
>>>>>>> 35e4284f

[v6r16p1]

*Monitoring
CHANGE: MonitorinDB - allow to use more than one filter condition

*WMS
CHANGE: StalledJobAgent - send a kill signal to the job before setting it Failed. This should 
        prevent jobs to continue running after they have been found Stalled and then Failed.

[v6r16]

*Core
CHANGE: dirac-install, dirac-configure - use Extensions options consistently, drop
        ExtraModule option
CHANGE: dirac-install - use insecure ssl context for downloading files with urllib2.urlopen    
CHANGE: GOCDBClient - replaced urllib2 with requests module
        FIX: dirac-setup-site - added switch to exitOnError, do not exit on error by default
CHANGE: Added environment variables to rc files to enable certificates verification (necessary for python 2.7.9+)
FIX: ComponentInstaller - always update CS when a database is installed, even if it is
     already existing in the db server 
FIX: SSLSocketFactory - in __checkKWArgs() use correct host address composed of 2 parts      

*Framework
FIX: SystemAdministrator service - do not install WebAppDIRAC by default, only for the host
     really running the web portal

*Accounting
FIX: JobPolicy - remove User field from the policy conditions to fix a problem that 
     non-authenticated user gets more privileges on the Accounting info.

*Monitoring
NEW: New Monitoring system is introduced to collect, analyze and display various
     monitoring information on DIRAC components status and behavior using ElasticSearch
     database. The initial implementation is to collect WMSHistory counters.

*DMS
NEW: MoveReplica operation for the RMS system and a corresponding dirac-dms-move-replica-request
     comand line tool

*Resources
NEW: MessageQueue resources to manage MQ connections complemented with
     MQListener and MQPublisher helper classes
NEW: SudoComputingElement - computing element to execute payload with a sudo to a dedicated
     UNIX account     

[v6r15p24]

*Resources
CHANGE: HTCondorCE - added option to use remote scheduler daemon

[v6r15p23]

*DMS
FIX: dirac-dms-find-lfns - fixed bug causing generl script failure

[v6r15p22]

*Interfaces
CHANGE: Dirac API - add possibility to define the VO in the API
CHANGE: Dirac API - add checkSEAccess() method for checking SE status

[v6r15p21]

*WMS
FIX: removed default LCG version from the pilot (dirac-install will use the one of the requested release)

*RMS
FIX: reject bad checksum

[v6r15p20]

*Framework
FIX: SystemAdministratorHandler - in updateSoftware() put explicitly the project
     name into the command
FIX: ComponentInstaller - added baseDir option to the mysql_install_db call
     while a fresh new database server installation     

[v6r15p19]

*Core
FIX: dirac-install - lcg-binding version specified in the command switch
     overrides the configuration option value
     
*DMS
FIX: RemoveFile operation - Remove all files that are not at banned SEs

*TMS
FIX: FileReport - after successful update of input files status, clear the 
     cache disctionary to avoid double update      

[v6r15p18]

*Configuration
FIX: Utilities - take into account WallClock time limit while the MaxCPUTime
     evaluation in the Bdii@CSAgent 

*DMS
FIX: FTSJob - specify checksum type at FTS request submission

*StorageManagement
FIX: StorageManagerClient - in getFilesToStage() avoid exception in case
     of no active replicas

*Resources
FIX: StorageBase - in getParameters() added baseURL in the list of parameters returned 

*WMS
FIX: CPUNormalization - minor code rearrangement

[v6r15p17]

*Core
CHANGE: GOCDBClient - catch all downtimes, independently of their scope
FIX: LSFTimeLeft - accept 2 "word" output from bqueues command
CHANGE: dirac-install - create bashrc/cshrc with the possibility to define
        installation path in the $DIRAC env variable, this is needed for
        the cvmfs DIRAC client installation

[v6r15p16]

*Core
CHANGE: AgentModule - added a SIGALARM handler to set a hard timeout for each Agent
        cycle to avoid agents stuck forever due to some faults in the execution code

*DMS
FIX: DataManager - cache SE status information in filterTapeReplicas() to speed up execution
     
*WMS
BUGFIX: InputDataByProtocol - the failed resolution for local SEs was not considered correctly:
        if there were other SEs that were ignored (e.g. because on tape)     
     
*TS
FIX: TransformationAgent - in getDataReplicasDM() no need to get replica PFNs     

[v6r15p15]

*Configuration
CHANGE: VOMS2CSAgent - added new features: deleting users no more registered in VOMS;
        automatic creation of home directories in the File Catalog for new users

*WMS
CHANGE: JobScheduling - correct handling of user specified sites in the executor,
        including non-existent (misspelled) site names
FIX: CPUNormalization - accept if the JOBFEATURES information is zero or absent        

[v6r15p14]

*Core
FIX: BaseClient - proper error propagation to avoid excessive output in the logger

*Configuration
CHANGE: Resources helper - in getStorageElementOptions() dereference SEs containing
        BaseSE and Alias references

*Accounting
FIX: AccountingDB - changes to use DB index to speed-up removal query

*DMS
CHANGE: DMSHelpers - define SE groups SEsUsedForFailover, SEsNotToBeUsedForJobs, 
        SEsUsedForArchive in the Operations/DataManagement and use them in the
        corresponding helper functions
FIX: FTSJob - temporary fix for the FTS rest interface Request object until it is
     fixed in the FTS REST server         

*Resources
FIX: HTCondorCEComputingElement - check that some path was found in findFile(), return with error otherwise
CHANGE: ARCComputingElement - consider jobs in Hold state as Failed as they never come back
CHANGE: ARCComputingElement - do not use JobSupervisor tool for bulk job cancellation as
        it does not seem to work, cancel jobs one by one
FIX: ARCComputingElement - ensure that pilot jobs that are queued also get their proxies renewed on ARC-CE        

*WMS
FIX: SiteDirector - ensure that a proxy of at least 3 hours is available to the updatePilotStatus 
     function so that if it renews any proxies, it's not renewing them with a very short proxy

[v6r15p13]

*Resources
FIX: HTCondorCEComputingElement - fixed location of log/output files 
  
*TS
FIX: ValidateOutputDataAgent - works now with the DataManager shifter proxy

[v6r15p12]

*Core
FIX: Graphs - make sure matplotlib package is always using Agg backend
FIX: cshrc - added protection for cases with undefined environment variables
NEW: AuthManager - added possibility to define authorization rules by VO
     and by user group

*Configuration
NEW: Resources, ComputingElement(Factory) - added possibility to define site-wide
     CE parameters; added possibility to define common parameters for a given
     CE type.

*Framework
FIX: SystemAdministrator service - avoid using its own client to connect
     to itself for storing host information
FIX: SystemAdministratorClientCLI, dirac-populate-component-db - fix insertion
     of wrongly configured component to the ComponentMonitorDB     

*DMS
FIX: FileCatalog service - fix the argument type for getAncestor(), getDescendents()

*WMS
NEW: JobCleaningAgent - add an option (disabled by default) to remove Jobs from the 
     dirac server irrespective of their state

*Resources
CHANGE: HTCondorCE - added new configurable options - ExtraSubmitString, WorkingDirectory
        DaysToKeepLogs

[v6r15p11]

*Framework
NEW: dirac-proxy-destroy command to destroy proxy locally and in the ProxyManager
     service
CHANGE: ProxyManagerClient - reduce the proxy caching time to be more suitable
        for cases with short VOMS extensions     

*Configuration
FIX: VOMS2CSAgent - fixed typo bug in execute()

*RMS
FIX: RequestTask - fix if the problem when the processing of an operation times out, 
     there was no increment of the attempts done.

*DMS
FIX: FTSAgent - avoid FTS to fetch a request that was canceled

*Resources
FIX: HTCondorCE - protect against non-standard line in 'job status' list in the getJobStatus()
CHANGE: ComputingElement - reduce the default time length of the payload proxy to accomodate
        the case with short VOMS extensions

[v6r15p10]

*Core
FIX: MySQL - do not print database access password explicitly in the logs

*Configuration
CHANGE: VOMS2CSAgent - show in the log if there are changes ready to be committed
CHANGE: Bdii2CSAgent - get information from alternative BDII's for sites not 
        existing in central BDII

*Framework
FIX: ComponentInstaller - fixed location of stop_agent file in the content of t file
     of the runsv tool 

*RMS
FIX: Changed default port of ReqProxy service to 9161 from 9198

*Resources
FIX: BatchSystem/Condor, HYCondroCEComputingElement - more resilient parsing 
     of the status lookup command
FIX: CREAMComputingElement - in case of glite-ce-job-submit error print our both 
     std.err and std.out for completeness and better understanding    

*DMS
FIX: FileCatalogClient - bug fix in getDirectoryUserMetadata()

*Interfaces
FIX: Dirac - in replicateFile() in case of copying via the local cache check if 
     there is another copy for the same file name is happening at the same time

[v6r15p9]

*Configuration
FIX: fixed CS agents initialization bug

*DMS
FIX: fixed inconsistency between DataIntegrity and ConsistencyInspector modules

*Interfaces
FIX: Fix download of LFNs in InputSandbox when running job locally

[v6r15p8]

*Configuration
NEW: Added DryRun option for CS agents (false by default, True for new installations)

[v6r15p7]

*Core
CHANGE: Enabled attachments in the emails

*TS
*CHANGE: Added possibility for multiple operations in Data Operation Transformations

[v6r15p6]

*Resources
FIX: FCConditionParser: ProxyPlugin handles the case of having no proxy

*WMS
FIX: MJF messages correctly parsed from the pilot
NEW: Added integration test for TimeLeft utility and script calling it

[v6r15p5]

Included fixes from v6r14p36 patch release

*Framework
FIX: added GOCDB2CSAgent in template
FIX: Fixed permissions for HostLogging

*DMS
FIX: Introduced hopefully temporary fix to circumvent globus bug in gfal2

*WMS:
FIX: added test for MJF and made code more robust

*RSS
NEW: HTML notification Emails


[v6r15p4]

Included fixes from v6r14p35 patch release

*Core
NEW: Added a new way of doing pfnparse and pfnunparse using the standard python library. 
     The two methods now contains a flag to know which method to use. By default, the old 
     hand made one is used. The new one works perfectly for all standard protocols, except SRM

*RSS
FIX: dirac-rss-sync - command fixed to work with calling services rather than 
     databases directly
     
*Resources     
CHANGE: In multiple Storage classes use pfnparse and pfnunparse methods to manipulate
        url strings instead of using just string operations
NEW: A new attribute is added to the storage plugins: DYNAMIC_OPTIONS. This allows to construct 
     URLs with attributes going at the end of the URL, in the form ?key1=value1&key2=value2 
     This is useful for xroot and http.         

[v6r15p3]

Included changes from v6r14p34 patch release

*Accounting
FIX: DataStoreClient - catch all exceptions in sending failover accounting 
     requests as it could disrupt the logic of the caller 

*DMS
CHANGE: dirac-dms-show-se-status - added switches to show SEs only accessible by
        a given VO and SEs not assigned to any VO
FIX: dirac-dms-replicate-and-register-request - prints out the new request IDs
     to allow their monitoring by ID rather than possibly ambiguous request name      

[v6r15p2]

*WMS
FIX: pilotCommands - protect calls to external commands in case of empty
     or erroneous output
FIX: Matcher - fixed bug in the tag matching logic: if a site presented an empty
     Tag list instead of no Tag field at all, it was interpreted as site accepts
     all the tags
FIX: Matcher - matching parameters are printed out in the Matcher rather than
     in the TaskQueueDB, MaxRAM and Processors are not expanded into tags           

[v6r15p1]

Included patches for v6r14p32

*Configuration
CHANGE: Resources helper - remove "dips" protocol from the default list of third party
        protocols

*Resources
FIX: XROOTStorage - bug fixed in __createSingleDirectory() - proper interpretation
     of the xrootClient.mkdir return status
FIX: XROOTStorage unit test reenabled by mocking the xrootd import      

[v6r15]

Removed general "from DIRAC.Core.Utilities import *" in the top-level __init__.py

Made service handlers systematically working with unicode string arguments
Added requirements.txt and Makefile in the root of the project to support pip style installation

DIRAC documentation moved to the "docs" directory if the DIRAC project from the
DIRACDocs separate project.

*Accounting
CHANGE: INTEGER -> BIGINT for "id" in "in" accountingDB tables

*Core
NEW: The S_ERROR has an enhanced structure containing also the error code and the call
     stack from where the structure was created
NEW: DErrno module to contain definitions of the DIRAC error numbers and standard
     descriptions to be used from now on in any error code check      
CHANGE: gMonitor instantiation removed from DIRAC.__init__.py to avoid problems in
        documentation generation
CHANGE: removed Core.Utilities.List.sortList (sorted does the job)
CHANGE: removed unused module Core.Utilities.TimeSeries
NEW: dirac-install - makes us of the DIRAC tar files in CVMFS if available
NEW: dirac-install-client - a guiding script to install the DIRAC client from A to Z        
CHANGE: dirac-install - when generating bashrc and cshrc scripts prepend DIRAC paths
        to the ones existing in the environment already
NEW: MJFTimeLeft - using Machine JOb features in the TimeLeft utility
FIX: BaseClient - only give warning log message "URL banned" when one of the
     service URLs is really banned
CHANGE: DISET components - improved logic of service URL retries to speedup queries
        in case of problematic services     
NEW: dirac-rss-policy-manager - allows to interactively modify and test only the 
     policy section of Dirac.cfg     
FIX: XXXTimeLeft - do not mix CPU and WallTime values     
FIX: ComponentInstaller - longer timeout for checking components PID (after restart)
CHANGE: Proxy - in executeWithUserProxy() when multiple DNs are present, try all of them
CHANGE: List utility - change uniqueElements() to be much faster
NEW: Platform - added getPlatform() and getPlatformTuple() utilities to evaluate lazily the
     DIRAC platform only when it is needed, this accelerates DIRAC commands not needing
     the platform information. 

*Configuration
NEW: GOCDB2CSAgent agent to synchronize GOCDB and CS data about perfSONAR services
NEW: VOMS2CSAgent to synchronize VOMS user data with the DIRAC Registry
CHANGE: ConfigurationData - lazy config data compression in getCompressedData()

*Framework
CHANGE: SystemAdministratorIntegrator - make initial pinging of the hosts in parallel
        to speed up the operation
CHANGE: InstalledComponentsDB - table to cache host status information populated
        by a periodic task    
NEW: ComponentInstaller Client class to encapsulate all the installation utilities
     from InstallTools module    
NEW: SystemAdministratorClientCLI - added uninstall host command
NEW: SystemAdministratorClientCLI - added show ports command
NEW: SystemAdministratorHandler - added getUsedPorts() interface
NEW: SystemAdministratorHandler - show host command shows also versions of the Extensions
NEW: InstalledComponentsDB - added Extension field to the HostLogging table 
FIX: SystemLoggingDB - fixed double creation of db tables

*Accounting
FIX: DataStoreClient - Synchronizer based decorators have been replaced with a simple 
     lock as they were blocking addRegister() during every commit(); 

*RSS
NEW: CE Availability policy, closing #2373
CHANGE: Ported setStatus and setToken rpc calls to PublisherHandler from LHCb implementation
NEW: E-mails generated while RSS actions are now aggregated to avoid avalanches of mails
NEW: dirac-rss-sync is also synchronizing Sites now

*DMS
CHANGE: FileCatalogClient - make explicit methods for all service calls
CHANGE: DataManager, StorageElement - move physical accounting the StorageElement
CHANGE: FileCatalog - added recursive changePathXXX operations
CHANGE: FileCatalog contained objects have Master attribute defined in the CS. Extra check of eligibility of the catalogs specified explicitely. No-LFN write methods return just the Master result to be compatible with the current use in the clients.
CHANGE: Removed LcgFileCatalogXXX obsoleted classes
NEW: ConsistencyInspector class to perform data consistency checks between 
     different databases
CHANGE: FileCatalog(Client) - refactored to allow clients declare which interface
        they implement     
NEW: FileCatalog - conditional FileCatalog instantiation based on the configured
     Operations criteria        

*TS
CHANGE: TransformationDB table TaskInputs: InputVector column from BLOB to MEDIUMTEXT
FIX: TaskManager - fix bug in case there is no InputData for a task, the Request created 
     for the previous task was reassigned
NEW: TaskManager - possibility to submit one bulk job for a series of tasks     

*WMS
NEW: TaskQueueDB - possibility to present requirements in a form of tags from the 
     site( pilot ) to the jobs to select ones with required properties
FIX: JobWrapper - the InputData optimizer parameters are now DEncoded     
CHANGE: JobAgent - add Processors and WholeNode tags to the resources description
CHANGE: SiteDirector - flag to always download pilot output is set to False by default
FIX: SiteDirector - using PilotRunDirectory as WorkingDirectory, if available at the CE 
     level in the CS. Featire requested in issue #2746
NEW: MultiProcessorSiteDirector - new director to experiment with the multiprocessor/
     wholeNode queues
CHANGE: JobMemory utility renamed to JobParameters
CHANGE: CheckWNCapabilities pilot command changed to get WN parameters from the
        Machine Job Features (MJF) - NumberOfProcessors, MaxRAM    
NEW: JobManager, ParametricJob - utilities and support for parametric jobs with multiple
     parameter sequences      
NEW: SiteDirector - added logic to send pilots to sites with no waiting pilots even if
     the number of already sent pilots exceeds the number of waiting jobs. The functionality
     is switched on/off by the AddPilotsToEmptySites option.        

*RMS
FIX: Request - fix for the case when one of the request is malformed, the rest of 
     the requests could not be swiped
FIX: ReqProxyHandler - don't block the ReqProxy sweeping if one of the request is buggy     
CHANGE: ReqProxyHandler - added monitoring counters
NEW: ReqProxyHandler - added interface methods to list and show requests in a ReqProxy

*Resources
FIX: SRM2Storage - do not add accounting to the output structure as it is done in 
     the container StorageElement class
CHANGE: Add standard metadata in the output of all the Storage plugins     

*Interfaces
NEW: Job API - added setParameterSequence() to add an arbitrary number of parameter
     sequences for parametric jobs, generate the corresponding JDL

*tests
NEW: The contents of the TestDIRAC package is moved into the tests directory here

[v6r14p39]

Patch to include WebApp version v1r6p32

[v6r14p38]

*Core
CHANGE: Unhashable objects as DAG graph nodes

*RMS
CHANGE: Added possibility of constant delay for RMS operations

[v6r14p37]

*Core
NEW: Added soft implementation of a Direct Acyclic Graph

*Configuration
FIX: Bdii2CSAgent finds all CEs of a site (was finding only one)

*Resources
FIX: Make sure transferClient connects to the same ProxyStorage instance

[v6r14p36]

*Core
FIX: Sending mails to multiple recipients was not working

*WMS
FIX: Allow staging from SEs accessible by protocol


[v6r14p35]

*Core
FIX: SOAPFactory - fixes for import statements of suds module to work with the
     suds-jurko package that replaces the suds package

*Resources
FIX: BatchSystems.Torque - take into account that in some cases jobID includes
     a host name that should be stripped off
FIX: SSHComputingElement - in _getJobOutputFiles() fixed bug where the output
     of scpCall() call was wrongly interpreted    
FIX: ProxyStorage - evaluate the service url as simple /DataManagement/StorageElementProxy
     to solve the problem with redundant StorageElementProxy services with multiple
     possible urls       
     
*RSS
CHANGE: Configurations.py - Added DTScheduled3 policy (3 hours before downtime)     
     
*WMS
FIX: pilotCommands - take into account that in the case of Torque batch system
     jobID includes a host name that should be stripped off   
       
[v6r14p34]

*Configuration
FIX: Bdii2CSAgent - reinitilize the BDII info cache at each cycle in order not to 
     carry on obsoleted stuff. Fixes #2959

*Resources
FIX: Slurm.py - use --partition rather --cluster for passing the DIRAC queue name
FIX: DIPStorage - fixed bug in putFile preventing third party-like transfer from
     another DIPS Storage Element. Fixes #2413

*WMS
CHANGE: JobWrapper - added BOINC user ID to the job parameters
FIX: pilotCommands - interpret SLURM_JOBID environment if present
FIX: WMSClient - strip of comments in the job JDL before any processing.
     Passing jdl with comments to the WMS could provoke errors in the
     job checking.

[v6r14p33]

*WMS
FIX: JobAgent - included a mechanism to stop JobAgent if the host operator
     creates /var/lib/dirac_drain
FIX: CPUNormalization - fixed a typo in getPowerFromMJF() in the name of the
     exception log message           

[v6r14p32]

*Core
FIX: InstallTools - getStartupComponentStatus() uses "ps -p <pid>" variant of the
     system call to be independent of the OS differences

*DMS
FIX: RemoveReplica - bulkRemoval() was modifying its input dict argument and returning it,
     which was useless, only modify argument

*WMS
CHANGE: CPUNormalization - get HS'06 worker node value from JOBFEATURES if available

*RMS
FIX: ReqClient - bug fixed preventing the client to contact multiple instances of ReqManager
     service

[v6r14p31]

*DMS
FIX: FTSAgent - if a file was not Scheduled, the FTSAgent was setting it Done even if it had 
     not been replicated.

*Workflow
FIX: FailoverRequest - forcing setting the input file Unused if it was already set Processed

[v6r14p30]

*Framework
BUGFIX: MonitoringHandler - in deleteActivities() use retVal['Message'] if result is not OK

*Resources
FIX: XROOTStorage - in getFile() evaluate file URL without URL parameters
                    in __putSingleFile() use result['Message'] in case of error
                    
*RMS
FIX: dirac-rms-cancel-request - fixed crash because of gLogger object was not imported

*TS
FIX: TransformationCLI - in resetProcessedFile() added check that the Failed dictionary
     is present in the result of a call                    

[v6r14p29]

*Core
FIX: Time - skip the effect of timeThis decorator if not running interractively

*DMS
FIX: DataManager - in getFile(), select preferentially local disk replicas, if none disk replicas, 
     if none tape replicas
FIX: DataManager - avoid changing argument of public method checkActiveReplicas()
FIX: FTSAgent - wait 3 times longer for monitoring FTS jobs if Staging

*Accounting
CHANGE: Jobs per pilot plot is presented as Quality plot rather than a histogram

*WMS
CHANGE: dirac-wms-cpu-normalization - reduce memory usage by using xrange() instead of range()
        in the large test loop

[v6r14p28]

*TS
FIX: TaskManager - protection against am empty task dictionary in 
     prepareTransformationTasks()
FIX: Test_Client_TransformationSystem - fixes ti run in the Travis CI 
     environment
     
*WMS
FIX: JobMemory - use urllib instead of requests Python module as the latter
     can be unavailable in pilots.           

[v6r14p27]

*Core
FIX: PlainTransport,SocketInfoFactory - fix for the IPv6 "Address family not supported 
     by protocol" problems

*Interfaces
NEW: Dirac.py - in ping()/pingService() allow to ping a specific URL

*Resources
FIX: LcgFileCatalogClient - convert LFN into str in __fullLfn to allow LFNs
     in a unicode encoding

*WMS
FIX: JobWrapper - set the job minor status to 'Failover Request Failed' 
     if the failover request fails sending

*TS
FIX: TransformationDB - in getTransformationTasks(),getTaskInputVector 
     forward error result to the callers
FIX: TaskManager - in case there is no InputData for a task, the Request created 
     for the previous task was reassigned. This fixes this bug.      

*tests
FIX: several fixes to satisfy on-the-fly unit tests with teh Travis CI service 

[v6r14p26]

NEW: Enabled on-the-fly tests using the Travis-CI service

*Core
FIX: Subprocess - fix two potential infinite loops which can result in indefinite
     output buffer overflow

*WMS
FIX: JobScheduling executor - check properly if staging is allowed, it was always True before

[v6r14p25]

*Core
FIX: Subprocess - more detailed error log message in case ov output buffer
     overflow

*DMS
FIX: DataManager - fix for getActiveReplicas(): first check Active replicas before 
     selecting disk SEs

*Resources
FIX: StorageElementCache - fixes to make this class thread safe
FIX: StorageFactory - fix in getConfigStorageProtocols() to properly get options
     for inheriting SE definitions

[v6r14p24]

*Accounting
FIX: Plots, JobPlotter - fix sorting by plot labels in case the enddata != "now"

*DMS
FIX: dirac-dms-user-lfns - add error message when proxy is expired 

[v6r14p23]

*Interfaces
FIX: Job.py - setCPUTime() method sets both CPUTime and MaxCPUTime JDL parameters
     for backward compatibility. Otherwise this setting was ignored by scheduling

*TS
BUGFIX: TaskManager - bug fixed in submitTransformationTasks in getting the TransformationID 

[v6r14p22]

CHANGE: Multiple commands - permissions bits changed from 644 to 755  

*Framework
FIX: UserProfileDB - in case of desktop name belonging to two different users we have 
     to use both desktop name and user id to identify the desktop

*WMS
BUGFIX: JobWrapperTemplate - bug fixed in evaluation of the job arguments

*TMS
CHANGE: TaskManager - added TransformationID to the log messages

[v6r14p21]

*DMS
CHANGE: dirac-admin-allow(ban)-se - allow an SE group to be banned/allowed

*SMS
FIX: RequestPreparationAgent - fix crash in execute() in case no replica information
     available

*WMS
FIX: TaskQueueDB, PilotAgentsDB - escape DN strings to avoid potential SQL injection
FIX: JobWrapperTemplate - pass JobArguments through a json file to fix the case
     of having apostrophes in the values

*TMS
FIX: TransformationAgent - in processTransformation() fix reduction of number of files

[v6r14p20]

*WMS
FIX: SandboxMetadataDB - escape values in SandboxMetadataDB SQL queries to accommodate
     DNs containing apostrophe 

[v6r14p19]

*Core
NEW: CLI base class for all the DIRAC CLI consoles, common methods moved to the new class,
     XXXCLI classes updated to inherit the base class
FIX: Network - fix crash when path is empty string, fixes partly #2413     
     
*Configuration
FIX: Utilities.addToChangeSet() - fix the case when comma is in the BDII Site description 
     followed by a white space, the description string was constantly updated in the CS

*Interfaces
FIX: Dirac.py - in retrieveRepositorySandboxes/Data - "Retrieved" and "OutputData" key values
     are strings '0' in the jobDict when a repository file is read, need to cast it to int

*DMS
FIX: RegisterReplica - if operation fails on a file that no longer exists and has no 
     replica at that SE, consider the operation as Done.

*Resources
FIX: ARCComputingElement - bug fix in getJobOutput in using the S_ERROR()

[v6r14p18]

*Core
FIX: VOMSService - attGetUserNickname() can only return string type values
FIX: dirac-deploy-scripts - install DIRAC scripts first so that they can be 
     overwritten by versions from extensions

*Framework
FIX: dirac-populate-component-db - bug fixed to avoid duplicate entries in the
     database

*TS
FIX: TaskManager - do not use ReqProxy when submitting Request for Tasks, otherwise
     no RequestID can be obtained

*Interfaces
CHANGE: Dirac.py - increase verbosity of a error log message in selectJobs

*Resources
FIX: XROOTStorage - fixed KeyError exception while checking file existence
FIX: ARCComputingElement - in getJobOutput test for existence of an already 
     downloaded pilot log

[v6r14p17]

*Core
FIX: Service.py - use the service name as defined in the corresponding section in the CS
     and not the name defined in service Module option. This fixes the problem with the
     StorageElement service not interpreting properly the PFN name and using a wrong local
     data path. 

*Resources
CHANGE: ARCComputingElement - if the VO is not discoverable from the environment, use ARC API
        call in the getCEStatus, use ldapsearch otherwise

[v6r14p16]

*Resources
CHANGE: ARC Computing Element automatically renew proxies of jobs when needed

[v6r14p15]

*Core
FIX: VOMS.py - Fixed bug that generates proxies which are a mix between legacy and rfc proxies.

*DMS
CHANGE: Allow selecting disk replicas in getActiveReplicas() and getReplicas()

*WMS
CHANGE: Use the preferDisk option in the InputData optimizer, the TransformationAgent and in the Interface splitter


[v6r14p14]

*Core
FIX: VOMS.py - return RFC proxy if necessary after adding the VOMS extension

*Configuration
FIX: Validate maxCPUTime and Site description value

*Resources
FIX: XROOTStorage - changes to allow third party transfers between XROOT storages
CHANGE: HTCondorCEComputingElement - the Condor logging can now be obtained in the webinterface;
        SIGTERM (instead of SIGKILL) is send to the application in case jobs are killed by the host site;
        when pilots are put in held status we kill them in condor and mark them as aborted.

*WMS
FIX: pilotCommands - fixes for intrepreting tags in the pilot

[v6r14p13]

*WMS
FIX: pilot commands CheckCECapabilities and CheckWNCapabilities were not considering the case of missing proxy

[v6r14p12]

*Core
FIX: allow a renormalization of the estimated CPU power
FIX: dirac-install: Make hashlib optional again (for previous versions of python, since the pilot may end up on old machines)

*Framework
FIX: allow to install agents with non-standard names (different from the module name)

*DMS
CHANGE: Consider files to reschedule and submit when they are Failed in FTS

*WMS
CHANGE: Move getCEStatus function back to using the ARC API

[v6r14p11]

*Core
FIX: XXXTimeLeft - set limit to CPU lower than wall clock if unknown
FIX: Logger - fix exception printing in gLogger.exception()
CHANGE: InstallTools - added more info about the process in getStartupComponentStatus()
CHANGE: Time - better report from timeThis() decorator

*DMS
CHANGE: FTSAgent - wait some time between 2 monitorings of each job

*WMS
NEW: pilotCommands - added CheckCECapabilities, CheckWNCapabilities commands
NEW: Added dirac-wms-get-wn-parameters command

*TS
NEW: Added dirac-production-runjoblocal command
FIX: TransformationAgent(Plugin) - clean getNextSite() and normalizeShares()
FIX: TransformationPlugin - added setParameters() method

*RSS
FIX: dirac-rss-sync - move imports to after the Script.getPositionalArguments()

*Resources
NEW: Added dirac-resource-get-parameters command

[v6r14p10]
*Configuration
FIX: Resources - getQueue() is fixed to get properly Tag parameters

*Framework
FIX: SecurityFileLog - fix for zipping very large files

*Resources
NEW: added dirac-resource-get-parameters command

*WMS
NEW: JobMonitoringHandler - add getJobsParameters() method
NEW: pilotCommands - added CheckCECapabilities, CheckWNCapabilities
NEW: Added dirac-wms-get-wn-parameters command
NEW: Matcher - generate internal tags for MaxRAM and NumberOfProcessors parameters
CHANGE: SiteDirector does not pass Tags to the Pilot
FIX: Matcher(Handler) - do not send error log message if No match found,
     fixed Matcher return value not correctly interpreted

[v6r14p9]

*Core
FIX: BaseClient - enhance retry connection logic to minimize the overall delay
FIX: MessageBroker - fix of calling private __remove() method from outside
     of the class

*Framework
BUGFIX: dirac-(un)install-component - bug in importing InstallTools module

*WMS:
FIX: JobWrapper - fix in getting the OutputPath defined in the job

*Resources
FIX: ARCComputingElement - add queue to the XRSL string

[v6r14p8]

*Core
FIX: XXXTimeLeft - minor fixes plus added the corresponding Test case
FIX: ReturnValues - fixes in the doc strings to comply with the sphinx syntax
FIX: SocketInfoFactory - in __sockConnect() catch exception when creating a
     socket

*Interfaces
FIX: Job.py - fixes in the doc strings to comply with the sphinx syntax

*RSS
NEW: Configurations.py - new possible configuration options for Downtime Policies

*WMS
CHANGE: StatesAccountingAgent - retry once and empty the local messages cache
        in case of failure to avoid large backlog of messages
CHANGE: SiteDirector - do not send SharedArea and ClientPlatform as pilot
        invocation arguments  
CHANGE: Matcher - allow matching by hosts in multi-VO installations              

[v6r14p7]

*Core
CHANGE: XXXTimeLeft utilities revisited - all return real seconds,
        code refactoring - use consistently always the same CPU power 

*WMS
FIX: JobAgent - code refactoring for the timeLeft logic part

*Resources
BUGFIX: ComputingElement - get rid of legacy getResourcesDict() call

[v6r14p6]

*Configuration
FIX: Bdii2CSAgent - refresh configuration from Master before updating
FIX: Bdii2CSAgent - distinguish the CE and the Cluster in the Glue 1.0 schema

*DMS
CHANGE: FTSAgent - make the amount of scheduled requests fetched by the 
        FTSAgent a parameter in the CS 
CHANGE: RMS Operations - check whether the always banned policy is applied for SEs
        to a given access type

*RMS
FIX: RequestClient(DB,Manager) - fix bulk requests, lock the lines when selecting 
     the requests to be assigned, update the LastUpdate time, and expose the 
     assigned flag to the client

*WMS
FIX: JobAgent - when the application finishes with errors but the agent continues 
     to take jobs, the timeLeft was not evaluated
FIX: JobAgent - the initial timeLeft value was always set to 0.0     

[v6r14p5]

*Core
FIX: X509Certificate - protect from VOMS attributes that are not decodable


*Resources
FIX: GFAL2_StorageBase - fixed indentation and a debug log typo

*WMS
BUGFIX: Matcher - only the first job was associated with the given pilot
FIX: pilotTools - 0o22 is only a valid int for recent python interpreters, 
     replaced by 18

[v6r14p4]

*Core
FIX: DictCache - fix the exception in the destructor preventing the final
     cache cleaning

*Framework
FIX: SystemAdministratorClientCLI - corrected info line inviting to update
     the pilot version after the software update

*DMS
FIX: FTSAgent - Add recovery of FTS files that can be left in weird statuses 
     when the agent dies
CHANGE: DataManager - allow to not get URLs of the replicas
CHANGE: FTSJob - keep and reuse the FTS3 Context object

*Storage
CHANGE: StorageManagerClient - don't fail getting metadata for staging if at 
        least one staged replica found

*WMS
FIX: CPUNormalization - protect MJF from 0 logical cores
FIX: JobScheduling - fix printout that was saying "single site" and "multiple sites" 
     in two consecutive lines
NEW: pilotTools,Commands - added CEType argument, e.g. to specify Pool CE usage 
FIX: WatchDog - added checks of function return status, added hmsCPU initialization to 0,
     removed extra printout     
     
*Resources
FIX: GFAL2 plugins - multiple bug fixes     

[v6r14p3]

*Core
BUGFIX: small bug fixed in dirac-install-component, dirac-uninstall-component
BUGFIX: VOMS - remove the temporary file created when issuing getVOMSProxyInfo
FIX: FileHelper - support unicode file names
FIX: DictCache - purges all the entry of the DictCache when deleting the DictCache object 

*Framework
BUGFIX: dirac-populate-component-db - avoid return statement out of scope

*Interfaces
BUGFIX: Dirac - in submitJob() faulty use of os.open

*WMS
FIX: JobWrapper - avoid evaluation of OutputData to ['']
FIX: Matcher - the Matcher object uses a VO dependent Operations helper
CHANGE: JobAgent - stop agent if time left is too small (default 1000 HS06.s)
FIX: CPUNormalization - use correct denominator to get power in MJF

*Resources
FIX: ARCComputingElement - changed implementation of ldap query for getCEStatus

[v6r14p2]

*Core
FIX: Use GSI version 0.6.3 by default
CHANGE: Time - print out the caller information in the timed decorator
CHANGE: dirac-install - set up ARC_PLUGIN_PATH environment variable

*Framework
FIX: dirac-proxy-info - use actimeleft VOMS attribute

*Accounting
CHANGE: Removed SRMSpaceTokenDeployment Accounting type

*RSS
CHANGE: ResourceStatus - re-try few times to update the RSS SE cache before giving up
FIX: XXXCommand, XXXAction - use self.lof instead of gLogger
CHANGE: Added support for all protocols for SEs managed by RSS

*RMS
FIX: Request - produce enhanced digest string
FIX: RequestDB - fix in getDigest() in case of errors while getting request

*Resources
CHANGE: Propagate hideExceptions flag to the ObjectLoader when creating StorageElements
FIX: ARCComputingElement - multiple fixes after experience in production

*WMS
FIX: Pilot commands - fixed an important bug, when using the 
     dirac-wms-cpu-normalization script

[v6r14p1]

The version is buggy when used in pilots

*Core
NEW: dirac-install-component command replacing dirac-install-agent/service/executor
     commands
     
*Resources
NEW: FileStorage - plugin for "file" protocol
FIX: ARCComputingElement - evaluate as int the job exit code

*RSS
FIX: CSHelpers - several fixes and beautifications     

[v6r14]

*Core
NEW: CSGlobals - includes Extensions class to consistently check the returned
     list of extensions with proper names 
NEW: ProxyManagerXXX, ProxyGeneration, X509XXX - support for RFC proxies
NEW: ProxyInfo - VOMS proxy information without using voms commands
NEW: LocalConfiguration - option to print out license information    
FIX: SocketInfo.py - check the CRL lists while handshaking  

Configuration
NEW: ConfigurationClient - added getSectionTree() method

*Framework
NEW: InstalledComponentsDB will now store information about the user who did the 
     installation/uninstallation of components.

*Resources
NEW: ARCComputingElement based on the ARC python API

*RSS
FIX: Improved logging all over the place 

*DMS
NEW: New FileCatalog SecurityManager with access control based on policies,
     VOMSPolicy as one of the policy implementations.
NEW: lfc_dfc_db_copy - script used by LHCb to migrate from the LFC to the DFC with 
     Foreign Keys and Stored Procedures by accessing the databases directly     
NEW: FileManagerPs.py - added _getFileLFNs() to serve info for the Web Portal     
CHANGE: Moving several tests to TestDIRAC

*Interfaces
CHANGE: use jobDescription.xml as a StringIO object to avoid multiple disk
        write operations while massive job submission

*WMS
FIX: Watchdog - review for style and pylint
CHANGE: Review of the Matcher code, extracting Limiter and Matcher as standalone 
        utilities
        

*Transformation
NEW: New ported plugins from LHCb, added unit tests


[v6r13p21]

*TS
FIX: Registering TargetSE for Standard TransformationAgent plugin

[v6r13p20]

*DMS
FIX: DMSHelpers - allow for more than one Site defined to be local per SE

*Resources
FIX: XRootStorage - fix in getURLBase()

[v6r13p19]

FIX: changes incorporated from v6r12p53 patch

[v6r13p18]

*WMS
FIX: JobWrapper - ported back from v6r14p9 the fix for getting OutputPath

[v6r13p17]

FIX: changes incorporated from v6r12p52 patch

[v6r13p16]

FIX: changes incorporated from v6r12p51 patch

[v6r13p15]

Included patches from v6r12p50 release 

[v6r13p14]

*DMS
FIX: ReplicateAndRegister - fix a problem when a file is set Problematic 
     in the FC but indeed doesn't exist at all 

*Resources
CHANGE: StorageFactory - enhance the logic of BaseSE inheritance in the
        SE definition in the CS
        
*WMS
CHANGE: CPUNormalization, dirac-wms-cpu-normalization - reading CPU power 
        from MJF for comparison with the DIRAC evaluation
FIX: SiteDirector - create pilot working directory in the batch system working
     directory and not in "/tmp"                

[v6r13p13]

*DMS
BUGFIX: FileCatalogClient - bug fixed in getDirectoryMetadata()

[v6r13p12]

*Resources
FIX: StorageElement - bug fixed in inValid()
CHANGE: StorageFactory - do not interpret VO parameter as mandatory

[v6r13p11]

*DMS
BUGFIX: RemoveReplica - fix in singleRemoval()
FIX: dirac-dms-user-lfns - increased timeout

[v6r13p10]

CHANGE: Use sublogger to better identify log source in multiple places

*Core
CHANGE: Review / beautify code in TimeLeft and LSFTimeLeft
FIX: LSFTimeLeft - is setting shell variables, not environment variables, 
     therefore added an "export" command to get the relevant variable 
     and extract then the correct normalization

*Accounting
FIX: DataOperationPlotter - add better names to the data operations

*DMS:
FIX: DataManager - add mandatory vo parameter in __SEActive()
CHANGE: dirac-dms-replicate-and-register-request - submit multiple requests
        to avoid too many files in a single FTS request
FIX: FileCatalog - typo in getDirectoryMetadata()
FIX: FileCatalog - pass directory name to getDirectoryMetadata and not file name 
FIX: DataManager - in __SEActive() break LFN list in smaller chunks when
     getting replicas from a catalog        

*WMS
FIX: WMSAdministratorHandler - fix in reporting pilot statistics
FIX: JobScheduling - fix in __getSitesRequired() when calling self.jobLog.info 
CHANGE: pilotCommands - when exiting with error, print out current processes info

[v6r13p9]

*Framework
FIX: SystemLoggingDB - schema change for ClientIPs table to store IPv6 addresses

*DMS
BUGFIX: DMSRequestOperationsBase - bug fix in checkSEsRSS()
FIX: RemoveFile - in __call__(): bug fix; fix in the BannedSE treatment logic

*RMS
BUGFIX: Operation - in catalogList()
BUGFIX: ReqClient - in printOperation()

*Resources
FIX: GFAL2_StorageBase - added Lost, Cached, Unavailable in getSingleFileMetadata() output
BUGFIX: GFAL2_StorageBase - fixed URL construction in put(get)SingleFile() methods

*WMS
FIX: InputDataByProtocol - removed StorageElement object caching

[v6r13p8]

*Framework
FIX: MonitoringUtilities - minor bug fix

*DMS
FIX: DataManager - remove local file when doing two hops transfer

*WMS
FIX: SandboxStoreClient - get the VO info from the delegatedGroup argument to 
     use for the StorageElement instantiation

*TMS
CHANGE: Transformation(Client,DB,Manager) - multiple code clean-up without
        changing the logic

[v6r13p7]

*Core
NEW: X509CRL - class to handle certificate revocation lists

*DMS
FIX: RequestOperations/RemoveFile.py - check target SEs to be online before
     performing the removal operation. 
FIX: SecurityManager, VOMSPolicy - make the vomspolicy compatible with the old client 
     by calling in case of need the old SecurityManager     

*Resources
BUGFIX: Torque, GE - methods must return Message field in case of non-zero return status
FIX: SRM2Storage - when used internaly, listDirectory should return urls and not lfns

*WMS
FIX: ConfigureCPURequirements pilot command - add queue CPU length to the extra local
     configuration
FIX: JobWrapper - load extra local configuration of any     

*RMS
FIX: RequestDB - fix in getRequestSummaryWeb() to suit the Web Portal requirements

*Transformation
FIX: TransformationManagerHandler - fix in getTransformationSummaryWeb() to suit 
     the Web Portal requirements

[v6r13p6]

*Core
FIX: X509Chain - use SHA1 signature encryption in all tha cases

*Resources
FIX: ComputingElement - take CPUTime from its configuration defined in the 
     pilot parameters

*WMS
FIX: SiteDirector - correctly configure jobExecDir and httpProxy Queue parameters

[v6r13p5]

*Resources
BUGFIX: Torque - getCEStatus() must return integer job numbers
FIX: StorageBase - removed checking the VO name inside the LFN 

*WMS
FIX: InputData, JobScheduling - StorageElement needs to know its VO

*DMS
FIX: ReplicateAndRegister - Add checksumType to RMS files when adding 
     checksum value
FIX: DataManager - remove unnecessary access to RSS and use SE.getStatus()     
FIX: DMHelpers - take into account Alias and BaseSE in site-SE relation

*RMS
FIX: Request - bug fixed in optimize() in File reassignment from one
     Operation to another  

*Transformation
FIX: TransformationDB - set derived transformation to Automatic

[v6r13p4]

*Core
FIX: VOMSService - treat properly the case when the VOMS service returns no result
     in attGetUserNickname()

*DMS
FIX: FTSAgent, ReplicateAndRegister - make sure we use source replicas with correct 
     checksum 

*RMS
FIX: Request - minor fix in setting the Request properties, suppressing pylint
     warnings
CHANGE: File, Reques, Operation, RequestDB - remove the use of sqlalchemy on 
        the client side     
     
*Resources
FIX: StorageElement - import FileCatalog class rather than the corresponding module     
FIX: SLURM - proper formatting commands using %j, %T placeholders
FIX: SSHComputingElement - return full job references from getJobStatus() 

*RSS
FIX: DowntimeCommand - checking for downtimes including the time to start in hours

*Workflow
CHANGE: FailoverRequest - assign to properties rather than using setters

*Transformation
FIX: TransformationClient(DB,Utilities) - fixes to make derived transformations work

[v6r13p3]

*DMS
FIX: DataManager - in putAndRegister() specify explicitly registration protocol
     to ensure the file URL available right after the transfer
     
*Resources
FIX: SRM2Storage - use the proper se.getStatus() interface ( not the one of the RSS )     

[v6r13p2]

*Framework
FIX: SystemAdministratorHandler - install WebAppDIRAC extension only in case
     of Web Portal installation
CHANGE: dirac-populate-component-db - check the setup of the hosts to register 
        into the DB only installations from the same setup; check the MySQL installation
        before retrieving the database information      

*DMS
FIX: FTSAgent - fix in parsing the server result
FIX: FTSFile - added Waiting status
FIX: FTSJob - updated regexps for the "missing source" reports from the server;
     more logging message 

*Resources
FIX: SRM2Storage - fix in treating the checksum type 
FIX: StorageElement - removed getTransportURL from read methods

*RMS
FIX: Request - typo in the optimize() method

[v6r13p1]

*Framework
CHANGE: SystemAdminstratorIntegrator - can take a list of hosts to exclude from contacting

*DMS
FIX: DataManager - fix in __getFile() in resolving local SEs
FIX: dirac-dms-user-lfns - sort result, simplify logic

*RMS
FIX: Request - Use DMSHelper to resolve the Failovers SEs
FIX: Operation - treat the case where the SourceSE is None

*WMS
FIX: WMSAdministratorHandler - return per DN dictionary from getPilotStatistics 

[v6r13]

CHANGE: Separating fixed and variable parts of error log messages for multiple systems 
        to allow SystemLogging to work

*Core
FIX: MySQL.py - treat in detailed way datetime functions in __escapeString()
FIX: DictCache.get() returns now None instead of False if no or expired value
NEW: InstallTools - allow to define environment variables to be added to the component
     runit run script
NEW: Changes to make the DISET protocol IP V6 ready
CHANGE: BaseClient - retry service call on another instance in case of failure
CHANGE: InnerRPCClient - retry 3 times in case of exception in the transport layer
CHANGE: SocketInfo - retry 3 times in case of handshaking error
CHANGE: MySQL - possibility to specify charset in the table definition
FIX: dirac-install, dirac-distribution - removed obsoleted defaults     
NEW: Proxy utility module with executeWithUserProxy decorator function

*Configuration
NEW: CSAPI,dirac-admin-add-shifter - function, and script, for adding or modifying a 
     shifter in the CS

*Framework
FIX: NotificationDB - escape fields for sorting in getNotifications()
NEW: Database, Service, Client, commands for tracking the installed DIRAC components

*Interfaces
CHANGE: Dirac - changed method names, keeping backward compatibility
CHANGE: multiple commands updated to use the new Dirac API method names

*DMS
NEW: Native use of the FTS3 services
CHANGE: Removed the use of current DataLogging service
CHANGE: DataManager - changes to manage URLs inside StorageElement objects only
FIX: DataManager - define SEGroup as accessible at a site
CHANGE: DirectoryListing - extracted from FileCatalogClientCLI as an independent utility
CHANGE: MetaQuery - extracted from FileCatalogClientCLI as an independent utility
CHANGE: FileCatalogClientCLI uses external DirectoryListing, MetaQuery utilities
CHANGE: FileCatalog - replace getDirectoryMetadata by getDirectoryUserMetadata
NEW: FileCatalog - added new getDirectoryMetadata() interface to get standard directory metadata
NEW: FileCatalog - possibility to find files by standard metadata
NEW: FileCatalog - possibility to use wildcards in the metadata values for queries
NEW: DMSHelpers class
NEW: dirac-dms-find-lfns command

*WMS
NEW: SiteDirector - support for the MaxRAM queue description parameter
CHANGE: JobScheduling executor uses the job owner proxy to evaluate which files to stage
FIX: DownloadInputData - localFile was not defined properly
FIX: DownloadInputData - could not find cached files (missing [lfn])

*RMS
CHANGE: Removed files from the previous generation RMS
CHANGE: RMS refactored based on SQLAlchemy 
NEW: ReqClient - added options to putRequest(): useFailoverProxy and retryMainServer
CHANGE: DMSRequestOperationsBase - delay execution or cancel request based on SE statuses 
        from RSS/CS
FIX: Fixes to make use of RequestID as a unique identifier. RequestName can be used in
     commands in case of its uniqueness        

*Resources
NEW: Computing - BatchSystem classes introduced to be used both in Local and SSH Computing Elements
CHANGE: Storage - reworked Storage Element/Plugins to encapsulate physical URLs 
NEW: GFAL2_StorageBase.py, GFAL2_SRM2Storage.py, GFAL2_XROOTStorage.py 

*RSS:
NEW: dirac-admin-allow(ban)-se - added RemoveAccess status
CHANGE: TokenAgent - added more info to the mail

*TS
CHANGE: Task Manager plugins

[v6r12p53]

*DMS
CHANGE: FileCatalogClientCLI - ls order by size, human readable size value
FIX: DirectoryMetadata - enhanced error message in getDirectoryMetadata

*WMS
BUGFIX: JobAgent - bug when rescheduling job due to glexec failure

*TS
NEW: TransformationCLI - added getOutputFiles, getAllByUser commands
NEW: Transformation - added getAuthorDNfromProxy, getTransformationsByUser methods

*Resources
CHANGE: GlobusComputingElement - simplify creating of pilotStamp

[v6r12p52]

*DMS
NEW: dirac-dms-directory-sync - new command to synchronize the contents of a
     local and remote directories
FIX: DataManager - in removeFile() return successfully if empty input file list     

*TS
NEW: TransformationCLI - getInputDataQuery command returning inputDataQuery 
     of a given transformation

[v6r12p51]

*Core
FIX: dirac-install - fix to work with python version prior to 2.5

*DMS
CHANGE: FileCatalogClientCLI - possibility to set multiple metadata with one command

*Resources
FIX: HTCondorComputingElement - multiple improvements

[v6r12p50]

*Core
FIX: dirac-install - define TERMINFO variable to include local sources as well

*Framework
FIX: SystemAdministratorHandler - show also executors in the log overview

*DMS
FIX: FileCatalogClientCLI - use getPath utility systematically to normalize the
     paths passed by users

*WMS
FIX: PilotStatusAgent - split dynamic and static parts in the log error message

*Resources
NEW: HTCondorCEComputingElement class

[v6r12p49]

*Resources
FIX: GlobusComputingElement - in killJob added -f switch to globus-job-clean command
FIX: ARCComputingElement - create working directory if it does not exist

*DMS
CHANGE: DataManager - added XROOTD to registration protocols

*TMS
FIX: TransformationCLI - doc string

[v6r12p48]

*DMS
FIX: DirectoryTreeBase - fix in changeDirectoryXXX methods to properly interpret input

[v6r12p47]

*DMS
BUGFIX: FileCatalogClientCLI - wrong signature in the removeMetadata() service call

[v6r12p46]

*Core
FIX: GraphData - check for missing keys in parsed_data in initialize()

*WMS
CHANGE: PilotStatusAgent - kill pilots being deleted; do not delete pilots still
        running jobs
  
*RSS
CHANGE: Instantiate RequestManagementDB/Client taking into account possible extensions        

*Resources
FIX: GlobusComputingElement - evaluate WaitingJobs in getCEStatus()
FIX: SRM2Storage - error 16 of exists call is interpreted as existing file
FIX: XROOTStorage - added Lost, Cached, Unavailable in the output of getSingleMetadata()

*WMS
FIX: pilotCommands - removed unnecessary doOSG() function

[v6r12p45]

*Resources
FIX: SRM2Storage - error 22 of exists call is interpreted as existing file
     ( backport from v6r13 )

[v6r12p44]

*WMS
FIX: SiteDirector - consider also pilots in Waiting status when evaluating
     queue slots available

*Resources
NEW: SRM2Storage - makes use of /Resources/StorageElements/SRMBusyFilesExist option
     to set up the mode of interpreting the 22 error code as existing file

[v6r12p43]

*DMS:
FIX: DirectoryTreeBase - avoid double definition of FC_DirectoryUsage table
     in _rebuildDirectoryUsage()

[v6r12p42]

FIX: added fixes from v6r11p34 patch release

[v6r12p41]

*WMS
CHANGE: dirac-wms-job-submit - "-r" switch to enable job repo

[v6r12p40]

*DMS
FIX: DirectoryTreeBase.py - set database engine to InnoDB 

[v6r12p39]

FIX: imported fixes from rel-v6r11

[v6r12p38]

*DMS
CHANGE: DataManager - enhanced real SE name resolution

*RMS
FIX: Request - fixed bug in the optimization of requests with failover operations

*Resources
CHANGE: StorageFactory - allow for BaseSE option in the SE definition

[v6r12p37]

*Core
FIX: InstallTools - force $HOME/.my.cnf to be the only defaults file

[v6r12p36]

*Configuration
FIX: Utilities.py - bug fix getSiteUpdates()

[v6r12p35]

*Core
CHANGE: VOMSService - add URL for the method to get certificates

*DMS
FIX: DataManager - in __replicate() set do not pass file size to the SE if no
     third party transfer
FIX: RemoveFile, ReplicateAndRegister - regular expression for "no replicas"
     common for both DFC and LFC     
     
*WMS
FIX: WMSHistoryCorrector - make explicit error if no data returned from WMSHistory
     accounting query     

[v6r12p34]

*DMS
BUGFIX: FileCatalogWithFkAndPsDB - fix storage usage calculation

[v6r12p33]

*Core
NEW: VOMSService - added method admListCertificates()

*DMS
BUGFIX: dirac-dms-put-and-register-request - missing Operation in the request

*Resources
FIX: sshce - better interpretation of the "ps" command output

[v6r12p32]

*RMS
FIX: ReqManager - in getRequest() possibility to accept None type
     argument for any request 

[v6r12p31]

*WMS
FIX: pilotCommands - import json module only in case it is needed

[v6r12p30]

*Core
FIX: InstallTools - 't' file is deployed for agents installation only
FIX: GOCDBClient - creates unique DowntimeID using the ENDPOINT

*Framework
FIX: SystemAdministratorHandler - use WebAppDIRAC extension, not just WebApp

*DMS:
FIX: FileCatalogComponents.Utilities - do not allow empty LFN names in
     checkArgumentDict()

[v6r12p29]

*CS
CHANGE: CSCLI - use readline to store and resurrect command history

*WMS
FIX: JobWrapper - bug fixed in the failoverTransfer() call
CHANGE: dirac-wms-job-submit - added -f flag to store ids

*DMS
FIX: DataManager - make successful removeReplica if missing replica 
     in one catalog

*RMS
FIX: Operation, Request - limit the length of the error message

[v6r12p28]

*RMS
FIX: Request - do not optimize requests already in the DB 

[v6r12p27]

*Core
CHANGE: InstallTools - install "t" script to gracefully stop agents

*DMS
FIX: FileCatalog - return GUID in DirectoryParameters

*Resource
CHANGE: DFC/LFC clients - added setReplicaProblematic()

[v6r12p26]

*DMS
BUGFIX: FileCatalog - getDirectoryMetadata was wrongly in ro_meta_methods list 

*RMS
FIX: Operation - temporary fix in catalog names evaluation to smooth
     LFC->DFC migration - not to forget to remove afterwards !

*WMS
CHANGE: JobWrapper - added MasterCatalogOnlyFlag configuration option

[v6r12p25]

*DMS
BUGFIX: PutAndRegister, RegitserFile, RegisterReplica, ReplicateAndRegister - do not
        evaluate the catalog list if None

[v6r12p24]

*DMS:
FIX: DataManager - retry RSS call 5 times - to be reviewed

[v6r12p23]

*DMS
FIX: pass a catalog list to the DataManager methods
FIX: FileCatalog - bug fixed in the catalog list evaluation

[v6r12p22]

*DMS
FIX: RegisterFile, PutAndRegister - pass a list of catalogs to the DataManager instead of a comma separated string
FIX: FTSJob - log when a job is not found in FTS
CHANGE: dropped commands dirac-admin-allow(ban)-catalog

*Interfaces
CHANGE: Dirac, JobMonitoringHandler,dirac-wms-job-get-jdl - possibility to retrieve original JDL

*WMS
CHANGE: JobManifest - make MaxInputData a configurable option

[v6r12p21]

*RMS
BUGFIX: File,Operation,RequestDB - bug making that the request would always show 
        the current time for LastUpdate
  
*WMS
FIX: JobAgent - storing on disk retrieved job JDL as required by VMDIRAC
     ( to be reviewed )        

[v6r12p20]

*DMS
FIX: DataManager - more informative log messages, checking return structure
FIX: FileCatalog - make exists() behave like LFC file catalog client by checking
     the unicity of supplied GUID if any
FIX: StorageElementProxyHandler - do not remove the cache directory

*Framework
FIX: SystemAdministratorClient - increase the timeout to 300 for the software update     

*RMS
FIX: Operation.py - set Operation Scheduled if one file is Scheduled
CHANGE: Request - group ReplicateAndRegister operations together for failover 
        requests: it allows to launch all FTS jobs at once

*Resources
FIX: LcgFileCatalogClient - fix longstanding problem in LFC when several files 
     were not available (only one was returned) 

*TS
BUGFIX: TransformationCleaning,ValidateOutputDataAgent - interpret correctly
        the result of getTransformationParameters() call
FIX: TaskManager - fix exception in RequestTaskAgent        

[v6r12p19]

*Core
FIX: Core.py - check return value of getRecursive() call

*DMS
FIX: FileCatalog - directory removal is successful if does not exist
     special treatment of Delete operation

*WMS
FIX: InputDataByProtocol - fix interpretation of return values

[v6r12p18]

*DMS
FIX: FTSStrategy - config option name
FIX: DataManager - removing dirac_directory flag file only of it is there
     in __cleanDirectory()

*RMS
FIX: Operation - MAX_FILES limit set to 10000
FIX: ReqClient - enhanced log messages

*TMS
FIX: TaskManager - enhanced log messages

*RSS
FIX: DowntimeCommand - fixed mix of SRM.NEARLINE and SRM

*WMS
FIX: InputDataByProtocol - fixed return structure

[v6r12p16]

*DMS
FIX: IRODSStorageElement more complete implementation
FIX: FileCatalogHandler(DB) - make removeMetadata bulk method

*Resources
FIX: FileCatalog - make a special option CatalogList (Operations) to specify catalogs used by a given VO

[v6r12p15]

*Core
FIX: ProcessPool - kill the working process in case of the task timeout
FIX: FileHelper - count transfered bytes in DataSourceToNetwork()

*DMS
BUGFIX: FileCatalogCLI - changed interface in changePathXXX() methods
NEW: IRODSStorageElementHandler class
CHANGE: FileCatalog - separate metadata and file catalog methods, 
        apply metadata methods only to Metadata Catalogs 

*Resources
FIX: SSHTorqueComputingElement - check the status of the ssh call for qstat 

*WMS
FIX: WatchdogLinux - fixed typo

[v6r12p14]

*TS
FIX: TaskManagerAgentBase: avoid race conditions when submitting to WMS

*DMS
NEW: FileCatalog - added new components ( directory tree, file manager ) 
     making use of foreign keys and stored procedures
FIX: DataManager returns properly the FileCatalog errors     

[v6r12p13]

*TS
BUGFIX: TransformationAgent - data member not defined

*WMS
FIX: InputData(Resolution,ByProtocol) - possibility to define RemoteProtocol

[v6r12p12]

*WMS
BUGFIX: pilotTools - missing comma

[v6r12p11]

*WMS
FIX: CPUNormalization - dealing with the case when the maxCPUTime is not set in the queue
     definition
FIX: pilotTools - added option pilotCFGFile

[v6r12p10]

*DMS
FIX: StorageElementProxy - BASE_PATH should be a full path

*Resources
FIX: SRM2Storage - return specific error in putFile

*TS
FIX: TransformationAgent - fix to avoid an exception in finalize and double printing 
     when terminating the agent
BUGFIX: TransformationDB - fix return value in setTransformationParameter()

[v6r12p9]

*Core
CHANGE: SiteCEMapping - getSiteForCE can take site argu

ment to avoid confusion

*Interfaces
FIX: Job - provide optional site name in setDestinationCE()

*WMS
FIX: pilotCommands - check properly the presence of extra cfg files
     when starting job agent
FIX: JobAgent - can pick up local cfg file if extraOptions are specified     

[v6r12p8]

*Core
FIX: dirac-configure - correctly deleting useServerCertificate flag
BUGFIX: InstallTools - in fixMySQLScript()

*DMS
BUGFIX: DatasetManager - bug fixes
CHANGE: StorageElementProxy - internal SE object created with the VO of the requester

*TS
FIX: dirac-transformation-xxx commands - do not check the transformation status
CHANGE: Agents - do not use shifter proxy 
FIX: TransformationAgent - correct handling of replica cache for transformations 
     when there were more files in the transformation than accepted to be executed
FIX: TransformationAgent - do not get replicas for the Removal transformations     

*RMS
NEW: new SetFileStatus Operation

[v6r12p7]

*Core
FIX: dirac-configure - always removing the UseServerCertificate flag before leaving
FIX: ProcessPool - one more check for the executing task ending properly 

*Interfaces 
FIX: Dirac.py - use printTable in loggingInfo()

[v6r12p6]

FIX: fixes from v6r11p26 patch release

[v6r12p5]

*Core
FIX: VOMS.py - do not use obsoleted -dont-verify-ac flag with voms-proxy-info

*TS
FIX: TransformationManager - no status checked at level service

[v6r12p4]

FIX: fixes from v6r11p23 patch release

[v6r12p3]

*Configuration
CHANGE: dirac-admin-add-resources - define VOPath/ option when adding new SE 

*Resources
NEW: StorageFactory - modify protocol Path for VO specific value

*DMS
FIX: FileCatalog - check for empty input in checkArgumentFormat utility
FIX: DataManager - protect against FC queries with empty input

[v6r12p2]

*Core
FIX: dirac-install - svn.cern.ch rather than svnweb.cern.ch is now needed for direct 
     HTTP access to files in SVN

*WMS
FIX: dirac-wms-cpu-normalization - when re-configuring, do not try to dump in the 
     diracConfigFilePath

[v6r12p1]

*Configuration
FIX: Core.Utilities.Grid, dirac-admin-add-resources - fix to make a best effort to 
     guess the proper VO specific path of a new SE
*WMS
FIX: dirac-configure, pilotCommands, pilotTools - fixes to use server certificate

[v6r12]

*Core
CHANGE: ProcessPool - do not stop working processes by default
NEW: ReturnValue - added returnSingleResult() utility 
FIX: MySQL - correctly parse BooleanType
FIX: dirac-install - use python 2.7 by default
FIX: dirac-install-xxx commands - complement installation with the component setup
     in runit
NEW: dirac-configure - added --SkipVOMSDownload switch, added --Output switch
     to define output configuration file
CHANGE: ProcessPool - exit from the working process if a task execution timed out  
NEW: ProcessMonitor - added evaluation of the memory consumed by a process and its children   
NEW: InstallTools - added flag to require MySQL installation
FIX: InstallTools - correctly installing DBs extended (with sql to be sourced) 
FIX: InstallTools - run MySQL commands one by one when creating a new database
FIX: InstallTools - fixMySQLScripts() fixes the mysql start script to ognore /etc/my.cnf file
CHANGE: Os.py - the use of "which" is replaced by distutils.spawn.find_executable
NEW: Grid.py - ldapSA replaced by ldapSE, added getBdiiSE(CE)Info() methods
CHANGE: CFG.py - only lines starting with ^\s*# will be treated as comments
CHANGE: Shifter - Agents will now have longer proxies cached to prevent errors 
        for heavy duty agents, closes #2110
NEW: Bdii2CSAgent - reworked to apply also for SEs and use the same utilities for the
     corresponding command line tool
NEW: dirac-admin-add-resources - an interactive tool to add and update sites, CEs, SEs
     to the DIRAC CS   
CHANGE: dirac-proxy-init - added message in case of impossibility to add VOMS extension   
FIX: GOCDBClient - handle correctly the case of multiple elements in the same DT            


*Accounting
NEW: Allow to have more than one DB for accounting
CHANGE: Accounting - use TypeLoader to load plotters

*Framework
FIX: Logger - fix FileBackend implementation

*WMS
NEW: Refactored pilots ( dirac-pilot-2 ) to become modular following RFC #18, 
     added pilotCommands.py, SiteDirector modified accordingly 
CHANGE: InputData(Executor) - use VO specific catalogs      
NEW: JobWrapper, Watchdog - monitor memory consumption by the job ( in a Warning mode )
FIX: SandboxStoreHandler - treat the case of exception while cleaning sandboxes
CHANGE: JobCleaningAgent - the delays of job removals become CS parameters
BUGFIX: JobDB - %j placeholder not replaced after rescheduling
FIX: JobDB - in the SQL schema description reorder tables to allow foreign keys
BUGFIX: JobAgent, Matcher - logical bug in using PilotInfoReported flag
FIX: OptimizerExecutor - when a job fails the optimization chain set the minor status 
     to the optimiser name and the app status to the fail error

*Resources
NEW: StorageElement - added a cache of already created SE objects
CHANGE: SSHTorqueComputingElement - mv getCEStatus to remote script

*ResourceStatus
NEW: ResourceManagementClient/DB, DowntimeCommand - distinguish Disk and Tape storage 
FIX: GODDBClient  - downTimeXMLParsing() can now handle the "service type" parameter properly
CHANGE: dirac-rss-xxx commands use the printTable standard utility
FIX: dirac-dms-ftsdb-summary - bug fix for #2096

*DMS
NEW: DataManager - add masterCatalogOnly flag in the constructor
FIX: DataManager - fix to protect against non valid SE
CHANGE: FC.DirectoryLevelTree - use SELECT ... FOR UPDATE lock in makeDir()
FIX: FileCatalog - fixes in using file and replica status
CHANGE: DataManager - added a new argument to the constructor - vo
CHANGE: DataManager - removed removeCatalogFile() and dirac-dms-remove-catalog-file adjusted
CHANGE: Several components - field/parameter CheckSumType all changed to ChecksumType
CHANGE: PoolXMLCatalog - add the SE by default in the xml dump and use the XML library 
        for dumping the XML
FIX: XROOTStorageElement - fixes to comply with the interface formalism        

*SMS
FIX: StorageManagementDB - small bugfix to avoid SQL errors

*RMS
NEW: Added 'since' and 'until' parameters for getting requests
NEW: Request - added optimize() method to merge similar operations when
     first inserting the request
NEW: ReqClient, RequestDB - added getBulkRequest() interface. RequestExecutingAgent
     can use it controlled by a special flag     
FIX: Operation, Request - set LastUpdate time stamp when reaching final state
FIX: OperationHandlerBase - don't erase the original message when reaching the max attempts      
FIX: removed some deprecated codes
FIX: RequestTask - always set useServerCerificate flag to tru in case of executing inside
     an agent
CHANGE: gRequestValidator removed to avoid object instantiation at import   
NEW: dirac-rms-cancel-request command and related additions to the db and service classes  

*TMS
NEW: WorkflowTaskAgent is now multi-threaded
NEW: Better use of threads in Transformation Agents
CHANGE: TransformationDB - modified such that the body in a transformation can be updated
FIX: TransformationCleaningAgent - removed non-ASCII characters in a comment

[v6r11p34]

*Resources
NEW: GlobusComputingElement class

[v6r11p33]

*Configuration
FIX: Resources - avoid white spaces in OSCompatibility

[v6r11p32]

*Core
CHANGE: BaseClient, SSLSocketFactory, SocketInfo - enable TLSv1 for outgoing 
        connections via suds, possibility to configure SSL connection details
        per host/IP 

[v6r11p31]

*Core
FIX: CFG - bug fixed in loadFromBuffer() resulting in a loss of comments

*Resources
FIX: SSHTorqueComputingElement - check the status of ssh call for qstat

*DMS
FIX: FileCatalog - return LFN name instead of True from exists() call if LFN
     already in the catalog

[v6r11p30]

*DMS
CHANGE: FileCatalogCLI - add new -D flag for find to print only directories

[v6r11p29]

*DMS
FIX: FTS(Agent,Startegy,Gragh) - make use of MaxActiveJobs parameter, bug fixes

*TMS
FIX: Transformation(Agent,Client) - Operations CS parameters can be defined for each plugin: MaxFiles, SortedBy, NoUnusedDelay. Fixes to facilitate work with large numbers of files.

[v6r11p28]

*Core
FIX: InstallTools - check properly the module availability before installation

*WMS
FIX: JobScheduling - protection against missing dict field RescheduleCounter

*TMS
FIX: TransformationCleaningAgent - execute DM operations with the shifter proxy

[v6r11p27]

*Core
BUGFIX: InstallTools - bug fix in installNewPortal()

*WMS
FIX: Watchdog - disallow cputime and wallclock to be negative

*TS
FIX: TransformationAgent - correct handling of replica caches when more than 5000 files


BUGFIX: ModuleBase - bug fix in execute()
BUGFIX: Workflow - bug fix in createStepInstance()

*DMS
BUGFIX: DiractoryTreeBase - bug fix in getDirectoryPhysicalSizeFromUsage()

*Resources
FIX: XROOTStorage - back ported fixes from #2126: putFile would place file in 
     the wrong location on eos

[v6r11p26]

*Framework
FIX: UserProfileDB.py - add PublishAccess field to the UserProfileDB

*RSS
FIX: Synchronizer.py - fix deletion of old resources

*DMS
FIX: DataManager - allow that permissions are OK for part of a list of LFNs ( __verifyWritePermission() )
     (when testing write access to parent directory). Allows removal of replicas 
     even if one cannot be removed
FIX: DataManager - test SE validity before removing replica     
     
*RMS
FIX: RequestTask - fail requests for users who are no longer in the system
FIX: RequestExecutingAgent - fix request timeout computation

[v6r11p25]

*Interfaces
FIX: Job.py - bring back different logfile names if they have not been specified by the user

[v6r11p24]

*DMS
BUGFIX: SEManagerDB - bug fixed in getting connection in __add/__removeSE

[v6r11p23]

*DMS
CHANGE: FTSRequest is left only to support dirac-dms-fts-XXX commands

[v6r11p22]

*DMS
FIX: FTSJob - fixes in the glite-transfer-status command outpu parsing
FIX: TransformationClient - allow single lfn in setFileStatusForTransformation()

*WMS
FIX: StatesMonitoringAgent - install pika on the fly as a temporary solution

[v6r11p21]

*DMS
BUGFIX: dirac-dms-remove-replicas - continue in case of single replica failure
FIX: dirac-rms-xxx scripts - use Script.getPositionalArgs() instead of sys.argv

*Workflow
FIX: Test_Modules.py - fix in mocking functions, less verbose logging

[v6r11p20]

*DMS
BUGFIX: DataManager - in __SEActive() use resolved SE name to deal with aliases
BUGFIX: FileMetadata - multiple bugs in __buildUserMetaQuery()

[v6r11p19]

*DMS
FIX: FTSJob - fix FTS job monitoring a la FTS2

*RMS
CHANGE: ReqClient - added setServer() method
FIX: File,Operation,Request - call the getters to fetch the up-to-date information 
     from the parent

[v6r11p18]

*DMS
FIX: FTSAgent(Job) - fixes for transfers requiring staging (bringOnline) and adaptation 
     to the FTS3 interface

*WMS
FIX: StatesMonitoringAgent - resend the records in case of failure

[v6r11p17]

*DMS
FIX: FileCatalog - in multi-VO case get common catalogs if even VO is not specified

*Resources
FIX: ComputintgElement - bugfix in available() method

*WMS
FIX: SiteDirector - if not pilots registered in the DB, pass empty list to the ce.available()

[v6r11p16]

*RMS
BUGFIX: Request,Operation,File - do not cast to str None values

[v6r11p15]

*DMS
FIX: ReplicateAndRegister - do not create FTSClient if no FTSMode requested
CHANGE: FTSAgent(Job,File) - allow to define the FTS2 submission command;
        added --copy-pin-lifetime only for a tape backend
        parse output of both commands (FTS2, FTS3)
        consider additional state for FTS retry (Canceled)
        
*RMS
FIX: Operation, Request - treat updates specially for Error fields        

*TMS
FIX: TransformationAgent - fixes in preparing json serialization of requests

*WMS
NEW: StateMonitoringAgent - sends WMS history data through MQ messages 

[v6r11p14]

*WMS
CHANGE: JobDB - removed unused tables and methods
CHANGE: removed obsoleted tests

*DMS
FIX: FTSAgent - recover case when a target is not in FTSDB
CHANGE: FTSAgent(Job) - give possibility to specify a pin life time in CS 

*RMS
FIX: Make RMS objects comply with Python Data Model by adding __nonzero__ methods 

[v6r11p13]

*DMS
BUGFIX: SEManager - in SEManagerDB.__addSE() bad _getConnection call, closes #2062

[v6r11p12]

*Resources
CHANGE: ARCComputingElement - accomodate changes in the ARC job reported states

*Configuration
CHANGE: Resources - define a default FTS server in the CS (only for v6r11 and v6r12)

*DMS
FIX: FTSStrategy - allow to use a given channel more than once in a tree 
FIX: FTSAgent - remove request from cache if not found
FIX: FTSAgent - recover deadlock situations when FTS Files had not been correctly 
     updated or were not in the DB

*RMS
FIX: RequestExecutingAgent - fix a race condition (cache was cleared after the request was put)
FIX: RequestValidator - check that the Operation handlers are defined when inserting a request

[v6r11p11]

*Core
FIX: TransportPool - fixed exception due to uninitialized variable
FIX: HTTPDISETSocket - readline() takes optional argument size ( = 0 )

*DMS
FIX: FTSAgent - check the type of the Operation object ( can be None ) and
     some other protections
FIX: FTSClient - avoid duplicates in the file list

*RMS
FIX: ReqClient - modified log message
CHANGE: dirac-dms-fts-monitor - allow multiple comma separated LFNs in the arguments

[v6r11p10]

*RSS
FIX: DowntimeCommand, Test_RSS_Command_GOCDBStatusCommand - correctly interpreting list of downtimes

*RMS
FIX: ReplicateAndRegister - Create a RegisterReplica (not RegisterFile) if ReplicateAndRegister 
     fails to register
FIX: OperationHandlerBase - handle correctly Attempt counters when SEs are banned
FIX: ReplicateAndRegister - use FC checksum in case of mismatch request/PFN
FIX: FTSAgent - in case a file is Submitted but the FTSJob is unknown, resubmit
FIX: FTSAgent - log exceptions and put request to DB in case of exception
FIX: FTSAgent - handle FTS error "Unknown transfer state NOT_USED", due to same file 
     registered twice (to be fixed in RMS, not clear origin)

*WMS
FIX: JobStateUpdateHandler - status not updated while jobLogging is, due to time skew between 
     WN and DB service
FIX: JobStateUpdateHandler - stager callback not getting the correct status Staging 
     (retry for 10 seconds)     

[v6r11p9]

*Core
NEW: AgentModule - set AGENT_WORKDIRECTORY env variable with the workDirectory
NEW: InstallTools - added methods for the new web portal installation

*DMS
FIX: ReplicateAndRegister - apply same error logic for DM replication as for FTS

*Resources:
FIX: SRM2Storage - fix log message level
FIX: SRM2Storage - avoid useless existence checks 

*RMS
FIX: ForwardDISET - a temporary fix for a special LHCb case, to be removed asap
FIX: ReqClient - prettyPrint is even prettier
FIX: RequestTask - always use server certificates when executed within an agent

[v6r11p8]

*TMS
FIX: TransformationDB - fix default value within ON DUPLICATE KEY UPDATE mysql statement

[v6r11p7]

*Framework
BUGFIX: ProxyDB.py - bug in a MySQL table definition

*DMS
FIX: ReplicateAndRegister.py - FTS client is not instantiated in the c'tor as it 
     might not be used, 

*WMS
FIX: JobWrapper - don't delete the sandbox tar file if upload fails
FIX: JobWrapper - fix in setting the failover request

*RMS
FIX: RequestDB - add protections when trying to get a non existing request

[v6r11p6]

*WMS
FIX: InpudDataResolution - fix the case when some files only have a local replica
FIX: DownloadInputData, InputDataByProtocol - fix the return structure of the
     execute() method
     
*Resources
NEW: LocalComputingElement, CondorComputingElement      

[v6r11p5]

FIX: Incorporated changes from v6r10p25 patch

*Framework
NEW: Added getUserProfileNames() interface

*WMS
NEW: WMSAdministrator - added getPilotStatistics() interface
BUGFIX: JobWrapperTemplate - use sendJobAccounting() instead of sendWMSAccounting()
FIX: JobCleaningAgent - skip if no jobs to remove

*DMS
BUGFIX: FileCatalogClientCLI - bug fix in the metaquery construction

*Resources
CHANGE: StorageElement - enable Storage Element proxy configuration by protocol name

*TMS
NEW: TransformationManager - add Scheduled to task state for monitoring

[v6r11p4]

*Framework
NEW: ProxyDB - added primary key to ProxyDB_Log table
CHANGE: ProxyManagerHandler - purge logs once in 6 hours

*DMS
FIX: DataManager - fix in the accounting report for deletion operation
CHANGE: FTSRequest - print FTS GUID when submitting request
FIX: dirac-dms-fts-monitor - fix for using the new FTS structure
FIX: DataLoggingDB - fix type of the StatusTimeOrder field
FIX: DataLoggingDB - take into account empty date argument in addFileRecord()
FIX: ReplicateAndRegister - use active replicas
FIX: FTS related modules - multiple fixes

*WMS
NEW: SiteDirector - pass the list of already registered pilots to the CE.available() query
FIX: JobCleaningAgent - do not attempt job removal if no eligible jobs

*Resources
FIX: LcgFileCatalogClient - if replica already exists while registration, reregister
NEW: CREAM, SSH, ComputingElement - consider only registered pilots to evaluate queue occupancy

[v6r11p3]

FIX: import gMonitor from it is original location

*Core
FIX: FC.Utilities - treat properly the LFN names starting with /grid ( /gridpp case )

*Configuration
FIX: LocalConfiguration - added exitCode optional argument to showHelp(), closes #1821

*WMS
FIX: StalledJobAgent - extra checks when failing Completed jobs, closes #1944
FIX: JobState - added protection against absent job in getStatus(), closes #1853

[v6r11p2]

*Core
FIX: dirac-install - skip expectedBytes check if Content-Length not returned by server
FIX: AgentModule - demote message "Cycle had an error:" to warning

*Accounting
FIX: BaseReporter - protect against division by zero

*DMS
CHANGE: FileCatalogClientCLI - quite "-q" option in find command
FIX: DataManager - bug fix in __initializeReplication()
FIX: DataManager - less verbose log message 
FIX: DataManager - report the size of removed files only for successfully removed ones
FIX: File, FTSFile, FTSJob - SQL tables schema change: Size filed INTEGER -> BIGINT

*RMS
FIX: dirac-rms-reset-request, dirac-rms-show-request - fixes
FIX: ForwardDISET - execute with trusted host certificate

*Resources
FIX: SSHComputingElement - SSHOptions are parsed at the wrong place
NEW: ComputingElement - evaluate the number of available cores if relevant

*WMS
NEW: JobMonitoringHander - added export_getOwnerGroup() interface

*TMS
CHANGE: TransformationCleaningAgent - instantiation of clients moved in the initialize()

[v6r11p1]

*RMS
FIX: ReqClient - failures due to banned sites are considered to be recoverable

*DMS
BUGFIX: dirac-dms-replicate-and-register-request - minor bug fixes

*Resources
FIX: InProcessComputingElement - stop proxy renewal thread for a finished payload

[v6r11]

*Core
FIX: Client - fix in __getattr__() to provide dir() functionality
CHANGE: dirac-configure - use Registry helper to get VOMS servers information
BUGFIX: ObjectLoader - extensions must be looked up first for plug-ins
CHANGE: Misc.py - removed obsoleted
NEW: added returnSingleResult() generic utility by moving it from Resources/Utils module 

*Configuration
CHANGE: Resources.getDIRACPlatform() returns a list of compatible DIRAC platforms
NEW: Resources.getDIRACPlatforms() used to access platforms from /Resources/Computing/OSCompatibility
     section
NEW: Registry - added getVOs() and getVOMSServerInfo()     
NEW: CE2CSAgent - added VO management

*Accounting
FIX: AccountingDB, Job - extra checks for invalid values

*WMS
NEW: WMS tags to allow jobs require special site/CE/queue properties  
CHANGES: DownloadInputData, InputDataByProtocol, InputDataResolution - allows to get multiple 
         PFNs for the protocol resolution
NEW: JobDB, JobMonitoringHandler - added traceJobParameters(s)() methods     
CHANGE: TaskQueueDirector - use ObjectLoader to load directors    
CHANGE: dirac-pilot - use Python 2.7 by default, 2014-04-09 LCG bundles

*DMS
NEW: DataManager to replace ReplicaManager class ( simplification, streamlining )
FIX: InputDataByProtocol - fix the case where file is only on tape
FIX: FTSAgent - multiple fixes
BUGFIX: ReplicateAndRegister - do not ask SE with explicit SRM2 protocol

*Interfaces
CHANGE: Dirac - instantiate SandboxStoreClient and WMSClient when needed, not in the constructor
CHANGE: Job - removed setSystemConfig() method
NEW: Job.py - added setTag() interface

*Resources
CHANGE: StorageElement - changes to avoid usage PFNs
FIX: XROOTStorage, SRM2Storage - changes in PFN construction 
NEW: PoolComputingElement - a CE allowing to manage multi-core slots
FIX: SSHTorqueComputingElement - specify the SSHUser user for querying running/waiting jobs 

*RSS
NEW: added commands dirac-rss-query-db and dirac-rss-query-dtcache

*RMS
CHANGE: ReqDB - added Foreign Keys to ReqDB tables
NEW: dirac-rms-reset-request command
FIX: RequestTask - always execute operations with owner proxy

*SMS
FIX: few minor fixes to avoid pylint warnings

[v6r10p25]

*DMS
CHANGE: FileCatalog - optimized file selection by metadata

[v6r10p24]

*DMS
FIX: FC.FileMetadata - optimized queries for list interception evaluation

[v6r10p23]

*Resoures
CHANGE: SSHComputingElement - allow SSH options to be passed from CS setup of SSH Computing Element
FIX: SSHComputingElement - use SharedArea path as $HOME by default

[v6r10p22]

*CS
CHANGE: Operations helper - if not given, determine the VO from the current proxy 

*Resources
FIX: glexecComputingElement - allows Application Failed with Errors results to show through, 
     rather than be masked by false "glexec CE submission" errors
     
*DMS     
CHANGE: ReplicaManager - in getReplicas() rebuild PFN if 
        <Operations>/DataManagement/UseCatalogPFN option is set to False ( True by default )

[v6r10p21]

*Configuration
FIX: CSGlobals - allow to specify extensions in xxxDIRAC form in the CS

*Interfaces
FIX: Job - removed self.reqParams
FIX: Job - setSubmitPools renamed to setSubmitPool, fixed parameter definition string

*WMS
FIX: JobMonitorigHandler, JobPolicy - allow JobMonitor property to access job information

[v6r10p20]

*DMS
FIX: FTSAgent/Client, ReplicateAndRegister - fixes to properly process failed
     FTS request scheduling

[v6r10p19]

*DMS
FIX: FTSAgent - putRequest when leaving processRequest
FIX: ReplicaManager - bug in getReplicas() in dictionary creation

[v6r10p18]

*DMS
FIX: ReplicateAndRegister - dictionary items incorrectly called in ftsTransfer()

[v6r10p17]

*RMS
FIX: RequestDB.py - typo in a table name
NEW: ReqManagerHandler - added getDistinctValues() to allow selectors in the web page

*DMS
CHANGE: ReplicaManager - bulk PFN lookup in getReplicas()

[v6r10p16]

*Framework
NEW: PlottingClient - added curveGraph() function

*Transformation
FIX: TaskManagerAgentBase - add the missing Scheduled state

*WMS
FIX: TaskQueueDB - reduced number of lines in the matching parameters printout

*DMS
FIX: dirac-dms-show-se-status - exit on error in the service call, closes #1840

*Interface
FIX: API.Job - removed special interpretation of obsoleted JDLreqt type parameters

*Resources
FIX: SSHComputingElement - increased timeout in getJobStatusOnHost() ssh call, closes #1830

[v6r10p15]

*DMS
FIX: FTSAgent - added missing monitoring activity
FIX: FileCatalog - do not check directory permissions when creating / directory

*Resources
FIX: SSHTorqueComputingElement - removed obsoleted stuff

[v6r10p14]

*SMS
FIX: RequestPreparationAgent - typo fixed

[v6r10p13]

*SMS
FIX: RequestPreparationAgent - use ReplicaManager to get active replicas

*DMS
FIX: ReplicaManager - getReplicas returns all replicas ( in all statuses ) by default
CHANGE: FC/SecurityManager - give full ACL access to the catalog to groups with admin rights

*WMS
CHANGE: SiteDirector - changes to reduce the load on computing elements
FIX: JobWrapper - do not set Completed status for the case with failed application thread

[v6r10p12]

*WMS
CHANGE: Replace consistently everywhere SAM JobType by Test JobType
FIX: JobWrapper - the outputSandbox should be always uploaded (outsized, in failed job)

*DMS
FIX: RemoveFile - bugfix
FIX: ReplicateAndRegister - fixes in the checksum check, retry failed FTS transfer 
     with RM transfer
NEW: RegisterReplica request operation     

*RMS
FIX: ReqClient - fix in the request state machine
FIX: Request - enhance digest string
NEW: dirac-dms-reset-request command
CHANGE: dirac-rms-show-request - allow selection of a request by job ID

*TS
FIX: TransformationDB - in getTransformationParameters() dropped "Submitted" counter 
     in the output

[v6r10p11]

*Core
FIX: X509Chain - cast life time to int before creating cert

*Accounting
FIX: DataStoreClient - self.__maxRecordsInABundle = 5000 instead of 1000
FIX: JobPolicy - allow access for JOB_MONITOR property

*RMS
FIX: ReqClient - fix the case when a job is Completed but in an unknown minor status

*Resources
BUGFIX: ProxyStorage - use checkArgumentFormat() instead of self.__checkArgumentFormatDict()

[v6r10p10]

*DMS
FIX: Several fixes to make FTS accounting working (FTSAgent/Job, ReplicaManager, File )

[v6r10p9]

*Core
BUGFIX: LineGraph - Ymin was set to a minimal plot value rather than 0.

*DMS
CHANGE: FTSJob(Agent) - get correct information for FTS accounting (registration)

[v6r10p8]

*Core
FIX: InstallTools - admin e-mail default location changed

*Framework
FIX: SystemAdministratorClientCLI - allow "set host localhost"
FIX: BundleDelivery - protect against empty bundle

*WMS
FIX: SiteDirector - Pass siteNames and ceList as None if any is accepted
FIX: WorkloadManagement.ConfigTemplate.SiteDorectory - set Site to Any by default 

*DMS
FIX: FileCatalogCLI - ignore Datasets in ls command for backward compatibility

*Resources
FIX: SSH - some platforms use Password instead of password prompt

[v6r10p7]

*Core
FIX: dirac-install - execute dirac-fix-mysql-script and dirac-external-requirements after sourcing the environment
FIX: InstallTools - set basedir variable in fixMySQLScript()
FIX: InstallTools - define user root@host.domain in installMySQL()

*Framework
BUGFIX: SystemAdministratorCLI - bug fixed in default() call signature

*DMS
FIX: FTSRequest - handle properly FTS server in the old system 
FIX: ReplicaManager - check if file is in FC before removing 
FIX: Request/RemovalTask - handle properly proxies for removing files 
BUGFIX: DatasetManager - in the table description

[v6r10p6]

*Core
FIX: X509Certificate - reenabled fix in getDIRACGroup()

*Configuration
FIX: CSAPI - Group should be taken from the X509 chain and not the certificate

*RMS
CHANGE: ReqClient - if the job does not exist, do not try further finalization

[v6r10p5]

*Core
FIX: X509Certificate - reverted fix in getDIRACGroup()

[v6r10p4]

*Core
NEW: dirac-info - extra printout
CHANGE: PrettyPrint - extra options in printTable()
FIX: X509Certificate - bug fixed in getDIRACGroup()

*Framework
NEW: SystemAdministratorCLI - new showall command to show components across hosts
NEW: ProxyDB - allow to upload proxies without DIRAC group

*RMS
CHANGE: ReqClient - requests from failed jobs update job status to Failed
CHANGE: RequestTask - retry in the request finalize()

[v6r10p3]

*Configuration
CHANGE: Registry - allow to define a default group per user

*WMS
BUGFIX: JobReport - typo in generateForwardDISET()

[v6r10p2]

*TMS
CHANGE: Backward compatibility fixes when setting the Transformation files status

*DMS
BUGFIX: ReplicateAndRegister - bugfix when replicating to multiple destination by ReplicaManager

*WMS
BUGFIX: JobManager - bug fix when deleting no-existing jobs

[v6r10p1]

*RMS
FIX: ReqDB.Operations - Arguments field changed type from BLOB to MEDIUMBLOB

*DMS
FIX: FileCatalog - check for non-exiting directories in removeDirectory()

*TMS
FIX: TransformationDB - removed constraint that was making impossible to derive a production

[v6r10]

*Core
FIX: Several fixes on DB classes(AccountingDB, SystemLoggingDB, UserProfileDB, TransformationDB, 
     JobDB, PilotAgentsDB) after the new movement to the new MySQL implementation with a persistent 
     connection per running thread
NEW: SystemAdministratorCLI - better support for executing remote commands 
FIX: DIRAC.__init__.py - avoid re-definition of platform variable    
NEW: Graphs - added CurveGraph class to draw non-stacked lines with markers
NEW: Graphs - allow graphs with negative Y values
NEW: Graphs - allow to provide errors with the data and display them in the CurveGraph
FIX: InstallTools - fix for creation of the root@'host' user in MySQL 
FIX: dirac-install - create links to permanent directories before module installation
CHANGE: InstallTools - use printTable() utility for table printing
CHANGE: move printTable() utility to Core.Utilities.PrettyPrint
NEW: added installation configuration examples
FIX: dirac-install - fixBuildPath() operates only on files in the directory
FIX: VOMSService - added X-VOMS-CSRF-GUARD to the html header to be compliant with EMI-3 servers

*CS
CHANGE: getVOMSVOForGroup() uses the VOMSName option of the VO definition 
NEW: CE2CSAgent - added ARC CE information lookup

*Framework
FIX: SystemAdministratorIntegrator - use Host option to get the host address in addition to the section name, closes #1628
FIX: dirac-proxy-init - uses getVOMSVOForGroup() when adding VOMS extensions

*DMS
CHANGE: DFC - optimization and bug fixes of the bulk file addition
FIX: TransferAgent - protection against badly defined LFNs in collectFiles()
NEW: DFC - added getDirectoryReplicas() service method support similar to the LFC
CHANGE: DFC - added new option VisibleReplicaStatus which is used in replica getting commands
CHANGE: FileCatalogClientCLI client shows number of replicas in the 2nd column rather than 
        unimplemented number of links
CHANGE: DFC - optimizations for the bulk replica look-up
CHANGE: DFC updated scalability testing tool FC_Scaling_test.py        
NEW: DFC - methods returning replicas provide also SE definitions instead of PFNs to construct PFNs on the client side
NEW: DFC - added getReplicasByMetadata() interface
CHANGE: DFC - optimized getDirectoryReplicas()
CHANGE: FileCatalogClient - treat the reduced output from various service queries restoring LFNs and PFNs on the fly
NEW: DFC - LFNPFNConvention flag can be None, Weak or Strong to facilitate compatibility with LFC data 
CHANGE: FileCatalog - do not return PFNs, construct them on the client side
CHANGE: FileCatalog - simplified FC_Scaling_test.py script
NEW: FileCatalog/DatasetManager class to define and manipulate datasets corresponding to meta queries
NEW: FileCatalogHandler - new interface methods to expose DatasetManager functionality
NEW: FileCatalogClientCLI - new dataset family of commands
FIX: StorageFactory, ReplicaManager - resolve SE alias name recursively
FIX: FTSRequest, ReplicaManager, SRM2Storage - use current proxy owner as user name in accounting reports, closes #1602
BUGFIX: FileCatalogClientCLI - bug fix in do_ls, missing argument to addFile() call, closes #1658
NEW: FileCatalog - added new setMetadataBulk() interface, closes #1358
FIX: FileCatalog - initial argument check strips off leading lfn:, LFN:, /grid, closes #448
NEW: FileCatalog - added new setFileStatus() interface, closes #170, valid and visible file and replica statuses can be defined in respective options.
CHANGE: multiple new FTS system fixes
CHANGE: uniform argument checking with checkArgumentFormat() in multiple modules
CHANGE: FileCatalog - add Trash to the default replica valid statuses
CHANGE: ReplicaManager,FTSRequest,StorageElement - no use of PFN as returned by the FC except for file removal,
        rather constructing it always on the fly
        
*SMS
CHANGE: PinRequestAgent, SENamespaceCatalogCheckAgent - removed
CHANGE: Use StorageManagerClient instead of StorageDB directly        

*WMS
CHANGE: JobPolicy - optimization for bulk job verification
NEW: JobPolicy - added getControlledUsers() to get users which jobs can be accessed for 
     a given operation
CHANGE: JobMonitoringHandler - Avoid doing a selection of all Jobs, first count matching jobs 
        and then use "limit" to select only the required JobIDs.
NEW: JobMonitoringHandler - use JobPolicy to filter jobs in getJobSummaryWeb()
NEW: new Operations option /Services/JobMonitoring/GlobalJobsInfo ( True by default ) to 
     allow or not job info lookup by anybody, used in JobMonitoringHandler       
BUGFIX: SiteDirector - take into account the target queue Platform
BUGFIX: JobDB - bug in __insertNewJDL()    
CHANGE: dirac-admin-show-task-queues - enhanced output  
CHANGE: JobLoggingDB.sql - use trigger to manage the new LoggingInfo structure  
CHANGE: JobWrapper - trying several times to upload a request before declaring the job failed
FIX: JobScheduling executor - fix race condition that causes a job to remain in Staging
NEW: SiteDirector - do not touch sites for which there is no work available
NEW: SiteDirector - allow sites not in mask to take jobs with JobType Test
NEW: SiteDirector - allow 1 hour grace period for pilots in Unknown state before aborting them
CHANGE: Allow usage of non-plural form of the job requirement options ( PilotType, GridCE, BannedSite, 
        SubmitPool ), keep backward compatibility with a plural form
        
*RSS
FIX: DowntimeCommand - take the latest Downtime that fits    
NEW: porting new Policies from integration  
NEW: RSS SpaceToken command querying endpoints/tokens that exist  
        
*Resources
NEW: added SSHOARComputingElement class 
NEW: added XROOTStorage class       
FIX: CREAMComputingElement - extra checks for validity of returned pilot references
        
*TS
CHANGE: TransformationClient(DB,Manager) - set file status for transformation as bulk operation 
CHANGE: TransformationClient - applying state machine when changing transformation status
BUGFIX: TransformationClient(Handler) - few minor fixes
NEW: TransformationDB - backported __deleteTransformationFileTask(s) methods
CHANGE: TransformationDB(Client) - fixes to reestablish the FileCatalog interface
FIX: TransformationAgent - added MissingInFC to consider for Removal transformations
BUGFIX: TransformationAgent - in _getTransformationFiles() variable 'now' was not defined
FIX: TransformationDB.sql - DataFiles primary key is changed to (FileID) from (FileID,LFN) 
CHANGE: TransformationDB(.sql) - schema changes suitable for InnoDB
FIX: TaskManager(AgentBase) - consider only submitted tasks for updating status
CHANGE: TransformationDB(.sql) - added index on LFN in DataFiles table

*RMS
NEW: Migrate to use the new Request Management by all the clients
CHANGE: RequestContainer - Retry failed transfers 10 times and avoid sub-requests to be set Done 
        when the files are failed
CHANGE: Use a unique name for storing the proxy as processes may use the same "random" name and 
        give conflicts
NEW: RequestClient(Handler) - add new method readRequest( requestname)                 

*Workflow
NEW: Porting the LHCb Workflow package to DIRAC to make the use of general purpose modules and
     simplify construction of workflows        

[v6r9p33]

*Accounting
BUGFIX: AccountingDB - wrong indentation

[v6r9p32]

*Accounting
FIX: AccountingDB - use old style grouping if the default grouping is altered, e.g. by Country

[v6r9p31]

*Accounting
CHANGE: AccountingDB - changes to speed up queries: use "values" in GROUP By clause;
        drop duplicate indexes; reorder fields in the UniqueConstraint index of the
        "bucket" tables  

[v6r9p30]

*DMS
CHANGE: FileCatalogFactory - construct CatalogURL from CatalogType by default

*SMS
FIX: dirac-stager-stage-files - changed the order of the arguments

[v6r9p29]

*TS
FIX: TaskManager(AgentBase) - fix for considering only submitted tasks 

[v6r9p28]

*TS
FIX: TransformationDB(ManagerHandler) - several portings from v6r10

[v6r9p27]

*SMS
FIX: StorageManagementDB - in removeUnlinkedReplicas() second look for CacheReplicas 
     for which there is no entry in StageRequests

[v6r9p26]

*Resources
CHANGE: CREAMComputigElement - Make sure that pilots submitted to CREAM get a 
        fresh proxy during their complete lifetime
*Framework
FIX: ProxyDB - process properly any SQLi with DNs/groups with 's in the name

[v6r9p25]

*TS
CHANGE: TransformationClient - changed default timeout values for service calls
FIX: TransformationClient - fixes for processing of derived transformations 

[v6r9p24]

*TS
FIX: TransformationClient - in moveFilesToDerivedTransformation() set file status
     to Moved-<prod>

[v6r9p23]

*Core
BUGFIX: InstallTools - improper configuration prevents a fresh new installation

*WMS
BUGFIX: PilotDirector - Operations Helper non-instantiated

[v6r9p22]

*WMS
FIX: PilotDirector - allow to properly define extensions to be installed by the 
     Pilot differently to those installed at the server
FIX: Watchdog - convert pid to string in ProcessMonitor

*TS
FIX: TransformationDB - splitting files in chunks

*DMS
NEW: dirac-dms-create-removal-request command
CHANGE: update dirac-dms-xxx commands to use the new RMS client,
        strip lines when reading LFNs from a file

[v6r9p21]

*TS
FIX: Transformation(Client,DB,Manager) - restored FileCatalog compliant interface
FIX: TransformationDB - fix in __insertIntoExistingTransformationFiles()

[v6r9p20]

*Core
BUGFIX: ProxyUpload - an on the fly upload does not require a proxy to exist

*DMS
CHANGE: TransferAgent - use compareAdler() for checking checksum
FIX: FailoverTransfer - recording the sourceSE in case of failover transfer request 

*WMS
FIX: ProcessMonitor - some fixes added, printout when <1 s of consumed CPU is found

*Transformation
BUGFIX: TransformationClient - fixed return value in moveFilesToDerivedTransformation()

*RMS
BUGFIX: CleanReqDBAgent - now() -> utcnow() in initialize()

*Resources
FIX: ARCComputingElement - fix the parsing of CE status if no jobs are available

[v6r9p19]

*DMS
FIX: FileCatalog/DirectoryMetadata - inherited metadata is used while selecting directories
     in findDirIDsByMetadata()

[v6r9p18]

*DMS
FIX: FTSSubmitAgent, FTSRequest - fixes the staging mechanism in the FTS transfer submission
NEW: TransferDBMonitoringHandler - added getFilesForChannel(), resetFileChannelStatus()

[v6r9p17]

*Accounting
FIX: DataStoreClient - send accounting records in batches of 1000 records instead of 100

*DMS:
FIX: FailoverTransfer - catalog name from list to string
FIX: FTSSubmitAgent, FTSRequest - handle FTS3 as new protocol and fix bad submission time
FIX: FTSSubmitAgent, FTSRequest - do not submit FTS transfers for staging files

*WMS
FIX: TaskQueueDB - do not check enabled when TQs are requested from Directors
FIX: TaskQueueDB - check for Enabled in the TaskQueues when inserting jobs to print an alert
NEW: TaskQueueDB - each TQ can have at most 5k jobs, if beyond the limit create a new TQ 
     to prevent long matching times when there are way too many jobs in a single TQ

[v6r9p16]

*TS
BUGFIX: typos in TransformationCleaningAgent.py

*DMS
CHANGE: DownloadInputData - check the available disk space in the right input data directory
FIX: DownloadInputData - try to download only Cached replicas 

[v6r9p15]

*Core
FIX: MySQL - do not decrease the retry counter after ping failure

*DMS
CHANGE: FC/DirectoryMetadata - Speed up findFilesByMetadataWeb when many files match
FIX: RemovalTask - fix error string when removing a non existing file (was incompatible 
     with the LHCb BK client). 

*WMS
FIX: JobReport - minor fix ( removed unused imports )
FIX: JobMonitoring(JobStateUpdate)Handler - jobID argument can be either string, int or long

*TS
CHANGE: TransformationClient - change status of Moved files to a deterministic value
FIX: FileReport - minor fix ( inherits object ) 

[v6r9p14]

*DMS
CHANGE: FTSDB - changed schema: removing FTSSite table. From now on FTS sites 
        would be read from CS Resources

[v6r9p13]

FIX: included fixes from v6r8p26 patch release

[v6r9p12]

FIX: included fixes from v6r8p25 patch release

[v6r9p11]

*DMS
BUGFIX: FTSRequest - in __resolveFTSServer() type "=" -> "=="

[v6r9p10]

FIX: included fixes from v6r8p24 patch release

*Core
NEW: StateMachine utility

*DMS
BUGFIX: in RegisterFile operation handler

*Interfaces
FIX: Dirac.py - in splitInputData() consider only Active replicas

[v6r9p9]

*RMS
FIX: RequestDB - added getRequestFileStatus(), getRequestName() methods

[v6r9p8]

*DMS
FIX: RequestDB - get correct digest ( short request description ) of a request

[v6r9p7]

FIX: included fixes from v6r8p23 patch release

*RSS
FIX: SpaceTokenOccupancyPolicy - SpaceToken Policy decision was based on 
     percentage by mistake
     
*RMS
NEW: new scripts dirac-dms-ftsdb-summary, dirac-dms-show-ftsjobs    
FIX: FTSAgent - setting space tokens for newly created FTSJobs 

[v6r9p6]

*DMS
BUGFIX: dirac-admin-add-ftssite - missing import

*RMS
NEW: RequestDB, ReqManagerHandler - added getRequestStatus() method

*TS
FIX: fixes when using new RequestClient with the TransformationCleaningAgent

*WMS
BUGFIX: typo in SandboxStoreHandler transfer_fromClient() method

[v6r9p5]

*DMS
BUGFIX: missing proxy in service env in the FTSManager service. By default service 
        will use DataManager proxy refreshed every 6 hours.

*Resources
NEW: StorageElement - new checkAccess policy: split the self.checkMethods in 
     self.okMethods. okMethods are the methods that do not use the physical SE. 
     The isValid returns S_OK for all those immediately

*RSS
FIX: SpaceTokenOccupancyPolicy - Policy that now takes into account absolute values 
     for the space left
     
*TS
FIX: TransformationCleaningAgent - will look for both old and new RMS     

[v6r9p4]

*Stager
NEW: Stager API: dirac-stager-monitor-file, dirac-stager-monitor-jobs, 
     dirac-stager-monitor-requests, dirac-stager-show-stats

[v6r9p3]

*Transformation
FIX: TransformationCleaning Agent status was set to 'Deleted' instead of 'Cleaned'

[v6r9p2]

*RSS
NEW: Added Component family tables and statuses
FIX: removed old & unused code 
NEW: allow RSS policies match wild cards on CS

*WMS
BUGFIX: FailoverTransfer,JobWrapper - proper propagation of file metadata

[v6r9p1]

*RMS
NEW: FTSAgent - update rwAccessValidStamp,
     update ftsGraphValidStamp,
     new option for staging files before submission,
     better log handling here and there
CHANGE: FTSJob - add staging flag in in submitFTS2
CHANGE: Changes in WMS (FailoverTransfer, JobReport, JobWrapper, SandboxStoreHandler) 
        and TS (FileReport) to follow the new RMS.
NEW: Full CRUD support in RMS.

*RSS
NEW: ResourceManagementDB - new table ErrorReportBuffer
NEW: new ResourceManagementClient methods - insertErrorReportBuffer, selectErrorReportBuffer,
     deleteErrorReportBuffer

[v6r9]

NEW: Refactored Request Management System, related DMS agents and FTS management
     components

[v6r8p28]

*Core
BUGFIX: RequestHandler - the lock Name includes ActionType/Action

*DMS
FIX: dirac-dms-filecatalog-cli - prevent exception in case of missing proxy

[v6r8p27]

*DMS
BUGFIX: dirac-dms-add-file - fixed typo item -> items

[v6r8p26]

*Core
NEW: RequestHandler - added getServiceOption() to properly resolve inherited options 
     in the global service handler initialize method
NEW: FileCatalogHandler, StorageElementHandler - use getServiceOption()

[v6r8p25]

FIX: included fixes from v6r7p40 patch release

*Resources
FIX: SRM2Storage - do not account gfal_ls operations

[v6r8p24]

FIX: included fixes from v6r7p39 patch release

*Core
FIX: SiteSEMapping was returning wrong info

*DMS
FIX: FTSRequest - choose explicitly target FTS point for RAL and CERN
BUGFIX: StrategyHandler - wrong return value in __getRWAccessForSE()

*Resources
CHANGE: SRM2Storage - do not account gfal_ls operations any more

[v6r8p23]

FIX: included fixes from v6r7p37 patch release

*TS
FIX: TransformationDB - allow tasks made with ProbInFC files
FIX: TransformationCleaingAgent,Client - correct setting of transformation 
     status while cleaning

[v6r8p22]

FIX: included fixes from v6r7p36 patch release

[v6r8p21]

*DMS
FIX: FileCatalog/DirectoryMetadata - even if there is no meta Selection 
     the path should be considered when getting Compatible Metadata
FIX: FileCatalog/DirectoryNodeTree - findDir will return S_OK( '' ) if dir not 
     found, always return the same error from DirectoryMetadata in this case.     

*RSS
FIX: DowntimeCommand - use UTC time stamps

*TS
FIX: TransformationAgent - in _getTransformationFiles() get also ProbInFC files in 
     addition to Used 

[v6r8p20]

*Stager
NEW: Stager API: dirac-stager-monitor-file, dirac-stager-monitor-jobs, 
     dirac-stager-monitor-requests, dirac-stager-show-stats

[v6r8p19]

*Transformation
FIX: TransformationCleaning Agent status was set to 'Deleted' instead of 'Cleaned'

[v6r8p18]

*TS
BUGFIX: TransformationAgent - regression in __cleanCache()

[v6r8p17]

FIX: included fixes from v6r7p32 patch release

*WMS
FIX: StalledJobAgent - for accidentally stopped jobs ExecTime can be not set, 
     set it to CPUTime for the accounting purposes in this case

[v6r8p16]

FIX: included fixes from v6r7p31 patch release

*WMS
BUGFIX: TaskQueueDB - fixed a bug in the negative matching conditions SQL construction

*RSS
NEW: improved doc strings of PEP, PDP modules ( part of PolicySystem )
FIX: Minor changes to ensure consistency if ElementInspectorAgent and 
     users interact simultaneously with the same element
CHANGE: removed DatabaseCleanerAgent ( to be uninstalled if already installed )
FIX: SummarizeLogsAgent - the logic of the agent was wrong, the agent has been re-written.
     
[v6r8p15]

*Core
FIX: X509Chain - fix invalid information when doing dirac-proxy-info without CS
     ( in getCredentials() )

*RSS
NEW: PDP, PEP - added support for option "doNotCombineResult" on PDP

[v6r8p14]

*Core
FIX: dirac-deploy-scripts - can now work with the system python

*WMS
NEW: dirac-wms-cpu-normalization - added -R option to modify a given configuration file
FIX: Executor/InputData - Add extra check for LFns in InputData optimizer, closes #1472

*Transformation
CHANGE: TransformationAgent - add possibility to kick a transformation (not skip it if no 
        unused files), by touching a file in workDirectory
BUGFIX: TransformationAgent - bug in __cleanCache() dict modified in a loop        

[v6r8p13]

*Transformation
BUGFIX: TransformationDB - restored import of StringType

[v6r8p12]

NEW: Applied patches from v6r7p29

*WMS
FIX: JobDB - check if SystemConfig is present in the job definition and convert it 
     into Platform

*DMS
FIX: ReplicaManager - do not get metadata of files when getting files in a directory 
     if not strictly necessary

*RSS
NEW: ported from LHCb PublisherHandler for RSS web views

[v6r8p11]

NEW: Applied patches from v6r7p27

*RSS
NEW: SpaceTokenOccupancyPolicy - ported from LHCbDIRAC 
NEW: db._checkTable done on service initialization ( removed dirac-rss-setup script doing it )

*Transformation
FIX: TaskManager - reset oJob for each task in prepareTransformationTasks()
BUGFIX: ValidateOutputDataAgent - typo fixed in getTransformationDirectories()
FIX: TransformationManagerHandler - use CS to get files statuses not to include in 
     processed file fraction calculation for the web monitoring pages

[v6r8p10]

NEW: Applied patches from v6r7p27

[v6r8p9]

*DMS
FIX: TransferAgent,dirac-dms-show-se-status, ResourceStatus,TaskManager - fixes
     needed for DMS components to use RSS status information
NEW: ReplicaManager - allow to get metadata for an LFN+SE as well as PFN+SE     

[v6r8p8]

*RSS
BUGFIX: dirac-rss-setup - added missing return of S_OK() result

[v6r8p7]

NEW: Applied patches from v6r7p24

*DMS
BUGFIX: LcgFileCatalogClient - bug in addFile()

*RSS
BUGFIX: fixed script dirac-rss-set-token, broken in the current release.
NEW: Statistics module - will be used in the future to provide detailed information 
     from the History of the elements 

[v6r8p6]

NEW: Applied patches from v6r7p23

*Transformation
FIX: TaskManager - allow prepareTransformationTasks to proceed if no OutputDataModule is defined
FIX: TransformationDB - remove INDEX(TaskID) from TransformationTasks. It produces a single counter 
     for the whole table instead of one per TransformationID
     
*WMS     
FIX: WMSUtilities - to allow support for EMI UI's for pilot submission we drop support for glite 3.1

[v6r8p5]

NEW: Applied patches from v6r7p22

*RSS
CHANGE: removed old tests and commented out files

*WMS
FIX: PoolXMLCatalog - proper addFile usage

*Transformation
CHANGE: TransformationAgent - clear replica cache when flushing or setting a file in the workdirectory

[v6r8p4]

*Transformation
FIX: The connection to the jobManager is done only at submission time
FIX: Jenkins complaints fixes

*WMS
BUGFIX: JobDB - CPUtime -> CPUTime
FIX: Jenkins complaints fixes

[v6r8p3]

*DMS
BUGFIX: LcgFileCatalogClient

[v6r8p2]

*DMS:
FIX: LcgFileCatalogClient - remove check for opening a session in __init__ as credentials are not yet set 

*Transformation
CHANGE: reuse RPC clients in Transformation System 

[v6r8p1]

*Core
FIX: dirac-deploy-scripts - restored regression w.r.t. support of scripts starting with "d"

*DMS
BUGFIX: LcgFileCatalogClient - two typos fixed

[v6r8]

CHANGE: Several fixes backported from the v7r0 integration branch

*Core
CHANGE: DictCache - uses global LockRing to avoid locks in multiprocessing
FIX: X509Chain - proxy-info showing an error when there's no CS

*DMS
FIX: TransferAgent - inside loop filter out waiting files dictionary
BUGFIX: dirac-admin-allow-se - there was a continue that was skipping the complete loop for 
        ARCHIVE elements
NEW: LcgFileCatalogClient - test return code in startsess lfc calls       

*WMS:
FIX: OptimizerExecutor, InputData, JobScheduling - check that site candidates have all the 
     replicas

*RSS: 
BUGFIX: ResourceStatus, RSSCacheNoThread - ensure that locks are always released

*Transformation
FIX: TaskManager - site in the job definition is taken into account when submitting
NEW: Transformation - get the allowed plugins from the CS /Operations/Transformations/AllowedPlugins
FIX: ValidateOutputDataAgent - self not needed for static methods

[v6r7p40]

*Resources
FIX: StorageElement class was not properly passing the lifetime argument for prestageFile method

[v6r7p39]

*Core
CHANGE: Grid - in executeGridCommand() allow environment script with arguments needed for ARC client

*DMS
FIX: DFC SEManager - DIP Storage can have a list of ports now

*Resources
FIX: ARCComputingElement - few fixes after debugging

[v6r7p38]

*Core
NEW: DISET FileHelper, TransferClient - possibility to switch off check sum

*Resources
NEW: ARCComputingElement - first version
NEW: StorageFactory - possibility to pass extra protocol parameters to storage object
NEW: DIPStorage - added CheckSum configuration option
BUGFIX: SSHComputingElement - use CE name in the pilot reference construction

*WMS
FIX: StalledJobAgent - if ExecTime < CPUTime make it equal to CPUTime

[v6r7p37]

*Framework
BUGFIX: NotificationDB - typos in SQL statement in purgeExpiredNotifications() 

*WMS
NEW: JobCleaningAgent - added scheduling sandbox LFN removal request 
     when deleting jobs
CHANGE: JobWrapper - report only error code as ApplicationError parameter 
        when payload finishes with errors    
NEW: SiteDirector - possibility to specify extensions to be installed in 
     pilots in /Operations/Pilots/Extensions option in order not to install
     all the server side extensions        

*DMS
CHANGE: FileCatalogFactory - use service path as default URL
CHANGE: FileCatalogFactory - use ObjectLoader to import catalog clients

*SMS
BUGFIX: StorageManagementDB, dirac-stager-monitor-jobs - small bug fixes ( sic, Daniela )

*Resources
CHANGE: DIPStorage - added possibility to specify a list of ports for multiple
        service end-points
CHANGE: InProcessComputingElement - demote log message when payload failure 
        to warning, the job will fail anyway
FIX: StalledJobAgent - if pilot reference is not registered, this is not an 
     error of the StalledJobAgent, no log.error() in  this case                
        
*RMS
CHANGE: RequestTask - ensure that tasks are executed with user credentials 
        even with respect to queries to DIRAC services ( useServerCertificate 
        flag set to false )        

[v6r7p36]

*WMS
FIX: CREAMCE, SiteDirector - make sure that the tmp executable is removed
CHANGE: JobWrapper - remove sending mails via Notification Service in case
        of job rescheduling
        
*SMS
FIX: StorageManagementDB - fix a race condition when old tasks are set failed 
     between stage submission and update.        

[v6r7p35]

*Stager
NEW: Stager API: dirac-stager-monitor-file, dirac-stager-monitor-jobs, 
     dirac-stager-monitor-requests, dirac-stager-show-stats

[v6r7p34]

*Transformation
FIX: TransformationCleaning Agent status was set to 'Deleted' instead of 'Cleaned'

[v6r7p33]

*Interfaces
FIX: Job.py - in setExecutable() - prevent changing the log file name string type

*StorageManagement
NEW: StorageManagementDB(Handler) - kill staging requests at the same time as 
     killing related jobs, closes #1510
FIX: StorageManagementDB - demote the level of several log messages       

[v6r7p32]

*DMS
FIX: StorageElementHandler - do not use getDiskSpace utility, use os.statvfs instead
CHANGE: StorageManagementDB - in getStageRequests() make MySQL do an UNIQUE selection 
        and use implicit loop to speed up queries for large results

*Resources
FIX: lsfce remote script - use re.search instead of re.match in submitJob() to cope with
     multipline output

[v6r7p31]

*WMS
FIX: SiteDirector - make possible more than one SiteDirector (with different pilot identity) attached 
     to a CE, ie sgm and pilot roles. Otherwise one is declaring Aborted the pilots from the other.

[v6r7p30]

*Core
CHANGE: X509Chain - added groupProperties field to the getCredentials() report
BUGFIX: InstallTools - in getSetupComponents() typo fixed: agent -> executor

[v6r7p29]

*DMS
CHANGE: FileCatalog - selection metadata is also returned as compatible metadata in the result
        of getCompatibleMetadata() call
NEW: FileCatalog - added path argument to getCompatibleMetadata() call
NEW: FileCatalogClient - added getFileUserMetadata()
BUGFIX: dirac-dms-fts-monitor - exit with code -1 in case of error

*Resources
FIX: CREAMComputingElement - check globus-url-copy result for errors when retrieving job output

[v6r7p28]

*DMS
BUGFIX: FileCatalog/DirectoryMetadata - wrong MySQL syntax 

[v6r7p27]

*Core
FIX: Mail.py - fix of the problem of colons in the mail's body

*Interfaces
NEW: Job API - added setSubmitPools(), setPlatform() sets ... "Platform"

*WMS
FIX: TaskQueueDB - use SystemConfig as Platform for matching ( if Platform is not set explicitly

*Resources
FIX: SSHComputingElement - use ssh host ( and not CE name ) in the pilot reference
BUGFIX: SSHGEComputingElement - forgotten return statement in _getJobOutputFiles()

*Framework
NEW: dirac-sys-sendmail - email's body can be taken from pipe. Command's argument 
     in this case will be interpreted as a destination address     

[v6r7p26]

*DMS
FIX: ReplicaManager - status names Read/Write -> ReadAccess/WriteAccess

[v6r7p25]

*Core
CHANGE: X509Chain - in getCredentials() failure to contact CS is not fatal, 
        can happen when calling dirac-proxy-init -x, for example

[v6r7p24]

*DMS
NEW: FileCatalog - added getFilesByMetadataWeb() to allow pagination in the Web 
     catalog browser
     
*WMS
CHANGE: WMSAdministrator, DiracAdmin - get banned sites list by specifying the status
        to the respective jobDB call     

[v6r7p23]

*Transformation
BUGFIX: TransformationDB - badly formatted error log message

*RMS
CHANGE: RequestDBMySQL - speedup the lookup of requests

*WMS
BUGFIX: dirac-dms-job-delete - in job selection by group

*DMS
FIX: LcgFileCatalogClient - getDirectorySize made compatible with DFC
BUGFIX: LcgFileCatalogClient - proper call of __getClientCertInfo()

[v6r7p22]

*Transformation
CHANGE: InputDataAgent - treats only suitable transformations, e.g. not the extendable ones. 
CHANGE: TransformationAgent - make some methods more public for easy overload

[v6r7p21]

*Core
FIX: Shifter - pass filePath argument when downloading proxy

[v6r7p20]

*DMS
CHANGE: StrategyHandler - move out SourceSE checking to TransferAgent
CHANGE: ReplicaManager, InputDataAgent - get active replicas
FIX: StorageElement, SRM2Storage - support for 'xxxAccess' statuses, checking results
     of return structures
     
*RSS
NEW: set configurable email address on the CS to send the RSS emails
NEW: RSSCache without thread in background
FIX: Synchronizer - moved to ResourceManager handler     

[v6r7p19]

*DMS
BUGFIX: ReplicaManager - in putAndRegister() SE.putFile() singleFile argument not used explicitly

[v6r7p18]

*WMS
FIX: StalledJobAgent - do not exit the loop over Completed jobs if accounting sending fails
NEW: dirac-wms-job-delete - allow to specify jobs to delete by job group and/or in a file
FIX: JobManifest - If CPUTime is not set, set it to MaxCPUTime value

[v6r7p17]

*Resources
FIX: SRM2Storage - treat properly "22 SRM_REQUEST_QUEUED" result code

[v6r7p16]

*DMS
FIX: StrategyHandler - do not proceed when the source SE is not valid for read 
BUGFIX: StorageElement - putFile can take an optional sourceSize argument
BUGFIX: ReplicaManager - in removeFile() proper loop on failed replicas

*RSS
FIX: SpaceTokenOccupancyCommand, CacheFeederAgent - add timeout when calling lcg_util commands

*WMS
FIX: JobManifest - take all the SubmitPools defined in the TaskQueueAgent 
NEW: StalledJobAgent - declare jobs stuck in Completed status as Failed

[v6r7p15]

*Core
BUGFIX: SocketInfo - in host identity evaluation

*DMS
BUGFIX: FileCatalogHandler - missing import os

*Transformation
CHANGE: JobManifest - getting allowed job types from operations() section 

[v6r7p14]

*DMS
CHANGE: StorageElementProxy - removed getParameters(), closes #1280
FIX: StorageElementProxy - free the getFile space before the next file
FIX: StorageElement - added getPFNBase() to comply with the interface

*Interfaces
CHANGE: Dirac API - allow lists of LFNs in removeFile() and removeReplica()

*WMS
CHANGE: JobSchedulingAgent(Executor) - allow both BannedSite and BannedSites JDL option

*RSS
FIX: ElementInspectorAgent - should only pick elements with rss token ( rs_svc ).
FIX: TokenAgent - using 4th element instead of the 5th. Added option to set admin email on the CS.

[v6r7p13]

*Core
FIX: Resources - in getStorageElementSiteMapping() return only sites with non-empty list of SEs

*DMS
FIX: StorageElement - restored the dropped logic of using proxy SEs
FIX: FileCatalog - fix the UseProxy /LocalSite/Catalog option

*Transformation
FIX: TransformationDB - use lower() string comparison in extendTransformation()

[v6r7p12]

*WMS
BUGFIX: JobManifest - get AllowedSubmitPools from the /Systems section, not from /Operations

*Core
NEW: Resources helper - added getSites(), getStorageElementSiteMapping()

*DMS
CHANGE: StrategyHandler - use getStorageElementSiteMapping helper function
BUGFIX: ReplicaManager - do not modify the loop dictionary inside the loop

[v6r7p11]

*Core
CHANGE: Subprocess - put the use of watchdog in flagging

[v6r7p10]

*Core
NEW: Logger - added getLevel() method, closes #1292
FIX: Subprocess - returns correct structure in case of timeout, closes #1295, #1294
CHANGE: TimeOutExec - dropped unused utility
FIX: Logger - cleaned unused imports

*RSS
CHANGE: ElementInspectorAgent - do not use mangled name and removed shifterProxy agentOption

[v6r7p9]

*Core
BUGFIX: InstallTools - MySQL Port should be an integer

[v6r7p8]

*Core
FIX: Subprocess - consistent timeout error message

*DMS
NEW: RemovalTask - added bulk removal
FIX: StrategyHandler - check file source CEs
CHANGE: DataIntegrityClient - code beautification
CHANGE: ReplicaManager - do not check file existence if replica information is queried anyway,
        do not fail if file to be removed does not exist already. 

[v6r7p7]

FIX: Several fixes to allow automatic code documentation

*Core
NEW: InstallTools - added mysqlPort and mysqlRootUser

*DMS
CHANGE: ReplicaManager - set possibility to force the deletion of non existing files
CHANGE: StrategyHandler - better handling of checksum check during scheduling 

[v6r7p6]

*Core
FIX: dirac-install - restore signal alarm if downloadable file is not found
FIX: Subprocess - using Manager proxy object to pass results from the working process

*DMS:
CHANGE: StorageElement - removed overwride mode
CHANGE: removed obsoleted dirac-dms-remove-lfn-replica, dirac-dms-remove-lfn
NEW: FTSMonitorAgent - filter out sources with checksum mismatch
FIX: FTSMonitorAgent, TransferAgent - fix the names of the RSS states

*RSS
NEW: ElementInspectorAgent runs with a variable number of threads which are automatically adjusted
NEW: Added policies to force a particular state, can be very convenient to keep something Banned for example.
NEW: policy system upgrade, added finer granularity when setting policies and actions

*WMS
NEW: SiteDirector- allow to define pilot DN/Group in the agent options
CHANGE: JobDescription, JobManifest - take values for job parameter verification from Operations CS section

[v6r7p5]

*Interfaces
BUGFIX: dirac-wms-job-get-output - properly treat the case when output directory is not specified 

[v6r7p4]

*Core
FIX: Subprocess - avoid that watchdog kills the executor process before it returns itself

*Framework
BUGFIX: ProxuManagerClient - wrong time for caching proxies

*RSS
FIX: removed obsoleted methods

*DMS
NEW: FileCatalog - added findFilesByMetadataDetailed - provides detailed metadata for 
     selected files

[v6r7p3]

*DMS
FIX: FTSMonitorAgent - logging less verbose

*Transformation
FIX: TransformationAgent - use the new CS defaults locations
FIX: Proper agent initialization
NEW: TransformationPlaugin - in Broadcast plugin added file groupings by number of files, 
     make the TargetSE always defined, even if the SourceSE list contains it 

*ResourceStatus
FIX: Added the shifter's proxy to several agents

*RMS
FIX: RequestContainer - the execution order was not properly set for the single files 

*Framework:
BUGFIX: ProxyManagerClient - proxy time can not be shorter than what was requested

[v6r7p2]

*Core
FIX: dirac-configure - switch to use CS before checking proxy info

*Framework
NEW: dirac-sys-sendmail new command
NEW: SystemAdmininistratorCLI - added show host, uninstall, revert commands
NEW: SystemAdmininistratorHandler - added more info in getHostInfo()
NEW: SystemAdmininistratorHandler - added revertSoftware() interface

*Transformation
FIX: TransformationCleaningAgent - check the status of returned results

[v6r7p1]

*Core
FIX: Subprocess - finalize the Watchdog closing internal connections after a command execution
CHANGE: add timeout for py(shell,system)Call calls where appropriate
CHANGE: Shifter - use gProxyManager in a way that allows proxy caching

*Framework
NEW: ProxyManagerClient - allow to specify validity and caching time separately
FIX: ProxyDB - replace instead of delete+insert proxy in __storeVOMSProxy

*DMS
NEW: FTSMonitorAgent - made multithreaded for better efficiency
FIX: dirac-dms-add-file - allow LFN: prefix for lfn argument

*WMS
NEW: dirac-wms-job-get-output, dirac-wms-job-status - allow to retrieve output for a job group
FIX: TaskQueueDB - fixed selection SQL in __generateTQMatchSQL()
CHANGE: OptimizerExecutor - reduce diversity of MinorStatuses for failed executors

*Resources
FIX: CREAMComputingElement - remove temporary JDL right after the submission 

[v6r6p21]

*DMS
BUGFIX: TransformationCleaningAgent - use the right signature of cleanMetadataCatalogFiles() call

[v6r6p20]

*DMS
FIX: RegistrationTask - properly escaped error messages
BUGFIX: DirectoryMetadata - use getFileMetadataFields from FileMetadata in addMetadataField()
NEW: When there is a missing source error spotted during FTS transfer, file should be reset 
     and rescheduled again until maxAttempt (set to 100) is reached

*WMS
FIX: JobScheduling - fix the site group logic in case of Tier0

[v6r6p19]

*DMS
BUGFIX: All DMS agents  - set up agent name in the initialization

*Core
NEW: Subprocess - timeout wrapper for subprocess calls
BUGFIX: Time - proper interpreting of 0's instead of None
CHANGE: DISET - use cStringIO for ANY read that's longer than 16k (speed improvement) 
        + Less mem when writing data to the net
FIX: Os.py - protection against failed "df" command execution       
NEW: dirac-info prints lcg bindings versions
CHANGE: PlotBase - made a new style class 
NEW: Subprocess - added debug level log message

*Framework
NEW: SystemAdministratorIntegrator client for collecting info from several hosts
NEW: SystemAdministrator - added getHostInfo()
FIX: dirac-proxy-init - always check for errors in S_OK/ERROR returned structures
CHANGE: Do not accept VOMS proxies when uploading a proxy to the proxy manager

*Configuration
FIX: CE2CSAgent - get a fresh copy of the cs data before attempting to modify it, closes #1151
FIX: Do not create useless backups due to slaves connecting and disconnecting
FIX: Refresher - prevent retrying with 'Insane environment'

*Accounting
NEW: Accounting/Job - added validation of reported values to cope with the weird Yandex case
FIX: DBUtils - take into account invalid values, closes #949

*DMS
FIX: FTSSubmitAgent - file for some reason rejected from submission should stay in 'Waiting' in 
     TransferDB.Channel table
FIX: FTSRequest - fix in the log printout     
CHANGE: dirac-dms-add-file removed, dirac-dms-add-files renamed to dirac-dms-add-file
FIX: FileCatalogCLI - check the result of removeFile call
FIX: LcgFileCatalogClient - get rid of LHCb specific VO evaluation
NEW: New FileCatalogProxy service - a generalization of a deprecated LcgFileCatalog service
FIX: Restored StorageElementProxy functionality
CHANGE: dirac-dms-add-file - added printout
NEW: FileCatalog(Factory), StorageElement(Factory) - UseProxy flag moved to /Operations and /LocalSite sections

*RSS
NEW:  general reimplementation: 
      New DB schema using python definition of tables, having three big blocks: Site, Resource and Node.
      MySQLMonkey functionality almost fully covered by DB module, eventually will disappear.
      Services updated to use new database.
      Clients updated to use new database.
      Synchronizer updated to fill the new database. When helpers will be ready, it will need an update.
      One ElementInspectorAgent, configurable now is hardcoded.
      New Generic StateMachine using OOP.
      Commands and Policies simplified.
      ResourceStatus using internal cache, needs to be tested with real load.
      Fixes for the state machine
      Replaced Bad with Degraded status ( outside RSS ).
      Added "Access" to Read|Write|Check|Remove SE statuses wherever it applies.
      ResourceStatus returns by default "Active" instead of "Allowed" for CS calls.
      Caching parameters are defined in the CS
FIX: dirac-admin-allow/ban-se - allow a SE on Degraded ( Degraded->Active ) and ban a SE on Probing 
     ( Probing -> Banned ). In practice, Active and Degraded are "usable" states anyway.            
      
*WMS
FIX: OptimizerExecutor - failed optimizations will still update the job     
NEW: JobWrapper - added LFNUserPrefix VO specific Operations option used for building user LFNs
CHANGE: JobDB - do not interpret SystemConfig in the WMS/JobDB
CHANGE: JobDB - Use CPUTime JDL only, keep MaxCPUTime for backward compatibility
CHANGE: JobWrapper - use CPUTime job parameter instead of MaxCPUTime
CHANGE: JobAgent - use CEType option instead of CEUniqueID
FIX: JobWrapper - do not attempt to untar directories before having checked if they are tarfiles 
NEW: dirac-wms-job-status - get job statuses for jobs in a given job group
 
*SMS
FIX: StorageManagementDB - when removing unlinked replicas, take into account the case where a
     staging request had been submitted, but failed
      
*Resources    
NEW: glexecCE - add new possible locations of the glexec binary: OSG specific stuff and in last resort 
     looking in the PATH    
NEW: LcgFileCatalogClient - in removeReplica() get the needed PFN inside instead of providing it as an argument     
      
*TS      
CHANGE: Transformation types definition are moved to the Operations CS section

*Interfaces
FIX: Dirac.py - CS option Scratchdir was in LocalSite/LocalSite
FIX: Dirac.py - do not define default catalog, use FileCatalog utility instead

[v6r6p19]

*DMS
BUGFIX: All DMS agents  - set up agent name in the initialization

[v6r6p18]

*Transformation
CHANGE: /DIRAC/VOPolicy/OutputDataModule option moved to <Operations>/Transformations/OutputDataModule

*Resources
FIX: ComputingElement - properly check if the pilot proxy has VOMS before adding it to the payload 
     when updating it

*WMS
BUGFIX: JobSanity - fixed misspelled method call SetParam -> SetParameter

[v6r6p17]

*Transformation
BUGFIX: TransformationAgent - corrected  __getDataReplicasRM()

[v6r6p16]

*DMS
FIX: Agents - proper __init__ implementation with arguments passing to the super class
FIX: LcgFileCatalogClient - in removeReplica() reload PFN in case it has changed

[v6r6p15]

*Framework
BUGFIX: ErrorMessageMonitor - corrected updateFields call 

*DMS:
NEW: FTSMonitorAgent completely rewritten in a multithreaded way

*Transformation
FIX: InputDataAgent - proper instantiation of TransformationClient
CHANGE: Transformation - several log message promoted from info to notice level

[v6r6p14]

*Transformation
FIX: Correct instantiation of agents inside several scripts
CHANGE: TransformationCleaningAgent - added verbosity to logs
CHANGE: TransformationAgent - missingLFC to MissingInFC as it could be the DFC as well
FIX: TransformationAgent - return an entry for all LFNs in __getDataReplicasRM

*DMS
FIX: TransferAgent - fix exception reason in registerFiles()

[v6r6p13]

*DMS
CHANGE: TransferAgent - change RM call from getCatalogueReplicas to getActiveReplicas. 
        Lowering log printouts here and there

[v6r6p12]

*DMS
BUGFIX: RemovalTask - Replacing "'" by "" in error str set as attribute for a subRequest file. 
        Without that request cannot be updated when some nasty error occurs.

[v6r6p11]

*RMS:
BUGFIX: RequestClient - log string formatting

*DMS
BUGFIX: RemovalTask - handling for files not existing in the catalogue

*Transformation
FIX: TransformationManager - ignore files in NotProcessed status to get the % of processed files

*Interfaces
FIX: Fixes due to the recent changes in PromptUser utility

[v6r6p10]

*RMS
FIX: RequestDBMySQL - better escaping of queries 

*WMS
FIX: SiteDirector - get compatible platforms before checking Task Queues for a site

[v6r6p9]

*Core
FIX: Utilities/PromptUser.py - better user prompt

*Accounting
NEW: Add some validation to the job records because of weird data coming from YANDEX.ru

*DMS
BUGFIX: ReplicaManager - typo errStr -> infoStr in __replicate()
FIX: FTSRequest - fixed log message

*WMS
FIX: SiteDirector - use CSGlobals.getVO() call instead of explicit CS option

[v6r6p8]

*Transformation
BUGFIX: TransformationDB - typo in getTransformationFiles(): iterValues -> itervalues

[v6r6p7]

*Resources
FIX: StorageFactory - uncommented line that was preventing the status to be returned 
BUGFIX: CE remote scripts - should return status and not call exit()
BUGFIX: SSHComputingElement - wrong pilot ID reference

[v6r6p6]

*WMS
FIX: TaskQueueDB - in findOrphanJobs() retrieve orphaned jobs as list of ints instead of list of tuples
FIX: OptimizerExecutor - added import of datetime to cope with the old style optimizer parameters

*Transformation
FIX: TransformationAgent - fix finalization entering in an infinite loop
NEW: TransformationCLI - added resetProcessedFile command
FIX: TransformationCleaningAgent - treating the archiving delay 
FIX: TransformationDB - fix in getTransformationFiles() in case of empty file list

[v6r6p5]

*Transformation
FIX: TransformationAgent - type( transClient -> transfClient )
FIX: TransformationAgent - self._logInfo -> self.log.info
FIX: TransformationAgent - skip if no Unused files
FIX: TransformationAgent - Use CS option for replica cache lifetime
CHANGE: TransformationAgent - accept No new Unused files every [6] hours

[v6r6p4]

*DMS
FIX: TransferAgent - protection for files that can not be scheduled
BUGFIX: TransferDB - typo (instIDList - > idList ) fixed

*Transformation
BUGFIX: TransformationAgent - typo ( loginfo -> logInfo )

[v6r6p3]

FIX: merged in patch v6r5p14

*Core
BUGFIX: X509Chain - return the right structure in getCredentials() in case of failure
FIX: dirac-deploy-scripts.py - allow short scripts starting from "d"
FIX: dirac-deploy-scripts.py - added DCOMMANDS_PPID env variable in the script wrapper
FIX: ExecutorReactor - reduced error message dropping redundant Task ID 

*Interfaces
BUGFIX: Dirac.py - allow to pass LFN list to replicateFile()

*DMS
FIX: FileManager - extra check if all files are available in _findFiles()
BUGFIX: FileCatalogClientCLI - bug in DirectoryListing

[v6r6p2]

FIX: merged in patch v6r5p13

*WMS
FIX: SiteDirector - if no community set, look for DIRAC/VirtualOrganization setting

*Framework
FIX: SystemLoggingDB - LogLevel made VARCHAR in the MessageRepository table
FIX: Logging - several log messages are split in fixed and variable parts
FIX: SystemLoggingDB - in insertMessage() do not insert new records in auxiliary tables if they 
     are already there

[v6r6p1]

*Core:
CHANGE: PromptUser - changed log level of the printout to NOTICE
NEW: Base Client constructor arguments are passed to the RPCClient constructor

*DMS:
NEW: FTSRequest - added a prestage mechanism for source files
NEW: FileCatalogClientCLI - added -f switch to the size command to use raw faile tables 
     instead of storage usage tables
NEW: FileCatalog - added orphan directory repair tool
NEW: FIleCatalog - more counters to control the catalog sanity     

*WMS:
FIX: SandboxStoreClient - no more kwargs tricks
FIX: SandboxStoreClient returns sandbox file name in case of upload failure to allow failover
FIX: dirac-pilot - fixed VO_%s_SW_DIR env variable in case of OSG

*TS:
FIX: TransformationManagerHandler - avoid multiple Operations() instantiation in 
     getTransformationSummaryWeb()

[v6r6]

*Core
CHANGE: getDNForUsername helper migrated from Core.Security.CS to Registry helper
NEW: SiteSEMapping - new utilities getSitesGroupedByTierLevel(), getTier1WithAttachedTier2(),
     getTier1WithTier2
CHANGE: The DIRAC.Core.Security.CS is replaced by the Registry helper     
BUGFIX: dirac-install - properly parse += in .cfg files
FIX: Graphs.Utilities - allow two lines input in makeDataFromCVS()
FIX: Graphs - allow Graphs package usage if even matplotlib is not installed
NEW: dirac-compile-externals will retrieve the Externals compilation scripts from it's new location 
     in github (DIRACGrid/Externals)
NEW: Possibility to define a thread-global credentials for DISET connections (for web framework)
NEW: Logger - color output ( configurable )
NEW: dirac-admin-sort-cs-sites - to sort sites in the CS
CHANGE: MessageClient(Factor) - added msgClient attribute to messages
NEW: Core.Security.Properties - added JOB_MONITOR and USER_MANAGER properties

*Configuration
NEW: Registry - added getAllGroups() method

*Framework
NEW: SystemAdministratorClientCLI - possibility to define roothPath and lcgVersion when updating software

*Accounting
NEW: JobPlotter - added Normalized CPU plots to Job accounting
FIX: DBUtils - plots going to greater granularity

*DMS
NEW: FileCatalog - storage usage info stored in all the directories, not only those with files
NEW: FileCatalog - added utility to rebuild storage usage info from scratch
FIX: FileCatalog - addMetadataField() allow generic types, e.g. string
FIX: FileCatalog - path argument is normalized before usage in multiple methods
FIX: FileCatalog - new metadata for files(directories) should not be there before for directories(files)
NEW: FileCatalog - added method for rebuilding DirectoryUsage data from scratch 
NEW: FileCatalog - Use DirectoryUsage mechanism for both logical and physical storage
CHANGE: FileCatalog - forbid removing non-empty directories
BUGFIX: FileCatalogClientCLI - in do_ls() check properly the path existence
FIX: FileCatalogClientCLI - protection against non-existing getCatalogCounters method in the LFC client
FIX: DMS Agents - properly call superclass constructor with loadName argument
FIX: ReplicaManager - in removeFile() non-existent file is marked as failed
FIX: Make several classes pylint compliant: DataIntegrityHandler, DataLoggingHandler,
     FileCatalogHandler, StorageElementHandler, StorageElementProxyHandler, TransferDBMonitoringHandler
FIX: LogUploadAgent - remove the OSError exception in __replicate()
FIX: FileCatalogClientCLI - multiple check of proper command inputs,
     automatic completion of several commands with subcommands,
     automatic completion of file names
CHANGE: FileCatalogClientCLI - reformat the output of size command 
FIX: dirac-admin-ban-se - allow to go over all options read/write/check for each SE      
NEW: StrategyHandler - new implementation to speed up file scheduling + better error reporting
NEW: LcgFileCatalogProxy - moved from from LHCbDirac to DIRAC
FIX: ReplicaManager - removed usage of obsolete "/Resources/StorageElements/BannedTarget" 
CHANGE: removed StorageUsageClient.py
CHANGE: removed obsoleted ProcessingDBAgent.py

*WMS
CHANGE: RunNumber job parameter was removed from all the relevant places ( JDL, JobDB, etc )
NEW: dirac-pilot - add environment setting for SSH and BOINC CEs
NEW: WMSAdministrator - get output for non-grid CEs if not yet in the DB
NEW: JobAgent - job publishes BOINC parameters if any
CHANGE: Get rid of LHCbPlatform everywhere except TaskQueueDB
FIX: SiteDirector - provide list of sites to the Matcher in the initial query
FIX: SiteDirector - present a list of all groups of a community to match TQs
CHANGE: dirac-boinc-pilot dropped
CHANGE: TaskQueueDirector does not depend on /LocalSite section any more
CHANGE: reduced default delays for JobCleaningAgent
CHANGE: limit the number of jobs received by JobCleaningAgent
CHANGE: JobDB - use insertFields instead of _insert
CHANGE: Matcher, TaskQueueDB - switch to use Platform rather than LHCbPlatform retaining LHCbPlatform compatibility
BUGFIX: Matcher - proper reporting pilot site and CE
CHANGE: JobManager - improved job Killing/Deleting logic
CHANGE: dirac-pilot - treat the OSG case when jobs on the same WN all run in the same directory
NEW: JobWrapper - added more status reports on different failures
FIX: PilotStatusAgent - use getPilotProxyFromDIRACGroup() instead of getPilotProxyFromVOMSGroup()
CHANGE: JobMonitoringHandler - add cutDate and condDict parameters to getJobGroup()
NEW: JobMonitoringHandler - check access rights with JobPolicy when accessing job info from the web
NEW: JobManager,JobWrapper - report to accounting jobs in Rescheduled final state if rescheduling is successful
FIX: WMSAdministrator, SiteDirector - store only non-empty pilot output to the PilotDB
NEW: added killPilot() to the WMSAdministrator interface, DiracAdmin and dirac-admin-kill-pilot command
NEW: TimeLeft - renormalize time left using DIRAC Normalization if available
FIX: JobManager - reconnect to the OptimizationMind in background if not yet connected
CHANGE: JobManifest - use Operations helper
NEW: JobCleaningAgent - delete logging records from JobLoggingDB when deleting jobs

*RMS
FIX: RequestDBFile - better exception handling in case no JobID supplied
FIX: RequestManagerHandler - make it pylint compliant
NEW: RequestProxyHandler - is forwarding requests from voboxes to central RequestManager. 
     If central RequestManager is down, requests are dumped into file cache and a separate thread 
     running in background is trying to push them into the central. 
CHANGE: Major revision of the code      
CHANGE: RequestDB - added index on SubRequestID in the Files table
CHANGE: RequestClient - readRequestForJobs updated to the new RequetsClient structure

*RSS
NEW: CS.py - Space Tokens were hardcoded, now are obtained after scanning the StorageElements.

*Resources
FIX: SSHComputingElement - enabled multiple hosts in one queue, more debugging
CHANGE: SSHXXX Computing Elements - define SSH class once in the SSHComputingElement
NEW: SSHComputingElement - added option to define private key location
CHANGE: Get rid of legacy methods in ComputingElement
NEW: enable definition of ChecksumType per SE
NEW: SSHBatch, SSHCondor Computing Elements
NEW: SSHxxx Computing Elements - using remote control scripts to better capture remote command errors
CHANGE: put common functionality into SSHComputingElement base class for all SSHxxx CEs
NEW: added killJob() method tp all the CEs
NEW: FileCatalog - take the catalog information info from /Operations CS section, if defined there, 
     to allow specifications per VO 

*Interfaces
CHANGE: Removed Script.initialize() from the API initialization
CHANGE: Some general API polishing
FIX: Dirac.py - when running in mode="local" any directory in the ISB would not get untarred, 
     contrary to what is done in the JobWrapper

*TS
BUGFIX: TaskManager - bug fixed in treating tasks with input data
FIX: TransformationCleaningAgent - properly call superclass constructor with loadName argument
NEW: TransformationCleaningAgent - added _addExtraDirectories() method to extend the list of
     directories to clean in a subclass if needed
CHANGE: TransformationCleaningAgent - removed usage of StorageUsageClient     
NEW: TransformationAgent is multithreaded now ( implementation moved from LHCbDIRAC )
NEW: added unit tests
NEW: InputDataAgent - possibility to refresh only data registered in the last predefined period of time 
NEW: TransformationAgent(Client) - management of derived transformations and more ported from LHCbDIRAC
BUGFIX: TransformationDB - wrong SQL statement generation in setFileStatusForTransformation()

[v6r5p14]

*Core
NEW: Utilities - added Backports utility

*WMS
FIX: Use /Operations/JobScheduling section consistently, drop /Operations/Matching section
NEW: Allow VO specific share correction plugins from extensions
FIX: Executors - several fixes

[v6r5p13]

*WMS
FIX: Executors - VOPlugin will properly send and receive the params
NEW: Correctors can be defined in an extension
FIX: Correctors - Properly retrieve info from the CS using the ops helper

[v6r5p12]

FIX: merged in patch v6r4p34

[v6r5p11]

FIX: merged in patch v6r4p33

*Core
FIX: MySQL - added offset argument to buildConditions()

[v6r5p10]

FIX: merged in patch v6r4p32

[v6r5p9]

FIX: merged in patch v6r4p30

[v6r5p8]

FIX: merged in patch v6r4p29

[v6r5p7]

FIX: merged in patch v6r4p28

[v6r5p6]

FIX: merged in patch v6r4p27

*Transformation
BUGFIX: TransformationDB - StringType must be imported before it can be used

*RSS
NEW: CS.py - Space Tokens were hardcoded, now are obtained after scanning the StorageElements.

[v6r5p5]

FIX: merged in patch v6r4p26

[v6r5p4]

FIX: merged in patch v6r4p25

[v6r5p3]

*Transformation
FIX: merged in patch v6r4p24

[v6r5p2]

*Web
NEW: includes DIRACWeb tag web2012092101

[v6r5p1]

*Core
BUGFIX: ExecutorMindHandler - return S_OK() in the initializeHandler
FIX: OptimizationMindHandler - if the manifest is not dirty it will not be updated by the Mind

*Configuration
NEW: Resources helper - added getCompatiblePlatform(), getDIRACPlatform() methods

*Resources
FIX: SSHComputingElement - add -q option to ssh command to avoid banners in the output
FIX: BOINCComputingElement - removed debugging printout
FIX: ComputingElement - use Platform CS option which will be converted to LHCbPlatform for legacy compatibility

*DMS
FIX: RequestAgentBase - lowering loglevel from ALWAYS to INFO to avoid flooding SystemLogging

*WMS:
FIX: SiteDirector - provide CE platform parameter when interrogating the TQ
FIX: GridPilotDirector - publish pilot OwnerGroup rather than VOMS role
FIX: WMSUtilities - add new error string into the parsing of the job output retrieval

[v6r5]

NEW: Executor framework

*Core
NEW: MySQL.py - added Test case for Time.dateTime time stamps
NEW: MySQL.py - insertFields and updateFields can get values via Lists or Dicts
NEW: DataIntegrityDB - use the new methods from MySQL and add test cases
NEW: DataIntegrityHandler - check connection to DB and create tables (or update their schema)
NEW: DataLoggingDB - use the new methods from MySQL and add test cases
NEW: DataLoggingHandler - check connection to DB and create tables (or update their schema)
FIX: ProcessPool - killing stuck workers after timeout
CHANGE: DB will throw a RuntimeException instead of a sys.exit in case it can't contact the DB
CHANGE: Several improvements on DISET
CHANGE: Fixed all DOS endings to UNIX
CHANGE: Agents, Services and Executors know how to react to CSSection/Module and react accordingly
NEW: install tools are updated to deal with executors
FIX: dirac-install - add -T/--Timeout option to define timeout for distribution downloads
NEW: dirac-install - added possibility of defining dirac-install's global defaults by command line switch
BUGFIX: avoid PathFinder.getServiceURL and use Client class ( DataLoggingClient,LfcFileCatalogProxyClient ) 
FIX: MySQL - added TIMESTAMPADD and TIMESTAMPDIFF to special values not to be scaped by MySQL
NEW: ObjectLoader utility
CHANGE: dirac-distribution - added global defaults flag and changed the flag to -M or --defaultsURL
FIX: Convert to string before trying to escape value in MySQL
NEW: DISET Services - added PacketTimeout option
NEW: SystemLoggingDB - updated to use the renewed MySQL interface and SQL schema
NEW: Added support for multiple entries in /Registry/DefaultGroup, for multi-VO installations
CHANGE: Component installation procedure updated to cope with components inheriting Modules
CHANGE: InstallTools - use dirac- command in runit run scripts
FIX: X509Chain - avoid a return of error when the group is not valid
FIX: MySQL - reduce verbosity of log messages when high level methods are used
CHANGE: Several DB classes have been updated to use the MySQL buildCondition method
NEW: MySQL - provide support for greater and smaller arguments to all MySQL high level methods
FIX: Service.py - check all return values from all initializers

*Configuration
CHANGE: By default return option and section lists ordered as in the CS
NEW: ConfigurationClient - added function to refresh remote configuration

*Framework
FIX: Registry.findDefaultGroup will never return False
CHANGE: ProxyManager does not accept proxies without explicit group
CHANGE: SystemAdministratorHandler - force refreshing the configuration after new component setup

*RSS
CHANGE: removed code execution from __init__
CHANGE: removed unused methods
NEW: Log all policy results 

*Resources
NEW: updated SSHComputingElement which allows multiple job submission
FIX: SGETimeLeft - better parsing of the batch system commands output
FIX: InProcessComputingElement - when starting a new job discard renewal of the previous proxy
NEW: BOINCComputingElement - new CE client to work with the BOINC desktop grid infrastructure 

*WMS
CHANGE: WMS Optimizers are now executors
CHANGE: SandboxStoreClient can directly access the DB if available
CHANGE: Moved JobDescription and improved into JobManifest
FIX: typo in JobLoggingDB
NEW: JobState/CachedJobState allow access to the Job via DB/JobStateSync Service automatically
BUGFIX: DownloadInputData - when not enough disk space, message was using "buffer" while it should be using "data"
FIX: the sandboxmetadataDB explosion when using the sandboxclient without direct access to the DB
NEW: Added support for reset/reschedule in the OptimizationMind
CHANGE: Whenever a DB is not properly initialized it will raise a catchable RuntimeError exception 
        instead of silently returning
FIX: InputDataResolution - just quick mod for easier extensibility, plus removed some LHCb specific stuff
NEW: allow jobids in a file in dirac-wms-job-get-output
NEW: JobManager - zfill in %n parameter substitution to allow alphabetical sorting
NEW: Directors - added checking of the TaskQueue limits when getting eligible queues
CHANGE: Natcher - refactor to simpify the logic, introduced Limiter class
CHANGE: Treat MaxCPUTime and CPUTime the same way in the JDL to avoid confusion
NEW: SiteDirector - added options PilotScript, MaxPilotsToSubmit, MaxJobsInFillMode
BUGFIX: StalledJobAgent - use cpuNormalization as float, not string 
FIX: Don't kill an executor if a task has been taken out from it
NEW: dirac-boinc-pilot - pilot script to be used on the BOINC volunteer nodes
FIX: SiteDirector - better handling of tokens and filling mode 
NEW: Generic pilot identities are automatically selected by the TQD and the SiteDirector 
     if not explicitly defined in /Pilot/GenericDN and GenericGroup
NEW: Generic pilot groups can have a VO that will be taken into account when selecting generic 
     credentials to submit pilots
NEW: Generic pilots that belong to a VO can only match jobs from that VO
NEW: StalledJobAgent - added rescheduling of jobs stuck in Matched or Rescheduled status
BUGFIX: StalledJobAgent - default startTime and endTime to "now", avoid None value
NEW: JobAgent - stop after N failed matching attempts (nothing to do), use StopAfterFailedMatches option
CHANGE: JobAgent - provide resource description as a dictionary to avoid extra JDL parsing by the Matcher
CHANGE: Matcher - report pilot info once instead of sending it several times from the job
CHANGE: Matcher - set the job site instead of making a separate call to JobStateUpdate
NEW: Matcher - added Matches done and matches OK statistics
NEW: TaskQueue - don't delete fresh task queues. Wait 5 minutes to do so.
CHANGE: Disabled TQs can also be matched, if no jobs are there, a retry will be triggered

*Transformation
FIX: TransformationAgent - a small improvement: now can pick the prods status to handle from the CS, 
     plus few minor corrections (e.g. logger messages)
FIX: TransformationCLI - take into accout possible failures in resetFile command     

*Accounting
NEW: AccountingDB - added retrieving RAW records for internal stuff
FIX: AccountingDB - fixed some logic for readonly cases
CHANGE: Added new simpler and faster bucket insertion mechanism
NEW: Added more info when rebucketing
FIX: Calculate the rebucket ETA using remaining records to be processed instead of the total records to be processed
FIX: Plots with no data still carry the plot name

*DMS
NEW: SRM2Storage - added retry in the gfal calls
NEW: added new FTSCleaningAgent cleaning up TransferDB tables
FIX: DataLoggingClient and DataLoggingDB - tests moved to separate files
CHANGE: request agents cleanup

*RMS
CHANGE: Stop using RequestAgentMixIn in the request agents

[v6r4p34]

*DMS
BUGFIX: FileCatalogCLI - fixed wrong indentation
CHANGE: RegistrationTask - removed some LHCb specific defaults

[v6r4p33]

*DMS
CHANGE: FTSRequest - be more verbose if something is wrong with file

[v6r4p32]

*WMS
FIX: StalledJobAgent - avoid exceptions in the stalled job accounting reporting

*DMS
NEW: FTSMonitorAgent - handling of expired FTS jobs 

*Interfaces
CHANGE: Dirac.py - attempt to retrieve output sandbox also for Completed jobs in retrieveRepositorySandboxes()

[v6r4p30]

*Core
BUGFIX: dirac-admin-bdii-ce-voview - proper check of the result structure

*Interfaces
FIX: Dirac.py, Job.py - allow to pass environment variables with special characters

*DMS
NEW: FileCatalogCLI - possibility to sort output in the ls command

*WMS:
FIX: JobWrapper - interpret environment variables with special characters 

[v6r4p29]

*RMS
BUGFIX: RequestDBMySQL - wrong indentation in __updateSubRequestFiles()

[v6r4p28]

*Interfaces
CHANGE: Dirac.py, DiracAdmin.py - remove explicit timeout on RPC client instantiation

*RSS
FIX: CS.py - fix for updated CS location (backward compatible)

*DMS
BUGFIX: StrategyHandler - bug fixed determineReplicationTree()
FIX: FTSRequest - add checksum string to SURLs file before submitting an FTS job

*WMS
FIX: JobWrapper - protection for double quotes in JobName
CHANGE: SiteDirector - switched some logging messages from verbose to info level

*RMS
NEW: Request(Client,DBMySQL,Manager) - added readRequestsForJobs() method

[v6r4p27]

*DMS
FIX: SRM2Storage - removed hack for EOS (fixed server-side)

*Transformation
CHANGE: TransformationClient - limit to 100 the number of transformations in getTransformations()
NEW: TransformationAgent - define the transformations type to use in the configuration

*Interfaces
FIX: Job.py -  fix for empty environmentDict (setExecutionEnv)

[v6r4p26]

*Transformation
BUGFIX: TransformationClient - fixed calling sequence in rpcClient.getTransformationTasks()
NEW: TransformationClient - added log messages in verbose level.

[v6r4p25]

*DMS
BUGFIX: StrategyHandler - sanity check for wrong replication tree 

[v6r4p24]

*Core
NEW: MySQL - add 'offset' argument to the buildCondition()

*Transformation
FIX: TransformationAgent - randomize the LFNs for removal/replication case when large number of those
CHANGE: TransformationClient(DB,Manager) - get transformation files in smaller chunks to
        improve performance
FIX: TransformationAgent(DB) - do not return redundant LFNs in getTransformationFiles()    

[v6r4p23]

*Web
NEW: includes DIRACWeb tag web2012092101

[v6r4p22]

*DMS
FIX: SRM2Storage - fix the problem with the CERN-EOS storage 

[v6r4p21]

*Core
BUGFIX: SGETimeLeft - take into account dd:hh:mm:ss format of the cpu consumed

[v6r4p20]

*WMS
BUGFIX: PilotDirector, GridPilotDirector - make sure that at least 1 pilot is to be submitted
BUGFIX: GridPilotDirector - bug on how pilots are counted when there is an error in the submit loop.
BUGFIX: dirac-pilot - proper install script installation on OSG sites

[v6r4p19]

*RMS
FIX: RequestDBMySQL - optimized request selection query 

[v6r4p18]

*Configuration
BUGFIX: CE2CSAgent.py - the default value must be set outside the loop

*DMS
NEW: dirac-dms-create-replication-request
BUGFIX: dirac-dms-fts-submit, dirac-dms-fts-monitor - print out error messages

*Resources
BUGFIX: TorqueComputingElement.py, plus add UserName for shared Queues

*WMS
BUGFIX: JobManagerHandler - default value for pStart (to avoid Exception)

[v6r4p17]

*Core
FIX: dirac-configure - setup was not updated in dirac.cfg even with -F option
FIX: RequestHandler - added fix for Missing ConnectionError

*DMS
FIX: dirac-dms-clean-directory - command fails with `KeyError: 'Replicas'`.

*WMS
FIX: SiteDirector - adapt to the new method in the Matcher getMatchingTaskQueue 
FIX: SiteDirector - added all SubmitPools to TQ requests

[v6r4p16]

*Core:
FIX: dirac-install - bashrc/cshrc were wrongly created when using versionsDir

*Accounting
CHANGE: Added new simpler and faster bucket insertion mechanism
NEW: Added more info when rebucketing

*WMS
CHANGE: Matcher - refactored to take into account job limits when providing info to directors
NEW: JoAgent - reports SubmitPool parameter if applicable
FIX: Matcher - bad codition if invalid result

[v6r4p15]

*WMS
FIX: gLitePilotDirector - fix the name of the MyProxy server to avoid crasehs of the gLite WMS

*Transformation
FIX: TaskManager - when the file is on many SEs, wrong results were generated

[v6r4p13]

*DMS
FIX: dirac-admin-allow-se - added missing interpreter line

[v6r4p12]

*DMS
CHANGE: RemovalTask - for DataManager shifter change creds after failure of removal with her/his proxy.

*RSS
NEW: Added RssConfiguration class
FIX: ResourceManagementClient  - Fixed wrong method name

[v6r4p11]

*Core
FIX: GGUSTicketsClient - GGUS SOAP URL updated

*DMS
BUGFIX: ReplicaManager - wrong for loop

*RequestManagement
BUGFIX: RequestClient - bug fix in finalizeRequest()

*Transformation
FIX: TaskManager - fix for correctly setting the sites (as list)

[v6r4p10]

*RequestManagement
BUGFIX: RequestContainer - in addSubrequest() function

*Resources
BUGFIX: SRM2Storage - in checksum type evaluation

*ResourceStatusSystem
BUGFIX: InfoGetter - wrong import statement

*WMS
BUGFIX: SandboxMetadataDB - __init__() can not return a value

[v6r4p9]

*DMS
CHANGE: FailoverTransfer - ensure the correct execution order of the subrequests

[v6r4p8]

Bring in fixes from v6r3p17

*Core:
FIX: Don't have the __init__ return True for all DBs
NEW: Added more protection for exceptions thrown in callbacks for the ProcessPool
FIX: Operations will now look in 'Defaults' instead of 'Default'

*DataManagement:
FIX: Put more protection in StrategyHandler for neither channels  not throughput read out of TransferDB
FIX: No JobIDs supplied in getRequestForJobs function for RequestDBMySQL taken into account
FIX: Fix on getRequestStatus
CHANGE: RequestClient proper use of getRequestStatus in finalizeRequest
CHANGE: Refactored RequestDBFile

[v6r4p7]

*WorkloadManagement
FIX: SandboxMetadataDB won't explode DIRAC when there's no access to the DB 
CHANGE: Whenever a DB fails to initialize it raises a catchable exception instead of just returning silently

*DataManagement
CHANGE: Added Lost and Unavailable to the file metadata

[v6r4p6]

Bring fixes from v6r4p6

[v6r4p5]

*Configuration
NEW: Added function to generate Operations CS paths

*Core
FIX: Added proper ProcessPool checks and finalisation

*DataManagement
FIX: don't set Files.Status to Failed for non-existign files, failover transfers won't go
FIX: remove classmethods here and there to unblock requestHolder
CHANGE: RAB, TA: change task timeout: 180 and 600 (was 600 and 900 respectively)
FIX: sorting replication tree by Ancestor, not hopAncestorgit add DataManagementSystem/Agent/TransferAgent.py
NEW: TA: add finalize
CHANGE: TransferAgent: add AcceptableFailedFiles to StrategyHandler to ban FTS channel from scheduling
FIX: if there is no failed files, put an empty dict


*RSS
FIX: RSS is setting Allowed but the StorageElement checks for Active

*Workflows
FIX: Part of WorfklowTask rewritten to fix some issues and allow 'ANY' as site

*Transformation
FIX: Wrong calls to TCA::cleanMetadataCatalogFiles

[v6r4p4]

*Core
FIX: Platform.py - check if Popen.terminate is available (only from 2.6)

[v6r4p3]

*Core
FIX: ProcessPool with watchdog and timeouts - applied in v6r3 first

[v6r4p2]

*StorageManagement
BUGFIX: StorageElement - staging is a Read operation and should be allowed as such

*WMS
BUGFIX: InProcessComputingElement, JobAgent - proper return status code from the job wrapper

*Core
FIX: Platform - manage properly the case of exception in the ldconfig execution

[v6r4p1]

*DMS
FIX: TransferDB.getChannelObservedThroughput - the channelDict was created in a wrong way

*RSS
FIX: ResourceStatus was not returning Allowed by default

[v6r4]

*Core
FIX: dirac-install-db.py: addDatabaseOptionsToCS has added a new keyed argument
NEW: SGETimeLeft.py: Support for SGE backend
FIX: If several extensions are installed, merge ConfigTemplate.cfg
NEW: Service framework - added monitoring of file descriptors open
NEW: Service framework - Reduced handshake timeout to prevent stuck threads
NEW: MySQL class with new high level methods - buildCondition,insertFields,updateFields
     deleteEntries, getFields, getCounters, getDistinctAttributeValues
FIX: ProcessPool - fixes in the locking mechanism with LockRing, stopping workers when the
     parent process is finished     
FIX: Added more locks to the LockRing
NEW: The installation tools are updated to install components by name with the components module specified as an option

*DMS
FIX: TransferDB.py - speed up the Throughput determination
NEW: dirac-dms-add-files: script similar to dirac-dms-remove-files, 
     allows for 1 file specification on the command line, using the usual dirac-dms-add-file options, 
     but also can take a text file in input to upload a bunch of files. Exit code is 0 only if all 
     was fine and is different for every error found. 
NEW: StorageElementProxy- support for data downloading with http protocol from arbitrary storage, 
     needed for the web data download
BUGFIX: FileCatalogCLI - replicate operation does a proper replica registration ( closes #5 )     
FIX: ReplicaManager - __cleanDirectory now working and thus dirac-dms-clean-directory

*WMS
NEW: CPU normalization script to run a quick test in the pilot, used by the JobWrapper
     to report the CPU consumption to the accounting
FIX: StalledJobAgent - StalledTimeHours and FailedTimeHours are read each cycle, refer to the 
     Watchdog heartBeat period (should be renamed); add NormCPUTime to Accounting record
NEW: SiteDirector - support for the operation per VO in multi-VO installations
FIX: StalledJobAgent - get ProcessingType from JDL if defined
BUGFIX: dirac-wms-job-peek - missing printout in the command
NEW: SiteDirector - take into account the number of already waiting pilots when evaluating the number of pilots to submit
FIX: properly report CPU usage when the Watchdog kill the payload.

*RSS
BUGFIX: Result in ClientCache table is a varchar, but the method was getting a datetime
NEW: CacheFeederAgent - VOBOX and SpaceTokenOccupancy commands added (ported from LHCbDIRAC)
CHANGE: RSS components get operational parameters from the Operations handler

*DataManagement
FIX: if there is no failed files, put an empty dict

*Transformation
FIX: Wrong calls to TCA::cleanMetadataCatalogFiles

[v6r3p19]

*WMS
FIX: gLitePilotDirector - fix the name of the MyProxy server to avoid crashes of the gLite WMS

[v6r3p18]

*Resources
BUGFIX: SRM2Storage - in checksum type evaluation

[v6r3p17]

*DataManagement
FIX: Fixes issues #783 and #781. Bugs in ReplicaManager removePhisicalReplica and getFilesFromDirectory
FIX: Return S_ERROR if missing jobid arguments
NEW: Checksum can be verified during FTS and SRM2Storage 

[v6r3p16]

*DataManagement
FIX: better monitoring of FTS channels 
FIX: Handle properly None value for channels and bandwidths

*Core
FIX: Properly calculate the release notes if there are newer releases in the release.notes file

[v6r3p15]

*DataManagement
FIX: if there is no failed files, put an empty dict

*Transformation
FIX: Wrong calls to TCA::cleanMetadataCatalogFiles


[v6r3p14]

* Core

BUGFIX: ProcessPool.py: clean processing and finalisation
BUGFIX: Pfn.py: don't check for 'FileName' in pfnDict

* DMS

NEW: dirac-dms-show-fts-status.py: script showing last hour history for FTS channels
NEW: TransferDBMonitoringHandler.py: new function exporting FST channel queues
BUGFIX: TransferAgent.py,RemovalAgent.py,RegistrationAgent.py - unlinking of temp proxy files, corection of values sent to gMonitor
BUGFIX: StrategyHandler - new config option 'AcceptableFailedFiles' to unblock scheduling for channels if problematic transfers occured for few files
NEW: TransferAgent,RemovalAgent,RegistrationAgent - new confing options for setting timeouts for tasks and ProcessPool finalisation
BUGFIX: ReplicaManager.py - reverse sort of LFNs when deleting files and directories to avoid blocks
NEW: moved StrategyHandler class def to separate file under DMS/private

* TMS

FIX: TransformationCleaningAgent.py: some refactoring, new way of disabling/enabline execution by 'EnableFlag' config option

[v6r3p13]

*Core
FIX: Added proper ProcessPool checks and finalisation

*DataManagement
FIX: don't set Files.Status to Failed for non-existign files, failover transfers won't go
FIX: remove classmethods here and there to unblock requestHolder
CHANGE: RAB, TA: change task timeout: 180 and 600 (was 600 and 900 respectively)
FIX: sorting replication tree by Ancestor, not hopAncestorgit add DataManagementSystem/Agent/TransferAgent.py
NEW: TA: add finalize
CHANGE: TransferAgent: add AcceptableFailedFiles to StrategyHandler to ban FTS channel from scheduling

[v6r3p12]

*Core
FIX: Platform.py - check if Popen.terminate is available (only from 2.6)

[v6r3p11]

*Core
FIX: ProcessPool with watchdog and timeouts

[v6r3p10]

*StorageManagement
BUGFIX: StorageElement - staging is a Read operation and should be allowed as such

*WMS
BUGFIX: InProcessComputingElement, JobAgent - proper return status code from the job wrapper

*Core
FIX: Platform - manage properly the case of exception in the ldconfig execution

[v6r3p9]

*DMS
FIX: TransferDB.getChannelObservedThroughput - the channelDict was created in a wrong way

[v6r3p8]

*Web
CHANGE: return back to the release web2012041601

[v6r3p7]

*Transformation
FIX: TransformationCleaningAgent - protection from deleting requests with jobID 0 

[v6r3p6]

*Core
FIX: dirac-install-db - proper key argument (follow change in InstallTools)
FIX: ProcessPool - release all locks every time WorkignProcess.run is executed, more fixes to come
FIX: dirac-configure - for Multi-Community installations, all vomsdir/vomses files are now created

*WMS
NEW: SiteDirector - add pilot option with CE name to allow matching of SAM jobs.
BUGFIX: dirac-pilot - SGE batch ID was overwriting the CREAM ID
FIX: PilotDirector - protect the CS master if there are at least 3 slaves
NEW: Watchdog - set LocalJobID in the SGE case

[v6r3p5]

*Core:
BUGFIX: ProcessPool - bug making TaskAgents hang after max cycles
BUGFIX: Graphs - proper handling plots with data containing empty string labels
FIX: GateWay - transfers were using an old API
FIX: GateWay - properly calculate the gateway URL
BUGFIX: Utilities/Pfn.py - bug in pfnunparse() when concatenating Path and FileName

*Accounting
NEW: ReportGenerator - make AccountingDB readonly
FIX: DataCache - set daemon the datacache thread
BUGFIX: BasePlotter - proper handling of the Petabyte scale data

*DMS:
BUGFIX: TransferAgent, RegistrationTask - typos 

[v6r3p4]

*DMS:
BUGFIX: TransferAgent - wrong value for failback in TA:execute

[v6r3p3]

*Configuration
BUGFIX: Operations helper - typo

*DMS:
FIX: TransferAgent - change the way of redirecting request to task

[v6r3p2]

*DMS
FIX: FTSRequest - updating metadata for accouting when finalizing FTS requests

*Core
FIX: DIRAC/__init__.py - default version is set to v6r3

[v6r3p1]

*WMS
CHANGE: Use ResourcesStatus and Resources helpers in the InputDataAgent logic

*Configuration
NEW: added getStorageElementOptions in Resources helper

*DMS
FIX: resourceStatus object created in TransferAgent instead of StrategyHandler

[v6r3]

*Core
NEW: Added protections due to the process pool usage in the locking logic

*Resources
FIX: LcgFileCatalogClient - reduce the number of retries: LFC_CONRETRY = 5 to 
     avoid combined catalog to be stuck on a faulty LFC server
     
*RSS
BUGFIX: ResourceStatus - reworked helper to keep DB connections     

*DMS
BUGFIX: ReplicaManager::CatalogBase::_callFileCatalogFcnSingleFile() - wrong argument

*RequestManagement
FIX: TaskAgents - set timeOut for task to 10 min (15 min)
NEW: TaskAgents - fill in Error fields in case of failing operations

*Interfaces
BUGFIX: dirac-wms-select-jobs - wrong use of the Dirac API

[v6r2p9]

*Core
FIX: dirac-configure - make use of getSEsForSite() method to determine LocalSEs

*WMS
NEW: DownloadInputData,InputDataByProtocol - check Files on Tape SEs are on Disk cache 
     before Download or getturl calls from Wrapper
CHANGE: Matcher - add Stalled to "Running" Jobs when JobLimits are applied   
CHANGE: JobDB - allow to specify required platform as Platform JDL parameter,
        the specified platform is taken into account even without /Resources/Computing/OSCompatibility section

*DMS
CHANGE: dirac-admin-allow(ban)-se - removed lhcb-grid email account by default, 
        and added switch to avoid sending email
FIX: TaskAgents - fix for non-existing files
FIX: change verbosity in failoverReplication 
FIX: FileCatalog - remove properly metadata indices 
BUGFIX: FileManagerBase - bugfix in the descendants evaluation logic  
FIX: TransferAgent and TransferTask - update Files.Status to Failed when ReplicaManager.replicateAndRegister 
     will fail completely; when no replica is available at all.

*Core
FIX: dirac-pilot - default lcg bindings version set to 2012-02-20

[v6r2p8]

*DMS:
CHANGE: TransferAgent - fallback to task execution if replication tree is not found

[v6r2p7]

*WMS
BUGFIX: SiteDirector - wrong CS option use: BundleProxy -> HttpProxy
FIX: SiteDirector - use short lines in compressed/encoded files in the executable
     python script

[v6r2p6]

*DataManagement
FIX: Bad logic in StrategyHandler:MinimiseTotalWait

*Core
CHANGE: updated GGUS web portal URL

*RSS
BUGFIX: meta key cannot be reused, it is popped from dictionary

*Framework
FIX: The Gateway service does not have a handler
NEW: ConfingTemplate entry for Gateway
FIX: distribution notes allow for word wrap

*WorkloadManagement
FIX: avoid unnecessary call if no LFN is left in one of the SEs
FIX: When Uploading job outputs, try first Local SEs, if any


[v6r2p5]

*RSS
BUGFIX: several minor bug fixes

*RequestManagement
BUGFIX: RequestDBMySQL - removed unnecessary request type check

*DMS
BUGFIX: FileCatalogClienctCLI - wrong evaluation of the operation in the find command
NEW: FileCatalog - added possibility to remove specified metadata for a given path 
BUGFIX: ReplicaManager - wrong operation order causing failure of UploadLogFile module

*Core
NEW: dirac-install - generate cshrc DIRAC environment setting file for the (t)csh 

*Interfaces
CHANGE: Job - added InputData to each element in the ParametricInputData

*WMS
CHANGE: dirac-jobexec - pass ParametericInputData to the workflow as a semicolon separated string

[v6r2p4]

*WMS
BUGFIX: StalledJobAgent - protection against jobs with no PilotReference in their parameters
BUGFIX: WMSAdministratorHandler - wrong argument type specification for getPilotInfo method

*StorageManagement
BUGFIX: RequestFinalizationAgent - no method existence check when calling RPC method

[v6r2p3]

*WMS
CHANGE: Matcher - fixed the credentials check in requestJob() to simplify it

*ConfigurationSystem
CHANGE: Operations helper - fix that allow no VO to be defined for components that do not need it

*Core
BUGFIX: InstallTools - when applying runsvctrl to a list of components make sure that the config server is treated first and the sysadmin service - last
        
[v6r2p2]

*WMS
BUGFIX: Matcher - restored logic for checking private pilot asking for a given DN for belonging to the same group with JOB_SHARING property.

[v6r2p1]

*RequestManagementSystem
BUGFIX: RequestCleaningAgent - missing import of the "second" interval definition 

[v6r2]

*General
FIX: replaced use of exec() python statement in favor of object method execution

*Accounting
CHANGE: Accounting 'byte' units are in powers of 1000 instead of powers of 1024 (closes #457)

*Core
CHANGE: Pfn.py - pfnparse function rewritten for speed up and mem usage, unit test case added
FIX: DISET Clients are now thread-safe. Same clients used twice in different threads was not 
closing the previous connection
NEW: reduce wait times in DISET protocol machinery to improve performance    
NEW: dirac-fix-mysql-script command to fix the mysql start-up script for the given installation
FIX: TransferClient closes connections properly
FIX: DISET Clients are now thread-safe. Same client used twice in different threads will not close the previous connection
CHANGE: Beautification and reduce wait times to improve performance
NEW: ProcessPool - added functionality to kill all children processes properly when destroying ProcessPool objects
NEW: CS Helper for LocalSite section, with gridEnv method
NEW: Grid module will use Local.gridEnv if nothing passed in the arguments
CHANGE: Add deprecated sections in the CS Operations helper to ease the transition
FIX: dirac-install - execute dirac-fix-mysql-script, if available, to fix the mysql.server startup script
FIX: dirac-distribution - Changed obsoleted tar.list file URL
FIX: typo in dirac-admin-add-host in case of error
CHANGE: dirac-admin-allow(ban)-se - use diracAdmin.sendMail() instead of NotificationClient.sendMail()

*Framework
BUGFIX: UserProfileDB - no more use of "type" variable as it is a reserved keyword 

*RequestManagement:
FIX: RequestDBFile - more consistent treatment of requestDB Path
FIX: RequestMySQL - Execution order is evaluated based on not Done state of subrequests
NEW: RequestCleaningAgent - resetting Assigned requests to Waiting after a configurable period of time

*RSS
CHANGE: RSS Action now inherits from a base class, and Actions are more homogeneous, they all take a uniform set of arguments. The name of modules has been changed from PolType to Action as well.
FIX: CacheFeederAgent - too verbose messages moved to debug instead of info level
BUGFIX: fixed a bug preventing RSS clients to connect to the services     
FIX: Proper services synchronization
FIX: Better handling of exceptions due to timeouts in GOCDBClient   
FIX: RSS.Notification emails are sent again
FIX: Commands have been modified to return S_OK, S_ERROR inside the Result dict. This way, policies get a S_ERROR / S_OK object. CacheFeederAgent has been updated accordingly.
FIX: allow clients, if db connection fails, to reconnect ( or at least try ) to the servers.
CHANGE: access control using CS Authentication options. Default is SiteManager, and get methods are all.
BUGFIX: MySQLMonkey - properly escaped all parameters of the SQL queries, other fixes.
NEW: CleanerAgent renamed to CacheCleanerAgent
NEW: Updated RSS scripts, to set element statuses and / or tokens.
NEW: Added a new script, dirac-rss-synch
BUGFIX: Minor bugfixes spotted on the Web development
FIX: Removed useless decorator from RSS handlers
CHANGE: ResourceStatus helper tool moved to RSS/Client directory, no RSS objects created if the system is InActive
CHANGE: Removed ClientFastDec decorator, using a more verbose alternative.
CHANGE: Removed useless usage of kwargs on helper functions.  
NEW: added getSESitesList method to RSSClient      
FIX: _checkFloat() checks INTEGERS, not datetimes

*DataManagement
CHANGE: refactoring of DMS agents executing requests, allow requests from arbitrary users
NEW: DFC - allow to specify multiple replicas, owner, mode when adding files
CHANGE: DFC - optimization of the directory size evaluation
NEW: Added CREATE TEMPORARY TABLES privilege to FileCatalogDB
CHANGE: DFC - getCatalogCounters() update to show numbers of directories
NEW: lfc_dfc_copy script to migrate data from LFC to DFC
FIX: dirac-dms-user-lfns - fixed the case when the baseDir is specified
FIX: FTS testing scripts were using sys.argv and getting confused if options are passed
NEW: DFC - use DirectoryUsage tables for the storage usage evaluations
NEW: DFC - search by metadata can be limited to a given directory subtree
NEW: DFC - search by both directory and file indexed metadata
BUGFIX: DFC - avoid crash if no directories or files found in metadata query
NEW: DFC FileCatalogHandler - define database location in the configuration
NEW: DFC - new FileCatalogFactory class, possibility to use named DFC services
FIX: FTSMonitor, FTSRequest - fixes in handling replica registration, setting registration requests in FileToCat table for later retry
FIX: Failover registration request in the FTS agents.      
FIX: FTSMonitor - enabled to register new replicas if even the corresponding request were removed from the RequestManagement 
FIX: StorageElement - check if SE has been properly initialized before executing any method     
CHANGE: LFC client getReplica() - make use of the new bulk method lfc.lfc_getreplicasl()
FIX: LFC client - protect against getting None in lfc.lfc_readdirxr( oDirectory, "" )  
FIX: add extra protection in dump method of StorageElement base class
CHANGE: FailoverTransfer - create subrequest per catalog if more than one catalog

*Interface
NEW: Job.py - added method to handle the parametric parameters in the workflow. They are made available to the workflow_commons via the key 'GenericParameters'.
FIX: Dirac.py - fix some type checking things
FIX: Dirac.py - the addFile() method can now register to more than 1 catalog.

*WMS
FIX: removed dependency of the JobSchedulingAgent on RSS. Move the getSiteTier functionality to a new CS Helper.
FIX: WMSAdministratorHandler - Replace StringType by StringTypes in the export methods argument type
FIX: JobAgent - Set explicitly UseServerCertificate to "no" for the job executable
NEW: dirac-pilot - change directory to $OSG_WN_TMP on OSG sites
FIX: SiteDirector passes jobExecDir to pilot, this defaults to "." for CREAM CEs. It can be set in the CS. It will not make use of $TMPDIR in this case.
FIX: Set proper project and release version to the SiteDirector     
NEW: Added "JobDelay" option for the matching, refactored and added CS options to the matcher
FIX: Added installation as an option to the pilots and random MyProxyServer
NEW: Support for parametric jobs with parameters that can be of List type

*Resources
NEW: Added SSH Grid Engine Computing Element
NEW: Added SSH Computing Element
FIX: make sure lfc client will not try to connect for several days

*Transformation
FIX: TransformationDB - in setFileStatusForTransformation() reset ErrorCount to zero if "force" flag and    the new status is "unused"
NEW: TransformationDB - added support for dictionary in metadata for the InputDataQuery mechanism     

[v6r1p13]

*WMS
FIX: JobSchedulingAgent - backported from v6r2 use of Resources helper

[v6r1p12]

*Accounting
FIX: Properly delete cached plots

*Core
FIX: dirac-install - run externals post install after generating the versions dir

[v6r1p11]

*Core
NEW: dirac-install - caches locally the externals and the grid bundle
FIX: dirac-distribution - properly generate releasehistory and releasenotes

[v6r1p10]

*WorloadManagement
FIX: JobAgent - set UseServerCertificate option "no" for the job executable

[v6r1p9]

*Core
FIX: dirac-configure - set the proper /DIRAC/Hostname when defining /LocalInstallation/Host

*DataManagement
FIX: dirac-dms-user-lfns - fixed the case when the baseDir is specified
BUGFIX: dirac-dms-remove-files - fixed crash in case of returned error report in a form of dictionary 

[v6r1p8]

*Web
FIX: restored Run panel in the production monitor

*Resources
FIX: FileCatalog - do not check existence of the catalog client module file

[v6r1p7]

*Web
BUGFIX: fixed scroll bar in the Monitoring plots view

[v6r1p6]

*Core
FIX: TransferClient closes connections properly

[v6r1p5]

*Core
FIX: DISET Clients are now thread-safe. Same clients used twice in different threads was not 
     closing the previous connection
NEW: reduce wait times in DISET protocol machinery to improve performance   

[v6r1p4]

*RequestManagement
BUGFIX: RequestContainer - in isSubRequestDone() treat special case for subrequests with files

*Transformation
BUGFIX: TransformationCleaningAgent - do not clear requests for tasks with no associated jobs

[v6r1p3]

*Framework
NEW: Pass the monitor down to the request RequestHandler
FIX: Define the service location for the monitor
FIX: Close some connections that DISET was leaving open

[v6r1p2]

*WorkloadManagement
BUGFIX: JobSchedulingAgent - use getSiteTiers() with returned direct value and not S_OK

*Transformation
BUGFIX: Uniform use of the TaskManager in the RequestTaskAgent and WorkflowTaskAgent

[v6r1p1]

*RSS
BUGFIX: Alarm_PolType now really send mails instead of crashing silently.

[v6r1]

*RSS
CHANGE: Major refactoring of the RSS system
CHANGE: DB.ResourceStatusDB has been refactored, making it a simple wrapper round ResourceStatusDB.sql with only four methods by table ( insert, update, get & delete )
CHANGE: DB.ResourceStatusDB.sql has been modified to support different statuses per granularity.
CHANGE: DB.ResourceManagementDB has been refactored, making it a simple wrapper round ResourceStatusDB.sql with only four methods by table ( insert, update, get & delete )
CHANGE: Service.ResourceStatusHandler has been refactored, removing all data processing, making it an intermediary between client and DB.
CHANGE: Service.ResourceManagementHandler has been refactored, removing all data processing, making it an intermediary between client and DB.
NEW: Utilities.ResourceStatusBooster makes use of the 'DB primitives' exposed on the client and does some useful data processing, exposing the new functions on the client.
NEW: Utilities.ResourceManagementBooster makes use of the 'DB primitives' exposed on the client and does some useful data processing, exposing the new functions on the client.
CHANGE: Client.ResourceStatusClient has been refactorerd. It connects automatically to DB or to the Service. Exposes DB and booster functions.
CHANGE: Client.ResourceManagementClient has been refactorerd. It connects automatically to DB or to the Service. Exposes DB and booster functions.
CHANGE: Agent.ClientsCacheFeederAgent renamed to CacheFeederAgent. The name was not accurate, as it also feeds Accouting Cache tables.
CHANGE: Agent.InspectorAgent, makes use of automatic API initialization.
CHANGE: Command. refactor and usage of automatic API initialization.
CHANGE: PolicySystem.PEP has reusable client connections, which increase significantly performance.
CHANGE: PolicySystem.PDP has reusable client connections, which increase significantly performance.
NEW: Utilities.Decorators are syntactic sugar for DB, Handler and Clients.
NEW: Utilities.MySQLMonkey is a mixture of laziness and refactoring, in order to generate the SQL statements automatically. Not anymore sqlStatemens hardcoded on the RSS.
NEW: Utilities.Validator are common checks done through RSS modules
CHANGE: Utilities.Synchronizer syncs users and DIRAC sites
CHANGE: cosmetic changes everywhere, added HeadURL and RCSID
CHANGE: Removed all the VOExtension logic on RSS
BUGFIX: ResourceStatusHandler - getStorageElementStatusWeb(), access mode by default is Read
FIX: RSS __init__.py will not crash anymore if no CS info provided
BUGFIX: CS.getSiteTier now behaves correctly when a site is passed as a string

*dirac-setup-site
BUGFIX: fixed typos in the Script class name

*Transformation
FIX: Missing logger in the TaskManager Client (was using agent's one)
NEW: Added UnitTest class for TaskManager Client

*DIRAC API
BUGFIX: Dirac.py. If /LocalSite/FileCatalog is not define the default Catalog was not properly set.
FIX: Dirac.py - fixed __printOutput to properly interpret the first argument: 0:stdout, 1:stderr
NEW: Dirac.py - added getConfigurationValue() method

*Framework
NEW: UsersAndGroups agent to synchronize users from VOMRS server.

*dirac-install
FIX: make Platform.py able to run with python2.3 to be used inside dirac-install
FIX: protection against the old or pro links pointing to non-existent directories
NEW: make use of the HTTP proxies if available
FIX: fixed the logic of creating links to /opt/dirac directories to take into account webRoot subdirs

*WorkloadManagement
FIX: SiteDirector - change getVO() function call to getVOForGroup()

*Core:
FIX: Pfn.py - check the sanity of the pfn and catch the erroneous case

*RequestManagement:
BUGFIX: RequestContainer.isSubrequestDone() - return 0 if Done check fails

*DataManagement
NEW: FileCatalog - possibility to configure multiple FileCatalog services of the same type

[v6r0p4]

*Framework
NEW: Pass the monitor down to the request RequestHandler
FIX: Define the service location for the monitor
FIX: Close some connections that DISET was leaving open

[v6r0p3]

*Framework
FIX: ProxyManager - Registry.groupHasProperties() wasn't returning a result 
CHANGE: Groups without AutoUploadProxy won't receive expiration notifications 
FIX: typo dirac-proxy-info -> dirac-proxy-init in the expiration mail contents
CHANGE: DISET - directly close the connection after a failed handshake

[v6r0p2]

*Framework
FIX: in services logs change ALWAYS log level for query messages to NOTICE

[v6r0p1]

*Core
BUGFIX: List.uniqueElements() preserves the other of the remaining elements

*Framework
CHANGE: By default set authorization rules to authenticated instead of all
FIX: Use all required arguments in read access data for UserProfileDB
FIX: NotificationClient - dropped LHCb-Production setup by default in the __getRPSClient()

[v6r0]

*Framework
NEW: DISET Framework modified client/server protocol, messaging mechanism to be used for optimizers
NEW: move functions in DIRAC.Core.Security.Misc to DIRAC.Core.Security.ProxyInfo
CHANGE: By default log level for agents and services is INFO
CHANGE: Disable the log headers by default before initializing
NEW: dirac-proxy-init modification according to issue #29: 
     -U flag will upload a long lived proxy to the ProxyManager
     If /Registry/DefaultGroup is defined, try to generate a proxy that has that group
     Replaced params.debugMessage by gLogger.verbose. Closes #65
     If AutoUploadProxy = true in the CS, the proxy will automatically be uploaded
CHANGE: Proxy upload by default is one month with dirac-proxy-upload
NEW: Added upload of pilot proxies automatically
NEW: Print info after creating a proxy
NEW: Added setting VOMS extensions automatically
NEW: dirac-proxy-info can also print the information of the uploaded proxies
NEW: dirac-proxy-init will check that the lifetime of the certificate is less than one month and advise to renew it
NEW: dirac-proxy-init will check that the certificate has at least one month of validity
FIX: Never use the host certificate if there is one for dirac-proxy-init
NEW: Proxy manager will send notifications when the uploaded proxies are about to expire (configurable via CS)
NEW: Now the proxyDB also has a knowledge of user names. Queries can use the user name as a query key
FIX: ProxyManager - calculate properly the dates for credentials about to expire
CHANGE: ProxyManager will autoexpire old proxies, also auto purge logs
CHANGE: Rename dirac-proxy-upload to dirac-admin-proxy-upload
NEW: dirac-proxy-init will complain if the user certificate has less than 30 days
CHANGE: SecurityLogging - security log level to verbose
NEW: OracleDB - added Array type 
NEW: MySQL - allow definition of the port number in the configuration
FIX: Utilities/Security - hash VOMS Attributes as string
FIX: Utilities/Security - Generate a chain hash to discover if two chains are equal
NEW: Use chain has to discover if it has already been dumped
FIX: SystemAdministrator - Do not set  a default lcg version
NEW: SystemAdministrator - added Project support for the sysadmin
CHANGE: SysAdmin CLI - will try to connect to the service when setting the host
NEW: SysAdmin CLI - colorization of errors in the cli
NEW: Logger - added showing the thread id in the logger if enabled
     
*Configuration
NEW: added getVOfromProxyGroup() utility
NEW: added getVoForGroup() utility, use it in the code as appropriate
NEW: added Registry and Operations Configuration helpers
NEW: dirac-configuration-shell - a configuration script for CS that behaves like an UNIX shellCHANGE: CSAPI - added more functionality required by updated configuration console
NEW: Added possibility to define LocalSE to any Site using the SiteLocalSEMapping 
     section on the Operations Section     
NEW: introduce Registry/VO section, associate groups to VOs, define SubmitPools per VO
FIX: CE2CSAgent - update the CEType only if there is a relevant info in the BDII  

*ReleaseManagement
NEW: release preparations and installation tools based on installation packages
NEW: dirac-compile-externals will try go get a DIRAC-free environment before compiling
NEW: dirac-disctribution - upload command can be defined via defaults file
NEW: dirac-disctribution - try to find if the version name is a branch or a tag in git and act accordingly
NEW: dirac-disctribution - added keyword substitution when creating a a distribution from git
FIX: Install tools won't write HostDN to the configuration if the Admin username is not set 
FIX: Properly set /DIRAC/Configuration/Servers when installing a CS Master
FIX: install_site.sh - missing option in wget for https download: --no-check-certificate
FIX: dirac-install-agent(service) - If the component being installed already has corresponding 
     CS section, it is not overwritten unless explicitly asked for
NEW: dirac-install functionality enhancement: start using the switches as defined in issue #26;
CHANGE: dirac-install - write the defaults if any under defaults-.cfg so dirac-configure can 
        pick it up
FIX: dirac-install - define DYLD_LIBRARY_PATH ( for Mac installations )     
NEW: dirac-install - put all the goodness under a function so scripts like lhcb-proxy-init can use it easily
FIX: dirac-install - Properly search for the LcgVer
NEW: dirac-install will write down the releases files in -d mode   
CHANGE: use new dirac_install from gothub/integration branch in install_site.sh
NEW: Extensions can request custom external dependencies to be installed via pip when 
     installing DIRAC.
NEW: LCG bundle version can be defined on a per release basis in the releases.cfg 
NEW: dirac-deploy-scripts - when setting the lib path in the deploy scripts. 
     Also search for subpaths of the libdir and include them
NEW: Install tools - plainly separate projects from installations

*Accounting
CHANGE: For the WMSHistory type, send as JobSplitType the JobType
CHANGE: Reduced the size of the max key length to workaround mysql max bytes for index problem
FIX: Modified buckets width of 1week to 1 week + 1 day to fix summer time end week (1 hour more )

*WorkloadManagement
CHANGE: SiteDirector - simplified executable generation
NEW: SiteDirector - few more checks of error conditions   
NEW: SiteDirector - limit the queue max length to the value of MaxQueueLengthOption 
     ( 3 days be default )
BUGFIX: SiteDirector - do not download pilot output if the flag getPilotOutput is not set     
NEW: JobDB will extract the VO when applying DIRAC/VOPolicy from the proper VO
FIX: SSHTorque - retrieve job status by chunks of 100 jobs to avoid too long
NEW: glexecComputingElement - allow glexecComputingElement to "Reschedule" jobs if the Test of
     the glexec fails, instead of defaulting to InProcess. Controlled by
     RescheduleOnError Option of the glexecComputingElement
NEW: SandboxStore - create a different SBPath with the group included     
FIX: JobDB - properly treat Site parameter in the job JDL while rescheduling jobs
NEW: JobSchedulingAgent - set the job Site attribute to the name of a group of sites corresponding 
     to a SE chosen by the data staging procedure 
CHANGE: TimeLeft - call batch system commands with the ( default ) timeout 120 sec
CHANGE: PBSTimeLeft - uses default CPU/WallClock if not present in the output  
FIX: PBSTimeLeft - proper handling of (p)cput parameter in the batch system output, recovery of the
     incomplete batch system output      
NEW: automatically add SubmitPools JDL option of the job owner's VO defines it     
NEW: JobManager - add MaxParametericJobs option to the service configuration
NEW: PilotDirector - each SubmitPool or Middleware can define TargetGrids
NEW: JobAgent - new StopOnApplicationFailure option to make the agent exiting the loop on application failure
NEW: PilotAgentsDB - on demand retrieval of the CREAM pilot output
NEW: Pilot - proper job ID evaluation for the OSG sites
FIX: ComputingElement - fixed proxy renewal logic for generic and private pilots
NEW: JDL - added %j placeholder in the JDL to be replaced by the JobID
BUGFIX: DownloadInputData - bug fixed in the naming of downloaded files
FIX: Matcher - set the group and DN when a request gets to the matcher if the request is not 
     coming from a pilot
FIX: Matcher = take into account JobSharing when checking the owner for the request
CHANGE: PilotDirector, dirac-pilot - interpret -V flag of the pilot as Installation name

*DataManagement
FIX: FileCatalog/DiractoryLevelTree - consistent application of the max directory level using global 
     MAX_LEVELS variable
FIX: FileCatalog - Directory metadata is deleted together with the directory deletion, issue #40    
CHANGE: FileCatalog - the logic of the files query by metadata revisited to increase efficiency 
FIX: LcgFileCatalog - use lfcthr and call lfcthr.init() to allow multithread
     try the import only once and just when LcgFileCatalogClient class is intantiated
NEW: LcgFileCatalogClient - new version of getPathPermissions relying on the lfc_access method to solve the problem
     of multiple user DNs in LFC.     
FIX: StorageElement - get service CS options with getCSOption() method ( closes #97 )
FIX: retrieve FileCatalogs as ordered list, to have a proper default.
CHANGE: FileCatalog - allow up to 15 levels of directories
BUGFIX: FileCatalog - bug fixes in the directory removal methods (closes #98)
BUGFIX: RemovalAgent - TypeError when getting JobID in RemovalAgent
BUGFIX: RemovalAgent - put a limit to be sure the execute method will end after a certain number of iterations
FIX: DownloadInputData - when files have been uploaded with lcg_util, the PFN filename
     might not match the LFN file name
FIX: putting FTSMonitor web page back
NEW: The default file catalog is now determined using /LocalSite/FileCatalog. The old behavior 
     is provided as a fallback solution
NEW: ReplicaManager - can now deal with multiple catalogs. Makes sure the surl used for removal is 
the same as the one used for registration.   
NEW: PoolXMLCatalog - added getTypeByPfn() function to get the type of the given PFN  
NEW: dirac-dms-ban(allow)-se - added possibility to use CheckAccess property of the SE

*StorageManagement
FIX: Stager - updateJobFromStager(): only return S_ERROR if the Status sent is not
recognized or if a state update fails. If the jobs has been removed or
has moved forward to another status, the Stager will get an S_OK and
should forget about the job.
NEW: new option in the StorageElement configuration "CheckAccess"
FIX: Requests older than 1 day, which haven't been staged are retried. Tasks older than "daysOld" 
     number of days are set to Failed. These tasks have already been retried "daysOld" times for staging.
FIX: CacheReplicas and StageRequests records are kept until the pin has expired. This way the 
     StageRequest agent will have proper accounting of the amount of staged data in cache.
NEW: FTSCleaningAgent will allow to fix transient errors in RequestDB. At the moment it's 
     only fixing Requests for which SourceTURL is equal to TargetSURL.
NEW: Stager - added new command dirac-stager-stage-files          
FIX: Update Stager code in v6 to the same point as v5r13p37
FIX: StorageManager - avoid race condition by ensuring that Links=0 in the query while removing replicas

*RequestManagement
FIX: RequestDBFile - get request in chronological order (closes issue #84)
BUGFIX: RequestDBFile - make getRequest return value for getRequest the same as for

*ResourceStatusSystem
NEW: Major code refacoring. First refactoring of RSS's PEP. Actions are now function 
     defined in modules residing in directory "Actions".
NEW: methods to store cached environment on a DB and ge them.
CHANGE: command caller looks on the extension for commands.
CHANGE: RSS use now the CS instead of getting info from Python modules.
BUGFIX: Cleaned RSS scripts, they are still prototypes
CHANGE: PEP actions now reside in separate modules outside PEP module.
NEW: RSS CS module add facilities to extract info from CS.
CHANGE: Updating various RSS tests to make them compatible with
changes in the system.
NEW: CS is used instead of ad-hoc configuration module in most places.
NEW: Adding various helper functions in RSS Utils module. These are
functions used by RSS developers, including mainly myself, and are
totally independant from the rest of DIRAC.
CHANGE: Mostly trivial changes, typos, etc in various files in RSS     
CHANGE: TokenAgent sends e-mails with current status   

*Transformation
CHANGE: allow Target SE specification for jobs, Site parameter is not set in this case
CHANGE: TransformationAgent  - add new file statuses in production monitoring display
CHANGE: TransformationAgent - limit the number of files to be treated in TransformationAgent 
        for replication and removal (default 5000)
BUGFIX: TransformationDB - not removing task when site is not set
BUGFIX: TransformationCleaningAgent - archiving instead of cleaning Removal and Replication 
        transformations 
FIX: TransformationCleaningAgent - kill jobs before deleting them        

*Workflow
NEW: allow modules to define Input and Output parameters that can be
     used instead of the step_commons/workflow_commons (Workflow.py, Step.py, Module.py)

*Various fixes
BUGFIX: Mail.py uses SMTP class rather than inheriting it
FIX: Platform utility will properly discover libc version even for the new Ubuntu
FIX: Removed old sandbox and other obsoleted components<|MERGE_RESOLUTION|>--- conflicted
+++ resolved
@@ -1,4 +1,3 @@
-<<<<<<< HEAD
 [v6r17-pre2]
 
 *Core
@@ -26,7 +25,7 @@
 *TS
 FIX: TaskManager, TaskManagerAgentBase - standardize the logging information; removed unnecessary 
      code; use iterators wherever possible     
-=======
+
 [v6r16p2]
 
 *Configuration
@@ -42,7 +41,6 @@
      
 *WMS
 CHANGE: JobManager - added 'Killed' to list of jobs status that can be deleted     
->>>>>>> 35e4284f
 
 [v6r16p1]
 
