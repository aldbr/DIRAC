--- conflicted
+++ resolved
@@ -1,4 +1,3 @@
-<<<<<<< HEAD
 [v6r14-pre1]
 
 *Core
@@ -11,10 +10,7 @@
 *WMS
 FIX: Watchdog - review for style and pylint
 
-[v6r13-pre37]
-=======
 [v6r13-pre38]
->>>>>>> 7c074851
 
 CHANGE: Separating fixed and variable parts of error log messages for multiple systems 
         to allow SystemLogging to work
