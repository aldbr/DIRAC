<<<<<<< HEAD
[v6r13-pre15]

CHANGE: Separating fixed and variable parts of error log messages for multiple systems 
        to allow SystemLogging to work

*Configuration
NEW: CSAPI,dirac-admin-add-shifter - function, and script, for adding or modifying a 
     shifter in the CS

*Core
NEW: Changes to make the DISET protocol IP V6 ready
CHANGE: BaseClient - retry service call on another instance in case of failure
CHANGE: InnerRPCClient - retry 3 times in case of exception in the transport layer
CHANGE: SocketInfo - retry 3 times in case of handshaking error
CHANGE: MySQL - possibility to specify charset in the table definition

*DMS
NEW: Native use of the FTS3 services
CHANGE: Removed the use of current DataLogging service
CHANGE: DataManager - changes to manage URLs inside StorageElement objects only

*RMS
CHANGE: Removed files from the previous generation RMS
CHANGE: RMS refactored based on SQLAlchemy 
NEW: ReqClient - added options to putRequest(): useFailoverProxy and retryMainServer
CHANGE: DMSRequestOperationsBase - delay execution or cancel request based on SE statuses 
        from RSS/CS

*Resources
NEW: Computing - BatchSystem classes introduced to be used both in Local and SSH Computing Elements
CHANGE: Storage - reworked Storage Element/Plugins to encapsulate physical URLs 
NEW: GFAL2_StorageBase.py, GFAL2_SRM2Storage.py, GFAL2_XROOTStorage.py 

*RSS:
NEW: dirac-admin-allow(ban)-se - added RemoveAccess status
CHANGE: TokenAgent - added more info to the mail

*TS
CHANGE: Task Manager plugins
=======
[v6r12p26]

*DMS
BUGFIX: FileCatalog - getDirectoryMetadata was wrongly in ro_meta_methods list 

*RMS
FIX: Operation - temporary fix in catalog names evaluation to smooth
     LFC->DFC migration - not to forget to remove afterwards !

*WMS
CHANGE: JobWrapper - added MasterCatalogOnlyFlag configuration option
>>>>>>> 32aac12a

[v6r12p25]

*DMS
BUGFIX: PutAndRegister, RegitserFile, RegisterReplica, ReplicateAndRegister - do not
        evaluate the catalog list if None

[v6r12p24]

*DMS:
FIX: DataManager - retry RSS call 5 times - to be reviewed

[v6r12p23]

*DMS
FIX: pass a catalog list to the DataManager methods
FIX: FileCatalog - bug fixed in the catalog list evaluation

[v6r12p22]

*DMS
FIX: RegisterFile, PutAndRegister - pass a list of catalogs to the DataManager instead of a comma separated string
FIX: FTSJob - log when a job is not found in FTS
CHANGE: dropped commands dirac-admin-allow(ban)-catalog

*Interfaces
CHANGE: Dirac, JobMonitoringHandler,dirac-wms-job-get-jdl - possibility to retrieve original JDL

*WMS
CHANGE: JobManifest - make MaxInputData a configurable option

[v6r12p21]

*RMS
BUGFIX: File,Operation,RequestDB - bug making that the request would always show 
        the current time for LastUpdate
  
*WMS
FIX: JobAgent - storing on disk retrieved job JDL as required by VMDIRAC
     ( to be reviewed )        

[v6r12p20]

*DMS
FIX: DataManager - more informative log messages, checking return structure
FIX: FileCatalog - make exists() behave like LFC file catalog client by checking
     the unicity of supplied GUID if any
FIX: StorageElementProxyHandler - do not remove the cache directory

*Framework
FIX: SystemAdministratorClient - increase the timeout to 300 for the software update     

*RMS
FIX: Operation.py - set Operation Scheduled if one file is Scheduled
CHANGE: Request - group ReplicateAndRegister operations together for failover 
        requests: it allows to launch all FTS jobs at once

*Resources
FIX: LcgFileCatalogClient - fix longstanding problem in LFC when several files 
     were not available (only one was returned) 

*TS
BUGFIX: TransformationCleaning,ValidateOutputDataAgent - interpret correctly
        the result of getTransformationParameters() call
FIX: TaskManager - fix exception in RequestTaskAgent        

[v6r12p19]

*Core
FIX: Core.py - check return value of getRecursive() call

*DMS
FIX: FileCatalog - directory removal is successful if does not exist
     special treatment of Delete operation

*WMS
FIX: InputDataByProtocol - fix interpretation of return values

[v6r12p18]

*DMS
FIX: FTSStrategy - config option name
FIX: DataManager - removing dirac_directory flag file only of it is there
     in __cleanDirectory()

*RMS
FIX: Operation - MAX_FILES limit set to 10000
FIX: ReqClient - enhanced log messages

*TMS
FIX: TaskManager - enhanced log messages

*RSS
FIX: DowntimeCommand - fixed mix of SRM.NEARLINE and SRM

*WMS
FIX: InputDataByProtocol - fixed return structure

[v6r12p16]

*DMS
FIX: IRODSStorageElement more complete implementation
FIX: FileCatalogHandler(DB) - make removeMetadata bulk method

*Resources
FIX: FileCatalog - make a special option CatalogList (Operations) to specify catalogs used by a given VO

[v6r12p15]

*Core
FIX: ProcessPool - kill the working process in case of the task timeout
FIX: FileHelper - count transfered bytes in DataSourceToNetwork()

*DMS
BUGFIX: FileCatalogCLI - changed interface in changePathXXX() methods
NEW: IRODSStorageElementHandler class
CHANGE: FileCatalog - separate metadata and file catalog methods, 
        apply metadata methods only to Metadata Catalogs 

*Resources
FIX: SSHTorqueComputingElement - check the status of the ssh call for qstat 

*WMS
FIX: WatchdogLinux - fixed typo

[v6r12p14]

*TS
FIX: TaskManagerAgentBase: avoid race conditions when submitting to WMS

*DMS
NEW: FileCatalog - added new components ( directory tree, file manager ) 
     making use of foreign keys and stored procedures
FIX: DataManager returns properly the FileCatalog errors     

[v6r12p13]

*TS
BUGFIX: TransformationAgent - data member not defined

*WMS
FIX: InputData(Resolution,ByProtocol) - possibility to define RemoteProtocol

[v6r12p12]

*WMS
BUGFIX: pilotTools - missing comma

[v6r12p11]

*WMS
FIX: CPUNormalization - dealing with the case when the maxCPUTime is not set in the queue
     definition
FIX: pilotTools - added option pilotCFGFile

[v6r12p10]

*DMS
FIX: StorageElementProxy - BASE_PATH should be a full path

*Resources
FIX: SRM2Storage - return specific error in putFile

*TS
FIX: TransformationAgent - fix to avoid an exception in finalize and double printing 
     when terminating the agent
BUGFIX: TransformationDB - fix return value in setTransformationParameter()

[v6r12p9]

*Core
CHANGE: SiteCEMapping - getSiteForCE can take site argument to avoid confusion

*Interfaces
FIX: Job - provide optional site name in setDestinationCE()

*WMS
FIX: pilotCommands - check properly the presence of extra cfg files
     when starting job agent
FIX: JobAgent - can pick up local cfg file if extraOptions are specified     

[v6r12p8]

*Core
FIX: dirac-configure - correctly deleting useServerCertificate flag
BUGFIX: InstallTools - in fixMySQLScript()

*DMS
BUGFIX: DatasetManager - bug fixes
CHANGE: StorageElementProxy - internal SE object created with the VO of the requester

*TS
FIX: dirac-transformation-xxx commands - do not check the transformation status
CHANGE: Agents - do not use shifter proxy 
FIX: TransformationAgent - correct handling of replica cache for transformations 
     when there were more files in the transformation than accepted to be executed
FIX: TransformationAgent - do not get replicas for the Removal transformations     

*RMS
NEW: new SetFileStatus Operation

[v6r12p7]

*Core
FIX: dirac-configure - always removing the UseServerCertificate flag before leaving
FIX: ProcessPool - one more check for the executing task ending properly 

*Interfaces 
FIX: Dirac.py - use printTable in loggingInfo()

[v6r12p6]

FIX: fixes from v6r11p26 patch release

[v6r12p5]

*Core
FIX: VOMS.py - do not use obsoleted -dont-verify-ac flag with voms-proxy-info

*TS
FIX: TransformationManager - no status checked at level service

[v6r12p4]

FIX: fixes from v6r11p23 patch release

[v6r12p3]

*Configuration
CHANGE: dirac-admin-add-resources - define VOPath/ option when adding new SE 

*Resources
NEW: StorageFactory - modify protocol Path for VO specific value

*DMS
FIX: FileCatalog - check for empty input in checkArgumentFormat utility
FIX: DataManager - protect against FC queries with empty input

[v6r12p2]

*Core
FIX: dirac-install - svn.cern.ch rather than svnweb.cern.ch is now needed for direct 
     HTTP access to files in SVN

*WMS
FIX: dirac-wms-cpu-normalization - when re-configuring, do not try to dump in the 
     diracConfigFilePath

[v6r12p1]

*Configuration
FIX: Core.Utilities.Grid, dirac-admin-add-resources - fix to make a best effort to 
     guess the proper VO specific path of a new SE
*WMS
FIX: dirac-configure, pilotCommands, pilotTools - fixes to use server certificate

[v6r12]

*Core
CHANGE: ProcessPool - do not stop working processes by default
NEW: ReturnValue - added returnSingleResult() utility 
FIX: MySQL - correctly parse BooleanType
FIX: dirac-install - use python 2.7 by default
FIX: dirac-install-xxx commands - complement installation with the component setup
     in runit
NEW: dirac-configure - added --SkipVOMSDownload switch, added --Output switch
     to define output configuration file
CHANGE: ProcessPool - exit from the working process if a task execution timed out  
NEW: ProcessMonitor - added evaluation of the memory consumed by a process and its children   
NEW: InstallTools - added flag to require MySQL installation
FIX: InstallTools - correctly installing DBs extended (with sql to be sourced) 
FIX: InstallTools - run MySQL commands one by one when creating a new database
FIX: InstallTools - fixMySQLScripts() fixes the mysql start script to ognore /etc/my.cnf file
CHANGE: Os.py - the use of "which" is replaced by distutils.spawn.find_executable
NEW: Grid.py - ldapSA replaced by ldapSE, added getBdiiSE(CE)Info() methods
CHANGE: CFG.py - only lines starting with ^\s*# will be treated as comments
CHANGE: Shifter - Agents will now have longer proxies cached to prevent errors 
        for heavy duty agents, closes #2110
NEW: Bdii2CSAgent - reworked to apply also for SEs and use the same utilities for the
     corresponding command line tool
NEW: dirac-admin-add-resources - an interactive tool to add and update sites, CEs, SEs
     to the DIRAC CS   
CHANGE: dirac-proxy-init - added message in case of impossibility to add VOMS extension   
FIX: GOCDBClient - handle correctly the case of multiple elements in the same DT            


*Accounting
NEW: Allow to have more than one DB for accounting
CHANGE: Accounting - use TypeLoader to load plotters

*Framework
FIX: Logger - fix FileBackend implementation

*WMS
NEW: Refactored pilots ( dirac-pilot-2 ) to become modular following RFC #18, 
     added pilotCommands.py, SiteDirector modified accordingly 
CHANGE: InputData(Executor) - use VO specific catalogs      
NEW: JobWrapper, Watchdog - monitor memory consumption by the job ( in a Warning mode )
FIX: SandboxStoreHandler - treat the case of exception while cleaning sandboxes
CHANGE: JobCleaningAgent - the delays of job removals become CS parameters
BUGFIX: JobDB - %j placeholder not replaced after rescheduling
FIX: JobDB - in the SQL schema description reorder tables to allow foreign keys
BUGFIX: JobAgent, Matcher - logical bug in using PilotInfoReported flag
FIX: OptimizerExecutor - when a job fails the optimization chain set the minor status 
     to the optimiser name and the app status to the fail error

*Resources
NEW: StorageElement - added a cache of already created SE objects
CHANGE: SSHTorqueComputingElement - mv getCEStatus to remote script

*ResourceStatus
NEW: ResourceManagementClient/DB, DowntimeCommand - distinguish Disk and Tape storage 
FIX: GODDBClient  - downTimeXMLParsing() can now handle the "service type" parameter properly
CHANGE: dirac-rss-xxx commands use the printTable standard utility
FIX: dirac-dms-ftsdb-summary - bug fix for #2096

*DMS
NEW: DataManager - add masterCatalogOnly flag in the constructor
FIX: DataManager - fix to protect against non valid SE
CHANGE: FC.DirectoryLevelTree - use SELECT ... FOR UPDATE lock in makeDir()
FIX: FileCatalog - fixes in using file and replica status
CHANGE: DataManager - added a new argument to the constructor - vo
CHANGE: DataManager - removed removeCatalogFile() and dirac-dms-remove-catalog-file adjusted
CHANGE: Several components - field/parameter CheckSumType all changed to ChecksumType
CHANGE: PoolXMLCatalog - add the SE by default in the xml dump and use the XML library 
        for dumping the XML
FIX: XROOTStorageElement - fixes to comply with the interface formalism        

*SMS
FIX: StorageManagementDB - small bugfix to avoid SQL errors

*RMS
NEW: Added 'since' and 'until' parameters for getting requests
NEW: Request - added optimize() method to merge similar operations when
     first inserting the request
NEW: ReqClient, RequestDB - added getBulkRequest() interface. RequestExecutingAgent
     can use it controlled by a special flag     
FIX: Operation, Request - set LastUpdate time stamp when reaching final state
FIX: OperationHandlerBase - don't erase the original message when reaching the max attempts      
FIX: removed some deprecated codes
FIX: RequestTask - always set useServerCerificate flag to tru in case of executing inside
     an agent
CHANGE: gRequestValidator removed to avoid object instantiation at import   
NEW: dirac-rms-cancel-request command and related additions to the db and service classes  

*TMS
NEW: WorkflowTaskAgent is now multi-threaded
NEW: Better use of threads in Transformation Agents
CHANGE: TransformationDB - modified such that the body in a transformation can be updated
FIX: TransformationCleaningAgent - removed non-ASCII characters in a comment

[v6r11p31]

*Core
FIX: CFG - bug fixed in loadFromBuffer() resulting in a loss of comments

*Resources
FIX: SSHTorqueComputingElement - check the status of ssh call for qstat

*DMS
FIX: FileCatalog - return LFN name instead of True from exists() call if LFN
     already in the catalog

[v6r11p30]

*DMS
CHANGE: FileCatalogCLI - add new -D flag for find to print only directories

[v6r11p29]

*DMS
FIX: FTS(Agent,Startegy,Gragh) - make use of MaxActiveJobs parameter, bug fixes

*TMS
FIX: Transformation(Agent,Client) - Operations CS parameters can be defined for each plugin: MaxFiles, SortedBy, NoUnusedDelay. Fixes to facilitate work with large numbers of files.

[v6r11p28]

*Core
FIX: InstallTools - check properly the module availability before installation

*WMS
FIX: JobScheduling - protection against missing dict field RescheduleCounter

*TMS
FIX: TransformationCleaningAgent - execute DM operations with the shifter proxy

[v6r11p27]

*Core
BUGFIX: InstallTools - bug fix in installNewPortal()

*WMS
FIX: Watchdog - disallow cputime and wallclock to be negative

*TS
FIX: TransformationAgent - correct handling of replica caches when more than 5000 files


BUGFIX: ModuleBase - bug fix in execute()
BUGFIX: Workflow - bug fix in createStepInstance()

*DMS
BUGFIX: DiractoryTreeBase - bug fix in getDirectoryPhysicalSizeFromUsage()

*Resources
FIX: XROOTStorage - back ported fixes from #2126: putFile would place file in 
     the wrong location on eos

[v6r11p26]

*Framework
FIX: UserProfileDB.py - add PublishAccess field to the UserProfileDB

*RSS
FIX: Synchronizer.py - fix deletion of old resources

*DMS
FIX: DataManager - allow that permissions are OK for part of a list of LFNs ( __verifyWritePermission() )
     (when testing write access to parent directory). Allows removal of replicas 
     even if one cannot be removed
FIX: DataManager - test SE validity before removing replica     
     
*RMS
FIX: RequestTask - fail requests for users who are no longer in the system
FIX: RequestExecutingAgent - fix request timeout computation

[v6r11p25]

*Interfaces
FIX: Job.py - bring back different logfile names if they have not been specified by the user

[v6r11p24]

*DMS
BUGFIX: SEManagerDB - bug fixed in getting connection in __add/__removeSE

[v6r11p23]

*DMS
CHANGE: FTSRequest is left only to support dirac-dms-fts-XXX commands

[v6r11p22]

*DMS
FIX: FTSJob - fixes in the glite-transfer-status command outpu parsing
FIX: TransformationClient - allow single lfn in setFileStatusForTransformation()

*WMS
FIX: StatesMonitoringAgent - install pika on the fly as a temporary solution

[v6r11p21]

*DMS
BUGFIX: dirac-dms-remove-replicas - continue in case of single replica failure
FIX: dirac-rms-xxx scripts - use Script.getPositionalArgs() instead of sys.argv

*Workflow
FIX: Test_Modules.py - fix in mocking functions, less verbose logging

[v6r11p20]

*DMS
BUGFIX: DataManager - in __SEActive() use resolved SE name to deal with aliases
BUGFIX: FileMetadata - multiple bugs in __buildUserMetaQuery()

[v6r11p19]

*DMS
FIX: FTSJob - fix FTS job monitoring a la FTS2

*RMS
CHANGE: ReqClient - added setServer() method
FIX: File,Operation,Request - call the getters to fetch the up-to-date information 
     from the parent

[v6r11p18]

*DMS
FIX: FTSAgent(Job) - fixes for transfers requiring staging (bringOnline) and adaptation 
     to the FTS3 interface

*WMS
FIX: StatesMonitoringAgent - resend the records in case of failure

[v6r11p17]

*DMS
FIX: FileCatalog - in multi-VO case get common catalogs if even VO is not specified

*Resources
FIX: ComputintgElement - bugfix in available() method

*WMS
FIX: SiteDirector - if not pilots registered in the DB, pass empty list to the ce.available()

[v6r11p16]

*RMS
BUGFIX: Request,Operation,File - do not cast to str None values

[v6r11p15]

*DMS
FIX: ReplicateAndRegister - do not create FTSClient if no FTSMode requested
CHANGE: FTSAgent(Job,File) - allow to define the FTS2 submission command;
        added --copy-pin-lifetime only for a tape backend
        parse output of both commands (FTS2, FTS3)
        consider additional state for FTS retry (Canceled)
        
*RMS
FIX: Operation, Request - treat updates specially for Error fields        

*TMS
FIX: TransformationAgent - fixes in preparing json serialization of requests

*WMS
NEW: StateMonitoringAgent - sends WMS history data through MQ messages 

[v6r11p14]

*WMS
CHANGE: JobDB - removed unused tables and methods
CHANGE: removed obsoleted tests

*DMS
FIX: FTSAgent - recover case when a target is not in FTSDB
CHANGE: FTSAgent(Job) - give possibility to specify a pin life time in CS 

*RMS
FIX: Make RMS objects comply with Python Data Model by adding __nonzero__ methods 

[v6r11p13]

*DMS
BUGFIX: SEManager - in SEManagerDB.__addSE() bad _getConnection call, closes #2062

[v6r11p12]

*Resources
CHANGE: ARCComputingElement - accomodate changes in the ARC job reported states

*Configuration
CHANGE: Resources - define a default FTS server in the CS (only for v6r11 and v6r12)

*DMS
FIX: FTSStrategy - allow to use a given channel more than once in a tree 
FIX: FTSAgent - remove request from cache if not found
FIX: FTSAgent - recover deadlock situations when FTS Files had not been correctly 
     updated or were not in the DB

*RMS
FIX: RequestExecutingAgent - fix a race condition (cache was cleared after the request was put)
FIX: RequestValidator - check that the Operation handlers are defined when inserting a request

[v6r11p11]

*Core
FIX: TransportPool - fixed exception due to uninitialized variable
FIX: HTTPDISETSocket - readline() takes optional argument size ( = 0 )

*DMS
FIX: FTSAgent - check the type of the Operation object ( can be None ) and
     some other protections
FIX: FTSClient - avoid duplicates in the file list

*RMS
FIX: ReqClient - modified log message
CHANGE: dirac-dms-fts-monitor - allow multiple comma separated LFNs in the arguments

[v6r11p10]

*RSS
FIX: DowntimeCommand, Test_RSS_Command_GOCDBStatusCommand - correctly interpreting list of downtimes

*RMS
FIX: ReplicateAndRegister - Create a RegisterReplica (not RegisterFile) if ReplicateAndRegister 
     fails to register
FIX: OperationHandlerBase - handle correctly Attempt counters when SEs are banned
FIX: ReplicateAndRegister - use FC checksum in case of mismatch request/PFN
FIX: FTSAgent - in case a file is Submitted but the FTSJob is unknown, resubmit
FIX: FTSAgent - log exceptions and put request to DB in case of exception
FIX: FTSAgent - handle FTS error "Unknown transfer state NOT_USED", due to same file 
     registered twice (to be fixed in RMS, not clear origin)

*WMS
FIX: JobStateUpdateHandler - status not updated while jobLogging is, due to time skew between 
     WN and DB service
FIX: JobStateUpdateHandler - stager callback not getting the correct status Staging 
     (retry for 10 seconds)     

[v6r11p9]

*Core
NEW: AgentModule - set AGENT_WORKDIRECTORY env variable with the workDirectory
NEW: InstallTools - added methods for the new web portal installation

*DMS
FIX: ReplicateAndRegister - apply same error logic for DM replication as for FTS

*Resources:
FIX: SRM2Storage - fix log message level
FIX: SRM2Storage - avoid useless existence checks 

*RMS
FIX: ForwardDISET - a temporary fix for a special LHCb case, to be removed asap
FIX: ReqClient - prettyPrint is even prettier
FIX: RequestTask - always use server certificates when executed within an agent

[v6r11p8]

*TMS
FIX: TransformationDB - fix default value within ON DUPLICATE KEY UPDATE mysql statement

[v6r11p7]

*Framework
BUGFIX: ProxyDB.py - bug in a MySQL table definition

*DMS
FIX: ReplicateAndRegister.py - FTS client is not instantiated in the c'tor as it 
     might not be used, 

*WMS
FIX: JobWrapper - don't delete the sandbox tar file if upload fails
FIX: JobWrapper - fix in setting the failover request

*RMS
FIX: RequestDB - add protections when trying to get a non existing request

[v6r11p6]

*WMS
FIX: InpudDataResolution - fix the case when some files only have a local replica
FIX: DownloadInputData, InputDataByProtocol - fix the return structure of the
     execute() method
     
*Resources
NEW: LocalComputingElement, CondorComputingElement      

[v6r11p5]

FIX: Incorporated changes from v6r10p25 patch

*Framework
NEW: Added getUserProfileNames() interface

*WMS
NEW: WMSAdministrator - added getPilotStatistics() interface
BUGFIX: JobWrapperTemplate - use sendJobAccounting() instead of sendWMSAccounting()
FIX: JobCleaningAgent - skip if no jobs to remove

*DMS
BUGFIX: FileCatalogClientCLI - bug fix in the metaquery construction

*Resources
CHANGE: StorageElement - enable Storage Element proxy configuration by protocol name

*TMS
NEW: TransformationManager - add Scheduled to task state for monitoring

[v6r11p4]

*Framework
NEW: ProxyDB - added primary key to ProxyDB_Log table
CHANGE: ProxyManagerHandler - purge logs once in 6 hours

*DMS
FIX: DataManager - fix in the accounting report for deletion operation
CHANGE: FTSRequest - print FTS GUID when submitting request
FIX: dirac-dms-fts-monitor - fix for using the new FTS structure
FIX: DataLoggingDB - fix type of the StatusTimeOrder field
FIX: DataLoggingDB - take into account empty date argument in addFileRecord()
FIX: ReplicateAndRegister - use active replicas
FIX: FTS related modules - multiple fixes

*WMS
NEW: SiteDirector - pass the list of already registered pilots to the CE.available() query
FIX: JobCleaningAgent - do not attempt job removal if no eligible jobs

*Resources
FIX: LcgFileCatalogClient - if replica already exists while registration, reregister
NEW: CREAM, SSH, ComputingElement - consider only registered pilots to evaluate queue occupancy

[v6r11p3]

FIX: import gMonitor from it is original location

*Core
FIX: FC.Utilities - treat properly the LFN names starting with /grid ( /gridpp case )

*Configuration
FIX: LocalConfiguration - added exitCode optional argument to showHelp(), closes #1821

*WMS
FIX: StalledJobAgent - extra checks when failing Completed jobs, closes #1944
FIX: JobState - added protection against absent job in getStatus(), closes #1853

[v6r11p2]

*Core
FIX: dirac-install - skip expectedBytes check if Content-Length not returned by server
FIX: AgentModule - demote message "Cycle had an error:" to warning

*Accounting
FIX: BaseReporter - protect against division by zero

*DMS
CHANGE: FileCatalogClientCLI - quite "-q" option in find command
FIX: DataManager - bug fix in __initializeReplication()
FIX: DataManager - less verbose log message 
FIX: DataManager - report the size of removed files only for successfully removed ones
FIX: File, FTSFile, FTSJob - SQL tables schema change: Size filed INTEGER -> BIGINT

*RMS
FIX: dirac-rms-reset-request, dirac-rms-show-request - fixes
FIX: ForwardDISET - execute with trusted host certificate

*Resources
FIX: SSHComputingElement - SSHOptions are parsed at the wrong place
NEW: ComputingElement - evaluate the number of available cores if relevant

*WMS
NEW: JobMonitoringHander - added export_getOwnerGroup() interface

*TMS
CHANGE: TransformationCleaningAgent - instantiation of clients moved in the initialize()

[v6r11p1]

*RMS
FIX: ReqClient - failures due to banned sites are considered to be recoverable

*DMS
BUGFIX: dirac-dms-replicate-and-register-request - minor bug fixes

*Resources
FIX: InProcessComputingElement - stop proxy renewal thread for a finished payload

[v6r11]

*Core
FIX: Client - fix in __getattr__() to provide dir() functionality
CHANGE: dirac-configure - use Registry helper to get VOMS servers information
BUGFIX: ObjectLoader - extensions must be looked up first for plug-ins
CHANGE: Misc.py - removed obsoleted
NEW: added returnSingleResult() generic utility by moving it from Resources/Utils module 

*Configuration
CHANGE: Resources.getDIRACPlatform() returns a list of compatible DIRAC platforms
NEW: Resources.getDIRACPlatforms() used to access platforms from /Resources/Computing/OSCompatibility
     section
NEW: Registry - added getVOs() and getVOMSServerInfo()     
NEW: CE2CSAgent - added VO management

*Accounting
FIX: AccountingDB, Job - extra checks for invalid values

*WMS
NEW: WMS tags to allow jobs require special site/CE/queue properties  
CHANGES: DownloadInputData, InputDataByProtocol, InputDataResolution - allows to get multiple 
         PFNs for the protocol resolution
NEW: JobDB, JobMonitoringHandler - added traceJobParameters(s)() methods     
CHANGE: TaskQueueDirector - use ObjectLoader to load directors    
CHANGE: dirac-pilot - use Python 2.7 by default, 2014-04-09 LCG bundles

*DMS
NEW: DataManager to replace ReplicaManager class ( simplification, streamlining )
FIX: InputDataByProtocol - fix the case where file is only on tape
FIX: FTSAgent - multiple fixes
BUGFIX: ReplicateAndRegister - do not ask SE with explicit SRM2 protocol

*Interfaces
CHANGE: Dirac - instantiate SandboxStoreClient and WMSClient when needed, not in the constructor
CHANGE: Job - removed setSystemConfig() method
NEW: Job.py - added setTag() interface

*Resources
CHANGE: StorageElement - changes to avoid usage PFNs
FIX: XROOTStorage, SRM2Storage - changes in PFN construction 
NEW: PoolComputingElement - a CE allowing to manage multi-core slots
FIX: SSHTorqueComputingElement - specify the SSHUser user for querying running/waiting jobs 

*RSS
NEW: added commands dirac-rss-query-db and dirac-rss-query-dtcache

*RMS
CHANGE: ReqDB - added Foreign Keys to ReqDB tables
NEW: dirac-rms-reset-request command
FIX: RequestTask - always execute operations with owner proxy

*SMS
FIX: few minor fixes to avoid pylint warnings

[v6r10p25]

*DMS
CHANGE: FileCatalog - optimized file selection by metadata

[v6r10p24]

*DMS
FIX: FC.FileMetadata - optimized queries for list interception evaluation

[v6r10p23]

*Resoures
CHANGE: SSHComputingElement - allow SSH options to be passed from CS setup of SSH Computing Element
FIX: SSHComputingElement - use SharedArea path as $HOME by default

[v6r10p22]

*CS
CHANGE: Operations helper - if not given, determine the VO from the current proxy 

*Resources
FIX: glexecComputingElement - allows Application Failed with Errors results to show through, 
     rather than be masked by false "glexec CE submission" errors
     
*DMS     
CHANGE: ReplicaManager - in getReplicas() rebuild PFN if 
        <Operations>/DataManagement/UseCatalogPFN option is set to False ( True by default )

[v6r10p21]

*Configuration
FIX: CSGlobals - allow to specify extensions in xxxDIRAC form in the CS

*Interfaces
FIX: Job - removed self.reqParams
FIX: Job - setSubmitPools renamed to setSubmitPool, fixed parameter definition string

*WMS
FIX: JobMonitorigHandler, JobPolicy - allow JobMonitor property to access job information

[v6r10p20]

*DMS
FIX: FTSAgent/Client, ReplicateAndRegister - fixes to properly process failed
     FTS request scheduling

[v6r10p19]

*DMS
FIX: FTSAgent - putRequest when leaving processRequest
FIX: ReplicaManager - bug in getReplicas() in dictionary creation

[v6r10p18]

*DMS
FIX: ReplicateAndRegister - dictionary items incorrectly called in ftsTransfer()

[v6r10p17]

*RMS
FIX: RequestDB.py - typo in a table name
NEW: ReqManagerHandler - added getDistinctValues() to allow selectors in the web page

*DMS
CHANGE: ReplicaManager - bulk PFN lookup in getReplicas()

[v6r10p16]

*Framework
NEW: PlottingClient - added curveGraph() function

*Transformation
FIX: TaskManagerAgentBase - add the missing Scheduled state

*WMS
FIX: TaskQueueDB - reduced number of lines in the matching parameters printout

*DMS
FIX: dirac-dms-show-se-status - exit on error in the service call, closes #1840

*Interface
FIX: API.Job - removed special interpretation of obsoleted JDLreqt type parameters

*Resources
FIX: SSHComputingElement - increased timeout in getJobStatusOnHost() ssh call, closes #1830

[v6r10p15]

*DMS
FIX: FTSAgent - added missing monitoring activity
FIX: FileCatalog - do not check directory permissions when creating / directory

*Resources
FIX: SSHTorqueComputingElement - removed obsoleted stuff

[v6r10p14]

*SMS
FIX: RequestPreparationAgent - typo fixed

[v6r10p13]

*SMS
FIX: RequestPreparationAgent - use ReplicaManager to get active replicas

*DMS
FIX: ReplicaManager - getReplicas returns all replicas ( in all statuses ) by default
CHANGE: FC/SecurityManager - give full ACL access to the catalog to groups with admin rights

*WMS
CHANGE: SiteDirector - changes to reduce the load on computing elements
FIX: JobWrapper - do not set Completed status for the case with failed application thread

[v6r10p12]

*WMS
CHANGE: Replace consistently everywhere SAM JobType by Test JobType
FIX: JobWrapper - the outputSandbox should be always uploaded (outsized, in failed job)

*DMS
FIX: RemoveFile - bugfix
FIX: ReplicateAndRegister - fixes in the checksum check, retry failed FTS transfer 
     with RM transfer
NEW: RegisterReplica request operation     

*RMS
FIX: ReqClient - fix in the request state machine
FIX: Request - enhance digest string
NEW: dirac-dms-reset-request command
CHANGE: dirac-rms-show-request - allow selection of a request by job ID

*TS
FIX: TransformationDB - in getTransformationParameters() dropped "Submitted" counter 
     in the output

[v6r10p11]

*Core
FIX: X509Chain - cast life time to int before creating cert

*Accounting
FIX: DataStoreClient - self.__maxRecordsInABundle = 5000 instead of 1000
FIX: JobPolicy - allow access for JOB_MONITOR property

*RMS
FIX: ReqClient - fix the case when a job is Completed but in an unknown minor status

*Resources
BUGFIX: ProxyStorage - use checkArgumentFormat() instead of self.__checkArgumentFormatDict()

[v6r10p10]

*DMS
FIX: Several fixes to make FTS accounting working (FTSAgent/Job, ReplicaManager, File )

[v6r10p9]

*Core
BUGFIX: LineGraph - Ymin was set to a minimal plot value rather than 0.

*DMS
CHANGE: FTSJob(Agent) - get correct information for FTS accounting (registration)

[v6r10p8]

*Core
FIX: InstallTools - admin e-mail default location changed

*Framework
FIX: SystemAdministratorClientCLI - allow "set host localhost"
FIX: BundleDelivery - protect against empty bundle

*WMS
FIX: SiteDirector - Pass siteNames and ceList as None if any is accepted
FIX: WorkloadManagement.ConfigTemplate.SiteDorectory - set Site to Any by default 

*DMS
FIX: FileCatalogCLI - ignore Datasets in ls command for backward compatibility

*Resources
FIX: SSH - some platforms use Password instead of password prompt

[v6r10p7]

*Core
FIX: dirac-install - execute dirac-fix-mysql-script and dirac-external-requirements after sourcing the environment
FIX: InstallTools - set basedir variable in fixMySQLScript()
FIX: InstallTools - define user root@host.domain in installMySQL()

*Framework
BUGFIX: SystemAdministratorCLI - bug fixed in default() call signature

*DMS
FIX: FTSRequest - handle properly FTS server in the old system 
FIX: ReplicaManager - check if file is in FC before removing 
FIX: Request/RemovalTask - handle properly proxies for removing files 
BUGFIX: DatasetManager - in the table description

[v6r10p6]

*Core
FIX: X509Certificate - reenabled fix in getDIRACGroup()

*Configuration
FIX: CSAPI - Group should be taken from the X509 chain and not the certificate

*RMS
CHANGE: ReqClient - if the job does not exist, do not try further finalization

[v6r10p5]

*Core
FIX: X509Certificate - reverted fix in getDIRACGroup()

[v6r10p4]

*Core
NEW: dirac-info - extra printout
CHANGE: PrettyPrint - extra options in printTable()
FIX: X509Certificate - bug fixed in getDIRACGroup()

*Framework
NEW: SystemAdministratorCLI - new showall command to show components across hosts
NEW: ProxyDB - allow to upload proxies without DIRAC group

*RMS
CHANGE: ReqClient - requests from failed jobs update job status to Failed
CHANGE: RequestTask - retry in the request finalize()

[v6r10p3]

*Configuration
CHANGE: Registry - allow to define a default group per user

*WMS
BUGFIX: JobReport - typo in generateForwardDISET()

[v6r10p2]

*TMS
CHANGE: Backward compatibility fixes when setting the Transformation files status

*DMS
BUGFIX: ReplicateAndRegister - bugfix when replicating to multiple destination by ReplicaManager

*WMS
BUGFIX: JobManager - bug fix when deleting no-existing jobs

[v6r10p1]

*RMS
FIX: ReqDB.Operations - Arguments field changed type from BLOB to MEDIUMBLOB

*DMS
FIX: FileCatalog - check for non-exiting directories in removeDirectory()

*TMS
FIX: TransformationDB - removed constraint that was making impossible to derive a production

[v6r10]

*Core
FIX: Several fixes on DB classes(AccountingDB, SystemLoggingDB, UserProfileDB, TransformationDB, 
     JobDB, PilotAgentsDB) after the new movement to the new MySQL implementation with a persistent 
     connection per running thread
NEW: SystemAdministratorCLI - better support for executing remote commands 
FIX: DIRAC.__init__.py - avoid re-definition of platform variable    
NEW: Graphs - added CurveGraph class to draw non-stacked lines with markers
NEW: Graphs - allow graphs with negative Y values
NEW: Graphs - allow to provide errors with the data and display them in the CurveGraph
FIX: InstallTools - fix for creation of the root@'host' user in MySQL 
FIX: dirac-install - create links to permanent directories before module installation
CHANGE: InstallTools - use printTable() utility for table printing
CHANGE: move printTable() utility to Core.Utilities.PrettyPrint
NEW: added installation configuration examples
FIX: dirac-install - fixBuildPath() operates only on files in the directory
FIX: VOMSService - added X-VOMS-CSRF-GUARD to the html header to be compliant with EMI-3 servers

*CS
CHANGE: getVOMSVOForGroup() uses the VOMSName option of the VO definition 
NEW: CE2CSAgent - added ARC CE information lookup

*Framework
FIX: SystemAdministratorIntegrator - use Host option to get the host address in addition to the section name, closes #1628
FIX: dirac-proxy-init - uses getVOMSVOForGroup() when adding VOMS extensions

*DMS
CHANGE: DFC - optimization and bug fixes of the bulk file addition
FIX: TransferAgent - protection against badly defined LFNs in collectFiles()
NEW: DFC - added getDirectoryReplicas() service method support similar to the LFC
CHANGE: DFC - added new option VisibleReplicaStatus which is used in replica getting commands
CHANGE: FileCatalogClientCLI client shows number of replicas in the 2nd column rather than 
        unimplemented number of links
CHANGE: DFC - optimizations for the bulk replica look-up
CHANGE: DFC updated scalability testing tool FC_Scaling_test.py        
NEW: DFC - methods returning replicas provide also SE definitions instead of PFNs to construct PFNs on the client side
NEW: DFC - added getReplicasByMetadata() interface
CHANGE: DFC - optimized getDirectoryReplicas()
CHANGE: FileCatalogClient - treat the reduced output from various service queries restoring LFNs and PFNs on the fly
NEW: DFC - LFNPFNConvention flag can be None, Weak or Strong to facilitate compatibility with LFC data 
CHANGE: FileCatalog - do not return PFNs, construct them on the client side
CHANGE: FileCatalog - simplified FC_Scaling_test.py script
NEW: FileCatalog/DatasetManager class to define and manipulate datasets corresponding to meta queries
NEW: FileCatalogHandler - new interface methods to expose DatasetManager functionality
NEW: FileCatalogClientCLI - new dataset family of commands
FIX: StorageFactory, ReplicaManager - resolve SE alias name recursively
FIX: FTSRequest, ReplicaManager, SRM2Storage - use current proxy owner as user name in accounting reports, closes #1602
BUGFIX: FileCatalogClientCLI - bug fix in do_ls, missing argument to addFile() call, closes #1658
NEW: FileCatalog - added new setMetadataBulk() interface, closes #1358
FIX: FileCatalog - initial argument check strips off leading lfn:, LFN:, /grid, closes #448
NEW: FileCatalog - added new setFileStatus() interface, closes #170, valid and visible file and replica statuses can be defined in respective options.
CHANGE: multiple new FTS system fixes
CHANGE: uniform argument checking with checkArgumentFormat() in multiple modules
CHANGE: FileCatalog - add Trash to the default replica valid statuses
CHANGE: ReplicaManager,FTSRequest,StorageElement - no use of PFN as returned by the FC except for file removal,
        rather constructing it always on the fly
        
*SMS
CHANGE: PinRequestAgent, SENamespaceCatalogCheckAgent - removed
CHANGE: Use StorageManagerClient instead of StorageDB directly        

*WMS
CHANGE: JobPolicy - optimization for bulk job verification
NEW: JobPolicy - added getControlledUsers() to get users which jobs can be accessed for 
     a given operation
CHANGE: JobMonitoringHandler - Avoid doing a selection of all Jobs, first count matching jobs 
        and then use "limit" to select only the required JobIDs.
NEW: JobMonitoringHandler - use JobPolicy to filter jobs in getJobSummaryWeb()
NEW: new Operations option /Services/JobMonitoring/GlobalJobsInfo ( True by default ) to 
     allow or not job info lookup by anybody, used in JobMonitoringHandler       
BUGFIX: SiteDirector - take into account the target queue Platform
BUGFIX: JobDB - bug in __insertNewJDL()    
CHANGE: dirac-admin-show-task-queues - enhanced output  
CHANGE: JobLoggingDB.sql - use trigger to manage the new LoggingInfo structure  
CHANGE: JobWrapper - trying several times to upload a request before declaring the job failed
FIX: JobScheduling executor - fix race condition that causes a job to remain in Staging
NEW: SiteDirector - do not touch sites for which there is no work available
NEW: SiteDirector - allow sites not in mask to take jobs with JobType Test
NEW: SiteDirector - allow 1 hour grace period for pilots in Unknown state before aborting them
CHANGE: Allow usage of non-plural form of the job requirement options ( PilotType, GridCE, BannedSite, 
        SubmitPool ), keep backward compatibility with a plural form
        
*RSS
FIX: DowntimeCommand - take the latest Downtime that fits    
NEW: porting new Policies from integration  
NEW: RSS SpaceToken command querying endpoints/tokens that exist  
        
*Resources
NEW: added SSHOARComputingElement class 
NEW: added XROOTStorage class       
FIX: CREAMComputingElement - extra checks for validity of returned pilot references
        
*TS
CHANGE: TransformationClient(DB,Manager) - set file status for transformation as bulk operation 
CHANGE: TransformationClient - applying state machine when changing transformation status
BUGFIX: TransformationClient(Handler) - few minor fixes
NEW: TransformationDB - backported __deleteTransformationFileTask(s) methods
CHANGE: TransformationDB(Client) - fixes to reestablish the FileCatalog interface
FIX: TransformationAgent - added MissingInFC to consider for Removal transformations
BUGFIX: TransformationAgent - in _getTransformationFiles() variable 'now' was not defined
FIX: TransformationDB.sql - DataFiles primary key is changed to (FileID) from (FileID,LFN) 
CHANGE: TransformationDB(.sql) - schema changes suitable for InnoDB
FIX: TaskManager(AgentBase) - consider only submitted tasks for updating status
CHANGE: TransformationDB(.sql) - added index on LFN in DataFiles table

*RMS
NEW: Migrate to use the new Request Management by all the clients
CHANGE: RequestContainer - Retry failed transfers 10 times and avoid sub-requests to be set Done 
        when the files are failed
CHANGE: Use a unique name for storing the proxy as processes may use the same "random" name and 
        give conflicts
NEW: RequestClient(Handler) - add new method readRequest( requestname)                 

*Workflow
NEW: Porting the LHCb Workflow package to DIRAC to make the use of general purpose modules and
     simplify construction of workflows        

[v6r9p33]

*Accounting
BUGFIX: AccountingDB - wrong indentation

[v6r9p32]

*Accounting
FIX: AccountingDB - use old style grouping if the default grouping is altered, e.g. by Country

[v6r9p31]

*Accounting
CHANGE: AccountingDB - changes to speed up queries: use "values" in GROUP By clause;
        drop duplicate indexes; reorder fields in the UniqueConstraint index of the
        "bucket" tables  

[v6r9p30]

*DMS
CHANGE: FileCatalogFactory - construct CatalogURL from CatalogType by default

*SMS
FIX: dirac-stager-stage-files - changed the order of the arguments

[v6r9p29]

*TS
FIX: TaskManager(AgentBase) - fix for considering only submitted tasks 

[v6r9p28]

*TS
FIX: TransformationDB(ManagerHandler) - several portings from v6r10

[v6r9p27]

*SMS
FIX: StorageManagementDB - in removeUnlinkedReplicas() second look for CacheReplicas 
     for which there is no entry in StageRequests

[v6r9p26]

*Resources
CHANGE: CREAMComputigElement - Make sure that pilots submitted to CREAM get a 
        fresh proxy during their complete lifetime
*Framework
FIX: ProxyDB - process properly any SQLi with DNs/groups with 's in the name

[v6r9p25]

*TS
CHANGE: TransformationClient - changed default timeout values for service calls
FIX: TransformationClient - fixes for processing of derived transformations 

[v6r9p24]

*TS
FIX: TransformationClient - in moveFilesToDerivedTransformation() set file status
     to Moved-<prod>

[v6r9p23]

*Core
BUGFIX: InstallTools - improper configuration prevents a fresh new installation

*WMS
BUGFIX: PilotDirector - Operations Helper non-instantiated

[v6r9p22]

*WMS
FIX: PilotDirector - allow to properly define extensions to be installed by the 
     Pilot differently to those installed at the server
FIX: Watchdog - convert pid to string in ProcessMonitor

*TS
FIX: TransformationDB - splitting files in chunks

*DMS
NEW: dirac-dms-create-removal-request command
CHANGE: update dirac-dms-xxx commands to use the new RMS client,
        strip lines when reading LFNs from a file

[v6r9p21]

*TS
FIX: Transformation(Client,DB,Manager) - restored FileCatalog compliant interface
FIX: TransformationDB - fix in __insertIntoExistingTransformationFiles()

[v6r9p20]

*Core
BUGFIX: ProxyUpload - an on the fly upload does not require a proxy to exist

*DMS
CHANGE: TransferAgent - use compareAdler() for checking checksum
FIX: FailoverTransfer - recording the sourceSE in case of failover transfer request 

*WMS
FIX: ProcessMonitor - some fixes added, printout when <1 s of consumed CPU is found

*Transformation
BUGFIX: TransformationClient - fixed return value in moveFilesToDerivedTransformation()

*RMS
BUGFIX: CleanReqDBAgent - now() -> utcnow() in initialize()

*Resources
FIX: ARCComputingElement - fix the parsing of CE status if no jobs are available

[v6r9p19]

*DMS
FIX: FileCatalog/DirectoryMetadata - inherited metadata is used while selecting directories
     in findDirIDsByMetadata()

[v6r9p18]

*DMS
FIX: FTSSubmitAgent, FTSRequest - fixes the staging mechanism in the FTS transfer submission
NEW: TransferDBMonitoringHandler - added getFilesForChannel(), resetFileChannelStatus()

[v6r9p17]

*Accounting
FIX: DataStoreClient - send accounting records in batches of 1000 records instead of 100

*DMS:
FIX: FailoverTransfer - catalog name from list to string
FIX: FTSSubmitAgent, FTSRequest - handle FTS3 as new protocol and fix bad submission time
FIX: FTSSubmitAgent, FTSRequest - do not submit FTS transfers for staging files

*WMS
FIX: TaskQueueDB - do not check enabled when TQs are requested from Directors
FIX: TaskQueueDB - check for Enabled in the TaskQueues when inserting jobs to print an alert
NEW: TaskQueueDB - each TQ can have at most 5k jobs, if beyond the limit create a new TQ 
     to prevent long matching times when there are way too many jobs in a single TQ

[v6r9p16]

*TS
BUGFIX: typos in TransformationCleaningAgent.py

*DMS
CHANGE: DownloadInputData - check the available disk space in the right input data directory
FIX: DownloadInputData - try to download only Cached replicas 

[v6r9p15]

*Core
FIX: MySQL - do not decrease the retry counter after ping failure

*DMS
CHANGE: FC/DirectoryMetadata - Speed up findFilesByMetadataWeb when many files match
FIX: RemovalTask - fix error string when removing a non existing file (was incompatible 
     with the LHCb BK client). 

*WMS
FIX: JobReport - minor fix ( removed unused imports )
FIX: JobMonitoring(JobStateUpdate)Handler - jobID argument can be either string, int or long

*TS
CHANGE: TransformationClient - change status of Moved files to a deterministic value
FIX: FileReport - minor fix ( inherits object ) 

[v6r9p14]

*DMS
CHANGE: FTSDB - changed schema: removing FTSSite table. From now on FTS sites 
        would be read from CS Resources

[v6r9p13]

FIX: included fixes from v6r8p26 patch release

[v6r9p12]

FIX: included fixes from v6r8p25 patch release

[v6r9p11]

*DMS
BUGFIX: FTSRequest - in __resolveFTSServer() type "=" -> "=="

[v6r9p10]

FIX: included fixes from v6r8p24 patch release

*Core
NEW: StateMachine utility

*DMS
BUGFIX: in RegisterFile operation handler

*Interfaces
FIX: Dirac.py - in splitInputData() consider only Active replicas

[v6r9p9]

*RMS
FIX: RequestDB - added getRequestFileStatus(), getRequestName() methods

[v6r9p8]

*DMS
FIX: RequestDB - get correct digest ( short request description ) of a request

[v6r9p7]

FIX: included fixes from v6r8p23 patch release

*RSS
FIX: SpaceTokenOccupancyPolicy - SpaceToken Policy decision was based on 
     percentage by mistake
     
*RMS
NEW: new scripts dirac-dms-ftsdb-summary, dirac-dms-show-ftsjobs    
FIX: FTSAgent - setting space tokens for newly created FTSJobs 

[v6r9p6]

*DMS
BUGFIX: dirac-admin-add-ftssite - missing import

*RMS
NEW: RequestDB, ReqManagerHandler - added getRequestStatus() method

*TS
FIX: fixes when using new RequestClient with the TransformationCleaningAgent

*WMS
BUGFIX: typo in SandboxStoreHandler transfer_fromClient() method

[v6r9p5]

*DMS
BUGFIX: missing proxy in service env in the FTSManager service. By default service 
        will use DataManager proxy refreshed every 6 hours.

*Resources
NEW: StorageElement - new checkAccess policy: split the self.checkMethods in 
     self.okMethods. okMethods are the methods that do not use the physical SE. 
     The isValid returns S_OK for all those immediately

*RSS
FIX: SpaceTokenOccupancyPolicy - Policy that now takes into account absolute values 
     for the space left
     
*TS
FIX: TransformationCleaningAgent - will look for both old and new RMS     

[v6r9p4]

*Stager
NEW: Stager API: dirac-stager-monitor-file, dirac-stager-monitor-jobs, 
     dirac-stager-monitor-requests, dirac-stager-show-stats

[v6r9p3]

*Transformation
FIX: TransformationCleaning Agent status was set to 'Deleted' instead of 'Cleaned'

[v6r9p2]

*RSS
NEW: Added Component family tables and statuses
FIX: removed old & unused code 
NEW: allow RSS policies match wild cards on CS

*WMS
BUGFIX: FailoverTransfer,JobWrapper - proper propagation of file metadata

[v6r9p1]

*RMS
NEW: FTSAgent - update rwAccessValidStamp,
     update ftsGraphValidStamp,
     new option for staging files before submission,
     better log handling here and there
CHANGE: FTSJob - add staging flag in in submitFTS2
CHANGE: Changes in WMS (FailoverTransfer, JobReport, JobWrapper, SandboxStoreHandler) 
        and TS (FileReport) to follow the new RMS.
NEW: Full CRUD support in RMS.

*RSS
NEW: ResourceManagementDB - new table ErrorReportBuffer
NEW: new ResourceManagementClient methods - insertErrorReportBuffer, selectErrorReportBuffer,
     deleteErrorReportBuffer

[v6r9]

NEW: Refactored Request Management System, related DMS agents and FTS management
     components

[v6r8p28]

*Core
BUGFIX: RequestHandler - the lock Name includes ActionType/Action

*DMS
FIX: dirac-dms-filecatalog-cli - prevent exception in case of missing proxy

[v6r8p27]

*DMS
BUGFIX: dirac-dms-add-file - fixed typo item -> items

[v6r8p26]

*Core
NEW: RequestHandler - added getServiceOption() to properly resolve inherited options 
     in the global service handler initialize method
NEW: FileCatalogHandler, StorageElementHandler - use getServiceOption()

[v6r8p25]

FIX: included fixes from v6r7p40 patch release

*Resources
FIX: SRM2Storage - do not account gfal_ls operations

[v6r8p24]

FIX: included fixes from v6r7p39 patch release

*Core
FIX: SiteSEMapping was returning wrong info

*DMS
FIX: FTSRequest - choose explicitly target FTS point for RAL and CERN
BUGFIX: StrategyHandler - wrong return value in __getRWAccessForSE()

*Resources
CHANGE: SRM2Storage - do not account gfal_ls operations any more

[v6r8p23]

FIX: included fixes from v6r7p37 patch release

*TS
FIX: TransformationDB - allow tasks made with ProbInFC files
FIX: TransformationCleaingAgent,Client - correct setting of transformation 
     status while cleaning

[v6r8p22]

FIX: included fixes from v6r7p36 patch release

[v6r8p21]

*DMS
FIX: FileCatalog/DirectoryMetadata - even if there is no meta Selection 
     the path should be considered when getting Compatible Metadata
FIX: FileCatalog/DirectoryNodeTree - findDir will return S_OK( '' ) if dir not 
     found, always return the same error from DirectoryMetadata in this case.     

*RSS
FIX: DowntimeCommand - use UTC time stamps

*TS
FIX: TransformationAgent - in _getTransformationFiles() get also ProbInFC files in 
     addition to Used 

[v6r8p20]

*Stager
NEW: Stager API: dirac-stager-monitor-file, dirac-stager-monitor-jobs, 
     dirac-stager-monitor-requests, dirac-stager-show-stats

[v6r8p19]

*Transformation
FIX: TransformationCleaning Agent status was set to 'Deleted' instead of 'Cleaned'

[v6r8p18]

*TS
BUGFIX: TransformationAgent - regression in __cleanCache()

[v6r8p17]

FIX: included fixes from v6r7p32 patch release

*WMS
FIX: StalledJobAgent - for accidentally stopped jobs ExecTime can be not set, 
     set it to CPUTime for the accounting purposes in this case

[v6r8p16]

FIX: included fixes from v6r7p31 patch release

*WMS
BUGFIX: TaskQueueDB - fixed a bug in the negative matching conditions SQL construction

*RSS
NEW: improved doc strings of PEP, PDP modules ( part of PolicySystem )
FIX: Minor changes to ensure consistency if ElementInspectorAgent and 
     users interact simultaneously with the same element
CHANGE: removed DatabaseCleanerAgent ( to be uninstalled if already installed )
FIX: SummarizeLogsAgent - the logic of the agent was wrong, the agent has been re-written.
     
[v6r8p15]

*Core
FIX: X509Chain - fix invalid information when doing dirac-proxy-info without CS
     ( in getCredentials() )

*RSS
NEW: PDP, PEP - added support for option "doNotCombineResult" on PDP

[v6r8p14]

*Core
FIX: dirac-deploy-scripts - can now work with the system python

*WMS
NEW: dirac-wms-cpu-normalization - added -R option to modify a given configuration file
FIX: Executor/InputData - Add extra check for LFns in InputData optimizer, closes #1472

*Transformation
CHANGE: TransformationAgent - add possibility to kick a transformation (not skip it if no 
        unused files), by touching a file in workDirectory
BUGFIX: TransformationAgent - bug in __cleanCache() dict modified in a loop        

[v6r8p13]

*Transformation
BUGFIX: TransformationDB - restored import of StringType

[v6r8p12]

NEW: Applied patches from v6r7p29

*WMS
FIX: JobDB - check if SystemConfig is present in the job definition and convert it 
     into Platform

*DMS
FIX: ReplicaManager - do not get metadata of files when getting files in a directory 
     if not strictly necessary

*RSS
NEW: ported from LHCb PublisherHandler for RSS web views

[v6r8p11]

NEW: Applied patches from v6r7p27

*RSS
NEW: SpaceTokenOccupancyPolicy - ported from LHCbDIRAC 
NEW: db._checkTable done on service initialization ( removed dirac-rss-setup script doing it )

*Transformation
FIX: TaskManager - reset oJob for each task in prepareTransformationTasks()
BUGFIX: ValidateOutputDataAgent - typo fixed in getTransformationDirectories()
FIX: TransformationManagerHandler - use CS to get files statuses not to include in 
     processed file fraction calculation for the web monitoring pages

[v6r8p10]

NEW: Applied patches from v6r7p27

[v6r8p9]

*DMS
FIX: TransferAgent,dirac-dms-show-se-status, ResourceStatus,TaskManager - fixes
     needed for DMS components to use RSS status information
NEW: ReplicaManager - allow to get metadata for an LFN+SE as well as PFN+SE     

[v6r8p8]

*RSS
BUGFIX: dirac-rss-setup - added missing return of S_OK() result

[v6r8p7]

NEW: Applied patches from v6r7p24

*DMS
BUGFIX: LcgFileCatalogClient - bug in addFile()

*RSS
BUGFIX: fixed script dirac-rss-set-token, broken in the current release.
NEW: Statistics module - will be used in the future to provide detailed information 
     from the History of the elements 

[v6r8p6]

NEW: Applied patches from v6r7p23

*Transformation
FIX: TaskManager - allow prepareTransformationTasks to proceed if no OutputDataModule is defined
FIX: TransformationDB - remove INDEX(TaskID) from TransformationTasks. It produces a single counter 
     for the whole table instead of one per TransformationID
     
*WMS     
FIX: WMSUtilities - to allow support for EMI UI's for pilot submission we drop support for glite 3.1

[v6r8p5]

NEW: Applied patches from v6r7p22

*RSS
CHANGE: removed old tests and commented out files

*WMS
FIX: PoolXMLCatalog - proper addFile usage

*Transformation
CHANGE: TransformationAgent - clear replica cache when flushing or setting a file in the workdirectory

[v6r8p4]

*Transformation
FIX: The connection to the jobManager is done only at submission time
FIX: Jenkins complaints fixes

*WMS
BUGFIX: JobDB - CPUtime -> CPUTime
FIX: Jenkins complaints fixes

[v6r8p3]

*DMS
BUGFIX: LcgFileCatalogClient

[v6r8p2]

*DMS:
FIX: LcgFileCatalogClient - remove check for opening a session in __init__ as credentials are not yet set 

*Transformation
CHANGE: reuse RPC clients in Transformation System 

[v6r8p1]

*Core
FIX: dirac-deploy-scripts - restored regression w.r.t. support of scripts starting with "d"

*DMS
BUGFIX: LcgFileCatalogClient - two typos fixed

[v6r8]

CHANGE: Several fixes backported from the v7r0 integration branch

*Core
CHANGE: DictCache - uses global LockRing to avoid locks in multiprocessing
FIX: X509Chain - proxy-info showing an error when there's no CS

*DMS
FIX: TransferAgent - inside loop filter out waiting files dictionary
BUGFIX: dirac-admin-allow-se - there was a continue that was skipping the complete loop for 
        ARCHIVE elements
NEW: LcgFileCatalogClient - test return code in startsess lfc calls       

*WMS:
FIX: OptimizerExecutor, InputData, JobScheduling - check that site candidates have all the 
     replicas

*RSS: 
BUGFIX: ResourceStatus, RSSCacheNoThread - ensure that locks are always released

*Transformation
FIX: TaskManager - site in the job definition is taken into account when submitting
NEW: Transformation - get the allowed plugins from the CS /Operations/Transformations/AllowedPlugins
FIX: ValidateOutputDataAgent - self not needed for static methods

[v6r7p40]

*Resources
FIX: StorageElement class was not properly passing the lifetime argument for prestageFile method

[v6r7p39]

*Core
CHANGE: Grid - in executeGridCommand() allow environment script with arguments needed for ARC client

*DMS
FIX: DFC SEManager - DIP Storage can have a list of ports now

*Resources
FIX: ARCComputingElement - few fixes after debugging

[v6r7p38]

*Core
NEW: DISET FileHelper, TransferClient - possibility to switch off check sum

*Resources
NEW: ARCComputingElement - first version
NEW: StorageFactory - possibility to pass extra protocol parameters to storage object
NEW: DIPStorage - added CheckSum configuration option
BUGFIX: SSHComputingElement - use CE name in the pilot reference construction

*WMS
FIX: StalledJobAgent - if ExecTime < CPUTime make it equal to CPUTime

[v6r7p37]

*Framework
BUGFIX: NotificationDB - typos in SQL statement in purgeExpiredNotifications() 

*WMS
NEW: JobCleaningAgent - added scheduling sandbox LFN removal request 
     when deleting jobs
CHANGE: JobWrapper - report only error code as ApplicationError parameter 
        when payload finishes with errors    
NEW: SiteDirector - possibility to specify extensions to be installed in 
     pilots in /Operations/Pilots/Extensions option in order not to install
     all the server side extensions        

*DMS
CHANGE: FileCatalogFactory - use service path as default URL
CHANGE: FileCatalogFactory - use ObjectLoader to import catalog clients

*SMS
BUGFIX: StorageManagementDB, dirac-stager-monitor-jobs - small bug fixes ( sic, Daniela )

*Resources
CHANGE: DIPStorage - added possibility to specify a list of ports for multiple
        service end-points
CHANGE: InProcessComputingElement - demote log message when payload failure 
        to warning, the job will fail anyway
FIX: StalledJobAgent - if pilot reference is not registered, this is not an 
     error of the StalledJobAgent, no log.error() in  this case                
        
*RMS
CHANGE: RequestTask - ensure that tasks are executed with user credentials 
        even with respect to queries to DIRAC services ( useServerCertificate 
        flag set to false )        

[v6r7p36]

*WMS
FIX: CREAMCE, SiteDirector - make sure that the tmp executable is removed
CHANGE: JobWrapper - remove sending mails via Notification Service in case
        of job rescheduling
        
*SMS
FIX: StorageManagementDB - fix a race condition when old tasks are set failed 
     between stage submission and update.        

[v6r7p35]

*Stager
NEW: Stager API: dirac-stager-monitor-file, dirac-stager-monitor-jobs, 
     dirac-stager-monitor-requests, dirac-stager-show-stats

[v6r7p34]

*Transformation
FIX: TransformationCleaning Agent status was set to 'Deleted' instead of 'Cleaned'

[v6r7p33]

*Interfaces
FIX: Job.py - in setExecutable() - prevent changing the log file name string type

*StorageManagement
NEW: StorageManagementDB(Handler) - kill staging requests at the same time as 
     killing related jobs, closes #1510
FIX: StorageManagementDB - demote the level of several log messages       

[v6r7p32]

*DMS
FIX: StorageElementHandler - do not use getDiskSpace utility, use os.statvfs instead
CHANGE: StorageManagementDB - in getStageRequests() make MySQL do an UNIQUE selection 
        and use implicit loop to speed up queries for large results

*Resources
FIX: lsfce remote script - use re.search instead of re.match in submitJob() to cope with
     multipline output

[v6r7p31]

*WMS
FIX: SiteDirector - make possible more than one SiteDirector (with different pilot identity) attached 
     to a CE, ie sgm and pilot roles. Otherwise one is declaring Aborted the pilots from the other.

[v6r7p30]

*Core
CHANGE: X509Chain - added groupProperties field to the getCredentials() report
BUGFIX: InstallTools - in getSetupComponents() typo fixed: agent -> executor

[v6r7p29]

*DMS
CHANGE: FileCatalog - selection metadata is also returned as compatible metadata in the result
        of getCompatibleMetadata() call
NEW: FileCatalog - added path argument to getCompatibleMetadata() call
NEW: FileCatalogClient - added getFileUserMetadata()
BUGFIX: dirac-dms-fts-monitor - exit with code -1 in case of error

*Resources
FIX: CREAMComputingElement - check globus-url-copy result for errors when retrieving job output

[v6r7p28]

*DMS
BUGFIX: FileCatalog/DirectoryMetadata - wrong MySQL syntax 

[v6r7p27]

*Core
FIX: Mail.py - fix of the problem of colons in the mail's body

*Interfaces
NEW: Job API - added setSubmitPools(), setPlatform() sets ... "Platform"

*WMS
FIX: TaskQueueDB - use SystemConfig as Platform for matching ( if Platform is not set explicitly

*Resources
FIX: SSHComputingElement - use ssh host ( and not CE name ) in the pilot reference
BUGFIX: SSHGEComputingElement - forgotten return statement in _getJobOutputFiles()

*Framework
NEW: dirac-sys-sendmail - email's body can be taken from pipe. Command's argument 
     in this case will be interpreted as a destination address     

[v6r7p26]

*DMS
FIX: ReplicaManager - status names Read/Write -> ReadAccess/WriteAccess

[v6r7p25]

*Core
CHANGE: X509Chain - in getCredentials() failure to contact CS is not fatal, 
        can happen when calling dirac-proxy-init -x, for example

[v6r7p24]

*DMS
NEW: FileCatalog - added getFilesByMetadataWeb() to allow pagination in the Web 
     catalog browser
     
*WMS
CHANGE: WMSAdministrator, DiracAdmin - get banned sites list by specifying the status
        to the respective jobDB call     

[v6r7p23]

*Transformation
BUGFIX: TransformationDB - badly formatted error log message

*RMS
CHANGE: RequestDBMySQL - speedup the lookup of requests

*WMS
BUGFIX: dirac-dms-job-delete - in job selection by group

*DMS
FIX: LcgFileCatalogClient - getDirectorySize made compatible with DFC
BUGFIX: LcgFileCatalogClient - proper call of __getClientCertInfo()

[v6r7p22]

*Transformation
CHANGE: InputDataAgent - treats only suitable transformations, e.g. not the extendable ones. 
CHANGE: TransformationAgent - make some methods more public for easy overload

[v6r7p21]

*Core
FIX: Shifter - pass filePath argument when downloading proxy

[v6r7p20]

*DMS
CHANGE: StrategyHandler - move out SourceSE checking to TransferAgent
CHANGE: ReplicaManager, InputDataAgent - get active replicas
FIX: StorageElement, SRM2Storage - support for 'xxxAccess' statuses, checking results
     of return structures
     
*RSS
NEW: set configurable email address on the CS to send the RSS emails
NEW: RSSCache without thread in background
FIX: Synchronizer - moved to ResourceManager handler     

[v6r7p19]

*DMS
BUGFIX: ReplicaManager - in putAndRegister() SE.putFile() singleFile argument not used explicitly

[v6r7p18]

*WMS
FIX: StalledJobAgent - do not exit the loop over Completed jobs if accounting sending fails
NEW: dirac-wms-job-delete - allow to specify jobs to delete by job group and/or in a file
FIX: JobManifest - If CPUTime is not set, set it to MaxCPUTime value

[v6r7p17]

*Resources
FIX: SRM2Storage - treat properly "22 SRM_REQUEST_QUEUED" result code

[v6r7p16]

*DMS
FIX: StrategyHandler - do not proceed when the source SE is not valid for read 
BUGFIX: StorageElement - putFile can take an optional sourceSize argument
BUGFIX: ReplicaManager - in removeFile() proper loop on failed replicas

*RSS
FIX: SpaceTokenOccupancyCommand, CacheFeederAgent - add timeout when calling lcg_util commands

*WMS
FIX: JobManifest - take all the SubmitPools defined in the TaskQueueAgent 
NEW: StalledJobAgent - declare jobs stuck in Completed status as Failed

[v6r7p15]

*Core
BUGFIX: SocketInfo - in host identity evaluation

*DMS
BUGFIX: FileCatalogHandler - missing import os

*Transformation
CHANGE: JobManifest - getting allowed job types from operations() section 

[v6r7p14]

*DMS
CHANGE: StorageElementProxy - removed getParameters(), closes #1280
FIX: StorageElementProxy - free the getFile space before the next file
FIX: StorageElement - added getPFNBase() to comply with the interface

*Interfaces
CHANGE: Dirac API - allow lists of LFNs in removeFile() and removeReplica()

*WMS
CHANGE: JobSchedulingAgent(Executor) - allow both BannedSite and BannedSites JDL option

*RSS
FIX: ElementInspectorAgent - should only pick elements with rss token ( rs_svc ).
FIX: TokenAgent - using 4th element instead of the 5th. Added option to set admin email on the CS.

[v6r7p13]

*Core
FIX: Resources - in getStorageElementSiteMapping() return only sites with non-empty list of SEs

*DMS
FIX: StorageElement - restored the dropped logic of using proxy SEs
FIX: FileCatalog - fix the UseProxy /LocalSite/Catalog option

*Transformation
FIX: TransformationDB - use lower() string comparison in extendTransformation()

[v6r7p12]

*WMS
BUGFIX: JobManifest - get AllowedSubmitPools from the /Systems section, not from /Operations

*Core
NEW: Resources helper - added getSites(), getStorageElementSiteMapping()

*DMS
CHANGE: StrategyHandler - use getStorageElementSiteMapping helper function
BUGFIX: ReplicaManager - do not modify the loop dictionary inside the loop

[v6r7p11]

*Core
CHANGE: Subprocess - put the use of watchdog in flagging

[v6r7p10]

*Core
NEW: Logger - added getLevel() method, closes #1292
FIX: Subprocess - returns correct structure in case of timeout, closes #1295, #1294
CHANGE: TimeOutExec - dropped unused utility
FIX: Logger - cleaned unused imports

*RSS
CHANGE: ElementInspectorAgent - do not use mangled name and removed shifterProxy agentOption

[v6r7p9]

*Core
BUGFIX: InstallTools - MySQL Port should be an integer

[v6r7p8]

*Core
FIX: Subprocess - consistent timeout error message

*DMS
NEW: RemovalTask - added bulk removal
FIX: StrategyHandler - check file source CEs
CHANGE: DataIntegrityClient - code beautification
CHANGE: ReplicaManager - do not check file existence if replica information is queried anyway,
        do not fail if file to be removed does not exist already. 

[v6r7p7]

FIX: Several fixes to allow automatic code documentation

*Core
NEW: InstallTools - added mysqlPort and mysqlRootUser

*DMS
CHANGE: ReplicaManager - set possibility to force the deletion of non existing files
CHANGE: StrategyHandler - better handling of checksum check during scheduling 

[v6r7p6]

*Core
FIX: dirac-install - restore signal alarm if downloadable file is not found
FIX: Subprocess - using Manager proxy object to pass results from the working process

*DMS:
CHANGE: StorageElement - removed overwride mode
CHANGE: removed obsoleted dirac-dms-remove-lfn-replica, dirac-dms-remove-lfn
NEW: FTSMonitorAgent - filter out sources with checksum mismatch
FIX: FTSMonitorAgent, TransferAgent - fix the names of the RSS states

*RSS
NEW: ElementInspectorAgent runs with a variable number of threads which are automatically adjusted
NEW: Added policies to force a particular state, can be very convenient to keep something Banned for example.
NEW: policy system upgrade, added finer granularity when setting policies and actions

*WMS
NEW: SiteDirector- allow to define pilot DN/Group in the agent options
CHANGE: JobDescription, JobManifest - take values for job parameter verification from Operations CS section

[v6r7p5]

*Interfaces
BUGFIX: dirac-wms-job-get-output - properly treat the case when output directory is not specified 

[v6r7p4]

*Core
FIX: Subprocess - avoid that watchdog kills the executor process before it returns itself

*Framework
BUGFIX: ProxuManagerClient - wrong time for caching proxies

*RSS
FIX: removed obsoleted methods

*DMS
NEW: FileCatalog - added findFilesByMetadataDetailed - provides detailed metadata for 
     selected files

[v6r7p3]

*DMS
FIX: FTSMonitorAgent - logging less verbose

*Transformation
FIX: TransformationAgent - use the new CS defaults locations
FIX: Proper agent initialization
NEW: TransformationPlaugin - in Broadcast plugin added file groupings by number of files, 
     make the TargetSE always defined, even if the SourceSE list contains it 

*ResourceStatus
FIX: Added the shifter's proxy to several agents

*RMS
FIX: RequestContainer - the execution order was not properly set for the single files 

*Framework:
BUGFIX: ProxyManagerClient - proxy time can not be shorter than what was requested

[v6r7p2]

*Core
FIX: dirac-configure - switch to use CS before checking proxy info

*Framework
NEW: dirac-sys-sendmail new command
NEW: SystemAdmininistratorCLI - added show host, uninstall, revert commands
NEW: SystemAdmininistratorHandler - added more info in getHostInfo()
NEW: SystemAdmininistratorHandler - added revertSoftware() interface

*Transformation
FIX: TransformationCleaningAgent - check the status of returned results

[v6r7p1]

*Core
FIX: Subprocess - finalize the Watchdog closing internal connections after a command execution
CHANGE: add timeout for py(shell,system)Call calls where appropriate
CHANGE: Shifter - use gProxyManager in a way that allows proxy caching

*Framework
NEW: ProxyManagerClient - allow to specify validity and caching time separately
FIX: ProxyDB - replace instead of delete+insert proxy in __storeVOMSProxy

*DMS
NEW: FTSMonitorAgent - made multithreaded for better efficiency
FIX: dirac-dms-add-file - allow LFN: prefix for lfn argument

*WMS
NEW: dirac-wms-job-get-output, dirac-wms-job-status - allow to retrieve output for a job group
FIX: TaskQueueDB - fixed selection SQL in __generateTQMatchSQL()
CHANGE: OptimizerExecutor - reduce diversity of MinorStatuses for failed executors

*Resources
FIX: CREAMComputingElement - remove temporary JDL right after the submission 

[v6r6p21]

*DMS
BUGFIX: TransformationCleaningAgent - use the right signature of cleanMetadataCatalogFiles() call

[v6r6p20]

*DMS
FIX: RegistrationTask - properly escaped error messages
BUGFIX: DirectoryMetadata - use getFileMetadataFields from FileMetadata in addMetadataField()
NEW: When there is a missing source error spotted during FTS transfer, file should be reset 
     and rescheduled again until maxAttempt (set to 100) is reached

*WMS
FIX: JobScheduling - fix the site group logic in case of Tier0

[v6r6p19]

*DMS
BUGFIX: All DMS agents  - set up agent name in the initialization

*Core
NEW: Subprocess - timeout wrapper for subprocess calls
BUGFIX: Time - proper interpreting of 0's instead of None
CHANGE: DISET - use cStringIO for ANY read that's longer than 16k (speed improvement) 
        + Less mem when writing data to the net
FIX: Os.py - protection against failed "df" command execution       
NEW: dirac-info prints lcg bindings versions
CHANGE: PlotBase - made a new style class 
NEW: Subprocess - added debug level log message

*Framework
NEW: SystemAdministratorIntegrator client for collecting info from several hosts
NEW: SystemAdministrator - added getHostInfo()
FIX: dirac-proxy-init - always check for errors in S_OK/ERROR returned structures
CHANGE: Do not accept VOMS proxies when uploading a proxy to the proxy manager

*Configuration
FIX: CE2CSAgent - get a fresh copy of the cs data before attempting to modify it, closes #1151
FIX: Do not create useless backups due to slaves connecting and disconnecting
FIX: Refresher - prevent retrying with 'Insane environment'

*Accounting
NEW: Accounting/Job - added validation of reported values to cope with the weird Yandex case
FIX: DBUtils - take into account invalid values, closes #949

*DMS
FIX: FTSSubmitAgent - file for some reason rejected from submission should stay in 'Waiting' in 
     TransferDB.Channel table
FIX: FTSRequest - fix in the log printout     
CHANGE: dirac-dms-add-file removed, dirac-dms-add-files renamed to dirac-dms-add-file
FIX: FileCatalogCLI - check the result of removeFile call
FIX: LcgFileCatalogClient - get rid of LHCb specific VO evaluation
NEW: New FileCatalogProxy service - a generalization of a deprecated LcgFileCatalog service
FIX: Restored StorageElementProxy functionality
CHANGE: dirac-dms-add-file - added printout
NEW: FileCatalog(Factory), StorageElement(Factory) - UseProxy flag moved to /Operations and /LocalSite sections

*RSS
NEW:  general reimplementation: 
      New DB schema using python definition of tables, having three big blocks: Site, Resource and Node.
      MySQLMonkey functionality almost fully covered by DB module, eventually will disappear.
      Services updated to use new database.
      Clients updated to use new database.
      Synchronizer updated to fill the new database. When helpers will be ready, it will need an update.
      One ElementInspectorAgent, configurable now is hardcoded.
      New Generic StateMachine using OOP.
      Commands and Policies simplified.
      ResourceStatus using internal cache, needs to be tested with real load.
      Fixes for the state machine
      Replaced Bad with Degraded status ( outside RSS ).
      Added "Access" to Read|Write|Check|Remove SE statuses wherever it applies.
      ResourceStatus returns by default "Active" instead of "Allowed" for CS calls.
      Caching parameters are defined in the CS
FIX: dirac-admin-allow/ban-se - allow a SE on Degraded ( Degraded->Active ) and ban a SE on Probing 
     ( Probing -> Banned ). In practice, Active and Degraded are "usable" states anyway.            
      
*WMS
FIX: OptimizerExecutor - failed optimizations will still update the job     
NEW: JobWrapper - added LFNUserPrefix VO specific Operations option used for building user LFNs
CHANGE: JobDB - do not interpret SystemConfig in the WMS/JobDB
CHANGE: JobDB - Use CPUTime JDL only, keep MaxCPUTime for backward compatibility
CHANGE: JobWrapper - use CPUTime job parameter instead of MaxCPUTime
CHANGE: JobAgent - use CEType option instead of CEUniqueID
FIX: JobWrapper - do not attempt to untar directories before having checked if they are tarfiles 
NEW: dirac-wms-job-status - get job statuses for jobs in a given job group
 
*SMS
FIX: StorageManagementDB - when removing unlinked replicas, take into account the case where a
     staging request had been submitted, but failed
      
*Resources    
NEW: glexecCE - add new possible locations of the glexec binary: OSG specific stuff and in last resort 
     looking in the PATH    
NEW: LcgFileCatalogClient - in removeReplica() get the needed PFN inside instead of providing it as an argument     
      
*TS      
CHANGE: Transformation types definition are moved to the Operations CS section

*Interfaces
FIX: Dirac.py - CS option Scratchdir was in LocalSite/LocalSite
FIX: Dirac.py - do not define default catalog, use FileCatalog utility instead

[v6r6p19]

*DMS
BUGFIX: All DMS agents  - set up agent name in the initialization

[v6r6p18]

*Transformation
CHANGE: /DIRAC/VOPolicy/OutputDataModule option moved to <Operations>/Transformations/OutputDataModule

*Resources
FIX: ComputingElement - properly check if the pilot proxy has VOMS before adding it to the payload 
     when updating it

*WMS
BUGFIX: JobSanity - fixed misspelled method call SetParam -> SetParameter

[v6r6p17]

*Transformation
BUGFIX: TransformationAgent - corrected  __getDataReplicasRM()

[v6r6p16]

*DMS
FIX: Agents - proper __init__ implementation with arguments passing to the super class
FIX: LcgFileCatalogClient - in removeReplica() reload PFN in case it has changed

[v6r6p15]

*Framework
BUGFIX: ErrorMessageMonitor - corrected updateFields call 

*DMS:
NEW: FTSMonitorAgent completely rewritten in a multithreaded way

*Transformation
FIX: InputDataAgent - proper instantiation of TransformationClient
CHANGE: Transformation - several log message promoted from info to notice level

[v6r6p14]

*Transformation
FIX: Correct instantiation of agents inside several scripts
CHANGE: TransformationCleaningAgent - added verbosity to logs
CHANGE: TransformationAgent - missingLFC to MissingInFC as it could be the DFC as well
FIX: TransformationAgent - return an entry for all LFNs in __getDataReplicasRM

*DMS
FIX: TransferAgent - fix exception reason in registerFiles()

[v6r6p13]

*DMS
CHANGE: TransferAgent - change RM call from getCatalogueReplicas to getActiveReplicas. 
        Lowering log printouts here and there

[v6r6p12]

*DMS
BUGFIX: RemovalTask - Replacing "'" by "" in error str set as attribute for a subRequest file. 
        Without that request cannot be updated when some nasty error occurs.

[v6r6p11]

*RMS:
BUGFIX: RequestClient - log string formatting

*DMS
BUGFIX: RemovalTask - handling for files not existing in the catalogue

*Transformation
FIX: TransformationManager - ignore files in NotProcessed status to get the % of processed files

*Interfaces
FIX: Fixes due to the recent changes in PromptUser utility

[v6r6p10]

*RMS
FIX: RequestDBMySQL - better escaping of queries 

*WMS
FIX: SiteDirector - get compatible platforms before checking Task Queues for a site

[v6r6p9]

*Core
FIX: Utilities/PromptUser.py - better user prompt

*Accounting
NEW: Add some validation to the job records because of weird data coming from YANDEX.ru

*DMS
BUGFIX: ReplicaManager - typo errStr -> infoStr in __replicate()
FIX: FTSRequest - fixed log message

*WMS
FIX: SiteDirector - use CSGlobals.getVO() call instead of explicit CS option

[v6r6p8]

*Transformation
BUGFIX: TransformationDB - typo in getTransformationFiles(): iterValues -> itervalues

[v6r6p7]

*Resources
FIX: StorageFactory - uncommented line that was preventing the status to be returned 
BUGFIX: CE remote scripts - should return status and not call exit()
BUGFIX: SSHComputingElement - wrong pilot ID reference

[v6r6p6]

*WMS
FIX: TaskQueueDB - in findOrphanJobs() retrieve orphaned jobs as list of ints instead of list of tuples
FIX: OptimizerExecutor - added import of datetime to cope with the old style optimizer parameters

*Transformation
FIX: TransformationAgent - fix finalization entering in an infinite loop
NEW: TransformationCLI - added resetProcessedFile command
FIX: TransformationCleaningAgent - treating the archiving delay 
FIX: TransformationDB - fix in getTransformationFiles() in case of empty file list

[v6r6p5]

*Transformation
FIX: TransformationAgent - type( transClient -> transfClient )
FIX: TransformationAgent - self._logInfo -> self.log.info
FIX: TransformationAgent - skip if no Unused files
FIX: TransformationAgent - Use CS option for replica cache lifetime
CHANGE: TransformationAgent - accept No new Unused files every [6] hours

[v6r6p4]

*DMS
FIX: TransferAgent - protection for files that can not be scheduled
BUGFIX: TransferDB - typo (instIDList - > idList ) fixed

*Transformation
BUGFIX: TransformationAgent - typo ( loginfo -> logInfo )

[v6r6p3]

FIX: merged in patch v6r5p14

*Core
BUGFIX: X509Chain - return the right structure in getCredentials() in case of failure
FIX: dirac-deploy-scripts.py - allow short scripts starting from "d"
FIX: dirac-deploy-scripts.py - added DCOMMANDS_PPID env variable in the script wrapper
FIX: ExecutorReactor - reduced error message dropping redundant Task ID 

*Interfaces
BUGFIX: Dirac.py - allow to pass LFN list to replicateFile()

*DMS
FIX: FileManager - extra check if all files are available in _findFiles()
BUGFIX: FileCatalogClientCLI - bug in DirectoryListing

[v6r6p2]

FIX: merged in patch v6r5p13

*WMS
FIX: SiteDirector - if no community set, look for DIRAC/VirtualOrganization setting

*Framework
FIX: SystemLoggingDB - LogLevel made VARCHAR in the MessageRepository table
FIX: Logging - several log messages are split in fixed and variable parts
FIX: SystemLoggingDB - in insertMessage() do not insert new records in auxiliary tables if they 
     are already there

[v6r6p1]

*Core:
CHANGE: PromptUser - changed log level of the printout to NOTICE
NEW: Base Client constructor arguments are passed to the RPCClient constructor

*DMS:
NEW: FTSRequest - added a prestage mechanism for source files
NEW: FileCatalogClientCLI - added -f switch to the size command to use raw faile tables 
     instead of storage usage tables
NEW: FileCatalog - added orphan directory repair tool
NEW: FIleCatalog - more counters to control the catalog sanity     

*WMS:
FIX: SandboxStoreClient - no more kwargs tricks
FIX: SandboxStoreClient returns sandbox file name in case of upload failure to allow failover
FIX: dirac-pilot - fixed VO_%s_SW_DIR env variable in case of OSG

*TS:
FIX: TransformationManagerHandler - avoid multiple Operations() instantiation in 
     getTransformationSummaryWeb()

[v6r6]

*Core
CHANGE: getDNForUsername helper migrated from Core.Security.CS to Registry helper
NEW: SiteSEMapping - new utilities getSitesGroupedByTierLevel(), getTier1WithAttachedTier2(),
     getTier1WithTier2
CHANGE: The DIRAC.Core.Security.CS is replaced by the Registry helper     
BUGFIX: dirac-install - properly parse += in .cfg files
FIX: Graphs.Utilities - allow two lines input in makeDataFromCVS()
FIX: Graphs - allow Graphs package usage if even matplotlib is not installed
NEW: dirac-compile-externals will retrieve the Externals compilation scripts from it's new location 
     in github (DIRACGrid/Externals)
NEW: Possibility to define a thread-global credentials for DISET connections (for web framework)
NEW: Logger - color output ( configurable )
NEW: dirac-admin-sort-cs-sites - to sort sites in the CS
CHANGE: MessageClient(Factor) - added msgClient attribute to messages
NEW: Core.Security.Properties - added JOB_MONITOR and USER_MANAGER properties

*Configuration
NEW: Registry - added getAllGroups() method

*Framework
NEW: SystemAdministratorClientCLI - possibility to define roothPath and lcgVersion when updating software

*Accounting
NEW: JobPlotter - added Normalized CPU plots to Job accounting
FIX: DBUtils - plots going to greater granularity

*DMS
NEW: FileCatalog - storage usage info stored in all the directories, not only those with files
NEW: FileCatalog - added utility to rebuild storage usage info from scratch
FIX: FileCatalog - addMetadataField() allow generic types, e.g. string
FIX: FileCatalog - path argument is normalized before usage in multiple methods
FIX: FileCatalog - new metadata for files(directories) should not be there before for directories(files)
NEW: FileCatalog - added method for rebuilding DirectoryUsage data from scratch 
NEW: FileCatalog - Use DirectoryUsage mechanism for both logical and physical storage
CHANGE: FileCatalog - forbid removing non-empty directories
BUGFIX: FileCatalogClientCLI - in do_ls() check properly the path existence
FIX: FileCatalogClientCLI - protection against non-existing getCatalogCounters method in the LFC client
FIX: DMS Agents - properly call superclass constructor with loadName argument
FIX: ReplicaManager - in removeFile() non-existent file is marked as failed
FIX: Make several classes pylint compliant: DataIntegrityHandler, DataLoggingHandler,
     FileCatalogHandler, StorageElementHandler, StorageElementProxyHandler, TransferDBMonitoringHandler
FIX: LogUploadAgent - remove the OSError exception in __replicate()
FIX: FileCatalogClientCLI - multiple check of proper command inputs,
     automatic completion of several commands with subcommands,
     automatic completion of file names
CHANGE: FileCatalogClientCLI - reformat the output of size command 
FIX: dirac-admin-ban-se - allow to go over all options read/write/check for each SE      
NEW: StrategyHandler - new implementation to speed up file scheduling + better error reporting
NEW: LcgFileCatalogProxy - moved from from LHCbDirac to DIRAC
FIX: ReplicaManager - removed usage of obsolete "/Resources/StorageElements/BannedTarget" 
CHANGE: removed StorageUsageClient.py
CHANGE: removed obsoleted ProcessingDBAgent.py

*WMS
CHANGE: RunNumber job parameter was removed from all the relevant places ( JDL, JobDB, etc )
NEW: dirac-pilot - add environment setting for SSH and BOINC CEs
NEW: WMSAdministrator - get output for non-grid CEs if not yet in the DB
NEW: JobAgent - job publishes BOINC parameters if any
CHANGE: Get rid of LHCbPlatform everywhere except TaskQueueDB
FIX: SiteDirector - provide list of sites to the Matcher in the initial query
FIX: SiteDirector - present a list of all groups of a community to match TQs
CHANGE: dirac-boinc-pilot dropped
CHANGE: TaskQueueDirector does not depend on /LocalSite section any more
CHANGE: reduced default delays for JobCleaningAgent
CHANGE: limit the number of jobs received by JobCleaningAgent
CHANGE: JobDB - use insertFields instead of _insert
CHANGE: Matcher, TaskQueueDB - switch to use Platform rather than LHCbPlatform retaining LHCbPlatform compatibility
BUGFIX: Matcher - proper reporting pilot site and CE
CHANGE: JobManager - improved job Killing/Deleting logic
CHANGE: dirac-pilot - treat the OSG case when jobs on the same WN all run in the same directory
NEW: JobWrapper - added more status reports on different failures
FIX: PilotStatusAgent - use getPilotProxyFromDIRACGroup() instead of getPilotProxyFromVOMSGroup()
CHANGE: JobMonitoringHandler - add cutDate and condDict parameters to getJobGroup()
NEW: JobMonitoringHandler - check access rights with JobPolicy when accessing job info from the web
NEW: JobManager,JobWrapper - report to accounting jobs in Rescheduled final state if rescheduling is successful
FIX: WMSAdministrator, SiteDirector - store only non-empty pilot output to the PilotDB
NEW: added killPilot() to the WMSAdministrator interface, DiracAdmin and dirac-admin-kill-pilot command
NEW: TimeLeft - renormalize time left using DIRAC Normalization if available
FIX: JobManager - reconnect to the OptimizationMind in background if not yet connected
CHANGE: JobManifest - use Operations helper
NEW: JobCleaningAgent - delete logging records from JobLoggingDB when deleting jobs

*RMS
FIX: RequestDBFile - better exception handling in case no JobID supplied
FIX: RequestManagerHandler - make it pylint compliant
NEW: RequestProxyHandler - is forwarding requests from voboxes to central RequestManager. 
     If central RequestManager is down, requests are dumped into file cache and a separate thread 
     running in background is trying to push them into the central. 
CHANGE: Major revision of the code      
CHANGE: RequestDB - added index on SubRequestID in the Files table
CHANGE: RequestClient - readRequestForJobs updated to the new RequetsClient structure

*RSS
NEW: CS.py - Space Tokens were hardcoded, now are obtained after scanning the StorageElements.

*Resources
FIX: SSHComputingElement - enabled multiple hosts in one queue, more debugging
CHANGE: SSHXXX Computing Elements - define SSH class once in the SSHComputingElement
NEW: SSHComputingElement - added option to define private key location
CHANGE: Get rid of legacy methods in ComputingElement
NEW: enable definition of ChecksumType per SE
NEW: SSHBatch, SSHCondor Computing Elements
NEW: SSHxxx Computing Elements - using remote control scripts to better capture remote command errors
CHANGE: put common functionality into SSHComputingElement base class for all SSHxxx CEs
NEW: added killJob() method tp all the CEs
NEW: FileCatalog - take the catalog information info from /Operations CS section, if defined there, 
     to allow specifications per VO 

*Interfaces
CHANGE: Removed Script.initialize() from the API initialization
CHANGE: Some general API polishing
FIX: Dirac.py - when running in mode="local" any directory in the ISB would not get untarred, 
     contrary to what is done in the JobWrapper

*TS
BUGFIX: TaskManager - bug fixed in treating tasks with input data
FIX: TransformationCleaningAgent - properly call superclass constructor with loadName argument
NEW: TransformationCleaningAgent - added _addExtraDirectories() method to extend the list of
     directories to clean in a subclass if needed
CHANGE: TransformationCleaningAgent - removed usage of StorageUsageClient     
NEW: TransformationAgent is multithreaded now ( implementation moved from LHCbDIRAC )
NEW: added unit tests
NEW: InputDataAgent - possibility to refresh only data registered in the last predefined period of time 
NEW: TransformationAgent(Client) - management of derived transformations and more ported from LHCbDIRAC
BUGFIX: TransformationDB - wrong SQL statement generation in setFileStatusForTransformation()

[v6r5p14]

*Core
NEW: Utilities - added Backports utility

*WMS
FIX: Use /Operations/JobScheduling section consistently, drop /Operations/Matching section
NEW: Allow VO specific share correction plugins from extensions
FIX: Executors - several fixes

[v6r5p13]

*WMS
FIX: Executors - VOPlugin will properly send and receive the params
NEW: Correctors can be defined in an extension
FIX: Correctors - Properly retrieve info from the CS using the ops helper

[v6r5p12]

FIX: merged in patch v6r4p34

[v6r5p11]

FIX: merged in patch v6r4p33

*Core
FIX: MySQL - added offset argument to buildConditions()

[v6r5p10]

FIX: merged in patch v6r4p32

[v6r5p9]

FIX: merged in patch v6r4p30

[v6r5p8]

FIX: merged in patch v6r4p29

[v6r5p7]

FIX: merged in patch v6r4p28

[v6r5p6]

FIX: merged in patch v6r4p27

*Transformation
BUGFIX: TransformationDB - StringType must be imported before it can be used

*RSS
NEW: CS.py - Space Tokens were hardcoded, now are obtained after scanning the StorageElements.

[v6r5p5]

FIX: merged in patch v6r4p26

[v6r5p4]

FIX: merged in patch v6r4p25

[v6r5p3]

*Transformation
FIX: merged in patch v6r4p24

[v6r5p2]

*Web
NEW: includes DIRACWeb tag web2012092101

[v6r5p1]

*Core
BUGFIX: ExecutorMindHandler - return S_OK() in the initializeHandler
FIX: OptimizationMindHandler - if the manifest is not dirty it will not be updated by the Mind

*Configuration
NEW: Resources helper - added getCompatiblePlatform(), getDIRACPlatform() methods

*Resources
FIX: SSHComputingElement - add -q option to ssh command to avoid banners in the output
FIX: BOINCComputingElement - removed debugging printout
FIX: ComputingElement - use Platform CS option which will be converted to LHCbPlatform for legacy compatibility

*DMS
FIX: RequestAgentBase - lowering loglevel from ALWAYS to INFO to avoid flooding SystemLogging

*WMS:
FIX: SiteDirector - provide CE platform parameter when interrogating the TQ
FIX: GridPilotDirector - publish pilot OwnerGroup rather than VOMS role
FIX: WMSUtilities - add new error string into the parsing of the job output retrieval

[v6r5]

NEW: Executor framework

*Core
NEW: MySQL.py - added Test case for Time.dateTime time stamps
NEW: MySQL.py - insertFields and updateFields can get values via Lists or Dicts
NEW: DataIntegrityDB - use the new methods from MySQL and add test cases
NEW: DataIntegrityHandler - check connection to DB and create tables (or update their schema)
NEW: DataLoggingDB - use the new methods from MySQL and add test cases
NEW: DataLoggingHandler - check connection to DB and create tables (or update their schema)
FIX: ProcessPool - killing stuck workers after timeout
CHANGE: DB will throw a RuntimeException instead of a sys.exit in case it can't contact the DB
CHANGE: Several improvements on DISET
CHANGE: Fixed all DOS endings to UNIX
CHANGE: Agents, Services and Executors know how to react to CSSection/Module and react accordingly
NEW: install tools are updated to deal with executors
FIX: dirac-install - add -T/--Timeout option to define timeout for distribution downloads
NEW: dirac-install - added possibility of defining dirac-install's global defaults by command line switch
BUGFIX: avoid PathFinder.getServiceURL and use Client class ( DataLoggingClient,LfcFileCatalogProxyClient ) 
FIX: MySQL - added TIMESTAMPADD and TIMESTAMPDIFF to special values not to be scaped by MySQL
NEW: ObjectLoader utility
CHANGE: dirac-distribution - added global defaults flag and changed the flag to -M or --defaultsURL
FIX: Convert to string before trying to escape value in MySQL
NEW: DISET Services - added PacketTimeout option
NEW: SystemLoggingDB - updated to use the renewed MySQL interface and SQL schema
NEW: Added support for multiple entries in /Registry/DefaultGroup, for multi-VO installations
CHANGE: Component installation procedure updated to cope with components inheriting Modules
CHANGE: InstallTools - use dirac- command in runit run scripts
FIX: X509Chain - avoid a return of error when the group is not valid
FIX: MySQL - reduce verbosity of log messages when high level methods are used
CHANGE: Several DB classes have been updated to use the MySQL buildCondition method
NEW: MySQL - provide support for greater and smaller arguments to all MySQL high level methods
FIX: Service.py - check all return values from all initializers

*Configuration
CHANGE: By default return option and section lists ordered as in the CS
NEW: ConfigurationClient - added function to refresh remote configuration

*Framework
FIX: Registry.findDefaultGroup will never return False
CHANGE: ProxyManager does not accept proxies without explicit group
CHANGE: SystemAdministratorHandler - force refreshing the configuration after new component setup

*RSS
CHANGE: removed code execution from __init__
CHANGE: removed unused methods
NEW: Log all policy results 

*Resources
NEW: updated SSHComputingElement which allows multiple job submission
FIX: SGETimeLeft - better parsing of the batch system commands output
FIX: InProcessComputingElement - when starting a new job discard renewal of the previous proxy
NEW: BOINCComputingElement - new CE client to work with the BOINC desktop grid infrastructure 

*WMS
CHANGE: WMS Optimizers are now executors
CHANGE: SandboxStoreClient can directly access the DB if available
CHANGE: Moved JobDescription and improved into JobManifest
FIX: typo in JobLoggingDB
NEW: JobState/CachedJobState allow access to the Job via DB/JobStateSync Service automatically
BUGFIX: DownloadInputData - when not enough disk space, message was using "buffer" while it should be using "data"
FIX: the sandboxmetadataDB explosion when using the sandboxclient without direct access to the DB
NEW: Added support for reset/reschedule in the OptimizationMind
CHANGE: Whenever a DB is not properly initialized it will raise a catchable RuntimeError exception 
        instead of silently returning
FIX: InputDataResolution - just quick mod for easier extensibility, plus removed some LHCb specific stuff
NEW: allow jobids in a file in dirac-wms-job-get-output
NEW: JobManager - zfill in %n parameter substitution to allow alphabetical sorting
NEW: Directors - added checking of the TaskQueue limits when getting eligible queues
CHANGE: Natcher - refactor to simpify the logic, introduced Limiter class
CHANGE: Treat MaxCPUTime and CPUTime the same way in the JDL to avoid confusion
NEW: SiteDirector - added options PilotScript, MaxPilotsToSubmit, MaxJobsInFillMode
BUGFIX: StalledJobAgent - use cpuNormalization as float, not string 
FIX: Don't kill an executor if a task has been taken out from it
NEW: dirac-boinc-pilot - pilot script to be used on the BOINC volunteer nodes
FIX: SiteDirector - better handling of tokens and filling mode 
NEW: Generic pilot identities are automatically selected by the TQD and the SiteDirector 
     if not explicitly defined in /Pilot/GenericDN and GenericGroup
NEW: Generic pilot groups can have a VO that will be taken into account when selecting generic 
     credentials to submit pilots
NEW: Generic pilots that belong to a VO can only match jobs from that VO
NEW: StalledJobAgent - added rescheduling of jobs stuck in Matched or Rescheduled status
BUGFIX: StalledJobAgent - default startTime and endTime to "now", avoid None value
NEW: JobAgent - stop after N failed matching attempts (nothing to do), use StopAfterFailedMatches option
CHANGE: JobAgent - provide resource description as a dictionary to avoid extra JDL parsing by the Matcher
CHANGE: Matcher - report pilot info once instead of sending it several times from the job
CHANGE: Matcher - set the job site instead of making a separate call to JobStateUpdate
NEW: Matcher - added Matches done and matches OK statistics
NEW: TaskQueue - don't delete fresh task queues. Wait 5 minutes to do so.
CHANGE: Disabled TQs can also be matched, if no jobs are there, a retry will be triggered

*Transformation
FIX: TransformationAgent - a small improvement: now can pick the prods status to handle from the CS, 
     plus few minor corrections (e.g. logger messages)
FIX: TransformationCLI - take into accout possible failures in resetFile command     

*Accounting
NEW: AccountingDB - added retrieving RAW records for internal stuff
FIX: AccountingDB - fixed some logic for readonly cases
CHANGE: Added new simpler and faster bucket insertion mechanism
NEW: Added more info when rebucketing
FIX: Calculate the rebucket ETA using remaining records to be processed instead of the total records to be processed
FIX: Plots with no data still carry the plot name

*DMS
NEW: SRM2Storage - added retry in the gfal calls
NEW: added new FTSCleaningAgent cleaning up TransferDB tables
FIX: DataLoggingClient and DataLoggingDB - tests moved to separate files
CHANGE: request agents cleanup

*RMS
CHANGE: Stop using RequestAgentMixIn in the request agents

[v6r4p34]

*DMS
BUGFIX: FileCatalogCLI - fixed wrong indentation
CHANGE: RegistrationTask - removed some LHCb specific defaults

[v6r4p33]

*DMS
CHANGE: FTSRequest - be more verbose if something is wrong with file

[v6r4p32]

*WMS
FIX: StalledJobAgent - avoid exceptions in the stalled job accounting reporting

*DMS
NEW: FTSMonitorAgent - handling of expired FTS jobs 

*Interfaces
CHANGE: Dirac.py - attempt to retrieve output sandbox also for Completed jobs in retrieveRepositorySandboxes()

[v6r4p30]

*Core
BUGFIX: dirac-admin-bdii-ce-voview - proper check of the result structure

*Interfaces
FIX: Dirac.py, Job.py - allow to pass environment variables with special characters

*DMS
NEW: FileCatalogCLI - possibility to sort output in the ls command

*WMS:
FIX: JobWrapper - interpret environment variables with special characters 

[v6r4p29]

*RMS
BUGFIX: RequestDBMySQL - wrong indentation in __updateSubRequestFiles()

[v6r4p28]

*Interfaces
CHANGE: Dirac.py, DiracAdmin.py - remove explicit timeout on RPC client instantiation

*RSS
FIX: CS.py - fix for updated CS location (backward compatible)

*DMS
BUGFIX: StrategyHandler - bug fixed determineReplicationTree()
FIX: FTSRequest - add checksum string to SURLs file before submitting an FTS job

*WMS
FIX: JobWrapper - protection for double quotes in JobName
CHANGE: SiteDirector - switched some logging messages from verbose to info level

*RMS
NEW: Request(Client,DBMySQL,Manager) - added readRequestsForJobs() method

[v6r4p27]

*DMS
FIX: SRM2Storage - removed hack for EOS (fixed server-side)

*Transformation
CHANGE: TransformationClient - limit to 100 the number of transformations in getTransformations()
NEW: TransformationAgent - define the transformations type to use in the configuration

*Interfaces
FIX: Job.py -  fix for empty environmentDict (setExecutionEnv)

[v6r4p26]

*Transformation
BUGFIX: TransformationClient - fixed calling sequence in rpcClient.getTransformationTasks()
NEW: TransformationClient - added log messages in verbose level.

[v6r4p25]

*DMS
BUGFIX: StrategyHandler - sanity check for wrong replication tree 

[v6r4p24]

*Core
NEW: MySQL - add 'offset' argument to the buildCondition()

*Transformation
FIX: TransformationAgent - randomize the LFNs for removal/replication case when large number of those
CHANGE: TransformationClient(DB,Manager) - get transformation files in smaller chunks to
        improve performance
FIX: TransformationAgent(DB) - do not return redundant LFNs in getTransformationFiles()    

[v6r4p23]

*Web
NEW: includes DIRACWeb tag web2012092101

[v6r4p22]

*DMS
FIX: SRM2Storage - fix the problem with the CERN-EOS storage 

[v6r4p21]

*Core
BUGFIX: SGETimeLeft - take into account dd:hh:mm:ss format of the cpu consumed

[v6r4p20]

*WMS
BUGFIX: PilotDirector, GridPilotDirector - make sure that at least 1 pilot is to be submitted
BUGFIX: GridPilotDirector - bug on how pilots are counted when there is an error in the submit loop.
BUGFIX: dirac-pilot - proper install script installation on OSG sites

[v6r4p19]

*RMS
FIX: RequestDBMySQL - optimized request selection query 

[v6r4p18]

*Configuration
BUGFIX: CE2CSAgent.py - the default value must be set outside the loop

*DMS
NEW: dirac-dms-create-replication-request
BUGFIX: dirac-dms-fts-submit, dirac-dms-fts-monitor - print out error messages

*Resources
BUGFIX: TorqueComputingElement.py, plus add UserName for shared Queues

*WMS
BUGFIX: JobManagerHandler - default value for pStart (to avoid Exception)

[v6r4p17]

*Core
FIX: dirac-configure - setup was not updated in dirac.cfg even with -F option
FIX: RequestHandler - added fix for Missing ConnectionError

*DMS
FIX: dirac-dms-clean-directory - command fails with `KeyError: 'Replicas'`.

*WMS
FIX: SiteDirector - adapt to the new method in the Matcher getMatchingTaskQueue 
FIX: SiteDirector - added all SubmitPools to TQ requests

[v6r4p16]

*Core:
FIX: dirac-install - bashrc/cshrc were wrongly created when using versionsDir

*Accounting
CHANGE: Added new simpler and faster bucket insertion mechanism
NEW: Added more info when rebucketing

*WMS
CHANGE: Matcher - refactored to take into account job limits when providing info to directors
NEW: JoAgent - reports SubmitPool parameter if applicable
FIX: Matcher - bad codition if invalid result

[v6r4p15]

*WMS
FIX: gLitePilotDirector - fix the name of the MyProxy server to avoid crasehs of the gLite WMS

*Transformation
FIX: TaskManager - when the file is on many SEs, wrong results were generated

[v6r4p13]

*DMS
FIX: dirac-admin-allow-se - added missing interpreter line

[v6r4p12]

*DMS
CHANGE: RemovalTask - for DataManager shifter change creds after failure of removal with her/his proxy.

*RSS
NEW: Added RssConfiguration class
FIX: ResourceManagementClient  - Fixed wrong method name

[v6r4p11]

*Core
FIX: GGUSTicketsClient - GGUS SOAP URL updated

*DMS
BUGFIX: ReplicaManager - wrong for loop

*RequestManagement
BUGFIX: RequestClient - bug fix in finalizeRequest()

*Transformation
FIX: TaskManager - fix for correctly setting the sites (as list)

[v6r4p10]

*RequestManagement
BUGFIX: RequestContainer - in addSubrequest() function

*Resources
BUGFIX: SRM2Storage - in checksum type evaluation

*ResourceStatusSystem
BUGFIX: InfoGetter - wrong import statement

*WMS
BUGFIX: SandboxMetadataDB - __init__() can not return a value

[v6r4p9]

*DMS
CHANGE: FailoverTransfer - ensure the correct execution order of the subrequests

[v6r4p8]

Bring in fixes from v6r3p17

*Core:
FIX: Don't have the __init__ return True for all DBs
NEW: Added more protection for exceptions thrown in callbacks for the ProcessPool
FIX: Operations will now look in 'Defaults' instead of 'Default'

*DataManagement:
FIX: Put more protection in StrategyHandler for neither channels  not throughput read out of TransferDB
FIX: No JobIDs supplied in getRequestForJobs function for RequestDBMySQL taken into account
FIX: Fix on getRequestStatus
CHANGE: RequestClient proper use of getRequestStatus in finalizeRequest
CHANGE: Refactored RequestDBFile

[v6r4p7]

*WorkloadManagement
FIX: SandboxMetadataDB won't explode DIRAC when there's no access to the DB 
CHANGE: Whenever a DB fails to initialize it raises a catchable exception instead of just returning silently

*DataManagement
CHANGE: Added Lost and Unavailable to the file metadata

[v6r4p6]

Bring fixes from v6r4p6

[v6r4p5]

*Configuration
NEW: Added function to generate Operations CS paths

*Core
FIX: Added proper ProcessPool checks and finalisation

*DataManagement
FIX: don't set Files.Status to Failed for non-existign files, failover transfers won't go
FIX: remove classmethods here and there to unblock requestHolder
CHANGE: RAB, TA: change task timeout: 180 and 600 (was 600 and 900 respectively)
FIX: sorting replication tree by Ancestor, not hopAncestorgit add DataManagementSystem/Agent/TransferAgent.py
NEW: TA: add finalize
CHANGE: TransferAgent: add AcceptableFailedFiles to StrategyHandler to ban FTS channel from scheduling
FIX: if there is no failed files, put an empty dict


*RSS
FIX: RSS is setting Allowed but the StorageElement checks for Active

*Workflows
FIX: Part of WorfklowTask rewritten to fix some issues and allow 'ANY' as site

*Transformation
FIX: Wrong calls to TCA::cleanMetadataCatalogFiles

[v6r4p4]

*Core
FIX: Platform.py - check if Popen.terminate is available (only from 2.6)

[v6r4p3]

*Core
FIX: ProcessPool with watchdog and timeouts - applied in v6r3 first

[v6r4p2]

*StorageManagement
BUGFIX: StorageElement - staging is a Read operation and should be allowed as such

*WMS
BUGFIX: InProcessComputingElement, JobAgent - proper return status code from the job wrapper

*Core
FIX: Platform - manage properly the case of exception in the ldconfig execution

[v6r4p1]

*DMS
FIX: TransferDB.getChannelObservedThroughput - the channelDict was created in a wrong way

*RSS
FIX: ResourceStatus was not returning Allowed by default

[v6r4]

*Core
FIX: dirac-install-db.py: addDatabaseOptionsToCS has added a new keyed argument
NEW: SGETimeLeft.py: Support for SGE backend
FIX: If several extensions are installed, merge ConfigTemplate.cfg
NEW: Service framework - added monitoring of file descriptors open
NEW: Service framework - Reduced handshake timeout to prevent stuck threads
NEW: MySQL class with new high level methods - buildCondition,insertFields,updateFields
     deleteEntries, getFields, getCounters, getDistinctAttributeValues
FIX: ProcessPool - fixes in the locking mechanism with LockRing, stopping workers when the
     parent process is finished     
FIX: Added more locks to the LockRing
NEW: The installation tools are updated to install components by name with the components module specified as an option

*DMS
FIX: TransferDB.py - speed up the Throughput determination
NEW: dirac-dms-add-files: script similar to dirac-dms-remove-files, 
     allows for 1 file specification on the command line, using the usual dirac-dms-add-file options, 
     but also can take a text file in input to upload a bunch of files. Exit code is 0 only if all 
     was fine and is different for every error found. 
NEW: StorageElementProxy- support for data downloading with http protocol from arbitrary storage, 
     needed for the web data download
BUGFIX: FileCatalogCLI - replicate operation does a proper replica registration ( closes #5 )     
FIX: ReplicaManager - __cleanDirectory now working and thus dirac-dms-clean-directory

*WMS
NEW: CPU normalization script to run a quick test in the pilot, used by the JobWrapper
     to report the CPU consumption to the accounting
FIX: StalledJobAgent - StalledTimeHours and FailedTimeHours are read each cycle, refer to the 
     Watchdog heartBeat period (should be renamed); add NormCPUTime to Accounting record
NEW: SiteDirector - support for the operation per VO in multi-VO installations
FIX: StalledJobAgent - get ProcessingType from JDL if defined
BUGFIX: dirac-wms-job-peek - missing printout in the command
NEW: SiteDirector - take into account the number of already waiting pilots when evaluating the number of pilots to submit
FIX: properly report CPU usage when the Watchdog kill the payload.

*RSS
BUGFIX: Result in ClientCache table is a varchar, but the method was getting a datetime
NEW: CacheFeederAgent - VOBOX and SpaceTokenOccupancy commands added (ported from LHCbDIRAC)
CHANGE: RSS components get operational parameters from the Operations handler

*DataManagement
FIX: if there is no failed files, put an empty dict

*Transformation
FIX: Wrong calls to TCA::cleanMetadataCatalogFiles

[v6r3p19]

*WMS
FIX: gLitePilotDirector - fix the name of the MyProxy server to avoid crashes of the gLite WMS

[v6r3p18]

*Resources
BUGFIX: SRM2Storage - in checksum type evaluation

[v6r3p17]

*DataManagement
FIX: Fixes issues #783 and #781. Bugs in ReplicaManager removePhisicalReplica and getFilesFromDirectory
FIX: Return S_ERROR if missing jobid arguments
NEW: Checksum can be verified during FTS and SRM2Storage 

[v6r3p16]

*DataManagement
FIX: better monitoring of FTS channels 
FIX: Handle properly None value for channels and bandwidths

*Core
FIX: Properly calculate the release notes if there are newer releases in the release.notes file

[v6r3p15]

*DataManagement
FIX: if there is no failed files, put an empty dict

*Transformation
FIX: Wrong calls to TCA::cleanMetadataCatalogFiles


[v6r3p14]

* Core

BUGFIX: ProcessPool.py: clean processing and finalisation
BUGFIX: Pfn.py: don't check for 'FileName' in pfnDict

* DMS

NEW: dirac-dms-show-fts-status.py: script showing last hour history for FTS channels
NEW: TransferDBMonitoringHandler.py: new function exporting FST channel queues
BUGFIX: TransferAgent.py,RemovalAgent.py,RegistrationAgent.py - unlinking of temp proxy files, corection of values sent to gMonitor
BUGFIX: StrategyHandler - new config option 'AcceptableFailedFiles' to unblock scheduling for channels if problematic transfers occured for few files
NEW: TransferAgent,RemovalAgent,RegistrationAgent - new confing options for setting timeouts for tasks and ProcessPool finalisation
BUGFIX: ReplicaManager.py - reverse sort of LFNs when deleting files and directories to avoid blocks
NEW: moved StrategyHandler class def to separate file under DMS/private

* TMS

FIX: TransformationCleaningAgent.py: some refactoring, new way of disabling/enabline execution by 'EnableFlag' config option

[v6r3p13]

*Core
FIX: Added proper ProcessPool checks and finalisation

*DataManagement
FIX: don't set Files.Status to Failed for non-existign files, failover transfers won't go
FIX: remove classmethods here and there to unblock requestHolder
CHANGE: RAB, TA: change task timeout: 180 and 600 (was 600 and 900 respectively)
FIX: sorting replication tree by Ancestor, not hopAncestorgit add DataManagementSystem/Agent/TransferAgent.py
NEW: TA: add finalize
CHANGE: TransferAgent: add AcceptableFailedFiles to StrategyHandler to ban FTS channel from scheduling

[v6r3p12]

*Core
FIX: Platform.py - check if Popen.terminate is available (only from 2.6)

[v6r3p11]

*Core
FIX: ProcessPool with watchdog and timeouts

[v6r3p10]

*StorageManagement
BUGFIX: StorageElement - staging is a Read operation and should be allowed as such

*WMS
BUGFIX: InProcessComputingElement, JobAgent - proper return status code from the job wrapper

*Core
FIX: Platform - manage properly the case of exception in the ldconfig execution

[v6r3p9]

*DMS
FIX: TransferDB.getChannelObservedThroughput - the channelDict was created in a wrong way

[v6r3p8]

*Web
CHANGE: return back to the release web2012041601

[v6r3p7]

*Transformation
FIX: TransformationCleaningAgent - protection from deleting requests with jobID 0 

[v6r3p6]

*Core
FIX: dirac-install-db - proper key argument (follow change in InstallTools)
FIX: ProcessPool - release all locks every time WorkignProcess.run is executed, more fixes to come
FIX: dirac-configure - for Multi-Community installations, all vomsdir/vomses files are now created

*WMS
NEW: SiteDirector - add pilot option with CE name to allow matching of SAM jobs.
BUGFIX: dirac-pilot - SGE batch ID was overwriting the CREAM ID
FIX: PilotDirector - protect the CS master if there are at least 3 slaves
NEW: Watchdog - set LocalJobID in the SGE case

[v6r3p5]

*Core:
BUGFIX: ProcessPool - bug making TaskAgents hang after max cycles
BUGFIX: Graphs - proper handling plots with data containing empty string labels
FIX: GateWay - transfers were using an old API
FIX: GateWay - properly calculate the gateway URL
BUGFIX: Utilities/Pfn.py - bug in pfnunparse() when concatenating Path and FileName

*Accounting
NEW: ReportGenerator - make AccountingDB readonly
FIX: DataCache - set daemon the datacache thread
BUGFIX: BasePlotter - proper handling of the Petabyte scale data

*DMS:
BUGFIX: TransferAgent, RegistrationTask - typos 

[v6r3p4]

*DMS:
BUGFIX: TransferAgent - wrong value for failback in TA:execute

[v6r3p3]

*Configuration
BUGFIX: Operations helper - typo

*DMS:
FIX: TransferAgent - change the way of redirecting request to task

[v6r3p2]

*DMS
FIX: FTSRequest - updating metadata for accouting when finalizing FTS requests

*Core
FIX: DIRAC/__init__.py - default version is set to v6r3

[v6r3p1]

*WMS
CHANGE: Use ResourcesStatus and Resources helpers in the InputDataAgent logic

*Configuration
NEW: added getStorageElementOptions in Resources helper

*DMS
FIX: resourceStatus object created in TransferAgent instead of StrategyHandler

[v6r3]

*Core
NEW: Added protections due to the process pool usage in the locking logic

*Resources
FIX: LcgFileCatalogClient - reduce the number of retries: LFC_CONRETRY = 5 to 
     avoid combined catalog to be stuck on a faulty LFC server
     
*RSS
BUGFIX: ResourceStatus - reworked helper to keep DB connections     

*DMS
BUGFIX: ReplicaManager::CatalogBase::_callFileCatalogFcnSingleFile() - wrong argument

*RequestManagement
FIX: TaskAgents - set timeOut for task to 10 min (15 min)
NEW: TaskAgents - fill in Error fields in case of failing operations

*Interfaces
BUGFIX: dirac-wms-select-jobs - wrong use of the Dirac API

[v6r2p9]

*Core
FIX: dirac-configure - make use of getSEsForSite() method to determine LocalSEs

*WMS
NEW: DownloadInputData,InputDataByProtocol - check Files on Tape SEs are on Disk cache 
     before Download or getturl calls from Wrapper
CHANGE: Matcher - add Stalled to "Running" Jobs when JobLimits are applied   
CHANGE: JobDB - allow to specify required platform as Platform JDL parameter,
        the specified platform is taken into account even without /Resources/Computing/OSCompatibility section

*DMS
CHANGE: dirac-admin-allow(ban)-se - removed lhcb-grid email account by default, 
        and added switch to avoid sending email
FIX: TaskAgents - fix for non-existing files
FIX: change verbosity in failoverReplication 
FIX: FileCatalog - remove properly metadata indices 
BUGFIX: FileManagerBase - bugfix in the descendants evaluation logic  
FIX: TransferAgent and TransferTask - update Files.Status to Failed when ReplicaManager.replicateAndRegister 
     will fail completely; when no replica is available at all.

*Core
FIX: dirac-pilot - default lcg bindings version set to 2012-02-20

[v6r2p8]

*DMS:
CHANGE: TransferAgent - fallback to task execution if replication tree is not found

[v6r2p7]

*WMS
BUGFIX: SiteDirector - wrong CS option use: BundleProxy -> HttpProxy
FIX: SiteDirector - use short lines in compressed/encoded files in the executable
     python script

[v6r2p6]

*DataManagement
FIX: Bad logic in StrategyHandler:MinimiseTotalWait

*Core
CHANGE: updated GGUS web portal URL

*RSS
BUGFIX: meta key cannot be reused, it is popped from dictionary

*Framework
FIX: The Gateway service does not have a handler
NEW: ConfingTemplate entry for Gateway
FIX: distribution notes allow for word wrap

*WorkloadManagement
FIX: avoid unnecessary call if no LFN is left in one of the SEs
FIX: When Uploading job outputs, try first Local SEs, if any


[v6r2p5]

*RSS
BUGFIX: several minor bug fixes

*RequestManagement
BUGFIX: RequestDBMySQL - removed unnecessary request type check

*DMS
BUGFIX: FileCatalogClienctCLI - wrong evaluation of the operation in the find command
NEW: FileCatalog - added possibility to remove specified metadata for a given path 
BUGFIX: ReplicaManager - wrong operation order causing failure of UploadLogFile module

*Core
NEW: dirac-install - generate cshrc DIRAC environment setting file for the (t)csh 

*Interfaces
CHANGE: Job - added InputData to each element in the ParametricInputData

*WMS
CHANGE: dirac-jobexec - pass ParametericInputData to the workflow as a semicolon separated string

[v6r2p4]

*WMS
BUGFIX: StalledJobAgent - protection against jobs with no PilotReference in their parameters
BUGFIX: WMSAdministratorHandler - wrong argument type specification for getPilotInfo method

*StorageManagement
BUGFIX: RequestFinalizationAgent - no method existence check when calling RPC method

[v6r2p3]

*WMS
CHANGE: Matcher - fixed the credentials check in requestJob() to simplify it

*ConfigurationSystem
CHANGE: Operations helper - fix that allow no VO to be defined for components that do not need it

*Core
BUGFIX: InstallTools - when applying runsvctrl to a list of components make sure that the config server is treated first and the sysadmin service - last
        
[v6r2p2]

*WMS
BUGFIX: Matcher - restored logic for checking private pilot asking for a given DN for belonging to the same group with JOB_SHARING property.

[v6r2p1]

*RequestManagementSystem
BUGFIX: RequestCleaningAgent - missing import of the "second" interval definition 

[v6r2]

*General
FIX: replaced use of exec() python statement in favor of object method execution

*Accounting
CHANGE: Accounting 'byte' units are in powers of 1000 instead of powers of 1024 (closes #457)

*Core
CHANGE: Pfn.py - pfnparse function rewritten for speed up and mem usage, unit test case added
FIX: DISET Clients are now thread-safe. Same clients used twice in different threads was not 
closing the previous connection
NEW: reduce wait times in DISET protocol machinery to improve performance    
NEW: dirac-fix-mysql-script command to fix the mysql start-up script for the given installation
FIX: TransferClient closes connections properly
FIX: DISET Clients are now thread-safe. Same client used twice in different threads will not close the previous connection
CHANGE: Beautification and reduce wait times to improve performance
NEW: ProcessPool - added functionality to kill all children processes properly when destroying ProcessPool objects
NEW: CS Helper for LocalSite section, with gridEnv method
NEW: Grid module will use Local.gridEnv if nothing passed in the arguments
CHANGE: Add deprecated sections in the CS Operations helper to ease the transition
FIX: dirac-install - execute dirac-fix-mysql-script, if available, to fix the mysql.server startup script
FIX: dirac-distribution - Changed obsoleted tar.list file URL
FIX: typo in dirac-admin-add-host in case of error
CHANGE: dirac-admin-allow(ban)-se - use diracAdmin.sendMail() instead of NotificationClient.sendMail()

*Framework
BUGFIX: UserProfileDB - no more use of "type" variable as it is a reserved keyword 

*RequestManagement:
FIX: RequestDBFile - more consistent treatment of requestDB Path
FIX: RequestMySQL - Execution order is evaluated based on not Done state of subrequests
NEW: RequestCleaningAgent - resetting Assigned requests to Waiting after a configurable period of time

*RSS
CHANGE: RSS Action now inherits from a base class, and Actions are more homogeneous, they all take a uniform set of arguments. The name of modules has been changed from PolType to Action as well.
FIX: CacheFeederAgent - too verbose messages moved to debug instead of info level
BUGFIX: fixed a bug preventing RSS clients to connect to the services     
FIX: Proper services synchronization
FIX: Better handling of exceptions due to timeouts in GOCDBClient   
FIX: RSS.Notification emails are sent again
FIX: Commands have been modified to return S_OK, S_ERROR inside the Result dict. This way, policies get a S_ERROR / S_OK object. CacheFeederAgent has been updated accordingly.
FIX: allow clients, if db connection fails, to reconnect ( or at least try ) to the servers.
CHANGE: access control using CS Authentication options. Default is SiteManager, and get methods are all.
BUGFIX: MySQLMonkey - properly escaped all parameters of the SQL queries, other fixes.
NEW: CleanerAgent renamed to CacheCleanerAgent
NEW: Updated RSS scripts, to set element statuses and / or tokens.
NEW: Added a new script, dirac-rss-synch
BUGFIX: Minor bugfixes spotted on the Web development
FIX: Removed useless decorator from RSS handlers
CHANGE: ResourceStatus helper tool moved to RSS/Client directory, no RSS objects created if the system is InActive
CHANGE: Removed ClientFastDec decorator, using a more verbose alternative.
CHANGE: Removed useless usage of kwargs on helper functions.  
NEW: added getSESitesList method to RSSClient      
FIX: _checkFloat() checks INTEGERS, not datetimes

*DataManagement
CHANGE: refactoring of DMS agents executing requests, allow requests from arbitrary users
NEW: DFC - allow to specify multiple replicas, owner, mode when adding files
CHANGE: DFC - optimization of the directory size evaluation
NEW: Added CREATE TEMPORARY TABLES privilege to FileCatalogDB
CHANGE: DFC - getCatalogCounters() update to show numbers of directories
NEW: lfc_dfc_copy script to migrate data from LFC to DFC
FIX: dirac-dms-user-lfns - fixed the case when the baseDir is specified
FIX: FTS testing scripts were using sys.argv and getting confused if options are passed
NEW: DFC - use DirectoryUsage tables for the storage usage evaluations
NEW: DFC - search by metadata can be limited to a given directory subtree
NEW: DFC - search by both directory and file indexed metadata
BUGFIX: DFC - avoid crash if no directories or files found in metadata query
NEW: DFC FileCatalogHandler - define database location in the configuration
NEW: DFC - new FileCatalogFactory class, possibility to use named DFC services
FIX: FTSMonitor, FTSRequest - fixes in handling replica registration, setting registration requests in FileToCat table for later retry
FIX: Failover registration request in the FTS agents.      
FIX: FTSMonitor - enabled to register new replicas if even the corresponding request were removed from the RequestManagement 
FIX: StorageElement - check if SE has been properly initialized before executing any method     
CHANGE: LFC client getReplica() - make use of the new bulk method lfc.lfc_getreplicasl()
FIX: LFC client - protect against getting None in lfc.lfc_readdirxr( oDirectory, "" )  
FIX: add extra protection in dump method of StorageElement base class
CHANGE: FailoverTransfer - create subrequest per catalog if more than one catalog

*Interface
NEW: Job.py - added method to handle the parametric parameters in the workflow. They are made available to the workflow_commons via the key 'GenericParameters'.
FIX: Dirac.py - fix some type checking things
FIX: Dirac.py - the addFile() method can now register to more than 1 catalog.

*WMS
FIX: removed dependency of the JobSchedulingAgent on RSS. Move the getSiteTier functionality to a new CS Helper.
FIX: WMSAdministratorHandler - Replace StringType by StringTypes in the export methods argument type
FIX: JobAgent - Set explicitly UseServerCertificate to "no" for the job executable
NEW: dirac-pilot - change directory to $OSG_WN_TMP on OSG sites
FIX: SiteDirector passes jobExecDir to pilot, this defaults to "." for CREAM CEs. It can be set in the CS. It will not make use of $TMPDIR in this case.
FIX: Set proper project and release version to the SiteDirector     
NEW: Added "JobDelay" option for the matching, refactored and added CS options to the matcher
FIX: Added installation as an option to the pilots and random MyProxyServer
NEW: Support for parametric jobs with parameters that can be of List type

*Resources
NEW: Added SSH Grid Engine Computing Element
NEW: Added SSH Computing Element
FIX: make sure lfc client will not try to connect for several days

*Transformation
FIX: TransformationDB - in setFileStatusForTransformation() reset ErrorCount to zero if "force" flag and    the new status is "unused"
NEW: TransformationDB - added support for dictionary in metadata for the InputDataQuery mechanism     

[v6r1p13]

*WMS
FIX: JobSchedulingAgent - backported from v6r2 use of Resources helper

[v6r1p12]

*Accounting
FIX: Properly delete cached plots

*Core
FIX: dirac-install - run externals post install after generating the versions dir

[v6r1p11]

*Core
NEW: dirac-install - caches locally the externals and the grid bundle
FIX: dirac-distribution - properly generate releasehistory and releasenotes

[v6r1p10]

*WorloadManagement
FIX: JobAgent - set UseServerCertificate option "no" for the job executable

[v6r1p9]

*Core
FIX: dirac-configure - set the proper /DIRAC/Hostname when defining /LocalInstallation/Host

*DataManagement
FIX: dirac-dms-user-lfns - fixed the case when the baseDir is specified
BUGFIX: dirac-dms-remove-files - fixed crash in case of returned error report in a form of dictionary 

[v6r1p8]

*Web
FIX: restored Run panel in the production monitor

*Resources
FIX: FileCatalog - do not check existence of the catalog client module file

[v6r1p7]

*Web
BUGFIX: fixed scroll bar in the Monitoring plots view

[v6r1p6]

*Core
FIX: TransferClient closes connections properly

[v6r1p5]

*Core
FIX: DISET Clients are now thread-safe. Same clients used twice in different threads was not 
     closing the previous connection
NEW: reduce wait times in DISET protocol machinery to improve performance   

[v6r1p4]

*RequestManagement
BUGFIX: RequestContainer - in isSubRequestDone() treat special case for subrequests with files

*Transformation
BUGFIX: TransformationCleaningAgent - do not clear requests for tasks with no associated jobs

[v6r1p3]

*Framework
NEW: Pass the monitor down to the request RequestHandler
FIX: Define the service location for the monitor
FIX: Close some connections that DISET was leaving open

[v6r1p2]

*WorkloadManagement
BUGFIX: JobSchedulingAgent - use getSiteTiers() with returned direct value and not S_OK

*Transformation
BUGFIX: Uniform use of the TaskManager in the RequestTaskAgent and WorkflowTaskAgent

[v6r1p1]

*RSS
BUGFIX: Alarm_PolType now really send mails instead of crashing silently.

[v6r1]

*RSS
CHANGE: Major refactoring of the RSS system
CHANGE: DB.ResourceStatusDB has been refactored, making it a simple wrapper round ResourceStatusDB.sql with only four methods by table ( insert, update, get & delete )
CHANGE: DB.ResourceStatusDB.sql has been modified to support different statuses per granularity.
CHANGE: DB.ResourceManagementDB has been refactored, making it a simple wrapper round ResourceStatusDB.sql with only four methods by table ( insert, update, get & delete )
CHANGE: Service.ResourceStatusHandler has been refactored, removing all data processing, making it an intermediary between client and DB.
CHANGE: Service.ResourceManagementHandler has been refactored, removing all data processing, making it an intermediary between client and DB.
NEW: Utilities.ResourceStatusBooster makes use of the 'DB primitives' exposed on the client and does some useful data processing, exposing the new functions on the client.
NEW: Utilities.ResourceManagementBooster makes use of the 'DB primitives' exposed on the client and does some useful data processing, exposing the new functions on the client.
CHANGE: Client.ResourceStatusClient has been refactorerd. It connects automatically to DB or to the Service. Exposes DB and booster functions.
CHANGE: Client.ResourceManagementClient has been refactorerd. It connects automatically to DB or to the Service. Exposes DB and booster functions.
CHANGE: Agent.ClientsCacheFeederAgent renamed to CacheFeederAgent. The name was not accurate, as it also feeds Accouting Cache tables.
CHANGE: Agent.InspectorAgent, makes use of automatic API initialization.
CHANGE: Command. refactor and usage of automatic API initialization.
CHANGE: PolicySystem.PEP has reusable client connections, which increase significantly performance.
CHANGE: PolicySystem.PDP has reusable client connections, which increase significantly performance.
NEW: Utilities.Decorators are syntactic sugar for DB, Handler and Clients.
NEW: Utilities.MySQLMonkey is a mixture of laziness and refactoring, in order to generate the SQL statements automatically. Not anymore sqlStatemens hardcoded on the RSS.
NEW: Utilities.Validator are common checks done through RSS modules
CHANGE: Utilities.Synchronizer syncs users and DIRAC sites
CHANGE: cosmetic changes everywhere, added HeadURL and RCSID
CHANGE: Removed all the VOExtension logic on RSS
BUGFIX: ResourceStatusHandler - getStorageElementStatusWeb(), access mode by default is Read
FIX: RSS __init__.py will not crash anymore if no CS info provided
BUGFIX: CS.getSiteTier now behaves correctly when a site is passed as a string

*dirac-setup-site
BUGFIX: fixed typos in the Script class name

*Transformation
FIX: Missing logger in the TaskManager Client (was using agent's one)
NEW: Added UnitTest class for TaskManager Client

*DIRAC API
BUGFIX: Dirac.py. If /LocalSite/FileCatalog is not define the default Catalog was not properly set.
FIX: Dirac.py - fixed __printOutput to properly interpret the first argument: 0:stdout, 1:stderr
NEW: Dirac.py - added getConfigurationValue() method

*Framework
NEW: UsersAndGroups agent to synchronize users from VOMRS server.

*dirac-install
FIX: make Platform.py able to run with python2.3 to be used inside dirac-install
FIX: protection against the old or pro links pointing to non-existent directories
NEW: make use of the HTTP proxies if available
FIX: fixed the logic of creating links to /opt/dirac directories to take into account webRoot subdirs

*WorkloadManagement
FIX: SiteDirector - change getVO() function call to getVOForGroup()

*Core:
FIX: Pfn.py - check the sanity of the pfn and catch the erroneous case

*RequestManagement:
BUGFIX: RequestContainer.isSubrequestDone() - return 0 if Done check fails

*DataManagement
NEW: FileCatalog - possibility to configure multiple FileCatalog services of the same type

[v6r0p4]

*Framework
NEW: Pass the monitor down to the request RequestHandler
FIX: Define the service location for the monitor
FIX: Close some connections that DISET was leaving open

[v6r0p3]

*Framework
FIX: ProxyManager - Registry.groupHasProperties() wasn't returning a result 
CHANGE: Groups without AutoUploadProxy won't receive expiration notifications 
FIX: typo dirac-proxy-info -> dirac-proxy-init in the expiration mail contents
CHANGE: DISET - directly close the connection after a failed handshake

[v6r0p2]

*Framework
FIX: in services logs change ALWAYS log level for query messages to NOTICE

[v6r0p1]

*Core
BUGFIX: List.uniqueElements() preserves the other of the remaining elements

*Framework
CHANGE: By default set authorization rules to authenticated instead of all
FIX: Use all required arguments in read access data for UserProfileDB
FIX: NotificationClient - dropped LHCb-Production setup by default in the __getRPSClient()

[v6r0]

*Framework
NEW: DISET Framework modified client/server protocol, messaging mechanism to be used for optimizers
NEW: move functions in DIRAC.Core.Security.Misc to DIRAC.Core.Security.ProxyInfo
CHANGE: By default log level for agents and services is INFO
CHANGE: Disable the log headers by default before initializing
NEW: dirac-proxy-init modification according to issue #29: 
     -U flag will upload a long lived proxy to the ProxyManager
     If /Registry/DefaultGroup is defined, try to generate a proxy that has that group
     Replaced params.debugMessage by gLogger.verbose. Closes #65
     If AutoUploadProxy = true in the CS, the proxy will automatically be uploaded
CHANGE: Proxy upload by default is one month with dirac-proxy-upload
NEW: Added upload of pilot proxies automatically
NEW: Print info after creating a proxy
NEW: Added setting VOMS extensions automatically
NEW: dirac-proxy-info can also print the information of the uploaded proxies
NEW: dirac-proxy-init will check that the lifetime of the certificate is less than one month and advise to renew it
NEW: dirac-proxy-init will check that the certificate has at least one month of validity
FIX: Never use the host certificate if there is one for dirac-proxy-init
NEW: Proxy manager will send notifications when the uploaded proxies are about to expire (configurable via CS)
NEW: Now the proxyDB also has a knowledge of user names. Queries can use the user name as a query key
FIX: ProxyManager - calculate properly the dates for credentials about to expire
CHANGE: ProxyManager will autoexpire old proxies, also auto purge logs
CHANGE: Rename dirac-proxy-upload to dirac-admin-proxy-upload
NEW: dirac-proxy-init will complain if the user certificate has less than 30 days
CHANGE: SecurityLogging - security log level to verbose
NEW: OracleDB - added Array type 
NEW: MySQL - allow definition of the port number in the configuration
FIX: Utilities/Security - hash VOMS Attributes as string
FIX: Utilities/Security - Generate a chain hash to discover if two chains are equal
NEW: Use chain has to discover if it has already been dumped
FIX: SystemAdministrator - Do not set  a default lcg version
NEW: SystemAdministrator - added Project support for the sysadmin
CHANGE: SysAdmin CLI - will try to connect to the service when setting the host
NEW: SysAdmin CLI - colorization of errors in the cli
NEW: Logger - added showing the thread id in the logger if enabled
     
*Configuration
NEW: added getVOfromProxyGroup() utility
NEW: added getVoForGroup() utility, use it in the code as appropriate
NEW: added Registry and Operations Configuration helpers
NEW: dirac-configuration-shell - a configuration script for CS that behaves like an UNIX shellCHANGE: CSAPI - added more functionality required by updated configuration console
NEW: Added possibility to define LocalSE to any Site using the SiteLocalSEMapping 
     section on the Operations Section     
NEW: introduce Registry/VO section, associate groups to VOs, define SubmitPools per VO
FIX: CE2CSAgent - update the CEType only if there is a relevant info in the BDII  

*ReleaseManagement
NEW: release preparations and installation tools based on installation packages
NEW: dirac-compile-externals will try go get a DIRAC-free environment before compiling
NEW: dirac-disctribution - upload command can be defined via defaults file
NEW: dirac-disctribution - try to find if the version name is a branch or a tag in git and act accordingly
NEW: dirac-disctribution - added keyword substitution when creating a a distribution from git
FIX: Install tools won't write HostDN to the configuration if the Admin username is not set 
FIX: Properly set /DIRAC/Configuration/Servers when installing a CS Master
FIX: install_site.sh - missing option in wget for https download: --no-check-certificate
FIX: dirac-install-agent(service) - If the component being installed already has corresponding 
     CS section, it is not overwritten unless explicitly asked for
NEW: dirac-install functionality enhancement: start using the switches as defined in issue #26;
CHANGE: dirac-install - write the defaults if any under defaults-.cfg so dirac-configure can 
        pick it up
FIX: dirac-install - define DYLD_LIBRARY_PATH ( for Mac installations )     
NEW: dirac-install - put all the goodness under a function so scripts like lhcb-proxy-init can use it easily
FIX: dirac-install - Properly search for the LcgVer
NEW: dirac-install will write down the releases files in -d mode   
CHANGE: use new dirac_install from gothub/integration branch in install_site.sh
NEW: Extensions can request custom external dependencies to be installed via pip when 
     installing DIRAC.
NEW: LCG bundle version can be defined on a per release basis in the releases.cfg 
NEW: dirac-deploy-scripts - when setting the lib path in the deploy scripts. 
     Also search for subpaths of the libdir and include them
NEW: Install tools - plainly separate projects from installations

*Accounting
CHANGE: For the WMSHistory type, send as JobSplitType the JobType
CHANGE: Reduced the size of the max key length to workaround mysql max bytes for index problem
FIX: Modified buckets width of 1week to 1 week + 1 day to fix summer time end week (1 hour more )

*WorkloadManagement
CHANGE: SiteDirector - simplified executable generation
NEW: SiteDirector - few more checks of error conditions   
NEW: SiteDirector - limit the queue max length to the value of MaxQueueLengthOption 
     ( 3 days be default )
BUGFIX: SiteDirector - do not download pilot output if the flag getPilotOutput is not set     
NEW: JobDB will extract the VO when applying DIRAC/VOPolicy from the proper VO
FIX: SSHTorque - retrieve job status by chunks of 100 jobs to avoid too long
NEW: glexecComputingElement - allow glexecComputingElement to "Reschedule" jobs if the Test of
     the glexec fails, instead of defaulting to InProcess. Controlled by
     RescheduleOnError Option of the glexecComputingElement
NEW: SandboxStore - create a different SBPath with the group included     
FIX: JobDB - properly treat Site parameter in the job JDL while rescheduling jobs
NEW: JobSchedulingAgent - set the job Site attribute to the name of a group of sites corresponding 
     to a SE chosen by the data staging procedure 
CHANGE: TimeLeft - call batch system commands with the ( default ) timeout 120 sec
CHANGE: PBSTimeLeft - uses default CPU/WallClock if not present in the output  
FIX: PBSTimeLeft - proper handling of (p)cput parameter in the batch system output, recovery of the
     incomplete batch system output      
NEW: automatically add SubmitPools JDL option of the job owner's VO defines it     
NEW: JobManager - add MaxParametericJobs option to the service configuration
NEW: PilotDirector - each SubmitPool or Middleware can define TargetGrids
NEW: JobAgent - new StopOnApplicationFailure option to make the agent exiting the loop on application failure
NEW: PilotAgentsDB - on demand retrieval of the CREAM pilot output
NEW: Pilot - proper job ID evaluation for the OSG sites
FIX: ComputingElement - fixed proxy renewal logic for generic and private pilots
NEW: JDL - added %j placeholder in the JDL to be replaced by the JobID
BUGFIX: DownloadInputData - bug fixed in the naming of downloaded files
FIX: Matcher - set the group and DN when a request gets to the matcher if the request is not 
     coming from a pilot
FIX: Matcher = take into account JobSharing when checking the owner for the request
CHANGE: PilotDirector, dirac-pilot - interpret -V flag of the pilot as Installation name

*DataManagement
FIX: FileCatalog/DiractoryLevelTree - consistent application of the max directory level using global 
     MAX_LEVELS variable
FIX: FileCatalog - Directory metadata is deleted together with the directory deletion, issue #40    
CHANGE: FileCatalog - the logic of the files query by metadata revisited to increase efficiency 
FIX: LcgFileCatalog - use lfcthr and call lfcthr.init() to allow multithread
     try the import only once and just when LcgFileCatalogClient class is intantiated
NEW: LcgFileCatalogClient - new version of getPathPermissions relying on the lfc_access method to solve the problem
     of multiple user DNs in LFC.     
FIX: StorageElement - get service CS options with getCSOption() method ( closes #97 )
FIX: retrieve FileCatalogs as ordered list, to have a proper default.
CHANGE: FileCatalog - allow up to 15 levels of directories
BUGFIX: FileCatalog - bug fixes in the directory removal methods (closes #98)
BUGFIX: RemovalAgent - TypeError when getting JobID in RemovalAgent
BUGFIX: RemovalAgent - put a limit to be sure the execute method will end after a certain number of iterations
FIX: DownloadInputData - when files have been uploaded with lcg_util, the PFN filename
     might not match the LFN file name
FIX: putting FTSMonitor web page back
NEW: The default file catalog is now determined using /LocalSite/FileCatalog. The old behavior 
     is provided as a fallback solution
NEW: ReplicaManager - can now deal with multiple catalogs. Makes sure the surl used for removal is 
the same as the one used for registration.   
NEW: PoolXMLCatalog - added getTypeByPfn() function to get the type of the given PFN  
NEW: dirac-dms-ban(allow)-se - added possibility to use CheckAccess property of the SE

*StorageManagement
FIX: Stager - updateJobFromStager(): only return S_ERROR if the Status sent is not
recognized or if a state update fails. If the jobs has been removed or
has moved forward to another status, the Stager will get an S_OK and
should forget about the job.
NEW: new option in the StorageElement configuration "CheckAccess"
FIX: Requests older than 1 day, which haven't been staged are retried. Tasks older than "daysOld" 
     number of days are set to Failed. These tasks have already been retried "daysOld" times for staging.
FIX: CacheReplicas and StageRequests records are kept until the pin has expired. This way the 
     StageRequest agent will have proper accounting of the amount of staged data in cache.
NEW: FTSCleaningAgent will allow to fix transient errors in RequestDB. At the moment it's 
     only fixing Requests for which SourceTURL is equal to TargetSURL.
NEW: Stager - added new command dirac-stager-stage-files          
FIX: Update Stager code in v6 to the same point as v5r13p37
FIX: StorageManager - avoid race condition by ensuring that Links=0 in the query while removing replicas

*RequestManagement
FIX: RequestDBFile - get request in chronological order (closes issue #84)
BUGFIX: RequestDBFile - make getRequest return value for getRequest the same as for

*ResourceStatusSystem
NEW: Major code refacoring. First refactoring of RSS's PEP. Actions are now function 
     defined in modules residing in directory "Actions".
NEW: methods to store cached environment on a DB and ge them.
CHANGE: command caller looks on the extension for commands.
CHANGE: RSS use now the CS instead of getting info from Python modules.
BUGFIX: Cleaned RSS scripts, they are still prototypes
CHANGE: PEP actions now reside in separate modules outside PEP module.
NEW: RSS CS module add facilities to extract info from CS.
CHANGE: Updating various RSS tests to make them compatible with
changes in the system.
NEW: CS is used instead of ad-hoc configuration module in most places.
NEW: Adding various helper functions in RSS Utils module. These are
functions used by RSS developers, including mainly myself, and are
totally independant from the rest of DIRAC.
CHANGE: Mostly trivial changes, typos, etc in various files in RSS     
CHANGE: TokenAgent sends e-mails with current status   

*Transformation
CHANGE: allow Target SE specification for jobs, Site parameter is not set in this case
CHANGE: TransformationAgent  - add new file statuses in production monitoring display
CHANGE: TransformationAgent - limit the number of files to be treated in TransformationAgent 
        for replication and removal (default 5000)
BUGFIX: TransformationDB - not removing task when site is not set
BUGFIX: TransformationCleaningAgent - archiving instead of cleaning Removal and Replication 
        transformations 
FIX: TransformationCleaningAgent - kill jobs before deleting them        

*Workflow
NEW: allow modules to define Input and Output parameters that can be
     used instead of the step_commons/workflow_commons (Workflow.py, Step.py, Module.py)

*Various fixes
BUGFIX: Mail.py uses SMTP class rather than inheriting it
FIX: Platform utility will properly discover libc version even for the new Ubuntu
FIX: Removed old sandbox and other obsoleted components<|MERGE_RESOLUTION|>--- conflicted
+++ resolved
@@ -1,4 +1,3 @@
-<<<<<<< HEAD
 [v6r13-pre15]
 
 CHANGE: Separating fixed and variable parts of error log messages for multiple systems 
@@ -38,7 +37,7 @@
 
 *TS
 CHANGE: Task Manager plugins
-=======
+
 [v6r12p26]
 
 *DMS
@@ -50,7 +49,6 @@
 
 *WMS
 CHANGE: JobWrapper - added MasterCatalogOnlyFlag configuration option
->>>>>>> 32aac12a
 
 [v6r12p25]
 
