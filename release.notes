--- conflicted
+++ resolved
@@ -1,5 +1,4 @@
-<<<<<<< HEAD
-[v6r15-pre5]
+[v6r15-pre6]
 
 Removed general "from DIRAC.Core.Utilities import *" in the top-level __init__.py
 
@@ -31,7 +30,7 @@
 NEW: TaskQueueDB - possibility to present requirements in a form of tags from the 
      site( pilot ) to the jobs to select ones with required properties
 FIX: JobWrapper - the InputData optimizer parameters are now DEncoded     
-=======
+
 [v6r14p6]
 
 *Configuration
@@ -53,7 +52,6 @@
 FIX: JobAgent - when the application finishes with errors but the agent continues 
      to take jobs, the timeLeft was not evaluated
 FIX: JobAgent - the initial timeLeft value was always set to 0.0     
->>>>>>> f97e1078
 
 [v6r14p5]
 
