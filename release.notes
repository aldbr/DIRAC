--- conflicted
+++ resolved
@@ -1,4 +1,3 @@
-<<<<<<< HEAD
 [v6r19-pre3]
 
 FIX: In multiple places - use systemCall() rather than shellCall() to avoid
@@ -87,7 +86,7 @@
 *Docs
 NEW: Documentation for developing with a container (includes Dockerfile)
 NEW: Add script to collate release notes from Pull Request comments  
-=======
+
 [v6r17p25]
 
 *Monitoring
@@ -98,7 +97,6 @@
 
 *WMS 
 NEW: ARCComputingElement - add support for multiprocessor jobs
->>>>>>> 1fa99b33
 
 [v6r17p24]
 
