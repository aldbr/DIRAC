--- conflicted
+++ resolved
@@ -1,4 +1,3 @@
-<<<<<<< HEAD
 [v7r1p7]
 
 *Core
@@ -183,7 +182,7 @@
 *docs
 NEW: (#4289) Document how to run integration tests in docker
 NEW: (#4551) add DNProperties description to Registry/Users subsection
-=======
+
 [v7r0p29]
 
 *Core
@@ -201,7 +200,6 @@
 
 *Resources
 FIX: (#4673) hack in Slurm ResourceUsage to stop jobs running out of time on multi-processors resources
->>>>>>> b56bd6e0
 
 [v7r0p28]
 
