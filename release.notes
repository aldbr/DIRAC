<<<<<<< HEAD
[v7r0p25]

Fixes from v6r22p29 patch

*Core
FIX: (#4615) M2SSLTransport does not catch all the exceptions
FIX: (#4615) M2SSLTransport calls parent class when renewing context
CHANGE: (#4615) default to split handshake
NEW: (#4617) Added test for profiler.py

*WMS
FIX: (#4617) Watchdog - use 2 flags for profiler: withChildren and withTerminatedChildren

[v7r0p24]

*Core
FIX: (#4584) M2SSLTransport catch exceptions and convert them into S_ERROR
CHANGE: (#4584) M2SSLTransport: allow to do the SSL handshake in threads
CHANGE: (#4584) Do not query the Registry when doing the handshake

*WMS
CHANGE: (#4587) Check LFN InputSandbox separately from InputData
NEW: (#4593) option to only retry to get pilot outputs a limited number of times
CHANGE: (#4594) SandboxStoreClient - remove direct access to SandboxMetadataDB by default
CHANGE: (#4594) JobSanity - instantiate SandboxStoreClient with direct access to SandboxMetadataDB
FIX: (#4601) JobAgent: check if there are arguments

*Resources
CHANGE: (#4593) retrieve pilot output paths in getJobOutput using the pilot IDs instead of calling condor

*Interfaces
Change: (#4594) Dirac - instantiate SandboxStoreClient without smdb=False which is now a default

*docs
FIX: (#4598) Use also time in addition to date to get list of PRs since last tag

[v7r0p23]

*Core
FIX: (#4580) The CPU for the jobWrapper process group was incorrectly calculated as
     it was not including former children of the JobWrapper.

*Framework
FIX: (#4570) MonitoringCatalog only prints an error when there is really one

*WMS
NEW: (#4576) add a workDir to PilotCStoJSONSynchronizer
FIX: (#4591) Fix exception when calling HTCondorCE killJob, used when killing pilots
     with dirac-admin-kill-pilot for example. Fixes #4590

*DMS
FIX: (#4591) allow dirac-dms-protocol-matrix be run for non LHCb VOs

*RMS
CHANGE: (#4573) Add include from ConfigTemplate to CleanReqDBAgent, RequestExecutingAgent, ReqManager
CHANGE: (#4573) align defaults in ConfigTemplate with those in the Code

*Resources
FIX: (#4588) HTCondorCE cleanup only the pilots files related to the CE

*Docs:
NEW: (#4571) the DiracDocTools are now also compatible with python3
NEW: (#4571) added ".readthedocs.yml" config

[v7r0p22]

*Core:
CHANGE: (#4554) dirac-install: remove empty lines between options in dirac-install --help

*Configuration
CHANGE: (#4563) move documentation to ConfigTemplate, Module docstrings

*Accounting
CHANGE: (#4564) Move documentation about agent and services configuration to module docstrings, ConfigTemplate

*Docs
CHANGE: (#4554) Small restructuring in the DeveloperGuide: merge sections on testing, add note about generating command references
NEW: (#4554) DeveloperGuide: add section about DIRACOS and link to diracos.readthedocs.io
CHANGE: (#4560) allow release notes to be empty in dirac-docs-get-release-notes

*Tests
FIX: (#4560) DataManager tests check VO dynamically

[v7r0p21]

*Core
CHANGE: (#4506) remove rst2pdf from dirac-create-distribution-tarball

*Framework
CHANGE: (#4536) Don't loop forever if a query does not work in the MonitoringCatalog

[v7r0p20]

*Core
FIX: (#4531) Mail.py - add SMTP parameters

*DMS
CHANGE: (#4528) FTS3 - failoverTransfer sleep & retries in case of FC unavailability

*Resources
NEW: (#4529) WLCGAccountingHTTPJson occupancy plugin

*TS
CHANGE: (#4525) clean the DataFiles table when cleaning a Transformation

[v7r0p19]

*DMS
CHANGE: (#4505) explicitly delegate the proxy to FTS3 with a configurable lifetime
NEW: (#4519) S3 storage support

*RSS
FIX: (#4520) correct verbosity (avoid non-necessary warnings)

*docs
NEW: (#4520) Minimal documentation on Bdii2CSAgent and GOCDB2CSAgent

[v7r0p18]

*Interfaces
CHANGE: (#4502) run jobs locally: use $DIRAC for $DIRACROOT

*Docs
NEW: (#4513) add recommonmark extension to allow use of markdown files in the documenation

[v7r0p17]

*WMS
FIX: (#4496) PilotCS2Json: fix writing of local pilot.json file, which is used to calculate the hash
FIX: (#4496) PilotCS2Json: write checksum file in text mode

*DMS
FIX: (#4476) StorageElementHandler: removed ignoreMaxStorageSize flag from getTotalDiskSpace and getFreeDiskSpace

*Resources
FIX: (#4499) Slurm Resource Usage

[v7r0p16]

*Core
CHANGE: (#4482) TimeLeft modules become ResourceUsage and inherit from an abstract module called ResourceUsage
NEW: (#4482) TimeLeft/SLURMResourceUsage module to get resource usage from a SLURM installation
CHANGE: (#4482) Move TimeLeft from Core/Utilities to Resources/Computing/BatchSystems

*WMS
NEW: (#4493) Add checksum calculation for PilotCSToJsonSynchroniser
NEW: (#4493) Add checksum checks to PilotWrapper
FIX: (#4493) Fix download checks in PilotWrapper in case the webserver does not return 404 but not the expected file content either.

*Resources
FIX: (#4482) LocalCE: proxy submission and getJobStatus
FIX: (#4482) Slurm getJobStatus() making use of sacct
FIX: (#4466) Stomp reconnection only reconnect the connection that dropped

[v7r0p15]

*Accounting
NEW: (#4464) StorageOccupancy accounting

*RSS
NEW: (#4464) FreeDiskSpaceCommand used to fill the StorageOccupancy accounting
CHANGE: (#4464) FreeDiskSpaceCommand can clean the from not-anymore-existing SEs

*WMS
CHANGE: (#4471) Optimizer: treat input sandboxes uploaded as LFNs ad Input Data

[v7r0p14]

*Framework
CHANGE: (#4458) Remove LHCb specific code used to install cx_Oracle

*Core
CHANGE: (#4460) agents exit with sys.exit(2) in case of errors

*Resources
CHANGE: (#4460) InProcess CE correctly reports number of processors available

*WMS
FIX: (#4454) PilotWrapper: try to untar also with system tar

[v7r0p13]

*Core
FIX: (#4448) SubProcess: rewritten function for getting child PIDs

*ResourceStatusSystem
NEW: (#4419) Backported GGUSTicketsPolicy from LHCb
CHANGE: (#4419) removed dangerous script dirac-rss-policy-manager

*tests
NEW: (#4429) Allow extensions to extend the continuous integration tests

*docs
NEW: (#4431) dirac-doc-get-release-notes can take a sinceLatestTag option, header and footer messages,
     and can create github/gitlab release

[v7r0p12]

*WMS
FIX: (#4432) Better logging for WMS Optimizers
NEW: (#4435) PilotCS2JSONSynchronizer: added options pilotRepoBranch and pilotVORepoBranch

*DMS
FIX: (#4436) dirac-dms-clean-directory: also works on single empty directory, fixes #4420

*Framework
FIX: (#4436) dirac-install-component: fix bug prohibiting use of the -m/--module parameter

*tests
NEW: (#4429) Allow extensions to extend the continuous integration tests
NEW: (#4433) added README.rst for every subdirectory

*docs
FIX: (#4438) update notes for dirac-distribution (add extensions)

[v7r0p11]

*Core
FIX: (#4411) Make dirac-install tool python 3 compatible
NEW: (#4409) Allow --dirac-os-version argument to dirac-install.py to be a path or URL to a tarball

[v7r0p10]

*Core
FIX: (#4394) RequestHandler - fix log output for the case where the ActionTuple is actually a string
FIX: (#4394) AuthManager - manage the case where ExtraCredentials are in a form of a list
NEW: (#4379) dirac-install accepts userEnvVariables switch, adds user-requested env variables
     to *rc* files

*WMS
FIX: (#4404) Fix the matching delay functionality, fixes #2983
NEW: (#4403) JobCleaningAgent: Add possibility to remove HeartBeatLoggingInfo before jobs are
     completely removed.
FIX: (#4394) SiteDirector - do not add downloading files ti the pilot if Pilot3 flag is False
FIX: (#4390) Watchdog: get the CPU consumed by children processes too
FIX: (#4370) SiteDirector: Pilot3 option easier to interpret
CHANGE: (#4338) getStatus method in ARC CE now uses a JobSupervisor to get status of multiple pilots at once.
CHANGE: (#4338) SiteDirector.updatePilotStatus has been parallelized using threads.
NEW: (#4338) AvailableSlotsUpdateCycleFactor is a parameter part of the configuration allowing to control
     the rate of the update of the available slots in the queues.
FIX: (#4338) Revert to queueCECache being an object attribute to fix the CEs instantiation.

*RMS
CHANGE: (#4400) ReqDB: Add pool_recycle=3600 parameter for sql engine setup, might prevent
        occasional "Mysql Server has gone away" errors

*Resources
FIX: (#4380) ComputingElement classes: use GridEnv if present
CHANGE: (#4360) in HTCondor CEs, the pilot stamps are now used to retrieve outputs and logging info

*DMS
CHANGE: (#4400) FTS3DB: Add pool_recycle=3600 parameter for sql engine setup, might prevent
        occasional "Mysql Server has gone away" errors

*Docs
CHANGE: (#4402) dirac-docs-get-release-notes.py does not require a GITLABTOKEN

[v7r0p9]

*Core
CHANGE: (#4302) Simplify and convert command wrapper scripts to bash. Also removed some obsolete MacOS code.
FIX: (#4361) restore the possibility to set a global timeout for a Client

*DMS
CHANGE: (#4353) FTS3 persistOperation method checks that the caller is allowed to do so
CHANGE: (#4353) FTS3Manager: do not expose updateJobStatus and updateFileStatus on the service
CHANGE: (#4353) FTS3 operation is canceled if the matching request is canceled
CHANGE: (#4353) when a source file does not exist, defunct the FTS3File associated
CHANGE: (#4353) use the JEncode serializer instead of the custom FTS3Serializer
CHANGE: (#4353) cancel an FTS3Job together with its associated FTS3Files if the job is not found on the server

*RSS
CHANGE: (#4336) remove a call to shifterProxy configuration which would not work for multi VO Dirac

*docs
CHANGE: (#4378) using docker images from docker hub

[v7r0p8]

*Configuration
CHANGE: Let update the config, even if the Pilot info is not in the CS

[v7r0p7]

*Core
CHANGE: {bash,tchs,diracos}rc set the PYTHONPATH to only dirac (ignore existing PYTHONPATH)
CHANGE: dirac-configure might work without the need of a proxy
CHANGE: the timeout of an RPC call is always updated

[v7r0p6]

*Core
NEW: Add environment.yml file for preparing an environment with conda
CHANGE: Use subprocess32 if possible for significantly better performance
FIX: TypeLoader should not be a singleton as it has a cache

*FrameworkSystem
FIX: Avoid leaking std(in|out|err) file handles when running runsvdir

*WorkloadManagementSystem
NEW: To activate the pilot logging mechanism the following option must be present in CS: Pilot/PilotLogging with a value set to "true", "yes" or "y".

*Tests
NEW: CI for unit/lint/integration testing with GitHub actions
NEW: Start using shell linting of the test scripts
FIX: Exit quickly if the installation fails to make it easier to find issues

*Docs
NEW: Document how to run integration tests in docker
CHANGE: The options in the command reference sections: 'ignore' and 'scripts', are replaced by 'exclude' and 'manual' respectively. The entries in 'exclude' will now reject scripts that are otherwise picked up by the 'patterns'. Entries in 'manual' will be added to the indexFile, but their rst file has to be provided by hand. Fixes #4345


[v7r0p5]

FIX: changes from v6r22p15 included

[v7r0p4]

*Core
FIX: (#4337) remove unexisting import from dirac-info

*WMS
CHANGE: (#4317) dealing with min and max number of processors from the job

*docs
CHANGE: (#4317) added WMS admin doc (job state machine)

[v7r0p3]

*Core
FIX: (#4298) install_site.sh : set UpdatePilotCStoJSONFile=False for initial installations

*WMS
FIX: (#4294) JobState - restored logic of having database clients at the class level

*TS
CHANGE: (#4308) Rename Operations option Productions/ProductionFilesMaxResetCounter to Transformations/FilesMaxResetCounter

*Resources, WMS, tests
CHANGE: (#4295) save the number of processors as jobLimits in pilot cfg

*tests
CHANGE: (#4291) removed pilot2 tests

*docs
NEW: (#4309) Added how to create a dedicated dirac file catalog

[v7r0p2]

*Accounting
FIX: (#4290) Allow longer user and site names.

*WMS
NEW: (#4287) dirac-wms-get-wn and dirac-wms-pilot-job-info scripts (ported from LHCbDIRAC)

*docs
CHANGE: (#4266) the AdministratorGuide has been restructured

[v7r0p1]

FIX: Removing some deprecated codes

[v7r0]

FIX: (#3962) use print function instead of print statement
FIX: (#3962) remove the usage of the long suffix to distinguish between long and int
FIX: (#3962) convert octal literals to new syntax
NEW: (#3962) Add pylint test to check python 3 compatibility

*Configuration
CHANGE: (#4249) The flag UpdatePilotCStoJSONFile has been moved to Operations/[]/Pilot section
NEW: (#4255) Resources - added getStorageElements() method

*Framework
CHANGE: (#4180) Removed local MySQL handling (DIRACOS won't have install it)
CHANGE: (#4180) Removed setup of old portal

*Accounting
CHANGE: (Multi)AccountingDB - Grouping Type and Object loader together with the MonitoringSystem ones.

*WorkloadManagementSystem
NEW: Add JobElasticDB.py with getJobParameters and setJobParameter methods to work with ElasticSearch (ES) backend.
NEW: Add gJobElasticDB variable and indicates the activation of ES backend.
CHANGE: Modify export_getJobParameter(s) to report values from ES if available.
CHANGE: (#3748) Reduced (removed, in fact) interactions of Optimizers with JobParameters, using only OptimizerParameters
NEW: (#3760) Add Client/JobStateUpdateClient.py
NEW: (#3760) Add Client/JobManagerClient.py
CHANGE: (#3760) Use the above Client classes instead of invoking RPCClient()
NEW: Added ES backend to WMSAdministratorHandler to get JobParameters.
NEW: Added separate MySQL table for JobsStatus in JobDB, and modified code accordingly.
CHANGE: ElasticJobDB.py: Modify setJobParameter method to register JobAttributes like Owner, Proxy, JobGroup etc.
CHANGE: ElasticJobDB.py: added getJobParametersAndAttributes method to retrieve both parameters and attributes for a given JobID.
CHANGE: Pilot Watchdog - using python UNIX services for some watchdog calls
CHANGE: (#3890) JobState always connects to DBs directly
CHANGE: (#3890) remove JobStateSync service
CHANGE: (#3873) Watchdog: use Profiler instead of ProcessMonitor
NEW: (#4163) SiteDirectors send by default Pilot3 (flag for pilot2 is still kept)
FIX: (#4163) removed unicode_literals (messes up things with DEncode)
NEW: (#4224) PilotWrapper can get the Pilot files from a list of locations
CHANGE: (#4224) PilotWrapper is compatible with several python versions
NEW: (#4260) New dirac-wms-match command to test a given job for matching computing resources
NEW: (#4260) QueueUtilities - utilities relevant to queues manipulation
FIX: (#4265) urllib.urlopen() call with and without the 'context' parameter in Utilities/PilotWrapper.py 
     according to the version of urllib instead of the python version
CHANGE: (#4244) Modified flag for using the JobParameters on ElasticSearch database

*Core
NEW: (#3744) Add update method to the ElasticSearchDB.py to update or if not available create the values 
     sent from the setJobParameter function. Uses update_by_query and index ES APIs.
CHANGE: (#3744) generateFullIndexName() method made static under the ElasticSearchDB class.
CHANGE: (#3744) removed unused/outdated stuff from Distribution module
FIX: check for empty /etc/grid-security/certificates dir
NEW: (#3842) Add createClient decorator to add wrapper for all export_ functions automatically
NEW: (#3678) dirac-install can install a non released code directly from the git repository
FIX: (#3931) AuthManager - modified to work with the case of unregistered DN in credDict
FIX: (#4182) Add CountryName OID and be more permissive in the String type for decoding VOMSExtensions
FIX: (#4211) change orders of @deprecated and @classmethod decorators in X509Chain
NEW: (#4229) dirac-install defines XRD_RUNFORKHANDLER environment variable

*TransformationSystem
NEW: (#4124) InputDataQuery and OutputDataQuery parameters can be set for Transformations before 
     they are added to the transformation system. Solves #4071
CHANGE: (#4238) TransformationDB.getTransformationMetaQuery returns ENOENT if no meta query exists
FIX: (#4238) InputDataAgent: silence warnings about transformations not having a input data query

*ProductionManagement
NEW: (#3703) ProductionManagement system is introduced

*Interfaces
CHANGE: (#4163) removed deprecated methods from Dirac.py

*Resources
FIX: (#4229) add proxy location as a virtual user for xroot urls
FIX: (#4234) future import in executeBatch script that prevented the pilot deployment on SSH CE, fixes #4233
FIX: (#4231) SE __executeMethod: only pass protocols parameter to getTransportURL
NEW: (#4255) New dirac-resource-info command to display computing and storage resources available
     to a given VO     

*ResourceStatusSystem
CHANGE: (#4177) use the ObjectLoader for Clients, in PEP

*Monitoring
FIX: MonitoringReporter - make processRecords() method thread safe, fixes #4193

*tests
NEW: Add ChangeESFlag.py script to modify useES flag in dirac.cfg. To be integrated with Jenkins code.
CHANGE: (#3760) Use the above Client classes instead of invoking RPCClient()
NEW: (#3744) Added performance tests for ES and MySQL for WMS DB backends
NEW: (#3744) Added miniInstallDIRAC function for Jenkins jobs
FIX: (#4177) restored test of JobsMonitor().JobParameters
NEW: (#4224) added a test for PilotWrapper
NEW: (#4244) integration test for JobParameters on ElasticSearch database

*Docs
FIX: Better dirac.cfg example configuration for web
NEW: (#3744) Add WMS documentation in DeveloperGuide/Systems
NEW: Added script (docs/Tools/UpdateDiracCFG.py) to collate the ConfigTemplate.cfg 
     files into the main dirac.cfg file
CHANGE: (#4110) updated basic tutorial for CC7 instead of SLC6.     
NEW: (#4170) added Production system documentation
CHANGE: (#4224) Pilot 3 is the default
NEW: (#4244) Added a few notes on using the JobParameters on ElasticSearch database
=======
[v6r22p29]

*WorkloadManagementSystem
CHANGE: (#4603) Updated to customize the JobType of user jobs in JobDescription and JobManifest

*DataManagementSystem
CHANGE: (#4618) dirac-dms-remove-catalog-files and dirac-dms-remove-catalog-files use
        Operations/.../DataManagement/AllowUserReplicaManagement to allow users perform
        direct File Catalog operations

>>>>>>> 0626033c

[v6r22p28]

*TS
FIX: (#4569) TransformationClient - allow "LFN" condition as a string to be compatible with the service

[v6r22p27]

*Monitoring
CHANGE: (#4543) Allow to retrieve multiple variables from Monitoring DB.
        Add functions to calculate efficiency.

*TS
FIX: (#4550) infinite loop when a file was requested an it was not in the TS
CHANGE: (#4550) show headers in Utilities sub logger (but this is not effective yet)

[v6r22p26]

*Resources
FIX: (#4518) HTCondorCE - added missing multicore option

*Transformation
FIX: (#4523) when getTransformationFiles was called with a large list
     of LFNs, the DB couldn't cope. This fix truncates the list of
     LFNs in chunks such that each call to the DB is fast enough.

[v6r22p25]

*Framework
FIX: (#4503) SystemLoggingDB: reduce too long messages to 255 characters (see also #1780 ?)

*WMS
FIX: (#4503) JobLoggingDB: Limit StatusSource to 32 characters

*TS
CHANGE: (#4503) TransformationDB.Transformations TransformationGroup column increased to 255 characters
        (ALTER TABLE Transformations MODIFY TransformationGroup VARCHAR(255) NOT NULL default 'General';)

*Resources
FIX: (#4511) Moved _prepareRemoteHost in SSHComputingElement

[v6r22p24]

*Core
FIX: (#4477) Try to untar using system tar in case tarfile module is failing

[v6r22p23]

*DMS
CHANGE: (#4472) DM.getFile only checks metadata of files with replicas

[v6r22p22]

*Framework
CHANGE: (#4457) Web portal compilation is done during the DIRAC distribution, it is not
        required to compile during the installation

*RSS
FIX: (#4452) PublisherHandler - fix UnboundLocalError

[v6r22p21]

*Core
FIX: (#4442) If no port is set in the CS for ES assume that the URL points to right location

*RSS
FIX: (#4441) DowntimeCommand - fix typo that was preventing to update expired or deleted
     downtimes from RSS downtime cache.

*ConfigurationSystem
FIX: (#4447) remove logging from inside getConfigurationTree

*MonitoringSystem
FIX: (#4447) add check if MQ is setup for Monitoring
CHANGE: (#4443) Read the IndexPrefix for the CS and use this index prefix when creating ES indices,
        if not given use the name of the setup

[v6r22p20]

*Core
CHANGE: (#4424) SocketInfo.py - DEFAULT_SSL_CIPHERS updated following the issue #4393

*WorkloadManagement
FIX: (#4440) ServerUtils.py - server name in ServerUtils.getPilotAgentsDB()

*Transformation
FIX: (#4434) TaskManager.py - fix bug in finding the settings for Clinics in the hospital

[v6r22p19]

*Framework
CHANGE: (#4415) ComponentInstaller - do not start runsvdir if not needed

*Resources
FIX: (#4414) Enable setting of WaitingToRunningRatio from Global CE Defaults, fixes #4368

*DMS
CHANGE: (#4413) FTS3Agent - change proxy lifetime of FTS3Agent from 2 to 12 hours

[v6r22p18]

*TS
CHANGE: (#4331) TaskManager - give possibility to run jobs for different problematic productions at
        different Hospital sites>>>>>>> rel-v6r22

[v6r22p17]

CHANGE: Just update the Web version

[v6r22p16]

*Core
CHANGE: remove many calls to gLogger.debug() of low level DB modules (in particular MySQL.py) that may slowdown services

*FrameworkSystem
FIX: PRIVATE_LIMITED_DELEGATION role can download its own proxies

*ResourceStatusSystem
FIX: PublisherHandler: Convert set to list, because set can not be serialized using DEncode.

[v6r22p15]

*Resources
NEW: GFAL2_StorageBase: Disable GRIDFTP SESSION_REUSE by default. It can be enabled via 
     an environment variable export DIRAC_GFAL_GRIDFTP_SESSION_REUSE=True. This export 
     should be added in server bashrc files.

[v6r22p14]

*Framework
FIX: (#4318) NotificationHandler: fix name of initializeHandler function so the 
     handler is properly initialized and the periodicTasks are created
CHANGE: (#4325) InstalledComponentsDB.addInstalledComponents: Instead of creating a new 
        Host entry if only the CPU model changed, update the CPU field in the DBCHANGE: 
        InstalledComponentsDB.addInstalledComponents: Instead of creating a new Host entry 
        if only the CPU model changed, update the CPU field in the DB

*WMS
FIX: (#4329) Fix exception for PilotManager or PilotStatusAgent: itertems -> iteritems

*DMS
FIX: (#4327) avoid introducing inconsistencies in the DB due to the FTS inconsistencies

*Resources
CHANGE: (#4313) increase the SE logging level for plugin errors

*TS
CHANGE: (#4315) DataRecoveryAgent: Tweak information printout for email formatting; 
        clarify use of default values; reduce logging verbosity

[v6r22p13]

*Resources
FIX: (#4299) CREAMComputingElement - possibility to defined CEQueueName to be used in the pilot submission command
CHANGE: (#4297) SingularityCE: Delete workDir at end of job by default.
FIX: (#4297) SingularityCE: Always stop proxy renewal thread at end of job.

*TS
NEW: (#4301) DataRecoveryAgent to perform and apply consistency checks for transformations
NEW: (#4301) dirac-transformation-recover-data : script to manually run consistency checks on 
     individual transformations, for debugging and testing of the DataRecoveryAgent

[v6r22p12]

FIX: fixes from v6r21p16

[v6r22p11]

*Interfaces
FIX: (#4277) Dirac.py - fix error handling in getJobParameters()

[v6r22p10]

*Resources
FIX: (#4271) StorageElement - loadObject of occupancyPlugin is called with the path to OccupancyPlugins

[v6r22p9]

*Core
FIX: (#4269) Workflow - revert changes introduced in #4253

[v6r22p8]

*WMS
FIX: (#4256) handle empty results of getJobParameter in StalledJobAgent

*Resources
NEW: (#4223) Storage - occupancy plugin for WLCG standard accounting JSON
FIX: (#4259) SingularityComputingElement - ensure lcgBundle is installed in container if LCGBundleVersion is set.

[v6r22p7]

*Core
FIX: (#4253) Workflow - accept unicode file path to workflow XML

*WMS
NEW: (#4205) Statistics of Pilot submission is sent to Accounting System by SiteDirector.
FIX: (#4250) use host credentials to query the SandboxMetadataDB for async removal

*Resources
CHANGE: (#4242) DFC SEManagerDB: only acquire the lock if the cache needs to be modified
FIX: (#4251) preamble attribute was missing in SSHBatchComputingElement causing an error 
     in _submitJobHost()

*DMS
FIX: (#4248) SEManager correct order of calls at init

[v6r22p6]

*Core
CHANGE: (#4203) A VO with diracos extension, must be able to install the main diracos from DIRAC repository.

*TS
CHANGE: (#4218) do not set Job type 'hospital'

[v6r22p5]

*WMS
CHANGE: (#4217) Sandbox: Adding OwnerDN and OwnerGroup for DelayedExternalDeletion

*DMS
CHANGE: (#4202) relax permissions on getLFNForGUID

*Resources
FIX: (#4200) re-allow the use of the gsiftp cache in the SE
CHANGE: (#4206) Storage - improved treatment for the case without SpaceToken in SpaceOccupancy

[v6r22p4]

*Core
NEW: (#4181) Allow to install an extension of DIRACOS

*Docs
FIX: (#4187) Create a TransformationAgent Plugin -- more concrete 
     descriptions for adding a plugin to AllowedPlugins

[v6r22p3]

*WMS
CHANGE: (#4175) added function to get the number of Processors, using it in dirac-wms-get-wn-parameters (invoked by the pilots)
CHANGE: (#4175) changed port of PilotManager from 9129 to 9171

*docs
CHANGE: (#4174) update WebApp administrator docs
CHANGE: (#4175) removed mentions of MPIService

[v6r22p2]

*Core
FIX: (#4165) $Id$ keyword must be replaced only at the beginning of the file

*RSS
FIX: (#4169) PublisherHandler fix (UnboundLocalError)

*Docs
NEW: (#4167) /Operations/DataManagement - Added a link to the documentation on "Multi Protocol"

[v6r22p1]

*WMS
NEW: (#4147) added option for specifying a LocalCEType (which by default is "InProcess")

*Interfaces
NEW: (#4146) added setNumberOfProcessors method to Job() API

*Resources
NEW: (#4159) add dav(s) in the protocol lists of GFAL2_HTTPS

*tests
NEW: (#4154) Using variable for location of INSTALL_CFG_FILE (useful for extensions)

[v6r22]

*WorkloadManagementSystem
NEW: (#4045) PilotsHandler service (to interact with PilotAgentsDB)
CHANGE: (#4049) Pilot wrapper for pilot3: download files at runtime
CHANGE: (#4119) removed last bit looking into /Registry/VOMS/ section
CHANGE: (#4119) VOMS2CSAgent: mailFrom option is invalid, use MailFrom instead
FIX: (#4074) fixed PilotManager service name in ConfigTemplate.cfg
FIX: (#4100) use CAs to upload the pilot files to a dedicated web server using requests
FIX: (#4106) fixes for logging messages for Matcher
FIX: (#4106) fixes for logging messages for Optimizers
NEW: (#4136) added DIRACOS option (for SiteDirectors)

*ConfigurationSystem
NEW: (#4053) VOMS2CSSynchronizer/VOMS2CSAgent - enable automatic synchronization of the 
     Suspended user status with the VOMS database
CHANGE: (#4113) VOMS2CSSynchronizer: considering the case when no email is provided by VOMS

*Core
NEW: (#4053) AuthManager - interpret the Suspended user status considering suspended 
     users as anonymous visitors
CHANGE: (#4053) The use of CS.py module is replaced by the use of Registry.py and CSGlobals.py

*Interfaces
CHANGE: (#4098) removed dirac-admin-get-site-protocols.py as it could give potentially wrong results (use dirac-dms-protocol-matrix instead)

*Resources
NEW: (#4142) enable to get SE occupancy from plugin
NEW: (#4142) add occupancy plugin to retrieve the info from BDII
CHANGE: (#4142) GFAL2_SRM2Storage.getOccupancy() calls parent if SpaceToken is not given

*ResourceStatusSystem
CHANGE: clients: using DIRAC.Core.Base.Client as base
CHANGE: (#4098) SiteInspectorAgent runs only on sites with tokenOwner="rs_svc"
CHANGE: (#4098) remove SRM dependencies
CHANGE: (#4136) downtimeCommand will use the GOCServiceType only for SRM SEs
FIX: (#4139) only take the first endpoint for the SpaceOccupancy

*DataManagementSystem
CHANGE: (#4136) Moved methods from ResourceStatusSystem/CSHelpers to DMSHelpers
CHANGE: (#4138) FTS3 is now the default

*docs
NEW: (#4099) Instructions about setting up the DIRAC web server for pilot3
CHANGE: (#4119) added note on MultiProcessor jobs preparation

*test
FIX: (#4119) Not lhcb but dteam (for DIRAC certification)
FIX: (#4139) client_dms.sh not lhcb specific
CHANGE:(#4140) adapt transformation certification tests to dteam VO

[v6r21p16]

*Resources
FIX: (#4292) SSHComputingElement - define X509_USER_PROXY in case of gsissh access

*WMS
FIX: (#4292) SiteDirector - do not use keyword arguments when making setPilotStatus call

[v6r21p15]

*WMS
CHANGE: (#4214) Add an argument to the constructor of SandboxStoreClient for using in scripts 
        that cannot use the DB directly

*DMS
NEW: (#4171) ArchiveFiles Request Operation: to create a tarball out of a list of LFNs
NEW: (#4171) CheckMigration Request Operation to hold the request progress until the attached 
             LFNs are migrated to tape
NEW: (#4171) FCOnlyStorage StorageElement plugin to register LFNs without physical replica to 
             conserve LFN metadata when they are archived, for example
NEW: (#4171) dirac-dms-create-archive-request command to create a request to archive a list of 
             LFNs and remove their physical copies
NEW: (#4171) dirac-dms-create-moving-request command to move LFNs from a to b with optional 
             "CheckMigration" step. as it uses the ReplicateAndRegister operation, transfer via 
             FTS is also possible
FIX: (#4171) FileCatalogClient: add "addFileAncestors" to list of "write functions"

[v6r21p14]

*DMS
FIX: (#4192) dirac-dms-clean-directory correct usage message for list of arguments
FIX: (#4192) dirac-dms-clean-directory now properly prints error messages
FIX: (#4192) dirac-dms-clean-directory will now also clean empty directories
FIX: (#4192) FileCatalog.DirectoryMetadata: prevent error when removeMetadataDirectory is 
     called on empty list of directories, triggered when calling removeDirectory 
     on non-existing directory
FIX: (#4192) FileCatalog.DirectoryTreeBase: prevent maximum recursion depth exception 
     when calling remove directory with illegal path

*Resources
CHANGE: (#4191) Storages: catch specific DPM/Globus error code when creating existing directory

[v6r21p13]

*RSS
FIX: (#4173) only use the hostname of FTS servers in the RSS commands

[v6r21p12]

*WMS
FIX: (#4155) JobDB.getAttributesForJobList: Return S_ERROR if unknown attributes are requested. 
     Instead of potentially returning garbage a clear error message is returned.

[v6r21p11]

*Transformation
FIX: (#4144) fixed a logic bug in counting numberOfTasks in MCExtension which is expected
     to limit the total number of tasks for MC transformations

*Accounting
FIX: (#4151) In AccountingDB.insertRecordThroughQueue fix bad dictionary key "0K"

[v6r21p10]

*Core
FIX: (#4133) dirac-install: correct location for ARC plugins with DIRACOS

*WMS
CHANGE: (#4136) JobStateUpdateHandler - restoring the job status to Running after hearbeat

*Docs
NEW: (#4134) Added /Operations/DataManagement parameters for protocols

[v6r21p9]

*Core
FIX: (#4130) correct symlinks in dirac-deploy

[v6r21p8]

*WMS
CHANGE: (#4111) Better logging in JobWrapper
CHANGE: (#4114) JobScheduling - allow both Tag and Tags option in the job JDL

*DMS
FIX: (#4101) FileManagerBase - use returned ID:LFN dict instead of the LFN list. Fixes the bug in 
             getReplicasByMetadata reported in #4058

*TransformationSystem
FIX: (#4112) TaskManager.py - testing if the request ID is correct was not done properly, test the numerical value

[v6r21p7]

*Core
FIX: (#4076) A certain module like WebAppDIRAC must be checked out from the code repository once.

*Resources
FIX: (#4078) Fix the exception when StorageElement objects are created with a list of plugins

*SMS
NEW: (#4086) StageMonitorAgent: new option StoragePlugins to limit the protocols used to contact storagelements for staged files.

*WMS
FIX: (#4093) better logging from services

*TS
CHANGE: (#4095) ConfigTemplate for RequestTaskAgent now contains all options
CHANGE: (#4096) the Broadcast TransformationPlugin no longer requires a SourceSE to be set. If it is set, the behaviour is unchanged
CHANGE: (#4096) dirac-transformation-replication: change default pluging back to Broadcast (reverts #4066)

*Docs:
CHANGE: (#4095) AdministratorGuide install TS tutorial: added options MonitorFiles and MonitorTasks for TaskAgents

[v6r21p6]

*CS
FIX: (#4064) Fix exception when calling dirac-admin-add-shifter with already existing values

*Core
NEW: (#4065) getIndexInList utility in List.py

*Resources
NEW: (#4065) add a SpaceReservation concept to storages
NEW: (#4065) add a getEndpoint method to StorageBase

*RSS
CHANGE: (#4065) CSHelpers.getStorageElementEndpoint returns the endpoint or non srm protocol
CHANGE: (#4065) add the SpaceReservation to the FreeDiskSpaceCommand result

*TS
FIX: (#4066) The dirac-transformation-replication script will now create valid transformations 
     given only the required arguments. Instead of the 'Broadcast' plugin, the 'Standard' plugin 
     is created if not SourceSE is given. If a value for the plugin argument is given, that will 
     be used.

*docs
CHANGE: (#4069) DIRAC installation procedure is updated taking account DIRACOS
CHANGE: (#4094) Pilots3 options: moved to /Operation/Pilot section

[v6r21p5]

*Core
NEW: (#4046) allow install_site to install DIRACOS
FIX: (#4047) dirac-deploy-scripts uses correct regex to find scripts
NEW: (#4047) dirac-deploy-scripts can use symplink instead of wrapper
CHANGE: (#4051) use debug level for logs in the ProcessPool

*RequestManagementSystem
CHANGE: (#4051) split log messages

*ResourceStatusSystem
FIX: (#4050) fix reporting from EmailAgent
CHANGE: (#4051) split log messages in static and dynamic parts

*Docs
CHANGE: (#4034) Add magic runs to setup DIRAC in example scripts, so they work out of the box.
NEW: (#4046) add a tuto for setting up a basic installation
NEW: (#4046) add a tuto for setting up two Dirac SEs
NEW: (#4046) add a tuto for setting up the DFC
NEW: (#4046) add a tuto for managing identities
NEW: (#4046) add a tuto for setting up the RMS
NEW: (#4046) add a tuto for doing DMS with TS

*ConfigurationSystem
CHANGE: (#4044) dirac-configure: forcing update (override, in fact) of CS list

*WorkloadManagementSystem
FIX: (#4052) SiteDirector - restore the logic of limiting the number of pilots to submit due to the  
             WaitingToRunningRatio option
FIX: (#4052) Matcher - if a pilot presents OwnerGroup parameter in its description, this is interpreted 
             as a pilot requirement to jobs and should not be overriden.
CHANGE: (#4027) Improve scalability of HTCondorCE jobs

*Accounting
CHANGE: (#4033) accounting clients use DIRAC.Core.Base.Client as base

*DataManagementSystem
FIX: (#4042) add exit handler for stored procedure
FIX: (#4048) correct the header of the CSV file generated by dirac-dms-protocol-matrix

*TransformationSystem
FIX: (#4038) TransformationCleaningAgent cancels the Request instead of removing them

*Resources
CHANGE: (#4048) SE: give preference to native plugins when generating third party URLS

[v6r21p4]

WorkloadManagementSystem
CHANGE: (#4008) Modification of utility function PilotCStoJSONSynchronizer. The modification 
        allows to add information to created json file about the DNs fields of users belonging 
        to 'lhcb_pilot' group. This information is needed for the second level authorization 
        used in the Pilot Logger architecture. Also, some basic unit tests are added.

*Docs
CHANGE: (#4028) update instructions to install and setup runit

*TransformationSystem
FIX: (#4022) when a site was requested inside the job workflow description, and BulkSubmission was used, such site was not considered.

*Resources
FIX: (#4006) Resources/MessageQueue: add a dedicated listener ReconnectListener

[v6r21p3]

*Core
FIX: (#4005) getDiracModules is removed, class member is used instead.
FIX: (#4013) Use getCAsLocation in order to avoid non-exist os.environ['X509_CERT_DIR']

*ConfigurationSystem
FIX: (#4004) BDII2CSAgent: fix for CEs with incomplete BDII info

*WorkloadManagementSystem
NEW: (#4016) JobAgent - added possibility to try out several CE descriptions when 
             getting jobs in one cycle
NEW: (#4016) Matcher - MultiProcessor tag is added to the resource description if appropriate
NEW: (#4016) JobScheduling - MultiProcessor tag is added to the job description if it 
             specifies multiple processor requirements
FIX: (#4018) JobMonitoring.getJobParameter cast to int
NEW: (#4019) added WMSAdministratorClient module, and using it throughout the code

*Resources/MessageQueue
CHANGE: (#4007) change the way of defining identifier  format for MQ resources: 
        accepted values are  'Topics' or 'Queues'.

*DataManagementSystem
CHANGE: (#4017) DIP handler internally uses bytes instead of MB
NEW: (#4010) add dirac-dms-protocol-matrix script
CHANGE: (#4010) remove dirac-dms-add-files script

*Resources
NEW: (#4016) PoolComputingElement - getDescription returns a list of descriptions 
             with different requirements to jobs to be matched
CHANGE: (#4017) Standardize sizes returned by StoragePlugins in Bytes
CHANGE: (#4011) MQ: randomzied the broker list when putting message

[v6r21p2]

*Core
CHANGE: (#3992) dirac-install does not define REQUESTS_CA_BUNDLE in the bashrc anymore
NEW: (#3998) dirac-install if DIRACOS already installed and DIRACOS is not requested, 
             it will force to install it
CHANGE: (#3992) specify the ca location when calling requests
CHANGE: (#3991) MySQL class prints only debug logs
FIX: (#4003) dirac-install - if the DIRACOS version is not given then use the proper 
             release version

*WorkloadManagementSystem
CHANGE: (#3992) specify the ca location when calling requests
FIX: (#4002) Local protocols are retrieved as a list in InputDataResolution

*Interfaces
FIX: (#4000) Dirac.py - bug fixed: return value of getJobParameters changed that
     should be taken into account by the clients

[v6r21p1]

*WorkloadManagementSystem
CHANGE: (#3989) JobDB.py - do not add default SubmitPool parameter to a job description
FIX: (#3989) dirac-admin-get-site-mask - show only sites in Active state

*DataManagementSystem
CHANGE: (#3985) FTS3DB: getActiveJobs, those jobs are now selected that have been monitored the longest time ago. Ensure better cycling through FTS Jobs
FIX: (#3987) check missing file with another string

[v6r21]

*Core
NEW: (#3921) DictCache - allow threadLocal cache
FIX: (#3936) DictCache - Fix exception upon delete
FIX: (#3922) allow Script.py to accommodate specific test calls with pytest
CHANGE: (#3940) dirac-install - instrument to support DiracOS
FIX: (#3945) set DIRACOS environment variable before souring diracosrc
CHANGE: (#3949) Removed unattended dirac-install-client.py
CHANGE: (#3950) File.py - do not follow links when getting files list or size 
        in directory via getGlobbedFiles and getGlobbedTotalSize
CHANGE: (#3969) Use EOS for installing DIRAC software        

*FrameworkSystem
FIX: (#3968) removed the old logging

*ResourceStatusSystem
FIX: (#3921) fix logic of the RSSCache leading in expired keys

*Accounting
CHANGE: (#3933) Change the columns size of the FinalMinorStatus

*WorkloadManagementSystem
CHANGE: (#3923) Clean PYTHONPATH from *rc when installing DIRAC from the pilot
NEW: (#3941) JobDB: getJobParameters work also with list on job IDs
CHANGE: (#3941) JobCleaningAgent queries for job parameters in bulk
CHANGE: (#3941) Optimizers only set optimizers parameters (backported from v7r0)
CHANGE: (#3970) streamlining code in OptimizerModule. Also pep8 formatting (ignore white spaces for reviewing)
FIX: (#3976) fixed Banned Sites matching in TaskQueueDB
FIX: (#3970) when an optimizer agent was instantiating JobDB (via the base class) and the machine 
     was overloaded, the connection to the DB failed but this was not noticed and the agent was 
     not working until restarted after max cycles. Now testing JobDB  is valid in OptimizerModule 
     base class and exit if not valid.

*TransformationSystem
CHANGE: (#3946) Remove directory listing from ValidateOutputDataAgent
CHANGE: (#3946) Remove directory listing from TransformationCleaningAgent
FIX: (#3967) TransformationCleaningAgent: don't return error if log directory does not exist

*Interfaces
CHANGE: (#3947) removed old methods going through old RMS
CHANGE: (#3960) Dirac.py - getLFNMetadata returns result for both file and directory LFNs
FIX: (#3966) Dirac: replace the use of deprecated function status by getJobStatus

*DataManagementSystem
FIX: (#3922) Fixes FTS3 duplicate transfers
FIX: (#3982) respect the source limitation when picking source for an FTS transfer

*MonitoringSystem
CHANGE: (#3956) Change the bucket size from week to day.

*Resources
CHANGE: (#3933) When crating a consumer or producer then the error message must be 
        handled by the caller.
CHANGE: (#3937) MessageQueue log backends is now set to VERBOSE instead of DEBUG        
NEW: (#3943) SSHComputingElement - added Preamble option to define a command to be 
     executed right before the batch system job submission command
NEW: (#3953) Added the possibility to add filters to log backends to refine the 
     output shown/stored
NEW: (#3953) Resources.LogFilters.ModuleFilter: Filter that allows one to set the 
     LogLevel for individual modules
NEW: (#3953) Resources.LogFilter.PatternFilter: Filter to select or reject log 
     output based on words
FIX: (#3959) PoolComputingElement - bug fix: initialize process pool if not yet 
     done in getCEStatus()     

*test
CHANGE: (#3948) integration tests run with unittest now exit with exit code != 0 if failed

*docs
NEW: (#3974) Added HowTo section to the User Guide

[v6r20p28]

*WorkloadManagementSystem
FIX: (#4092) pilotTools - Ensure maxNumberOfProcessors is an int

[v6r20p27]

*WMS
FIX: (#4020) SiteDirector - do not use keywords in addPilotTQReference/setPilotStatus calls

[v6r20p26]

*WorkloadManagementSystem
FIX: (#3932) MutiProcessorSiteDirector: get platform is checkPLatform flag is true

*DataManagementSystem
FIX: (#3928) `FileCatalogClient` now properly forwards function docstrings through 
     `checkCatalogArguments` decorator, fixes #3927
CHANGE: (#3928) `Resources.Catalog.Utilities`: use functool_wraps in `checkCatalogArguments`

*TransformationSystem
CHANGE: (#3934) make the recursive removal of the log directory explicit in the TransformationCleaningAgent

[v6r20p25]

*Core
FIX: (#3909) DISET - always close the socket even in case of exception

*FrameworkSystem
FIX: (#3913) NotificationHandler - bugfixed: changed SMTPServer to SMTP
FIX: (#3914) add extjs6 support to the web compiler

*docs
NEW: (#3910) Added documentation on MultiProcessor jobs

*WorkloadManagementSystem
FIX: (#3910) TaskQueueDB - fixed strict matching with tags, plus extended the integration test

*DataManagementSystem
CHANGE: (#3917) FTS3: speedup by using subqueries for the Jobs table

*TransformationSystem
CHANGE: (#3916) use SE.isSameSE() method

*Resources
NEW: (#3916) Add isSameSE method to StorageElement which works for all protocols

[v6r20p24]

*WorkloadManagementSystem
FIX: (#3904) SiteDirector fixed case with TQs for 'ANY' site

[v6r20p23]

*TransformationSystem
NEW: (#3903)  do not remove archive SEs when looking at closerSE

*CORE
NEW: (#3902) When the environment variable DIRAC_DEPRECATED_FAIL is set to a non-empty value, 
     the use of deprecated functions will raise a NotImplementError exception

*ConfigurationSystem
FIX: (#3903) ServiceInterface - fix exception when removing dead slave

*FrameworkSystem
FIX: (#3901) NotificationClient - bug fix

[v6r20p22]

*Core
FIX: (#3897) ObjectLoader returns DErrno code
FIX: (#3895) more debug messages in BaseClient

*ResourceStatusSystem
FIX: (#3895) fixed bug in dirac-rss-set-token script

*WorkloadManagementSystem
FIX: (#3897) SiteDirector: using checkPlatform flag everwhere needed
CHANGE: (#3894) Using JobStateUpdateClient instead of RPCClient to it
CHANGE: (#3894) Using JobManagerClient instead of RPCClient to it

[v6r20p20]

*Core
CHANGE: (#3885) Script.parseCommandLine: the called script is not necessarily the first in sys.argv

*ConfigurationSystem
CHANGE: (#3887) /Client/Helpers/Registry.py: Added search dirac user for ID and CA

*MonitoringSystem
FIX: (#3888) mqProducer field in MonitoringReporter can be set to None, and the comparison was broken. 
     It is fixed. Also some additional checks are added.

*WorkloadManagementSystem
CHANGE: (#3889) removed confusing Job parameter LocalBatchID
CHANGE: (#3854) TQ matching (TaskQueueDB.py): when "ANY" is specified, don't exclude task queues 
        (fix with "Platforms" matching in mind)
CHANGE: (#3854) SiteDirector: split method getPlatforms, for extension purposes

*DataManagementSystem
FIX: (#3884) restore correct default value for the SEPrefix in the FileCatalogClient
FIX: (#3886) FTS3: remove the hardcoded srm protocol for registration
FIX: (#3886) FTS3: return an empty spacetoken if SRM is not available

*TransformationSystem
CHANGE: (#3891) ReplicationTransformation.createDataTransformation: returns S_OK with the 
        transformation object when it was successfully added, instead of S_OK(None)

*Resources
NEW: (#3886) SE - return a standard error in case the requested protocol is not available

[v6r20p18]

*DataManagementSystem
CHANGE: (#3882) script for allow/ban SEs now accepting -a/--All switch, for allo status types

*Core
FIX: (#3882) ClassAdLight - fix to avoid returning a list with empty string

*Resources
FIX: (#3882) Add site name configuration for the dirac installation inside singularity CE

*test
FIX: (#3882) fully activating RSS in Jenkins tests

[v6r20p17]

*Core
CHANGE: (#3874) dirac-create-distribution-tarball - add tests directory to the tar file and fix pylint warnings.
FIX: (#3876) Add function "discoverInterfaces" again which is still needed for VMDIRAC

*ConfigurationSystem
CHANGE: (#3875) Resources - allow to pass a list of platforms to getDIRACPlatform()

*WorkloadManagement
CHANGE: (#3867) SandboxStoreClient - Returning file location in output of getOutputSandbox
CHANGE: (#3875) JobDB - allow to define a list of Platforms in a job description JDL

*ResourceStatusSystem
CHANGE: (#3863) deprecated CSHelpers.getSites() function

*Interfaces
NEW: (#3872) Add protocol option to dirac-dms-lfn-accessURL
CHANGE: (#3864) marked deprecated some API functions (perfect replace exists already, as specified)

*Resources
FIX: (#3868) GFAL2_SRM2Storage: only set SPACETOKENDESC when SpaceToken is not an empty string

*Test
CHANGE: (#3863) Enable RSS in Jenkins

*DataManagementSystem
FIX: (#3859) FTS3: resubmit files in status Canceled on the FTS server
NEW: (#3871) FTS submissions can use any third party protocol
NEW: (#3871) Storage plugin for Echo (gsiftp+root)
FIX: (#3871) replace deprecated calls to the gfal2 API
NEW: (#3871) Generic implementation for retrieving space occupancy on storage

*TransformationSystem
FIX: (#3865) fixed submission of parametric jobs with InputData from WorkflowTask
FIX: (#3865) better logging for parametric jobs submission

*StorageManagamentSystem
FIX: (#3868) Fix StageRequestAgent failures for SEs without a SpaceToken

*RequestManagementSystem
FIX: (#3861) tests do not re-use File objects

[v6r20p16]

*WorkloadManagementSystem
CHANGE: (#3850) the platform discovery can be VO-specific.

*Interfaces
CHANGE: (#3856) setParameterSequence always return S_OK/S_ERROR

*TransformationSystem
FIX: (#3856) check for return value on Job interface and handle it

*ResourceStatusSystem
FIX: (#3852) site may not have any SE

[v6r20p15]

*Interface
FIX: (#3843) Fix the sandbox download, returning the inMemory default.

*WorkloadManagementSystem
FIX: (#3845) late creation on RPC in JobMonitoringClient and PilotsLoggingClient

*DataManagementSystem
FIX: (#3839) Update obsolete dirac-rms-show-request command in user message displayed when running dirac-dms-replicate-and-register-request

*FrameworkSystem
FIX: (#3845) added setServer for NotificationClient

*Docs
NEW: (#3847) Added some info on parametric jobs

[v6r20p14]

CHANGE: (#3826) emacs backup file pattern added to .gitignore

*MonitoringSystem
CHANGE: (#3827) The default name of the Message Queue can be changed

*Core
FIX: (#3832) VOMSService.py: better logging and error prevention

*ConfigurationSystem
FIX: (#3837) Corrected configuration location for Pilot 3 files synchronization

*FrameworkSystem
FIX: (#3830) InstalledComponentDB.__filterFields: fix error in "Component History Web App" when filter values are unicode

*Interface
CHANGE: (#3836) Dirac.py API - make the unpacking of downloaded sandboxes optional

*Accounting
CHANGE: (#3831) ReportGenerator: Authenticated users without JOB_SHARING will now only get plots showing their own jobs, solves #3776

*ResourceStatusSystem
FIX: (#3833) Documentation update
CHANGE: (#3838) For some info, use DMSHelper instead of CSHelper for better precision

*RequestManagementSystem
FIX: (#3829) catch more exception in the ReqClient when trying to display the associated FTS jobs

[v6r20p13]

*FrameworkSystem

FIX: (#3822) obsolete parameter maxQueueSize in UserProfileDB initialization removed

*WorkloadManagementSystem

FIX: (#3824) Added Parameter "Queue" to methods invoked on batch systems by LocalComputingElement
FIX: (#3818) Testing parametric jobs locally now should also work for parametric input data
NEW: (#3818) Parameters from Parametric jobs are also replaced for ModuleParameters, 
             and not only for common workflow parameters

*DataManagementSystem

FIX: (#3825) FileCatalogCLI: print error message when removeReplica encounters weird return value
FIX: (#3819) ReplicateAndRegister: fix a problem when transferring files to multiple storage 
             elements, if more than one attempt was needed the transfer to all SEs was not always 
             happening.
CHANGE: (#3821) FTS3Agent: set pool_size of the FTS3DB

*TransformationSystem

FIX: (#3820) Fix exception in TransformationCleaningAgent: "'str' object not callable"

*ConfigurationSystem

FIX: (#3816) The VOMS2CSAgent was not sending notification emails when the DetailedReport 
             option was set to False, it will now send emails again when things change for a VO.
CHANGE: (#3816) VOMS2CSAgent: Users to be checked for deletion are now printed sorted and line 
                by line
NEW: (#3817) dirac-admin-check-config-options script to compare options and values between 
             the current Configuration and the ConfigTemplates. Allows one to find wrong or 
             missing option names or just see the difference between the current settings and 
             the default values.

[v6r20p12]

*Core
FIX: (#3807) Glue2 will return a constant 2500 for the SI00 queue parameter, 
     any value is needed so that the SiteDirector does not ignore the queue, fixes #3790

*ConfigurationSystem
FIX: (#3797) VOMS2CSAgent: return error when VO is not set (instead of exception)
FIX: (#3797) BDII2CSAgent: Fix for GLUE2URLs option in ConfigTemplate (Lower case S at the end)

*DataManagementSystem
FIX: (#3814) SEManager - adapt to the new meaning of the SE plugin section name
FIX: (#3814) SEManager - return also VO specific prefixes for the getReplicas() and similar calls
FIX: (#3814) FileCatalogClient - take into account VO specific prefixes when constructing PFNs on the fly

*TransformationSystem
FIX: (#3812) checking return value of jobManagerClient.getMaxParametricJobs() call

[v6r20p11]

*Core
FIX: (#3805) ElasticSearchDB - fix a typo (itertems -> iteritems())

[v6r20p10]

*Core
NEW: (#3801) ElasticSearchDB - add method which allows for deletion by query
NEW: (#3792) added breakDictionaryIntoChunks utility

*WorkloadManagementSystem
FIX: (#3796) Removed legacy "SystemConfig" and "LHCbPlatform" checks
FIX: (#3803) bug fix: missing loop on pRef in SiteDirector
NEW: (#3792) JobManager exposes a call to get the maxParametricJobs

*TransformationSystem
NEW: (#3804) new option for dirac-transformation-replication scrip `--GroupName/-R`
FIX: (#3804) The TransformationGroup is now properly set for transformation created with dirac-transformation-replication, previously a transformation parameter Group was created instead.
FIX: (#3792) Adding JobType as parameter to parametric jobs
FIX: (#3792) WorkflowTaskAgent is submitting a chunk of tasks not exceeding the MaxParametricJobs accepted by JobManager

[v6r20p9]

*Core
FIX: (#3794) Fix executeWithUserProxy when called with proxyUserDN, 
     fixes exception in WMSAdministrator getPilotLoggingInfo and TransformationCleaningAgent

*DataManagementSystem
CHANGE: (#3793) reuse of the ThreadPool in the FTS3Agent in order to optimize the Context use

*WorkloadManagementSystem
FIX: (#3787) Better and simpler code and test for SiteDirector 
FIX: (#3791) Fix exception in TaskQueueDB.getActiveTaskQueues, triggered 
             by dirac-admin-show-task-queues

[v6r20p8]

*ResourceStatusSystem
FIX: (#3782) try/except for OperationalError for sqlite (EmailAction)

*Core
FIX: (#3785) Adjust voms-proxy-init timeouts
NEW: (#3773) New Core.Utilities.Proxy.UserProxy class to be used as a contextManager
FIX: (#3773) Fix race condition in Core.Utilities.Proxy.executeWithUserProxy, 
     the $X509_USER_PROXY environment variable from one thread could leak to another, fixes #3764


*ConfigurationSystem
NEW: (#3784) Bdii2CSAgent: New option **SelectedSites**, if any sites are set, only those will 
     be updated
NEW: (#3788) for CS/Registry section: added possibility to define a QuarantineGroup per VO

*WorkloadManagementSystem

FIX: (#3786) StalledJobAgent: fix "Proxy not found" error when sending kill command to stalled job, 
     fixes #3783
FIX: (#3773) The solution for bug #3764 fixes a problem with the JobScheduling executor, where 
     files could end up in the checking state with the error "Couldn't get storage metadata 
     of some files"
FIX: (#3779) Add setting of X509_USER_PROXY in pilot wrapper script, 
which is needed to establish pilot env in work nodes of Cluster sites.

*DataManagementSystem
FIX: (#3778) Added template for RegisterReplica
FIX: (#3772) add a protection against race condition between RMS and FTS3
FIX: (#3774) Fix FTS3 multi-VO support by setting VO name in SE constructor.

*TransformationSystem
FIX: (#3789) better tests for TS agents

*StorageManagamentSystem
FIX: (#3773) Fix setting of the user proxy for StorageElement.getFileMetadata calls, fixes #3764

[v6r20p7]

*Core
FIX: (#3768) The Glue2 parsing handles some common issues more gracefully:
     handle cases where the execution environment just does not exist, use sensible;
     dummy values in this case (many sites);
     handle multiple execution environments at a single computing share (i.e., CERN);
     handle multiple execution environments with the same ID (e.g., SARA)
     
CHANGE: (#3768) some print outs are prefixed with "SCHEMA PROBLEM", which seem to point to problems in the published information, i.e. keys pointing to non-existent entries, or non-unique IDs

*Tests
NEW: (#3769) allow to install DIRACOS if DIRACOSVER env variable is specified

*ResourceStatusSystem
CHANGE: (#3767) Added a post-processing function in InfoGetter, for handling special case of FreeDisk policies

*WorkloadManagementSystem
FIX: (#3767) corrected inconsistent option name for pilotFileServer CS option

*TransformationSystem
CHANGE: (#3766) TransformationCleaningAgent can now run without a shifterProxy, it uses 
        the author of the transformation for the cleanup actions instead.
CHANGE: (#3766) TransformationCleaningAgent: the default value for shifterProxy was removed
FIX: (#3766) TaskManagerAgent: RequestTasks/WorkflowTasks: value for useCertficates to `False` 
     instead of `None`. Fixes the broken submission when using a shifterProxy for the TaskManagerAgents

[v6r20p6]

*Tests
CHANGE: (#3757) generate self signed certificate TLS compliant

*Interfaces
FIX: (#3754) classmethods should not have self! (Dirac.py)

*WorkloadManagementSystem
FIX: (#3755) JobManager - bug fix in __deleteJob resulting in exceptions

*DataManagementSystem
NEW: (#3736) FTS3 add kicking of stuck jobs
FIX: (#3736) FTS3 update files in sequence to avoid mysql deadlock
CHANGE: (#3736) Canceled is not a final state for FTS3 Files
CHANGE: (#3736) FTS3Operations are finalized if the Request is in a final state (instead of Scheduled)
FIX: (#3724) change the ps_delete_files and ps_delete_replicas_from_file_ids to not lock on MySQL 5.7

*TransformationSystem
CHANGE: (#3758) re-written a large test as pytest (much less verbosity, plan to extend it)
FIX: (#3758) added BulkSubmission option in documentation for WorkflowTaskAgent

*RequestManagementSystem
FIX: (#3759) dirac-rms-request: silence a warning, when not using the old FTS Services

*ResourceStatusSystem
FIX: (#3753) - style changes

[v6r20p5]

*Docs

FIX: (#3747) fix many warnings
FIX: (#3735) GetReleaseNotes.py no longer depends on curl, but the python requests packe
FIX: (#3740) Fix fake environments for sqlalchemy.ext import, some code documentation pages were not build, e.g. FTS3Agent
NEW: (#3762) Add --repo option, e.g. --repo DiracGrid/DiracOS, or just --repo DiracOS, fixes DIRACGrid/DIRACOS#30

*TransformationSystem

FIX: (#3726) If the result can not be evaluated, it can be converted to list
FIX: (#3723) TaskManagerAgentBase - add option ShifterCredentials to set the credentials to 
     use for all submissions, this is single VO only
FIX: (#3723) WorkflowTasks/RequestTasks: pass ownerDN and ownerGroup parameter to all the submission 
     clients if using shifterProxy ownerDN and ownerGroup are None thus reproducing the original behaviour
FIX: (#3723) TaskManagerAgentBase - refactor adding operations for transformation to separate function to 
     ensure presence of Owner/DN/Group in dict entries RequestTaskAgent no longer sets shifterProxy by default.

*Resources

CHANGE: (#3745) Add the deprecated decorator to native XROOT plugin

[v6r20p4]

*DMS
FIX: (#3727) use proxy location in the SECache

*RMS
FIX: (#3727) use downloadVOMSProxyToFile in RequestTask

*TS
FIX: (#3720) TaskManager - pass output data arguments as lists rather 
     than strings to the parametric job description

Docs:
FIX: (#3725) AdministratorGuide TransformationSystem spell check and added a few 
     phrases, notably for bulk submission working in v6r20p3

[v6r20p3]

*Framework
FIX: SystemAdministrator - Get the correct cpu usage data for each component

*TS
NEW: new command dirac-transformation-replication to create replication transformation to copy files from some SEs to other SEs, resolves #3700

*RMS
FIX: fix integration tests to work with privileged and non privileged proxies

*RSS
FIX: Fix for downtime publisher: wrong column names. Avoiding dates (not reflected in web app)

[v6r20p2]

*Core

CHANGE: (#3713) Fixes the infamous "invalid action proposal" by speeding up the handshake and not looking up the user/group in the baseStub

*RequestManagementSystem
CHANGE: (#3713) FowardDISET uses the owner/group of Request to execute the stub
CHANGE: (#3713) owner/group of the Requests are evaluated/authorized on the server side
CHANGE: (#3713) LimitedDelegation or FullDelegation are required to set requests on behalf of others -> pilot user and hosts should must them (which should already be the case)

*docs

NEW: (#3699) documentation on Workflow
CHANGE: (#3699) update on documentation for integration tests

*ConfigurationSystem

CHANGE: (#3699) for pilotCS2JSONSynchronizer: if pilotFileServer is not set, still print out the content

*WorkloadManagementSystem

CHANGE: (#3693) introduce options for sites to choose usage of Singularity

*TransformationSystem

FIX: (#3706) TaskManger with bulksubmission might have occasional exception, depending on order of entries in a dictionary
FIX: (#3709) TaskManager - fix the generated JobName to be of the form ProdID_TaskID
FIX: (#3709) TaskManager - check the JOB_ID and PRODUCTION_ID parameters are defined in the workflow

*Interfaces

FIX: (#3709) Job API - do not merge workflow non-JDL parameters with the sequence parameters of the same name

[v6r20p1]

*WorkloadManagementSystem

FIX: (#3697) Ensure retrieveTaskQueues doesn't return anything when given an empty list of TQ IDs.
FIX: (#3698) Call optimizer fast-path for non-bulk jobs

[v6r20]

*Core
NEW: MJF utility added, providing a general interface to Machine/Job Features values.
NEW: DEncode - added unit tests
NEW: JEncode for json based serialization
NEW: Add conditional printout of the traceback when serializing/deserializing non json compatible
     object in DEncode (enabled with DIRAC_DEBUG_DENCODE_CALLSTACK environment variable)
NEW: File.py - utility to convert file sizes between different unit
NEW: new flag in dirac-install script to install DIRAC-OS on demand
CHANGE: Removed deprecated option "ExtraModules" (dirac-configure, dirac-install scripts)
CHANGE: dirac-deploy-scripts, dirac-install - allow command modules with underscores in 
        their names in order for better support for the code checking tools
CHANGE: dirac-distribution and related scripts - compile web code while release
        generation
CHANGE: dirac-external-requirements - reimplemented to use preinstalled pip command rather than
the pip python API
FIX: dirac-distribution - fixed wrong indentation  
NEW: new command name for voms proxy
FIX: dirac-install default behaviour preserved even with diracos options
New: Add additional check in MJF utility to look for a shutdown file located at '/var/run/shutdown_time'
FIX: The hardcoded rule was not taken into account when the query was coming from the web server
CHANGE: VOMSService - reimplemented using VOMS REST interface
FIX: MJF utility won't throw exceptions when MJF is not fully deployed at a site

*Framework
NEW: WebAppCompiler methods is implemented, which is used to compile the web framework
NEW: add JsonFormatter for logs
NEW: add default configuration to CS: only TrustedHost can upload file
CHANGE: ComponentInstaller - remove the old web portal configuration data used during the installation
CHANGE: MessageQueue log handler uses JsonFormatter

*Monitoring
CHANGE: fixes for testing in Jenkins with locally-deployed ElasticSearch
FIX: fixes in the query results interpretation

*Configuration
FIX: ConfigurationHandler, PilotCStoJSONSynchronizer - fixes for enabling pilotCStoJSONSynchronizer, and doc
NEW: dirac-admin-voms-sync - command line for VOMS to CS synchronization
NEW: VOMS2CSSynchronizer - new class encapsulating VOMS to CS synchronization
CHANGE: VOMS2CSAgent - reimplemented to use VOMS2CSSynchronizer

*WorkloadManagementSystem
NEW: StopSigRegex, StopSigStartSeconds, StopSigFinishSeconds, StopSigNumber added to JDL, which cause Watchdog to send a signal StopSigNumber to payload processes matching StopSigRegex when there are less than StopSigFinishSeconds of wall clock remaining according to MJF.
NEW: PilotLoggingDB, Service and Client for handling extended pilot logging
NEW: added a new synchronizer for Pilot3: sync of subset of CS info to JSON file, 
     and sync of pilot3 files
NEW: dirac-admin-get-pilotslogging script for viewing PilotsLogging
NEW: Bulk job submission with protection of the operation transaction
NEW: WMSHistoryCorrector and MonitoringHistoryCorrector classes inheriting from a common BaseHistoryCorrector class
CHANGE: SiteDirector - refactored Site Director for better extensibility
CHANGE: dirac-wms-cpu-normalization uses the abstracted DB12 benchmark script used by the HEPiX Benchmarking Working Group, and the new MJF utility to obtain values from the system and to save them into the DIRAC LocalSite configuration.
CHANGE: Removed TaskQueueDirector and the other old style (WMS) *PilotDirector
CHANGE: TaskQueueDB - removed PilotsRequirements table
CHANGE: TaskQueueDB - added FOREIGN KEYS 
CHANGE: Removed gLite pilot related WMS code
FIX: always initialize gPilotAgentsDB object
FIX: JobManager - Added some debug message when deleting jobs
FIX: Job.py - fixing finding XML file
NEW: SiteDirector - added flag for sending pilot3 files
CHANGE: SiteDirector - changed the way we create the pilotWrapper (better extensibility)
NEW: SiteDirector - added possibility for deploying environment variables in the pilot wrapper

*Workflow
CHANGE: Script.py: created _exitWithError method for extension possibilities

*TS
FIX: TranformationCleaningAgent - just few simplifications 

*DMS
NEW: FTS3Agent working only with the FTS3 service to replace the existing one
NEW: FTS3Utilities - use correct FTS Server Selection Policy
NEW: StorageElement service - getFreeDiskSpace() and getTotalDiskSpace() take into account 
     MAX_STORAGE_SIZE parameter value
CHANGE: Adding vo name argument for StorageElement   
CHANGE: Fixing rss to fetch fts3 server status
NEW: Add a feature to the DFC LHCbManager to dump the content of an SE as a CSV file
FIX: FTS3DB: sqlalchemy filter statements with "is None" do not work and result in no lines being selected
NEW: FTS3Agent and FTS3DB: add functionality to kick stuck requests and delete old requests
NEW: FTS3Agent - add accounting report

*RMS
FIX: Really exit the RequestExecutingAgent when the result queue is buggy

*RSS
CHANGE: Using StorageElement.getOccupancy()
FIX: Initialize RPC to WMSAdministrator only once
FIX: Using MB as default for the size
FIX: flagged some commands that for the moment are unusable
FIX: fixed documentation of how to develop commands

*Resources
NEW: New SingularityComputingElement to submit jobs to a Singularity container
NEW: Added StorageElement.getOccupancy() method for DIP and GFAL2_SMR2 SE types
CHANGE: enable Stomp logging only if DIRAC_DEBUG_STOMP environment variable is set to any value

*Interfaces
CHANGE: Dirac.py - saving output of jobs run with 'runLocal' when they fail (for DEBUG purposes)

*Docs
CHANGE: WebApp release procedure
FIX: Update of the FTS3 docs

*Tests
FIX: add MonitoringDB to the configuration
FIX: Installing elasticSeach locally in Jenkins, with ComponentInstaller support.

[v6r19p25]

*TransformationSystem
FIX: (#3742) TransformationDB - when adding files to transformations with a multi-threaded agent, 
     it might happen that 2 threads are adding the same file at the same time. The LFN was not 
     unique in the DataFiles table, which was a mistake... This fix assumes the LFN is unique, 
     i.e. if not the table had been cleaned and the table updated to be unique.

[v6r19p24]

*WMS
FIX: (#3739) pilotTools - added --tag and --requiredTag options
FIX: (#3739) pilotCommands - make NumberOfProcessors = 1 if nowhere defined (default)

*Resources
FIX: (#3739) CREAMComputingElement - possibility to defined CEQueueName to be used in the pilot submission command

[v6r19p23]

*TS
FIX: (#3734) catch correct exception for ast.literal_eval

[v6r19p22]

*Core
CHANGE: Backport from v6r20 - fixes the infamous "invalid action proposal" by speeding up 
        the handshake and not looking up the user/group in the baseStub

RMS:
CHANGE: Backport from v6r20 - FowardDISET uses the owner/group of Request to execute the stub
CHANGE: Backport from v6r20 - owner/group of the Requests are evaluated/authorized on the server side
CHANGE: Backport from v6r20 - LimitedDelegation or FullDelegation are required to set requests on behalf 
        of others -> pilot user and hosts should must them (which should already be the case)

*API
NEW: Dirac.py - running jobs locally now also works for parametric jobs. Only the first sequence will be run
FIX: Dirac.py - running jobs locally will now properly work with LFNs in the inputSanbdox

*DMS
FIX: DMSHelpers - in getLocalSiteForSE() return None as LocalSite if an SE is at no site

[v6r19p21]

*Configuration
FIX: Bdii2CSAgent - make the GLUE2 information gathering less verbose; Silently ignore StorageShares

*Test
CHANGE: backported some of the CI tools from the integration branch 

[v6r19p20]

*StorageManagement
FIX: StorageManagementDB - fixed buggy group by with MySQL 5.7

[v6r19p19]

*Configuration

NEW: BDII2CSAgent - new options: GLUE2URLs, if set this is queried in addition to the other BDII;
    GLUE2Only to turn off looking on the old schema, if true only the main BDII URL is queried;
    Host to set the BDII host to search

NEW: dirac-admin-add-resources new option G/glue2 , enable looking at GLUE2 Schema, 
     H/host to set the host URL to something else

[v6r19p18]

*Configuration
CHANGE: Better logging of the Configuration file write exception

*RSS
FIX: SummarizeLogsAgent - fix the case when no previous history

[v6r19p17]

*Framework
FIX: ProxyManager - if an extension has a ProxyDB, use it

*RSS
FIX: CSHelpers.py minor fixes

[v6r19p16]

*WMS
FIX: pilotCommands - cast maxNumOfProcs to an int.
CHANGE: pilotTools - change maxNumOfProcs short option from -P to -m.

[v6r19p15]

*Framework
NEW: ProxyDB - allow FROM address to be set for proxy expiry e-mails

*DMS
CHANGE: FTSJob - FailedSize is now BIGINT in FTSJob
CHANGE: FTSJob - increase the bringonline time

*WMS
FIX: SiteDirector won't set CPUTime of the pilot
FIX: convert MaxRAM inside the pilots to int

*RSS
FIX: SummarizeLogsAgent: comparison bug fix
FIX: Fixed sites synchronizer

[v6r19p14]

*WMS
NEW: pilotCommands/Tools - added possibility to specify a maxNumberOfProcessors parameter for pilots
CHANGE: MultiProcessorSiteDirector - allow kwargs to SiteDirector getExecutable & _getPilotOptions functions

*RMS
FIX: Fix a bug in ReplicateAndRegister Operation preventing files having failed once to be retried

*DMS
FIX: FileCatalogWithFkAndPsDB.sql - Fixes for the DFC to be compatible with strict group by mode 
     (https://dev.mysql.com/doc/refman/5.7/en/sql-mode.html#sqlmode_only_full_group_by)

*docs
CHANGE: added little documentation for lcgBundles

[v6r19p13]

*WMS
FIX: JobWrapper - added a debug message
FIX: Allow non-processor related tags to match TQ in MultiProcessorSiteDirector.

*Test
CHANGE: improve Gfal2 integration tests by checking the metadata

[v6r19p12]

*Core
CHANGE: QualityMapGraph - change the color map of the Quality plots

*Framework
FIX: Logging - remove the space after log messages if no variable message is printed, fixes #3587

*MonitoringSystem
CHANGE: ElasticSearch 6 does not support multiple types, only one type is created instead.

*RSS
FIX: GOCDBClient - encode in utf-8, update goc db web api URL
FIX: fixed bug in creation of history of status (avoid repetition of entries)

*DMS
FIX: fixed bug in FTSAgent initialization

*WMS
FIX: fix bug in dirac-wms-job-select: treating the case of jobGroup(s) not requested

[v6r19p11]

*Framework:
CHANGE: moved column "Instance" of InstalledComponentsDB.InstalledComponent 
        table from 64 to 32 characters

*WMS
FIX: JobWrapperTemplate - fix exception handling
CHANGE: dirac-wms-select-jobs - new option to limit the number of selected jobs
CHANGE: returning an error when sandboxes can't be unassigned from jobs (JobCleaningAgent)

*RMS
FIX: RequestDB - add missing JOIN in the web summary query
NEW: dirac-rms-request - add option to allow resetting the NotBefore member even 
     for non-failed requests

*DMS
FIX: FTSAgent - change data member names from uppercase to lower case

*Interfaces
CHANGE: autopep8 on the API/Dirac module

*docs:
NEW: added some doc about shifterProxy

[v6r19p10]

*Core
FIX: MySQL - catch exception when closing closed connection

*TS
CHANGE: add possibility to get extension-specific tasks and files statuses in TransformationMonitor web application

*RMS
NEW: dirac-rms-request - add option --ListJobs to list the jobs for a set of requests

*Resources
FIX: Use parameters given at construction for SRM2 protocols List

*StorageManagement
FIX: use StorageElement object to get disk cache size

*DMS
FIX: DMSHelpers - fix case when no site is found for an SE
FIX: ReplicateAndRegister - don't try and get SE metadata is replica is inactive

[v6r19p9]

*WMS
CHANGE: DownloadInputData was instantiating all local SEs which is not necessary... Only instantiate those that are needed
CHANGE: JobWrapper - use resolveSEGroup in order to allow defining SE groups including other SE groups
FIX: JobDB - fixed typo in getSiteMaskStatus() method
FIX: Fix getSiteMaskStatus in SiteDirector and MultiProcessSiteDirector
CHANGE: WatchdogLinux - using python modules in  instead of shell calls

*DMS
FIX: in DMSHelpers don't complain if an SE is at 0 sites

*Interfaces
CHANGE: Job.py - using the deprecated decorator for 2 deprecated methods

*RSS
FIX: EmailAction considers also CEs, not only SEs

*Resources
FIX: removed a useless/broken method in Resources helper
FIX: marked as obsoleted two methods in Resources helper (FTS2 related)

[v6r19p8]

*Configuration
FIX; Resources - don't overwrite queue tags if requiredtags are set.

*Framework
CHANGE: dirac-proxy-init - increase dirac-proxy-init CRL update frequency

*Accounting
CHANGE: AccountingDB - if the bucket length is part of the selected conditions, 
        add to the grouping

*WorkloadManagement
FIX: ConfigTemplate.cfg - allow user access to getSiteMaskStatus

*DataManagementSystem
FIX: DMSHelpers - recursive resolution of SEGroup was keeping the SEGroup in the list

*RSS
FIX: CSHelper - getting FTS from the correct location
CHANGE: use the SiteStatus object wherever possible

*Resources
FIX: CREAMComputingElement - added CS option for extra JDL parameters

*Documentation
CHANGE: point README to master and add badges for integration

[v6r19p7]

*WorkloadManagement
FIX: SiteDirector - correct escaping in pilot template
FIX: dirac-wms-get-wn-parameters - added some printouts to dirac-wms-get-wn-parameters

[v6r19p6]

*Core
FIX: SocketInfo - log proper message on CA's init failure.

*Accounting
CHANGE: NetworkAgent - remove support of perfSONAR summaries and add support of raw metrics.

*WMS
FIX: JobDB - don't trigger exception in webSummary if a site with a single dot is in the system
CHANGE: SiteDirector - added logging format and UTC timestamp to pilot wrapper
FIX: JobMonitoring - fix in getJobPageSummaryWeb() for showing correct sign of life for stalled jobs

*TS
FIX: TransformationManager - fix for wrong method called by the Manager

*RSS
NEW: SiteStatus object uses the RSS Cache
FIX: expiration time is a date (dirac-rss-query-db)

[v6r19p5]

*WMS
CHANGE: ParametricJob - added getParameterVectorLength() to replace getNumberOfParameters with a more detailed check of the job JDL validity
FIX: JobManagerHandler - restored the use of MaxParametricJobs configuration option

*Interfaces
FIX: Always use a list of LFNs for input data resolution (local run, mostly)

*tests
FIX: use rootPath instead of environment variable


[v6r19p4]

NEW: Added dummy setup.py in anticipation for standard installation procedure

*Core
CHANGE: SocketInfoFactory - version check of GSI at run time is removed

*Configuration 
FIX: Resources - fix RequiredTags in getQueue() function

*Interfaces
FIX: fix exception when using Dirac.Job.getJobJDL

*WMS
FIX: SiteDirector - fix proxy validity check in updatePilotStatus, a new proxy was 
     never created because isProxyValid returns non-empty dictionary
FIX: JobMonitoring - web table was not considering correctly Failed jobs because 
     stalled for setting the LastSignOfLife     

*DMS
FIX: StorageFactory - avoid complaining if Access option is not in SE section
CHANGE: dirac-dms-user-lfns - the wildcard flag will always assume leading "*" to match files, 
       unless the full path was specified in the wildcard no files were previously matched

*RSS
FIX: CacheFeederAgent resilient to command exceptions

*Resources
FIX: ARCComputingElement - the proxy environment variable was assumed before the 
     return value of the prepareProxy function was checked, which could lead to exceptions

[v6r19p3]

CHANGE: .pylintrc - disable redefined-variable-type
CHANGE: .pylintrc - max-nested-blocks=10 due to the many tests of result['OK']
CHANGE: use autopep8 for auto-formatting with following exceptions:
        tabs = 2 spaces and not 4
        line length check disabled (i.e. 120 characters instead of 80)
        Option for autopep8 are: --ignore E111,E101,E501

*Configuration
FIX: retrigger the initialization of the logger and the ObjectLoader after 
     all the CS has been loaded

*WMS
FIX: pilot commands will add /DIRAC/Extensions=extensions if requested
FIX: SiteDirector, pilotCommands - fix support for multiple values in the 
     RequiredTag CE parameter
FIX: MultiProcessorSiteDirector - fix dictionary changed size exception 

*Workflow
FIX: application log name can also come from step_commons.get['logFile']

*Resources
CHANGE: Condor, SLURM, SSHComputingElement - added parameters to force allocation
        of multi-core job slots

[v6r19p2]

*DMS
FIX: dirac-admin-allow-se: fix crash because of usage of old RSS function

*RSS
FIX: ResourceStatusDB - microseconds should always be 0 
FIX: Multiple fixes for the RSS tests

[v6r19p1]

*Core
FIX: ElasticSearchDB - certifi package was miscalled
FIX: ElasticSearchDB - added debug messages for DB connection

*Framework
FIX: ComponentInstaller - handling correctly extensions of DBs found in sql files

*WMS
FIX: SudoComputingElement - prevent message overwriting application errors
FIX: JobDB.getInputData now returns list of cleaned LFNs strings, possible "LFN:" 
     prefix is removed

*Interfaces
FIX: Dirac.py - bring back treatment of files in working local submission directory

[v6r19]

FIX: In multiple places - use systemCall() rather than shellCall() to avoid
     potential shell injection problems

FIX: All Databases are granting also REFERENCES grant to Dirac user to comply with
     more strict policies of MySQL version >= 5.7

*Accounting
NEW: new functionality to plot the data gathered by perfSONARs. It allows to 
     present jitter, one-way delay, packet-loss rate and some derived functions.
FIX: compatibility of AccountingDB with MySQL 5.7

*ConfigurationSystem
NEW: Allow to define FailoverURLs and to reference MainServers in the URLs

*FrameworkSystem
NEW: gLogger is replaced by the new logging system based on the python logging module
NEW: Added ElasticSearch backend for the logging
NEW: Central Backends configuration to customize their use by multiple components 
NEW: BundleDelivery - serves also CA's and CRL's all-in-one files
NEW: added shell scripts for generating CAs and CRLs with the possibility to specify the Input and/or output directories
CHANGE: can now send mails to multiple recipients using the NotificationClient
CHANGE: Make the new logging system thread-safe
FIX: Adapting query to MySLQ 5.7 "GROUP BY" clause
FIX: TopErrorMessagesReporter - more precise selection to please stricter versions of MySQL
CHANGE: ProxyGeneration - make RFC proxies by default, added -L/--legacy flag to dirac-proxy-init
        to force generation of no-RFC proxies

*Core
FIX: dirac-install - allow to use local md5 files
CHANGE: X509Chain - fixes to allow robot proxies with embedded DIRAC group extension
        ( allow DIRAC group extension not in the first certificate chain step )
CHANGE: BaseClient - recheck the useServerCertificate while establishing connection
        and take it into account even if it has changed after the client object creation    
FIX: PlainTransport - fixed socket creation in initAsClient()         
NEW: Technology preview of new logging system, based on standard python logging module
CHANGE: Added graphviz extension to sphinx builds
FIX: Added documentation of low level RPC/DISET classes
FIX: Gateway service - multiple fixes to resurrect the service and to correctly instantiate it
NEW: dirac-install will change the shebang of the python scripts to use the environment 
     python instead of the system one
NEW: Security.Utilities - methods to generate all-in-one CA certificates and CRLs files     
NEW: ElasticSearchDB - gets CA's all-in-one file from the BundleDelivery service if needed
NEW: genAllCAs.sh, genRevokedCerts.sh - DIRAC-free commands to generate all-in-one CA 
     certificates and CRLs files     
CHANGE: dirac-create-distribution-tarball - removing docs and tests directories when 
        creating release tarballs     

*DMS
CHANGE: FTSJob - use Request wrapper for the fts3 REST interface instead of pycurl based
        client
CHANGE: FTSHistoryView - drop FTSServer field from the view description   
CHANGE: FTSFile DB table: increased length of fields LFN(955), SourceSURL(1024), TargetSURL(1024)
CHANGE: Uniform length of LFN to 255 across DIRAC dbs
FIX: FTSJob - fix the serialization of 0 values
FIX: FTSFile, FTSJob - fix SQL statement generation for stricter versions of MySQL

*Resources
NEW: New method in the StorageElement to generate pair of URLs for third party copy.
     Implement the logic to generate pair of URLs to do third party copy. 
     This will be used mostly by FTS, but is not enabled as of now
FIX: StorageElement - fix different weird behaviors in Storage Element, in particular, 
     the inheritance of the protocol sections     
FIX: GFAL2 storage element: update for compatibility with GFAL2 2.13.3 APIs
NEW: Introduced Resources/StorageElementBases configuration section for definitions
     of abstract SEs to be used in real SEs definition by inheritance     

*RMS
NEW: dirac-rms-request - command including functionality of several other commands:
     dirac-rms-cancel|reset|show-request which are dropped. The required functionality
     is selected by the appropriate switches   

*RSS
NEW: Put Sites, ComputingElements, FTS and Catalogs under the status control of the
     RSS system 
NEW: Rewrote RsourceStatus/ResourceManagementDB tables with sqlAlchemy (RM DB with declarative base style)
NEW: SiteStatus client to interrogate site status with respect to RSS
CHANGE: introduced backward compatibility of RSS services with DIRAC v6r17 clients
CHANGE: moved some integration tests from pytest to unittest
CHANGE: Moved ResourceStatusDB to sqlAlchemy declarative_base
FIX: Automated setting of lastCheckTime and Dateffective in ResourceStatusDB and ResourceManagementDB
FIX: fixes for tables inheritance and extensions
FIX: fixes for Web return structure ("meta" column)
FIX: ResourceStatus, RSSCacheNoThread - fixed RSS cache generation 
FIX: ResourceStatus - fixes for getting status from the CS information
FIX: ResourceManagement/StatusDB - fixed bugs in meta parameter check
FIX: fixed incompatibility between Active/InActive RSS clients return format
FIX: SiteStatus - bug fixed in getSites() method - siteState argument not propagated to
     the service call
FIX: ResourceStatus - return the same structure for status lookup in both RSS and CS cases     
FIX: Bug fixes in scripts getting data out of DB


*Monitoring
CHANGE: DBUtils - change the bucket sizes for the monitoring plots as function of the time span

*WMS
NEW: SiteDirector - checks the status of CEs and Sites with respect to RSS  
NEW: pilotCommands - new ReplaceDIRACCode command mostly for testing purposes
NEW: JobAgent, JobWrapper - several fixes to allow the work with PoolComputingElement
     to support multiprocessor jobs    
NEW: JobScheduling - interpret WholeNode and NumberOfProcessors job JDL parameters and
     convert then to corresponding tags
NEW: SiteDirector - CEs can define QueryCEFlag in the Configuration Service which can be
     used to disallow querying the CE status and use information from PiltAgentsDB instead     
NEW: The application error codes, when returned, are passed to the JobWrapper, and maybe interpreted.
NEW: The JobWrapperTemplate can reschedule a job if the payload exits with status DErrno.EWMSRESC & 255 (222)
FIX: SiteDirector - unlink is also to be skipped for Local Condor batch system
FIX: JobDB - fixes necessary to suite MySQL 5.7
FIX: dirac-pilot, pilotTools - PYTHONPATH is cleared on pilot start, pilot option keepPP
     can override this
FIX: WMSAdministratorHandler - make methods static appropriately
FIX: Bug fix for correctly excluding WebApp extensions
CHANGE: JobScheduling - more precise site name while the job is Waiting, using the set of 
        sites at which the input files are online rather than checking Tier1s in eligible sites      
FIX: SiteDirector - aggregate tags for the general job availability test         
FIX: JobScheduling - bug fix in __sendToTQ()
FIX: pilotTools,pilotCommands - pick up all the necessary settings from the site/queue configuration
     related to Tags and multi-processor
NEW: SiteDirector - added option to force lcgBundle version in the pilot
FIX: SiteDirector - if MaxWaitingJobs or MaxTotalJobs not defined for a queue, assume a default value of 10
FIX: MatcherHandler - preprocess resource description in getMatchingTaskQueues()
FIX: JobDB - set CPUTime to a default value if not defined when rescheduling jobs

*TS
FIX: TransformationClient - fix issue #3446 for wrong file error counting in TS
FIX: TransformationDB - set ExternalID before ExternalStatus in tasks
BUGFIX: TransformationClient - fix a bug in the TS files state machine (comparing old status.lower() 
        with new status)

*Interfaces
CHANGE: Dirac API - expose the protocol parameter of getAccessURL()
CHANGE: Dirac API - added runLocal as an API method

*Docs
NEW: Documentation for developing with a container (includes Dockerfile)
NEW: Add script to collate release notes from Pull Request comments  
NEW: Chapter on scaling and limitations
CHANGE: Added documentation about runsv installation outside of DIRAC

*tests
NEW: Added client (scripts) system test
CHANGE: Add to the TS system test, the test for transformations with meta-filters
FIX: Minor fixes in the TS system test
FIX: correctly update the DFC DB configuration in jenkins' tests

[v6r17p35]

*Core
FIX: GOCDBClient - add EXTENSIONS & SCOPE tag support to GOCDB service queries.

[v6r17p34]

*SMS
FIX: StorageManagerClient - fix logic for JobScheduling executor when CheckOnlyTapeSEs is 
     its default true and the lfn is only on a tapeSE

[v6r17p33]

*WMS
FIX: StalledJobAgent - if no PilotReference found in jobs parameters, do as if there would be 
     no pilot information, i.e. set Stalled job Failed immediately
CHANGE: DownloadInputData - job parameters report not only successful downloads but also failed ones
FIX: JobDB - back port - set CPUTime to 0 if not defined at all for the given job 
FIX: JobDB - back port - use default CPUTime in the job description when rescheduling jobs

*Resources
FIX: ARCComputingElement - fix job submission issue due to timeout for newer lcg-bundles

[v6r17p32]

Resources:
CHANGE: /Computing/BatchSystems/Condor.py: do not copy SiteDirector's shell environment variables into the job environment

*WMS
CHANGE: Add option to clear PYTHONPATH on pilot start

[v6r17p31]

*RMS
FIX: ReqClient - avoid INFO message in client
*WMS
CHANGE: JobWrapper - allow SE-USER to be defined as another SE group (e.g. Tier1-USER)
*DMS
CHANGE: DMSHelpers - make resolveSEGroup recursive in order to be able to define SE groups in terms of SE groups

[v6r17p30]

*DMS
CHANGE: StorageElement - added status(), storageElementName(), checksumType() methods returning
        values directly without the S_OK structure. Remove the checks of OK everywhere
NEW: dirac-dms-add-file, DataManager - added option (-f) to force an overwrite of an existing file

*TS:
FIX: TransformationDB.py - set the ExternalID before the ExternalStatus in order to avoid inconsistent 
     tasks if setting the ExternalID fails

*StorageManagementSystem
FIX: StorageManagementClient.py - return the full list of onlineSites while it was previously happy 
     with only one

*Resources
FIX: HTCondorCEComputingElement.py - transfer output files(only log and err) for remote scheduler

[v6r17p29]

*WMS
CHANGE: split time left margins in cpuMargin and wallClockMargin. Also simplified check.


[v6r17p28]

*WMS
BUGFIX: JobScheduling - fix a bug introduced in 6r17p27 changes

*Monitoring
BUGFIX: MonitoringReporter - do not try to close the MQ connection if MD is not used

[v6r17p27]

*Configuration
FIX: ConfigurationClient - allow default value to be a tuple, a dict or a set

*Monitoring
CHANGE: DBUtils - change bucket sizes and simplify settings

*DMS
FIX: DMSRequestOperationsBase, RemoveFile - allow request to not fail if an SE is temporarily banned
FIX: dirac-admin-allow-se - first call of gLogger after its import

*RMS
CHANGE: remove scripts dirac-rms-show-request, dirac-rms-cancel-request and dirac-rms-reset-request 
        and replace with a single script dirac-rms-request with option (default is "show")
CHANGE: allow script to finalize a request if needed and set the job status appropriately

*Resources
FIX: LocalComputingElement - pilot jobIDs start with ssh to be compatible with pilotCommands. 
     Still original jobIDs are passed to getJobStatus. To be reviewed

*WMS
CHANGE: JobScheduling - assign a job to Group.<site>.<country>, if input files are at <site>.<country>.
        If several input replicas, assign Waiting to "MultipleInput"

[v6r17p26]

*Core
FIX: dirac-install.py to fail when installation of lcgBundle has failed
FIX: ClassAdLight - getAttributeInt() and getAttributeFloat() return None 
     if the corresponding JDL attribute is not defined

*MonitoringSystem
CHANGE: The Consumer and Producer use separate connections to the MQ; 
        If the db is not accessible, the messaged will not be consumed.

*WMS
FIX: JobDB - fix the case where parametric job placeholder %j is used in the JobName attribute
FIX: JobDB - take into account that ClassAdLight methods return None if numerical attribute is not defined
FIX: ParametricJob utility - fixed bug in evaluation of the ParameterStart|Step|Factor.X job numerical attribute

[v6r17p25]

*Monitoring
NEW: Implemented the support of monthly indexes and the unit tests are fixed

*RMS
FIX: RequestExecutingAgent - fix infinite loop for duplicate requests

*WMS 
NEW: ARCComputingElement - add support for multiprocessor jobs

[v6r17p24]

*WMS
FIX: SiteDirector - unlink is also to be skipped for Local Condor batch system

[v6r17p23]

*WMS
FIX: get job output for remote scheduler in the case of HTCondorCE

[v6r17p22]

*Framework
FIX: NotificationClient - added avoidSpam flag to sendMail() method which is propagated to
     the corresponding service call
     
*Integration
FIX: several fixes in integration testing scripts     

[v6r17p21]

*Core
NEW: Mail.py - added mechanism to compare mail objects
FIX: Grid.py - take into account the case sometimes happening to ARC CEs 
     where ARC-CE BDII definitions have SubClusters where the name isn't set to 
     the hostname of the machine

*Framework
FIX: Notification service - avoid duplicate emails mechanism 

[v6r17p20]

*Core
NEW: API.py - added __getstate__, __setstate__ to allow pickling objects inheriting
     API class by special treatment of internal Logger objects, fixes #3334

*Framework
FIX: SystemAdministrator - sort software version directories by explicit versions in the
     old software cleaning logic
FIX: MonitoringUtilities - sets a suitable "unknown" username when installing DIRAC from scratch, 
     and the CS isn't initialized fully when running dirac-setup-site     
CHANGE: Logger - added getter methods to access internal protected variables, use these methods
        in various places instead of access Logger protected variables     

*WMS
CHANGE: JobDB - removed unused CPUTime field in the Jobs table
CHANGE: JobScheduling - make check for requested Platform among otherwise eligible sites
        for a given job, fail jobs if no site with requested Platform are available

*RSS
FIX: Commands - improved logging messages

*SMS
FIX: StorageManagerClient - instantiate StorageElement object with an explicit vo argument,
     fixes #3335

*Interfaces
NEW: dirac-framework-self-ping command for a server to self ping using it's own certificate

[v6r17p19]

*Core
FIX: Adler - fix checksum with less than 8 characters to be 8 chars long

*Configuration
FIX: VOMS2CSAgent - fix to accomodate some weird new user DNs (containing only CN field)

*DMS
FIX: FileCatalog - fix for the doc strings usage in file catalog CLI, fixes #3306
FIX: FileCatalog - modified recursive file parameter setting to enable usage of the index

*SMS
CHANGE: StorageManagerClient - try to get sites with data online if possible in getFilesToStage

*RMS
FIX: RequestExecutingAgent - tuning of the request caching while execution

*WMS
FIX: DownloadInputData - do not mistakenly use other metadata from the replica info than SEs
FIX: JobScheduling - put sites holding data before others in the list of available sites
FIX: JobScheduling - try and select replicas for staging at the same site as online files
FIX: SiteDirector - keep the old pilot status if the new one can not be obtained in updatePilotStatus()

*Resources
FIX: CREAMComputingElement - return error when pilot output is missing in getJobOutput()

*Monitoring
FIX: DBUtils - change the buckets in order to support queries which require more than one year 
     data. The maximum buckets size is 7 weeks

[v6r17p18]

*Framework
NEW: SystemAdministrator - added possibility to remove old software installations keeping
     only a predefined number of the most recent ones.

*DMS
FIX: RemoveReplica - removing replica of a non-existing file is considered successful

*SMS
CHANGE: StorageManagerClient - restrict usage of executeWithUserProxy decorator 
        to calling the SE.getFileMetadata only; added flag to check only replicas 
        at tape SEs
        
*WMS
FIX: JobScheduling - added CS option to flag checking only replicas at tape SEs;
     fail jobs with input data not available in the File Catalog        

[v6r17p17]

*DMS
NEW: FTSAgent has a new CS parameter ProcessJobRequests to be able to process job
     requests only. This allows to run 2 FTS agents in parallel
     
*Resources
FIX: GFAL2_StorageBase - only set the space token if there is one to avoid problems
     with some SEs     

[v6r17p16]

*Configuration
FIX: VOMS2CSAgent - create user home directory in the catalog without
     recursion in the chown command
     
*RMS
FIX: RequestExecutingAgent - catch error of the cacheRequest() call
FIX: ReqClient - enhanced log error message

*SMS
FIX: StorageManagerClient - treat the case of absent and offline files on an SE 
     while staging
     
*TS
FIX: TaskManagerBase - process tasks in chunks of 100 in order to 
     update faster the TS (tasks and files)          

*WMS
FIX: JobScheduling - do not assume that all non-online files required staging

[v6r17p15]

*WMS
CHANGE: StalledJobAgent - ignore or prolong the Stalled state period for jobs 
        at particular sites which can be suspended, e.g. Boinc sites

[v6r17p14]

*Core
FIX: PrettyPrint.printTable utility enhanced to allow multi-row fields and
     justification specification for each field value  

*Accounting
NEW: DataStore - allow to run several instances of the service with only one which
     is enabled to do the bucketing

*RMS
NEW: new dirac-rms-list-req-cache command to list the requests in the ReqProxies services

*Interfaces
CHANGE: Dirac API - make several private methods visible to derived class

[v6r17p13]

*Core
NEW: Proxy - added executeWithoutServerCertificate() decorator function 

*Resources
FIX: CREAMComputingElement - split CREAM proxy renewal operation into smaller chunks for 
     improved reliability

[v6r17p12]

*Framework
FIX: SecurityFileLog  - when the security logs are rotated, the buffer size is reduced
     to 1 MB to avoid gzip failures ( was 2 GBs )

*WMS
FIX: pilotCommands - fix for interpreting DNs when saving the installation environment
FIX: SandboxStoreClient - do not check/make destination directory if requested sandbox 
     is returned InMemory

*TS
FIX: TransformationAgent CS option MaxFiles split in MaxFilesToProcess and MaxFilesPerTask,
     MaxFiles option is interpreted as MaxFilesPerTask for backward compatibility

*Resources
NEW: Added plug-ins for GSIFTP and HTTPS Storage protocols 

[v6r17p11]

*Core
FIX: ElasticSearchDB - set a very high number (10K) for the size of the ElasticSearch result

*Monitoring
FIX: MonitoringDB - et a very high number (10K) for the size of the ElasticSearch result

*WMS
FIX: pilotCommands - get the pilot environment from the contents of the bashrc script

*DMS
FIX: RemoveReplica - fix for the problem that if an error was set it was never reset
FIX: SE metadata usage in several components: ConsistencyInspector, DataIntwgrityClient,
     FTSRequest, dirac-dms-replica-metadata, StageMonitorAgent, StageRequestAgent,
     StorageManagerClient, DownloadInputData, InputDataByProtocol

[v6r17p10]

*Core
NEW: Logger - printing methods return True/False if the message was printed or not
FIX: ElastocSearchDB - error messages demoted to warnings

*Monitoring
FIX: MonitoringReporter - create producers if the CS definitions are properly in place

*TS
CHANGE: TaskManagerPlugin - allow to redefine the AutoAddedSites for each job type

[v6r17p9]

*WMS
BUGFIX: JobScheduling - bug fixed introduced in the previous patch 
NEW: pilotTools - introduced -o swicth for a generic CS option

*SMS
FIX: StorageManagerClient - fixes in the unit test

*DMS
FIX: FileManagerPs - in _getFileLFNs() - break a long list of LFNs into smaller chunks

[v6r17p8]

*Core
NEW: DErrno.ENOGROUP error to denote proxies without DIRAC group extension embedded
CHANGE: X509Chain - use DErrno.ENOGROUP error
FIX: dirac-install, dirac-deploy-scripts - fixes to allow DIRAC client installation on
     recent MacOS versions with System Integrity Protection feature
CHANGE: Proxy - added executionLock optional argument to executeWithUserProxy() decorator
        to lock while executing the function with user proxy 
FIX: Proxy - fix indentation in getProxy() preventing looping on the DNs  

*Framework
FIX: ProxyDB - fix of error message check in completeDelegation()

*WMS
FIX: TaskQueueDB - when an empty TaskQueue is marked for deletion, it can still get matches 
     which result in no selected jobs that produced unnecessary error messages 
FIX: JobScheduling executor - calls getFilesToStage() with a flag to lock while file lookup
     with user proxy; same for InputData executor for calling _resolveInputData()      

*TS
FIX: FileReport - fix in setFileStatus() for setting status for multiple LFNs at once

*SMS
FIX: StorageManagerClient - in getFilesToStage() avoid using proxy if no files to check
     on a storage element

*Resources
FIX: GFAL2_XROOTStorage - fix to allow interactive use of xroot plugin
FIX: GFAL2_StorageBase - enable IPV6 for gsiftp

[v6r17p7]

*DMS
FIX: dirac-dms-user-lfns - do not print out empty directories

*WMS
FIX: InputData Executor, JobWrapper - use DataManager.getReplicasForJobs() for
     getting input data replicas

*TS
FIX: TransformationAgent - use DataManager.getReplicasForJobs() for transformations
     creating jobs  

[v6r17p6]

*DMS
NEW: DataManager - add key argument forJobs (default False) in getReplicas() in order 
     to get only replicas that can be used for jobs (as defined in the CS); added
     getReplicasForJobs(), also used in the Dirac API

*SMS
FIX: Stager agents - monitor files even when there is no requestID, e.g. dCache returns None 
     when staging a file that is already staged    

*Resources
FIX: StorageFactory - bug fixes when interpreting SEs inheriting other SE parameters
NEW: Test_StorageFactory unit test and corresponding docs
FIX: Torque - some sites put advertising in the command answer that can not be parsed:
     redirect stderr to /dev/null

[v6r17p5]

*Resources
FIX: LcgFileCatalogClient - do not evaluate GUID if it is not a string

[v6r17p4]

*Configuration
FIX: Utilities - fixed interpretation of weird values of GlueCEPolicyMaxWallClockTime
     BDII parameter; newMaxCPUTime should is made integer

*Framework
FIX: Logger - make subloggers processing messages with the same level
     as the parent logger

*Docs
NEW: Updated documentation in several sections

*DMS
FIX: RemoveReplica operation - don't set file Done in RemoveReplicas if there is an error

[v6r17p3]

*RSS
FIX: Synchronizer - the sync method removes the resources that are no longer 
     in the CS from the DowntimeCache table

*DMS
CHANGE: dirac-dms-find-lfns - added SE switch to look for files only having
        replicas on a given SE (list)

*TS
FIX: TaskManager - optimization of the site checking while preparing job; optimized
     creation of the job template

*Resources
CHANGE: GFAL2_SRM2Storage, SRM2Storage - added gsiftp to the list of OUTPUT protocols 

[v6r17p2]

*Monitoring
FIX: ElasticSearchDB - fixes required to use host certificate for connection;
     fixes required to pass to version 5.0.1 of the elasticsearch.py binding

[v6r17p1]

*RSS
FIX: GOCDBSync - make commmand more verbose and added some minor fixes

[v6r17]

*Core
FIX: Adler - check explicitly if the checksum value is "False"
FIX: install_site.sh - added command line option to choose DIRAC version to install
NEW: ComponentInstaller - added configuration parameters to setup NoSQL database

*Framework
CHANGE: Logger - test level before processing string (i.e. mostly converting objects to strings)  
CHANGE: dirac-proxy-init - check and attempt to update local CRLs at the same time as
        generating user proxy
CHANGE: ProxyManager service - always store the uploaded proxy even if the already stored
        one is of the same validity length to allow replacement in case of proxy type
        changes, e.g. RFC type proxies           

*DMS
NEW: Next in implementation multi-protocol support for storage elements. When performing 
     an action on the StorageElement, instead of looping over all the protocol plugins, 
     we loop over a filtered list. This list is built taking into account which action 
     is taken (read vs write), and is also sorted according to lists defined in the CS.
     The negotiation for third party transfer is also improved: it takes into account all 
     possible protocols the source SE is able to produce, and all protocols the target is 
     able to receive as input.
NEW: StorageElement - added methods for monitoring used disk space
FIX: ReplicateAndRegister - fix the case when checksum is False in the FC
NEW: DMSHelpers - get list of sites from CS via methods; allow to add automatically sites 
     with storage

*RSS
NEW: FreeDiskSpace - added new command which is used to get the total and the remaining 
     disk space of all dirac storage elements that are found in the CS and inserts the 
     results in the SpaceTokenOccupancyCache table of ResourceManagementDB database.  
NEW: GOCDBSync command to ensure that all the downtime dates in the DowntimeCache 
     table are up to date       

Resources*
NEW: Updated Message Queue interface: MQ service connection management, support for
     SSL connections, better code arrangement

*Workflow
FIX: Modulebase, Script - avoid too many unnecessarily different application states

*WMS
FIX: JobStateUpdate service - in setJobStatusBulk() avoid adding false information when adding 
     an application status
     
*TS
FIX: TaskManager, TaskManagerAgentBase - standardize the logging information; removed unnecessary 
     code; use iterators wherever possible     
NEW: Introduced metadata-based filters when registering new data in the TS as catalog       

[v6r16p6]

*WMS
NEW: Added MultiProcessorSiteDirector section to the ConfigTemplate.cfg

*DMS
FIX: FileCatalogClient - added missing read methods to the interface description
     getDirectoryUserMetadata(), getFileUserMetadata()

[v6r16p5]

FIX: included patches from v6r15p27

[v6r16p4]

FIX: applied fixes from v6r15p26

[v6r16p3]

FIX: incorporated fixes from v6r15p25

[v6r16p2]

*Configuration
CHANGE: VOMS2CSAgent - remove user DNs which are no more in VOMS. Fixes #3130

*Monitoring
CHANGE: WMSHistory - added user, jobgroup and usergroup selection keys

*DMS
FIX: DataManager - retry checksum calculation on putAndRegister, pass checksum to the DataManager
     object in the FailoverTransfer object.
FIX: DatasetManager, FileCatalogClientCLI - bug fixes in the dataset management and commands      
     
*WMS
CHANGE: JobManager - added 'Killed' to list of jobs status that can be deleted     

[v6r16p1]

*Monitoring
CHANGE: MonitorinDB - allow to use more than one filter condition

*WMS
CHANGE: StalledJobAgent - send a kill signal to the job before setting it Failed. This should 
        prevent jobs to continue running after they have been found Stalled and then Failed.

[v6r16]

*Core
CHANGE: dirac-install, dirac-configure - use Extensions options consistently, drop
        ExtraModule option
CHANGE: dirac-install - use insecure ssl context for downloading files with urllib2.urlopen    
CHANGE: GOCDBClient - replaced urllib2 with requests module
        FIX: dirac-setup-site - added switch to exitOnError, do not exit on error by default
CHANGE: Added environment variables to rc files to enable certificates verification (necessary for python 2.7.9+)
FIX: ComponentInstaller - always update CS when a database is installed, even if it is
     already existing in the db server 
FIX: SSLSocketFactory - in __checkKWArgs() use correct host address composed of 2 parts      

*Framework
FIX: SystemAdministrator service - do not install WebAppDIRAC by default, only for the host
     really running the web portal

*Accounting
FIX: JobPolicy - remove User field from the policy conditions to fix a problem that 
     non-authenticated user gets more privileges on the Accounting info.

*Monitoring
NEW: New Monitoring system is introduced to collect, analyze and display various
     monitoring information on DIRAC components status and behavior using ElasticSearch
     database. The initial implementation is to collect WMSHistory counters.

*DMS
NEW: MoveReplica operation for the RMS system and a corresponding dirac-dms-move-replica-request
     comand line tool

*Resources
NEW: MessageQueue resources to manage MQ connections complemented with
     MQListener and MQPublisher helper classes
NEW: SudoComputingElement - computing element to execute payload with a sudo to a dedicated
     UNIX account     

[v6r15p27]

*Configuration
FIX: CSAPI - changed so that empty but existing options in the CS can be still
     modified

[v6r15p26]

*WMS
FIX: SandboxStoreClient - ensure that the latest sandbox is returned in the Web
     portal in the case the job was reset.

[v6r15p25]

*Resources
FIX: HTCondorCEComputingElement - cast useLocalSchedd to bool value even if it
     is defined as srting

[v6r15p24]

*Resources
CHANGE: HTCondorCE - added option to use remote scheduler daemon

[v6r15p23]

*DMS
FIX: dirac-dms-find-lfns - fixed bug causing generl script failure

[v6r15p22]

*Interfaces
CHANGE: Dirac API - add possibility to define the VO in the API
CHANGE: Dirac API - add checkSEAccess() method for checking SE status

[v6r15p21]

*WMS
FIX: removed default LCG version from the pilot (dirac-install will use the one of the requested release)

*RMS
FIX: reject bad checksum

[v6r15p20]

*Framework
FIX: SystemAdministratorHandler - in updateSoftware() put explicitly the project
     name into the command
FIX: ComponentInstaller - added baseDir option to the mysql_install_db call
     while a fresh new database server installation     

[v6r15p19]

*Core
FIX: dirac-install - lcg-binding version specified in the command switch
     overrides the configuration option value
     
*DMS
FIX: RemoveFile operation - Remove all files that are not at banned SEs

*TMS
FIX: FileReport - after successful update of input files status, clear the 
     cache dictionary to avoid double update      

[v6r15p18]

*Configuration
FIX: Utilities - take into account WallClock time limit while the MaxCPUTime
     evaluation in the Bdii@CSAgent 

*DMS
FIX: FTSJob - specify checksum type at FTS request submission

*StorageManagement
FIX: StorageManagerClient - in getFilesToStage() avoid exception in case
     of no active replicas

*Resources
FIX: StorageBase - in getParameters() added baseURL in the list of parameters returned 

*WMS
FIX: CPUNormalization - minor code rearrangement

[v6r15p17]

*Core
CHANGE: GOCDBClient - catch all downtimes, independently of their scope
FIX: LSFTimeLeft - accept 2 "word" output from bqueues command
CHANGE: dirac-install - create bashrc/cshrc with the possibility to define
        installation path in the $DIRAC env variable, this is needed for
        the cvmfs DIRAC client installation

[v6r15p16]

*Core
CHANGE: AgentModule - added a SIGALARM handler to set a hard timeout for each Agent
        cycle to avoid agents stuck forever due to some faults in the execution code

*DMS
FIX: DataManager - cache SE status information in filterTapeReplicas() to speed up execution
     
*WMS
BUGFIX: InputDataByProtocol - the failed resolution for local SEs was not considered correctly:
        if there were other SEs that were ignored (e.g. because on tape)     
     
*TS
FIX: TransformationAgent - in getDataReplicasDM() no need to get replica PFNs     

[v6r15p15]

*Configuration
CHANGE: VOMS2CSAgent - added new features: deleting users no more registered in VOMS;
        automatic creation of home directories in the File Catalog for new users

*WMS
CHANGE: JobScheduling - correct handling of user specified sites in the executor,
        including non-existent (misspelled) site names
FIX: CPUNormalization - accept if the JOBFEATURES information is zero or absent        

[v6r15p14]

*Core
FIX: BaseClient - proper error propagation to avoid excessive output in the logger

*Configuration
CHANGE: Resources helper - in getStorageElementOptions() dereference SEs containing
        BaseSE and Alias references

*Accounting
FIX: AccountingDB - changes to use DB index to speed-up removal query

*DMS
CHANGE: DMSHelpers - define SE groups SEsUsedForFailover, SEsNotToBeUsedForJobs, 
        SEsUsedForArchive in the Operations/DataManagement and use them in the
        corresponding helper functions
FIX: FTSJob - temporary fix for the FTS rest interface Request object until it is
     fixed in the FTS REST server         

*Resources
FIX: HTCondorCEComputingElement - check that some path was found in findFile(), return with error otherwise
CHANGE: ARCComputingElement - consider jobs in Hold state as Failed as they never come back
CHANGE: ARCComputingElement - do not use JobSupervisor tool for bulk job cancellation as
        it does not seem to work, cancel jobs one by one
FIX: ARCComputingElement - ensure that pilot jobs that are queued also get their proxies renewed on ARC-CE        

*WMS
FIX: SiteDirector - ensure that a proxy of at least 3 hours is available to the updatePilotStatus 
     function so that if it renews any proxies, it's not renewing them with a very short proxy

[v6r15p13]

*Resources
FIX: HTCondorCEComputingElement - fixed location of log/output files 
  
*TS
FIX: ValidateOutputDataAgent - works now with the DataManager shifter proxy

[v6r15p12]

*Core
FIX: Graphs - make sure matplotlib package is always using Agg backend
FIX: cshrc - added protection for cases with undefined environment variables
NEW: AuthManager - added possibility to define authorization rules by VO
     and by user group

*Configuration
NEW: Resources, ComputingElement(Factory) - added possibility to define site-wide
     CE parameters; added possibility to define common parameters for a given
     CE type.

*Framework
FIX: SystemAdministrator service - avoid using its own client to connect
     to itself for storing host information
FIX: SystemAdministratorClientCLI, dirac-populate-component-db - fix insertion
     of wrongly configured component to the ComponentMonitorDB     

*DMS
FIX: FileCatalog service - fix the argument type for getAncestor(), getDescendents()

*WMS
NEW: JobCleaningAgent - add an option (disabled by default) to remove Jobs from the 
     dirac server irrespective of their state

*Resources
CHANGE: HTCondorCE - added new configurable options - ExtraSubmitString, WorkingDirectory
        DaysToKeepLogs

[v6r15p11]

*Framework
NEW: dirac-proxy-destroy command to destroy proxy locally and in the ProxyManager
     service
CHANGE: ProxyManagerClient - reduce the proxy caching time to be more suitable
        for cases with short VOMS extensions     

*Configuration
FIX: VOMS2CSAgent - fixed typo bug in execute()

*RMS
FIX: RequestTask - fix if the problem when the processing of an operation times out, 
     there was no increment of the attempts done.

*DMS
FIX: FTSAgent - avoid FTS to fetch a request that was canceled

*Resources
FIX: HTCondorCE - protect against non-standard line in 'job status' list in the getJobStatus()
CHANGE: ComputingElement - reduce the default time length of the payload proxy to accomodate
        the case with short VOMS extensions

[v6r15p10]

*Core
FIX: MySQL - do not print database access password explicitly in the logs

*Configuration
CHANGE: VOMS2CSAgent - show in the log if there are changes ready to be committed
CHANGE: Bdii2CSAgent - get information from alternative BDII's for sites not 
        existing in central BDII

*Framework
FIX: ComponentInstaller - fixed location of stop_agent file in the content of t file
     of the runsv tool 

*RMS
FIX: Changed default port of ReqProxy service to 9161 from 9198

*Resources
FIX: BatchSystem/Condor, HYCondroCEComputingElement - more resilient parsing 
     of the status lookup command
FIX: CREAMComputingElement - in case of glite-ce-job-submit error print our both 
     std.err and std.out for completeness and better understanding    

*DMS
FIX: FileCatalogClient - bug fix in getDirectoryUserMetadata()

*Interfaces
FIX: Dirac - in replicateFile() in case of copying via the local cache check if 
     there is another copy for the same file name is happening at the same time

[v6r15p9]

*Configuration
FIX: fixed CS agents initialization bug

*DMS
FIX: fixed inconsistency between DataIntegrity and ConsistencyInspector modules

*Interfaces
FIX: Fix download of LFNs in InputSandbox when running job locally

[v6r15p8]

*Configuration
NEW: Added DryRun option for CS agents (false by default, True for new installations)

[v6r15p7]

*Core
CHANGE: Enabled attachments in the emails

*TS
*CHANGE: Added possibility for multiple operations in Data Operation Transformations

[v6r15p6]

*Resources
FIX: FCConditionParser: ProxyPlugin handles the case of having no proxy

*WMS
FIX: MJF messages correctly parsed from the pilot
NEW: Added integration test for TimeLeft utility and script calling it

[v6r15p5]

Included fixes from v6r14p36 patch release

*Framework
FIX: added GOCDB2CSAgent in template
FIX: Fixed permissions for HostLogging

*DMS
FIX: Introduced hopefully temporary fix to circumvent globus bug in gfal2

*WMS:
FIX: added test for MJF and made code more robust

*RSS
NEW: HTML notification Emails


[v6r15p4]

Included fixes from v6r14p35 patch release

*Core
NEW: Added a new way of doing pfnparse and pfnunparse using the standard python library. 
     The two methods now contains a flag to know which method to use. By default, the old 
     hand made one is used. The new one works perfectly for all standard protocols, except SRM

*RSS
FIX: dirac-rss-sync - command fixed to work with calling services rather than 
     databases directly
     
*Resources     
CHANGE: In multiple Storage classes use pfnparse and pfnunparse methods to manipulate
        url strings instead of using just string operations
NEW: A new attribute is added to the storage plugins: DYNAMIC_OPTIONS. This allows to construct 
     URLs with attributes going at the end of the URL, in the form ?key1=value1&key2=value2 
     This is useful for xroot and http.         

[v6r15p3]

Included changes from v6r14p34 patch release

*Accounting
FIX: DataStoreClient - catch all exceptions in sending failover accounting 
     requests as it could disrupt the logic of the caller 

*DMS
CHANGE: dirac-dms-show-se-status - added switches to show SEs only accessible by
        a given VO and SEs not assigned to any VO
FIX: dirac-dms-replicate-and-register-request - prints out the new request IDs
     to allow their monitoring by ID rather than possibly ambiguous request name      

[v6r15p2]

*WMS
FIX: pilotCommands - protect calls to external commands in case of empty
     or erroneous output
FIX: Matcher - fixed bug in the tag matching logic: if a site presented an empty
     Tag list instead of no Tag field at all, it was interpreted as site accepts
     all the tags
FIX: Matcher - matching parameters are printed out in the Matcher rather than
     in the TaskQueueDB, MaxRAM and Processors are not expanded into tags           

[v6r15p1]

Included patches for v6r14p32

*Configuration
CHANGE: Resources helper - remove "dips" protocol from the default list of third party
        protocols

*Resources
FIX: XROOTStorage - bug fixed in __createSingleDirectory() - proper interpretation
     of the xrootClient.mkdir return status
FIX: XROOTStorage unit test reenabled by mocking the xrootd import      

[v6r15]

Removed general "from DIRAC.Core.Utilities import *" in the top-level __init__.py

Made service handlers systematically working with unicode string arguments
Added requirements.txt and Makefile in the root of the project to support pip style installation

DIRAC documentation moved to the "docs" directory if the DIRAC project from the
DIRACDocs separate project.

*Accounting
CHANGE: INTEGER -> BIGINT for "id" in "in" accountingDB tables

*Core
NEW: The S_ERROR has an enhanced structure containing also the error code and the call
     stack from where the structure was created
NEW: DErrno module to contain definitions of the DIRAC error numbers and standard
     descriptions to be used from now on in any error code check      
CHANGE: gMonitor instantiation removed from DIRAC.__init__.py to avoid problems in
        documentation generation
CHANGE: removed Core.Utilities.List.sortList (sorted does the job)
CHANGE: removed unused module Core.Utilities.TimeSeries
NEW: dirac-install - makes us of the DIRAC tar files in CVMFS if available
NEW: dirac-install-client - a guiding script to install the DIRAC client from A to Z        
CHANGE: dirac-install - when generating bashrc and cshrc scripts prepend DIRAC paths
        to the ones existing in the environment already
NEW: MJFTimeLeft - using Machine JOb features in the TimeLeft utility
FIX: BaseClient - only give warning log message "URL banned" when one of the
     service URLs is really banned
CHANGE: DISET components - improved logic of service URL retries to speedup queries
        in case of problematic services     
NEW: dirac-rss-policy-manager - allows to interactively modify and test only the 
     policy section of Dirac.cfg     
FIX: XXXTimeLeft - do not mix CPU and WallTime values     
FIX: ComponentInstaller - longer timeout for checking components PID (after restart)
CHANGE: Proxy - in executeWithUserProxy() when multiple DNs are present, try all of them
CHANGE: List utility - change uniqueElements() to be much faster
NEW: Platform - added getPlatform() and getPlatformTuple() utilities to evaluate lazily the
     DIRAC platform only when it is needed, this accelerates DIRAC commands not needing
     the platform information. 

*Configuration
NEW: GOCDB2CSAgent agent to synchronize GOCDB and CS data about perfSONAR services
NEW: VOMS2CSAgent to synchronize VOMS user data with the DIRAC Registry
CHANGE: ConfigurationData - lazy config data compression in getCompressedData()

*Framework
CHANGE: SystemAdministratorIntegrator - make initial pinging of the hosts in parallel
        to speed up the operation
CHANGE: InstalledComponentsDB - table to cache host status information populated
        by a periodic task    
NEW: ComponentInstaller Client class to encapsulate all the installation utilities
     from InstallTools module    
NEW: SystemAdministratorClientCLI - added uninstall host command
NEW: SystemAdministratorClientCLI - added show ports command
NEW: SystemAdministratorHandler - added getUsedPorts() interface
NEW: SystemAdministratorHandler - show host command shows also versions of the Extensions
NEW: InstalledComponentsDB - added Extension field to the HostLogging table 
FIX: SystemLoggingDB - fixed double creation of db tables

*Accounting
FIX: DataStoreClient - Synchronizer based decorators have been replaced with a simple 
     lock as they were blocking addRegister() during every commit(); 

*RSS
NEW: CE Availability policy, closing #2373
CHANGE: Ported setStatus and setToken rpc calls to PublisherHandler from LHCb implementation
NEW: E-mails generated while RSS actions are now aggregated to avoid avalanches of mails
NEW: dirac-rss-sync is also synchronizing Sites now

*DMS
CHANGE: FileCatalogClient - make explicit methods for all service calls
CHANGE: DataManager, StorageElement - move physical accounting the StorageElement
CHANGE: FileCatalog - added recursive changePathXXX operations
CHANGE: FileCatalog contained objects have Master attribute defined in the CS. Extra check of eligibility of the catalogs specified explicitely. No-LFN write methods return just the Master result to be compatible with the current use in the clients.
CHANGE: Removed LcgFileCatalogXXX obsoleted classes
NEW: ConsistencyInspector class to perform data consistency checks between 
     different databases
CHANGE: FileCatalog(Client) - refactored to allow clients declare which interface
        they implement     
NEW: FileCatalog - conditional FileCatalog instantiation based on the configured
     Operations criteria        

*TS
CHANGE: TransformationDB table TaskInputs: InputVector column from BLOB to MEDIUMTEXT
FIX: TaskManager - fix bug in case there is no InputData for a task, the Request created 
     for the previous task was reassigned
NEW: TaskManager - possibility to submit one bulk job for a series of tasks     

*WMS
NEW: TaskQueueDB - possibility to present requirements in a form of tags from the 
     site( pilot ) to the jobs to select ones with required properties
FIX: JobWrapper - the InputData optimizer parameters are now DEncoded     
CHANGE: JobAgent - add Processors and WholeNode tags to the resources description
CHANGE: SiteDirector - flag to always download pilot output is set to False by default
FIX: SiteDirector - using PilotRunDirectory as WorkingDirectory, if available at the CE 
     level in the CS. Featire requested in issue #2746
NEW: MultiProcessorSiteDirector - new director to experiment with the multiprocessor/
     wholeNode queues
CHANGE: JobMemory utility renamed to JobParameters
CHANGE: CheckWNCapabilities pilot command changed to get WN parameters from the
        Machine Job Features (MJF) - NumberOfProcessors, MaxRAM    
NEW: JobManager, ParametricJob - utilities and support for parametric jobs with multiple
     parameter sequences      
NEW: SiteDirector - added logic to send pilots to sites with no waiting pilots even if
     the number of already sent pilots exceeds the number of waiting jobs. The functionality
     is switched on/off by the AddPilotsToEmptySites option.        

*RMS
FIX: Request - fix for the case when one of the request is malformed, the rest of 
     the requests could not be swiped
FIX: ReqProxyHandler - don't block the ReqProxy sweeping if one of the request is buggy     
CHANGE: ReqProxyHandler - added monitoring counters
NEW: ReqProxyHandler - added interface methods to list and show requests in a ReqProxy

*Resources
FIX: SRM2Storage - do not add accounting to the output structure as it is done in 
     the container StorageElement class
CHANGE: Add standard metadata in the output of all the Storage plugins     

*Interfaces
NEW: Job API - added setParameterSequence() to add an arbitrary number of parameter
     sequences for parametric jobs, generate the corresponding JDL

*tests
NEW: The contents of the TestDIRAC package is moved into the tests directory here

[v6r14p39]

Patch to include WebApp version v1r6p32

[v6r14p38]

*Core
CHANGE: Unhashable objects as DAG graph nodes

*RMS
CHANGE: Added possibility of constant delay for RMS operations

[v6r14p37]

*Core
NEW: Added soft implementation of a Direct Acyclic Graph

*Configuration
FIX: Bdii2CSAgent finds all CEs of a site (was finding only one)

*Resources
FIX: Make sure transferClient connects to the same ProxyStorage instance

[v6r14p36]

*Core
FIX: Sending mails to multiple recipients was not working

*WMS
FIX: Allow staging from SEs accessible by protocol


[v6r14p35]

*Core
FIX: SOAPFactory - fixes for import statements of suds module to work with the
     suds-jurko package that replaces the suds package

*Resources
FIX: BatchSystems.Torque - take into account that in some cases jobID includes
     a host name that should be stripped off
FIX: SSHComputingElement - in _getJobOutputFiles() fixed bug where the output
     of scpCall() call was wrongly interpreted    
FIX: ProxyStorage - evaluate the service url as simple /DataManagement/StorageElementProxy
     to solve the problem with redundant StorageElementProxy services with multiple
     possible urls       
     
*RSS
CHANGE: Configurations.py - Added DTScheduled3 policy (3 hours before downtime)     
     
*WMS
FIX: pilotCommands - take into account that in the case of Torque batch system
     jobID includes a host name that should be stripped off   
       
[v6r14p34]

*Configuration
FIX: Bdii2CSAgent - reinitilize the BDII info cache at each cycle in order not to 
     carry on obsoleted stuff. Fixes #2959

*Resources
FIX: Slurm.py - use --partition rather --cluster for passing the DIRAC queue name
FIX: DIPStorage - fixed bug in putFile preventing third party-like transfer from
     another DIPS Storage Element. Fixes #2413

*WMS
CHANGE: JobWrapper - added BOINC user ID to the job parameters
FIX: pilotCommands - interpret SLURM_JOBID environment if present
FIX: WMSClient - strip of comments in the job JDL before any processing.
     Passing jdl with comments to the WMS could provoke errors in the
     job checking.

[v6r14p33]

*WMS
FIX: JobAgent - included a mechanism to stop JobAgent if the host operator
     creates /var/lib/dirac_drain
FIX: CPUNormalization - fixed a typo in getPowerFromMJF() in the name of the
     exception log message           

[v6r14p32]

*Core
FIX: InstallTools - getStartupComponentStatus() uses "ps -p <pid>" variant of the
     system call to be independent of the OS differences

*DMS
FIX: RemoveReplica - bulkRemoval() was modifying its input dict argument and returning it,
     which was useless, only modify argument

*WMS
CHANGE: CPUNormalization - get HS'06 worker node value from JOBFEATURES if available

*RMS
FIX: ReqClient - bug fixed preventing the client to contact multiple instances of ReqManager
     service

[v6r14p31]

*DMS
FIX: FTSAgent - if a file was not Scheduled, the FTSAgent was setting it Done even if it had 
     not been replicated.

*Workflow
FIX: FailoverRequest - forcing setting the input file Unused if it was already set Processed

[v6r14p30]

*Framework
BUGFIX: MonitoringHandler - in deleteActivities() use retVal['Message'] if result is not OK

*Resources
FIX: XROOTStorage - in getFile() evaluate file URL without URL parameters
                    in __putSingleFile() use result['Message'] in case of error
                    
*RMS
FIX: dirac-rms-cancel-request - fixed crash because of gLogger object was not imported

*TS
FIX: TransformationCLI - in resetProcessedFile() added check that the Failed dictionary
     is present in the result of a call                    

[v6r14p29]

*Core
FIX: Time - skip the effect of timeThis decorator if not running interractively

*DMS
FIX: DataManager - in getFile(), select preferentially local disk replicas, if none disk replicas, 
     if none tape replicas
FIX: DataManager - avoid changing argument of public method checkActiveReplicas()
FIX: FTSAgent - wait 3 times longer for monitoring FTS jobs if Staging

*Accounting
CHANGE: Jobs per pilot plot is presented as Quality plot rather than a histogram

*WMS
CHANGE: dirac-wms-cpu-normalization - reduce memory usage by using xrange() instead of range()
        in the large test loop

[v6r14p28]

*TS
FIX: TaskManager - protection against am empty task dictionary in 
     prepareTransformationTasks()
FIX: Test_Client_TransformationSystem - fixes ti run in the Travis CI 
     environment
     
*WMS
FIX: JobMemory - use urllib instead of requests Python module as the latter
     can be unavailable in pilots.           

[v6r14p27]

*Core
FIX: PlainTransport,SocketInfoFactory - fix for the IPv6 "Address family not supported 
     by protocol" problems

*Interfaces
NEW: Dirac.py - in ping()/pingService() allow to ping a specific URL

*Resources
FIX: LcgFileCatalogClient - convert LFN into str in __fullLfn to allow LFNs
     in a unicode encoding

*WMS
FIX: JobWrapper - set the job minor status to 'Failover Request Failed' 
     if the failover request fails sending

*TS
FIX: TransformationDB - in getTransformationTasks(),getTaskInputVector 
     forward error result to the callers
FIX: TaskManager - in case there is no InputData for a task, the Request created 
     for the previous task was reassigned. This fixes this bug.      

*tests
FIX: several fixes to satisfy on-the-fly unit tests with teh Travis CI service 

[v6r14p26]

NEW: Enabled on-the-fly tests using the Travis-CI service

*Core
FIX: Subprocess - fix two potential infinite loops which can result in indefinite
     output buffer overflow

*WMS
FIX: JobScheduling executor - check properly if staging is allowed, it was always True before

[v6r14p25]

*Core
FIX: Subprocess - more detailed error log message in case ov output buffer
     overflow

*DMS
FIX: DataManager - fix for getActiveReplicas(): first check Active replicas before 
     selecting disk SEs

*Resources
FIX: StorageElementCache - fixes to make this class thread safe
FIX: StorageFactory - fix in getConfigStorageProtocols() to properly get options
     for inheriting SE definitions

[v6r14p24]

*Accounting
FIX: Plots, JobPlotter - fix sorting by plot labels in case the enddata != "now"

*DMS
FIX: dirac-dms-user-lfns - add error message when proxy is expired 

[v6r14p23]

*Interfaces
FIX: Job.py - setCPUTime() method sets both CPUTime and MaxCPUTime JDL parameters
     for backward compatibility. Otherwise this setting was ignored by scheduling

*TS
BUGFIX: TaskManager - bug fixed in submitTransformationTasks in getting the TransformationID 

[v6r14p22]

CHANGE: Multiple commands - permissions bits changed from 644 to 755  

*Framework
FIX: UserProfileDB - in case of desktop name belonging to two different users we have 
     to use both desktop name and user id to identify the desktop

*WMS
BUGFIX: JobWrapperTemplate - bug fixed in evaluation of the job arguments

*TMS
CHANGE: TaskManager - added TransformationID to the log messages

[v6r14p21]

*DMS
CHANGE: dirac-admin-allow(ban)-se - allow an SE group to be banned/allowed

*SMS
FIX: RequestPreparationAgent - fix crash in execute() in case no replica information
     available

*WMS
FIX: TaskQueueDB, PilotAgentsDB - escape DN strings to avoid potential SQL injection
FIX: JobWrapperTemplate - pass JobArguments through a json file to fix the case
     of having apostrophes in the values

*TMS
FIX: TransformationAgent - in processTransformation() fix reduction of number of files

[v6r14p20]

*WMS
FIX: SandboxMetadataDB - escape values in SandboxMetadataDB SQL queries to accommodate
     DNs containing apostrophe 

[v6r14p19]

*Core
NEW: CLI base class for all the DIRAC CLI consoles, common methods moved to the new class,
     XXXCLI classes updated to inherit the base class
FIX: Network - fix crash when path is empty string, fixes partly #2413     
     
*Configuration
FIX: Utilities.addToChangeSet() - fix the case when comma is in the BDII Site description 
     followed by a white space, the description string was constantly updated in the CS

*Interfaces
FIX: Dirac.py - in retrieveRepositorySandboxes/Data - "Retrieved" and "OutputData" key values
     are strings '0' in the jobDict when a repository file is read, need to cast it to int

*DMS
FIX: RegisterReplica - if operation fails on a file that no longer exists and has no 
     replica at that SE, consider the operation as Done.

*Resources
FIX: ARCComputingElement - bug fix in getJobOutput in using the S_ERROR()

[v6r14p18]

*Core
FIX: VOMSService - attGetUserNickname() can only return string type values
FIX: dirac-deploy-scripts - install DIRAC scripts first so that they can be 
     overwritten by versions from extensions

*Framework
FIX: dirac-populate-component-db - bug fixed to avoid duplicate entries in the
     database

*TS
FIX: TaskManager - do not use ReqProxy when submitting Request for Tasks, otherwise
     no RequestID can be obtained

*Interfaces
CHANGE: Dirac.py - increase verbosity of a error log message in selectJobs

*Resources
FIX: XROOTStorage - fixed KeyError exception while checking file existence
FIX: ARCComputingElement - in getJobOutput test for existence of an already 
     downloaded pilot log

[v6r14p17]

*Core
FIX: Service.py - use the service name as defined in the corresponding section in the CS
     and not the name defined in service Module option. This fixes the problem with the
     StorageElement service not interpreting properly the PFN name and using a wrong local
     data path. 

*Resources
CHANGE: ARCComputingElement - if the VO is not discoverable from the environment, use ARC API
        call in the getCEStatus, use ldapsearch otherwise

[v6r14p16]

*Resources
CHANGE: ARC Computing Element automatically renew proxies of jobs when needed

[v6r14p15]

*Core
FIX: VOMS.py - Fixed bug that generates proxies which are a mix between legacy and rfc proxies.

*DMS
CHANGE: Allow selecting disk replicas in getActiveReplicas() and getReplicas()

*WMS
CHANGE: Use the preferDisk option in the InputData optimizer, the TransformationAgent and in the Interface splitter


[v6r14p14]

*Core
FIX: VOMS.py - return RFC proxy if necessary after adding the VOMS extension

*Configuration
FIX: Validate maxCPUTime and Site description value

*Resources
FIX: XROOTStorage - changes to allow third party transfers between XROOT storages
CHANGE: HTCondorCEComputingElement - the Condor logging can now be obtained in the webinterface;
        SIGTERM (instead of SIGKILL) is send to the application in case jobs are killed by the host site;
        when pilots are put in held status we kill them in condor and mark them as aborted.

*WMS
FIX: pilotCommands - fixes for intrepreting tags in the pilot

[v6r14p13]

*WMS
FIX: pilot commands CheckCECapabilities and CheckWNCapabilities were not considering the case of missing proxy

[v6r14p12]

*Core
FIX: allow a renormalization of the estimated CPU power
FIX: dirac-install: Make hashlib optional again (for previous versions of python, since the pilot may end up on old machines)

*Framework
FIX: allow to install agents with non-standard names (different from the module name)

*DMS
CHANGE: Consider files to reschedule and submit when they are Failed in FTS

*WMS
CHANGE: Move getCEStatus function back to using the ARC API

[v6r14p11]

*Core
FIX: XXXTimeLeft - set limit to CPU lower than wall clock if unknown
FIX: Logger - fix exception printing in gLogger.exception()
CHANGE: InstallTools - added more info about the process in getStartupComponentStatus()
CHANGE: Time - better report from timeThis() decorator

*DMS
CHANGE: FTSAgent - wait some time between 2 monitorings of each job

*WMS
NEW: pilotCommands - added CheckCECapabilities, CheckWNCapabilities commands
NEW: Added dirac-wms-get-wn-parameters command

*TS
NEW: Added dirac-production-runjoblocal command
FIX: TransformationAgent(Plugin) - clean getNextSite() and normalizeShares()
FIX: TransformationPlugin - added setParameters() method

*RSS
FIX: dirac-rss-sync - move imports to after the Script.getPositionalArguments()

*Resources
NEW: Added dirac-resource-get-parameters command

[v6r14p10]
*Configuration
FIX: Resources - getQueue() is fixed to get properly Tag parameters

*Framework
FIX: SecurityFileLog - fix for zipping very large files

*Resources
NEW: added dirac-resource-get-parameters command

*WMS
NEW: JobMonitoringHandler - add getJobsParameters() method
NEW: pilotCommands - added CheckCECapabilities, CheckWNCapabilities
NEW: Added dirac-wms-get-wn-parameters command
NEW: Matcher - generate internal tags for MaxRAM and NumberOfProcessors parameters
CHANGE: SiteDirector does not pass Tags to the Pilot
FIX: Matcher(Handler) - do not send error log message if No match found,
     fixed Matcher return value not correctly interpreted

[v6r14p9]

*Core
FIX: BaseClient - enhance retry connection logic to minimize the overall delay
FIX: MessageBroker - fix of calling private __remove() method from outside
     of the class

*Framework
BUGFIX: dirac-(un)install-component - bug in importing InstallTools module

*WMS:
FIX: JobWrapper - fix in getting the OutputPath defined in the job

*Resources
FIX: ARCComputingElement - add queue to the XRSL string

[v6r14p8]

*Core
FIX: XXXTimeLeft - minor fixes plus added the corresponding Test case
FIX: ReturnValues - fixes in the doc strings to comply with the sphinx syntax
FIX: SocketInfoFactory - in __sockConnect() catch exception when creating a
     socket

*Interfaces
FIX: Job.py - fixes in the doc strings to comply with the sphinx syntax

*RSS
NEW: Configurations.py - new possible configuration options for Downtime Policies

*WMS
CHANGE: StatesAccountingAgent - retry once and empty the local messages cache
        in case of failure to avoid large backlog of messages
CHANGE: SiteDirector - do not send SharedArea and ClientPlatform as pilot
        invocation arguments  
CHANGE: Matcher - allow matching by hosts in multi-VO installations              

[v6r14p7]

*Core
CHANGE: XXXTimeLeft utilities revisited - all return real seconds,
        code refactoring - use consistently always the same CPU power 

*WMS
FIX: JobAgent - code refactoring for the timeLeft logic part

*Resources
BUGFIX: ComputingElement - get rid of legacy getResourcesDict() call

[v6r14p6]

*Configuration
FIX: Bdii2CSAgent - refresh configuration from Master before updating
FIX: Bdii2CSAgent - distinguish the CE and the Cluster in the Glue 1.0 schema

*DMS
CHANGE: FTSAgent - make the amount of scheduled requests fetched by the 
        FTSAgent a parameter in the CS 
CHANGE: RMS Operations - check whether the always banned policy is applied for SEs
        to a given access type

*RMS
FIX: RequestClient(DB,Manager) - fix bulk requests, lock the lines when selecting 
     the requests to be assigned, update the LastUpdate time, and expose the 
     assigned flag to the client

*WMS
FIX: JobAgent - when the application finishes with errors but the agent continues 
     to take jobs, the timeLeft was not evaluated
FIX: JobAgent - the initial timeLeft value was always set to 0.0     

[v6r14p5]

*Core
FIX: X509Certificate - protect from VOMS attributes that are not decodable


*Resources
FIX: GFAL2_StorageBase - fixed indentation and a debug log typo

*WMS
BUGFIX: Matcher - only the first job was associated with the given pilot
FIX: pilotTools - 0o22 is only a valid int for recent python interpreters, 
     replaced by 18

[v6r14p4]

*Core
FIX: DictCache - fix the exception in the destructor preventing the final
     cache cleaning

*Framework
FIX: SystemAdministratorClientCLI - corrected info line inviting to update
     the pilot version after the software update

*DMS
FIX: FTSAgent - Add recovery of FTS files that can be left in weird statuses 
     when the agent dies
CHANGE: DataManager - allow to not get URLs of the replicas
CHANGE: FTSJob - keep and reuse the FTS3 Context object

*Storage
CHANGE: StorageManagerClient - don't fail getting metadata for staging if at 
        least one staged replica found

*WMS
FIX: CPUNormalization - protect MJF from 0 logical cores
FIX: JobScheduling - fix printout that was saying "single site" and "multiple sites" 
     in two consecutive lines
NEW: pilotTools,Commands - added CEType argument, e.g. to specify Pool CE usage 
FIX: WatchDog - added checks of function return status, added hmsCPU initialization to 0,
     removed extra printout     
     
*Resources
FIX: GFAL2 plugins - multiple bug fixes     

[v6r14p3]

*Core
BUGFIX: small bug fixed in dirac-install-component, dirac-uninstall-component
BUGFIX: VOMS - remove the temporary file created when issuing getVOMSProxyInfo
FIX: FileHelper - support unicode file names
FIX: DictCache - purges all the entry of the DictCache when deleting the DictCache object 

*Framework
BUGFIX: dirac-populate-component-db - avoid return statement out of scope

*Interfaces
BUGFIX: Dirac - in submitJob() faulty use of os.open

*WMS
FIX: JobWrapper - avoid evaluation of OutputData to ['']
FIX: Matcher - the Matcher object uses a VO dependent Operations helper
CHANGE: JobAgent - stop agent if time left is too small (default 1000 HS06.s)
FIX: CPUNormalization - use correct denominator to get power in MJF

*Resources
FIX: ARCComputingElement - changed implementation of ldap query for getCEStatus

[v6r14p2]

*Core
FIX: Use GSI version 0.6.3 by default
CHANGE: Time - print out the caller information in the timed decorator
CHANGE: dirac-install - set up ARC_PLUGIN_PATH environment variable

*Framework
FIX: dirac-proxy-info - use actimeleft VOMS attribute

*Accounting
CHANGE: Removed SRMSpaceTokenDeployment Accounting type

*RSS
CHANGE: ResourceStatus - re-try few times to update the RSS SE cache before giving up
FIX: XXXCommand, XXXAction - use self.lof instead of gLogger
CHANGE: Added support for all protocols for SEs managed by RSS

*RMS
FIX: Request - produce enhanced digest string
FIX: RequestDB - fix in getDigest() in case of errors while getting request

*Resources
CHANGE: Propagate hideExceptions flag to the ObjectLoader when creating StorageElements
FIX: ARCComputingElement - multiple fixes after experience in production

*WMS
FIX: Pilot commands - fixed an important bug, when using the 
     dirac-wms-cpu-normalization script

[v6r14p1]

The version is buggy when used in pilots

*Core
NEW: dirac-install-component command replacing dirac-install-agent/service/executor
     commands
     
*Resources
NEW: FileStorage - plugin for "file" protocol
FIX: ARCComputingElement - evaluate as int the job exit code

*RSS
FIX: CSHelpers - several fixes and beautifications     

[v6r14]

*Core
NEW: CSGlobals - includes Extensions class to consistently check the returned
     list of extensions with proper names 
NEW: ProxyManagerXXX, ProxyGeneration, X509XXX - support for RFC proxies
NEW: ProxyInfo - VOMS proxy information without using voms commands
NEW: LocalConfiguration - option to print out license information    
FIX: SocketInfo.py - check the CRL lists while handshaking  

Configuration
NEW: ConfigurationClient - added getSectionTree() method

*Framework
NEW: InstalledComponentsDB will now store information about the user who did the 
     installation/uninstallation of components.

*Resources
NEW: ARCComputingElement based on the ARC python API

*RSS
FIX: Improved logging all over the place 

*DMS
NEW: New FileCatalog SecurityManager with access control based on policies,
     VOMSPolicy as one of the policy implementations.
NEW: lfc_dfc_db_copy - script used by LHCb to migrate from the LFC to the DFC with 
     Foreign Keys and Stored Procedures by accessing the databases directly     
NEW: FileManagerPs.py - added _getFileLFNs() to serve info for the Web Portal     
CHANGE: Moving several tests to TestDIRAC

*Interfaces
CHANGE: use jobDescription.xml as a StringIO object to avoid multiple disk
        write operations while massive job submission

*WMS
FIX: Watchdog - review for style and pylint
CHANGE: Review of the Matcher code, extracting Limiter and Matcher as standalone 
        utilities
        

*Transformation
NEW: New ported plugins from LHCb, added unit tests


[v6r13p21]

*TS
FIX: Registering TargetSE for Standard TransformationAgent plugin

[v6r13p20]

*DMS
FIX: DMSHelpers - allow for more than one Site defined to be local per SE

*Resources
FIX: XRootStorage - fix in getURLBase()

[v6r13p19]

FIX: changes incorporated from v6r12p53 patch

[v6r13p18]

*WMS
FIX: JobWrapper - ported back from v6r14p9 the fix for getting OutputPath

[v6r13p17]

FIX: changes incorporated from v6r12p52 patch

[v6r13p16]

FIX: changes incorporated from v6r12p51 patch

[v6r13p15]

Included patches from v6r12p50 release 

[v6r13p14]

*DMS
FIX: ReplicateAndRegister - fix a problem when a file is set Problematic 
     in the FC but indeed doesn't exist at all 

*Resources
CHANGE: StorageFactory - enhance the logic of BaseSE inheritance in the
        SE definition in the CS
        
*WMS
CHANGE: CPUNormalization, dirac-wms-cpu-normalization - reading CPU power 
        from MJF for comparison with the DIRAC evaluation
FIX: SiteDirector - create pilot working directory in the batch system working
     directory and not in "/tmp"                

[v6r13p13]

*DMS
BUGFIX: FileCatalogClient - bug fixed in getDirectoryMetadata()

[v6r13p12]

*Resources
FIX: StorageElement - bug fixed in inValid()
CHANGE: StorageFactory - do not interpret VO parameter as mandatory

[v6r13p11]

*DMS
BUGFIX: RemoveReplica - fix in singleRemoval()
FIX: dirac-dms-user-lfns - increased timeout

[v6r13p10]

CHANGE: Use sublogger to better identify log source in multiple places

*Core
CHANGE: Review / beautify code in TimeLeft and LSFTimeLeft
FIX: LSFTimeLeft - is setting shell variables, not environment variables, 
     therefore added an "export" command to get the relevant variable 
     and extract then the correct normalization

*Accounting
FIX: DataOperationPlotter - add better names to the data operations

*DMS:
FIX: DataManager - add mandatory vo parameter in __SEActive()
CHANGE: dirac-dms-replicate-and-register-request - submit multiple requests
        to avoid too many files in a single FTS request
FIX: FileCatalog - typo in getDirectoryMetadata()
FIX: FileCatalog - pass directory name to getDirectoryMetadata and not file name 
FIX: DataManager - in __SEActive() break LFN list in smaller chunks when
     getting replicas from a catalog        

*WMS
FIX: WMSAdministratorHandler - fix in reporting pilot statistics
FIX: JobScheduling - fix in __getSitesRequired() when calling self.jobLog.info 
CHANGE: pilotCommands - when exiting with error, print out current processes info

[v6r13p9]

*Framework
FIX: SystemLoggingDB - schema change for ClientIPs table to store IPv6 addresses

*DMS
BUGFIX: DMSRequestOperationsBase - bug fix in checkSEsRSS()
FIX: RemoveFile - in __call__(): bug fix; fix in the BannedSE treatment logic

*RMS
BUGFIX: Operation - in catalogList()
BUGFIX: ReqClient - in printOperation()

*Resources
FIX: GFAL2_StorageBase - added Lost, Cached, Unavailable in getSingleFileMetadata() output
BUGFIX: GFAL2_StorageBase - fixed URL construction in put(get)SingleFile() methods

*WMS
FIX: InputDataByProtocol - removed StorageElement object caching

[v6r13p8]

*Framework
FIX: MonitoringUtilities - minor bug fix

*DMS
FIX: DataManager - remove local file when doing two hops transfer

*WMS
FIX: SandboxStoreClient - get the VO info from the delegatedGroup argument to 
     use for the StorageElement instantiation

*TMS
CHANGE: Transformation(Client,DB,Manager) - multiple code clean-up without
        changing the logic

[v6r13p7]

*Core
NEW: X509CRL - class to handle certificate revocation lists

*DMS
FIX: RequestOperations/RemoveFile.py - check target SEs to be online before
     performing the removal operation. 
FIX: SecurityManager, VOMSPolicy - make the vomspolicy compatible with the old client 
     by calling in case of need the old SecurityManager     

*Resources
BUGFIX: Torque, GE - methods must return Message field in case of non-zero return status
FIX: SRM2Storage - when used internaly, listDirectory should return urls and not lfns

*WMS
FIX: ConfigureCPURequirements pilot command - add queue CPU length to the extra local
     configuration
FIX: JobWrapper - load extra local configuration of any     

*RMS
FIX: RequestDB - fix in getRequestSummaryWeb() to suit the Web Portal requirements

*Transformation
FIX: TransformationManagerHandler - fix in getTransformationSummaryWeb() to suit 
     the Web Portal requirements

[v6r13p6]

*Core
FIX: X509Chain - use SHA1 signature encryption in all tha cases

*Resources
FIX: ComputingElement - take CPUTime from its configuration defined in the 
     pilot parameters

*WMS
FIX: SiteDirector - correctly configure jobExecDir and httpProxy Queue parameters

[v6r13p5]

*Resources
BUGFIX: Torque - getCEStatus() must return integer job numbers
FIX: StorageBase - removed checking the VO name inside the LFN 

*WMS
FIX: InputData, JobScheduling - StorageElement needs to know its VO

*DMS
FIX: ReplicateAndRegister - Add checksumType to RMS files when adding 
     checksum value
FIX: DataManager - remove unnecessary access to RSS and use SE.getStatus()     
FIX: DMHelpers - take into account Alias and BaseSE in site-SE relation

*RMS
FIX: Request - bug fixed in optimize() in File reassignment from one
     Operation to another  

*Transformation
FIX: TransformationDB - set derived transformation to Automatic

[v6r13p4]

*Core
FIX: VOMSService - treat properly the case when the VOMS service returns no result
     in attGetUserNickname()

*DMS
FIX: FTSAgent, ReplicateAndRegister - make sure we use source replicas with correct 
     checksum 

*RMS
FIX: Request - minor fix in setting the Request properties, suppressing pylint
     warnings
CHANGE: File, Reques, Operation, RequestDB - remove the use of sqlalchemy on 
        the client side     
     
*Resources
FIX: StorageElement - import FileCatalog class rather than the corresponding module     
FIX: SLURM - proper formatting commands using %j, %T placeholders
FIX: SSHComputingElement - return full job references from getJobStatus() 

*RSS
FIX: DowntimeCommand - checking for downtimes including the time to start in hours

*Workflow
CHANGE: FailoverRequest - assign to properties rather than using setters

*Transformation
FIX: TransformationClient(DB,Utilities) - fixes to make derived transformations work

[v6r13p3]

*DMS
FIX: DataManager - in putAndRegister() specify explicitly registration protocol
     to ensure the file URL available right after the transfer
     
*Resources
FIX: SRM2Storage - use the proper se.getStatus() interface ( not the one of the RSS )     

[v6r13p2]

*Framework
FIX: SystemAdministratorHandler - install WebAppDIRAC extension only in case
     of Web Portal installation
CHANGE: dirac-populate-component-db - check the setup of the hosts to register 
        into the DB only installations from the same setup; check the MySQL installation
        before retrieving the database information      

*DMS
FIX: FTSAgent - fix in parsing the server result
FIX: FTSFile - added Waiting status
FIX: FTSJob - updated regexps for the "missing source" reports from the server;
     more logging message 

*Resources
FIX: SRM2Storage - fix in treating the checksum type 
FIX: StorageElement - removed getTransportURL from read methods

*RMS
FIX: Request - typo in the optimize() method

[v6r13p1]

*Framework
CHANGE: SystemAdminstratorIntegrator - can take a list of hosts to exclude from contacting

*DMS
FIX: DataManager - fix in __getFile() in resolving local SEs
FIX: dirac-dms-user-lfns - sort result, simplify logic

*RMS
FIX: Request - Use DMSHelper to resolve the Failovers SEs
FIX: Operation - treat the case where the SourceSE is None

*WMS
FIX: WMSAdministratorHandler - return per DN dictionary from getPilotStatistics 

[v6r13]

CHANGE: Separating fixed and variable parts of error log messages for multiple systems 
        to allow SystemLogging to work

*Core
FIX: MySQL.py - treat in detailed way datetime functions in __escapeString()
FIX: DictCache.get() returns now None instead of False if no or expired value
NEW: InstallTools - allow to define environment variables to be added to the component
     runit run script
NEW: Changes to make the DISET protocol IP V6 ready
CHANGE: BaseClient - retry service call on another instance in case of failure
CHANGE: InnerRPCClient - retry 3 times in case of exception in the transport layer
CHANGE: SocketInfo - retry 3 times in case of handshaking error
CHANGE: MySQL - possibility to specify charset in the table definition
FIX: dirac-install, dirac-distribution - removed obsoleted defaults     
NEW: Proxy utility module with executeWithUserProxy decorator function

*Configuration
NEW: CSAPI,dirac-admin-add-shifter - function, and script, for adding or modifying a 
     shifter in the CS

*Framework
FIX: NotificationDB - escape fields for sorting in getNotifications()
NEW: Database, Service, Client, commands for tracking the installed DIRAC components

*Interfaces
CHANGE: Dirac - changed method names, keeping backward compatibility
CHANGE: multiple commands updated to use the new Dirac API method names

*DMS
NEW: Native use of the FTS3 services
CHANGE: Removed the use of current DataLogging service
CHANGE: DataManager - changes to manage URLs inside StorageElement objects only
FIX: DataManager - define SEGroup as accessible at a site
CHANGE: DirectoryListing - extracted from FileCatalogClientCLI as an independent utility
CHANGE: MetaQuery - extracted from FileCatalogClientCLI as an independent utility
CHANGE: FileCatalogClientCLI uses external DirectoryListing, MetaQuery utilities
CHANGE: FileCatalog - replace getDirectoryMetadata by getDirectoryUserMetadata
NEW: FileCatalog - added new getDirectoryMetadata() interface to get standard directory metadata
NEW: FileCatalog - possibility to find files by standard metadata
NEW: FileCatalog - possibility to use wildcards in the metadata values for queries
NEW: DMSHelpers class
NEW: dirac-dms-find-lfns command

*WMS
NEW: SiteDirector - support for the MaxRAM queue description parameter
CHANGE: JobScheduling executor uses the job owner proxy to evaluate which files to stage
FIX: DownloadInputData - localFile was not defined properly
FIX: DownloadInputData - could not find cached files (missing [lfn])

*RMS
CHANGE: Removed files from the previous generation RMS
CHANGE: RMS refactored based on SQLAlchemy 
NEW: ReqClient - added options to putRequest(): useFailoverProxy and retryMainServer
CHANGE: DMSRequestOperationsBase - delay execution or cancel request based on SE statuses 
        from RSS/CS
FIX: Fixes to make use of RequestID as a unique identifier. RequestName can be used in
     commands in case of its uniqueness        

*Resources
NEW: Computing - BatchSystem classes introduced to be used both in Local and SSH Computing Elements
CHANGE: Storage - reworked Storage Element/Plugins to encapsulate physical URLs 
NEW: GFAL2_StorageBase.py, GFAL2_SRM2Storage.py, GFAL2_XROOTStorage.py 

*RSS:
NEW: dirac-admin-allow(ban)-se - added RemoveAccess status
CHANGE: TokenAgent - added more info to the mail

*TS
CHANGE: Task Manager plugins

[v6r12p53]

*DMS
CHANGE: FileCatalogClientCLI - ls order by size, human readable size value
FIX: DirectoryMetadata - enhanced error message in getDirectoryMetadata

*WMS
BUGFIX: JobAgent - bug when rescheduling job due to glexec failure

*TS
NEW: TransformationCLI - added getOutputFiles, getAllByUser commands
NEW: Transformation - added getAuthorDNfromProxy, getTransformationsByUser methods

*Resources
CHANGE: GlobusComputingElement - simplify creating of pilotStamp

[v6r12p52]

*DMS
NEW: dirac-dms-directory-sync - new command to synchronize the contents of a
     local and remote directories
FIX: DataManager - in removeFile() return successfully if empty input file list     

*TS
NEW: TransformationCLI - getInputDataQuery command returning inputDataQuery 
     of a given transformation

[v6r12p51]

*Core
FIX: dirac-install - fix to work with python version prior to 2.5

*DMS
CHANGE: FileCatalogClientCLI - possibility to set multiple metadata with one command

*Resources
FIX: HTCondorComputingElement - multiple improvements

[v6r12p50]

*Core
FIX: dirac-install - define TERMINFO variable to include local sources as well

*Framework
FIX: SystemAdministratorHandler - show also executors in the log overview

*DMS
FIX: FileCatalogClientCLI - use getPath utility systematically to normalize the
     paths passed by users

*WMS
FIX: PilotStatusAgent - split dynamic and static parts in the log error message

*Resources
NEW: HTCondorCEComputingElement class

[v6r12p49]

*Resources
FIX: GlobusComputingElement - in killJob added -f switch to globus-job-clean command
FIX: ARCComputingElement - create working directory if it does not exist

*DMS
CHANGE: DataManager - added XROOTD to registration protocols

*TMS
FIX: TransformationCLI - doc string

[v6r12p48]

*DMS
FIX: DirectoryTreeBase - fix in changeDirectoryXXX methods to properly interpret input

[v6r12p47]

*DMS
BUGFIX: FileCatalogClientCLI - wrong signature in the removeMetadata() service call

[v6r12p46]

*Core
FIX: GraphData - check for missing keys in parsed_data in initialize()

*WMS
CHANGE: PilotStatusAgent - kill pilots being deleted; do not delete pilots still
        running jobs
  
*RSS
CHANGE: Instantiate RequestManagementDB/Client taking into account possible extensions        

*Resources
FIX: GlobusComputingElement - evaluate WaitingJobs in getCEStatus()
FIX: SRM2Storage - error 16 of exists call is interpreted as existing file
FIX: XROOTStorage - added Lost, Cached, Unavailable in the output of getSingleMetadata()

*WMS
FIX: pilotCommands - removed unnecessary doOSG() function

[v6r12p45]

*Resources
FIX: SRM2Storage - error 22 of exists call is interpreted as existing file
     ( backport from v6r13 )

[v6r12p44]

*WMS
FIX: SiteDirector - consider also pilots in Waiting status when evaluating
     queue slots available

*Resources
NEW: SRM2Storage - makes use of /Resources/StorageElements/SRMBusyFilesExist option
     to set up the mode of interpreting the 22 error code as existing file

[v6r12p43]

*DMS:
FIX: DirectoryTreeBase - avoid double definition of FC_DirectoryUsage table
     in _rebuildDirectoryUsage()

[v6r12p42]

FIX: added fixes from v6r11p34 patch release

[v6r12p41]

*WMS
CHANGE: dirac-wms-job-submit - "-r" switch to enable job repo

[v6r12p40]

*DMS
FIX: DirectoryTreeBase.py - set database engine to InnoDB 

[v6r12p39]

FIX: imported fixes from rel-v6r11

[v6r12p38]

*DMS
CHANGE: DataManager - enhanced real SE name resolution

*RMS
FIX: Request - fixed bug in the optimization of requests with failover operations

*Resources
CHANGE: StorageFactory - allow for BaseSE option in the SE definition

[v6r12p37]

*Core
FIX: InstallTools - force $HOME/.my.cnf to be the only defaults file

[v6r12p36]

*Configuration
FIX: Utilities.py - bug fix getSiteUpdates()

[v6r12p35]

*Core
CHANGE: VOMSService - add URL for the method to get certificates

*DMS
FIX: DataManager - in __replicate() set do not pass file size to the SE if no
     third party transfer
FIX: RemoveFile, ReplicateAndRegister - regular expression for "no replicas"
     common for both DFC and LFC     
     
*WMS
FIX: WMSHistoryCorrector - make explicit error if no data returned from WMSHistory
     accounting query     

[v6r12p34]

*DMS
BUGFIX: FileCatalogWithFkAndPsDB - fix storage usage calculation

[v6r12p33]

*Core
NEW: VOMSService - added method admListCertificates()

*DMS
BUGFIX: dirac-dms-put-and-register-request - missing Operation in the request

*Resources
FIX: sshce - better interpretation of the "ps" command output

[v6r12p32]

*RMS
FIX: ReqManager - in getRequest() possibility to accept None type
     argument for any request 

[v6r12p31]

*WMS
FIX: pilotCommands - import json module only in case it is needed

[v6r12p30]

*Core
FIX: InstallTools - 't' file is deployed for agents installation only
FIX: GOCDBClient - creates unique DowntimeID using the ENDPOINT

*Framework
FIX: SystemAdministratorHandler - use WebAppDIRAC extension, not just WebApp

*DMS:
FIX: FileCatalogComponents.Utilities - do not allow empty LFN names in
     checkArgumentDict()

[v6r12p29]

*CS
CHANGE: CSCLI - use readline to store and resurrect command history

*WMS
FIX: JobWrapper - bug fixed in the failoverTransfer() call
CHANGE: dirac-wms-job-submit - added -f flag to store ids

*DMS
FIX: DataManager - make successful removeReplica if missing replica 
     in one catalog

*RMS
FIX: Operation, Request - limit the length of the error message

[v6r12p28]

*RMS
FIX: Request - do not optimize requests already in the DB 

[v6r12p27]

*Core
CHANGE: InstallTools - install "t" script to gracefully stop agents

*DMS
FIX: FileCatalog - return GUID in DirectoryParameters

*Resource
CHANGE: DFC/LFC clients - added setReplicaProblematic()

[v6r12p26]

*DMS
BUGFIX: FileCatalog - getDirectoryMetadata was wrongly in ro_meta_methods list 

*RMS
FIX: Operation - temporary fix in catalog names evaluation to smooth
     LFC->DFC migration - not to forget to remove afterwards !

*WMS
CHANGE: JobWrapper - added MasterCatalogOnlyFlag configuration option

[v6r12p25]

*DMS
BUGFIX: PutAndRegister, RegitserFile, RegisterReplica, ReplicateAndRegister - do not
        evaluate the catalog list if None

[v6r12p24]

*DMS:
FIX: DataManager - retry RSS call 5 times - to be reviewed

[v6r12p23]

*DMS
FIX: pass a catalog list to the DataManager methods
FIX: FileCatalog - bug fixed in the catalog list evaluation

[v6r12p22]

*DMS
FIX: RegisterFile, PutAndRegister - pass a list of catalogs to the DataManager instead of a comma separated string
FIX: FTSJob - log when a job is not found in FTS
CHANGE: dropped commands dirac-admin-allow(ban)-catalog

*Interfaces
CHANGE: Dirac, JobMonitoringHandler,dirac-wms-job-get-jdl - possibility to retrieve original JDL

*WMS
CHANGE: JobManifest - make MaxInputData a configurable option

[v6r12p21]

*RMS
BUGFIX: File,Operation,RequestDB - bug making that the request would always show 
        the current time for LastUpdate
  
*WMS
FIX: JobAgent - storing on disk retrieved job JDL as required by VMDIRAC
     ( to be reviewed )        

[v6r12p20]

*DMS
FIX: DataManager - more informative log messages, checking return structure
FIX: FileCatalog - make exists() behave like LFC file catalog client by checking
     the unicity of supplied GUID if any
FIX: StorageElementProxyHandler - do not remove the cache directory

*Framework
FIX: SystemAdministratorClient - increase the timeout to 300 for the software update     

*RMS
FIX: Operation.py - set Operation Scheduled if one file is Scheduled
CHANGE: Request - group ReplicateAndRegister operations together for failover 
        requests: it allows to launch all FTS jobs at once

*Resources
FIX: LcgFileCatalogClient - fix longstanding problem in LFC when several files 
     were not available (only one was returned) 

*TS
BUGFIX: TransformationCleaning,ValidateOutputDataAgent - interpret correctly
        the result of getTransformationParameters() call
FIX: TaskManager - fix exception in RequestTaskAgent        

[v6r12p19]

*Core
FIX: Core.py - check return value of getRecursive() call

*DMS
FIX: FileCatalog - directory removal is successful if does not exist
     special treatment of Delete operation

*WMS
FIX: InputDataByProtocol - fix interpretation of return values

[v6r12p18]

*DMS
FIX: FTSStrategy - config option name
FIX: DataManager - removing dirac_directory flag file only of it is there
     in __cleanDirectory()

*RMS
FIX: Operation - MAX_FILES limit set to 10000
FIX: ReqClient - enhanced log messages

*TMS
FIX: TaskManager - enhanced log messages

*RSS
FIX: DowntimeCommand - fixed mix of SRM.NEARLINE and SRM

*WMS
FIX: InputDataByProtocol - fixed return structure

[v6r12p16]

*DMS
FIX: IRODSStorageElement more complete implementation
FIX: FileCatalogHandler(DB) - make removeMetadata bulk method

*Resources
FIX: FileCatalog - make a special option CatalogList (Operations) to specify catalogs used by a given VO

[v6r12p15]

*Core
FIX: ProcessPool - kill the working process in case of the task timeout
FIX: FileHelper - count transfered bytes in DataSourceToNetwork()

*DMS
BUGFIX: FileCatalogCLI - changed interface in changePathXXX() methods
NEW: IRODSStorageElementHandler class
CHANGE: FileCatalog - separate metadata and file catalog methods, 
        apply metadata methods only to Metadata Catalogs 

*Resources
FIX: SSHTorqueComputingElement - check the status of the ssh call for qstat 

*WMS
FIX: WatchdogLinux - fixed typo

[v6r12p14]

*TS
FIX: TaskManagerAgentBase: avoid race conditions when submitting to WMS

*DMS
NEW: FileCatalog - added new components ( directory tree, file manager ) 
     making use of foreign keys and stored procedures
FIX: DataManager returns properly the FileCatalog errors     

[v6r12p13]

*TS
BUGFIX: TransformationAgent - data member not defined

*WMS
FIX: InputData(Resolution,ByProtocol) - possibility to define RemoteProtocol

[v6r12p12]

*WMS
BUGFIX: pilotTools - missing comma

[v6r12p11]

*WMS
FIX: CPUNormalization - dealing with the case when the maxCPUTime is not set in the queue
     definition
FIX: pilotTools - added option pilotCFGFile

[v6r12p10]

*DMS
FIX: StorageElementProxy - BASE_PATH should be a full path

*Resources
FIX: SRM2Storage - return specific error in putFile

*TS
FIX: TransformationAgent - fix to avoid an exception in finalize and double printing 
     when terminating the agent
BUGFIX: TransformationDB - fix return value in setTransformationParameter()

[v6r12p9]

*Core
CHANGE: SiteCEMapping - getSiteForCE can take site argu

ment to avoid confusion

*Interfaces
FIX: Job - provide optional site name in setDestinationCE()

*WMS
FIX: pilotCommands - check properly the presence of extra cfg files
     when starting job agent
FIX: JobAgent - can pick up local cfg file if extraOptions are specified     

[v6r12p8]

*Core
FIX: dirac-configure - correctly deleting useServerCertificate flag
BUGFIX: InstallTools - in fixMySQLScript()

*DMS
BUGFIX: DatasetManager - bug fixes
CHANGE: StorageElementProxy - internal SE object created with the VO of the requester

*TS
FIX: dirac-transformation-xxx commands - do not check the transformation status
CHANGE: Agents - do not use shifter proxy 
FIX: TransformationAgent - correct handling of replica cache for transformations 
     when there were more files in the transformation than accepted to be executed
FIX: TransformationAgent - do not get replicas for the Removal transformations     

*RMS
NEW: new SetFileStatus Operation

[v6r12p7]

*Core
FIX: dirac-configure - always removing the UseServerCertificate flag before leaving
FIX: ProcessPool - one more check for the executing task ending properly 

*Interfaces 
FIX: Dirac.py - use printTable in loggingInfo()

[v6r12p6]

FIX: fixes from v6r11p26 patch release

[v6r12p5]

*Core
FIX: VOMS.py - do not use obsoleted -dont-verify-ac flag with voms-proxy-info

*TS
FIX: TransformationManager - no status checked at level service

[v6r12p4]

FIX: fixes from v6r11p23 patch release

[v6r12p3]

*Configuration
CHANGE: dirac-admin-add-resources - define VOPath/ option when adding new SE 

*Resources
NEW: StorageFactory - modify protocol Path for VO specific value

*DMS
FIX: FileCatalog - check for empty input in checkArgumentFormat utility
FIX: DataManager - protect against FC queries with empty input

[v6r12p2]

*Core
FIX: dirac-install - svn.cern.ch rather than svnweb.cern.ch is now needed for direct 
     HTTP access to files in SVN

*WMS
FIX: dirac-wms-cpu-normalization - when re-configuring, do not try to dump in the 
     diracConfigFilePath

[v6r12p1]

*Configuration
FIX: Core.Utilities.Grid, dirac-admin-add-resources - fix to make a best effort to 
     guess the proper VO specific path of a new SE
*WMS
FIX: dirac-configure, pilotCommands, pilotTools - fixes to use server certificate

[v6r12]

*Core
CHANGE: ProcessPool - do not stop working processes by default
NEW: ReturnValue - added returnSingleResult() utility 
FIX: MySQL - correctly parse BooleanType
FIX: dirac-install - use python 2.7 by default
FIX: dirac-install-xxx commands - complement installation with the component setup
     in runit
NEW: dirac-configure - added --SkipVOMSDownload switch, added --Output switch
     to define output configuration file
CHANGE: ProcessPool - exit from the working process if a task execution timed out  
NEW: ProcessMonitor - added evaluation of the memory consumed by a process and its children   
NEW: InstallTools - added flag to require MySQL installation
FIX: InstallTools - correctly installing DBs extended (with sql to be sourced) 
FIX: InstallTools - run MySQL commands one by one when creating a new database
FIX: InstallTools - fixMySQLScripts() fixes the mysql start script to ognore /etc/my.cnf file
CHANGE: Os.py - the use of "which" is replaced by distutils.spawn.find_executable
NEW: Grid.py - ldapSA replaced by ldapSE, added getBdiiSE(CE)Info() methods
CHANGE: CFG.py - only lines starting with ^\s*# will be treated as comments
CHANGE: Shifter - Agents will now have longer proxies cached to prevent errors 
        for heavy duty agents, closes #2110
NEW: Bdii2CSAgent - reworked to apply also for SEs and use the same utilities for the
     corresponding command line tool
NEW: dirac-admin-add-resources - an interactive tool to add and update sites, CEs, SEs
     to the DIRAC CS   
CHANGE: dirac-proxy-init - added message in case of impossibility to add VOMS extension   
FIX: GOCDBClient - handle correctly the case of multiple elements in the same DT            


*Accounting
NEW: Allow to have more than one DB for accounting
CHANGE: Accounting - use TypeLoader to load plotters

*Framework
FIX: Logger - fix FileBackend implementation

*WMS
NEW: Refactored pilots ( dirac-pilot-2 ) to become modular following RFC #18, 
     added pilotCommands.py, SiteDirector modified accordingly 
CHANGE: InputData(Executor) - use VO specific catalogs      
NEW: JobWrapper, Watchdog - monitor memory consumption by the job ( in a Warning mode )
FIX: SandboxStoreHandler - treat the case of exception while cleaning sandboxes
CHANGE: JobCleaningAgent - the delays of job removals become CS parameters
BUGFIX: JobDB - %j placeholder not replaced after rescheduling
FIX: JobDB - in the SQL schema description reorder tables to allow foreign keys
BUGFIX: JobAgent, Matcher - logical bug in using PilotInfoReported flag
FIX: OptimizerExecutor - when a job fails the optimization chain set the minor status 
     to the optimiser name and the app status to the fail error

*Resources
NEW: StorageElement - added a cache of already created SE objects
CHANGE: SSHTorqueComputingElement - mv getCEStatus to remote script

*ResourceStatus
NEW: ResourceManagementClient/DB, DowntimeCommand - distinguish Disk and Tape storage 
FIX: GODDBClient  - downTimeXMLParsing() can now handle the "service type" parameter properly
CHANGE: dirac-rss-xxx commands use the printTable standard utility
FIX: dirac-dms-ftsdb-summary - bug fix for #2096

*DMS
NEW: DataManager - add masterCatalogOnly flag in the constructor
FIX: DataManager - fix to protect against non valid SE
CHANGE: FC.DirectoryLevelTree - use SELECT ... FOR UPDATE lock in makeDir()
FIX: FileCatalog - fixes in using file and replica status
CHANGE: DataManager - added a new argument to the constructor - vo
CHANGE: DataManager - removed removeCatalogFile() and dirac-dms-remove-catalog-file adjusted
CHANGE: Several components - field/parameter CheckSumType all changed to ChecksumType
CHANGE: PoolXMLCatalog - add the SE by default in the xml dump and use the XML library 
        for dumping the XML
FIX: XROOTStorageElement - fixes to comply with the interface formalism        

*SMS
FIX: StorageManagementDB - small bugfix to avoid SQL errors

*RMS
NEW: Added 'since' and 'until' parameters for getting requests
NEW: Request - added optimize() method to merge similar operations when
     first inserting the request
NEW: ReqClient, RequestDB - added getBulkRequest() interface. RequestExecutingAgent
     can use it controlled by a special flag     
FIX: Operation, Request - set LastUpdate time stamp when reaching final state
FIX: OperationHandlerBase - don't erase the original message when reaching the max attempts      
FIX: removed some deprecated codes
FIX: RequestTask - always set useServerCerificate flag to tru in case of executing inside
     an agent
CHANGE: gRequestValidator removed to avoid object instantiation at import   
NEW: dirac-rms-cancel-request command and related additions to the db and service classes  

*TMS
NEW: WorkflowTaskAgent is now multi-threaded
NEW: Better use of threads in Transformation Agents
CHANGE: TransformationDB - modified such that the body in a transformation can be updated
FIX: TransformationCleaningAgent - removed non-ASCII characters in a comment

[v6r11p34]

*Resources
NEW: GlobusComputingElement class

[v6r11p33]

*Configuration
FIX: Resources - avoid white spaces in OSCompatibility

[v6r11p32]

*Core
CHANGE: BaseClient, SSLSocketFactory, SocketInfo - enable TLSv1 for outgoing 
        connections via suds, possibility to configure SSL connection details
        per host/IP 

[v6r11p31]

*Core
FIX: CFG - bug fixed in loadFromBuffer() resulting in a loss of comments

*Resources
FIX: SSHTorqueComputingElement - check the status of ssh call for qstat

*DMS
FIX: FileCatalog - return LFN name instead of True from exists() call if LFN
     already in the catalog

[v6r11p30]

*DMS
CHANGE: FileCatalogCLI - add new -D flag for find to print only directories

[v6r11p29]

*DMS
FIX: FTS(Agent,Startegy,Gragh) - make use of MaxActiveJobs parameter, bug fixes

*TMS
FIX: Transformation(Agent,Client) - Operations CS parameters can be defined for each plugin: MaxFiles, SortedBy, NoUnusedDelay. Fixes to facilitate work with large numbers of files.

[v6r11p28]

*Core
FIX: InstallTools - check properly the module availability before installation

*WMS
FIX: JobScheduling - protection against missing dict field RescheduleCounter

*TMS
FIX: TransformationCleaningAgent - execute DM operations with the shifter proxy

[v6r11p27]

*Core
BUGFIX: InstallTools - bug fix in installNewPortal()

*WMS
FIX: Watchdog - disallow cputime and wallclock to be negative

*TS
FIX: TransformationAgent - correct handling of replica caches when more than 5000 files


BUGFIX: ModuleBase - bug fix in execute()
BUGFIX: Workflow - bug fix in createStepInstance()

*DMS
BUGFIX: DiractoryTreeBase - bug fix in getDirectoryPhysicalSizeFromUsage()

*Resources
FIX: XROOTStorage - back ported fixes from #2126: putFile would place file in 
     the wrong location on eos

[v6r11p26]

*Framework
FIX: UserProfileDB.py - add PublishAccess field to the UserProfileDB

*RSS
FIX: Synchronizer.py - fix deletion of old resources

*DMS
FIX: DataManager - allow that permissions are OK for part of a list of LFNs ( __verifyWritePermission() )
     (when testing write access to parent directory). Allows removal of replicas 
     even if one cannot be removed
FIX: DataManager - test SE validity before removing replica     
     
*RMS
FIX: RequestTask - fail requests for users who are no longer in the system
FIX: RequestExecutingAgent - fix request timeout computation

[v6r11p25]

*Interfaces
FIX: Job.py - bring back different logfile names if they have not been specified by the user

[v6r11p24]

*DMS
BUGFIX: SEManagerDB - bug fixed in getting connection in __add/__removeSE

[v6r11p23]

*DMS
CHANGE: FTSRequest is left only to support dirac-dms-fts-XXX commands

[v6r11p22]

*DMS
FIX: FTSJob - fixes in the glite-transfer-status command outpu parsing
FIX: TransformationClient - allow single lfn in setFileStatusForTransformation()

*WMS
FIX: StatesMonitoringAgent - install pika on the fly as a temporary solution

[v6r11p21]

*DMS
BUGFIX: dirac-dms-remove-replicas - continue in case of single replica failure
FIX: dirac-rms-xxx scripts - use Script.getPositionalArgs() instead of sys.argv

*Workflow
FIX: Test_Modules.py - fix in mocking functions, less verbose logging

[v6r11p20]

*DMS
BUGFIX: DataManager - in __SEActive() use resolved SE name to deal with aliases
BUGFIX: FileMetadata - multiple bugs in __buildUserMetaQuery()

[v6r11p19]

*DMS
FIX: FTSJob - fix FTS job monitoring a la FTS2

*RMS
CHANGE: ReqClient - added setServer() method
FIX: File,Operation,Request - call the getters to fetch the up-to-date information 
     from the parent

[v6r11p18]

*DMS
FIX: FTSAgent(Job) - fixes for transfers requiring staging (bringOnline) and adaptation 
     to the FTS3 interface

*WMS
FIX: StatesMonitoringAgent - resend the records in case of failure

[v6r11p17]

*DMS
FIX: FileCatalog - in multi-VO case get common catalogs if even VO is not specified

*Resources
FIX: ComputintgElement - bugfix in available() method

*WMS
FIX: SiteDirector - if not pilots registered in the DB, pass empty list to the ce.available()

[v6r11p16]

*RMS
BUGFIX: Request,Operation,File - do not cast to str None values

[v6r11p15]

*DMS
FIX: ReplicateAndRegister - do not create FTSClient if no FTSMode requested
CHANGE: FTSAgent(Job,File) - allow to define the FTS2 submission command;
        added --copy-pin-lifetime only for a tape backend
        parse output of both commands (FTS2, FTS3)
        consider additional state for FTS retry (Canceled)
        
*RMS
FIX: Operation, Request - treat updates specially for Error fields        

*TMS
FIX: TransformationAgent - fixes in preparing json serialization of requests

*WMS
NEW: StateMonitoringAgent - sends WMS history data through MQ messages 

[v6r11p14]

*WMS
CHANGE: JobDB - removed unused tables and methods
CHANGE: removed obsoleted tests

*DMS
FIX: FTSAgent - recover case when a target is not in FTSDB
CHANGE: FTSAgent(Job) - give possibility to specify a pin life time in CS 

*RMS
FIX: Make RMS objects comply with Python Data Model by adding __nonzero__ methods 

[v6r11p13]

*DMS
BUGFIX: SEManager - in SEManagerDB.__addSE() bad _getConnection call, closes #2062

[v6r11p12]

*Resources
CHANGE: ARCComputingElement - accomodate changes in the ARC job reported states

*Configuration
CHANGE: Resources - define a default FTS server in the CS (only for v6r11 and v6r12)

*DMS
FIX: FTSStrategy - allow to use a given channel more than once in a tree 
FIX: FTSAgent - remove request from cache if not found
FIX: FTSAgent - recover deadlock situations when FTS Files had not been correctly 
     updated or were not in the DB

*RMS
FIX: RequestExecutingAgent - fix a race condition (cache was cleared after the request was put)
FIX: RequestValidator - check that the Operation handlers are defined when inserting a request

[v6r11p11]

*Core
FIX: TransportPool - fixed exception due to uninitialized variable
FIX: HTTPDISETSocket - readline() takes optional argument size ( = 0 )

*DMS
FIX: FTSAgent - check the type of the Operation object ( can be None ) and
     some other protections
FIX: FTSClient - avoid duplicates in the file list

*RMS
FIX: ReqClient - modified log message
CHANGE: dirac-dms-fts-monitor - allow multiple comma separated LFNs in the arguments

[v6r11p10]

*RSS
FIX: DowntimeCommand, Test_RSS_Command_GOCDBStatusCommand - correctly interpreting list of downtimes

*RMS
FIX: ReplicateAndRegister - Create a RegisterReplica (not RegisterFile) if ReplicateAndRegister 
     fails to register
FIX: OperationHandlerBase - handle correctly Attempt counters when SEs are banned
FIX: ReplicateAndRegister - use FC checksum in case of mismatch request/PFN
FIX: FTSAgent - in case a file is Submitted but the FTSJob is unknown, resubmit
FIX: FTSAgent - log exceptions and put request to DB in case of exception
FIX: FTSAgent - handle FTS error "Unknown transfer state NOT_USED", due to same file 
     registered twice (to be fixed in RMS, not clear origin)

*WMS
FIX: JobStateUpdateHandler - status not updated while jobLogging is, due to time skew between 
     WN and DB service
FIX: JobStateUpdateHandler - stager callback not getting the correct status Staging 
     (retry for 10 seconds)     

[v6r11p9]

*Core
NEW: AgentModule - set AGENT_WORKDIRECTORY env variable with the workDirectory
NEW: InstallTools - added methods for the new web portal installation

*DMS
FIX: ReplicateAndRegister - apply same error logic for DM replication as for FTS

*Resources:
FIX: SRM2Storage - fix log message level
FIX: SRM2Storage - avoid useless existence checks 

*RMS
FIX: ForwardDISET - a temporary fix for a special LHCb case, to be removed asap
FIX: ReqClient - prettyPrint is even prettier
FIX: RequestTask - always use server certificates when executed within an agent

[v6r11p8]

*TMS
FIX: TransformationDB - fix default value within ON DUPLICATE KEY UPDATE mysql statement

[v6r11p7]

*Framework
BUGFIX: ProxyDB.py - bug in a MySQL table definition

*DMS
FIX: ReplicateAndRegister.py - FTS client is not instantiated in the c'tor as it 
     might not be used, 

*WMS
FIX: JobWrapper - don't delete the sandbox tar file if upload fails
FIX: JobWrapper - fix in setting the failover request

*RMS
FIX: RequestDB - add protections when trying to get a non existing request

[v6r11p6]

*WMS
FIX: InpudDataResolution - fix the case when some files only have a local replica
FIX: DownloadInputData, InputDataByProtocol - fix the return structure of the
     execute() method
     
*Resources
NEW: LocalComputingElement, CondorComputingElement      

[v6r11p5]

FIX: Incorporated changes from v6r10p25 patch

*Framework
NEW: Added getUserProfileNames() interface

*WMS
NEW: WMSAdministrator - added getPilotStatistics() interface
BUGFIX: JobWrapperTemplate - use sendJobAccounting() instead of sendWMSAccounting()
FIX: JobCleaningAgent - skip if no jobs to remove

*DMS
BUGFIX: FileCatalogClientCLI - bug fix in the metaquery construction

*Resources
CHANGE: StorageElement - enable Storage Element proxy configuration by protocol name

*TMS
NEW: TransformationManager - add Scheduled to task state for monitoring

[v6r11p4]

*Framework
NEW: ProxyDB - added primary key to ProxyDB_Log table
CHANGE: ProxyManagerHandler - purge logs once in 6 hours

*DMS
FIX: DataManager - fix in the accounting report for deletion operation
CHANGE: FTSRequest - print FTS GUID when submitting request
FIX: dirac-dms-fts-monitor - fix for using the new FTS structure
FIX: DataLoggingDB - fix type of the StatusTimeOrder field
FIX: DataLoggingDB - take into account empty date argument in addFileRecord()
FIX: ReplicateAndRegister - use active replicas
FIX: FTS related modules - multiple fixes

*WMS
NEW: SiteDirector - pass the list of already registered pilots to the CE.available() query
FIX: JobCleaningAgent - do not attempt job removal if no eligible jobs

*Resources
FIX: LcgFileCatalogClient - if replica already exists while registration, reregister
NEW: CREAM, SSH, ComputingElement - consider only registered pilots to evaluate queue occupancy

[v6r11p3]

FIX: import gMonitor from it is original location

*Core
FIX: FC.Utilities - treat properly the LFN names starting with /grid ( /gridpp case )

*Configuration
FIX: LocalConfiguration - added exitCode optional argument to showHelp(), closes #1821

*WMS
FIX: StalledJobAgent - extra checks when failing Completed jobs, closes #1944
FIX: JobState - added protection against absent job in getStatus(), closes #1853

[v6r11p2]

*Core
FIX: dirac-install - skip expectedBytes check if Content-Length not returned by server
FIX: AgentModule - demote message "Cycle had an error:" to warning

*Accounting
FIX: BaseReporter - protect against division by zero

*DMS
CHANGE: FileCatalogClientCLI - quite "-q" option in find command
FIX: DataManager - bug fix in __initializeReplication()
FIX: DataManager - less verbose log message 
FIX: DataManager - report the size of removed files only for successfully removed ones
FIX: File, FTSFile, FTSJob - SQL tables schema change: Size filed INTEGER -> BIGINT

*RMS
FIX: dirac-rms-reset-request, dirac-rms-show-request - fixes
FIX: ForwardDISET - execute with trusted host certificate

*Resources
FIX: SSHComputingElement - SSHOptions are parsed at the wrong place
NEW: ComputingElement - evaluate the number of available cores if relevant

*WMS
NEW: JobMonitoringHander - added export_getOwnerGroup() interface

*TMS
CHANGE: TransformationCleaningAgent - instantiation of clients moved in the initialize()

[v6r11p1]

*RMS
FIX: ReqClient - failures due to banned sites are considered to be recoverable

*DMS
BUGFIX: dirac-dms-replicate-and-register-request - minor bug fixes

*Resources
FIX: InProcessComputingElement - stop proxy renewal thread for a finished payload

[v6r11]

*Core
FIX: Client - fix in __getattr__() to provide dir() functionality
CHANGE: dirac-configure - use Registry helper to get VOMS servers information
BUGFIX: ObjectLoader - extensions must be looked up first for plug-ins
CHANGE: Misc.py - removed obsoleted
NEW: added returnSingleResult() generic utility by moving it from Resources/Utils module 

*Configuration
CHANGE: Resources.getDIRACPlatform() returns a list of compatible DIRAC platforms
NEW: Resources.getDIRACPlatforms() used to access platforms from /Resources/Computing/OSCompatibility
     section
NEW: Registry - added getVOs() and getVOMSServerInfo()     
NEW: CE2CSAgent - added VO management

*Accounting
FIX: AccountingDB, Job - extra checks for invalid values

*WMS
NEW: WMS tags to allow jobs require special site/CE/queue properties  
CHANGES: DownloadInputData, InputDataByProtocol, InputDataResolution - allows to get multiple 
         PFNs for the protocol resolution
NEW: JobDB, JobMonitoringHandler - added traceJobParameters(s)() methods     
CHANGE: TaskQueueDirector - use ObjectLoader to load directors    
CHANGE: dirac-pilot - use Python 2.7 by default, 2014-04-09 LCG bundles

*DMS
NEW: DataManager to replace ReplicaManager class ( simplification, streamlining )
FIX: InputDataByProtocol - fix the case where file is only on tape
FIX: FTSAgent - multiple fixes
BUGFIX: ReplicateAndRegister - do not ask SE with explicit SRM2 protocol

*Interfaces
CHANGE: Dirac - instantiate SandboxStoreClient and WMSClient when needed, not in the constructor
CHANGE: Job - removed setSystemConfig() method
NEW: Job.py - added setTag() interface

*Resources
CHANGE: StorageElement - changes to avoid usage PFNs
FIX: XROOTStorage, SRM2Storage - changes in PFN construction 
NEW: PoolComputingElement - a CE allowing to manage multi-core slots
FIX: SSHTorqueComputingElement - specify the SSHUser user for querying running/waiting jobs 

*RSS
NEW: added commands dirac-rss-query-db and dirac-rss-query-dtcache

*RMS
CHANGE: ReqDB - added Foreign Keys to ReqDB tables
NEW: dirac-rms-reset-request command
FIX: RequestTask - always execute operations with owner proxy

*SMS
FIX: few minor fixes to avoid pylint warnings

[v6r10p25]

*DMS
CHANGE: FileCatalog - optimized file selection by metadata

[v6r10p24]

*DMS
FIX: FC.FileMetadata - optimized queries for list interception evaluation

[v6r10p23]

*Resoures
CHANGE: SSHComputingElement - allow SSH options to be passed from CS setup of SSH Computing Element
FIX: SSHComputingElement - use SharedArea path as $HOME by default

[v6r10p22]

*CS
CHANGE: Operations helper - if not given, determine the VO from the current proxy 

*Resources
FIX: glexecComputingElement - allows Application Failed with Errors results to show through, 
     rather than be masked by false "glexec CE submission" errors
     
*DMS     
CHANGE: ReplicaManager - in getReplicas() rebuild PFN if 
        <Operations>/DataManagement/UseCatalogPFN option is set to False ( True by default )

[v6r10p21]

*Configuration
FIX: CSGlobals - allow to specify extensions in xxxDIRAC form in the CS

*Interfaces
FIX: Job - removed self.reqParams
FIX: Job - setSubmitPools renamed to setSubmitPool, fixed parameter definition string

*WMS
FIX: JobMonitorigHandler, JobPolicy - allow JobMonitor property to access job information

[v6r10p20]

*DMS
FIX: FTSAgent/Client, ReplicateAndRegister - fixes to properly process failed
     FTS request scheduling

[v6r10p19]

*DMS
FIX: FTSAgent - putRequest when leaving processRequest
FIX: ReplicaManager - bug in getReplicas() in dictionary creation

[v6r10p18]

*DMS
FIX: ReplicateAndRegister - dictionary items incorrectly called in ftsTransfer()

[v6r10p17]

*RMS
FIX: RequestDB.py - typo in a table name
NEW: ReqManagerHandler - added getDistinctValues() to allow selectors in the web page

*DMS
CHANGE: ReplicaManager - bulk PFN lookup in getReplicas()

[v6r10p16]

*Framework
NEW: PlottingClient - added curveGraph() function

*Transformation
FIX: TaskManagerAgentBase - add the missing Scheduled state

*WMS
FIX: TaskQueueDB - reduced number of lines in the matching parameters printout

*DMS
FIX: dirac-dms-show-se-status - exit on error in the service call, closes #1840

*Interface
FIX: API.Job - removed special interpretation of obsoleted JDLreqt type parameters

*Resources
FIX: SSHComputingElement - increased timeout in getJobStatusOnHost() ssh call, closes #1830

[v6r10p15]

*DMS
FIX: FTSAgent - added missing monitoring activity
FIX: FileCatalog - do not check directory permissions when creating / directory

*Resources
FIX: SSHTorqueComputingElement - removed obsoleted stuff

[v6r10p14]

*SMS
FIX: RequestPreparationAgent - typo fixed

[v6r10p13]

*SMS
FIX: RequestPreparationAgent - use ReplicaManager to get active replicas

*DMS
FIX: ReplicaManager - getReplicas returns all replicas ( in all statuses ) by default
CHANGE: FC/SecurityManager - give full ACL access to the catalog to groups with admin rights

*WMS
CHANGE: SiteDirector - changes to reduce the load on computing elements
FIX: JobWrapper - do not set Completed status for the case with failed application thread

[v6r10p12]

*WMS
CHANGE: Replace consistently everywhere SAM JobType by Test JobType
FIX: JobWrapper - the outputSandbox should be always uploaded (outsized, in failed job)

*DMS
FIX: RemoveFile - bugfix
FIX: ReplicateAndRegister - fixes in the checksum check, retry failed FTS transfer 
     with RM transfer
NEW: RegisterReplica request operation     

*RMS
FIX: ReqClient - fix in the request state machine
FIX: Request - enhance digest string
NEW: dirac-dms-reset-request command
CHANGE: dirac-rms-show-request - allow selection of a request by job ID

*TS
FIX: TransformationDB - in getTransformationParameters() dropped "Submitted" counter 
     in the output

[v6r10p11]

*Core
FIX: X509Chain - cast life time to int before creating cert

*Accounting
FIX: DataStoreClient - self.__maxRecordsInABundle = 5000 instead of 1000
FIX: JobPolicy - allow access for JOB_MONITOR property

*RMS
FIX: ReqClient - fix the case when a job is Completed but in an unknown minor status

*Resources
BUGFIX: ProxyStorage - use checkArgumentFormat() instead of self.__checkArgumentFormatDict()

[v6r10p10]

*DMS
FIX: Several fixes to make FTS accounting working (FTSAgent/Job, ReplicaManager, File )

[v6r10p9]

*Core
BUGFIX: LineGraph - Ymin was set to a minimal plot value rather than 0.

*DMS
CHANGE: FTSJob(Agent) - get correct information for FTS accounting (registration)

[v6r10p8]

*Core
FIX: InstallTools - admin e-mail default location changed

*Framework
FIX: SystemAdministratorClientCLI - allow "set host localhost"
FIX: BundleDelivery - protect against empty bundle

*WMS
FIX: SiteDirector - Pass siteNames and ceList as None if any is accepted
FIX: WorkloadManagement.ConfigTemplate.SiteDorectory - set Site to Any by default 

*DMS
FIX: FileCatalogCLI - ignore Datasets in ls command for backward compatibility

*Resources
FIX: SSH - some platforms use Password instead of password prompt

[v6r10p7]

*Core
FIX: dirac-install - execute dirac-fix-mysql-script and dirac-external-requirements after sourcing the environment
FIX: InstallTools - set basedir variable in fixMySQLScript()
FIX: InstallTools - define user root@host.domain in installMySQL()

*Framework
BUGFIX: SystemAdministratorCLI - bug fixed in default() call signature

*DMS
FIX: FTSRequest - handle properly FTS server in the old system 
FIX: ReplicaManager - check if file is in FC before removing 
FIX: Request/RemovalTask - handle properly proxies for removing files 
BUGFIX: DatasetManager - in the table description

[v6r10p6]

*Core
FIX: X509Certificate - reenabled fix in getDIRACGroup()

*Configuration
FIX: CSAPI - Group should be taken from the X509 chain and not the certificate

*RMS
CHANGE: ReqClient - if the job does not exist, do not try further finalization

[v6r10p5]

*Core
FIX: X509Certificate - reverted fix in getDIRACGroup()

[v6r10p4]

*Core
NEW: dirac-info - extra printout
CHANGE: PrettyPrint - extra options in printTable()
FIX: X509Certificate - bug fixed in getDIRACGroup()

*Framework
NEW: SystemAdministratorCLI - new showall command to show components across hosts
NEW: ProxyDB - allow to upload proxies without DIRAC group

*RMS
CHANGE: ReqClient - requests from failed jobs update job status to Failed
CHANGE: RequestTask - retry in the request finalize()

[v6r10p3]

*Configuration
CHANGE: Registry - allow to define a default group per user

*WMS
BUGFIX: JobReport - typo in generateForwardDISET()

[v6r10p2]

*TMS
CHANGE: Backward compatibility fixes when setting the Transformation files status

*DMS
BUGFIX: ReplicateAndRegister - bugfix when replicating to multiple destination by ReplicaManager

*WMS
BUGFIX: JobManager - bug fix when deleting no-existing jobs

[v6r10p1]

*RMS
FIX: ReqDB.Operations - Arguments field changed type from BLOB to MEDIUMBLOB

*DMS
FIX: FileCatalog - check for non-exiting directories in removeDirectory()

*TMS
FIX: TransformationDB - removed constraint that was making impossible to derive a production

[v6r10]

*Core
FIX: Several fixes on DB classes(AccountingDB, SystemLoggingDB, UserProfileDB, TransformationDB, 
     JobDB, PilotAgentsDB) after the new movement to the new MySQL implementation with a persistent 
     connection per running thread
NEW: SystemAdministratorCLI - better support for executing remote commands 
FIX: DIRAC.__init__.py - avoid re-definition of platform variable    
NEW: Graphs - added CurveGraph class to draw non-stacked lines with markers
NEW: Graphs - allow graphs with negative Y values
NEW: Graphs - allow to provide errors with the data and display them in the CurveGraph
FIX: InstallTools - fix for creation of the root@'host' user in MySQL 
FIX: dirac-install - create links to permanent directories before module installation
CHANGE: InstallTools - use printTable() utility for table printing
CHANGE: move printTable() utility to Core.Utilities.PrettyPrint
NEW: added installation configuration examples
FIX: dirac-install - fixBuildPath() operates only on files in the directory
FIX: VOMSService - added X-VOMS-CSRF-GUARD to the html header to be compliant with EMI-3 servers

*CS
CHANGE: getVOMSVOForGroup() uses the VOMSName option of the VO definition 
NEW: CE2CSAgent - added ARC CE information lookup

*Framework
FIX: SystemAdministratorIntegrator - use Host option to get the host address in addition to the section name, closes #1628
FIX: dirac-proxy-init - uses getVOMSVOForGroup() when adding VOMS extensions

*DMS
CHANGE: DFC - optimization and bug fixes of the bulk file addition
FIX: TransferAgent - protection against badly defined LFNs in collectFiles()
NEW: DFC - added getDirectoryReplicas() service method support similar to the LFC
CHANGE: DFC - added new option VisibleReplicaStatus which is used in replica getting commands
CHANGE: FileCatalogClientCLI client shows number of replicas in the 2nd column rather than 
        unimplemented number of links
CHANGE: DFC - optimizations for the bulk replica look-up
CHANGE: DFC updated scalability testing tool FC_Scaling_test.py        
NEW: DFC - methods returning replicas provide also SE definitions instead of PFNs to construct PFNs on the client side
NEW: DFC - added getReplicasByMetadata() interface
CHANGE: DFC - optimized getDirectoryReplicas()
CHANGE: FileCatalogClient - treat the reduced output from various service queries restoring LFNs and PFNs on the fly
NEW: DFC - LFNPFNConvention flag can be None, Weak or Strong to facilitate compatibility with LFC data 
CHANGE: FileCatalog - do not return PFNs, construct them on the client side
CHANGE: FileCatalog - simplified FC_Scaling_test.py script
NEW: FileCatalog/DatasetManager class to define and manipulate datasets corresponding to meta queries
NEW: FileCatalogHandler - new interface methods to expose DatasetManager functionality
NEW: FileCatalogClientCLI - new dataset family of commands
FIX: StorageFactory, ReplicaManager - resolve SE alias name recursively
FIX: FTSRequest, ReplicaManager, SRM2Storage - use current proxy owner as user name in accounting reports, closes #1602
BUGFIX: FileCatalogClientCLI - bug fix in do_ls, missing argument to addFile() call, closes #1658
NEW: FileCatalog - added new setMetadataBulk() interface, closes #1358
FIX: FileCatalog - initial argument check strips off leading lfn:, LFN:, /grid, closes #448
NEW: FileCatalog - added new setFileStatus() interface, closes #170, valid and visible file and replica statuses can be defined in respective options.
CHANGE: multiple new FTS system fixes
CHANGE: uniform argument checking with checkArgumentFormat() in multiple modules
CHANGE: FileCatalog - add Trash to the default replica valid statuses
CHANGE: ReplicaManager,FTSRequest,StorageElement - no use of PFN as returned by the FC except for file removal,
        rather constructing it always on the fly
        
*SMS
CHANGE: PinRequestAgent, SENamespaceCatalogCheckAgent - removed
CHANGE: Use StorageManagerClient instead of StorageDB directly        

*WMS
CHANGE: JobPolicy - optimization for bulk job verification
NEW: JobPolicy - added getControlledUsers() to get users which jobs can be accessed for 
     a given operation
CHANGE: JobMonitoringHandler - Avoid doing a selection of all Jobs, first count matching jobs 
        and then use "limit" to select only the required JobIDs.
NEW: JobMonitoringHandler - use JobPolicy to filter jobs in getJobSummaryWeb()
NEW: new Operations option /Services/JobMonitoring/GlobalJobsInfo ( True by default ) to 
     allow or not job info lookup by anybody, used in JobMonitoringHandler       
BUGFIX: SiteDirector - take into account the target queue Platform
BUGFIX: JobDB - bug in __insertNewJDL()    
CHANGE: dirac-admin-show-task-queues - enhanced output  
CHANGE: JobLoggingDB.sql - use trigger to manage the new LoggingInfo structure  
CHANGE: JobWrapper - trying several times to upload a request before declaring the job failed
FIX: JobScheduling executor - fix race condition that causes a job to remain in Staging
NEW: SiteDirector - do not touch sites for which there is no work available
NEW: SiteDirector - allow sites not in mask to take jobs with JobType Test
NEW: SiteDirector - allow 1 hour grace period for pilots in Unknown state before aborting them
CHANGE: Allow usage of non-plural form of the job requirement options ( PilotType, GridCE, BannedSite, 
        SubmitPool ), keep backward compatibility with a plural form
        
*RSS
FIX: DowntimeCommand - take the latest Downtime that fits    
NEW: porting new Policies from integration  
NEW: RSS SpaceToken command querying endpoints/tokens that exist  
        
*Resources
NEW: added SSHOARComputingElement class 
NEW: added XROOTStorage class       
FIX: CREAMComputingElement - extra checks for validity of returned pilot references
        
*TS
CHANGE: TransformationClient(DB,Manager) - set file status for transformation as bulk operation 
CHANGE: TransformationClient - applying state machine when changing transformation status
BUGFIX: TransformationClient(Handler) - few minor fixes
NEW: TransformationDB - backported __deleteTransformationFileTask(s) methods
CHANGE: TransformationDB(Client) - fixes to reestablish the FileCatalog interface
FIX: TransformationAgent - added MissingInFC to consider for Removal transformations
BUGFIX: TransformationAgent - in _getTransformationFiles() variable 'now' was not defined
FIX: TransformationDB.sql - DataFiles primary key is changed to (FileID) from (FileID,LFN) 
CHANGE: TransformationDB(.sql) - schema changes suitable for InnoDB
FIX: TaskManager(AgentBase) - consider only submitted tasks for updating status
CHANGE: TransformationDB(.sql) - added index on LFN in DataFiles table

*RMS
NEW: Migrate to use the new Request Management by all the clients
CHANGE: RequestContainer - Retry failed transfers 10 times and avoid sub-requests to be set Done 
        when the files are failed
CHANGE: Use a unique name for storing the proxy as processes may use the same "random" name and 
        give conflicts
NEW: RequestClient(Handler) - add new method readRequest( requestname)                 

*Workflow
NEW: Porting the LHCb Workflow package to DIRAC to make the use of general purpose modules and
     simplify construction of workflows        

[v6r9p33]

*Accounting
BUGFIX: AccountingDB - wrong indentation

[v6r9p32]

*Accounting
FIX: AccountingDB - use old style grouping if the default grouping is altered, e.g. by Country

[v6r9p31]

*Accounting
CHANGE: AccountingDB - changes to speed up queries: use "values" in GROUP By clause;
        drop duplicate indexes; reorder fields in the UniqueConstraint index of the
        "bucket" tables  

[v6r9p30]

*DMS
CHANGE: FileCatalogFactory - construct CatalogURL from CatalogType by default

*SMS
FIX: dirac-stager-stage-files - changed the order of the arguments

[v6r9p29]

*TS
FIX: TaskManager(AgentBase) - fix for considering only submitted tasks 

[v6r9p28]

*TS
FIX: TransformationDB(ManagerHandler) - several portings from v6r10

[v6r9p27]

*SMS
FIX: StorageManagementDB - in removeUnlinkedReplicas() second look for CacheReplicas 
     for which there is no entry in StageRequests

[v6r9p26]

*Resources
CHANGE: CREAMComputigElement - Make sure that pilots submitted to CREAM get a 
        fresh proxy during their complete lifetime
*Framework
FIX: ProxyDB - process properly any SQLi with DNs/groups with 's in the name

[v6r9p25]

*TS
CHANGE: TransformationClient - changed default timeout values for service calls
FIX: TransformationClient - fixes for processing of derived transformations 

[v6r9p24]

*TS
FIX: TransformationClient - in moveFilesToDerivedTransformation() set file status
     to Moved-<prod>

[v6r9p23]

*Core
BUGFIX: InstallTools - improper configuration prevents a fresh new installation

*WMS
BUGFIX: PilotDirector - Operations Helper non-instantiated

[v6r9p22]

*WMS
FIX: PilotDirector - allow to properly define extensions to be installed by the 
     Pilot differently to those installed at the server
FIX: Watchdog - convert pid to string in ProcessMonitor

*TS
FIX: TransformationDB - splitting files in chunks

*DMS
NEW: dirac-dms-create-removal-request command
CHANGE: update dirac-dms-xxx commands to use the new RMS client,
        strip lines when reading LFNs from a file

[v6r9p21]

*TS
FIX: Transformation(Client,DB,Manager) - restored FileCatalog compliant interface
FIX: TransformationDB - fix in __insertIntoExistingTransformationFiles()

[v6r9p20]

*Core
BUGFIX: ProxyUpload - an on the fly upload does not require a proxy to exist

*DMS
CHANGE: TransferAgent - use compareAdler() for checking checksum
FIX: FailoverTransfer - recording the sourceSE in case of failover transfer request 

*WMS
FIX: ProcessMonitor - some fixes added, printout when <1 s of consumed CPU is found

*Transformation
BUGFIX: TransformationClient - fixed return value in moveFilesToDerivedTransformation()

*RMS
BUGFIX: CleanReqDBAgent - now() -> utcnow() in initialize()

*Resources
FIX: ARCComputingElement - fix the parsing of CE status if no jobs are available

[v6r9p19]

*DMS
FIX: FileCatalog/DirectoryMetadata - inherited metadata is used while selecting directories
     in findDirIDsByMetadata()

[v6r9p18]

*DMS
FIX: FTSSubmitAgent, FTSRequest - fixes the staging mechanism in the FTS transfer submission
NEW: TransferDBMonitoringHandler - added getFilesForChannel(), resetFileChannelStatus()

[v6r9p17]

*Accounting
FIX: DataStoreClient - send accounting records in batches of 1000 records instead of 100

*DMS:
FIX: FailoverTransfer - catalog name from list to string
FIX: FTSSubmitAgent, FTSRequest - handle FTS3 as new protocol and fix bad submission time
FIX: FTSSubmitAgent, FTSRequest - do not submit FTS transfers for staging files

*WMS
FIX: TaskQueueDB - do not check enabled when TQs are requested from Directors
FIX: TaskQueueDB - check for Enabled in the TaskQueues when inserting jobs to print an alert
NEW: TaskQueueDB - each TQ can have at most 5k jobs, if beyond the limit create a new TQ 
     to prevent long matching times when there are way too many jobs in a single TQ

[v6r9p16]

*TS
BUGFIX: typos in TransformationCleaningAgent.py

*DMS
CHANGE: DownloadInputData - check the available disk space in the right input data directory
FIX: DownloadInputData - try to download only Cached replicas 

[v6r9p15]

*Core
FIX: MySQL - do not decrease the retry counter after ping failure

*DMS
CHANGE: FC/DirectoryMetadata - Speed up findFilesByMetadataWeb when many files match
FIX: RemovalTask - fix error string when removing a non existing file (was incompatible 
     with the LHCb BK client). 

*WMS
FIX: JobReport - minor fix ( removed unused imports )
FIX: JobMonitoring(JobStateUpdate)Handler - jobID argument can be either string, int or long

*TS
CHANGE: TransformationClient - change status of Moved files to a deterministic value
FIX: FileReport - minor fix ( inherits object ) 

[v6r9p14]

*DMS
CHANGE: FTSDB - changed schema: removing FTSSite table. From now on FTS sites 
        would be read from CS Resources

[v6r9p13]

FIX: included fixes from v6r8p26 patch release

[v6r9p12]

FIX: included fixes from v6r8p25 patch release

[v6r9p11]

*DMS
BUGFIX: FTSRequest - in __resolveFTSServer() type "=" -> "=="

[v6r9p10]

FIX: included fixes from v6r8p24 patch release

*Core
NEW: StateMachine utility

*DMS
BUGFIX: in RegisterFile operation handler

*Interfaces
FIX: Dirac.py - in splitInputData() consider only Active replicas

[v6r9p9]

*RMS
FIX: RequestDB - added getRequestFileStatus(), getRequestName() methods

[v6r9p8]

*DMS
FIX: RequestDB - get correct digest ( short request description ) of a request

[v6r9p7]

FIX: included fixes from v6r8p23 patch release

*RSS
FIX: SpaceTokenOccupancyPolicy - SpaceToken Policy decision was based on 
     percentage by mistake
     
*RMS
NEW: new scripts dirac-dms-ftsdb-summary, dirac-dms-show-ftsjobs    
FIX: FTSAgent - setting space tokens for newly created FTSJobs 

[v6r9p6]

*DMS
BUGFIX: dirac-admin-add-ftssite - missing import

*RMS
NEW: RequestDB, ReqManagerHandler - added getRequestStatus() method

*TS
FIX: fixes when using new RequestClient with the TransformationCleaningAgent

*WMS
BUGFIX: typo in SandboxStoreHandler transfer_fromClient() method

[v6r9p5]

*DMS
BUGFIX: missing proxy in service env in the FTSManager service. By default service 
        will use DataManager proxy refreshed every 6 hours.

*Resources
NEW: StorageElement - new checkAccess policy: split the self.checkMethods in 
     self.okMethods. okMethods are the methods that do not use the physical SE. 
     The isValid returns S_OK for all those immediately

*RSS
FIX: SpaceTokenOccupancyPolicy - Policy that now takes into account absolute values 
     for the space left
     
*TS
FIX: TransformationCleaningAgent - will look for both old and new RMS     

[v6r9p4]

*Stager
NEW: Stager API: dirac-stager-monitor-file, dirac-stager-monitor-jobs, 
     dirac-stager-monitor-requests, dirac-stager-show-stats

[v6r9p3]

*Transformation
FIX: TransformationCleaning Agent status was set to 'Deleted' instead of 'Cleaned'

[v6r9p2]

*RSS
NEW: Added Component family tables and statuses
FIX: removed old & unused code 
NEW: allow RSS policies match wild cards on CS

*WMS
BUGFIX: FailoverTransfer,JobWrapper - proper propagation of file metadata

[v6r9p1]

*RMS
NEW: FTSAgent - update rwAccessValidStamp,
     update ftsGraphValidStamp,
     new option for staging files before submission,
     better log handling here and there
CHANGE: FTSJob - add staging flag in in submitFTS2
CHANGE: Changes in WMS (FailoverTransfer, JobReport, JobWrapper, SandboxStoreHandler) 
        and TS (FileReport) to follow the new RMS.
NEW: Full CRUD support in RMS.

*RSS
NEW: ResourceManagementDB - new table ErrorReportBuffer
NEW: new ResourceManagementClient methods - insertErrorReportBuffer, selectErrorReportBuffer,
     deleteErrorReportBuffer

[v6r9]

NEW: Refactored Request Management System, related DMS agents and FTS management
     components

[v6r8p28]

*Core
BUGFIX: RequestHandler - the lock Name includes ActionType/Action

*DMS
FIX: dirac-dms-filecatalog-cli - prevent exception in case of missing proxy

[v6r8p27]

*DMS
BUGFIX: dirac-dms-add-file - fixed typo item -> items

[v6r8p26]

*Core
NEW: RequestHandler - added getServiceOption() to properly resolve inherited options 
     in the global service handler initialize method
NEW: FileCatalogHandler, StorageElementHandler - use getServiceOption()

[v6r8p25]

FIX: included fixes from v6r7p40 patch release

*Resources
FIX: SRM2Storage - do not account gfal_ls operations

[v6r8p24]

FIX: included fixes from v6r7p39 patch release

*Core
FIX: SiteSEMapping was returning wrong info

*DMS
FIX: FTSRequest - choose explicitly target FTS point for RAL and CERN
BUGFIX: StrategyHandler - wrong return value in __getRWAccessForSE()

*Resources
CHANGE: SRM2Storage - do not account gfal_ls operations any more

[v6r8p23]

FIX: included fixes from v6r7p37 patch release

*TS
FIX: TransformationDB - allow tasks made with ProbInFC files
FIX: TransformationCleaingAgent,Client - correct setting of transformation 
     status while cleaning

[v6r8p22]

FIX: included fixes from v6r7p36 patch release

[v6r8p21]

*DMS
FIX: FileCatalog/DirectoryMetadata - even if there is no meta Selection 
     the path should be considered when getting Compatible Metadata
FIX: FileCatalog/DirectoryNodeTree - findDir will return S_OK( '' ) if dir not 
     found, always return the same error from DirectoryMetadata in this case.     

*RSS
FIX: DowntimeCommand - use UTC time stamps

*TS
FIX: TransformationAgent - in _getTransformationFiles() get also ProbInFC files in 
     addition to Used 

[v6r8p20]

*Stager
NEW: Stager API: dirac-stager-monitor-file, dirac-stager-monitor-jobs, 
     dirac-stager-monitor-requests, dirac-stager-show-stats

[v6r8p19]

*Transformation
FIX: TransformationCleaning Agent status was set to 'Deleted' instead of 'Cleaned'

[v6r8p18]

*TS
BUGFIX: TransformationAgent - regression in __cleanCache()

[v6r8p17]

FIX: included fixes from v6r7p32 patch release

*WMS
FIX: StalledJobAgent - for accidentally stopped jobs ExecTime can be not set, 
     set it to CPUTime for the accounting purposes in this case

[v6r8p16]

FIX: included fixes from v6r7p31 patch release

*WMS
BUGFIX: TaskQueueDB - fixed a bug in the negative matching conditions SQL construction

*RSS
NEW: improved doc strings of PEP, PDP modules ( part of PolicySystem )
FIX: Minor changes to ensure consistency if ElementInspectorAgent and 
     users interact simultaneously with the same element
CHANGE: removed DatabaseCleanerAgent ( to be uninstalled if already installed )
FIX: SummarizeLogsAgent - the logic of the agent was wrong, the agent has been re-written.
     
[v6r8p15]

*Core
FIX: X509Chain - fix invalid information when doing dirac-proxy-info without CS
     ( in getCredentials() )

*RSS
NEW: PDP, PEP - added support for option "doNotCombineResult" on PDP

[v6r8p14]

*Core
FIX: dirac-deploy-scripts - can now work with the system python

*WMS
NEW: dirac-wms-cpu-normalization - added -R option to modify a given configuration file
FIX: Executor/InputData - Add extra check for LFns in InputData optimizer, closes #1472

*Transformation
CHANGE: TransformationAgent - add possibility to kick a transformation (not skip it if no 
        unused files), by touching a file in workDirectory
BUGFIX: TransformationAgent - bug in __cleanCache() dict modified in a loop        

[v6r8p13]

*Transformation
BUGFIX: TransformationDB - restored import of StringType

[v6r8p12]

NEW: Applied patches from v6r7p29

*WMS
FIX: JobDB - check if SystemConfig is present in the job definition and convert it 
     into Platform

*DMS
FIX: ReplicaManager - do not get metadata of files when getting files in a directory 
     if not strictly necessary

*RSS
NEW: ported from LHCb PublisherHandler for RSS web views

[v6r8p11]

NEW: Applied patches from v6r7p27

*RSS
NEW: SpaceTokenOccupancyPolicy - ported from LHCbDIRAC 
NEW: db._checkTable done on service initialization ( removed dirac-rss-setup script doing it )

*Transformation
FIX: TaskManager - reset oJob for each task in prepareTransformationTasks()
BUGFIX: ValidateOutputDataAgent - typo fixed in getTransformationDirectories()
FIX: TransformationManagerHandler - use CS to get files statuses not to include in 
     processed file fraction calculation for the web monitoring pages

[v6r8p10]

NEW: Applied patches from v6r7p27

[v6r8p9]

*DMS
FIX: TransferAgent,dirac-dms-show-se-status, ResourceStatus,TaskManager - fixes
     needed for DMS components to use RSS status information
NEW: ReplicaManager - allow to get metadata for an LFN+SE as well as PFN+SE     

[v6r8p8]

*RSS
BUGFIX: dirac-rss-setup - added missing return of S_OK() result

[v6r8p7]

NEW: Applied patches from v6r7p24

*DMS
BUGFIX: LcgFileCatalogClient - bug in addFile()

*RSS
BUGFIX: fixed script dirac-rss-set-token, broken in the current release.
NEW: Statistics module - will be used in the future to provide detailed information 
     from the History of the elements 

[v6r8p6]

NEW: Applied patches from v6r7p23

*Transformation
FIX: TaskManager - allow prepareTransformationTasks to proceed if no OutputDataModule is defined
FIX: TransformationDB - remove INDEX(TaskID) from TransformationTasks. It produces a single counter 
     for the whole table instead of one per TransformationID
     
*WMS     
FIX: WMSUtilities - to allow support for EMI UI's for pilot submission we drop support for glite 3.1

[v6r8p5]

NEW: Applied patches from v6r7p22

*RSS
CHANGE: removed old tests and commented out files

*WMS
FIX: PoolXMLCatalog - proper addFile usage

*Transformation
CHANGE: TransformationAgent - clear replica cache when flushing or setting a file in the workdirectory

[v6r8p4]

*Transformation
FIX: The connection to the jobManager is done only at submission time
FIX: Jenkins complaints fixes

*WMS
BUGFIX: JobDB - CPUtime -> CPUTime
FIX: Jenkins complaints fixes

[v6r8p3]

*DMS
BUGFIX: LcgFileCatalogClient

[v6r8p2]

*DMS:
FIX: LcgFileCatalogClient - remove check for opening a session in __init__ as credentials are not yet set 

*Transformation
CHANGE: reuse RPC clients in Transformation System 

[v6r8p1]

*Core
FIX: dirac-deploy-scripts - restored regression w.r.t. support of scripts starting with "d"

*DMS
BUGFIX: LcgFileCatalogClient - two typos fixed

[v6r8]

CHANGE: Several fixes backported from the v7r0 integration branch

*Core
CHANGE: DictCache - uses global LockRing to avoid locks in multiprocessing
FIX: X509Chain - proxy-info showing an error when there's no CS

*DMS
FIX: TransferAgent - inside loop filter out waiting files dictionary
BUGFIX: dirac-admin-allow-se - there was a continue that was skipping the complete loop for 
        ARCHIVE elements
NEW: LcgFileCatalogClient - test return code in startsess lfc calls       

*WMS:
FIX: OptimizerExecutor, InputData, JobScheduling - check that site candidates have all the 
     replicas

*RSS: 
BUGFIX: ResourceStatus, RSSCacheNoThread - ensure that locks are always released

*Transformation
FIX: TaskManager - site in the job definition is taken into account when submitting
NEW: Transformation - get the allowed plugins from the CS /Operations/Transformations/AllowedPlugins
FIX: ValidateOutputDataAgent - self not needed for static methods

[v6r7p40]

*Resources
FIX: StorageElement class was not properly passing the lifetime argument for prestageFile method

[v6r7p39]

*Core
CHANGE: Grid - in executeGridCommand() allow environment script with arguments needed for ARC client

*DMS
FIX: DFC SEManager - DIP Storage can have a list of ports now

*Resources
FIX: ARCComputingElement - few fixes after debugging

[v6r7p38]

*Core
NEW: DISET FileHelper, TransferClient - possibility to switch off check sum

*Resources
NEW: ARCComputingElement - first version
NEW: StorageFactory - possibility to pass extra protocol parameters to storage object
NEW: DIPStorage - added CheckSum configuration option
BUGFIX: SSHComputingElement - use CE name in the pilot reference construction

*WMS
FIX: StalledJobAgent - if ExecTime < CPUTime make it equal to CPUTime

[v6r7p37]

*Framework
BUGFIX: NotificationDB - typos in SQL statement in purgeExpiredNotifications() 

*WMS
NEW: JobCleaningAgent - added scheduling sandbox LFN removal request 
     when deleting jobs
CHANGE: JobWrapper - report only error code as ApplicationError parameter 
        when payload finishes with errors    
NEW: SiteDirector - possibility to specify extensions to be installed in 
     pilots in /Operations/Pilots/Extensions option in order not to install
     all the server side extensions        

*DMS
CHANGE: FileCatalogFactory - use service path as default URL
CHANGE: FileCatalogFactory - use ObjectLoader to import catalog clients

*SMS
BUGFIX: StorageManagementDB, dirac-stager-monitor-jobs - small bug fixes ( sic, Daniela )

*Resources
CHANGE: DIPStorage - added possibility to specify a list of ports for multiple
        service end-points
CHANGE: InProcessComputingElement - demote log message when payload failure 
        to warning, the job will fail anyway
FIX: StalledJobAgent - if pilot reference is not registered, this is not an 
     error of the StalledJobAgent, no log.error() in  this case                
        
*RMS
CHANGE: RequestTask - ensure that tasks are executed with user credentials 
        even with respect to queries to DIRAC services ( useServerCertificate 
        flag set to false )        

[v6r7p36]

*WMS
FIX: CREAMCE, SiteDirector - make sure that the tmp executable is removed
CHANGE: JobWrapper - remove sending mails via Notification Service in case
        of job rescheduling
        
*SMS
FIX: StorageManagementDB - fix a race condition when old tasks are set failed 
     between stage submission and update.        

[v6r7p35]

*Stager
NEW: Stager API: dirac-stager-monitor-file, dirac-stager-monitor-jobs, 
     dirac-stager-monitor-requests, dirac-stager-show-stats

[v6r7p34]

*Transformation
FIX: TransformationCleaning Agent status was set to 'Deleted' instead of 'Cleaned'

[v6r7p33]

*Interfaces
FIX: Job.py - in setExecutable() - prevent changing the log file name string type

*StorageManagement
NEW: StorageManagementDB(Handler) - kill staging requests at the same time as 
     killing related jobs, closes #1510
FIX: StorageManagementDB - demote the level of several log messages       

[v6r7p32]

*DMS
FIX: StorageElementHandler - do not use getDiskSpace utility, use os.statvfs instead
CHANGE: StorageManagementDB - in getStageRequests() make MySQL do an UNIQUE selection 
        and use implicit loop to speed up queries for large results

*Resources
FIX: lsfce remote script - use re.search instead of re.match in submitJob() to cope with
     multipline output

[v6r7p31]

*WMS
FIX: SiteDirector - make possible more than one SiteDirector (with different pilot identity) attached 
     to a CE, ie sgm and pilot roles. Otherwise one is declaring Aborted the pilots from the other.

[v6r7p30]

*Core
CHANGE: X509Chain - added groupProperties field to the getCredentials() report
BUGFIX: InstallTools - in getSetupComponents() typo fixed: agent -> executor

[v6r7p29]

*DMS
CHANGE: FileCatalog - selection metadata is also returned as compatible metadata in the result
        of getCompatibleMetadata() call
NEW: FileCatalog - added path argument to getCompatibleMetadata() call
NEW: FileCatalogClient - added getFileUserMetadata()
BUGFIX: dirac-dms-fts-monitor - exit with code -1 in case of error

*Resources
FIX: CREAMComputingElement - check globus-url-copy result for errors when retrieving job output

[v6r7p28]

*DMS
BUGFIX: FileCatalog/DirectoryMetadata - wrong MySQL syntax 

[v6r7p27]

*Core
FIX: Mail.py - fix of the problem of colons in the mail's body

*Interfaces
NEW: Job API - added setSubmitPools(), setPlatform() sets ... "Platform"

*WMS
FIX: TaskQueueDB - use SystemConfig as Platform for matching ( if Platform is not set explicitly

*Resources
FIX: SSHComputingElement - use ssh host ( and not CE name ) in the pilot reference
BUGFIX: SSHGEComputingElement - forgotten return statement in _getJobOutputFiles()

*Framework
NEW: dirac-sys-sendmail - email's body can be taken from pipe. Command's argument 
     in this case will be interpreted as a destination address     

[v6r7p26]

*DMS
FIX: ReplicaManager - status names Read/Write -> ReadAccess/WriteAccess

[v6r7p25]

*Core
CHANGE: X509Chain - in getCredentials() failure to contact CS is not fatal, 
        can happen when calling dirac-proxy-init -x, for example

[v6r7p24]

*DMS
NEW: FileCatalog - added getFilesByMetadataWeb() to allow pagination in the Web 
     catalog browser
     
*WMS
CHANGE: WMSAdministrator, DiracAdmin - get banned sites list by specifying the status
        to the respective jobDB call     

[v6r7p23]

*Transformation
BUGFIX: TransformationDB - badly formatted error log message

*RMS
CHANGE: RequestDBMySQL - speedup the lookup of requests

*WMS
BUGFIX: dirac-dms-job-delete - in job selection by group

*DMS
FIX: LcgFileCatalogClient - getDirectorySize made compatible with DFC
BUGFIX: LcgFileCatalogClient - proper call of __getClientCertInfo()

[v6r7p22]

*Transformation
CHANGE: InputDataAgent - treats only suitable transformations, e.g. not the extendable ones. 
CHANGE: TransformationAgent - make some methods more public for easy overload

[v6r7p21]

*Core
FIX: Shifter - pass filePath argument when downloading proxy

[v6r7p20]

*DMS
CHANGE: StrategyHandler - move out SourceSE checking to TransferAgent
CHANGE: ReplicaManager, InputDataAgent - get active replicas
FIX: StorageElement, SRM2Storage - support for 'xxxAccess' statuses, checking results
     of return structures
     
*RSS
NEW: set configurable email address on the CS to send the RSS emails
NEW: RSSCache without thread in background
FIX: Synchronizer - moved to ResourceManager handler     

[v6r7p19]

*DMS
BUGFIX: ReplicaManager - in putAndRegister() SE.putFile() singleFile argument not used explicitly

[v6r7p18]

*WMS
FIX: StalledJobAgent - do not exit the loop over Completed jobs if accounting sending fails
NEW: dirac-wms-job-delete - allow to specify jobs to delete by job group and/or in a file
FIX: JobManifest - If CPUTime is not set, set it to MaxCPUTime value

[v6r7p17]

*Resources
FIX: SRM2Storage - treat properly "22 SRM_REQUEST_QUEUED" result code

[v6r7p16]

*DMS
FIX: StrategyHandler - do not proceed when the source SE is not valid for read 
BUGFIX: StorageElement - putFile can take an optional sourceSize argument
BUGFIX: ReplicaManager - in removeFile() proper loop on failed replicas

*RSS
FIX: SpaceTokenOccupancyCommand, CacheFeederAgent - add timeout when calling lcg_util commands

*WMS
FIX: JobManifest - take all the SubmitPools defined in the TaskQueueAgent 
NEW: StalledJobAgent - declare jobs stuck in Completed status as Failed

[v6r7p15]

*Core
BUGFIX: SocketInfo - in host identity evaluation

*DMS
BUGFIX: FileCatalogHandler - missing import os

*Transformation
CHANGE: JobManifest - getting allowed job types from operations() section 

[v6r7p14]

*DMS
CHANGE: StorageElementProxy - removed getParameters(), closes #1280
FIX: StorageElementProxy - free the getFile space before the next file
FIX: StorageElement - added getPFNBase() to comply with the interface

*Interfaces
CHANGE: Dirac API - allow lists of LFNs in removeFile() and removeReplica()

*WMS
CHANGE: JobSchedulingAgent(Executor) - allow both BannedSite and BannedSites JDL option

*RSS
FIX: ElementInspectorAgent - should only pick elements with rss token ( rs_svc ).
FIX: TokenAgent - using 4th element instead of the 5th. Added option to set admin email on the CS.

[v6r7p13]

*Core
FIX: Resources - in getStorageElementSiteMapping() return only sites with non-empty list of SEs

*DMS
FIX: StorageElement - restored the dropped logic of using proxy SEs
FIX: FileCatalog - fix the UseProxy /LocalSite/Catalog option

*Transformation
FIX: TransformationDB - use lower() string comparison in extendTransformation()

[v6r7p12]

*WMS
BUGFIX: JobManifest - get AllowedSubmitPools from the /Systems section, not from /Operations

*Core
NEW: Resources helper - added getSites(), getStorageElementSiteMapping()

*DMS
CHANGE: StrategyHandler - use getStorageElementSiteMapping helper function
BUGFIX: ReplicaManager - do not modify the loop dictionary inside the loop

[v6r7p11]

*Core
CHANGE: Subprocess - put the use of watchdog in flagging

[v6r7p10]

*Core
NEW: Logger - added getLevel() method, closes #1292
FIX: Subprocess - returns correct structure in case of timeout, closes #1295, #1294
CHANGE: TimeOutExec - dropped unused utility
FIX: Logger - cleaned unused imports

*RSS
CHANGE: ElementInspectorAgent - do not use mangled name and removed shifterProxy agentOption

[v6r7p9]

*Core
BUGFIX: InstallTools - MySQL Port should be an integer

[v6r7p8]

*Core
FIX: Subprocess - consistent timeout error message

*DMS
NEW: RemovalTask - added bulk removal
FIX: StrategyHandler - check file source CEs
CHANGE: DataIntegrityClient - code beautification
CHANGE: ReplicaManager - do not check file existence if replica information is queried anyway,
        do not fail if file to be removed does not exist already. 

[v6r7p7]

FIX: Several fixes to allow automatic code documentation

*Core
NEW: InstallTools - added mysqlPort and mysqlRootUser

*DMS
CHANGE: ReplicaManager - set possibility to force the deletion of non existing files
CHANGE: StrategyHandler - better handling of checksum check during scheduling 

[v6r7p6]

*Core
FIX: dirac-install - restore signal alarm if downloadable file is not found
FIX: Subprocess - using Manager proxy object to pass results from the working process

*DMS:
CHANGE: StorageElement - removed overwride mode
CHANGE: removed obsoleted dirac-dms-remove-lfn-replica, dirac-dms-remove-lfn
NEW: FTSMonitorAgent - filter out sources with checksum mismatch
FIX: FTSMonitorAgent, TransferAgent - fix the names of the RSS states

*RSS
NEW: ElementInspectorAgent runs with a variable number of threads which are automatically adjusted
NEW: Added policies to force a particular state, can be very convenient to keep something Banned for example.
NEW: policy system upgrade, added finer granularity when setting policies and actions

*WMS
NEW: SiteDirector- allow to define pilot DN/Group in the agent options
CHANGE: JobDescription, JobManifest - take values for job parameter verification from Operations CS section

[v6r7p5]

*Interfaces
BUGFIX: dirac-wms-job-get-output - properly treat the case when output directory is not specified 

[v6r7p4]

*Core
FIX: Subprocess - avoid that watchdog kills the executor process before it returns itself

*Framework
BUGFIX: ProxuManagerClient - wrong time for caching proxies

*RSS
FIX: removed obsoleted methods

*DMS
NEW: FileCatalog - added findFilesByMetadataDetailed - provides detailed metadata for 
     selected files

[v6r7p3]

*DMS
FIX: FTSMonitorAgent - logging less verbose

*Transformation
FIX: TransformationAgent - use the new CS defaults locations
FIX: Proper agent initialization
NEW: TransformationPlaugin - in Broadcast plugin added file groupings by number of files, 
     make the TargetSE always defined, even if the SourceSE list contains it 

*ResourceStatus
FIX: Added the shifter's proxy to several agents

*RMS
FIX: RequestContainer - the execution order was not properly set for the single files 

*Framework:
BUGFIX: ProxyManagerClient - proxy time can not be shorter than what was requested

[v6r7p2]

*Core
FIX: dirac-configure - switch to use CS before checking proxy info

*Framework
NEW: dirac-sys-sendmail new command
NEW: SystemAdmininistratorCLI - added show host, uninstall, revert commands
NEW: SystemAdmininistratorHandler - added more info in getHostInfo()
NEW: SystemAdmininistratorHandler - added revertSoftware() interface

*Transformation
FIX: TransformationCleaningAgent - check the status of returned results

[v6r7p1]

*Core
FIX: Subprocess - finalize the Watchdog closing internal connections after a command execution
CHANGE: add timeout for py(shell,system)Call calls where appropriate
CHANGE: Shifter - use gProxyManager in a way that allows proxy caching

*Framework
NEW: ProxyManagerClient - allow to specify validity and caching time separately
FIX: ProxyDB - replace instead of delete+insert proxy in __storeVOMSProxy

*DMS
NEW: FTSMonitorAgent - made multithreaded for better efficiency
FIX: dirac-dms-add-file - allow LFN: prefix for lfn argument

*WMS
NEW: dirac-wms-job-get-output, dirac-wms-job-status - allow to retrieve output for a job group
FIX: TaskQueueDB - fixed selection SQL in __generateTQMatchSQL()
CHANGE: OptimizerExecutor - reduce diversity of MinorStatuses for failed executors

*Resources
FIX: CREAMComputingElement - remove temporary JDL right after the submission 

[v6r6p21]

*DMS
BUGFIX: TransformationCleaningAgent - use the right signature of cleanMetadataCatalogFiles() call

[v6r6p20]

*DMS
FIX: RegistrationTask - properly escaped error messages
BUGFIX: DirectoryMetadata - use getFileMetadataFields from FileMetadata in addMetadataField()
NEW: When there is a missing source error spotted during FTS transfer, file should be reset 
     and rescheduled again until maxAttempt (set to 100) is reached

*WMS
FIX: JobScheduling - fix the site group logic in case of Tier0

[v6r6p19]

*DMS
BUGFIX: All DMS agents  - set up agent name in the initialization

*Core
NEW: Subprocess - timeout wrapper for subprocess calls
BUGFIX: Time - proper interpreting of 0's instead of None
CHANGE: DISET - use cStringIO for ANY read that's longer than 16k (speed improvement) 
        + Less mem when writing data to the net
FIX: Os.py - protection against failed "df" command execution       
NEW: dirac-info prints lcg bindings versions
CHANGE: PlotBase - made a new style class 
NEW: Subprocess - added debug level log message

*Framework
NEW: SystemAdministratorIntegrator client for collecting info from several hosts
NEW: SystemAdministrator - added getHostInfo()
FIX: dirac-proxy-init - always check for errors in S_OK/ERROR returned structures
CHANGE: Do not accept VOMS proxies when uploading a proxy to the proxy manager

*Configuration
FIX: CE2CSAgent - get a fresh copy of the cs data before attempting to modify it, closes #1151
FIX: Do not create useless backups due to slaves connecting and disconnecting
FIX: Refresher - prevent retrying with 'Insane environment'

*Accounting
NEW: Accounting/Job - added validation of reported values to cope with the weird Yandex case
FIX: DBUtils - take into account invalid values, closes #949

*DMS
FIX: FTSSubmitAgent - file for some reason rejected from submission should stay in 'Waiting' in 
     TransferDB.Channel table
FIX: FTSRequest - fix in the log printout     
CHANGE: dirac-dms-add-file removed, dirac-dms-add-files renamed to dirac-dms-add-file
FIX: FileCatalogCLI - check the result of removeFile call
FIX: LcgFileCatalogClient - get rid of LHCb specific VO evaluation
NEW: New FileCatalogProxy service - a generalization of a deprecated LcgFileCatalog service
FIX: Restored StorageElementProxy functionality
CHANGE: dirac-dms-add-file - added printout
NEW: FileCatalog(Factory), StorageElement(Factory) - UseProxy flag moved to /Operations and /LocalSite sections

*RSS
NEW:  general reimplementation: 
      New DB schema using python definition of tables, having three big blocks: Site, Resource and Node.
      MySQLMonkey functionality almost fully covered by DB module, eventually will disappear.
      Services updated to use new database.
      Clients updated to use new database.
      Synchronizer updated to fill the new database. When helpers will be ready, it will need an update.
      One ElementInspectorAgent, configurable now is hardcoded.
      New Generic StateMachine using OOP.
      Commands and Policies simplified.
      ResourceStatus using internal cache, needs to be tested with real load.
      Fixes for the state machine
      Replaced Bad with Degraded status ( outside RSS ).
      Added "Access" to Read|Write|Check|Remove SE statuses wherever it applies.
      ResourceStatus returns by default "Active" instead of "Allowed" for CS calls.
      Caching parameters are defined in the CS
FIX: dirac-admin-allow/ban-se - allow a SE on Degraded ( Degraded->Active ) and ban a SE on Probing 
     ( Probing -> Banned ). In practice, Active and Degraded are "usable" states anyway.            
      
*WMS
FIX: OptimizerExecutor - failed optimizations will still update the job     
NEW: JobWrapper - added LFNUserPrefix VO specific Operations option used for building user LFNs
CHANGE: JobDB - do not interpret SystemConfig in the WMS/JobDB
CHANGE: JobDB - Use CPUTime JDL only, keep MaxCPUTime for backward compatibility
CHANGE: JobWrapper - use CPUTime job parameter instead of MaxCPUTime
CHANGE: JobAgent - use CEType option instead of CEUniqueID
FIX: JobWrapper - do not attempt to untar directories before having checked if they are tarfiles 
NEW: dirac-wms-job-status - get job statuses for jobs in a given job group
 
*SMS
FIX: StorageManagementDB - when removing unlinked replicas, take into account the case where a
     staging request had been submitted, but failed
      
*Resources    
NEW: glexecCE - add new possible locations of the glexec binary: OSG specific stuff and in last resort 
     looking in the PATH    
NEW: LcgFileCatalogClient - in removeReplica() get the needed PFN inside instead of providing it as an argument     
      
*TS      
CHANGE: Transformation types definition are moved to the Operations CS section

*Interfaces
FIX: Dirac.py - CS option Scratchdir was in LocalSite/LocalSite
FIX: Dirac.py - do not define default catalog, use FileCatalog utility instead

[v6r6p19]

*DMS
BUGFIX: All DMS agents  - set up agent name in the initialization

[v6r6p18]

*Transformation
CHANGE: /DIRAC/VOPolicy/OutputDataModule option moved to <Operations>/Transformations/OutputDataModule

*Resources
FIX: ComputingElement - properly check if the pilot proxy has VOMS before adding it to the payload 
     when updating it

*WMS
BUGFIX: JobSanity - fixed misspelled method call SetParam -> SetParameter

[v6r6p17]

*Transformation
BUGFIX: TransformationAgent - corrected  __getDataReplicasRM()

[v6r6p16]

*DMS
FIX: Agents - proper __init__ implementation with arguments passing to the super class
FIX: LcgFileCatalogClient - in removeReplica() reload PFN in case it has changed

[v6r6p15]

*Framework
BUGFIX: ErrorMessageMonitor - corrected updateFields call 

*DMS:
NEW: FTSMonitorAgent completely rewritten in a multithreaded way

*Transformation
FIX: InputDataAgent - proper instantiation of TransformationClient
CHANGE: Transformation - several log message promoted from info to notice level

[v6r6p14]

*Transformation
FIX: Correct instantiation of agents inside several scripts
CHANGE: TransformationCleaningAgent - added verbosity to logs
CHANGE: TransformationAgent - missingLFC to MissingInFC as it could be the DFC as well
FIX: TransformationAgent - return an entry for all LFNs in __getDataReplicasRM

*DMS
FIX: TransferAgent - fix exception reason in registerFiles()

[v6r6p13]

*DMS
CHANGE: TransferAgent - change RM call from getCatalogueReplicas to getActiveReplicas. 
        Lowering log printouts here and there

[v6r6p12]

*DMS
BUGFIX: RemovalTask - Replacing "'" by "" in error str set as attribute for a subRequest file. 
        Without that request cannot be updated when some nasty error occurs.

[v6r6p11]

*RMS:
BUGFIX: RequestClient - log string formatting

*DMS
BUGFIX: RemovalTask - handling for files not existing in the catalogue

*Transformation
FIX: TransformationManager - ignore files in NotProcessed status to get the % of processed files

*Interfaces
FIX: Fixes due to the recent changes in PromptUser utility

[v6r6p10]

*RMS
FIX: RequestDBMySQL - better escaping of queries 

*WMS
FIX: SiteDirector - get compatible platforms before checking Task Queues for a site

[v6r6p9]

*Core
FIX: Utilities/PromptUser.py - better user prompt

*Accounting
NEW: Add some validation to the job records because of weird data coming from YANDEX.ru

*DMS
BUGFIX: ReplicaManager - typo errStr -> infoStr in __replicate()
FIX: FTSRequest - fixed log message

*WMS
FIX: SiteDirector - use CSGlobals.getVO() call instead of explicit CS option

[v6r6p8]

*Transformation
BUGFIX: TransformationDB - typo in getTransformationFiles(): iterValues -> itervalues

[v6r6p7]

*Resources
FIX: StorageFactory - uncommented line that was preventing the status to be returned 
BUGFIX: CE remote scripts - should return status and not call exit()
BUGFIX: SSHComputingElement - wrong pilot ID reference

[v6r6p6]

*WMS
FIX: TaskQueueDB - in findOrphanJobs() retrieve orphaned jobs as list of ints instead of list of tuples
FIX: OptimizerExecutor - added import of datetime to cope with the old style optimizer parameters

*Transformation
FIX: TransformationAgent - fix finalization entering in an infinite loop
NEW: TransformationCLI - added resetProcessedFile command
FIX: TransformationCleaningAgent - treating the archiving delay 
FIX: TransformationDB - fix in getTransformationFiles() in case of empty file list

[v6r6p5]

*Transformation
FIX: TransformationAgent - type( transClient -> transfClient )
FIX: TransformationAgent - self._logInfo -> self.log.info
FIX: TransformationAgent - skip if no Unused files
FIX: TransformationAgent - Use CS option for replica cache lifetime
CHANGE: TransformationAgent - accept No new Unused files every [6] hours

[v6r6p4]

*DMS
FIX: TransferAgent - protection for files that can not be scheduled
BUGFIX: TransferDB - typo (instIDList - > idList ) fixed

*Transformation
BUGFIX: TransformationAgent - typo ( loginfo -> logInfo )

[v6r6p3]

FIX: merged in patch v6r5p14

*Core
BUGFIX: X509Chain - return the right structure in getCredentials() in case of failure
FIX: dirac-deploy-scripts.py - allow short scripts starting from "d"
FIX: dirac-deploy-scripts.py - added DCOMMANDS_PPID env variable in the script wrapper
FIX: ExecutorReactor - reduced error message dropping redundant Task ID 

*Interfaces
BUGFIX: Dirac.py - allow to pass LFN list to replicateFile()

*DMS
FIX: FileManager - extra check if all files are available in _findFiles()
BUGFIX: FileCatalogClientCLI - bug in DirectoryListing

[v6r6p2]

FIX: merged in patch v6r5p13

*WMS
FIX: SiteDirector - if no community set, look for DIRAC/VirtualOrganization setting

*Framework
FIX: SystemLoggingDB - LogLevel made VARCHAR in the MessageRepository table
FIX: Logging - several log messages are split in fixed and variable parts
FIX: SystemLoggingDB - in insertMessage() do not insert new records in auxiliary tables if they 
     are already there

[v6r6p1]

*Core:
CHANGE: PromptUser - changed log level of the printout to NOTICE
NEW: Base Client constructor arguments are passed to the RPCClient constructor

*DMS:
NEW: FTSRequest - added a prestage mechanism for source files
NEW: FileCatalogClientCLI - added -f switch to the size command to use raw faile tables 
     instead of storage usage tables
NEW: FileCatalog - added orphan directory repair tool
NEW: FIleCatalog - more counters to control the catalog sanity     

*WMS:
FIX: SandboxStoreClient - no more kwargs tricks
FIX: SandboxStoreClient returns sandbox file name in case of upload failure to allow failover
FIX: dirac-pilot - fixed VO_%s_SW_DIR env variable in case of OSG

*TS:
FIX: TransformationManagerHandler - avoid multiple Operations() instantiation in 
     getTransformationSummaryWeb()

[v6r6]

*Core
CHANGE: getDNForUsername helper migrated from Core.Security.CS to Registry helper
NEW: SiteSEMapping - new utilities getSitesGroupedByTierLevel(), getTier1WithAttachedTier2(),
     getTier1WithTier2
CHANGE: The DIRAC.Core.Security.CS is replaced by the Registry helper     
BUGFIX: dirac-install - properly parse += in .cfg files
FIX: Graphs.Utilities - allow two lines input in makeDataFromCVS()
FIX: Graphs - allow Graphs package usage if even matplotlib is not installed
NEW: dirac-compile-externals will retrieve the Externals compilation scripts from it's new location 
     in github (DIRACGrid/Externals)
NEW: Possibility to define a thread-global credentials for DISET connections (for web framework)
NEW: Logger - color output ( configurable )
NEW: dirac-admin-sort-cs-sites - to sort sites in the CS
CHANGE: MessageClient(Factor) - added msgClient attribute to messages
NEW: Core.Security.Properties - added JOB_MONITOR and USER_MANAGER properties

*Configuration
NEW: Registry - added getAllGroups() method

*Framework
NEW: SystemAdministratorClientCLI - possibility to define roothPath and lcgVersion when updating software

*Accounting
NEW: JobPlotter - added Normalized CPU plots to Job accounting
FIX: DBUtils - plots going to greater granularity

*DMS
NEW: FileCatalog - storage usage info stored in all the directories, not only those with files
NEW: FileCatalog - added utility to rebuild storage usage info from scratch
FIX: FileCatalog - addMetadataField() allow generic types, e.g. string
FIX: FileCatalog - path argument is normalized before usage in multiple methods
FIX: FileCatalog - new metadata for files(directories) should not be there before for directories(files)
NEW: FileCatalog - added method for rebuilding DirectoryUsage data from scratch 
NEW: FileCatalog - Use DirectoryUsage mechanism for both logical and physical storage
CHANGE: FileCatalog - forbid removing non-empty directories
BUGFIX: FileCatalogClientCLI - in do_ls() check properly the path existence
FIX: FileCatalogClientCLI - protection against non-existing getCatalogCounters method in the LFC client
FIX: DMS Agents - properly call superclass constructor with loadName argument
FIX: ReplicaManager - in removeFile() non-existent file is marked as failed
FIX: Make several classes pylint compliant: DataIntegrityHandler, DataLoggingHandler,
     FileCatalogHandler, StorageElementHandler, StorageElementProxyHandler, TransferDBMonitoringHandler
FIX: LogUploadAgent - remove the OSError exception in __replicate()
FIX: FileCatalogClientCLI - multiple check of proper command inputs,
     automatic completion of several commands with subcommands,
     automatic completion of file names
CHANGE: FileCatalogClientCLI - reformat the output of size command 
FIX: dirac-admin-ban-se - allow to go over all options read/write/check for each SE      
NEW: StrategyHandler - new implementation to speed up file scheduling + better error reporting
NEW: LcgFileCatalogProxy - moved from from LHCbDirac to DIRAC
FIX: ReplicaManager - removed usage of obsolete "/Resources/StorageElements/BannedTarget" 
CHANGE: removed StorageUsageClient.py
CHANGE: removed obsoleted ProcessingDBAgent.py

*WMS
CHANGE: RunNumber job parameter was removed from all the relevant places ( JDL, JobDB, etc )
NEW: dirac-pilot - add environment setting for SSH and BOINC CEs
NEW: WMSAdministrator - get output for non-grid CEs if not yet in the DB
NEW: JobAgent - job publishes BOINC parameters if any
CHANGE: Get rid of LHCbPlatform everywhere except TaskQueueDB
FIX: SiteDirector - provide list of sites to the Matcher in the initial query
FIX: SiteDirector - present a list of all groups of a community to match TQs
CHANGE: dirac-boinc-pilot dropped
CHANGE: TaskQueueDirector does not depend on /LocalSite section any more
CHANGE: reduced default delays for JobCleaningAgent
CHANGE: limit the number of jobs received by JobCleaningAgent
CHANGE: JobDB - use insertFields instead of _insert
CHANGE: Matcher, TaskQueueDB - switch to use Platform rather than LHCbPlatform retaining LHCbPlatform compatibility
BUGFIX: Matcher - proper reporting pilot site and CE
CHANGE: JobManager - improved job Killing/Deleting logic
CHANGE: dirac-pilot - treat the OSG case when jobs on the same WN all run in the same directory
NEW: JobWrapper - added more status reports on different failures
FIX: PilotStatusAgent - use getPilotProxyFromDIRACGroup() instead of getPilotProxyFromVOMSGroup()
CHANGE: JobMonitoringHandler - add cutDate and condDict parameters to getJobGroup()
NEW: JobMonitoringHandler - check access rights with JobPolicy when accessing job info from the web
NEW: JobManager,JobWrapper - report to accounting jobs in Rescheduled final state if rescheduling is successful
FIX: WMSAdministrator, SiteDirector - store only non-empty pilot output to the PilotDB
NEW: added killPilot() to the WMSAdministrator interface, DiracAdmin and dirac-admin-kill-pilot command
NEW: TimeLeft - renormalize time left using DIRAC Normalization if available
FIX: JobManager - reconnect to the OptimizationMind in background if not yet connected
CHANGE: JobManifest - use Operations helper
NEW: JobCleaningAgent - delete logging records from JobLoggingDB when deleting jobs

*RMS
FIX: RequestDBFile - better exception handling in case no JobID supplied
FIX: RequestManagerHandler - make it pylint compliant
NEW: RequestProxyHandler - is forwarding requests from voboxes to central RequestManager. 
     If central RequestManager is down, requests are dumped into file cache and a separate thread 
     running in background is trying to push them into the central. 
CHANGE: Major revision of the code      
CHANGE: RequestDB - added index on SubRequestID in the Files table
CHANGE: RequestClient - readRequestForJobs updated to the new RequetsClient structure

*RSS
NEW: CS.py - Space Tokens were hardcoded, now are obtained after scanning the StorageElements.

*Resources
FIX: SSHComputingElement - enabled multiple hosts in one queue, more debugging
CHANGE: SSHXXX Computing Elements - define SSH class once in the SSHComputingElement
NEW: SSHComputingElement - added option to define private key location
CHANGE: Get rid of legacy methods in ComputingElement
NEW: enable definition of ChecksumType per SE
NEW: SSHBatch, SSHCondor Computing Elements
NEW: SSHxxx Computing Elements - using remote control scripts to better capture remote command errors
CHANGE: put common functionality into SSHComputingElement base class for all SSHxxx CEs
NEW: added killJob() method tp all the CEs
NEW: FileCatalog - take the catalog information info from /Operations CS section, if defined there, 
     to allow specifications per VO 

*Interfaces
CHANGE: Removed Script.initialize() from the API initialization
CHANGE: Some general API polishing
FIX: Dirac.py - when running in mode="local" any directory in the ISB would not get untarred, 
     contrary to what is done in the JobWrapper

*TS
BUGFIX: TaskManager - bug fixed in treating tasks with input data
FIX: TransformationCleaningAgent - properly call superclass constructor with loadName argument
NEW: TransformationCleaningAgent - added _addExtraDirectories() method to extend the list of
     directories to clean in a subclass if needed
CHANGE: TransformationCleaningAgent - removed usage of StorageUsageClient     
NEW: TransformationAgent is multithreaded now ( implementation moved from LHCbDIRAC )
NEW: added unit tests
NEW: InputDataAgent - possibility to refresh only data registered in the last predefined period of time 
NEW: TransformationAgent(Client) - management of derived transformations and more ported from LHCbDIRAC
BUGFIX: TransformationDB - wrong SQL statement generation in setFileStatusForTransformation()

[v6r5p14]

*Core
NEW: Utilities - added Backports utility

*WMS
FIX: Use /Operations/JobScheduling section consistently, drop /Operations/Matching section
NEW: Allow VO specific share correction plugins from extensions
FIX: Executors - several fixes

[v6r5p13]

*WMS
FIX: Executors - VOPlugin will properly send and receive the params
NEW: Correctors can be defined in an extension
FIX: Correctors - Properly retrieve info from the CS using the ops helper

[v6r5p12]

FIX: merged in patch v6r4p34

[v6r5p11]

FIX: merged in patch v6r4p33

*Core
FIX: MySQL - added offset argument to buildConditions()

[v6r5p10]

FIX: merged in patch v6r4p32

[v6r5p9]

FIX: merged in patch v6r4p30

[v6r5p8]

FIX: merged in patch v6r4p29

[v6r5p7]

FIX: merged in patch v6r4p28

[v6r5p6]

FIX: merged in patch v6r4p27

*Transformation
BUGFIX: TransformationDB - StringType must be imported before it can be used

*RSS
NEW: CS.py - Space Tokens were hardcoded, now are obtained after scanning the StorageElements.

[v6r5p5]

FIX: merged in patch v6r4p26

[v6r5p4]

FIX: merged in patch v6r4p25

[v6r5p3]

*Transformation
FIX: merged in patch v6r4p24

[v6r5p2]

*Web
NEW: includes DIRACWeb tag web2012092101

[v6r5p1]

*Core
BUGFIX: ExecutorMindHandler - return S_OK() in the initializeHandler
FIX: OptimizationMindHandler - if the manifest is not dirty it will not be updated by the Mind

*Configuration
NEW: Resources helper - added getCompatiblePlatform(), getDIRACPlatform() methods

*Resources
FIX: SSHComputingElement - add -q option to ssh command to avoid banners in the output
FIX: BOINCComputingElement - removed debugging printout
FIX: ComputingElement - use Platform CS option which will be converted to LHCbPlatform for legacy compatibility

*DMS
FIX: RequestAgentBase - lowering loglevel from ALWAYS to INFO to avoid flooding SystemLogging

*WMS:
FIX: SiteDirector - provide CE platform parameter when interrogating the TQ
FIX: GridPilotDirector - publish pilot OwnerGroup rather than VOMS role
FIX: WMSUtilities - add new error string into the parsing of the job output retrieval

[v6r5]

NEW: Executor framework

*Core
NEW: MySQL.py - added Test case for Time.dateTime time stamps
NEW: MySQL.py - insertFields and updateFields can get values via Lists or Dicts
NEW: DataIntegrityDB - use the new methods from MySQL and add test cases
NEW: DataIntegrityHandler - check connection to DB and create tables (or update their schema)
NEW: DataLoggingDB - use the new methods from MySQL and add test cases
NEW: DataLoggingHandler - check connection to DB and create tables (or update their schema)
FIX: ProcessPool - killing stuck workers after timeout
CHANGE: DB will throw a RuntimeException instead of a sys.exit in case it can't contact the DB
CHANGE: Several improvements on DISET
CHANGE: Fixed all DOS endings to UNIX
CHANGE: Agents, Services and Executors know how to react to CSSection/Module and react accordingly
NEW: install tools are updated to deal with executors
FIX: dirac-install - add -T/--Timeout option to define timeout for distribution downloads
NEW: dirac-install - added possibility of defining dirac-install's global defaults by command line switch
BUGFIX: avoid PathFinder.getServiceURL and use Client class ( DataLoggingClient,LfcFileCatalogProxyClient ) 
FIX: MySQL - added TIMESTAMPADD and TIMESTAMPDIFF to special values not to be scaped by MySQL
NEW: ObjectLoader utility
CHANGE: dirac-distribution - added global defaults flag and changed the flag to -M or --defaultsURL
FIX: Convert to string before trying to escape value in MySQL
NEW: DISET Services - added PacketTimeout option
NEW: SystemLoggingDB - updated to use the renewed MySQL interface and SQL schema
NEW: Added support for multiple entries in /Registry/DefaultGroup, for multi-VO installations
CHANGE: Component installation procedure updated to cope with components inheriting Modules
CHANGE: InstallTools - use dirac- command in runit run scripts
FIX: X509Chain - avoid a return of error when the group is not valid
FIX: MySQL - reduce verbosity of log messages when high level methods are used
CHANGE: Several DB classes have been updated to use the MySQL buildCondition method
NEW: MySQL - provide support for greater and smaller arguments to all MySQL high level methods
FIX: Service.py - check all return values from all initializers

*Configuration
CHANGE: By default return option and section lists ordered as in the CS
NEW: ConfigurationClient - added function to refresh remote configuration

*Framework
FIX: Registry.findDefaultGroup will never return False
CHANGE: ProxyManager does not accept proxies without explicit group
CHANGE: SystemAdministratorHandler - force refreshing the configuration after new component setup

*RSS
CHANGE: removed code execution from __init__
CHANGE: removed unused methods
NEW: Log all policy results 

*Resources
NEW: updated SSHComputingElement which allows multiple job submission
FIX: SGETimeLeft - better parsing of the batch system commands output
FIX: InProcessComputingElement - when starting a new job discard renewal of the previous proxy
NEW: BOINCComputingElement - new CE client to work with the BOINC desktop grid infrastructure 

*WMS
CHANGE: WMS Optimizers are now executors
CHANGE: SandboxStoreClient can directly access the DB if available
CHANGE: Moved JobDescription and improved into JobManifest
FIX: typo in JobLoggingDB
NEW: JobState/CachedJobState allow access to the Job via DB/JobStateSync Service automatically
BUGFIX: DownloadInputData - when not enough disk space, message was using "buffer" while it should be using "data"
FIX: the sandboxmetadataDB explosion when using the sandboxclient without direct access to the DB
NEW: Added support for reset/reschedule in the OptimizationMind
CHANGE: Whenever a DB is not properly initialized it will raise a catchable RuntimeError exception 
        instead of silently returning
FIX: InputDataResolution - just quick mod for easier extensibility, plus removed some LHCb specific stuff
NEW: allow jobids in a file in dirac-wms-job-get-output
NEW: JobManager - zfill in %n parameter substitution to allow alphabetical sorting
NEW: Directors - added checking of the TaskQueue limits when getting eligible queues
CHANGE: Natcher - refactor to simpify the logic, introduced Limiter class
CHANGE: Treat MaxCPUTime and CPUTime the same way in the JDL to avoid confusion
NEW: SiteDirector - added options PilotScript, MaxPilotsToSubmit, MaxJobsInFillMode
BUGFIX: StalledJobAgent - use cpuNormalization as float, not string 
FIX: Don't kill an executor if a task has been taken out from it
NEW: dirac-boinc-pilot - pilot script to be used on the BOINC volunteer nodes
FIX: SiteDirector - better handling of tokens and filling mode 
NEW: Generic pilot identities are automatically selected by the TQD and the SiteDirector 
     if not explicitly defined in /Pilot/GenericDN and GenericGroup
NEW: Generic pilot groups can have a VO that will be taken into account when selecting generic 
     credentials to submit pilots
NEW: Generic pilots that belong to a VO can only match jobs from that VO
NEW: StalledJobAgent - added rescheduling of jobs stuck in Matched or Rescheduled status
BUGFIX: StalledJobAgent - default startTime and endTime to "now", avoid None value
NEW: JobAgent - stop after N failed matching attempts (nothing to do), use StopAfterFailedMatches option
CHANGE: JobAgent - provide resource description as a dictionary to avoid extra JDL parsing by the Matcher
CHANGE: Matcher - report pilot info once instead of sending it several times from the job
CHANGE: Matcher - set the job site instead of making a separate call to JobStateUpdate
NEW: Matcher - added Matches done and matches OK statistics
NEW: TaskQueue - don't delete fresh task queues. Wait 5 minutes to do so.
CHANGE: Disabled TQs can also be matched, if no jobs are there, a retry will be triggered

*Transformation
FIX: TransformationAgent - a small improvement: now can pick the prods status to handle from the CS, 
     plus few minor corrections (e.g. logger messages)
FIX: TransformationCLI - take into accout possible failures in resetFile command     

*Accounting
NEW: AccountingDB - added retrieving RAW records for internal stuff
FIX: AccountingDB - fixed some logic for readonly cases
CHANGE: Added new simpler and faster bucket insertion mechanism
NEW: Added more info when rebucketing
FIX: Calculate the rebucket ETA using remaining records to be processed instead of the total records to be processed
FIX: Plots with no data still carry the plot name

*DMS
NEW: SRM2Storage - added retry in the gfal calls
NEW: added new FTSCleaningAgent cleaning up TransferDB tables
FIX: DataLoggingClient and DataLoggingDB - tests moved to separate files
CHANGE: request agents cleanup

*RMS
CHANGE: Stop using RequestAgentMixIn in the request agents

[v6r4p34]

*DMS
BUGFIX: FileCatalogCLI - fixed wrong indentation
CHANGE: RegistrationTask - removed some LHCb specific defaults

[v6r4p33]

*DMS
CHANGE: FTSRequest - be more verbose if something is wrong with file

[v6r4p32]

*WMS
FIX: StalledJobAgent - avoid exceptions in the stalled job accounting reporting

*DMS
NEW: FTSMonitorAgent - handling of expired FTS jobs 

*Interfaces
CHANGE: Dirac.py - attempt to retrieve output sandbox also for Completed jobs in retrieveRepositorySandboxes()

[v6r4p30]

*Core
BUGFIX: dirac-admin-bdii-ce-voview - proper check of the result structure

*Interfaces
FIX: Dirac.py, Job.py - allow to pass environment variables with special characters

*DMS
NEW: FileCatalogCLI - possibility to sort output in the ls command

*WMS:
FIX: JobWrapper - interpret environment variables with special characters 

[v6r4p29]

*RMS
BUGFIX: RequestDBMySQL - wrong indentation in __updateSubRequestFiles()

[v6r4p28]

*Interfaces
CHANGE: Dirac.py, DiracAdmin.py - remove explicit timeout on RPC client instantiation

*RSS
FIX: CS.py - fix for updated CS location (backward compatible)

*DMS
BUGFIX: StrategyHandler - bug fixed determineReplicationTree()
FIX: FTSRequest - add checksum string to SURLs file before submitting an FTS job

*WMS
FIX: JobWrapper - protection for double quotes in JobName
CHANGE: SiteDirector - switched some logging messages from verbose to info level

*RMS
NEW: Request(Client,DBMySQL,Manager) - added readRequestsForJobs() method

[v6r4p27]

*DMS
FIX: SRM2Storage - removed hack for EOS (fixed server-side)

*Transformation
CHANGE: TransformationClient - limit to 100 the number of transformations in getTransformations()
NEW: TransformationAgent - define the transformations type to use in the configuration

*Interfaces
FIX: Job.py -  fix for empty environmentDict (setExecutionEnv)

[v6r4p26]

*Transformation
BUGFIX: TransformationClient - fixed calling sequence in rpcClient.getTransformationTasks()
NEW: TransformationClient - added log messages in verbose level.

[v6r4p25]

*DMS
BUGFIX: StrategyHandler - sanity check for wrong replication tree 

[v6r4p24]

*Core
NEW: MySQL - add 'offset' argument to the buildCondition()

*Transformation
FIX: TransformationAgent - randomize the LFNs for removal/replication case when large number of those
CHANGE: TransformationClient(DB,Manager) - get transformation files in smaller chunks to
        improve performance
FIX: TransformationAgent(DB) - do not return redundant LFNs in getTransformationFiles()    

[v6r4p23]

*Web
NEW: includes DIRACWeb tag web2012092101

[v6r4p22]

*DMS
FIX: SRM2Storage - fix the problem with the CERN-EOS storage 

[v6r4p21]

*Core
BUGFIX: SGETimeLeft - take into account dd:hh:mm:ss format of the cpu consumed

[v6r4p20]

*WMS
BUGFIX: PilotDirector, GridPilotDirector - make sure that at least 1 pilot is to be submitted
BUGFIX: GridPilotDirector - bug on how pilots are counted when there is an error in the submit loop.
BUGFIX: dirac-pilot - proper install script installation on OSG sites

[v6r4p19]

*RMS
FIX: RequestDBMySQL - optimized request selection query 

[v6r4p18]

*Configuration
BUGFIX: CE2CSAgent.py - the default value must be set outside the loop

*DMS
NEW: dirac-dms-create-replication-request
BUGFIX: dirac-dms-fts-submit, dirac-dms-fts-monitor - print out error messages

*Resources
BUGFIX: TorqueComputingElement.py, plus add UserName for shared Queues

*WMS
BUGFIX: JobManagerHandler - default value for pStart (to avoid Exception)

[v6r4p17]

*Core
FIX: dirac-configure - setup was not updated in dirac.cfg even with -F option
FIX: RequestHandler - added fix for Missing ConnectionError

*DMS
FIX: dirac-dms-clean-directory - command fails with `KeyError: 'Replicas'`.

*WMS
FIX: SiteDirector - adapt to the new method in the Matcher getMatchingTaskQueue 
FIX: SiteDirector - added all SubmitPools to TQ requests

[v6r4p16]

*Core:
FIX: dirac-install - bashrc/cshrc were wrongly created when using versionsDir

*Accounting
CHANGE: Added new simpler and faster bucket insertion mechanism
NEW: Added more info when rebucketing

*WMS
CHANGE: Matcher - refactored to take into account job limits when providing info to directors
NEW: JoAgent - reports SubmitPool parameter if applicable
FIX: Matcher - bad codition if invalid result

[v6r4p15]

*WMS
FIX: gLitePilotDirector - fix the name of the MyProxy server to avoid crasehs of the gLite WMS

*Transformation
FIX: TaskManager - when the file is on many SEs, wrong results were generated

[v6r4p13]

*DMS
FIX: dirac-admin-allow-se - added missing interpreter line

[v6r4p12]

*DMS
CHANGE: RemovalTask - for DataManager shifter change creds after failure of removal with her/his proxy.

*RSS
NEW: Added RssConfiguration class
FIX: ResourceManagementClient  - Fixed wrong method name

[v6r4p11]

*Core
FIX: GGUSTicketsClient - GGUS SOAP URL updated

*DMS
BUGFIX: ReplicaManager - wrong for loop

*RequestManagement
BUGFIX: RequestClient - bug fix in finalizeRequest()

*Transformation
FIX: TaskManager - fix for correctly setting the sites (as list)

[v6r4p10]

*RequestManagement
BUGFIX: RequestContainer - in addSubrequest() function

*Resources
BUGFIX: SRM2Storage - in checksum type evaluation

*ResourceStatusSystem
BUGFIX: InfoGetter - wrong import statement

*WMS
BUGFIX: SandboxMetadataDB - __init__() can not return a value

[v6r4p9]

*DMS
CHANGE: FailoverTransfer - ensure the correct execution order of the subrequests

[v6r4p8]

Bring in fixes from v6r3p17

*Core:
FIX: Don't have the __init__ return True for all DBs
NEW: Added more protection for exceptions thrown in callbacks for the ProcessPool
FIX: Operations will now look in 'Defaults' instead of 'Default'

*DataManagement:
FIX: Put more protection in StrategyHandler for neither channels  not throughput read out of TransferDB
FIX: No JobIDs supplied in getRequestForJobs function for RequestDBMySQL taken into account
FIX: Fix on getRequestStatus
CHANGE: RequestClient proper use of getRequestStatus in finalizeRequest
CHANGE: Refactored RequestDBFile

[v6r4p7]

*WorkloadManagement
FIX: SandboxMetadataDB won't explode DIRAC when there's no access to the DB 
CHANGE: Whenever a DB fails to initialize it raises a catchable exception instead of just returning silently

*DataManagement
CHANGE: Added Lost and Unavailable to the file metadata

[v6r4p6]

Bring fixes from v6r4p6

[v6r4p5]

*Configuration
NEW: Added function to generate Operations CS paths

*Core
FIX: Added proper ProcessPool checks and finalisation

*DataManagement
FIX: don't set Files.Status to Failed for non-existign files, failover transfers won't go
FIX: remove classmethods here and there to unblock requestHolder
CHANGE: RAB, TA: change task timeout: 180 and 600 (was 600 and 900 respectively)
FIX: sorting replication tree by Ancestor, not hopAncestorgit add DataManagementSystem/Agent/TransferAgent.py
NEW: TA: add finalize
CHANGE: TransferAgent: add AcceptableFailedFiles to StrategyHandler to ban FTS channel from scheduling
FIX: if there is no failed files, put an empty dict


*RSS
FIX: RSS is setting Allowed but the StorageElement checks for Active

*Workflows
FIX: Part of WorfklowTask rewritten to fix some issues and allow 'ANY' as site

*Transformation
FIX: Wrong calls to TCA::cleanMetadataCatalogFiles

[v6r4p4]

*Core
FIX: Platform.py - check if Popen.terminate is available (only from 2.6)

[v6r4p3]

*Core
FIX: ProcessPool with watchdog and timeouts - applied in v6r3 first

[v6r4p2]

*StorageManagement
BUGFIX: StorageElement - staging is a Read operation and should be allowed as such

*WMS
BUGFIX: InProcessComputingElement, JobAgent - proper return status code from the job wrapper

*Core
FIX: Platform - manage properly the case of exception in the ldconfig execution

[v6r4p1]

*DMS
FIX: TransferDB.getChannelObservedThroughput - the channelDict was created in a wrong way

*RSS
FIX: ResourceStatus was not returning Allowed by default

[v6r4]

*Core
FIX: dirac-install-db.py: addDatabaseOptionsToCS has added a new keyed argument
NEW: SGETimeLeft.py: Support for SGE backend
FIX: If several extensions are installed, merge ConfigTemplate.cfg
NEW: Service framework - added monitoring of file descriptors open
NEW: Service framework - Reduced handshake timeout to prevent stuck threads
NEW: MySQL class with new high level methods - buildCondition,insertFields,updateFields
     deleteEntries, getFields, getCounters, getDistinctAttributeValues
FIX: ProcessPool - fixes in the locking mechanism with LockRing, stopping workers when the
     parent process is finished     
FIX: Added more locks to the LockRing
NEW: The installation tools are updated to install components by name with the components module specified as an option

*DMS
FIX: TransferDB.py - speed up the Throughput determination
NEW: dirac-dms-add-files: script similar to dirac-dms-remove-files, 
     allows for 1 file specification on the command line, using the usual dirac-dms-add-file options, 
     but also can take a text file in input to upload a bunch of files. Exit code is 0 only if all 
     was fine and is different for every error found. 
NEW: StorageElementProxy- support for data downloading with http protocol from arbitrary storage, 
     needed for the web data download
BUGFIX: FileCatalogCLI - replicate operation does a proper replica registration ( closes #5 )     
FIX: ReplicaManager - __cleanDirectory now working and thus dirac-dms-clean-directory

*WMS
NEW: CPU normalization script to run a quick test in the pilot, used by the JobWrapper
     to report the CPU consumption to the accounting
FIX: StalledJobAgent - StalledTimeHours and FailedTimeHours are read each cycle, refer to the 
     Watchdog heartBeat period (should be renamed); add NormCPUTime to Accounting record
NEW: SiteDirector - support for the operation per VO in multi-VO installations
FIX: StalledJobAgent - get ProcessingType from JDL if defined
BUGFIX: dirac-wms-job-peek - missing printout in the command
NEW: SiteDirector - take into account the number of already waiting pilots when evaluating the number of pilots to submit
FIX: properly report CPU usage when the Watchdog kill the payload.

*RSS
BUGFIX: Result in ClientCache table is a varchar, but the method was getting a datetime
NEW: CacheFeederAgent - VOBOX and SpaceTokenOccupancy commands added (ported from LHCbDIRAC)
CHANGE: RSS components get operational parameters from the Operations handler

*DataManagement
FIX: if there is no failed files, put an empty dict

*Transformation
FIX: Wrong calls to TCA::cleanMetadataCatalogFiles

[v6r3p19]

*WMS
FIX: gLitePilotDirector - fix the name of the MyProxy server to avoid crashes of the gLite WMS

[v6r3p18]

*Resources
BUGFIX: SRM2Storage - in checksum type evaluation

[v6r3p17]

*DataManagement
FIX: Fixes issues #783 and #781. Bugs in ReplicaManager removePhisicalReplica and getFilesFromDirectory
FIX: Return S_ERROR if missing jobid arguments
NEW: Checksum can be verified during FTS and SRM2Storage 

[v6r3p16]

*DataManagement
FIX: better monitoring of FTS channels 
FIX: Handle properly None value for channels and bandwidths

*Core
FIX: Properly calculate the release notes if there are newer releases in the release.notes file

[v6r3p15]

*DataManagement
FIX: if there is no failed files, put an empty dict

*Transformation
FIX: Wrong calls to TCA::cleanMetadataCatalogFiles


[v6r3p14]

* Core

BUGFIX: ProcessPool.py: clean processing and finalisation
BUGFIX: Pfn.py: don't check for 'FileName' in pfnDict

* DMS

NEW: dirac-dms-show-fts-status.py: script showing last hour history for FTS channels
NEW: TransferDBMonitoringHandler.py: new function exporting FST channel queues
BUGFIX: TransferAgent.py,RemovalAgent.py,RegistrationAgent.py - unlinking of temp proxy files, corection of values sent to gMonitor
BUGFIX: StrategyHandler - new config option 'AcceptableFailedFiles' to unblock scheduling for channels if problematic transfers occured for few files
NEW: TransferAgent,RemovalAgent,RegistrationAgent - new confing options for setting timeouts for tasks and ProcessPool finalisation
BUGFIX: ReplicaManager.py - reverse sort of LFNs when deleting files and directories to avoid blocks
NEW: moved StrategyHandler class def to separate file under DMS/private

* TMS

FIX: TransformationCleaningAgent.py: some refactoring, new way of disabling/enabline execution by 'EnableFlag' config option

[v6r3p13]

*Core
FIX: Added proper ProcessPool checks and finalisation

*DataManagement
FIX: don't set Files.Status to Failed for non-existign files, failover transfers won't go
FIX: remove classmethods here and there to unblock requestHolder
CHANGE: RAB, TA: change task timeout: 180 and 600 (was 600 and 900 respectively)
FIX: sorting replication tree by Ancestor, not hopAncestorgit add DataManagementSystem/Agent/TransferAgent.py
NEW: TA: add finalize
CHANGE: TransferAgent: add AcceptableFailedFiles to StrategyHandler to ban FTS channel from scheduling

[v6r3p12]

*Core
FIX: Platform.py - check if Popen.terminate is available (only from 2.6)

[v6r3p11]

*Core
FIX: ProcessPool with watchdog and timeouts

[v6r3p10]

*StorageManagement
BUGFIX: StorageElement - staging is a Read operation and should be allowed as such

*WMS
BUGFIX: InProcessComputingElement, JobAgent - proper return status code from the job wrapper

*Core
FIX: Platform - manage properly the case of exception in the ldconfig execution

[v6r3p9]

*DMS
FIX: TransferDB.getChannelObservedThroughput - the channelDict was created in a wrong way

[v6r3p8]

*Web
CHANGE: return back to the release web2012041601

[v6r3p7]

*Transformation
FIX: TransformationCleaningAgent - protection from deleting requests with jobID 0 

[v6r3p6]

*Core
FIX: dirac-install-db - proper key argument (follow change in InstallTools)
FIX: ProcessPool - release all locks every time WorkignProcess.run is executed, more fixes to come
FIX: dirac-configure - for Multi-Community installations, all vomsdir/vomses files are now created

*WMS
NEW: SiteDirector - add pilot option with CE name to allow matching of SAM jobs.
BUGFIX: dirac-pilot - SGE batch ID was overwriting the CREAM ID
FIX: PilotDirector - protect the CS master if there are at least 3 slaves
NEW: Watchdog - set LocalJobID in the SGE case

[v6r3p5]

*Core:
BUGFIX: ProcessPool - bug making TaskAgents hang after max cycles
BUGFIX: Graphs - proper handling plots with data containing empty string labels
FIX: GateWay - transfers were using an old API
FIX: GateWay - properly calculate the gateway URL
BUGFIX: Utilities/Pfn.py - bug in pfnunparse() when concatenating Path and FileName

*Accounting
NEW: ReportGenerator - make AccountingDB readonly
FIX: DataCache - set daemon the datacache thread
BUGFIX: BasePlotter - proper handling of the Petabyte scale data

*DMS:
BUGFIX: TransferAgent, RegistrationTask - typos 

[v6r3p4]

*DMS:
BUGFIX: TransferAgent - wrong value for failback in TA:execute

[v6r3p3]

*Configuration
BUGFIX: Operations helper - typo

*DMS:
FIX: TransferAgent - change the way of redirecting request to task

[v6r3p2]

*DMS
FIX: FTSRequest - updating metadata for accouting when finalizing FTS requests

*Core
FIX: DIRAC/__init__.py - default version is set to v6r3

[v6r3p1]

*WMS
CHANGE: Use ResourcesStatus and Resources helpers in the InputDataAgent logic

*Configuration
NEW: added getStorageElementOptions in Resources helper

*DMS
FIX: resourceStatus object created in TransferAgent instead of StrategyHandler

[v6r3]

*Core
NEW: Added protections due to the process pool usage in the locking logic

*Resources
FIX: LcgFileCatalogClient - reduce the number of retries: LFC_CONRETRY = 5 to 
     avoid combined catalog to be stuck on a faulty LFC server
     
*RSS
BUGFIX: ResourceStatus - reworked helper to keep DB connections     

*DMS
BUGFIX: ReplicaManager::CatalogBase::_callFileCatalogFcnSingleFile() - wrong argument

*RequestManagement
FIX: TaskAgents - set timeOut for task to 10 min (15 min)
NEW: TaskAgents - fill in Error fields in case of failing operations

*Interfaces
BUGFIX: dirac-wms-select-jobs - wrong use of the Dirac API

[v6r2p9]

*Core
FIX: dirac-configure - make use of getSEsForSite() method to determine LocalSEs

*WMS
NEW: DownloadInputData,InputDataByProtocol - check Files on Tape SEs are on Disk cache 
     before Download or getturl calls from Wrapper
CHANGE: Matcher - add Stalled to "Running" Jobs when JobLimits are applied   
CHANGE: JobDB - allow to specify required platform as Platform JDL parameter,
        the specified platform is taken into account even without /Resources/Computing/OSCompatibility section

*DMS
CHANGE: dirac-admin-allow(ban)-se - removed lhcb-grid email account by default, 
        and added switch to avoid sending email
FIX: TaskAgents - fix for non-existing files
FIX: change verbosity in failoverReplication 
FIX: FileCatalog - remove properly metadata indices 
BUGFIX: FileManagerBase - bugfix in the descendants evaluation logic  
FIX: TransferAgent and TransferTask - update Files.Status to Failed when ReplicaManager.replicateAndRegister 
     will fail completely; when no replica is available at all.

*Core
FIX: dirac-pilot - default lcg bindings version set to 2012-02-20

[v6r2p8]

*DMS:
CHANGE: TransferAgent - fallback to task execution if replication tree is not found

[v6r2p7]

*WMS
BUGFIX: SiteDirector - wrong CS option use: BundleProxy -> HttpProxy
FIX: SiteDirector - use short lines in compressed/encoded files in the executable
     python script

[v6r2p6]

*DataManagement
FIX: Bad logic in StrategyHandler:MinimiseTotalWait

*Core
CHANGE: updated GGUS web portal URL

*RSS
BUGFIX: meta key cannot be reused, it is popped from dictionary

*Framework
FIX: The Gateway service does not have a handler
NEW: ConfingTemplate entry for Gateway
FIX: distribution notes allow for word wrap

*WorkloadManagement
FIX: avoid unnecessary call if no LFN is left in one of the SEs
FIX: When Uploading job outputs, try first Local SEs, if any


[v6r2p5]

*RSS
BUGFIX: several minor bug fixes

*RequestManagement
BUGFIX: RequestDBMySQL - removed unnecessary request type check

*DMS
BUGFIX: FileCatalogClienctCLI - wrong evaluation of the operation in the find command
NEW: FileCatalog - added possibility to remove specified metadata for a given path 
BUGFIX: ReplicaManager - wrong operation order causing failure of UploadLogFile module

*Core
NEW: dirac-install - generate cshrc DIRAC environment setting file for the (t)csh 

*Interfaces
CHANGE: Job - added InputData to each element in the ParametricInputData

*WMS
CHANGE: dirac-jobexec - pass ParametericInputData to the workflow as a semicolon separated string

[v6r2p4]

*WMS
BUGFIX: StalledJobAgent - protection against jobs with no PilotReference in their parameters
BUGFIX: WMSAdministratorHandler - wrong argument type specification for getPilotInfo method

*StorageManagement
BUGFIX: RequestFinalizationAgent - no method existence check when calling RPC method

[v6r2p3]

*WMS
CHANGE: Matcher - fixed the credentials check in requestJob() to simplify it

*ConfigurationSystem
CHANGE: Operations helper - fix that allow no VO to be defined for components that do not need it

*Core
BUGFIX: InstallTools - when applying runsvctrl to a list of components make sure that the config server is treated first and the sysadmin service - last
        
[v6r2p2]

*WMS
BUGFIX: Matcher - restored logic for checking private pilot asking for a given DN for belonging to the same group with JOB_SHARING property.

[v6r2p1]

*RequestManagementSystem
BUGFIX: RequestCleaningAgent - missing import of the "second" interval definition 

[v6r2]

*General
FIX: replaced use of exec() python statement in favor of object method execution

*Accounting
CHANGE: Accounting 'byte' units are in powers of 1000 instead of powers of 1024 (closes #457)

*Core
CHANGE: Pfn.py - pfnparse function rewritten for speed up and mem usage, unit test case added
FIX: DISET Clients are now thread-safe. Same clients used twice in different threads was not 
closing the previous connection
NEW: reduce wait times in DISET protocol machinery to improve performance    
NEW: dirac-fix-mysql-script command to fix the mysql start-up script for the given installation
FIX: TransferClient closes connections properly
FIX: DISET Clients are now thread-safe. Same client used twice in different threads will not close the previous connection
CHANGE: Beautification and reduce wait times to improve performance
NEW: ProcessPool - added functionality to kill all children processes properly when destroying ProcessPool objects
NEW: CS Helper for LocalSite section, with gridEnv method
NEW: Grid module will use Local.gridEnv if nothing passed in the arguments
CHANGE: Add deprecated sections in the CS Operations helper to ease the transition
FIX: dirac-install - execute dirac-fix-mysql-script, if available, to fix the mysql.server startup script
FIX: dirac-distribution - Changed obsoleted tar.list file URL
FIX: typo in dirac-admin-add-host in case of error
CHANGE: dirac-admin-allow(ban)-se - use diracAdmin.sendMail() instead of NotificationClient.sendMail()

*Framework
BUGFIX: UserProfileDB - no more use of "type" variable as it is a reserved keyword 

*RequestManagement:
FIX: RequestDBFile - more consistent treatment of requestDB Path
FIX: RequestMySQL - Execution order is evaluated based on not Done state of subrequests
NEW: RequestCleaningAgent - resetting Assigned requests to Waiting after a configurable period of time

*RSS
CHANGE: RSS Action now inherits from a base class, and Actions are more homogeneous, they all take a uniform set of arguments. The name of modules has been changed from PolType to Action as well.
FIX: CacheFeederAgent - too verbose messages moved to debug instead of info level
BUGFIX: fixed a bug preventing RSS clients to connect to the services     
FIX: Proper services synchronization
FIX: Better handling of exceptions due to timeouts in GOCDBClient   
FIX: RSS.Notification emails are sent again
FIX: Commands have been modified to return S_OK, S_ERROR inside the Result dict. This way, policies get a S_ERROR / S_OK object. CacheFeederAgent has been updated accordingly.
FIX: allow clients, if db connection fails, to reconnect ( or at least try ) to the servers.
CHANGE: access control using CS Authentication options. Default is SiteManager, and get methods are all.
BUGFIX: MySQLMonkey - properly escaped all parameters of the SQL queries, other fixes.
NEW: CleanerAgent renamed to CacheCleanerAgent
NEW: Updated RSS scripts, to set element statuses and / or tokens.
NEW: Added a new script, dirac-rss-synch
BUGFIX: Minor bugfixes spotted on the Web development
FIX: Removed useless decorator from RSS handlers
CHANGE: ResourceStatus helper tool moved to RSS/Client directory, no RSS objects created if the system is InActive
CHANGE: Removed ClientFastDec decorator, using a more verbose alternative.
CHANGE: Removed useless usage of kwargs on helper functions.  
NEW: added getSESitesList method to RSSClient      
FIX: _checkFloat() checks INTEGERS, not datetimes

*DataManagement
CHANGE: refactoring of DMS agents executing requests, allow requests from arbitrary users
NEW: DFC - allow to specify multiple replicas, owner, mode when adding files
CHANGE: DFC - optimization of the directory size evaluation
NEW: Added CREATE TEMPORARY TABLES privilege to FileCatalogDB
CHANGE: DFC - getCatalogCounters() update to show numbers of directories
NEW: lfc_dfc_copy script to migrate data from LFC to DFC
FIX: dirac-dms-user-lfns - fixed the case when the baseDir is specified
FIX: FTS testing scripts were using sys.argv and getting confused if options are passed
NEW: DFC - use DirectoryUsage tables for the storage usage evaluations
NEW: DFC - search by metadata can be limited to a given directory subtree
NEW: DFC - search by both directory and file indexed metadata
BUGFIX: DFC - avoid crash if no directories or files found in metadata query
NEW: DFC FileCatalogHandler - define database location in the configuration
NEW: DFC - new FileCatalogFactory class, possibility to use named DFC services
FIX: FTSMonitor, FTSRequest - fixes in handling replica registration, setting registration requests in FileToCat table for later retry
FIX: Failover registration request in the FTS agents.      
FIX: FTSMonitor - enabled to register new replicas if even the corresponding request were removed from the RequestManagement 
FIX: StorageElement - check if SE has been properly initialized before executing any method     
CHANGE: LFC client getReplica() - make use of the new bulk method lfc.lfc_getreplicasl()
FIX: LFC client - protect against getting None in lfc.lfc_readdirxr( oDirectory, "" )  
FIX: add extra protection in dump method of StorageElement base class
CHANGE: FailoverTransfer - create subrequest per catalog if more than one catalog

*Interface
NEW: Job.py - added method to handle the parametric parameters in the workflow. They are made available to the workflow_commons via the key 'GenericParameters'.
FIX: Dirac.py - fix some type checking things
FIX: Dirac.py - the addFile() method can now register to more than 1 catalog.

*WMS
FIX: removed dependency of the JobSchedulingAgent on RSS. Move the getSiteTier functionality to a new CS Helper.
FIX: WMSAdministratorHandler - Replace StringType by StringTypes in the export methods argument type
FIX: JobAgent - Set explicitly UseServerCertificate to "no" for the job executable
NEW: dirac-pilot - change directory to $OSG_WN_TMP on OSG sites
FIX: SiteDirector passes jobExecDir to pilot, this defaults to "." for CREAM CEs. It can be set in the CS. It will not make use of $TMPDIR in this case.
FIX: Set proper project and release version to the SiteDirector     
NEW: Added "JobDelay" option for the matching, refactored and added CS options to the matcher
FIX: Added installation as an option to the pilots and random MyProxyServer
NEW: Support for parametric jobs with parameters that can be of List type

*Resources
NEW: Added SSH Grid Engine Computing Element
NEW: Added SSH Computing Element
FIX: make sure lfc client will not try to connect for several days

*Transformation
FIX: TransformationDB - in setFileStatusForTransformation() reset ErrorCount to zero if "force" flag and    the new status is "unused"
NEW: TransformationDB - added support for dictionary in metadata for the InputDataQuery mechanism     

[v6r1p13]

*WMS
FIX: JobSchedulingAgent - backported from v6r2 use of Resources helper

[v6r1p12]

*Accounting
FIX: Properly delete cached plots

*Core
FIX: dirac-install - run externals post install after generating the versions dir

[v6r1p11]

*Core
NEW: dirac-install - caches locally the externals and the grid bundle
FIX: dirac-distribution - properly generate releasehistory and releasenotes

[v6r1p10]

*WorloadManagement
FIX: JobAgent - set UseServerCertificate option "no" for the job executable

[v6r1p9]

*Core
FIX: dirac-configure - set the proper /DIRAC/Hostname when defining /LocalInstallation/Host

*DataManagement
FIX: dirac-dms-user-lfns - fixed the case when the baseDir is specified
BUGFIX: dirac-dms-remove-files - fixed crash in case of returned error report in a form of dictionary 

[v6r1p8]

*Web
FIX: restored Run panel in the production monitor

*Resources
FIX: FileCatalog - do not check existence of the catalog client module file

[v6r1p7]

*Web
BUGFIX: fixed scroll bar in the Monitoring plots view

[v6r1p6]

*Core
FIX: TransferClient closes connections properly

[v6r1p5]

*Core
FIX: DISET Clients are now thread-safe. Same clients used twice in different threads was not 
     closing the previous connection
NEW: reduce wait times in DISET protocol machinery to improve performance   

[v6r1p4]

*RequestManagement
BUGFIX: RequestContainer - in isSubRequestDone() treat special case for subrequests with files

*Transformation
BUGFIX: TransformationCleaningAgent - do not clear requests for tasks with no associated jobs

[v6r1p3]

*Framework
NEW: Pass the monitor down to the request RequestHandler
FIX: Define the service location for the monitor
FIX: Close some connections that DISET was leaving open

[v6r1p2]

*WorkloadManagement
BUGFIX: JobSchedulingAgent - use getSiteTiers() with returned direct value and not S_OK

*Transformation
BUGFIX: Uniform use of the TaskManager in the RequestTaskAgent and WorkflowTaskAgent

[v6r1p1]

*RSS
BUGFIX: Alarm_PolType now really send mails instead of crashing silently.

[v6r1]

*RSS
CHANGE: Major refactoring of the RSS system
CHANGE: DB.ResourceStatusDB has been refactored, making it a simple wrapper round ResourceStatusDB.sql with only four methods by table ( insert, update, get & delete )
CHANGE: DB.ResourceStatusDB.sql has been modified to support different statuses per granularity.
CHANGE: DB.ResourceManagementDB has been refactored, making it a simple wrapper round ResourceStatusDB.sql with only four methods by table ( insert, update, get & delete )
CHANGE: Service.ResourceStatusHandler has been refactored, removing all data processing, making it an intermediary between client and DB.
CHANGE: Service.ResourceManagementHandler has been refactored, removing all data processing, making it an intermediary between client and DB.
NEW: Utilities.ResourceStatusBooster makes use of the 'DB primitives' exposed on the client and does some useful data processing, exposing the new functions on the client.
NEW: Utilities.ResourceManagementBooster makes use of the 'DB primitives' exposed on the client and does some useful data processing, exposing the new functions on the client.
CHANGE: Client.ResourceStatusClient has been refactorerd. It connects automatically to DB or to the Service. Exposes DB and booster functions.
CHANGE: Client.ResourceManagementClient has been refactorerd. It connects automatically to DB or to the Service. Exposes DB and booster functions.
CHANGE: Agent.ClientsCacheFeederAgent renamed to CacheFeederAgent. The name was not accurate, as it also feeds Accouting Cache tables.
CHANGE: Agent.InspectorAgent, makes use of automatic API initialization.
CHANGE: Command. refactor and usage of automatic API initialization.
CHANGE: PolicySystem.PEP has reusable client connections, which increase significantly performance.
CHANGE: PolicySystem.PDP has reusable client connections, which increase significantly performance.
NEW: Utilities.Decorators are syntactic sugar for DB, Handler and Clients.
NEW: Utilities.MySQLMonkey is a mixture of laziness and refactoring, in order to generate the SQL statements automatically. Not anymore sqlStatemens hardcoded on the RSS.
NEW: Utilities.Validator are common checks done through RSS modules
CHANGE: Utilities.Synchronizer syncs users and DIRAC sites
CHANGE: cosmetic changes everywhere, added HeadURL and RCSID
CHANGE: Removed all the VOExtension logic on RSS
BUGFIX: ResourceStatusHandler - getStorageElementStatusWeb(), access mode by default is Read
FIX: RSS __init__.py will not crash anymore if no CS info provided
BUGFIX: CS.getSiteTier now behaves correctly when a site is passed as a string

*dirac-setup-site
BUGFIX: fixed typos in the Script class name

*Transformation
FIX: Missing logger in the TaskManager Client (was using agent's one)
NEW: Added UnitTest class for TaskManager Client

*DIRAC API
BUGFIX: Dirac.py. If /LocalSite/FileCatalog is not define the default Catalog was not properly set.
FIX: Dirac.py - fixed __printOutput to properly interpret the first argument: 0:stdout, 1:stderr
NEW: Dirac.py - added getConfigurationValue() method

*Framework
NEW: UsersAndGroups agent to synchronize users from VOMRS server.

*dirac-install
FIX: make Platform.py able to run with python2.3 to be used inside dirac-install
FIX: protection against the old or pro links pointing to non-existent directories
NEW: make use of the HTTP proxies if available
FIX: fixed the logic of creating links to /opt/dirac directories to take into account webRoot subdirs

*WorkloadManagement
FIX: SiteDirector - change getVO() function call to getVOForGroup()

*Core:
FIX: Pfn.py - check the sanity of the pfn and catch the erroneous case

*RequestManagement:
BUGFIX: RequestContainer.isSubrequestDone() - return 0 if Done check fails

*DataManagement
NEW: FileCatalog - possibility to configure multiple FileCatalog services of the same type

[v6r0p4]

*Framework
NEW: Pass the monitor down to the request RequestHandler
FIX: Define the service location for the monitor
FIX: Close some connections that DISET was leaving open

[v6r0p3]

*Framework
FIX: ProxyManager - Registry.groupHasProperties() wasn't returning a result 
CHANGE: Groups without AutoUploadProxy won't receive expiration notifications 
FIX: typo dirac-proxy-info -> dirac-proxy-init in the expiration mail contents
CHANGE: DISET - directly close the connection after a failed handshake

[v6r0p2]

*Framework
FIX: in services logs change ALWAYS log level for query messages to NOTICE

[v6r0p1]

*Core
BUGFIX: List.uniqueElements() preserves the other of the remaining elements

*Framework
CHANGE: By default set authorization rules to authenticated instead of all
FIX: Use all required arguments in read access data for UserProfileDB
FIX: NotificationClient - dropped LHCb-Production setup by default in the __getRPSClient()

[v6r0]

*Framework
NEW: DISET Framework modified client/server protocol, messaging mechanism to be used for optimizers
NEW: move functions in DIRAC.Core.Security.Misc to DIRAC.Core.Security.ProxyInfo
CHANGE: By default log level for agents and services is INFO
CHANGE: Disable the log headers by default before initializing
NEW: dirac-proxy-init modification according to issue #29: 
     -U flag will upload a long lived proxy to the ProxyManager
     If /Registry/DefaultGroup is defined, try to generate a proxy that has that group
     Replaced params.debugMessage by gLogger.verbose. Closes #65
     If AutoUploadProxy = true in the CS, the proxy will automatically be uploaded
CHANGE: Proxy upload by default is one month with dirac-proxy-upload
NEW: Added upload of pilot proxies automatically
NEW: Print info after creating a proxy
NEW: Added setting VOMS extensions automatically
NEW: dirac-proxy-info can also print the information of the uploaded proxies
NEW: dirac-proxy-init will check that the lifetime of the certificate is less than one month and advise to renew it
NEW: dirac-proxy-init will check that the certificate has at least one month of validity
FIX: Never use the host certificate if there is one for dirac-proxy-init
NEW: Proxy manager will send notifications when the uploaded proxies are about to expire (configurable via CS)
NEW: Now the proxyDB also has a knowledge of user names. Queries can use the user name as a query key
FIX: ProxyManager - calculate properly the dates for credentials about to expire
CHANGE: ProxyManager will autoexpire old proxies, also auto purge logs
CHANGE: Rename dirac-proxy-upload to dirac-admin-proxy-upload
NEW: dirac-proxy-init will complain if the user certificate has less than 30 days
CHANGE: SecurityLogging - security log level to verbose
NEW: OracleDB - added Array type 
NEW: MySQL - allow definition of the port number in the configuration
FIX: Utilities/Security - hash VOMS Attributes as string
FIX: Utilities/Security - Generate a chain hash to discover if two chains are equal
NEW: Use chain has to discover if it has already been dumped
FIX: SystemAdministrator - Do not set  a default lcg version
NEW: SystemAdministrator - added Project support for the sysadmin
CHANGE: SysAdmin CLI - will try to connect to the service when setting the host
NEW: SysAdmin CLI - colorization of errors in the cli
NEW: Logger - added showing the thread id in the logger if enabled
     
*Configuration
NEW: added getVOfromProxyGroup() utility
NEW: added getVoForGroup() utility, use it in the code as appropriate
NEW: added Registry and Operations Configuration helpers
NEW: dirac-configuration-shell - a configuration script for CS that behaves like an UNIX shellCHANGE: CSAPI - added more functionality required by updated configuration console
NEW: Added possibility to define LocalSE to any Site using the SiteLocalSEMapping 
     section on the Operations Section     
NEW: introduce Registry/VO section, associate groups to VOs, define SubmitPools per VO
FIX: CE2CSAgent - update the CEType only if there is a relevant info in the BDII  

*ReleaseManagement
NEW: release preparations and installation tools based on installation packages
NEW: dirac-compile-externals will try go get a DIRAC-free environment before compiling
NEW: dirac-disctribution - upload command can be defined via defaults file
NEW: dirac-disctribution - try to find if the version name is a branch or a tag in git and act accordingly
NEW: dirac-disctribution - added keyword substitution when creating a a distribution from git
FIX: Install tools won't write HostDN to the configuration if the Admin username is not set 
FIX: Properly set /DIRAC/Configuration/Servers when installing a CS Master
FIX: install_site.sh - missing option in wget for https download: --no-check-certificate
FIX: dirac-install-agent(service) - If the component being installed already has corresponding 
     CS section, it is not overwritten unless explicitly asked for
NEW: dirac-install functionality enhancement: start using the switches as defined in issue #26;
CHANGE: dirac-install - write the defaults if any under defaults-.cfg so dirac-configure can 
        pick it up
FIX: dirac-install - define DYLD_LIBRARY_PATH ( for Mac installations )     
NEW: dirac-install - put all the goodness under a function so scripts like lhcb-proxy-init can use it easily
FIX: dirac-install - Properly search for the LcgVer
NEW: dirac-install will write down the releases files in -d mode   
CHANGE: use new dirac_install from gothub/integration branch in install_site.sh
NEW: Extensions can request custom external dependencies to be installed via pip when 
     installing DIRAC.
NEW: LCG bundle version can be defined on a per release basis in the releases.cfg 
NEW: dirac-deploy-scripts - when setting the lib path in the deploy scripts. 
     Also search for subpaths of the libdir and include them
NEW: Install tools - plainly separate projects from installations

*Accounting
CHANGE: For the WMSHistory type, send as JobSplitType the JobType
CHANGE: Reduced the size of the max key length to workaround mysql max bytes for index problem
FIX: Modified buckets width of 1week to 1 week + 1 day to fix summer time end week (1 hour more )

*WorkloadManagement
CHANGE: SiteDirector - simplified executable generation
NEW: SiteDirector - few more checks of error conditions   
NEW: SiteDirector - limit the queue max length to the value of MaxQueueLengthOption 
     ( 3 days be default )
BUGFIX: SiteDirector - do not download pilot output if the flag getPilotOutput is not set     
NEW: JobDB will extract the VO when applying DIRAC/VOPolicy from the proper VO
FIX: SSHTorque - retrieve job status by chunks of 100 jobs to avoid too long
NEW: glexecComputingElement - allow glexecComputingElement to "Reschedule" jobs if the Test of
     the glexec fails, instead of defaulting to InProcess. Controlled by
     RescheduleOnError Option of the glexecComputingElement
NEW: SandboxStore - create a different SBPath with the group included     
FIX: JobDB - properly treat Site parameter in the job JDL while rescheduling jobs
NEW: JobSchedulingAgent - set the job Site attribute to the name of a group of sites corresponding 
     to a SE chosen by the data staging procedure 
CHANGE: TimeLeft - call batch system commands with the ( default ) timeout 120 sec
CHANGE: PBSTimeLeft - uses default CPU/WallClock if not present in the output  
FIX: PBSTimeLeft - proper handling of (p)cput parameter in the batch system output, recovery of the
     incomplete batch system output      
NEW: automatically add SubmitPools JDL option of the job owner's VO defines it     
NEW: JobManager - add MaxParametericJobs option to the service configuration
NEW: PilotDirector - each SubmitPool or Middleware can define TargetGrids
NEW: JobAgent - new StopOnApplicationFailure option to make the agent exiting the loop on application failure
NEW: PilotAgentsDB - on demand retrieval of the CREAM pilot output
NEW: Pilot - proper job ID evaluation for the OSG sites
FIX: ComputingElement - fixed proxy renewal logic for generic and private pilots
NEW: JDL - added %j placeholder in the JDL to be replaced by the JobID
BUGFIX: DownloadInputData - bug fixed in the naming of downloaded files
FIX: Matcher - set the group and DN when a request gets to the matcher if the request is not 
     coming from a pilot
FIX: Matcher = take into account JobSharing when checking the owner for the request
CHANGE: PilotDirector, dirac-pilot - interpret -V flag of the pilot as Installation name

*DataManagement
FIX: FileCatalog/DiractoryLevelTree - consistent application of the max directory level using global 
     MAX_LEVELS variable
FIX: FileCatalog - Directory metadata is deleted together with the directory deletion, issue #40    
CHANGE: FileCatalog - the logic of the files query by metadata revisited to increase efficiency 
FIX: LcgFileCatalog - use lfcthr and call lfcthr.init() to allow multithread
     try the import only once and just when LcgFileCatalogClient class is intantiated
NEW: LcgFileCatalogClient - new version of getPathPermissions relying on the lfc_access method to solve the problem
     of multiple user DNs in LFC.     
FIX: StorageElement - get service CS options with getCSOption() method ( closes #97 )
FIX: retrieve FileCatalogs as ordered list, to have a proper default.
CHANGE: FileCatalog - allow up to 15 levels of directories
BUGFIX: FileCatalog - bug fixes in the directory removal methods (closes #98)
BUGFIX: RemovalAgent - TypeError when getting JobID in RemovalAgent
BUGFIX: RemovalAgent - put a limit to be sure the execute method will end after a certain number of iterations
FIX: DownloadInputData - when files have been uploaded with lcg_util, the PFN filename
     might not match the LFN file name
FIX: putting FTSMonitor web page back
NEW: The default file catalog is now determined using /LocalSite/FileCatalog. The old behavior 
     is provided as a fallback solution
NEW: ReplicaManager - can now deal with multiple catalogs. Makes sure the surl used for removal is 
the same as the one used for registration.   
NEW: PoolXMLCatalog - added getTypeByPfn() function to get the type of the given PFN  
NEW: dirac-dms-ban(allow)-se - added possibility to use CheckAccess property of the SE

*StorageManagement
FIX: Stager - updateJobFromStager(): only return S_ERROR if the Status sent is not
recognized or if a state update fails. If the jobs has been removed or
has moved forward to another status, the Stager will get an S_OK and
should forget about the job.
NEW: new option in the StorageElement configuration "CheckAccess"
FIX: Requests older than 1 day, which haven't been staged are retried. Tasks older than "daysOld" 
     number of days are set to Failed. These tasks have already been retried "daysOld" times for staging.
FIX: CacheReplicas and StageRequests records are kept until the pin has expired. This way the 
     StageRequest agent will have proper accounting of the amount of staged data in cache.
NEW: FTSCleaningAgent will allow to fix transient errors in RequestDB. At the moment it's 
     only fixing Requests for which SourceTURL is equal to TargetSURL.
NEW: Stager - added new command dirac-stager-stage-files          
FIX: Update Stager code in v6 to the same point as v5r13p37
FIX: StorageManager - avoid race condition by ensuring that Links=0 in the query while removing replicas

*RequestManagement
FIX: RequestDBFile - get request in chronological order (closes issue #84)
BUGFIX: RequestDBFile - make getRequest return value for getRequest the same as for

*ResourceStatusSystem
NEW: Major code refacoring. First refactoring of RSS's PEP. Actions are now function 
     defined in modules residing in directory "Actions".
NEW: methods to store cached environment on a DB and ge them.
CHANGE: command caller looks on the extension for commands.
CHANGE: RSS use now the CS instead of getting info from Python modules.
BUGFIX: Cleaned RSS scripts, they are still prototypes
CHANGE: PEP actions now reside in separate modules outside PEP module.
NEW: RSS CS module add facilities to extract info from CS.
CHANGE: Updating various RSS tests to make them compatible with
changes in the system.
NEW: CS is used instead of ad-hoc configuration module in most places.
NEW: Adding various helper functions in RSS Utils module. These are
functions used by RSS developers, including mainly myself, and are
totally independant from the rest of DIRAC.
CHANGE: Mostly trivial changes, typos, etc in various files in RSS     
CHANGE: TokenAgent sends e-mails with current status   

*Transformation
CHANGE: allow Target SE specification for jobs, Site parameter is not set in this case
CHANGE: TransformationAgent  - add new file statuses in production monitoring display
CHANGE: TransformationAgent - limit the number of files to be treated in TransformationAgent 
        for replication and removal (default 5000)
BUGFIX: TransformationDB - not removing task when site is not set
BUGFIX: TransformationCleaningAgent - archiving instead of cleaning Removal and Replication 
        transformations 
FIX: TransformationCleaningAgent - kill jobs before deleting them        

*Workflow
NEW: allow modules to define Input and Output parameters that can be
     used instead of the step_commons/workflow_commons (Workflow.py, Step.py, Module.py)

*Various fixes
BUGFIX: Mail.py uses SMTP class rather than inheriting it
FIX: Platform utility will properly discover libc version even for the new Ubuntu
FIX: Removed old sandbox and other obsoleted components<|MERGE_RESOLUTION|>--- conflicted
+++ resolved
@@ -1,4 +1,3 @@
-<<<<<<< HEAD
 [v7r0p25]
 
 Fixes from v6r22p29 patch
@@ -461,7 +460,7 @@
 NEW: (#4170) added Production system documentation
 CHANGE: (#4224) Pilot 3 is the default
 NEW: (#4244) Added a few notes on using the JobParameters on ElasticSearch database
-=======
+
 [v6r22p29]
 
 *WorkloadManagementSystem
@@ -471,8 +470,6 @@
 CHANGE: (#4618) dirac-dms-remove-catalog-files and dirac-dms-remove-catalog-files use
         Operations/.../DataManagement/AllowUserReplicaManagement to allow users perform
         direct File Catalog operations
-
->>>>>>> 0626033c
 
 [v6r22p28]
 
