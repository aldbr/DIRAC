--- conflicted
+++ resolved
@@ -50,12 +50,9 @@
 
 [v6r6p9]
 
-<<<<<<< HEAD
-=======
 *Core
 FIX: Utilities/PromptUser.py - better user prompt
 
->>>>>>> 5f407e12
 *Accounting
 NEW: Add some validation to the job records because of weird data coming from YANDEX.ru
 
