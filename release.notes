--- conflicted
+++ resolved
@@ -1,4 +1,3 @@
-<<<<<<< HEAD
 [v6r11-pre2]
 
 *Core
@@ -28,7 +27,7 @@
 
 *SMS
 FIX: few minor fixes to avoid pylint warnings
-=======
+
 [v6r10p13]
 
 *SMS
@@ -41,7 +40,6 @@
 *WMS
 CHANGE: SiteDirector - changes to reduce the load on computing elements
 FIX: JobWrapper - do not set Completed status for the case with failed application thread
->>>>>>> ae96a6d5
 
 [v6r10p12]
 
