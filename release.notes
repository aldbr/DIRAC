<<<<<<< HEAD
[v6r13-pre6]

CHANGE: Separating fixed and variable parts of error log messages for multiple systems 
        to allow SystemLogging to work

*Core
NEW: Changes to make the DISET protocol IP V6 ready

*DMS
NEW: Native use of the FTS3 services
CHANGE: Removed the use of current DataLogging service
CHANGE: DataManager - changes to manage URLs inside StorageElement objects only

*RMS
CHANGE: Removed files from the previous generation RMS
CHANGE: RMS refactored based on SQLAlchemy 

*Resources
NEW: Computing - BatchSystem classes introduced to be used both in Local and SSH Computing Elements
CHANGE: Storage - reworked Storage Element/Plugins to encapsulate physical URLs  
=======
[v6r12p8]

*Core
FIX: dirac-configure - correctly deleting useServerCertificate flag
BUGFIX: InstallTools - in fixMySQLScript()

*DMS
BUGFIX: DatasetManager - bug fixes
CHANGE: StorageElementProxy - internal SE object created with the VO of the requester

*TS
FIX: dirac-transformation-xxx commands - do not check the transformation status
CHANGE: Agents - do not use shifter proxy 
FIX: TransformationAgent - correct handling of replica cache for transformations 
     when there were more files in the transformation than accepted to be executed
FIX: TransformationAgent - do not get replicas for the Removal transformations     

*RMS
NEW: new SetFileStatus Operation
>>>>>>> b531ce06

[v6r12p7]

*Core
FIX: dirac-configure - always removing the UseServerCertificate flag before leaving
FIX: ProcessPool - one more check for the executing task ending properly 

*Interfaces 
FIX: Dirac.py - use printTable in loggingInfo()

[v6r12p6]

FIX: fixes from v6r11p26 patch release

[v6r12p5]

*Core
FIX: VOMS.py - do not use obsoleted -dont-verify-ac flag with voms-proxy-info

*TS
FIX: TransformationManager - no status checked at level service

[v6r12p4]

FIX: fixes from v6r11p23 patch release

[v6r12p3]

*Configuration
CHANGE: dirac-admin-add-resources - define VOPath/ option when adding new SE 

*Resources
NEW: StorageFactory - modify protocol Path for VO specific value

*DMS
FIX: FileCatalog - check for empty input in checkArgumentFormat utility
FIX: DataManager - protect against FC queries with empty input

[v6r12p2]

*Core
FIX: dirac-install - svn.cern.ch rather than svnweb.cern.ch is now needed for direct 
     HTTP access to files in SVN

*WMS
FIX: dirac-wms-cpu-normalization - when re-configuring, do not try to dump in the 
     diracConfigFilePath

[v6r12p1]

*Configuration
FIX: Core.Utilities.Grid, dirac-admin-add-resources - fix to make a best effort to 
     guess the proper VO specific path of a new SE
*WMS
FIX: dirac-configure, pilotCommands, pilotTools - fixes to use server certificate

[v6r12]

*Core
CHANGE: ProcessPool - do not stop working processes by default
NEW: ReturnValue - added returnSingleResult() utility 
FIX: MySQL - correctly parse BooleanType
FIX: dirac-install - use python 2.7 by default
FIX: dirac-install-xxx commands - complement installation with the component setup
     in runit
NEW: dirac-configure - added --SkipVOMSDownload switch, added --Output switch
     to define output configuration file
CHANGE: ProcessPool - exit from the working process if a task execution timed out  
NEW: ProcessMonitor - added evaluation of the memory consumed by a process and its children   
NEW: InstallTools - added flag to require MySQL installation
FIX: InstallTools - correctly installing DBs extended (with sql to be sourced) 
FIX: InstallTools - run MySQL commands one by one when creating a new database
FIX: InstallTools - fixMySQLScripts() fixes the mysql start script to ognore /etc/my.cnf file
CHANGE: Os.py - the use of "which" is replaced by distutils.spawn.find_executable
NEW: Grid.py - ldapSA replaced by ldapSE, added getBdiiSE(CE)Info() methods
CHANGE: CFG.py - only lines starting with ^\s*# will be treated as comments
CHANGE: Shifter - Agents will now have longer proxies cached to prevent errors 
        for heavy duty agents, closes #2110
NEW: Bdii2CSAgent - reworked to apply also for SEs and use the same utilities for the
     corresponding command line tool
NEW: dirac-admin-add-resources - an interactive tool to add and update sites, CEs, SEs
     to the DIRAC CS   
CHANGE: dirac-proxy-init - added message in case of impossibility to add VOMS extension   
FIX: GOCDBClient - handle correctly the case of multiple elements in the same DT            


*Accounting
NEW: Allow to have more than one DB for accounting
CHANGE: Accounting - use TypeLoader to load plotters

*Framework
FIX: Logger - fix FileBackend implementation

*WMS
NEW: Refactored pilots ( dirac-pilot-2 ) to become modular following RFC #18, 
     added pilotCommands.py, SiteDirector modified accordingly 
CHANGE: InputData(Executor) - use VO specific catalogs      
NEW: JobWrapper, Watchdog - monitor memory consumption by the job ( in a Warning mode )
FIX: SandboxStoreHandler - treat the case of exception while cleaning sandboxes
CHANGE: JobCleaningAgent - the delays of job removals become CS parameters
BUGFIX: JobDB - %j placeholder not replaced after rescheduling
FIX: JobDB - in the SQL schema description reorder tables to allow foreign keys
BUGFIX: JobAgent, Matcher - logical bug in using PilotInfoReported flag
FIX: OptimizerExecutor - when a job fails the optimization chain set the minor status 
     to the optimiser name and the app status to the fail error

*Resources
NEW: StorageElement - added a cache of already created SE objects
CHANGE: SSHTorqueComputingElement - mv getCEStatus to remote script

*ResourceStatus
NEW: ResourceManagementClient/DB, DowntimeCommand - distinguish Disk and Tape storage 
FIX: GODDBClient  - downTimeXMLParsing() can now handle the "service type" parameter properly
CHANGE: dirac-rss-xxx commands use the printTable standard utility
FIX: dirac-dms-ftsdb-summary - bug fix for #2096

*DMS
NEW: DataManager - add masterCatalogOnly flag in the constructor
FIX: DataManager - fix to protect against non valid SE
CHANGE: FC.DirectoryLevelTree - use SELECT ... FOR UPDATE lock in makeDir()
FIX: FileCatalog - fixes in using file and replica status
CHANGE: DataManager - added a new argument to the constructor - vo
CHANGE: DataManager - removed removeCatalogFile() and dirac-dms-remove-catalog-file adjusted
CHANGE: Several components - field/parameter CheckSumType all changed to ChecksumType
CHANGE: PoolXMLCatalog - add the SE by default in the xml dump and use the XML library 
        for dumping the XML
FIX: XROOTStorageElement - fixes to comply with the interface formalism        

*SMS
FIX: StorageManagementDB - small bugfix to avoid SQL errors

*RMS
NEW: Added 'since' and 'until' parameters for getting requests
NEW: Request - added optimize() method to merge similar operations when
     first inserting the request
NEW: ReqClient, RequestDB - added getBulkRequest() interface. RequestExecutingAgent
     can use it controlled by a special flag     
FIX: Operation, Request - set LastUpdate time stamp when reaching final state
FIX: OperationHandlerBase - don't erase the original message when reaching the max attempts      
FIX: removed some deprecated codes
FIX: RequestTask - always set useServerCerificate flag to tru in case of executing inside
     an agent
CHANGE: gRequestValidator removed to avoid object instantiation at import   
NEW: dirac-rms-cancel-request command and related additions to the db and service classes  

*TMS
NEW: WorkflowTaskAgent is now multi-threaded
NEW: Better use of threads in Transformation Agents
CHANGE: TransformationDB - modified such that the body in a transformation can be updated
FIX: TransformationCleaningAgent - removed non-ASCII characters in a comment

[v6r11p27]

*Core
BUGFIX: InstallTools - bug fix in installNewPortal()

*WMS
FIX: Watchdog - disallow cputime and wallclock to be negative

*TS
FIX: TransformationAgent - correct handling of replica caches when more than 5000 files

*Workflow
BUGFIX: ModuleBase - bug fix in execute()
BUGFIX: Workflow - bug fix in createStepInstance()

*DMS
BUGFIX: DiractoryTreeBase - bug fix in getDirectoryPhysicalSizeFromUsage()

*Resources
FIX: XROOTStorage - back ported fixes from #2126: putFile would place file in 
     the wrong location on eos

[v6r11p26]

*Framework
FIX: UserProfileDB.py - add PublishAccess field to the UserProfileDB

*RSS
FIX: Synchronizer.py - fix deletion of old resources

*DMS
FIX: DataManager - allow that permissions are OK for part of a list of LFNs ( __verifyWritePermission() )
     (when testing write access to parent directory). Allows removal of replicas 
     even if one cannot be removed
FIX: DataManager - test SE validity before removing replica     
     
*RMS
FIX: RequestTask - fail requests for users who are no longer in the system
FIX: RequestExecutingAgent - fix request timeout computation

[v6r11p25]

*Interfaces
FIX: Job.py - bring back different logfile names if they have not been specified by the user

[v6r11p24]

*DMS
BUGFIX: SEManagerDB - bug fixed in getting connection in __add/__removeSE

[v6r11p23]

*DMS
CHANGE: FTSRequest is left only to support dirac-dms-fts-XXX commands

[v6r11p22]

*DMS
FIX: FTSJob - fixes in the glite-transfer-status command outpu parsing
FIX: TransformationClient - allow single lfn in setFileStatusForTransformation()

*WMS
FIX: StatesMonitoringAgent - install pika on the fly as a temporary solution

[v6r11p21]

*DMS
BUGFIX: dirac-dms-remove-replicas - continue in case of single replica failure
FIX: dirac-rms-xxx scripts - use Script.getPositionalArgs() instead of sys.argv

*Workflow
FIX: Test_Modules.py - fix in mocking functions, less verbose logging

[v6r11p20]

*DMS
BUGFIX: DataManager - in __SEActive() use resolved SE name to deal with aliases
BUGFIX: FileMetadata - multiple bugs in __buildUserMetaQuery()

[v6r11p19]

*DMS
FIX: FTSJob - fix FTS job monitoring a la FTS2

*RMS
CHANGE: ReqClient - added setServer() method
FIX: File,Operation,Request - call the getters to fetch the up-to-date information 
     from the parent

[v6r11p18]

*DMS
FIX: FTSAgent(Job) - fixes for transfers requiring staging (bringOnline) and adaptation 
     to the FTS3 interface

*WMS
FIX: StatesMonitoringAgent - resend the records in case of failure

[v6r11p17]

*DMS
FIX: FileCatalog - in multi-VO case get common catalogs if even VO is not specified

*Resources
FIX: ComputintgElement - bugfix in available() method

*WMS
FIX: SiteDirector - if not pilots registered in the DB, pass empty list to the ce.available()

[v6r11p16]

*RMS
BUGFIX: Request,Operation,File - do not cast to str None values

[v6r11p15]

*DMS
FIX: ReplicateAndRegister - do not create FTSClient if no FTSMode requested
CHANGE: FTSAgent(Job,File) - allow to define the FTS2 submission command;
        added --copy-pin-lifetime only for a tape backend
        parse output of both commands (FTS2, FTS3)
        consider additional state for FTS retry (Canceled)
        
*RMS
FIX: Operation, Request - treat updates specially for Error fields        

*TMS
FIX: TransformationAgent - fixes in preparing json serialization of requests

*WMS
NEW: StateMonitoringAgent - sends WMS history data through MQ messages 

[v6r11p14]

*WMS
CHANGE: JobDB - removed unused tables and methods
CHANGE: removed obsoleted tests

*DMS
FIX: FTSAgent - recover case when a target is not in FTSDB
CHANGE: FTSAgent(Job) - give possibility to specify a pin life time in CS 

*RMS
FIX: Make RMS objects comply with Python Data Model by adding __nonzero__ methods 

[v6r11p13]

*DMS
BUGFIX: SEManager - in SEManagerDB.__addSE() bad _getConnection call, closes #2062

[v6r11p12]

*Resources
CHANGE: ARCComputingElement - accomodate changes in the ARC job reported states

*Configuration
CHANGE: Resources - define a default FTS server in the CS (only for v6r11 and v6r12)

*DMS
FIX: FTSStrategy - allow to use a given channel more than once in a tree 
FIX: FTSAgent - remove request from cache if not found
FIX: FTSAgent - recover deadlock situations when FTS Files had not been correctly 
     updated or were not in the DB

*RMS
FIX: RequestExecutingAgent - fix a race condition (cache was cleared after the request was put)
FIX: RequestValidator - check that the Operation handlers are defined when inserting a request

[v6r11p11]

*Core
FIX: TransportPool - fixed exception due to uninitialized variable
FIX: HTTPDISETSocket - readline() takes optional argument size ( = 0 )

*DMS
FIX: FTSAgent - check the type of the Operation object ( can be None ) and
     some other protections
FIX: FTSClient - avoid duplicates in the file list

*RMS
FIX: ReqClient - modified log message
CHANGE: dirac-dms-fts-monitor - allow multiple comma separated LFNs in the arguments

[v6r11p10]

*RSS
FIX: DowntimeCommand, Test_RSS_Command_GOCDBStatusCommand - correctly interpreting list of downtimes

*RMS
FIX: ReplicateAndRegister - Create a RegisterReplica (not RegisterFile) if ReplicateAndRegister 
     fails to register
FIX: OperationHandlerBase - handle correctly Attempt counters when SEs are banned
FIX: ReplicateAndRegister - use FC checksum in case of mismatch request/PFN
FIX: FTSAgent - in case a file is Submitted but the FTSJob is unknown, resubmit
FIX: FTSAgent - log exceptions and put request to DB in case of exception
FIX: FTSAgent - handle FTS error "Unknown transfer state NOT_USED", due to same file 
     registered twice (to be fixed in RMS, not clear origin)

*WMS
FIX: JobStateUpdateHandler - status not updated while jobLogging is, due to time skew between 
     WN and DB service
FIX: JobStateUpdateHandler - stager callback not getting the correct status Staging 
     (retry for 10 seconds)     

[v6r11p9]

*Core
NEW: AgentModule - set AGENT_WORKDIRECTORY env variable with the workDirectory
NEW: InstallTools - added methods for the new web portal installation

*DMS
FIX: ReplicateAndRegister - apply same error logic for DM replication as for FTS

*Resources:
FIX: SRM2Storage - fix log message level
FIX: SRM2Storage - avoid useless existence checks 

*RMS
FIX: ForwardDISET - a temporary fix for a special LHCb case, to be removed asap
FIX: ReqClient - prettyPrint is even prettier
FIX: RequestTask - always use server certificates when executed within an agent

[v6r11p8]

*TMS
FIX: TransformationDB - fix default value within ON DUPLICATE KEY UPDATE mysql statement

[v6r11p7]

*Framework
BUGFIX: ProxyDB.py - bug in a MySQL table definition

*DMS
FIX: ReplicateAndRegister.py - FTS client is not instantiated in the c'tor as it 
     might not be used, 

*WMS
FIX: JobWrapper - don't delete the sandbox tar file if upload fails
FIX: JobWrapper - fix in setting the failover request

*RMS
FIX: RequestDB - add protections when trying to get a non existing request

[v6r11p6]

*WMS
FIX: InpudDataResolution - fix the case when some files only have a local replica
FIX: DownloadInputData, InputDataByProtocol - fix the return structure of the
     execute() method
     
*Resources
NEW: LocalComputingElement, CondorComputingElement      

[v6r11p5]

FIX: Incorporated changes from v6r10p25 patch

*Framework
NEW: Added getUserProfileNames() interface

*WMS
NEW: WMSAdministrator - added getPilotStatistics() interface
BUGFIX: JobWrapperTemplate - use sendJobAccounting() instead of sendWMSAccounting()
FIX: JobCleaningAgent - skip if no jobs to remove

*DMS
BUGFIX: FileCatalogClientCLI - bug fix in the metaquery construction

*Resources
CHANGE: StorageElement - enable Storage Element proxy configuration by protocol name

*TMS
NEW: TransformationManager - add Scheduled to task state for monitoring

[v6r11p4]

*Framework
NEW: ProxyDB - added primary key to ProxyDB_Log table
CHANGE: ProxyManagerHandler - purge logs once in 6 hours

*DMS
FIX: DataManager - fix in the accounting report for deletion operation
CHANGE: FTSRequest - print FTS GUID when submitting request
FIX: dirac-dms-fts-monitor - fix for using the new FTS structure
FIX: DataLoggingDB - fix type of the StatusTimeOrder field
FIX: DataLoggingDB - take into account empty date argument in addFileRecord()
FIX: ReplicateAndRegister - use active replicas
FIX: FTS related modules - multiple fixes

*WMS
NEW: SiteDirector - pass the list of already registered pilots to the CE.available() query
FIX: JobCleaningAgent - do not attempt job removal if no eligible jobs

*Resources
FIX: LcgFileCatalogClient - if replica already exists while registration, reregister
NEW: CREAM, SSH, ComputingElement - consider only registered pilots to evaluate queue occupancy

[v6r11p3]

FIX: import gMonitor from it is original location

*Core
FIX: FC.Utilities - treat properly the LFN names starting with /grid ( /gridpp case )

*Configuration
FIX: LocalConfiguration - added exitCode optional argument to showHelp(), closes #1821

*WMS
FIX: StalledJobAgent - extra checks when failing Completed jobs, closes #1944
FIX: JobState - added protection against absent job in getStatus(), closes #1853

[v6r11p2]

*Core
FIX: dirac-install - skip expectedBytes check if Content-Length not returned by server
FIX: AgentModule - demote message "Cycle had an error:" to warning

*Accounting
FIX: BaseReporter - protect against division by zero

*DMS
CHANGE: FileCatalogClientCLI - quite "-q" option in find command
FIX: DataManager - bug fix in __initializeReplication()
FIX: DataManager - less verbose log message 
FIX: DataManager - report the size of removed files only for successfully removed ones
FIX: File, FTSFile, FTSJob - SQL tables schema change: Size filed INTEGER -> BIGINT

*RMS
FIX: dirac-rms-reset-request, dirac-rms-show-request - fixes
FIX: ForwardDISET - execute with trusted host certificate

*Resources
FIX: SSHComputingElement - SSHOptions are parsed at the wrong place
NEW: ComputingElement - evaluate the number of available cores if relevant

*WMS
NEW: JobMonitoringHander - added export_getOwnerGroup() interface

*TMS
CHANGE: TransformationCleaningAgent - instantiation of clients moved in the initialize()

[v6r11p1]

*RMS
FIX: ReqClient - failures due to banned sites are considered to be recoverable

*DMS
BUGFIX: dirac-dms-replicate-and-register-request - minor bug fixes

*Resources
FIX: InProcessComputingElement - stop proxy renewal thread for a finished payload

[v6r11]

*Core
FIX: Client - fix in __getattr__() to provide dir() functionality
CHANGE: dirac-configure - use Registry helper to get VOMS servers information
BUGFIX: ObjectLoader - extensions must be looked up first for plug-ins
CHANGE: Misc.py - removed obsoleted
NEW: added returnSingleResult() generic utility by moving it from Resources/Utils module 

*Configuration
CHANGE: Resources.getDIRACPlatform() returns a list of compatible DIRAC platforms
NEW: Resources.getDIRACPlatforms() used to access platforms from /Resources/Computing/OSCompatibility
     section
NEW: Registry - added getVOs() and getVOMSServerInfo()     
NEW: CE2CSAgent - added VO management

*Accounting
FIX: AccountingDB, Job - extra checks for invalid values

*WMS
NEW: WMS tags to allow jobs require special site/CE/queue properties  
CHANGES: DownloadInputData, InputDataByProtocol, InputDataResolution - allows to get multiple 
         PFNs for the protocol resolution
NEW: JobDB, JobMonitoringHandler - added traceJobParameters(s)() methods     
CHANGE: TaskQueueDirector - use ObjectLoader to load directors    
CHANGE: dirac-pilot - use Python 2.7 by default, 2014-04-09 LCG bundles

*DMS
NEW: DataManager to replace ReplicaManager class ( simplification, streamlining )
FIX: InputDataByProtocol - fix the case where file is only on tape
FIX: FTSAgent - multiple fixes
BUGFIX: ReplicateAndRegister - do not ask SE with explicit SRM2 protocol

*Interfaces
CHANGE: Dirac - instantiate SandboxStoreClient and WMSClient when needed, not in the constructor
CHANGE: Job - removed setSystemConfig() method
NEW: Job.py - added setTag() interface

*Resources
CHANGE: StorageElement - changes to avoid usage PFNs
FIX: XROOTStorage, SRM2Storage - changes in PFN construction 
NEW: PoolComputingElement - a CE allowing to manage multi-core slots
FIX: SSHTorqueComputingElement - specify the SSHUser user for querying running/waiting jobs 

*RSS
NEW: added commands dirac-rss-query-db and dirac-rss-query-dtcache

*RMS
CHANGE: ReqDB - added Foreign Keys to ReqDB tables
NEW: dirac-rms-reset-request command
FIX: RequestTask - always execute operations with owner proxy

*SMS
FIX: few minor fixes to avoid pylint warnings

[v6r10p25]

*DMS
CHANGE: FileCatalog - optimized file selection by metadata

[v6r10p24]

*DMS
FIX: FC.FileMetadata - optimized queries for list interception evaluation

[v6r10p23]

*Resoures
CHANGE: SSHComputingElement - allow SSH options to be passed from CS setup of SSH Computing Element
FIX: SSHComputingElement - use SharedArea path as $HOME by default

[v6r10p22]

*CS
CHANGE: Operations helper - if not given, determine the VO from the current proxy 

*Resources
FIX: glexecComputingElement - allows Application Failed with Errors results to show through, 
     rather than be masked by false "glexec CE submission" errors
     
*DMS     
CHANGE: ReplicaManager - in getReplicas() rebuild PFN if 
        <Operations>/DataManagement/UseCatalogPFN option is set to False ( True by default )

[v6r10p21]

*Configuration
FIX: CSGlobals - allow to specify extensions in xxxDIRAC form in the CS

*Interfaces
FIX: Job - removed self.reqParams
FIX: Job - setSubmitPools renamed to setSubmitPool, fixed parameter definition string

*WMS
FIX: JobMonitorigHandler, JobPolicy - allow JobMonitor property to access job information

[v6r10p20]

*DMS
FIX: FTSAgent/Client, ReplicateAndRegister - fixes to properly process failed
     FTS request scheduling

[v6r10p19]

*DMS
FIX: FTSAgent - putRequest when leaving processRequest
FIX: ReplicaManager - bug in getReplicas() in dictionary creation

[v6r10p18]

*DMS
FIX: ReplicateAndRegister - dictionary items incorrectly called in ftsTransfer()

[v6r10p17]

*RMS
FIX: RequestDB.py - typo in a table name
NEW: ReqManagerHandler - added getDistinctValues() to allow selectors in the web page

*DMS
CHANGE: ReplicaManager - bulk PFN lookup in getReplicas()

[v6r10p16]

*Framework
NEW: PlottingClient - added curveGraph() function

*Transformation
FIX: TaskManagerAgentBase - add the missing Scheduled state

*WMS
FIX: TaskQueueDB - reduced number of lines in the matching parameters printout

*DMS
FIX: dirac-dms-show-se-status - exit on error in the service call, closes #1840

*Interface
FIX: API.Job - removed special interpretation of obsoleted JDLreqt type parameters

*Resources
FIX: SSHComputingElement - increased timeout in getJobStatusOnHost() ssh call, closes #1830

[v6r10p15]

*DMS
FIX: FTSAgent - added missing monitoring activity
FIX: FileCatalog - do not check directory permissions when creating / directory

*Resources
FIX: SSHTorqueComputingElement - removed obsoleted stuff

[v6r10p14]

*SMS
FIX: RequestPreparationAgent - typo fixed

[v6r10p13]

*SMS
FIX: RequestPreparationAgent - use ReplicaManager to get active replicas

*DMS
FIX: ReplicaManager - getReplicas returns all replicas ( in all statuses ) by default
CHANGE: FC/SecurityManager - give full ACL access to the catalog to groups with admin rights

*WMS
CHANGE: SiteDirector - changes to reduce the load on computing elements
FIX: JobWrapper - do not set Completed status for the case with failed application thread

[v6r10p12]

*WMS
CHANGE: Replace consistently everywhere SAM JobType by Test JobType
FIX: JobWrapper - the outputSandbox should be always uploaded (outsized, in failed job)

*DMS
FIX: RemoveFile - bugfix
FIX: ReplicateAndRegister - fixes in the checksum check, retry failed FTS transfer 
     with RM transfer
NEW: RegisterReplica request operation     

*RMS
FIX: ReqClient - fix in the request state machine
FIX: Request - enhance digest string
NEW: dirac-dms-reset-request command
CHANGE: dirac-rms-show-request - allow selection of a request by job ID

*TS
FIX: TransformationDB - in getTransformationParameters() dropped "Submitted" counter 
     in the output

[v6r10p11]

*Core
FIX: X509Chain - cast life time to int before creating cert

*Accounting
FIX: DataStoreClient - self.__maxRecordsInABundle = 5000 instead of 1000
FIX: JobPolicy - allow access for JOB_MONITOR property

*RMS
FIX: ReqClient - fix the case when a job is Completed but in an unknown minor status

*Resources
BUGFIX: ProxyStorage - use checkArgumentFormat() instead of self.__checkArgumentFormatDict()

[v6r10p10]

*DMS
FIX: Several fixes to make FTS accounting working (FTSAgent/Job, ReplicaManager, File )

[v6r10p9]

*Core
BUGFIX: LineGraph - Ymin was set to a minimal plot value rather than 0.

*DMS
CHANGE: FTSJob(Agent) - get correct information for FTS accounting (registration)

[v6r10p8]

*Core
FIX: InstallTools - admin e-mail default location changed

*Framework
FIX: SystemAdministratorClientCLI - allow "set host localhost"
FIX: BundleDelivery - protect against empty bundle

*WMS
FIX: SiteDirector - Pass siteNames and ceList as None if any is accepted
FIX: WorkloadManagement.ConfigTemplate.SiteDorectory - set Site to Any by default 

*DMS
FIX: FileCatalogCLI - ignore Datasets in ls command for backward compatibility

*Resources
FIX: SSH - some platforms use Password instead of password prompt

[v6r10p7]

*Core
FIX: dirac-install - execute dirac-fix-mysql-script and dirac-external-requirements after sourcing the environment
FIX: InstallTools - set basedir variable in fixMySQLScript()
FIX: InstallTools - define user root@host.domain in installMySQL()

*Framework
BUGFIX: SystemAdministratorCLI - bug fixed in default() call signature

*DMS
FIX: FTSRequest - handle properly FTS server in the old system 
FIX: ReplicaManager - check if file is in FC before removing 
FIX: Request/RemovalTask - handle properly proxies for removing files 
BUGFIX: DatasetManager - in the table description

[v6r10p6]

*Core
FIX: X509Certificate - reenabled fix in getDIRACGroup()

*Configuration
FIX: CSAPI - Group should be taken from the X509 chain and not the certificate

*RMS
CHANGE: ReqClient - if the job does not exist, do not try further finalization

[v6r10p5]

*Core
FIX: X509Certificate - reverted fix in getDIRACGroup()

[v6r10p4]

*Core
NEW: dirac-info - extra printout
CHANGE: PrettyPrint - extra options in printTable()
FIX: X509Certificate - bug fixed in getDIRACGroup()

*Framework
NEW: SystemAdministratorCLI - new showall command to show components across hosts
NEW: ProxyDB - allow to upload proxies without DIRAC group

*RMS
CHANGE: ReqClient - requests from failed jobs update job status to Failed
CHANGE: RequestTask - retry in the request finalize()

[v6r10p3]

*Configuration
CHANGE: Registry - allow to define a default group per user

*WMS
BUGFIX: JobReport - typo in generateForwardDISET()

[v6r10p2]

*TMS
CHANGE: Backward compatibility fixes when setting the Transformation files status

*DMS
BUGFIX: ReplicateAndRegister - bugfix when replicating to multiple destination by ReplicaManager

*WMS
BUGFIX: JobManager - bug fix when deleting no-existing jobs

[v6r10p1]

*RMS
FIX: ReqDB.Operations - Arguments field changed type from BLOB to MEDIUMBLOB

*DMS
FIX: FileCatalog - check for non-exiting directories in removeDirectory()

*TMS
FIX: TransformationDB - removed constraint that was making impossible to derive a production

[v6r10]

*Core
FIX: Several fixes on DB classes(AccountingDB, SystemLoggingDB, UserProfileDB, TransformationDB, 
     JobDB, PilotAgentsDB) after the new movement to the new MySQL implementation with a persistent 
     connection per running thread
NEW: SystemAdministratorCLI - better support for executing remote commands 
FIX: DIRAC.__init__.py - avoid re-definition of platform variable    
NEW: Graphs - added CurveGraph class to draw non-stacked lines with markers
NEW: Graphs - allow graphs with negative Y values
NEW: Graphs - allow to provide errors with the data and display them in the CurveGraph
FIX: InstallTools - fix for creation of the root@'host' user in MySQL 
FIX: dirac-install - create links to permanent directories before module installation
CHANGE: InstallTools - use printTable() utility for table printing
CHANGE: move printTable() utility to Core.Utilities.PrettyPrint
NEW: added installation configuration examples
FIX: dirac-install - fixBuildPath() operates only on files in the directory
FIX: VOMSService - added X-VOMS-CSRF-GUARD to the html header to be compliant with EMI-3 servers

*CS
CHANGE: getVOMSVOForGroup() uses the VOMSName option of the VO definition 
NEW: CE2CSAgent - added ARC CE information lookup

*Framework
FIX: SystemAdministratorIntegrator - use Host option to get the host address in addition to the section name, closes #1628
FIX: dirac-proxy-init - uses getVOMSVOForGroup() when adding VOMS extensions

*DMS
CHANGE: DFC - optimization and bug fixes of the bulk file addition
FIX: TransferAgent - protection against badly defined LFNs in collectFiles()
NEW: DFC - added getDirectoryReplicas() service method support similar to the LFC
CHANGE: DFC - added new option VisibleReplicaStatus which is used in replica getting commands
CHANGE: FileCatalogClientCLI client shows number of replicas in the 2nd column rather than 
        unimplemented number of links
CHANGE: DFC - optimizations for the bulk replica look-up
CHANGE: DFC updated scalability testing tool FC_Scaling_test.py        
NEW: DFC - methods returning replicas provide also SE definitions instead of PFNs to construct PFNs on the client side
NEW: DFC - added getReplicasByMetadata() interface
CHANGE: DFC - optimized getDirectoryReplicas()
CHANGE: FileCatalogClient - treat the reduced output from various service queries restoring LFNs and PFNs on the fly
NEW: DFC - LFNPFNConvention flag can be None, Weak or Strong to facilitate compatibility with LFC data 
CHANGE: FileCatalog - do not return PFNs, construct them on the client side
CHANGE: FileCatalog - simplified FC_Scaling_test.py script
NEW: FileCatalog/DatasetManager class to define and manipulate datasets corresponding to meta queries
NEW: FileCatalogHandler - new interface methods to expose DatasetManager functionality
NEW: FileCatalogClientCLI - new dataset family of commands
FIX: StorageFactory, ReplicaManager - resolve SE alias name recursively
FIX: FTSRequest, ReplicaManager, SRM2Storage - use current proxy owner as user name in accounting reports, closes #1602
BUGFIX: FileCatalogClientCLI - bug fix in do_ls, missing argument to addFile() call, closes #1658
NEW: FileCatalog - added new setMetadataBulk() interface, closes #1358
FIX: FileCatalog - initial argument check strips off leading lfn:, LFN:, /grid, closes #448
NEW: FileCatalog - added new setFileStatus() interface, closes #170, valid and visible file and replica statuses can be defined in respective options.
CHANGE: multiple new FTS system fixes
CHANGE: uniform argument checking with checkArgumentFormat() in multiple modules
CHANGE: FileCatalog - add Trash to the default replica valid statuses
CHANGE: ReplicaManager,FTSRequest,StorageElement - no use of PFN as returned by the FC except for file removal,
        rather constructing it always on the fly
        
*SMS
CHANGE: PinRequestAgent, SENamespaceCatalogCheckAgent - removed
CHANGE: Use StorageManagerClient instead of StorageDB directly        

*WMS
CHANGE: JobPolicy - optimization for bulk job verification
NEW: JobPolicy - added getControlledUsers() to get users which jobs can be accessed for 
     a given operation
CHANGE: JobMonitoringHandler - Avoid doing a selection of all Jobs, first count matching jobs 
        and then use "limit" to select only the required JobIDs.
NEW: JobMonitoringHandler - use JobPolicy to filter jobs in getJobSummaryWeb()
NEW: new Operations option /Services/JobMonitoring/GlobalJobsInfo ( True by default ) to 
     allow or not job info lookup by anybody, used in JobMonitoringHandler       
BUGFIX: SiteDirector - take into account the target queue Platform
BUGFIX: JobDB - bug in __insertNewJDL()    
CHANGE: dirac-admin-show-task-queues - enhanced output  
CHANGE: JobLoggingDB.sql - use trigger to manage the new LoggingInfo structure  
CHANGE: JobWrapper - trying several times to upload a request before declaring the job failed
FIX: JobScheduling executor - fix race condition that causes a job to remain in Staging
NEW: SiteDirector - do not touch sites for which there is no work available
NEW: SiteDirector - allow sites not in mask to take jobs with JobType Test
NEW: SiteDirector - allow 1 hour grace period for pilots in Unknown state before aborting them
CHANGE: Allow usage of non-plural form of the job requirement options ( PilotType, GridCE, BannedSite, 
        SubmitPool ), keep backward compatibility with a plural form
        
*RSS
FIX: DowntimeCommand - take the latest Downtime that fits    
NEW: porting new Policies from integration  
NEW: RSS SpaceToken command querying endpoints/tokens that exist  
        
*Resources
NEW: added SSHOARComputingElement class 
NEW: added XROOTStorage class       
FIX: CREAMComputingElement - extra checks for validity of returned pilot references
        
*TS
CHANGE: TransformationClient(DB,Manager) - set file status for transformation as bulk operation 
CHANGE: TransformationClient - applying state machine when changing transformation status
BUGFIX: TransformationClient(Handler) - few minor fixes
NEW: TransformationDB - backported __deleteTransformationFileTask(s) methods
CHANGE: TransformationDB(Client) - fixes to reestablish the FileCatalog interface
FIX: TransformationAgent - added MissingInFC to consider for Removal transformations
BUGFIX: TransformationAgent - in _getTransformationFiles() variable 'now' was not defined
FIX: TransformationDB.sql - DataFiles primary key is changed to (FileID) from (FileID,LFN) 
CHANGE: TransformationDB(.sql) - schema changes suitable for InnoDB
FIX: TaskManager(AgentBase) - consider only submitted tasks for updating status
CHANGE: TransformationDB(.sql) - added index on LFN in DataFiles table

*RMS
NEW: Migrate to use the new Request Management by all the clients
CHANGE: RequestContainer - Retry failed transfers 10 times and avoid sub-requests to be set Done 
        when the files are failed
CHANGE: Use a unique name for storing the proxy as processes may use the same "random" name and 
        give conflicts
NEW: RequestClient(Handler) - add new method readRequest( requestname)                 

*Workflow
NEW: Porting the LHCb Workflow package to DIRAC to make the use of general purpose modules and
     simplify construction of workflows        

[v6r9p33]

*Accounting
BUGFIX: AccountingDB - wrong indentation

[v6r9p32]

*Accounting
FIX: AccountingDB - use old style grouping if the default grouping is altered, e.g. by Country

[v6r9p31]

*Accounting
CHANGE: AccountingDB - changes to speed up queries: use "values" in GROUP By clause;
        drop duplicate indexes; reorder fields in the UniqueConstraint index of the
        "bucket" tables  

[v6r9p30]

*DMS
CHANGE: FileCatalogFactory - construct CatalogURL from CatalogType by default

*SMS
FIX: dirac-stager-stage-files - changed the order of the arguments

[v6r9p29]

*TS
FIX: TaskManager(AgentBase) - fix for considering only submitted tasks 

[v6r9p28]

*TS
FIX: TransformationDB(ManagerHandler) - several portings from v6r10

[v6r9p27]

*SMS
FIX: StorageManagementDB - in removeUnlinkedReplicas() second look for CacheReplicas 
     for which there is no entry in StageRequests

[v6r9p26]

*Resources
CHANGE: CREAMComputigElement - Make sure that pilots submitted to CREAM get a 
        fresh proxy during their complete lifetime
*Framework
FIX: ProxyDB - process properly any SQLi with DNs/groups with 's in the name

[v6r9p25]

*TS
CHANGE: TransformationClient - changed default timeout values for service calls
FIX: TransformationClient - fixes for processing of derived transformations 

[v6r9p24]

*TS
FIX: TransformationClient - in moveFilesToDerivedTransformation() set file status
     to Moved-<prod>

[v6r9p23]

*Core
BUGFIX: InstallTools - improper configuration prevents a fresh new installation

*WMS
BUGFIX: PilotDirector - Operations Helper non-instantiated

[v6r9p22]

*WMS
FIX: PilotDirector - allow to properly define extensions to be installed by the 
     Pilot differently to those installed at the server
FIX: Watchdog - convert pid to string in ProcessMonitor

*TS
FIX: TransformationDB - splitting files in chunks

*DMS
NEW: dirac-dms-create-removal-request command
CHANGE: update dirac-dms-xxx commands to use the new RMS client,
        strip lines when reading LFNs from a file

[v6r9p21]

*TS
FIX: Transformation(Client,DB,Manager) - restored FileCatalog compliant interface
FIX: TransformationDB - fix in __insertIntoExistingTransformationFiles()

[v6r9p20]

*Core
BUGFIX: ProxyUpload - an on the fly upload does not require a proxy to exist

*DMS
CHANGE: TransferAgent - use compareAdler() for checking checksum
FIX: FailoverTransfer - recording the sourceSE in case of failover transfer request 

*WMS
FIX: ProcessMonitor - some fixes added, printout when <1 s of consumed CPU is found

*Transformation
BUGFIX: TransformationClient - fixed return value in moveFilesToDerivedTransformation()

*RMS
BUGFIX: CleanReqDBAgent - now() -> utcnow() in initialize()

*Resources
FIX: ARCComputingElement - fix the parsing of CE status if no jobs are available

[v6r9p19]

*DMS
FIX: FileCatalog/DirectoryMetadata - inherited metadata is used while selecting directories
     in findDirIDsByMetadata()

[v6r9p18]

*DMS
FIX: FTSSubmitAgent, FTSRequest - fixes the staging mechanism in the FTS transfer submission
NEW: TransferDBMonitoringHandler - added getFilesForChannel(), resetFileChannelStatus()

[v6r9p17]

*Accounting
FIX: DataStoreClient - send accounting records in batches of 1000 records instead of 100

*DMS:
FIX: FailoverTransfer - catalog name from list to string
FIX: FTSSubmitAgent, FTSRequest - handle FTS3 as new protocol and fix bad submission time
FIX: FTSSubmitAgent, FTSRequest - do not submit FTS transfers for staging files

*WMS
FIX: TaskQueueDB - do not check enabled when TQs are requested from Directors
FIX: TaskQueueDB - check for Enabled in the TaskQueues when inserting jobs to print an alert
NEW: TaskQueueDB - each TQ can have at most 5k jobs, if beyond the limit create a new TQ 
     to prevent long matching times when there are way too many jobs in a single TQ

[v6r9p16]

*TS
BUGFIX: typos in TransformationCleaningAgent.py

*DMS
CHANGE: DownloadInputData - check the available disk space in the right input data directory
FIX: DownloadInputData - try to download only Cached replicas 

[v6r9p15]

*Core
FIX: MySQL - do not decrease the retry counter after ping failure

*DMS
CHANGE: FC/DirectoryMetadata - Speed up findFilesByMetadataWeb when many files match
FIX: RemovalTask - fix error string when removing a non existing file (was incompatible 
     with the LHCb BK client). 

*WMS
FIX: JobReport - minor fix ( removed unused imports )
FIX: JobMonitoring(JobStateUpdate)Handler - jobID argument can be either string, int or long

*TS
CHANGE: TransformationClient - change status of Moved files to a deterministic value
FIX: FileReport - minor fix ( inherits object ) 

[v6r9p14]

*DMS
CHANGE: FTSDB - changed schema: removing FTSSite table. From now on FTS sites 
        would be read from CS Resources

[v6r9p13]

FIX: included fixes from v6r8p26 patch release

[v6r9p12]

FIX: included fixes from v6r8p25 patch release

[v6r9p11]

*DMS
BUGFIX: FTSRequest - in __resolveFTSServer() type "=" -> "=="

[v6r9p10]

FIX: included fixes from v6r8p24 patch release

*Core
NEW: StateMachine utility

*DMS
BUGFIX: in RegisterFile operation handler

*Interfaces
FIX: Dirac.py - in splitInputData() consider only Active replicas

[v6r9p9]

*RMS
FIX: RequestDB - added getRequestFileStatus(), getRequestName() methods

[v6r9p8]

*DMS
FIX: RequestDB - get correct digest ( short request description ) of a request

[v6r9p7]

FIX: included fixes from v6r8p23 patch release

*RSS
FIX: SpaceTokenOccupancyPolicy - SpaceToken Policy decision was based on 
     percentage by mistake
     
*RMS
NEW: new scripts dirac-dms-ftsdb-summary, dirac-dms-show-ftsjobs    
FIX: FTSAgent - setting space tokens for newly created FTSJobs 

[v6r9p6]

*DMS
BUGFIX: dirac-admin-add-ftssite - missing import

*RMS
NEW: RequestDB, ReqManagerHandler - added getRequestStatus() method

*TS
FIX: fixes when using new RequestClient with the TransformationCleaningAgent

*WMS
BUGFIX: typo in SandboxStoreHandler transfer_fromClient() method

[v6r9p5]

*DMS
BUGFIX: missing proxy in service env in the FTSManager service. By default service 
        will use DataManager proxy refreshed every 6 hours.

*Resources
NEW: StorageElement - new checkAccess policy: split the self.checkMethods in 
     self.okMethods. okMethods are the methods that do not use the physical SE. 
     The isValid returns S_OK for all those immediately

*RSS
FIX: SpaceTokenOccupancyPolicy - Policy that now takes into account absolute values 
     for the space left
     
*TS
FIX: TransformationCleaningAgent - will look for both old and new RMS     

[v6r9p4]

*Stager
NEW: Stager API: dirac-stager-monitor-file, dirac-stager-monitor-jobs, 
     dirac-stager-monitor-requests, dirac-stager-show-stats

[v6r9p3]

*Transformation
FIX: TransformationCleaning Agent status was set to 'Deleted' instead of 'Cleaned'

[v6r9p2]

*RSS
NEW: Added Component family tables and statuses
FIX: removed old & unused code 
NEW: allow RSS policies match wild cards on CS

*WMS
BUGFIX: FailoverTransfer,JobWrapper - proper propagation of file metadata

[v6r9p1]

*RMS
NEW: FTSAgent - update rwAccessValidStamp,
     update ftsGraphValidStamp,
     new option for staging files before submission,
     better log handling here and there
CHANGE: FTSJob - add staging flag in in submitFTS2
CHANGE: Changes in WMS (FailoverTransfer, JobReport, JobWrapper, SandboxStoreHandler) 
        and TS (FileReport) to follow the new RMS.
NEW: Full CRUD support in RMS.

*RSS
NEW: ResourceManagementDB - new table ErrorReportBuffer
NEW: new ResourceManagementClient methods - insertErrorReportBuffer, selectErrorReportBuffer,
     deleteErrorReportBuffer

[v6r9]

NEW: Refactored Request Management System, related DMS agents and FTS management
     components

[v6r8p28]

*Core
BUGFIX: RequestHandler - the lock Name includes ActionType/Action

*DMS
FIX: dirac-dms-filecatalog-cli - prevent exception in case of missing proxy

[v6r8p27]

*DMS
BUGFIX: dirac-dms-add-file - fixed typo item -> items

[v6r8p26]

*Core
NEW: RequestHandler - added getServiceOption() to properly resolve inherited options 
     in the global service handler initialize method
NEW: FileCatalogHandler, StorageElementHandler - use getServiceOption()

[v6r8p25]

FIX: included fixes from v6r7p40 patch release

*Resources
FIX: SRM2Storage - do not account gfal_ls operations

[v6r8p24]

FIX: included fixes from v6r7p39 patch release

*Core
FIX: SiteSEMapping was returning wrong info

*DMS
FIX: FTSRequest - choose explicitly target FTS point for RAL and CERN
BUGFIX: StrategyHandler - wrong return value in __getRWAccessForSE()

*Resources
CHANGE: SRM2Storage - do not account gfal_ls operations any more

[v6r8p23]

FIX: included fixes from v6r7p37 patch release

*TS
FIX: TransformationDB - allow tasks made with ProbInFC files
FIX: TransformationCleaingAgent,Client - correct setting of transformation 
     status while cleaning

[v6r8p22]

FIX: included fixes from v6r7p36 patch release

[v6r8p21]

*DMS
FIX: FileCatalog/DirectoryMetadata - even if there is no meta Selection 
     the path should be considered when getting Compatible Metadata
FIX: FileCatalog/DirectoryNodeTree - findDir will return S_OK( '' ) if dir not 
     found, always return the same error from DirectoryMetadata in this case.     

*RSS
FIX: DowntimeCommand - use UTC time stamps

*TS
FIX: TransformationAgent - in _getTransformationFiles() get also ProbInFC files in 
     addition to Used 

[v6r8p20]

*Stager
NEW: Stager API: dirac-stager-monitor-file, dirac-stager-monitor-jobs, 
     dirac-stager-monitor-requests, dirac-stager-show-stats

[v6r8p19]

*Transformation
FIX: TransformationCleaning Agent status was set to 'Deleted' instead of 'Cleaned'

[v6r8p18]

*TS
BUGFIX: TransformationAgent - regression in __cleanCache()

[v6r8p17]

FIX: included fixes from v6r7p32 patch release

*WMS
FIX: StalledJobAgent - for accidentally stopped jobs ExecTime can be not set, 
     set it to CPUTime for the accounting purposes in this case

[v6r8p16]

FIX: included fixes from v6r7p31 patch release

*WMS
BUGFIX: TaskQueueDB - fixed a bug in the negative matching conditions SQL construction

*RSS
NEW: improved doc strings of PEP, PDP modules ( part of PolicySystem )
FIX: Minor changes to ensure consistency if ElementInspectorAgent and 
     users interact simultaneously with the same element
CHANGE: removed DatabaseCleanerAgent ( to be uninstalled if already installed )
FIX: SummarizeLogsAgent - the logic of the agent was wrong, the agent has been re-written.
     
[v6r8p15]

*Core
FIX: X509Chain - fix invalid information when doing dirac-proxy-info without CS
     ( in getCredentials() )

*RSS
NEW: PDP, PEP - added support for option "doNotCombineResult" on PDP

[v6r8p14]

*Core
FIX: dirac-deploy-scripts - can now work with the system python

*WMS
NEW: dirac-wms-cpu-normalization - added -R option to modify a given configuration file
FIX: Executor/InputData - Add extra check for LFns in InputData optimizer, closes #1472

*Transformation
CHANGE: TransformationAgent - add possibility to kick a transformation (not skip it if no 
        unused files), by touching a file in workDirectory
BUGFIX: TransformationAgent - bug in __cleanCache() dict modified in a loop        

[v6r8p13]

*Transformation
BUGFIX: TransformationDB - restored import of StringType

[v6r8p12]

NEW: Applied patches from v6r7p29

*WMS
FIX: JobDB - check if SystemConfig is present in the job definition and convert it 
     into Platform

*DMS
FIX: ReplicaManager - do not get metadata of files when getting files in a directory 
     if not strictly necessary

*RSS
NEW: ported from LHCb PublisherHandler for RSS web views

[v6r8p11]

NEW: Applied patches from v6r7p27

*RSS
NEW: SpaceTokenOccupancyPolicy - ported from LHCbDIRAC 
NEW: db._checkTable done on service initialization ( removed dirac-rss-setup script doing it )

*Transformation
FIX: TaskManager - reset oJob for each task in prepareTransformationTasks()
BUGFIX: ValidateOutputDataAgent - typo fixed in getTransformationDirectories()
FIX: TransformationManagerHandler - use CS to get files statuses not to include in 
     processed file fraction calculation for the web monitoring pages

[v6r8p10]

NEW: Applied patches from v6r7p27

[v6r8p9]

*DMS
FIX: TransferAgent,dirac-dms-show-se-status, ResourceStatus,TaskManager - fixes
     needed for DMS components to use RSS status information
NEW: ReplicaManager - allow to get metadata for an LFN+SE as well as PFN+SE     

[v6r8p8]

*RSS
BUGFIX: dirac-rss-setup - added missing return of S_OK() result

[v6r8p7]

NEW: Applied patches from v6r7p24

*DMS
BUGFIX: LcgFileCatalogClient - bug in addFile()

*RSS
BUGFIX: fixed script dirac-rss-set-token, broken in the current release.
NEW: Statistics module - will be used in the future to provide detailed information 
     from the History of the elements 

[v6r8p6]

NEW: Applied patches from v6r7p23

*Transformation
FIX: TaskManager - allow prepareTransformationTasks to proceed if no OutputDataModule is defined
FIX: TransformationDB - remove INDEX(TaskID) from TransformationTasks. It produces a single counter 
     for the whole table instead of one per TransformationID
     
*WMS     
FIX: WMSUtilities - to allow support for EMI UI's for pilot submission we drop support for glite 3.1

[v6r8p5]

NEW: Applied patches from v6r7p22

*RSS
CHANGE: removed old tests and commented out files

*WMS
FIX: PoolXMLCatalog - proper addFile usage

*Transformation
CHANGE: TransformationAgent - clear replica cache when flushing or setting a file in the workdirectory

[v6r8p4]

*Transformation
FIX: The connection to the jobManager is done only at submission time
FIX: Jenkins complaints fixes

*WMS
BUGFIX: JobDB - CPUtime -> CPUTime
FIX: Jenkins complaints fixes

[v6r8p3]

*DMS
BUGFIX: LcgFileCatalogClient

[v6r8p2]

*DMS:
FIX: LcgFileCatalogClient - remove check for opening a session in __init__ as credentials are not yet set 

*Transformation
CHANGE: reuse RPC clients in Transformation System 

[v6r8p1]

*Core
FIX: dirac-deploy-scripts - restored regression w.r.t. support of scripts starting with "d"

*DMS
BUGFIX: LcgFileCatalogClient - two typos fixed

[v6r8]

CHANGE: Several fixes backported from the v7r0 integration branch

*Core
CHANGE: DictCache - uses global LockRing to avoid locks in multiprocessing
FIX: X509Chain - proxy-info showing an error when there's no CS

*DMS
FIX: TransferAgent - inside loop filter out waiting files dictionary
BUGFIX: dirac-admin-allow-se - there was a continue that was skipping the complete loop for 
        ARCHIVE elements
NEW: LcgFileCatalogClient - test return code in startsess lfc calls       

*WMS:
FIX: OptimizerExecutor, InputData, JobScheduling - check that site candidates have all the 
     replicas

*RSS: 
BUGFIX: ResourceStatus, RSSCacheNoThread - ensure that locks are always released

*Transformation
FIX: TaskManager - site in the job definition is taken into account when submitting
NEW: Transformation - get the allowed plugins from the CS /Operations/Transformations/AllowedPlugins
FIX: ValidateOutputDataAgent - self not needed for static methods

[v6r7p40]

*Resources
FIX: StorageElement class was not properly passing the lifetime argument for prestageFile method

[v6r7p39]

*Core
CHANGE: Grid - in executeGridCommand() allow environment script with arguments needed for ARC client

*DMS
FIX: DFC SEManager - DIP Storage can have a list of ports now

*Resources
FIX: ARCComputingElement - few fixes after debugging

[v6r7p38]

*Core
NEW: DISET FileHelper, TransferClient - possibility to switch off check sum

*Resources
NEW: ARCComputingElement - first version
NEW: StorageFactory - possibility to pass extra protocol parameters to storage object
NEW: DIPStorage - added CheckSum configuration option
BUGFIX: SSHComputingElement - use CE name in the pilot reference construction

*WMS
FIX: StalledJobAgent - if ExecTime < CPUTime make it equal to CPUTime

[v6r7p37]

*Framework
BUGFIX: NotificationDB - typos in SQL statement in purgeExpiredNotifications() 

*WMS
NEW: JobCleaningAgent - added scheduling sandbox LFN removal request 
     when deleting jobs
CHANGE: JobWrapper - report only error code as ApplicationError parameter 
        when payload finishes with errors    
NEW: SiteDirector - possibility to specify extensions to be installed in 
     pilots in /Operations/Pilots/Extensions option in order not to install
     all the server side extensions        

*DMS
CHANGE: FileCatalogFactory - use service path as default URL
CHANGE: FileCatalogFactory - use ObjectLoader to import catalog clients

*SMS
BUGFIX: StorageManagementDB, dirac-stager-monitor-jobs - small bug fixes ( sic, Daniela )

*Resources
CHANGE: DIPStorage - added possibility to specify a list of ports for multiple
        service end-points
CHANGE: InProcessComputingElement - demote log message when payload failure 
        to warning, the job will fail anyway
FIX: StalledJobAgent - if pilot reference is not registered, this is not an 
     error of the StalledJobAgent, no log.error() in  this case                
        
*RMS
CHANGE: RequestTask - ensure that tasks are executed with user credentials 
        even with respect to queries to DIRAC services ( useServerCertificate 
        flag set to false )        

[v6r7p36]

*WMS
FIX: CREAMCE, SiteDirector - make sure that the tmp executable is removed
CHANGE: JobWrapper - remove sending mails via Notification Service in case
        of job rescheduling
        
*SMS
FIX: StorageManagementDB - fix a race condition when old tasks are set failed 
     between stage submission and update.        

[v6r7p35]

*Stager
NEW: Stager API: dirac-stager-monitor-file, dirac-stager-monitor-jobs, 
     dirac-stager-monitor-requests, dirac-stager-show-stats

[v6r7p34]

*Transformation
FIX: TransformationCleaning Agent status was set to 'Deleted' instead of 'Cleaned'

[v6r7p33]

*Interfaces
FIX: Job.py - in setExecutable() - prevent changing the log file name string type

*StorageManagement
NEW: StorageManagementDB(Handler) - kill staging requests at the same time as 
     killing related jobs, closes #1510
FIX: StorageManagementDB - demote the level of several log messages       

[v6r7p32]

*DMS
FIX: StorageElementHandler - do not use getDiskSpace utility, use os.statvfs instead
CHANGE: StorageManagementDB - in getStageRequests() make MySQL do an UNIQUE selection 
        and use implicit loop to speed up queries for large results

*Resources
FIX: lsfce remote script - use re.search instead of re.match in submitJob() to cope with
     multipline output

[v6r7p31]

*WMS
FIX: SiteDirector - make possible more than one SiteDirector (with different pilot identity) attached 
     to a CE, ie sgm and pilot roles. Otherwise one is declaring Aborted the pilots from the other.

[v6r7p30]

*Core
CHANGE: X509Chain - added groupProperties field to the getCredentials() report
BUGFIX: InstallTools - in getSetupComponents() typo fixed: agent -> executor

[v6r7p29]

*DMS
CHANGE: FileCatalog - selection metadata is also returned as compatible metadata in the result
        of getCompatibleMetadata() call
NEW: FileCatalog - added path argument to getCompatibleMetadata() call
NEW: FileCatalogClient - added getFileUserMetadata()
BUGFIX: dirac-dms-fts-monitor - exit with code -1 in case of error

*Resources
FIX: CREAMComputingElement - check globus-url-copy result for errors when retrieving job output

[v6r7p28]

*DMS
BUGFIX: FileCatalog/DirectoryMetadata - wrong MySQL syntax 

[v6r7p27]

*Core
FIX: Mail.py - fix of the problem of colons in the mail's body

*Interfaces
NEW: Job API - added setSubmitPools(), setPlatform() sets ... "Platform"

*WMS
FIX: TaskQueueDB - use SystemConfig as Platform for matching ( if Platform is not set explicitly

*Resources
FIX: SSHComputingElement - use ssh host ( and not CE name ) in the pilot reference
BUGFIX: SSHGEComputingElement - forgotten return statement in _getJobOutputFiles()

*Framework
NEW: dirac-sys-sendmail - email's body can be taken from pipe. Command's argument 
     in this case will be interpreted as a destination address     

[v6r7p26]

*DMS
FIX: ReplicaManager - status names Read/Write -> ReadAccess/WriteAccess

[v6r7p25]

*Core
CHANGE: X509Chain - in getCredentials() failure to contact CS is not fatal, 
        can happen when calling dirac-proxy-init -x, for example

[v6r7p24]

*DMS
NEW: FileCatalog - added getFilesByMetadataWeb() to allow pagination in the Web 
     catalog browser
     
*WMS
CHANGE: WMSAdministrator, DiracAdmin - get banned sites list by specifying the status
        to the respective jobDB call     

[v6r7p23]

*Transformation
BUGFIX: TransformationDB - badly formatted error log message

*RMS
CHANGE: RequestDBMySQL - speedup the lookup of requests

*WMS
BUGFIX: dirac-dms-job-delete - in job selection by group

*DMS
FIX: LcgFileCatalogClient - getDirectorySize made compatible with DFC
BUGFIX: LcgFileCatalogClient - proper call of __getClientCertInfo()

[v6r7p22]

*Transformation
CHANGE: InputDataAgent - treats only suitable transformations, e.g. not the extendable ones. 
CHANGE: TransformationAgent - make some methods more public for easy overload

[v6r7p21]

*Core
FIX: Shifter - pass filePath argument when downloading proxy

[v6r7p20]

*DMS
CHANGE: StrategyHandler - move out SourceSE checking to TransferAgent
CHANGE: ReplicaManager, InputDataAgent - get active replicas
FIX: StorageElement, SRM2Storage - support for 'xxxAccess' statuses, checking results
     of return structures
     
*RSS
NEW: set configurable email address on the CS to send the RSS emails
NEW: RSSCache without thread in background
FIX: Synchronizer - moved to ResourceManager handler     

[v6r7p19]

*DMS
BUGFIX: ReplicaManager - in putAndRegister() SE.putFile() singleFile argument not used explicitly

[v6r7p18]

*WMS
FIX: StalledJobAgent - do not exit the loop over Completed jobs if accounting sending fails
NEW: dirac-wms-job-delete - allow to specify jobs to delete by job group and/or in a file
FIX: JobManifest - If CPUTime is not set, set it to MaxCPUTime value

[v6r7p17]

*Resources
FIX: SRM2Storage - treat properly "22 SRM_REQUEST_QUEUED" result code

[v6r7p16]

*DMS
FIX: StrategyHandler - do not proceed when the source SE is not valid for read 
BUGFIX: StorageElement - putFile can take an optional sourceSize argument
BUGFIX: ReplicaManager - in removeFile() proper loop on failed replicas

*RSS
FIX: SpaceTokenOccupancyCommand, CacheFeederAgent - add timeout when calling lcg_util commands

*WMS
FIX: JobManifest - take all the SubmitPools defined in the TaskQueueAgent 
NEW: StalledJobAgent - declare jobs stuck in Completed status as Failed

[v6r7p15]

*Core
BUGFIX: SocketInfo - in host identity evaluation

*DMS
BUGFIX: FileCatalogHandler - missing import os

*Transformation
CHANGE: JobManifest - getting allowed job types from operations() section 

[v6r7p14]

*DMS
CHANGE: StorageElementProxy - removed getParameters(), closes #1280
FIX: StorageElementProxy - free the getFile space before the next file
FIX: StorageElement - added getPFNBase() to comply with the interface

*Interfaces
CHANGE: Dirac API - allow lists of LFNs in removeFile() and removeReplica()

*WMS
CHANGE: JobSchedulingAgent(Executor) - allow both BannedSite and BannedSites JDL option

*RSS
FIX: ElementInspectorAgent - should only pick elements with rss token ( rs_svc ).
FIX: TokenAgent - using 4th element instead of the 5th. Added option to set admin email on the CS.

[v6r7p13]

*Core
FIX: Resources - in getStorageElementSiteMapping() return only sites with non-empty list of SEs

*DMS
FIX: StorageElement - restored the dropped logic of using proxy SEs
FIX: FileCatalog - fix the UseProxy /LocalSite/Catalog option

*Transformation
FIX: TransformationDB - use lower() string comparison in extendTransformation()

[v6r7p12]

*WMS
BUGFIX: JobManifest - get AllowedSubmitPools from the /Systems section, not from /Operations

*Core
NEW: Resources helper - added getSites(), getStorageElementSiteMapping()

*DMS
CHANGE: StrategyHandler - use getStorageElementSiteMapping helper function
BUGFIX: ReplicaManager - do not modify the loop dictionary inside the loop

[v6r7p11]

*Core
CHANGE: Subprocess - put the use of watchdog in flagging

[v6r7p10]

*Core
NEW: Logger - added getLevel() method, closes #1292
FIX: Subprocess - returns correct structure in case of timeout, closes #1295, #1294
CHANGE: TimeOutExec - dropped unused utility
FIX: Logger - cleaned unused imports

*RSS
CHANGE: ElementInspectorAgent - do not use mangled name and removed shifterProxy agentOption

[v6r7p9]

*Core
BUGFIX: InstallTools - MySQL Port should be an integer

[v6r7p8]

*Core
FIX: Subprocess - consistent timeout error message

*DMS
NEW: RemovalTask - added bulk removal
FIX: StrategyHandler - check file source CEs
CHANGE: DataIntegrityClient - code beautification
CHANGE: ReplicaManager - do not check file existence if replica information is queried anyway,
        do not fail if file to be removed does not exist already. 

[v6r7p7]

FIX: Several fixes to allow automatic code documentation

*Core
NEW: InstallTools - added mysqlPort and mysqlRootUser

*DMS
CHANGE: ReplicaManager - set possibility to force the deletion of non existing files
CHANGE: StrategyHandler - better handling of checksum check during scheduling 

[v6r7p6]

*Core
FIX: dirac-install - restore signal alarm if downloadable file is not found
FIX: Subprocess - using Manager proxy object to pass results from the working process

*DMS:
CHANGE: StorageElement - removed overwride mode
CHANGE: removed obsoleted dirac-dms-remove-lfn-replica, dirac-dms-remove-lfn
NEW: FTSMonitorAgent - filter out sources with checksum mismatch
FIX: FTSMonitorAgent, TransferAgent - fix the names of the RSS states

*RSS
NEW: ElementInspectorAgent runs with a variable number of threads which are automatically adjusted
NEW: Added policies to force a particular state, can be very convenient to keep something Banned for example.
NEW: policy system upgrade, added finer granularity when setting policies and actions

*WMS
NEW: SiteDirector- allow to define pilot DN/Group in the agent options
CHANGE: JobDescription, JobManifest - take values for job parameter verification from Operations CS section

[v6r7p5]

*Interfaces
BUGFIX: dirac-wms-job-get-output - properly treat the case when output directory is not specified 

[v6r7p4]

*Core
FIX: Subprocess - avoid that watchdog kills the executor process before it returns itself

*Framework
BUGFIX: ProxuManagerClient - wrong time for caching proxies

*RSS
FIX: removed obsoleted methods

*DMS
NEW: FileCatalog - added findFilesByMetadataDetailed - provides detailed metadata for 
     selected files

[v6r7p3]

*DMS
FIX: FTSMonitorAgent - logging less verbose

*Transformation
FIX: TransformationAgent - use the new CS defaults locations
FIX: Proper agent initialization
NEW: TransformationPlaugin - in Broadcast plugin added file groupings by number of files, 
     make the TargetSE always defined, even if the SourceSE list contains it 

*ResourceStatus
FIX: Added the shifter's proxy to several agents

*RMS
FIX: RequestContainer - the execution order was not properly set for the single files 

*Framework:
BUGFIX: ProxyManagerClient - proxy time can not be shorter than what was requested

[v6r7p2]

*Core
FIX: dirac-configure - switch to use CS before checking proxy info

*Framework
NEW: dirac-sys-sendmail new command
NEW: SystemAdmininistratorCLI - added show host, uninstall, revert commands
NEW: SystemAdmininistratorHandler - added more info in getHostInfo()
NEW: SystemAdmininistratorHandler - added revertSoftware() interface

*Transformation
FIX: TransformationCleaningAgent - check the status of returned results

[v6r7p1]

*Core
FIX: Subprocess - finalize the Watchdog closing internal connections after a command execution
CHANGE: add timeout for py(shell,system)Call calls where appropriate
CHANGE: Shifter - use gProxyManager in a way that allows proxy caching

*Framework
NEW: ProxyManagerClient - allow to specify validity and caching time separately
FIX: ProxyDB - replace instead of delete+insert proxy in __storeVOMSProxy

*DMS
NEW: FTSMonitorAgent - made multithreaded for better efficiency
FIX: dirac-dms-add-file - allow LFN: prefix for lfn argument

*WMS
NEW: dirac-wms-job-get-output, dirac-wms-job-status - allow to retrieve output for a job group
FIX: TaskQueueDB - fixed selection SQL in __generateTQMatchSQL()
CHANGE: OptimizerExecutor - reduce diversity of MinorStatuses for failed executors

*Resources
FIX: CREAMComputingElement - remove temporary JDL right after the submission 

[v6r6p21]

*DMS
BUGFIX: TransformationCleaningAgent - use the right signature of cleanMetadataCatalogFiles() call

[v6r6p20]

*DMS
FIX: RegistrationTask - properly escaped error messages
BUGFIX: DirectoryMetadata - use getFileMetadataFields from FileMetadata in addMetadataField()
NEW: When there is a missing source error spotted during FTS transfer, file should be reset 
     and rescheduled again until maxAttempt (set to 100) is reached

*WMS
FIX: JobScheduling - fix the site group logic in case of Tier0

[v6r6p19]

*DMS
BUGFIX: All DMS agents  - set up agent name in the initialization

*Core
NEW: Subprocess - timeout wrapper for subprocess calls
BUGFIX: Time - proper interpreting of 0's instead of None
CHANGE: DISET - use cStringIO for ANY read that's longer than 16k (speed improvement) 
        + Less mem when writing data to the net
FIX: Os.py - protection against failed "df" command execution       
NEW: dirac-info prints lcg bindings versions
CHANGE: PlotBase - made a new style class 
NEW: Subprocess - added debug level log message

*Framework
NEW: SystemAdministratorIntegrator client for collecting info from several hosts
NEW: SystemAdministrator - added getHostInfo()
FIX: dirac-proxy-init - always check for errors in S_OK/ERROR returned structures
CHANGE: Do not accept VOMS proxies when uploading a proxy to the proxy manager

*Configuration
FIX: CE2CSAgent - get a fresh copy of the cs data before attempting to modify it, closes #1151
FIX: Do not create useless backups due to slaves connecting and disconnecting
FIX: Refresher - prevent retrying with 'Insane environment'

*Accounting
NEW: Accounting/Job - added validation of reported values to cope with the weird Yandex case
FIX: DBUtils - take into account invalid values, closes #949

*DMS
FIX: FTSSubmitAgent - file for some reason rejected from submission should stay in 'Waiting' in 
     TransferDB.Channel table
FIX: FTSRequest - fix in the log printout     
CHANGE: dirac-dms-add-file removed, dirac-dms-add-files renamed to dirac-dms-add-file
FIX: FileCatalogCLI - check the result of removeFile call
FIX: LcgFileCatalogClient - get rid of LHCb specific VO evaluation
NEW: New FileCatalogProxy service - a generalization of a deprecated LcgFileCatalog service
FIX: Restored StorageElementProxy functionality
CHANGE: dirac-dms-add-file - added printout
NEW: FileCatalog(Factory), StorageElement(Factory) - UseProxy flag moved to /Operations and /LocalSite sections

*RSS
NEW:  general reimplementation: 
      New DB schema using python definition of tables, having three big blocks: Site, Resource and Node.
      MySQLMonkey functionality almost fully covered by DB module, eventually will disappear.
      Services updated to use new database.
      Clients updated to use new database.
      Synchronizer updated to fill the new database. When helpers will be ready, it will need an update.
      One ElementInspectorAgent, configurable now is hardcoded.
      New Generic StateMachine using OOP.
      Commands and Policies simplified.
      ResourceStatus using internal cache, needs to be tested with real load.
      Fixes for the state machine
      Replaced Bad with Degraded status ( outside RSS ).
      Added "Access" to Read|Write|Check|Remove SE statuses wherever it applies.
      ResourceStatus returns by default "Active" instead of "Allowed" for CS calls.
      Caching parameters are defined in the CS
FIX: dirac-admin-allow/ban-se - allow a SE on Degraded ( Degraded->Active ) and ban a SE on Probing 
     ( Probing -> Banned ). In practice, Active and Degraded are "usable" states anyway.            
      
*WMS
FIX: OptimizerExecutor - failed optimizations will still update the job     
NEW: JobWrapper - added LFNUserPrefix VO specific Operations option used for building user LFNs
CHANGE: JobDB - do not interpret SystemConfig in the WMS/JobDB
CHANGE: JobDB - Use CPUTime JDL only, keep MaxCPUTime for backward compatibility
CHANGE: JobWrapper - use CPUTime job parameter instead of MaxCPUTime
CHANGE: JobAgent - use CEType option instead of CEUniqueID
FIX: JobWrapper - do not attempt to untar directories before having checked if they are tarfiles 
NEW: dirac-wms-job-status - get job statuses for jobs in a given job group
 
*SMS
FIX: StorageManagementDB - when removing unlinked replicas, take into account the case where a
     staging request had been submitted, but failed
      
*Resources    
NEW: glexecCE - add new possible locations of the glexec binary: OSG specific stuff and in last resort 
     looking in the PATH    
NEW: LcgFileCatalogClient - in removeReplica() get the needed PFN inside instead of providing it as an argument     
      
*TS      
CHANGE: Transformation types definition are moved to the Operations CS section

*Interfaces
FIX: Dirac.py - CS option Scratchdir was in LocalSite/LocalSite
FIX: Dirac.py - do not define default catalog, use FileCatalog utility instead

[v6r6p19]

*DMS
BUGFIX: All DMS agents  - set up agent name in the initialization

[v6r6p18]

*Transformation
CHANGE: /DIRAC/VOPolicy/OutputDataModule option moved to <Operations>/Transformations/OutputDataModule

*Resources
FIX: ComputingElement - properly check if the pilot proxy has VOMS before adding it to the payload 
     when updating it

*WMS
BUGFIX: JobSanity - fixed misspelled method call SetParam -> SetParameter

[v6r6p17]

*Transformation
BUGFIX: TransformationAgent - corrected  __getDataReplicasRM()

[v6r6p16]

*DMS
FIX: Agents - proper __init__ implementation with arguments passing to the super class
FIX: LcgFileCatalogClient - in removeReplica() reload PFN in case it has changed

[v6r6p15]

*Framework
BUGFIX: ErrorMessageMonitor - corrected updateFields call 

*DMS:
NEW: FTSMonitorAgent completely rewritten in a multithreaded way

*Transformation
FIX: InputDataAgent - proper instantiation of TransformationClient
CHANGE: Transformation - several log message promoted from info to notice level

[v6r6p14]

*Transformation
FIX: Correct instantiation of agents inside several scripts
CHANGE: TransformationCleaningAgent - added verbosity to logs
CHANGE: TransformationAgent - missingLFC to MissingInFC as it could be the DFC as well
FIX: TransformationAgent - return an entry for all LFNs in __getDataReplicasRM

*DMS
FIX: TransferAgent - fix exception reason in registerFiles()

[v6r6p13]

*DMS
CHANGE: TransferAgent - change RM call from getCatalogueReplicas to getActiveReplicas. 
        Lowering log printouts here and there

[v6r6p12]

*DMS
BUGFIX: RemovalTask - Replacing "'" by "" in error str set as attribute for a subRequest file. 
        Without that request cannot be updated when some nasty error occurs.

[v6r6p11]

*RMS:
BUGFIX: RequestClient - log string formatting

*DMS
BUGFIX: RemovalTask - handling for files not existing in the catalogue

*Transformation
FIX: TransformationManager - ignore files in NotProcessed status to get the % of processed files

*Interfaces
FIX: Fixes due to the recent changes in PromptUser utility

[v6r6p10]

*RMS
FIX: RequestDBMySQL - better escaping of queries 

*WMS
FIX: SiteDirector - get compatible platforms before checking Task Queues for a site

[v6r6p9]

*Core
FIX: Utilities/PromptUser.py - better user prompt

*Accounting
NEW: Add some validation to the job records because of weird data coming from YANDEX.ru

*DMS
BUGFIX: ReplicaManager - typo errStr -> infoStr in __replicate()
FIX: FTSRequest - fixed log message

*WMS
FIX: SiteDirector - use CSGlobals.getVO() call instead of explicit CS option

[v6r6p8]

*Transformation
BUGFIX: TransformationDB - typo in getTransformationFiles(): iterValues -> itervalues

[v6r6p7]

*Resources
FIX: StorageFactory - uncommented line that was preventing the status to be returned 
BUGFIX: CE remote scripts - should return status and not call exit()
BUGFIX: SSHComputingElement - wrong pilot ID reference

[v6r6p6]

*WMS
FIX: TaskQueueDB - in findOrphanJobs() retrieve orphaned jobs as list of ints instead of list of tuples
FIX: OptimizerExecutor - added import of datetime to cope with the old style optimizer parameters

*Transformation
FIX: TransformationAgent - fix finalization entering in an infinite loop
NEW: TransformationCLI - added resetProcessedFile command
FIX: TransformationCleaningAgent - treating the archiving delay 
FIX: TransformationDB - fix in getTransformationFiles() in case of empty file list

[v6r6p5]

*Transformation
FIX: TransformationAgent - type( transClient -> transfClient )
FIX: TransformationAgent - self._logInfo -> self.log.info
FIX: TransformationAgent - skip if no Unused files
FIX: TransformationAgent - Use CS option for replica cache lifetime
CHANGE: TransformationAgent - accept No new Unused files every [6] hours

[v6r6p4]

*DMS
FIX: TransferAgent - protection for files that can not be scheduled
BUGFIX: TransferDB - typo (instIDList - > idList ) fixed

*Transformation
BUGFIX: TransformationAgent - typo ( loginfo -> logInfo )

[v6r6p3]

FIX: merged in patch v6r5p14

*Core
BUGFIX: X509Chain - return the right structure in getCredentials() in case of failure
FIX: dirac-deploy-scripts.py - allow short scripts starting from "d"
FIX: dirac-deploy-scripts.py - added DCOMMANDS_PPID env variable in the script wrapper
FIX: ExecutorReactor - reduced error message dropping redundant Task ID 

*Interfaces
BUGFIX: Dirac.py - allow to pass LFN list to replicateFile()

*DMS
FIX: FileManager - extra check if all files are available in _findFiles()
BUGFIX: FileCatalogClientCLI - bug in DirectoryListing

[v6r6p2]

FIX: merged in patch v6r5p13

*WMS
FIX: SiteDirector - if no community set, look for DIRAC/VirtualOrganization setting

*Framework
FIX: SystemLoggingDB - LogLevel made VARCHAR in the MessageRepository table
FIX: Logging - several log messages are split in fixed and variable parts
FIX: SystemLoggingDB - in insertMessage() do not insert new records in auxiliary tables if they 
     are already there

[v6r6p1]

*Core:
CHANGE: PromptUser - changed log level of the printout to NOTICE
NEW: Base Client constructor arguments are passed to the RPCClient constructor

*DMS:
NEW: FTSRequest - added a prestage mechanism for source files
NEW: FileCatalogClientCLI - added -f switch to the size command to use raw faile tables 
     instead of storage usage tables
NEW: FileCatalog - added orphan directory repair tool
NEW: FIleCatalog - more counters to control the catalog sanity     

*WMS:
FIX: SandboxStoreClient - no more kwargs tricks
FIX: SandboxStoreClient returns sandbox file name in case of upload failure to allow failover
FIX: dirac-pilot - fixed VO_%s_SW_DIR env variable in case of OSG

*TS:
FIX: TransformationManagerHandler - avoid multiple Operations() instantiation in 
     getTransformationSummaryWeb()

[v6r6]

*Core
CHANGE: getDNForUsername helper migrated from Core.Security.CS to Registry helper
NEW: SiteSEMapping - new utilities getSitesGroupedByTierLevel(), getTier1WithAttachedTier2(),
     getTier1WithTier2
CHANGE: The DIRAC.Core.Security.CS is replaced by the Registry helper     
BUGFIX: dirac-install - properly parse += in .cfg files
FIX: Graphs.Utilities - allow two lines input in makeDataFromCVS()
FIX: Graphs - allow Graphs package usage if even matplotlib is not installed
NEW: dirac-compile-externals will retrieve the Externals compilation scripts from it's new location 
     in github (DIRACGrid/Externals)
NEW: Possibility to define a thread-global credentials for DISET connections (for web framework)
NEW: Logger - color output ( configurable )
NEW: dirac-admin-sort-cs-sites - to sort sites in the CS
CHANGE: MessageClient(Factor) - added msgClient attribute to messages
NEW: Core.Security.Properties - added JOB_MONITOR and USER_MANAGER properties

*Configuration
NEW: Registry - added getAllGroups() method

*Framework
NEW: SystemAdministratorClientCLI - possibility to define roothPath and lcgVersion when updating software

*Accounting
NEW: JobPlotter - added Normalized CPU plots to Job accounting
FIX: DBUtils - plots going to greater granularity

*DMS
NEW: FileCatalog - storage usage info stored in all the directories, not only those with files
NEW: FileCatalog - added utility to rebuild storage usage info from scratch
FIX: FileCatalog - addMetadataField() allow generic types, e.g. string
FIX: FileCatalog - path argument is normalized before usage in multiple methods
FIX: FileCatalog - new metadata for files(directories) should not be there before for directories(files)
NEW: FileCatalog - added method for rebuilding DirectoryUsage data from scratch 
NEW: FileCatalog - Use DirectoryUsage mechanism for both logical and physical storage
CHANGE: FileCatalog - forbid removing non-empty directories
BUGFIX: FileCatalogClientCLI - in do_ls() check properly the path existence
FIX: FileCatalogClientCLI - protection against non-existing getCatalogCounters method in the LFC client
FIX: DMS Agents - properly call superclass constructor with loadName argument
FIX: ReplicaManager - in removeFile() non-existent file is marked as failed
FIX: Make several classes pylint compliant: DataIntegrityHandler, DataLoggingHandler,
     FileCatalogHandler, StorageElementHandler, StorageElementProxyHandler, TransferDBMonitoringHandler
FIX: LogUploadAgent - remove the OSError exception in __replicate()
FIX: FileCatalogClientCLI - multiple check of proper command inputs,
     automatic completion of several commands with subcommands,
     automatic completion of file names
CHANGE: FileCatalogClientCLI - reformat the output of size command 
FIX: dirac-admin-ban-se - allow to go over all options read/write/check for each SE      
NEW: StrategyHandler - new implementation to speed up file scheduling + better error reporting
NEW: LcgFileCatalogProxy - moved from from LHCbDirac to DIRAC
FIX: ReplicaManager - removed usage of obsolete "/Resources/StorageElements/BannedTarget" 
CHANGE: removed StorageUsageClient.py
CHANGE: removed obsoleted ProcessingDBAgent.py

*WMS
CHANGE: RunNumber job parameter was removed from all the relevant places ( JDL, JobDB, etc )
NEW: dirac-pilot - add environment setting for SSH and BOINC CEs
NEW: WMSAdministrator - get output for non-grid CEs if not yet in the DB
NEW: JobAgent - job publishes BOINC parameters if any
CHANGE: Get rid of LHCbPlatform everywhere except TaskQueueDB
FIX: SiteDirector - provide list of sites to the Matcher in the initial query
FIX: SiteDirector - present a list of all groups of a community to match TQs
CHANGE: dirac-boinc-pilot dropped
CHANGE: TaskQueueDirector does not depend on /LocalSite section any more
CHANGE: reduced default delays for JobCleaningAgent
CHANGE: limit the number of jobs received by JobCleaningAgent
CHANGE: JobDB - use insertFields instead of _insert
CHANGE: Matcher, TaskQueueDB - switch to use Platform rather than LHCbPlatform retaining LHCbPlatform compatibility
BUGFIX: Matcher - proper reporting pilot site and CE
CHANGE: JobManager - improved job Killing/Deleting logic
CHANGE: dirac-pilot - treat the OSG case when jobs on the same WN all run in the same directory
NEW: JobWrapper - added more status reports on different failures
FIX: PilotStatusAgent - use getPilotProxyFromDIRACGroup() instead of getPilotProxyFromVOMSGroup()
CHANGE: JobMonitoringHandler - add cutDate and condDict parameters to getJobGroup()
NEW: JobMonitoringHandler - check access rights with JobPolicy when accessing job info from the web
NEW: JobManager,JobWrapper - report to accounting jobs in Rescheduled final state if rescheduling is successful
FIX: WMSAdministrator, SiteDirector - store only non-empty pilot output to the PilotDB
NEW: added killPilot() to the WMSAdministrator interface, DiracAdmin and dirac-admin-kill-pilot command
NEW: TimeLeft - renormalize time left using DIRAC Normalization if available
FIX: JobManager - reconnect to the OptimizationMind in background if not yet connected
CHANGE: JobManifest - use Operations helper
NEW: JobCleaningAgent - delete logging records from JobLoggingDB when deleting jobs

*RMS
FIX: RequestDBFile - better exception handling in case no JobID supplied
FIX: RequestManagerHandler - make it pylint compliant
NEW: RequestProxyHandler - is forwarding requests from voboxes to central RequestManager. 
     If central RequestManager is down, requests are dumped into file cache and a separate thread 
     running in background is trying to push them into the central. 
CHANGE: Major revision of the code      
CHANGE: RequestDB - added index on SubRequestID in the Files table
CHANGE: RequestClient - readRequestForJobs updated to the new RequetsClient structure

*RSS
NEW: CS.py - Space Tokens were hardcoded, now are obtained after scanning the StorageElements.

*Resources
FIX: SSHComputingElement - enabled multiple hosts in one queue, more debugging
CHANGE: SSHXXX Computing Elements - define SSH class once in the SSHComputingElement
NEW: SSHComputingElement - added option to define private key location
CHANGE: Get rid of legacy methods in ComputingElement
NEW: enable definition of ChecksumType per SE
NEW: SSHBatch, SSHCondor Computing Elements
NEW: SSHxxx Computing Elements - using remote control scripts to better capture remote command errors
CHANGE: put common functionality into SSHComputingElement base class for all SSHxxx CEs
NEW: added killJob() method tp all the CEs
NEW: FileCatalog - take the catalog information info from /Operations CS section, if defined there, 
     to allow specifications per VO 

*Interfaces
CHANGE: Removed Script.initialize() from the API initialization
CHANGE: Some general API polishing
FIX: Dirac.py - when running in mode="local" any directory in the ISB would not get untarred, 
     contrary to what is done in the JobWrapper

*TS
BUGFIX: TaskManager - bug fixed in treating tasks with input data
FIX: TransformationCleaningAgent - properly call superclass constructor with loadName argument
NEW: TransformationCleaningAgent - added _addExtraDirectories() method to extend the list of
     directories to clean in a subclass if needed
CHANGE: TransformationCleaningAgent - removed usage of StorageUsageClient     
NEW: TransformationAgent is multithreaded now ( implementation moved from LHCbDIRAC )
NEW: added unit tests
NEW: InputDataAgent - possibility to refresh only data registered in the last predefined period of time 
NEW: TransformationAgent(Client) - management of derived transformations and more ported from LHCbDIRAC
BUGFIX: TransformationDB - wrong SQL statement generation in setFileStatusForTransformation()

[v6r5p14]

*Core
NEW: Utilities - added Backports utility

*WMS
FIX: Use /Operations/JobScheduling section consistently, drop /Operations/Matching section
NEW: Allow VO specific share correction plugins from extensions
FIX: Executors - several fixes

[v6r5p13]

*WMS
FIX: Executors - VOPlugin will properly send and receive the params
NEW: Correctors can be defined in an extension
FIX: Correctors - Properly retrieve info from the CS using the ops helper

[v6r5p12]

FIX: merged in patch v6r4p34

[v6r5p11]

FIX: merged in patch v6r4p33

*Core
FIX: MySQL - added offset argument to buildConditions()

[v6r5p10]

FIX: merged in patch v6r4p32

[v6r5p9]

FIX: merged in patch v6r4p30

[v6r5p8]

FIX: merged in patch v6r4p29

[v6r5p7]

FIX: merged in patch v6r4p28

[v6r5p6]

FIX: merged in patch v6r4p27

*Transformation
BUGFIX: TransformationDB - StringType must be imported before it can be used

*RSS
NEW: CS.py - Space Tokens were hardcoded, now are obtained after scanning the StorageElements.

[v6r5p5]

FIX: merged in patch v6r4p26

[v6r5p4]

FIX: merged in patch v6r4p25

[v6r5p3]

*Transformation
FIX: merged in patch v6r4p24

[v6r5p2]

*Web
NEW: includes DIRACWeb tag web2012092101

[v6r5p1]

*Core
BUGFIX: ExecutorMindHandler - return S_OK() in the initializeHandler
FIX: OptimizationMindHandler - if the manifest is not dirty it will not be updated by the Mind

*Configuration
NEW: Resources helper - added getCompatiblePlatform(), getDIRACPlatform() methods

*Resources
FIX: SSHComputingElement - add -q option to ssh command to avoid banners in the output
FIX: BOINCComputingElement - removed debugging printout
FIX: ComputingElement - use Platform CS option which will be converted to LHCbPlatform for legacy compatibility

*DMS
FIX: RequestAgentBase - lowering loglevel from ALWAYS to INFO to avoid flooding SystemLogging

*WMS:
FIX: SiteDirector - provide CE platform parameter when interrogating the TQ
FIX: GridPilotDirector - publish pilot OwnerGroup rather than VOMS role
FIX: WMSUtilities - add new error string into the parsing of the job output retrieval

[v6r5]

NEW: Executor framework

*Core
NEW: MySQL.py - added Test case for Time.dateTime time stamps
NEW: MySQL.py - insertFields and updateFields can get values via Lists or Dicts
NEW: DataIntegrityDB - use the new methods from MySQL and add test cases
NEW: DataIntegrityHandler - check connection to DB and create tables (or update their schema)
NEW: DataLoggingDB - use the new methods from MySQL and add test cases
NEW: DataLoggingHandler - check connection to DB and create tables (or update their schema)
FIX: ProcessPool - killing stuck workers after timeout
CHANGE: DB will throw a RuntimeException instead of a sys.exit in case it can't contact the DB
CHANGE: Several improvements on DISET
CHANGE: Fixed all DOS endings to UNIX
CHANGE: Agents, Services and Executors know how to react to CSSection/Module and react accordingly
NEW: install tools are updated to deal with executors
FIX: dirac-install - add -T/--Timeout option to define timeout for distribution downloads
NEW: dirac-install - added possibility of defining dirac-install's global defaults by command line switch
BUGFIX: avoid PathFinder.getServiceURL and use Client class ( DataLoggingClient,LfcFileCatalogProxyClient ) 
FIX: MySQL - added TIMESTAMPADD and TIMESTAMPDIFF to special values not to be scaped by MySQL
NEW: ObjectLoader utility
CHANGE: dirac-distribution - added global defaults flag and changed the flag to -M or --defaultsURL
FIX: Convert to string before trying to escape value in MySQL
NEW: DISET Services - added PacketTimeout option
NEW: SystemLoggingDB - updated to use the renewed MySQL interface and SQL schema
NEW: Added support for multiple entries in /Registry/DefaultGroup, for multi-VO installations
CHANGE: Component installation procedure updated to cope with components inheriting Modules
CHANGE: InstallTools - use dirac- command in runit run scripts
FIX: X509Chain - avoid a return of error when the group is not valid
FIX: MySQL - reduce verbosity of log messages when high level methods are used
CHANGE: Several DB classes have been updated to use the MySQL buildCondition method
NEW: MySQL - provide support for greater and smaller arguments to all MySQL high level methods
FIX: Service.py - check all return values from all initializers

*Configuration
CHANGE: By default return option and section lists ordered as in the CS
NEW: ConfigurationClient - added function to refresh remote configuration

*Framework
FIX: Registry.findDefaultGroup will never return False
CHANGE: ProxyManager does not accept proxies without explicit group
CHANGE: SystemAdministratorHandler - force refreshing the configuration after new component setup

*RSS
CHANGE: removed code execution from __init__
CHANGE: removed unused methods
NEW: Log all policy results 

*Resources
NEW: updated SSHComputingElement which allows multiple job submission
FIX: SGETimeLeft - better parsing of the batch system commands output
FIX: InProcessComputingElement - when starting a new job discard renewal of the previous proxy
NEW: BOINCComputingElement - new CE client to work with the BOINC desktop grid infrastructure 

*WMS
CHANGE: WMS Optimizers are now executors
CHANGE: SandboxStoreClient can directly access the DB if available
CHANGE: Moved JobDescription and improved into JobManifest
FIX: typo in JobLoggingDB
NEW: JobState/CachedJobState allow access to the Job via DB/JobStateSync Service automatically
BUGFIX: DownloadInputData - when not enough disk space, message was using "buffer" while it should be using "data"
FIX: the sandboxmetadataDB explosion when using the sandboxclient without direct access to the DB
NEW: Added support for reset/reschedule in the OptimizationMind
CHANGE: Whenever a DB is not properly initialized it will raise a catchable RuntimeError exception 
        instead of silently returning
FIX: InputDataResolution - just quick mod for easier extensibility, plus removed some LHCb specific stuff
NEW: allow jobids in a file in dirac-wms-job-get-output
NEW: JobManager - zfill in %n parameter substitution to allow alphabetical sorting
NEW: Directors - added checking of the TaskQueue limits when getting eligible queues
CHANGE: Natcher - refactor to simpify the logic, introduced Limiter class
CHANGE: Treat MaxCPUTime and CPUTime the same way in the JDL to avoid confusion
NEW: SiteDirector - added options PilotScript, MaxPilotsToSubmit, MaxJobsInFillMode
BUGFIX: StalledJobAgent - use cpuNormalization as float, not string 
FIX: Don't kill an executor if a task has been taken out from it
NEW: dirac-boinc-pilot - pilot script to be used on the BOINC volunteer nodes
FIX: SiteDirector - better handling of tokens and filling mode 
NEW: Generic pilot identities are automatically selected by the TQD and the SiteDirector 
     if not explicitly defined in /Pilot/GenericDN and GenericGroup
NEW: Generic pilot groups can have a VO that will be taken into account when selecting generic 
     credentials to submit pilots
NEW: Generic pilots that belong to a VO can only match jobs from that VO
NEW: StalledJobAgent - added rescheduling of jobs stuck in Matched or Rescheduled status
BUGFIX: StalledJobAgent - default startTime and endTime to "now", avoid None value
NEW: JobAgent - stop after N failed matching attempts (nothing to do), use StopAfterFailedMatches option
CHANGE: JobAgent - provide resource description as a dictionary to avoid extra JDL parsing by the Matcher
CHANGE: Matcher - report pilot info once instead of sending it several times from the job
CHANGE: Matcher - set the job site instead of making a separate call to JobStateUpdate
NEW: Matcher - added Matches done and matches OK statistics
NEW: TaskQueue - don't delete fresh task queues. Wait 5 minutes to do so.
CHANGE: Disabled TQs can also be matched, if no jobs are there, a retry will be triggered

*Transformation
FIX: TransformationAgent - a small improvement: now can pick the prods status to handle from the CS, 
     plus few minor corrections (e.g. logger messages)
FIX: TransformationCLI - take into accout possible failures in resetFile command     

*Accounting
NEW: AccountingDB - added retrieving RAW records for internal stuff
FIX: AccountingDB - fixed some logic for readonly cases
CHANGE: Added new simpler and faster bucket insertion mechanism
NEW: Added more info when rebucketing
FIX: Calculate the rebucket ETA using remaining records to be processed instead of the total records to be processed
FIX: Plots with no data still carry the plot name

*DMS
NEW: SRM2Storage - added retry in the gfal calls
NEW: added new FTSCleaningAgent cleaning up TransferDB tables
FIX: DataLoggingClient and DataLoggingDB - tests moved to separate files
CHANGE: request agents cleanup

*RMS
CHANGE: Stop using RequestAgentMixIn in the request agents

[v6r4p34]

*DMS
BUGFIX: FileCatalogCLI - fixed wrong indentation
CHANGE: RegistrationTask - removed some LHCb specific defaults

[v6r4p33]

*DMS
CHANGE: FTSRequest - be more verbose if something is wrong with file

[v6r4p32]

*WMS
FIX: StalledJobAgent - avoid exceptions in the stalled job accounting reporting

*DMS
NEW: FTSMonitorAgent - handling of expired FTS jobs 

*Interfaces
CHANGE: Dirac.py - attempt to retrieve output sandbox also for Completed jobs in retrieveRepositorySandboxes()

[v6r4p30]

*Core
BUGFIX: dirac-admin-bdii-ce-voview - proper check of the result structure

*Interfaces
FIX: Dirac.py, Job.py - allow to pass environment variables with special characters

*DMS
NEW: FileCatalogCLI - possibility to sort output in the ls command

*WMS:
FIX: JobWrapper - interpret environment variables with special characters 

[v6r4p29]

*RMS
BUGFIX: RequestDBMySQL - wrong indentation in __updateSubRequestFiles()

[v6r4p28]

*Interfaces
CHANGE: Dirac.py, DiracAdmin.py - remove explicit timeout on RPC client instantiation

*RSS
FIX: CS.py - fix for updated CS location (backward compatible)

*DMS
BUGFIX: StrategyHandler - bug fixed determineReplicationTree()
FIX: FTSRequest - add checksum string to SURLs file before submitting an FTS job

*WMS
FIX: JobWrapper - protection for double quotes in JobName
CHANGE: SiteDirector - switched some logging messages from verbose to info level

*RMS
NEW: Request(Client,DBMySQL,Manager) - added readRequestsForJobs() method

[v6r4p27]

*DMS
FIX: SRM2Storage - removed hack for EOS (fixed server-side)

*Transformation
CHANGE: TransformationClient - limit to 100 the number of transformations in getTransformations()
NEW: TransformationAgent - define the transformations type to use in the configuration

*Interfaces
FIX: Job.py -  fix for empty environmentDict (setExecutionEnv)

[v6r4p26]

*Transformation
BUGFIX: TransformationClient - fixed calling sequence in rpcClient.getTransformationTasks()
NEW: TransformationClient - added log messages in verbose level.

[v6r4p25]

*DMS
BUGFIX: StrategyHandler - sanity check for wrong replication tree 

[v6r4p24]

*Core
NEW: MySQL - add 'offset' argument to the buildCondition()

*Transformation
FIX: TransformationAgent - randomize the LFNs for removal/replication case when large number of those
CHANGE: TransformationClient(DB,Manager) - get transformation files in smaller chunks to
        improve performance
FIX: TransformationAgent(DB) - do not return redundant LFNs in getTransformationFiles()    

[v6r4p23]

*Web
NEW: includes DIRACWeb tag web2012092101

[v6r4p22]

*DMS
FIX: SRM2Storage - fix the problem with the CERN-EOS storage 

[v6r4p21]

*Core
BUGFIX: SGETimeLeft - take into account dd:hh:mm:ss format of the cpu consumed

[v6r4p20]

*WMS
BUGFIX: PilotDirector, GridPilotDirector - make sure that at least 1 pilot is to be submitted
BUGFIX: GridPilotDirector - bug on how pilots are counted when there is an error in the submit loop.
BUGFIX: dirac-pilot - proper install script installation on OSG sites

[v6r4p19]

*RMS
FIX: RequestDBMySQL - optimized request selection query 

[v6r4p18]

*Configuration
BUGFIX: CE2CSAgent.py - the default value must be set outside the loop

*DMS
NEW: dirac-dms-create-replication-request
BUGFIX: dirac-dms-fts-submit, dirac-dms-fts-monitor - print out error messages

*Resources
BUGFIX: TorqueComputingElement.py, plus add UserName for shared Queues

*WMS
BUGFIX: JobManagerHandler - default value for pStart (to avoid Exception)

[v6r4p17]

*Core
FIX: dirac-configure - setup was not updated in dirac.cfg even with -F option
FIX: RequestHandler - added fix for Missing ConnectionError

*DMS
FIX: dirac-dms-clean-directory - command fails with `KeyError: 'Replicas'`.

*WMS
FIX: SiteDirector - adapt to the new method in the Matcher getMatchingTaskQueue 
FIX: SiteDirector - added all SubmitPools to TQ requests

[v6r4p16]

*Core:
FIX: dirac-install - bashrc/cshrc were wrongly created when using versionsDir

*Accounting
CHANGE: Added new simpler and faster bucket insertion mechanism
NEW: Added more info when rebucketing

*WMS
CHANGE: Matcher - refactored to take into account job limits when providing info to directors
NEW: JoAgent - reports SubmitPool parameter if applicable
FIX: Matcher - bad codition if invalid result

[v6r4p15]

*WMS
FIX: gLitePilotDirector - fix the name of the MyProxy server to avoid crasehs of the gLite WMS

*Transformation
FIX: TaskManager - when the file is on many SEs, wrong results were generated

[v6r4p13]

*DMS
FIX: dirac-admin-allow-se - added missing interpreter line

[v6r4p12]

*DMS
CHANGE: RemovalTask - for DataManager shifter change creds after failure of removal with her/his proxy.

*RSS
NEW: Added RssConfiguration class
FIX: ResourceManagementClient  - Fixed wrong method name

[v6r4p11]

*Core
FIX: GGUSTicketsClient - GGUS SOAP URL updated

*DMS
BUGFIX: ReplicaManager - wrong for loop

*RequestManagement
BUGFIX: RequestClient - bug fix in finalizeRequest()

*Transformation
FIX: TaskManager - fix for correctly setting the sites (as list)

[v6r4p10]

*RequestManagement
BUGFIX: RequestContainer - in addSubrequest() function

*Resources
BUGFIX: SRM2Storage - in checksum type evaluation

*ResourceStatusSystem
BUGFIX: InfoGetter - wrong import statement

*WMS
BUGFIX: SandboxMetadataDB - __init__() can not return a value

[v6r4p9]

*DMS
CHANGE: FailoverTransfer - ensure the correct execution order of the subrequests

[v6r4p8]

Bring in fixes from v6r3p17

*Core:
FIX: Don't have the __init__ return True for all DBs
NEW: Added more protection for exceptions thrown in callbacks for the ProcessPool
FIX: Operations will now look in 'Defaults' instead of 'Default'

*DataManagement:
FIX: Put more protection in StrategyHandler for neither channels  not throughput read out of TransferDB
FIX: No JobIDs supplied in getRequestForJobs function for RequestDBMySQL taken into account
FIX: Fix on getRequestStatus
CHANGE: RequestClient proper use of getRequestStatus in finalizeRequest
CHANGE: Refactored RequestDBFile

[v6r4p7]

*WorkloadManagement
FIX: SandboxMetadataDB won't explode DIRAC when there's no access to the DB 
CHANGE: Whenever a DB fails to initialize it raises a catchable exception instead of just returning silently

*DataManagement
CHANGE: Added Lost and Unavailable to the file metadata

[v6r4p6]

Bring fixes from v6r4p6

[v6r4p5]

*Configuration
NEW: Added function to generate Operations CS paths

*Core
FIX: Added proper ProcessPool checks and finalisation

*DataManagement
FIX: don't set Files.Status to Failed for non-existign files, failover transfers won't go
FIX: remove classmethods here and there to unblock requestHolder
CHANGE: RAB, TA: change task timeout: 180 and 600 (was 600 and 900 respectively)
FIX: sorting replication tree by Ancestor, not hopAncestorgit add DataManagementSystem/Agent/TransferAgent.py
NEW: TA: add finalize
CHANGE: TransferAgent: add AcceptableFailedFiles to StrategyHandler to ban FTS channel from scheduling
FIX: if there is no failed files, put an empty dict


*RSS
FIX: RSS is setting Allowed but the StorageElement checks for Active

*Workflows
FIX: Part of WorfklowTask rewritten to fix some issues and allow 'ANY' as site

*Transformation
FIX: Wrong calls to TCA::cleanMetadataCatalogFiles

[v6r4p4]

*Core
FIX: Platform.py - check if Popen.terminate is available (only from 2.6)

[v6r4p3]

*Core
FIX: ProcessPool with watchdog and timeouts - applied in v6r3 first

[v6r4p2]

*StorageManagement
BUGFIX: StorageElement - staging is a Read operation and should be allowed as such

*WMS
BUGFIX: InProcessComputingElement, JobAgent - proper return status code from the job wrapper

*Core
FIX: Platform - manage properly the case of exception in the ldconfig execution

[v6r4p1]

*DMS
FIX: TransferDB.getChannelObservedThroughput - the channelDict was created in a wrong way

*RSS
FIX: ResourceStatus was not returning Allowed by default

[v6r4]

*Core
FIX: dirac-install-db.py: addDatabaseOptionsToCS has added a new keyed argument
NEW: SGETimeLeft.py: Support for SGE backend
FIX: If several extensions are installed, merge ConfigTemplate.cfg
NEW: Service framework - added monitoring of file descriptors open
NEW: Service framework - Reduced handshake timeout to prevent stuck threads
NEW: MySQL class with new high level methods - buildCondition,insertFields,updateFields
     deleteEntries, getFields, getCounters, getDistinctAttributeValues
FIX: ProcessPool - fixes in the locking mechanism with LockRing, stopping workers when the
     parent process is finished     
FIX: Added more locks to the LockRing
NEW: The installation tools are updated to install components by name with the components module specified as an option

*DMS
FIX: TransferDB.py - speed up the Throughput determination
NEW: dirac-dms-add-files: script similar to dirac-dms-remove-files, 
     allows for 1 file specification on the command line, using the usual dirac-dms-add-file options, 
     but also can take a text file in input to upload a bunch of files. Exit code is 0 only if all 
     was fine and is different for every error found. 
NEW: StorageElementProxy- support for data downloading with http protocol from arbitrary storage, 
     needed for the web data download
BUGFIX: FileCatalogCLI - replicate operation does a proper replica registration ( closes #5 )     
FIX: ReplicaManager - __cleanDirectory now working and thus dirac-dms-clean-directory

*WMS
NEW: CPU normalization script to run a quick test in the pilot, used by the JobWrapper
     to report the CPU consumption to the accounting
FIX: StalledJobAgent - StalledTimeHours and FailedTimeHours are read each cycle, refer to the 
     Watchdog heartBeat period (should be renamed); add NormCPUTime to Accounting record
NEW: SiteDirector - support for the operation per VO in multi-VO installations
FIX: StalledJobAgent - get ProcessingType from JDL if defined
BUGFIX: dirac-wms-job-peek - missing printout in the command
NEW: SiteDirector - take into account the number of already waiting pilots when evaluating the number of pilots to submit
FIX: properly report CPU usage when the Watchdog kill the payload.

*RSS
BUGFIX: Result in ClientCache table is a varchar, but the method was getting a datetime
NEW: CacheFeederAgent - VOBOX and SpaceTokenOccupancy commands added (ported from LHCbDIRAC)
CHANGE: RSS components get operational parameters from the Operations handler

*DataManagement
FIX: if there is no failed files, put an empty dict

*Transformation
FIX: Wrong calls to TCA::cleanMetadataCatalogFiles

[v6r3p19]

*WMS
FIX: gLitePilotDirector - fix the name of the MyProxy server to avoid crashes of the gLite WMS

[v6r3p18]

*Resources
BUGFIX: SRM2Storage - in checksum type evaluation

[v6r3p17]

*DataManagement
FIX: Fixes issues #783 and #781. Bugs in ReplicaManager removePhisicalReplica and getFilesFromDirectory
FIX: Return S_ERROR if missing jobid arguments
NEW: Checksum can be verified during FTS and SRM2Storage 

[v6r3p16]

*DataManagement
FIX: better monitoring of FTS channels 
FIX: Handle properly None value for channels and bandwidths

*Core
FIX: Properly calculate the release notes if there are newer releases in the release.notes file

[v6r3p15]

*DataManagement
FIX: if there is no failed files, put an empty dict

*Transformation
FIX: Wrong calls to TCA::cleanMetadataCatalogFiles


[v6r3p14]

* Core

BUGFIX: ProcessPool.py: clean processing and finalisation
BUGFIX: Pfn.py: don't check for 'FileName' in pfnDict

* DMS

NEW: dirac-dms-show-fts-status.py: script showing last hour history for FTS channels
NEW: TransferDBMonitoringHandler.py: new function exporting FST channel queues
BUGFIX: TransferAgent.py,RemovalAgent.py,RegistrationAgent.py - unlinking of temp proxy files, corection of values sent to gMonitor
BUGFIX: StrategyHandler - new config option 'AcceptableFailedFiles' to unblock scheduling for channels if problematic transfers occured for few files
NEW: TransferAgent,RemovalAgent,RegistrationAgent - new confing options for setting timeouts for tasks and ProcessPool finalisation
BUGFIX: ReplicaManager.py - reverse sort of LFNs when deleting files and directories to avoid blocks
NEW: moved StrategyHandler class def to separate file under DMS/private

* TMS

FIX: TransformationCleaningAgent.py: some refactoring, new way of disabling/enabline execution by 'EnableFlag' config option

[v6r3p13]

*Core
FIX: Added proper ProcessPool checks and finalisation

*DataManagement
FIX: don't set Files.Status to Failed for non-existign files, failover transfers won't go
FIX: remove classmethods here and there to unblock requestHolder
CHANGE: RAB, TA: change task timeout: 180 and 600 (was 600 and 900 respectively)
FIX: sorting replication tree by Ancestor, not hopAncestorgit add DataManagementSystem/Agent/TransferAgent.py
NEW: TA: add finalize
CHANGE: TransferAgent: add AcceptableFailedFiles to StrategyHandler to ban FTS channel from scheduling

[v6r3p12]

*Core
FIX: Platform.py - check if Popen.terminate is available (only from 2.6)

[v6r3p11]

*Core
FIX: ProcessPool with watchdog and timeouts

[v6r3p10]

*StorageManagement
BUGFIX: StorageElement - staging is a Read operation and should be allowed as such

*WMS
BUGFIX: InProcessComputingElement, JobAgent - proper return status code from the job wrapper

*Core
FIX: Platform - manage properly the case of exception in the ldconfig execution

[v6r3p9]

*DMS
FIX: TransferDB.getChannelObservedThroughput - the channelDict was created in a wrong way

[v6r3p8]

*Web
CHANGE: return back to the release web2012041601

[v6r3p7]

*Transformation
FIX: TransformationCleaningAgent - protection from deleting requests with jobID 0 

[v6r3p6]

*Core
FIX: dirac-install-db - proper key argument (follow change in InstallTools)
FIX: ProcessPool - release all locks every time WorkignProcess.run is executed, more fixes to come
FIX: dirac-configure - for Multi-Community installations, all vomsdir/vomses files are now created

*WMS
NEW: SiteDirector - add pilot option with CE name to allow matching of SAM jobs.
BUGFIX: dirac-pilot - SGE batch ID was overwriting the CREAM ID
FIX: PilotDirector - protect the CS master if there are at least 3 slaves
NEW: Watchdog - set LocalJobID in the SGE case

[v6r3p5]

*Core:
BUGFIX: ProcessPool - bug making TaskAgents hang after max cycles
BUGFIX: Graphs - proper handling plots with data containing empty string labels
FIX: GateWay - transfers were using an old API
FIX: GateWay - properly calculate the gateway URL
BUGFIX: Utilities/Pfn.py - bug in pfnunparse() when concatenating Path and FileName

*Accounting
NEW: ReportGenerator - make AccountingDB readonly
FIX: DataCache - set daemon the datacache thread
BUGFIX: BasePlotter - proper handling of the Petabyte scale data

*DMS:
BUGFIX: TransferAgent, RegistrationTask - typos 

[v6r3p4]

*DMS:
BUGFIX: TransferAgent - wrong value for failback in TA:execute

[v6r3p3]

*Configuration
BUGFIX: Operations helper - typo

*DMS:
FIX: TransferAgent - change the way of redirecting request to task

[v6r3p2]

*DMS
FIX: FTSRequest - updating metadata for accouting when finalizing FTS requests

*Core
FIX: DIRAC/__init__.py - default version is set to v6r3

[v6r3p1]

*WMS
CHANGE: Use ResourcesStatus and Resources helpers in the InputDataAgent logic

*Configuration
NEW: added getStorageElementOptions in Resources helper

*DMS
FIX: resourceStatus object created in TransferAgent instead of StrategyHandler

[v6r3]

*Core
NEW: Added protections due to the process pool usage in the locking logic

*Resources
FIX: LcgFileCatalogClient - reduce the number of retries: LFC_CONRETRY = 5 to 
     avoid combined catalog to be stuck on a faulty LFC server
     
*RSS
BUGFIX: ResourceStatus - reworked helper to keep DB connections     

*DMS
BUGFIX: ReplicaManager::CatalogBase::_callFileCatalogFcnSingleFile() - wrong argument

*RequestManagement
FIX: TaskAgents - set timeOut for task to 10 min (15 min)
NEW: TaskAgents - fill in Error fields in case of failing operations

*Interfaces
BUGFIX: dirac-wms-select-jobs - wrong use of the Dirac API

[v6r2p9]

*Core
FIX: dirac-configure - make use of getSEsForSite() method to determine LocalSEs

*WMS
NEW: DownloadInputData,InputDataByProtocol - check Files on Tape SEs are on Disk cache 
     before Download or getturl calls from Wrapper
CHANGE: Matcher - add Stalled to "Running" Jobs when JobLimits are applied   
CHANGE: JobDB - allow to specify required platform as Platform JDL parameter,
        the specified platform is taken into account even without /Resources/Computing/OSCompatibility section

*DMS
CHANGE: dirac-admin-allow(ban)-se - removed lhcb-grid email account by default, 
        and added switch to avoid sending email
FIX: TaskAgents - fix for non-existing files
FIX: change verbosity in failoverReplication 
FIX: FileCatalog - remove properly metadata indices 
BUGFIX: FileManagerBase - bugfix in the descendants evaluation logic  
FIX: TransferAgent and TransferTask - update Files.Status to Failed when ReplicaManager.replicateAndRegister 
     will fail completely; when no replica is available at all.

*Core
FIX: dirac-pilot - default lcg bindings version set to 2012-02-20

[v6r2p8]

*DMS:
CHANGE: TransferAgent - fallback to task execution if replication tree is not found

[v6r2p7]

*WMS
BUGFIX: SiteDirector - wrong CS option use: BundleProxy -> HttpProxy
FIX: SiteDirector - use short lines in compressed/encoded files in the executable
     python script

[v6r2p6]

*DataManagement
FIX: Bad logic in StrategyHandler:MinimiseTotalWait

*Core
CHANGE: updated GGUS web portal URL

*RSS
BUGFIX: meta key cannot be reused, it is popped from dictionary

*Framework
FIX: The Gateway service does not have a handler
NEW: ConfingTemplate entry for Gateway
FIX: distribution notes allow for word wrap

*WorkloadManagement
FIX: avoid unnecessary call if no LFN is left in one of the SEs
FIX: When Uploading job outputs, try first Local SEs, if any


[v6r2p5]

*RSS
BUGFIX: several minor bug fixes

*RequestManagement
BUGFIX: RequestDBMySQL - removed unnecessary request type check

*DMS
BUGFIX: FileCatalogClienctCLI - wrong evaluation of the operation in the find command
NEW: FileCatalog - added possibility to remove specified metadata for a given path 
BUGFIX: ReplicaManager - wrong operation order causing failure of UploadLogFile module

*Core
NEW: dirac-install - generate cshrc DIRAC environment setting file for the (t)csh 

*Interfaces
CHANGE: Job - added InputData to each element in the ParametricInputData

*WMS
CHANGE: dirac-jobexec - pass ParametericInputData to the workflow as a semicolon separated string

[v6r2p4]

*WMS
BUGFIX: StalledJobAgent - protection against jobs with no PilotReference in their parameters
BUGFIX: WMSAdministratorHandler - wrong argument type specification for getPilotInfo method

*StorageManagement
BUGFIX: RequestFinalizationAgent - no method existence check when calling RPC method

[v6r2p3]

*WMS
CHANGE: Matcher - fixed the credentials check in requestJob() to simplify it

*ConfigurationSystem
CHANGE: Operations helper - fix that allow no VO to be defined for components that do not need it

*Core
BUGFIX: InstallTools - when applying runsvctrl to a list of components make sure that the config server is treated first and the sysadmin service - last
        
[v6r2p2]

*WMS
BUGFIX: Matcher - restored logic for checking private pilot asking for a given DN for belonging to the same group with JOB_SHARING property.

[v6r2p1]

*RequestManagementSystem
BUGFIX: RequestCleaningAgent - missing import of the "second" interval definition 

[v6r2]

*General
FIX: replaced use of exec() python statement in favor of object method execution

*Accounting
CHANGE: Accounting 'byte' units are in powers of 1000 instead of powers of 1024 (closes #457)

*Core
CHANGE: Pfn.py - pfnparse function rewritten for speed up and mem usage, unit test case added
FIX: DISET Clients are now thread-safe. Same clients used twice in different threads was not 
closing the previous connection
NEW: reduce wait times in DISET protocol machinery to improve performance    
NEW: dirac-fix-mysql-script command to fix the mysql start-up script for the given installation
FIX: TransferClient closes connections properly
FIX: DISET Clients are now thread-safe. Same client used twice in different threads will not close the previous connection
CHANGE: Beautification and reduce wait times to improve performance
NEW: ProcessPool - added functionality to kill all children processes properly when destroying ProcessPool objects
NEW: CS Helper for LocalSite section, with gridEnv method
NEW: Grid module will use Local.gridEnv if nothing passed in the arguments
CHANGE: Add deprecated sections in the CS Operations helper to ease the transition
FIX: dirac-install - execute dirac-fix-mysql-script, if available, to fix the mysql.server startup script
FIX: dirac-distribution - Changed obsoleted tar.list file URL
FIX: typo in dirac-admin-add-host in case of error
CHANGE: dirac-admin-allow(ban)-se - use diracAdmin.sendMail() instead of NotificationClient.sendMail()

*Framework
BUGFIX: UserProfileDB - no more use of "type" variable as it is a reserved keyword 

*RequestManagement:
FIX: RequestDBFile - more consistent treatment of requestDB Path
FIX: RequestMySQL - Execution order is evaluated based on not Done state of subrequests
NEW: RequestCleaningAgent - resetting Assigned requests to Waiting after a configurable period of time

*RSS
CHANGE: RSS Action now inherits from a base class, and Actions are more homogeneous, they all take a uniform set of arguments. The name of modules has been changed from PolType to Action as well.
FIX: CacheFeederAgent - too verbose messages moved to debug instead of info level
BUGFIX: fixed a bug preventing RSS clients to connect to the services     
FIX: Proper services synchronization
FIX: Better handling of exceptions due to timeouts in GOCDBClient   
FIX: RSS.Notification emails are sent again
FIX: Commands have been modified to return S_OK, S_ERROR inside the Result dict. This way, policies get a S_ERROR / S_OK object. CacheFeederAgent has been updated accordingly.
FIX: allow clients, if db connection fails, to reconnect ( or at least try ) to the servers.
CHANGE: access control using CS Authentication options. Default is SiteManager, and get methods are all.
BUGFIX: MySQLMonkey - properly escaped all parameters of the SQL queries, other fixes.
NEW: CleanerAgent renamed to CacheCleanerAgent
NEW: Updated RSS scripts, to set element statuses and / or tokens.
NEW: Added a new script, dirac-rss-synch
BUGFIX: Minor bugfixes spotted on the Web development
FIX: Removed useless decorator from RSS handlers
CHANGE: ResourceStatus helper tool moved to RSS/Client directory, no RSS objects created if the system is InActive
CHANGE: Removed ClientFastDec decorator, using a more verbose alternative.
CHANGE: Removed useless usage of kwargs on helper functions.  
NEW: added getSESitesList method to RSSClient      
FIX: _checkFloat() checks INTEGERS, not datetimes

*DataManagement
CHANGE: refactoring of DMS agents executing requests, allow requests from arbitrary users
NEW: DFC - allow to specify multiple replicas, owner, mode when adding files
CHANGE: DFC - optimization of the directory size evaluation
NEW: Added CREATE TEMPORARY TABLES privilege to FileCatalogDB
CHANGE: DFC - getCatalogCounters() update to show numbers of directories
NEW: lfc_dfc_copy script to migrate data from LFC to DFC
FIX: dirac-dms-user-lfns - fixed the case when the baseDir is specified
FIX: FTS testing scripts were using sys.argv and getting confused if options are passed
NEW: DFC - use DirectoryUsage tables for the storage usage evaluations
NEW: DFC - search by metadata can be limited to a given directory subtree
NEW: DFC - search by both directory and file indexed metadata
BUGFIX: DFC - avoid crash if no directories or files found in metadata query
NEW: DFC FileCatalogHandler - define database location in the configuration
NEW: DFC - new FileCatalogFactory class, possibility to use named DFC services
FIX: FTSMonitor, FTSRequest - fixes in handling replica registration, setting registration requests in FileToCat table for later retry
FIX: Failover registration request in the FTS agents.      
FIX: FTSMonitor - enabled to register new replicas if even the corresponding request were removed from the RequestManagement 
FIX: StorageElement - check if SE has been properly initialized before executing any method     
CHANGE: LFC client getReplica() - make use of the new bulk method lfc.lfc_getreplicasl()
FIX: LFC client - protect against getting None in lfc.lfc_readdirxr( oDirectory, "" )  
FIX: add extra protection in dump method of StorageElement base class
CHANGE: FailoverTransfer - create subrequest per catalog if more than one catalog

*Interface
NEW: Job.py - added method to handle the parametric parameters in the workflow. They are made available to the workflow_commons via the key 'GenericParameters'.
FIX: Dirac.py - fix some type checking things
FIX: Dirac.py - the addFile() method can now register to more than 1 catalog.

*WMS
FIX: removed dependency of the JobSchedulingAgent on RSS. Move the getSiteTier functionality to a new CS Helper.
FIX: WMSAdministratorHandler - Replace StringType by StringTypes in the export methods argument type
FIX: JobAgent - Set explicitly UseServerCertificate to "no" for the job executable
NEW: dirac-pilot - change directory to $OSG_WN_TMP on OSG sites
FIX: SiteDirector passes jobExecDir to pilot, this defaults to "." for CREAM CEs. It can be set in the CS. It will not make use of $TMPDIR in this case.
FIX: Set proper project and release version to the SiteDirector     
NEW: Added "JobDelay" option for the matching, refactored and added CS options to the matcher
FIX: Added installation as an option to the pilots and random MyProxyServer
NEW: Support for parametric jobs with parameters that can be of List type

*Resources
NEW: Added SSH Grid Engine Computing Element
NEW: Added SSH Computing Element
FIX: make sure lfc client will not try to connect for several days

*Transformation
FIX: TransformationDB - in setFileStatusForTransformation() reset ErrorCount to zero if "force" flag and    the new status is "unused"
NEW: TransformationDB - added support for dictionary in metadata for the InputDataQuery mechanism     

[v6r1p13]

*WMS
FIX: JobSchedulingAgent - backported from v6r2 use of Resources helper

[v6r1p12]

*Accounting
FIX: Properly delete cached plots

*Core
FIX: dirac-install - run externals post install after generating the versions dir

[v6r1p11]

*Core
NEW: dirac-install - caches locally the externals and the grid bundle
FIX: dirac-distribution - properly generate releasehistory and releasenotes

[v6r1p10]

*WorloadManagement
FIX: JobAgent - set UseServerCertificate option "no" for the job executable

[v6r1p9]

*Core
FIX: dirac-configure - set the proper /DIRAC/Hostname when defining /LocalInstallation/Host

*DataManagement
FIX: dirac-dms-user-lfns - fixed the case when the baseDir is specified
BUGFIX: dirac-dms-remove-files - fixed crash in case of returned error report in a form of dictionary 

[v6r1p8]

*Web
FIX: restored Run panel in the production monitor

*Resources
FIX: FileCatalog - do not check existence of the catalog client module file

[v6r1p7]

*Web
BUGFIX: fixed scroll bar in the Monitoring plots view

[v6r1p6]

*Core
FIX: TransferClient closes connections properly

[v6r1p5]

*Core
FIX: DISET Clients are now thread-safe. Same clients used twice in different threads was not 
     closing the previous connection
NEW: reduce wait times in DISET protocol machinery to improve performance   

[v6r1p4]

*RequestManagement
BUGFIX: RequestContainer - in isSubRequestDone() treat special case for subrequests with files

*Transformation
BUGFIX: TransformationCleaningAgent - do not clear requests for tasks with no associated jobs

[v6r1p3]

*Framework
NEW: Pass the monitor down to the request RequestHandler
FIX: Define the service location for the monitor
FIX: Close some connections that DISET was leaving open

[v6r1p2]

*WorkloadManagement
BUGFIX: JobSchedulingAgent - use getSiteTiers() with returned direct value and not S_OK

*Transformation
BUGFIX: Uniform use of the TaskManager in the RequestTaskAgent and WorkflowTaskAgent

[v6r1p1]

*RSS
BUGFIX: Alarm_PolType now really send mails instead of crashing silently.

[v6r1]

*RSS
CHANGE: Major refactoring of the RSS system
CHANGE: DB.ResourceStatusDB has been refactored, making it a simple wrapper round ResourceStatusDB.sql with only four methods by table ( insert, update, get & delete )
CHANGE: DB.ResourceStatusDB.sql has been modified to support different statuses per granularity.
CHANGE: DB.ResourceManagementDB has been refactored, making it a simple wrapper round ResourceStatusDB.sql with only four methods by table ( insert, update, get & delete )
CHANGE: Service.ResourceStatusHandler has been refactored, removing all data processing, making it an intermediary between client and DB.
CHANGE: Service.ResourceManagementHandler has been refactored, removing all data processing, making it an intermediary between client and DB.
NEW: Utilities.ResourceStatusBooster makes use of the 'DB primitives' exposed on the client and does some useful data processing, exposing the new functions on the client.
NEW: Utilities.ResourceManagementBooster makes use of the 'DB primitives' exposed on the client and does some useful data processing, exposing the new functions on the client.
CHANGE: Client.ResourceStatusClient has been refactorerd. It connects automatically to DB or to the Service. Exposes DB and booster functions.
CHANGE: Client.ResourceManagementClient has been refactorerd. It connects automatically to DB or to the Service. Exposes DB and booster functions.
CHANGE: Agent.ClientsCacheFeederAgent renamed to CacheFeederAgent. The name was not accurate, as it also feeds Accouting Cache tables.
CHANGE: Agent.InspectorAgent, makes use of automatic API initialization.
CHANGE: Command. refactor and usage of automatic API initialization.
CHANGE: PolicySystem.PEP has reusable client connections, which increase significantly performance.
CHANGE: PolicySystem.PDP has reusable client connections, which increase significantly performance.
NEW: Utilities.Decorators are syntactic sugar for DB, Handler and Clients.
NEW: Utilities.MySQLMonkey is a mixture of laziness and refactoring, in order to generate the SQL statements automatically. Not anymore sqlStatemens hardcoded on the RSS.
NEW: Utilities.Validator are common checks done through RSS modules
CHANGE: Utilities.Synchronizer syncs users and DIRAC sites
CHANGE: cosmetic changes everywhere, added HeadURL and RCSID
CHANGE: Removed all the VOExtension logic on RSS
BUGFIX: ResourceStatusHandler - getStorageElementStatusWeb(), access mode by default is Read
FIX: RSS __init__.py will not crash anymore if no CS info provided
BUGFIX: CS.getSiteTier now behaves correctly when a site is passed as a string

*dirac-setup-site
BUGFIX: fixed typos in the Script class name

*Transformation
FIX: Missing logger in the TaskManager Client (was using agent's one)
NEW: Added UnitTest class for TaskManager Client

*DIRAC API
BUGFIX: Dirac.py. If /LocalSite/FileCatalog is not define the default Catalog was not properly set.
FIX: Dirac.py - fixed __printOutput to properly interpret the first argument: 0:stdout, 1:stderr
NEW: Dirac.py - added getConfigurationValue() method

*Framework
NEW: UsersAndGroups agent to synchronize users from VOMRS server.

*dirac-install
FIX: make Platform.py able to run with python2.3 to be used inside dirac-install
FIX: protection against the old or pro links pointing to non-existent directories
NEW: make use of the HTTP proxies if available
FIX: fixed the logic of creating links to /opt/dirac directories to take into account webRoot subdirs

*WorkloadManagement
FIX: SiteDirector - change getVO() function call to getVOForGroup()

*Core:
FIX: Pfn.py - check the sanity of the pfn and catch the erroneous case

*RequestManagement:
BUGFIX: RequestContainer.isSubrequestDone() - return 0 if Done check fails

*DataManagement
NEW: FileCatalog - possibility to configure multiple FileCatalog services of the same type

[v6r0p4]

*Framework
NEW: Pass the monitor down to the request RequestHandler
FIX: Define the service location for the monitor
FIX: Close some connections that DISET was leaving open

[v6r0p3]

*Framework
FIX: ProxyManager - Registry.groupHasProperties() wasn't returning a result 
CHANGE: Groups without AutoUploadProxy won't receive expiration notifications 
FIX: typo dirac-proxy-info -> dirac-proxy-init in the expiration mail contents
CHANGE: DISET - directly close the connection after a failed handshake

[v6r0p2]

*Framework
FIX: in services logs change ALWAYS log level for query messages to NOTICE

[v6r0p1]

*Core
BUGFIX: List.uniqueElements() preserves the other of the remaining elements

*Framework
CHANGE: By default set authorization rules to authenticated instead of all
FIX: Use all required arguments in read access data for UserProfileDB
FIX: NotificationClient - dropped LHCb-Production setup by default in the __getRPSClient()

[v6r0]

*Framework
NEW: DISET Framework modified client/server protocol, messaging mechanism to be used for optimizers
NEW: move functions in DIRAC.Core.Security.Misc to DIRAC.Core.Security.ProxyInfo
CHANGE: By default log level for agents and services is INFO
CHANGE: Disable the log headers by default before initializing
NEW: dirac-proxy-init modification according to issue #29: 
     -U flag will upload a long lived proxy to the ProxyManager
     If /Registry/DefaultGroup is defined, try to generate a proxy that has that group
     Replaced params.debugMessage by gLogger.verbose. Closes #65
     If AutoUploadProxy = true in the CS, the proxy will automatically be uploaded
CHANGE: Proxy upload by default is one month with dirac-proxy-upload
NEW: Added upload of pilot proxies automatically
NEW: Print info after creating a proxy
NEW: Added setting VOMS extensions automatically
NEW: dirac-proxy-info can also print the information of the uploaded proxies
NEW: dirac-proxy-init will check that the lifetime of the certificate is less than one month and advise to renew it
NEW: dirac-proxy-init will check that the certificate has at least one month of validity
FIX: Never use the host certificate if there is one for dirac-proxy-init
NEW: Proxy manager will send notifications when the uploaded proxies are about to expire (configurable via CS)
NEW: Now the proxyDB also has a knowledge of user names. Queries can use the user name as a query key
FIX: ProxyManager - calculate properly the dates for credentials about to expire
CHANGE: ProxyManager will autoexpire old proxies, also auto purge logs
CHANGE: Rename dirac-proxy-upload to dirac-admin-proxy-upload
NEW: dirac-proxy-init will complain if the user certificate has less than 30 days
CHANGE: SecurityLogging - security log level to verbose
NEW: OracleDB - added Array type 
NEW: MySQL - allow definition of the port number in the configuration
FIX: Utilities/Security - hash VOMS Attributes as string
FIX: Utilities/Security - Generate a chain hash to discover if two chains are equal
NEW: Use chain has to discover if it has already been dumped
FIX: SystemAdministrator - Do not set  a default lcg version
NEW: SystemAdministrator - added Project support for the sysadmin
CHANGE: SysAdmin CLI - will try to connect to the service when setting the host
NEW: SysAdmin CLI - colorization of errors in the cli
NEW: Logger - added showing the thread id in the logger if enabled
     
*Configuration
NEW: added getVOfromProxyGroup() utility
NEW: added getVoForGroup() utility, use it in the code as appropriate
NEW: added Registry and Operations Configuration helpers
NEW: dirac-configuration-shell - a configuration script for CS that behaves like an UNIX shellCHANGE: CSAPI - added more functionality required by updated configuration console
NEW: Added possibility to define LocalSE to any Site using the SiteLocalSEMapping 
     section on the Operations Section     
NEW: introduce Registry/VO section, associate groups to VOs, define SubmitPools per VO
FIX: CE2CSAgent - update the CEType only if there is a relevant info in the BDII  

*ReleaseManagement
NEW: release preparations and installation tools based on installation packages
NEW: dirac-compile-externals will try go get a DIRAC-free environment before compiling
NEW: dirac-disctribution - upload command can be defined via defaults file
NEW: dirac-disctribution - try to find if the version name is a branch or a tag in git and act accordingly
NEW: dirac-disctribution - added keyword substitution when creating a a distribution from git
FIX: Install tools won't write HostDN to the configuration if the Admin username is not set 
FIX: Properly set /DIRAC/Configuration/Servers when installing a CS Master
FIX: install_site.sh - missing option in wget for https download: --no-check-certificate
FIX: dirac-install-agent(service) - If the component being installed already has corresponding 
     CS section, it is not overwritten unless explicitly asked for
NEW: dirac-install functionality enhancement: start using the switches as defined in issue #26;
CHANGE: dirac-install - write the defaults if any under defaults-.cfg so dirac-configure can 
        pick it up
FIX: dirac-install - define DYLD_LIBRARY_PATH ( for Mac installations )     
NEW: dirac-install - put all the goodness under a function so scripts like lhcb-proxy-init can use it easily
FIX: dirac-install - Properly search for the LcgVer
NEW: dirac-install will write down the releases files in -d mode   
CHANGE: use new dirac_install from gothub/integration branch in install_site.sh
NEW: Extensions can request custom external dependencies to be installed via pip when 
     installing DIRAC.
NEW: LCG bundle version can be defined on a per release basis in the releases.cfg 
NEW: dirac-deploy-scripts - when setting the lib path in the deploy scripts. 
     Also search for subpaths of the libdir and include them
NEW: Install tools - plainly separate projects from installations

*Accounting
CHANGE: For the WMSHistory type, send as JobSplitType the JobType
CHANGE: Reduced the size of the max key length to workaround mysql max bytes for index problem
FIX: Modified buckets width of 1week to 1 week + 1 day to fix summer time end week (1 hour more )

*WorkloadManagement
CHANGE: SiteDirector - simplified executable generation
NEW: SiteDirector - few more checks of error conditions   
NEW: SiteDirector - limit the queue max length to the value of MaxQueueLengthOption 
     ( 3 days be default )
BUGFIX: SiteDirector - do not download pilot output if the flag getPilotOutput is not set     
NEW: JobDB will extract the VO when applying DIRAC/VOPolicy from the proper VO
FIX: SSHTorque - retrieve job status by chunks of 100 jobs to avoid too long
NEW: glexecComputingElement - allow glexecComputingElement to "Reschedule" jobs if the Test of
     the glexec fails, instead of defaulting to InProcess. Controlled by
     RescheduleOnError Option of the glexecComputingElement
NEW: SandboxStore - create a different SBPath with the group included     
FIX: JobDB - properly treat Site parameter in the job JDL while rescheduling jobs
NEW: JobSchedulingAgent - set the job Site attribute to the name of a group of sites corresponding 
     to a SE chosen by the data staging procedure 
CHANGE: TimeLeft - call batch system commands with the ( default ) timeout 120 sec
CHANGE: PBSTimeLeft - uses default CPU/WallClock if not present in the output  
FIX: PBSTimeLeft - proper handling of (p)cput parameter in the batch system output, recovery of the
     incomplete batch system output      
NEW: automatically add SubmitPools JDL option of the job owner's VO defines it     
NEW: JobManager - add MaxParametericJobs option to the service configuration
NEW: PilotDirector - each SubmitPool or Middleware can define TargetGrids
NEW: JobAgent - new StopOnApplicationFailure option to make the agent exiting the loop on application failure
NEW: PilotAgentsDB - on demand retrieval of the CREAM pilot output
NEW: Pilot - proper job ID evaluation for the OSG sites
FIX: ComputingElement - fixed proxy renewal logic for generic and private pilots
NEW: JDL - added %j placeholder in the JDL to be replaced by the JobID
BUGFIX: DownloadInputData - bug fixed in the naming of downloaded files
FIX: Matcher - set the group and DN when a request gets to the matcher if the request is not 
     coming from a pilot
FIX: Matcher = take into account JobSharing when checking the owner for the request
CHANGE: PilotDirector, dirac-pilot - interpret -V flag of the pilot as Installation name

*DataManagement
FIX: FileCatalog/DiractoryLevelTree - consistent application of the max directory level using global 
     MAX_LEVELS variable
FIX: FileCatalog - Directory metadata is deleted together with the directory deletion, issue #40    
CHANGE: FileCatalog - the logic of the files query by metadata revisited to increase efficiency 
FIX: LcgFileCatalog - use lfcthr and call lfcthr.init() to allow multithread
     try the import only once and just when LcgFileCatalogClient class is intantiated
NEW: LcgFileCatalogClient - new version of getPathPermissions relying on the lfc_access method to solve the problem
     of multiple user DNs in LFC.     
FIX: StorageElement - get service CS options with getCSOption() method ( closes #97 )
FIX: retrieve FileCatalogs as ordered list, to have a proper default.
CHANGE: FileCatalog - allow up to 15 levels of directories
BUGFIX: FileCatalog - bug fixes in the directory removal methods (closes #98)
BUGFIX: RemovalAgent - TypeError when getting JobID in RemovalAgent
BUGFIX: RemovalAgent - put a limit to be sure the execute method will end after a certain number of iterations
FIX: DownloadInputData - when files have been uploaded with lcg_util, the PFN filename
     might not match the LFN file name
FIX: putting FTSMonitor web page back
NEW: The default file catalog is now determined using /LocalSite/FileCatalog. The old behavior 
     is provided as a fallback solution
NEW: ReplicaManager - can now deal with multiple catalogs. Makes sure the surl used for removal is 
the same as the one used for registration.   
NEW: PoolXMLCatalog - added getTypeByPfn() function to get the type of the given PFN  
NEW: dirac-dms-ban(allow)-se - added possibility to use CheckAccess property of the SE

*StorageManagement
FIX: Stager - updateJobFromStager(): only return S_ERROR if the Status sent is not
recognized or if a state update fails. If the jobs has been removed or
has moved forward to another status, the Stager will get an S_OK and
should forget about the job.
NEW: new option in the StorageElement configuration "CheckAccess"
FIX: Requests older than 1 day, which haven't been staged are retried. Tasks older than "daysOld" 
     number of days are set to Failed. These tasks have already been retried "daysOld" times for staging.
FIX: CacheReplicas and StageRequests records are kept until the pin has expired. This way the 
     StageRequest agent will have proper accounting of the amount of staged data in cache.
NEW: FTSCleaningAgent will allow to fix transient errors in RequestDB. At the moment it's 
     only fixing Requests for which SourceTURL is equal to TargetSURL.
NEW: Stager - added new command dirac-stager-stage-files          
FIX: Update Stager code in v6 to the same point as v5r13p37
FIX: StorageManager - avoid race condition by ensuring that Links=0 in the query while removing replicas

*RequestManagement
FIX: RequestDBFile - get request in chronological order (closes issue #84)
BUGFIX: RequestDBFile - make getRequest return value for getRequest the same as for

*ResourceStatusSystem
NEW: Major code refacoring. First refactoring of RSS's PEP. Actions are now function 
     defined in modules residing in directory "Actions".
NEW: methods to store cached environment on a DB and ge them.
CHANGE: command caller looks on the extension for commands.
CHANGE: RSS use now the CS instead of getting info from Python modules.
BUGFIX: Cleaned RSS scripts, they are still prototypes
CHANGE: PEP actions now reside in separate modules outside PEP module.
NEW: RSS CS module add facilities to extract info from CS.
CHANGE: Updating various RSS tests to make them compatible with
changes in the system.
NEW: CS is used instead of ad-hoc configuration module in most places.
NEW: Adding various helper functions in RSS Utils module. These are
functions used by RSS developers, including mainly myself, and are
totally independant from the rest of DIRAC.
CHANGE: Mostly trivial changes, typos, etc in various files in RSS     
CHANGE: TokenAgent sends e-mails with current status   

*Transformation
CHANGE: allow Target SE specification for jobs, Site parameter is not set in this case
CHANGE: TransformationAgent  - add new file statuses in production monitoring display
CHANGE: TransformationAgent - limit the number of files to be treated in TransformationAgent 
        for replication and removal (default 5000)
BUGFIX: TransformationDB - not removing task when site is not set
BUGFIX: TransformationCleaningAgent - archiving instead of cleaning Removal and Replication 
        transformations 
FIX: TransformationCleaningAgent - kill jobs before deleting them        

*Workflow
NEW: allow modules to define Input and Output parameters that can be
     used instead of the step_commons/workflow_commons (Workflow.py, Step.py, Module.py)

*Various fixes
BUGFIX: Mail.py uses SMTP class rather than inheriting it
FIX: Platform utility will properly discover libc version even for the new Ubuntu
FIX: Removed old sandbox and other obsoleted components<|MERGE_RESOLUTION|>--- conflicted
+++ resolved
@@ -1,5 +1,4 @@
-<<<<<<< HEAD
-[v6r13-pre6]
+[v6r13-pre7]
 
 CHANGE: Separating fixed and variable parts of error log messages for multiple systems 
         to allow SystemLogging to work
@@ -19,7 +18,7 @@
 *Resources
 NEW: Computing - BatchSystem classes introduced to be used both in Local and SSH Computing Elements
 CHANGE: Storage - reworked Storage Element/Plugins to encapsulate physical URLs  
-=======
+
 [v6r12p8]
 
 *Core
@@ -39,7 +38,6 @@
 
 *RMS
 NEW: new SetFileStatus Operation
->>>>>>> b531ce06
 
 [v6r12p7]
 
