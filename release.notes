--- conflicted
+++ resolved
@@ -1,4 +1,3 @@
-<<<<<<< HEAD
 [v7r2p5]
 
 FIX: fixes from v7r0p56, v7r1p39
@@ -176,12 +175,11 @@
 NEW: (#4910) --runslow option on unit tests to allow faster local tests
 NEW: (#4938) added a helloworld test for the (yet to be implemented) cloud testing in certification
 CHANGE: (#4968) Change the defaults for tests (to MySQL 8 and ES 7)
-=======
+
 [v7r1p39]
 
 *WMS
 CHANGE: (#5121) for HTCondor, the SiteDirectory write the executable in the globally defined working directory
->>>>>>> 3835d71f
 
 [v7r1p38]
 
