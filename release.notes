<<<<<<< HEAD
[v7r0-pre6]

*Accounting
CHANGE: (Multi)AccountingDB - Grouping Type and Object loader together with the MonitoringSystem ones.

*WorkloadManagementSystem

NEW: Add JobElasticDB.py with getJobParameters and setJobParameter methods to work with ElasticSearch (ES) backend.
NEW: Add gJobElasticDB variable and indicates the activation of ES backend.
CHANGE: Modify export_getJobParameter(s) to report values from ES if available.
CHANGE: (#3748) Reduced (removed, in fact) interactions of Optimizers with JobParameters, using only OptimizerParameters
NEW: (#3760) Add Client/JobStateUpdateClient.py
NEW: (#3760) Add Client/JobManagerClient.py
CHANGE: (#3760) Use the above Client classes instead of invoking RPCClient()
NEW: Added ES backend to WMSAdministratorHandler to get JobParameters.
NEW: Added separate MySQL table for JobsStatus in JobDB, and modified code accordingly.
CHANGE: ElasticJobDB.py: Modify setJobParameter method to register JobAttributes like Owner, Proxy, JobGroup etc.
CHANGE: ElasticJobDB.py: added getJobParametersAndAttributes method to retrieve both parameters and attributes for a given JobID.
CHANGE: Pilot Watchdog - using python UNIX services for some watchdog calls

*Core
NEW: (#3744) Add update method to the ElasticSearchDB.py to update or if not available create the values 
     sent from the setJobParameter function. Uses update_by_query and index ES APIs.
CHANGE: (#3744) generateFullIndexName() method made static under the ElasticSearchDB class.
CHANGE: (#3744) removed unused/outdated stuff from Distribution module
FIX: check for empty /etc/grid-security/certificates dir

*tests

NEW: Add ChangeESFlag.py script to modify useES flag in dirac.cfg. To be integrated with Jenkins code.
CHANGE: (#3760) Use the above Client classes instead of invoking RPCClient()
NEW: (#3744) Added performance tests for ES and MySQL for WMS DB backends
NEW: (#3744) Added miniInstallDIRAC function for Jenkins jobs

*Docs
FIX: Better dirac.cfg example configuration for web
NEW: (#3744) Add WMS documentation in DeveloperGuide/Systems

[v6r20p19]
=======
[v6r20p20]
>>>>>>> 7db29ea6

*Core
CHANGE: (#3885) Script.parseCommandLine: the called script is not necessarily the first in sys.argv

*ConfigurationSystem
CHANGE: (#3887) /Client/Helpers/Registry.py: Added search dirac user for ID and CA

*MonitoringSystem
FIX: (#3888) mqProducer field in MonitoringReporter can be set to None, and the comparison was broken. 
     It is fixed. Also some additional checks are added.

*WorkloadManagementSystem
CHANGE: (#3889) removed confusing Job parameter LocalBatchID
CHANGE: (#3854) TQ matching (TaskQueueDB.py): when "ANY" is specified, don't exclude task queues 
        (fix with "Platforms" matching in mind)
CHANGE: (#3854) SiteDirector: split method getPlatforms, for extension purposes

*DataManagementSystem
FIX: (#3884) restore correct default value for the SEPrefix in the FileCatalogClient
FIX: (#3886) FTS3: remove the hardcoded srm protocol for registration
FIX: (#3886) FTS3: return an empty spacetoken if SRM is not available

*TransformationSystem
CHANGE: (#3891) ReplicationTransformation.createDataTransformation: returns S_OK with the 
        transformation object when it was successfully added, instead of S_OK(None)

*Resources
NEW: (#3886) SE - return a standard error in case the requested protocol is not available

[v6r20p18]

*DataManagementSystem
CHANGE: (#3882) script for allow/ban SEs now accepting -a/--All switch, for allo status types

*Core
FIX: (#3882) ClassAdLight - fix to avoid returning a list with empty string

*Resources
FIX: (#3882) Add site name configuration for the dirac installation inside singularity CE

*test
FIX: (#3882) fully activating RSS in Jenkins tests

[v6r20p17]

*Core
CHANGE: (#3874) dirac-create-distribution-tarball - add tests directory to the tar file and fix pylint warnings.
FIX: (#3876) Add function "discoverInterfaces" again which is still needed for VMDIRAC

*ConfigurationSystem
CHANGE: (#3875) Resources - allow to pass a list of platforms to getDIRACPlatform()

*WorkloadManagement
CHANGE: (#3867) SandboxStoreClient - Returning file location in output of getOutputSandbox
CHANGE: (#3875) JobDB - allow to define a list of Platforms in a job description JDL

*ResourceStatusSystem
CHANGE: (#3863) deprecated CSHelpers.getSites() function

*Interfaces
NEW: (#3872) Add protocol option to dirac-dms-lfn-accessURL
CHANGE: (#3864) marked deprecated some API functions (perfect replace exists already, as specified)

*Resources
FIX: (#3868) GFAL2_SRM2Storage: only set SPACETOKENDESC when SpaceToken is not an empty string

*Test
CHANGE: (#3863) Enable RSS in Jenkins

*DataManagementSystem
FIX: (#3859) FTS3: resubmit files in status Canceled on the FTS server
NEW: (#3871) FTS submissions can use any third party protocol
NEW: (#3871) Storage plugin for Echo (gsiftp+root)
FIX: (#3871) replace deprecated calls to the gfal2 API
NEW: (#3871) Generic implementation for retrieving space occupancy on storage

*TransformationSystem
FIX: (#3865) fixed submission of parametric jobs with InputData from WorkflowTask
FIX: (#3865) better logging for parametric jobs submission

*StorageManagamentSystem
FIX: (#3868) Fix StageRequestAgent failures for SEs without a SpaceToken

*RequestManagementSystem
FIX: (#3861) tests do not re-use File objects

[v6r20p16]

*WorkloadManagementSystem
CHANGE: (#3850) the platform discovery can be VO-specific.

*Interfaces
CHANGE: (#3856) setParameterSequence always return S_OK/S_ERROR

*TransformationSystem
FIX: (#3856) check for return value on Job interface and handle it

*ResourceStatusSystem
FIX: (#3852) site may not have any SE

[v6r20p15]

*Interface
FIX: (#3843) Fix the sandbox download, returning the inMemory default.

*WorkloadManagementSystem
FIX: (#3845) late creation on RPC in JobMonitoringClient and PilotsLoggingClient

*DataManagementSystem
FIX: (#3839) Update obsolete dirac-rms-show-request command in user message displayed when running dirac-dms-replicate-and-register-request

*FrameworkSystem
FIX: (#3845) added setServer for NotificationClient

*Docs
NEW: (#3847) Added some info on parametric jobs

[v6r20p14]

CHANGE: (#3826) emacs backup file pattern added to .gitignore

*MonitoringSystem
CHANGE: (#3827) The default name of the Message Queue can be changed

*Core
FIX: (#3832) VOMSService.py: better logging and error prevention

*ConfigurationSystem
FIX: (#3837) Corrected configuration location for Pilot 3 files synchronization

*FrameworkSystem
FIX: (#3830) InstalledComponentDB.__filterFields: fix error in "Component History Web App" when filter values are unicode

*Interface
CHANGE: (#3836) Dirac.py API - make the unpacking of downloaded sandboxes optional

*Accounting
CHANGE: (#3831) ReportGenerator: Authenticated users without JOB_SHARING will now only get plots showing their own jobs, solves #3776

*ResourceStatusSystem
FIX: (#3833) Documentation update
CHANGE: (#3838) For some info, use DMSHelper instead of CSHelper for better precision

*RequestManagementSystem
FIX: (#3829) catch more exception in the ReqClient when trying to display the associated FTS jobs

[v6r20p13]

*FrameworkSystem

FIX: (#3822) obsolete parameter maxQueueSize in UserProfileDB initialization removed

*WorkloadManagementSystem

FIX: (#3824) Added Parameter "Queue" to methods invoked on batch systems by LocalComputingElement
FIX: (#3818) Testing parametric jobs locally now should also work for parametric input data
NEW: (#3818) Parameters from Parametric jobs are also replaced for ModuleParameters, 
             and not only for common workflow parameters

*DataManagementSystem

FIX: (#3825) FileCatalogCLI: print error message when removeReplica encounters weird return value
FIX: (#3819) ReplicateAndRegister: fix a problem when transferring files to multiple storage 
             elements, if more than one attempt was needed the transfer to all SEs was not always 
             happening.
CHANGE: (#3821) FTS3Agent: set pool_size of the FTS3DB

*TransformationSystem

FIX: (#3820) Fix exception in TransformationCleaningAgent: "'str' object not callable"

*ConfigurationSystem

FIX: (#3816) The VOMS2CSAgent was not sending notification emails when the DetailedReport 
             option was set to False, it will now send emails again when things change for a VO.
CHANGE: (#3816) VOMS2CSAgent: Users to be checked for deletion are now printed sorted and line 
                by line
NEW: (#3817) dirac-admin-check-config-options script to compare options and values between 
             the current Configuration and the ConfigTemplates. Allows one to find wrong or 
             missing option names or just see the difference between the current settings and 
             the default values.

[v6r20p12]

*Core
FIX: (#3807) Glue2 will return a constant 2500 for the SI00 queue parameter, 
     any value is needed so that the SiteDirector does not ignore the queue, fixes #3790

*ConfigurationSystem
FIX: (#3797) VOMS2CSAgent: return error when VO is not set (instead of exception)
FIX: (#3797) BDII2CSAgent: Fix for GLUE2URLs option in ConfigTemplate (Lower case S at the end)

*DataManagementSystem
FIX: (#3814) SEManager - adapt to the new meaning of the SE plugin section name
FIX: (#3814) SEManager - return also VO specific prefixes for the getReplicas() and similar calls
FIX: (#3814) FileCatalogClient - take into account VO specific prefixes when constructing PFNs on the fly

*TransformationSystem
FIX: (#3812) checking return value of jobManagerClient.getMaxParametricJobs() call

[v6r20p11]

*Core
FIX: (#3805) ElasticSearchDB - fix a typo (itertems -> iteritems())

[v6r20p10]

*Core
NEW: (#3801) ElasticSearchDB - add method which allows for deletion by query
NEW: (#3792) added breakDictionaryIntoChunks utility

*WorkloadManagementSystem
FIX: (#3796) Removed legacy "SystemConfig" and "LHCbPlatform" checks
FIX: (#3803) bug fix: missing loop on pRef in SiteDirector
NEW: (#3792) JobManager exposes a call to get the maxParametricJobs

*TransformationSystem
NEW: (#3804) new option for dirac-transformation-replication scrip `--GroupName/-R`
FIX: (#3804) The TransformationGroup is now properly set for transformation created with dirac-transformation-replication, previously a transformation parameter Group was created instead.
FIX: (#3792) Adding JobType as parameter to parametric jobs
FIX: (#3792) WorkflowTaskAgent is submitting a chunk of tasks not exceeding the MaxParametricJobs accepted by JobManager

[v6r20p9]

*Core
FIX: (#3794) Fix executeWithUserProxy when called with proxyUserDN, 
     fixes exception in WMSAdministrator getPilotLoggingInfo and TransformationCleaningAgent

*DataManagementSystem
CHANGE: (#3793) reuse of the ThreadPool in the FTS3Agent in order to optimize the Context use

*WorkloadManagementSystem
FIX: (#3787) Better and simpler code and test for SiteDirector 
FIX: (#3791) Fix exception in TaskQueueDB.getActiveTaskQueues, triggered 
             by dirac-admin-show-task-queues

[v6r20p8]

*ResourceStatusSystem
FIX: (#3782) try/except for OperationalError for sqlite (EmailAction)

*Core
FIX: (#3785) Adjust voms-proxy-init timeouts
NEW: (#3773) New Core.Utilities.Proxy.UserProxy class to be used as a contextManager
FIX: (#3773) Fix race condition in Core.Utilities.Proxy.executeWithUserProxy, 
     the $X509_USER_PROXY environment variable from one thread could leak to another, fixes #3764


*ConfigurationSystem
NEW: (#3784) Bdii2CSAgent: New option **SelectedSites**, if any sites are set, only those will 
     be updated
NEW: (#3788) for CS/Registry section: added possibility to define a QuarantineGroup per VO

*WorkloadManagementSystem

FIX: (#3786) StalledJobAgent: fix "Proxy not found" error when sending kill command to stalled job, 
     fixes #3783
FIX: (#3773) The solution for bug #3764 fixes a problem with the JobScheduling executor, where 
     files could end up in the checking state with the error "Couldn't get storage metadata 
     of some files"
FIX: (#3779) Add setting of X509_USER_PROXY in pilot wrapper script, 
which is needed to establish pilot env in work nodes of Cluster sites.

*DataManagementSystem
FIX: (#3778) Added template for RegisterReplica
FIX: (#3772) add a protection against race condition between RMS and FTS3
FIX: (#3774) Fix FTS3 multi-VO support by setting VO name in SE constructor.

*TransformationSystem
FIX: (#3789) better tests for TS agents

*StorageManagamentSystem
FIX: (#3773) Fix setting of the user proxy for StorageElement.getFileMetadata calls, fixes #3764

[v6r20p7]

*Core
FIX: (#3768) The Glue2 parsing handles some common issues more gracefully:
     handle cases where the execution environment just does not exist, use sensible;
     dummy values in this case (many sites);
     handle multiple execution environments at a single computing share (i.e., CERN);
     handle multiple execution environments with the same ID (e.g., SARA)
     
CHANGE: (#3768) some print outs are prefixed with "SCHEMA PROBLEM", which seem to point to problems in the published information, i.e. keys pointing to non-existent entries, or non-unique IDs

*Tests
NEW: (#3769) allow to install DIRACOS if DIRACOSVER env variable is specified

*ResourceStatusSystem
CHANGE: (#3767) Added a post-processing function in InfoGetter, for handling special case of FreeDisk policies

*WorkloadManagementSystem
FIX: (#3767) corrected inconsistent option name for pilotFileServer CS option

*TransformationSystem
CHANGE: (#3766) TransformationCleaningAgent can now run without a shifterProxy, it uses 
        the author of the transformation for the cleanup actions instead.
CHANGE: (#3766) TransformationCleaningAgent: the default value for shifterProxy was removed
FIX: (#3766) TaskManagerAgent: RequestTasks/WorkflowTasks: value for useCertficates to `False` 
     instead of `None`. Fixes the broken submission when using a shifterProxy for the TaskManagerAgents

[v6r20p6]

*Tests
CHANGE: (#3757) generate self signed certificate TLS compliant

*Interfaces
FIX: (#3754) classmethods should not have self! (Dirac.py)

*WorkloadManagementSystem
FIX: (#3755) JobManager - bug fix in __deleteJob resulting in exceptions

*DataManagementSystem
NEW: (#3736) FTS3 add kicking of stuck jobs
FIX: (#3736) FTS3 update files in sequence to avoid mysql deadlock
CHANGE: (#3736) Canceled is not a final state for FTS3 Files
CHANGE: (#3736) FTS3Operations are finalized if the Request is in a final state (instead of Scheduled)
FIX: (#3724) change the ps_delete_files and ps_delete_replicas_from_file_ids to not lock on MySQL 5.7

*TransformationSystem
CHANGE: (#3758) re-written a large test as pytest (much less verbosity, plan to extend it)
FIX: (#3758) added BulkSubmission option in documentation for WorkflowTaskAgent

*RequestManagementSystem
FIX: (#3759) dirac-rms-request: silence a warning, when not using the old FTS Services

*ResourceStatusSystem
FIX: (#3753) - style changes

[v6r20p5]

*Docs

FIX: (#3747) fix many warnings
FIX: (#3735) GetReleaseNotes.py no longer depends on curl, but the python requests packe
FIX: (#3740) Fix fake environments for sqlalchemy.ext import, some code documentation pages were not build, e.g. FTS3Agent
NEW: (#3762) Add --repo option, e.g. --repo DiracGrid/DiracOS, or just --repo DiracOS, fixes DIRACGrid/DIRACOS#30

*TransformationSystem

FIX: (#3726) If the result can not be evaluated, it can be converted to list
FIX: (#3723) TaskManagerAgentBase - add option ShifterCredentials to set the credentials to 
     use for all submissions, this is single VO only
FIX: (#3723) WorkflowTasks/RequestTasks: pass ownerDN and ownerGroup parameter to all the submission 
     clients if using shifterProxy ownerDN and ownerGroup are None thus reproducing the original behaviour
FIX: (#3723) TaskManagerAgentBase - refactor adding operations for transformation to separate function to 
     ensure presence of Owner/DN/Group in dict entries RequestTaskAgent no longer sets shifterProxy by default.

*Resources

CHANGE: (#3745) Add the deprecated decorator to native XROOT plugin

[v6r20p4]

*DMS
FIX: (#3727) use proxy location in the SECache

*RMS
FIX: (#3727) use downloadVOMSProxyToFile in RequestTask

*TS
FIX: (#3720) TaskManager - pass output data arguments as lists rather 
     than strings to the parametric job description

Docs:
FIX: (#3725) AdministratorGuide TransformationSystem spell check and added a few 
     phrases, notably for bulk submission working in v6r20p3

[v6r20p3]

*Framework
FIX: SystemAdministrator - Get the correct cpu usage data for each component

*TS
NEW: new command dirac-transformation-replication to create replication transformation to copy files from some SEs to other SEs, resolves #3700

*RMS
FIX: fix integration tests to work with privileged and non privileged proxies

*RSS
FIX: Fix for downtime publisher: wrong column names. Avoiding dates (not reflected in web app)

[v6r20p2]

*Core

CHANGE: (#3713) Fixes the infamous "invalid action proposal" by speeding up the handshake and not looking up the user/group in the baseStub

*RequestManagementSystem
CHANGE: (#3713) FowardDISET uses the owner/group of Request to execute the stub
CHANGE: (#3713) owner/group of the Requests are evaluated/authorized on the server side
CHANGE: (#3713) LimitedDelegation or FullDelegation are required to set requests on behalf of others -> pilot user and hosts should must them (which should already be the case)

*docs

NEW: (#3699) documentation on Workflow
CHANGE: (#3699) update on documentation for integration tests

*ConfigurationSystem

CHANGE: (#3699) for pilotCS2JSONSynchronizer: if pilotFileServer is not set, still print out the content

*WorkloadManagementSystem

CHANGE: (#3693) introduce options for sites to choose usage of Singularity

*TransformationSystem

FIX: (#3706) TaskManger with bulksubmission might have occasional exception, depending on order of entries in a dictionary
FIX: (#3709) TaskManager - fix the generated JobName to be of the form ProdID_TaskID
FIX: (#3709) TaskManager - check the JOB_ID and PRODUCTION_ID parameters are defined in the workflow

*Interfaces

FIX: (#3709) Job API - do not merge workflow non-JDL parameters with the sequence parameters of the same name

[v6r20p1]

*WorkloadManagementSystem

FIX: (#3697) Ensure retrieveTaskQueues doesn't return anything when given an empty list of TQ IDs.
FIX: (#3698) Call optimizer fast-path for non-bulk jobs

[v6r20]

*Core
NEW: MJF utility added, providing a general interface to Machine/Job Features values.
NEW: DEncode - added unit tests
NEW: JEncode for json based serialization
NEW: Add conditional printout of the traceback when serializing/deserializing non json compatible
     object in DEncode (enabled with DIRAC_DEBUG_DENCODE_CALLSTACK environment variable)
NEW: File.py - utility to convert file sizes between different unit
NEW: new flag in dirac-install script to install DIRAC-OS on demand
CHANGE: Removed deprecated option "ExtraModules" (dirac-configure, dirac-install scripts)
CHANGE: dirac-deploy-scripts, dirac-install - allow command modules with underscores in 
        their names in order for better support for the code checking tools
CHANGE: dirac-distribution and related scripts - compile web code while release
        generation
CHANGE: dirac-external-requirements - reimplemented to use preinstalled pip command rather than
the pip python API
FIX: dirac-distribution - fixed wrong indentation  
NEW: new command name for voms proxy
FIX: dirac-install default behaviour preserved even with diracos options
New: Add additional check in MJF utility to look for a shutdown file located at '/var/run/shutdown_time'
FIX: The hardcoded rule was not taken into account when the query was coming from the web server
CHANGE: VOMSService - reimplemented using VOMS REST interface
FIX: MJF utility won't throw exceptions when MJF is not fully deployed at a site

*Framework
NEW: WebAppCompiler methods is implemented, which is used to compile the web framework
NEW: add JsonFormatter for logs
NEW: add default configuration to CS: only TrustedHost can upload file
CHANGE: ComponentInstaller - remove the old web portal configuration data
	used during the installation
CHANGE: MessageQueue log handler uses JsonFormatter

*Monitoring
CHANGE: fixes for testing in Jenkins with locally-deployed ElasticSearch
FIX: fixes in the query results interpretation

*Configuration
FIX: ConfigurationHandler, PilotCStoJSONSynchronizer - fixes for enabling pilotCStoJSONSynchronizer, and doc
NEW: dirac-admin-voms-sync - command line for VOMS to CS synchronization
NEW: VOMS2CSSynchronizer - new class encapsulating VOMS to CS synchronization
CHANGE: VOMS2CSAgent - reimplemented to use VOMS2CSSynchronizer

*WorkloadManagementSystem
NEW: StopSigRegex, StopSigStartSeconds, StopSigFinishSeconds, StopSigNumber added to JDL, which cause Watchdog to send a signal StopSigNumber to payload processes matching StopSigRegex when there are less than StopSigFinishSeconds of wall clock remaining according to MJF.
NEW: PilotLoggingDB, Service and Client for handling extended pilot logging
NEW: added a new synchronizer for Pilot3: sync of subset of CS info to JSON file, 
     and sync of pilot3 files
NEW: dirac-admin-get-pilotslogging script for viewing PilotsLogging
NEW: Bulk job submission with protection of the operation transaction
NEW: WMSHistoryCorrector and MonitoringHistoryCorrector classes inheriting from a common BaseHistoryCorrector class
CHANGE: SiteDirector - refactored Site Director for better extensibility
CHANGE: dirac-wms-cpu-normalization uses the abstracted DB12 benchmark script used by the HEPiX Benchmarking Working Group, and the new MJF utility to obtain values from the system and to save them into the DIRAC LocalSite configuration.
CHANGE: Removed TaskQueueDirector and the other old style (WMS) *PilotDirector
CHANGE: TaskQueueDB - removed PilotsRequirements table
CHANGE: TaskQueueDB - added FOREIGN KEYS 
CHANGE: Removed gLite pilot related WMS code
FIX: always initialize gPilotAgentsDB object
FIX: JobManager - Added some debug message when deleting jobs
FIX: Job.py - fixing finding XML file
NEW: SiteDirector - added flag for sending pilot3 files
CHANGE: SiteDirector - changed the way we create the pilotWrapper (better extensibility)
NEW: SiteDirector - added possibility for deploying environment variables in the pilot wrapper

*Workflow
CHANGE: Script.py: created _exitWithError method for extension possibilities

*TS
FIX: TranformationCleaningAgent - just few simplifications 

*DMS
NEW: FTS3Agent working only with the FTS3 service to replace the existing one
NEW: FTS3Utilities - use correct FTS Server Selection Policy
NEW: StorageElement service - getFreeDiskSpace() and getTotalDiskSpace() take into account 
     MAX_STORAGE_SIZE parameter value
CHANGE: Adding vo name argument for StorageElement   
CHANGE: Fixing rss to fetch fts3 server status
NEW: Add a feature to the DFC LHCbManager to dump the content of an SE as a CSV file
FIX: FTS3DB: sqlalchemy filter statements with "is None" do not work and result in no lines being selected
NEW: FTS3Agent and FTS3DB: add functionality to kick stuck requests and delete old requests
NEW: FTS3Agent - add accounting report

*RMS
FIX: Really exit the RequestExecutingAgent when the result queue is buggy

*RSS
CHANGE: Using StorageElement.getOccupancy()
FIX: Initialize RPC to WMSAdministrator only once
FIX: Using MB as default for the size
FIX: flagged some commands that for the moment are unusable
FIX: fixed documentation of how to develop commands

*Resources
NEW: New SingularityComputingElement to submit jobs to a Singularity container
NEW: Added StorageElement.getOccupancy() method for DIP and GFAL2_SMR2 SE types
CHANGE: enable Stomp logging only if DIRAC_DEBUG_STOMP environment variable is set to any value

*Interfaces
CHANGE: Dirac.py - saving output of jobs run with 'runLocal' when they fail (for DEBUG purposes)

*Docs
CHANGE: WebApp release procedure
FIX: Update of the FTS3 docs

*Tests
FIX: add MonitoringDB to the configuration
FIX: Installing elasticSeach locally in Jenkins, with ComponentInstaller support.

[v6r19p25]

*TransformationSystem
FIX: (#3742) TransformationDB - when adding files to transformations with a multi-threaded agent, 
     it might happen that 2 threads are adding the same file at the same time. The LFN was not 
     unique in the DataFiles table, which was a mistake... This fix assumes the LFN is unique, 
     i.e. if not the table had been cleaned and the table updated to be unique.

[v6r19p24]

*WMS
FIX: (#3739) pilotTools - added --tag and --requiredTag options
FIX: (#3739) pilotCommands - make NumberOfProcessors = 1 if nowhere defined (default)

*Resources
FIX: (#3739) CREAMComputingElement - possibility to defined CEQueueName to be used in the pilot submission command

[v6r19p23]

*TS
FIX: (#3734) catch correct exception for ast.literal_eval

[v6r19p22]

*Core
CHANGE: Backport from v6r20 - fixes the infamous "invalid action proposal" by speeding up 
        the handshake and not looking up the user/group in the baseStub

RMS:
CHANGE: Backport from v6r20 - FowardDISET uses the owner/group of Request to execute the stub
CHANGE: Backport from v6r20 - owner/group of the Requests are evaluated/authorized on the server side
CHANGE: Backport from v6r20 - LimitedDelegation or FullDelegation are required to set requests on behalf 
        of others -> pilot user and hosts should must them (which should already be the case)

*API
NEW: Dirac.py - running jobs locally now also works for parametric jobs. Only the first sequence will be run
FIX: Dirac.py - running jobs locally will now properly work with LFNs in the inputSanbdox

*DMS
FIX: DMSHelpers - in getLocalSiteForSE() return None as LocalSite if an SE is at no site

[v6r19p21]

*Configuration
FIX: Bdii2CSAgent - make the GLUE2 information gathering less verbose; Silently ignore StorageShares

*Test
CHANGE: backported some of the CI tools from the integration branch 

[v6r19p20]

*StorageManagement
FIX: StorageManagementDB - fixed buggy group by with MySQL 5.7

[v6r19p19]

*Configuration

NEW: BDII2CSAgent - new options: GLUE2URLs, if set this is queried in addition to the other BDII;
    GLUE2Only to turn off looking on the old schema, if true only the main BDII URL is queried;
    Host to set the BDII host to search

NEW: dirac-admin-add-resources new option G/glue2 , enable looking at GLUE2 Schema, 
     H/host to set the host URL to something else

[v6r19p18]

*Configuration
CHANGE: Better logging of the Configuration file write exception

*RSS
FIX: SummarizeLogsAgent - fix the case when no previous history

[v6r19p17]

*Framework
FIX: ProxyManager - if an extension has a ProxyDB, use it

*RSS
FIX: CSHelpers.py minor fixes

[v6r19p16]

*WMS
FIX: pilotCommands - cast maxNumOfProcs to an int.
CHANGE: pilotTools - change maxNumOfProcs short option from -P to -m.

[v6r19p15]

*Framework
NEW: ProxyDB - allow FROM address to be set for proxy expiry e-mails

*DMS
CHANGE: FTSJob - FailedSize is now BIGINT in FTSJob
CHANGE: FTSJob - increase the bringonline time

*WMS
FIX: SiteDirector won't set CPUTime of the pilot
FIX: convert MaxRAM inside the pilots to int

*RSS
FIX: SummarizeLogsAgent: comparison bug fix
FIX: Fixed sites synchronizer

[v6r19p14]

*WMS
NEW: pilotCommands/Tools - added possibility to specify a maxNumberOfProcessors parameter for pilots
CHANGE: MultiProcessorSiteDirector - allow kwargs to SiteDirector getExecutable & _getPilotOptions functions

*RMS
FIX: Fix a bug in ReplicateAndRegister Operation preventing files having failed once to be retried

*DMS
FIX: FileCatalogWithFkAndPsDB.sql - Fixes for the DFC to be compatible with strict group by mode 
     (https://dev.mysql.com/doc/refman/5.7/en/sql-mode.html#sqlmode_only_full_group_by)

*docs
CHANGE: added little documentation for lcgBundles

[v6r19p13]

*WMS
FIX: JobWrapper - added a debug message
FIX: Allow non-processor related tags to match TQ in MultiProcessorSiteDirector.

*Test
CHANGE: improve Gfal2 integration tests by checking the metadata

[v6r19p12]

*Core
CHANGE: QualityMapGraph - change the color map of the Quality plots

*Framework
FIX: Logging - remove the space after log messages if no variable message is printed, fixes #3587

*MonitoringSystem
CHANGE: ElasticSearch 6 does not support multiple types, only one type is created instead.

*RSS
FIX: GOCDBClient - encode in utf-8, update goc db web api URL
FIX: fixed bug in creation of history of status (avoid repetition of entries)

*DMS
FIX: fixed bug in FTSAgent initialization

*WMS
FIX: fix bug in dirac-wms-job-select: treating the case of jobGroup(s) not requested

[v6r19p11]

*Framework:
CHANGE: moved column "Instance" of InstalledComponentsDB.InstalledComponent 
        table from 64 to 32 characters

*WMS
FIX: JobWrapperTemplate - fix exception handling
CHANGE: dirac-wms-select-jobs - new option to limit the number of selected jobs
CHANGE: returning an error when sandboxes can't be unassigned from jobs (JobCleaningAgent)

*RMS
FIX: RequestDB - add missing JOIN in the web summary query
NEW: dirac-rms-request - add option to allow resetting the NotBefore member even 
     for non-failed requests

*DMS
FIX: FTSAgent - change data member names from uppercase to lower case

*Interfaces
CHANGE: autopep8 on the API/Dirac module

*docs:
NEW: added some doc about shifterProxy

[v6r19p10]

*Core
FIX: MySQL - catch exception when closing closed connection

*TS
CHANGE: add possibility to get extension-specific tasks and files statuses in TransformationMonitor web application

*RMS
NEW: dirac-rms-request - add option --ListJobs to list the jobs for a set of requests

*Resources
FIX: Use parameters given at construction for SRM2 protocols List

*StorageManagement
FIX: use StorageElement object to get disk cache size

*DMS
FIX: DMSHelpers - fix case when no site is found for an SE
FIX: ReplicateAndRegister - don't try and get SE metadata is replica is inactive

[v6r19p9]

*WMS
CHANGE: DownloadInputData was instantiating all local SEs which is not necessary... Only instantiate those that are needed
CHANGE: JobWrapper - use resolveSEGroup in order to allow defining SE groups including other SE groups
FIX: JobDB - fixed typo in getSiteMaskStatus() method
FIX: Fix getSiteMaskStatus in SiteDirector and MultiProcessSiteDirector
CHANGE: WatchdogLinux - using python modules in  instead of shell calls

*DMS
FIX: in DMSHelpers don't complain if an SE is at 0 sites

*Interfaces
CHANGE: Job.py - using the deprecated decorator for 2 deprecated methods

*RSS
FIX: EmailAction considers also CEs, not only SEs

*Resources
FIX: removed a useless/broken method in Resources helper
FIX: marked as obsoleted two methods in Resources helper (FTS2 related)

[v6r19p8]

*Configuration
FIX; Resources - don't overwrite queue tags if requiredtags are set.

*Framework
CHANGE: dirac-proxy-init - increase dirac-proxy-init CRL update frequency

*Accounting
CHANGE: AccountingDB - if the bucket length is part of the selected conditions, 
        add to the grouping

*WorkloadManagement
FIX: ConfigTemplate.cfg - allow user access to getSiteMaskStatus

*DataManagementSystem
FIX: DMSHelpers - recursive resolution of SEGroup was keeping the SEGroup in the list

*RSS
FIX: CSHelper - getting FTS from the correct location
CHANGE: use the SiteStatus object wherever possible

*Resources
FIX: CREAMComputingElement - added CS option for extra JDL parameters

*Documentation
CHANGE: point README to master and add badges for integration

[v6r19p7]

*WorkloadManagement
FIX: SiteDirector - correct escaping in pilot template
FIX: dirac-wms-get-wn-parameters - added some printouts to dirac-wms-get-wn-parameters

[v6r19p6]

*Core
FIX: SocketInfo - log proper message on CA's init failure.

*Accounting
CHANGE: NetworkAgent - remove support of perfSONAR summaries and add support of raw metrics.

*WMS
FIX: JobDB - don't trigger exception in webSummary if a site with a single dot is in the system
CHANGE: SiteDirector - added logging format and UTC timestamp to pilot wrapper
FIX: JobMonitoring - fix in getJobPageSummaryWeb() for showing correct sign of life for stalled jobs

*TS
FIX: TransformationManager - fix for wrong method called by the Manager

*RSS
NEW: SiteStatus object uses the RSS Cache
FIX: expiration time is a date (dirac-rss-query-db)

[v6r19p5]

*WMS
CHANGE: ParametricJob - added getParameterVectorLength() to replace getNumberOfParameters with a more detailed check of the job JDL validity
FIX: JobManagerHandler - restored the use of MaxParametricJobs configuration option

*Interfaces
FIX: Always use a list of LFNs for input data resolution (local run, mostly)

*tests
FIX: use rootPath instead of environment variable


[v6r19p4]

NEW: Added dummy setup.py in anticipation for standard installation procedure

*Core
CHANGE: SocketInfoFactory - version check of GSI at run time is removed

*Configuration 
FIX: Resources - fix RequiredTags in getQueue() function

*Interfaces
FIX: fix exception when using Dirac.Job.getJobJDL

*WMS
FIX: SiteDirector - fix proxy validity check in updatePilotStatus, a new proxy was 
     never created because isProxyValid returns non-empty dictionary
FIX: JobMonitoring - web table was not considering correctly Failed jobs because 
     stalled for setting the LastSignOfLife     

*DMS
FIX: StorageFactory - avoid complaining if Access option is not in SE section
CHANGE: dirac-dms-user-lfns - the wildcard flag will always assume leading "*" to match files, 
       unless the full path was specified in the wildcard no files were previously matched

*RSS
FIX: CacheFeederAgent resilient to command exceptions

*Resources
FIX: ARCComputingElement - the proxy environment variable was assumed before the 
     return value of the prepareProxy function was checked, which could lead to exceptions

[v6r19p3]

CHANGE: .pylintrc - disable redefined-variable-type
CHANGE: .pylintrc - max-nested-blocks=10 due to the many tests of result['OK']
CHANGE: use autopep8 for auto-formatting with following exceptions:
        tabs = 2 spaces and not 4
        line length check disabled (i.e. 120 characters instead of 80)
        Option for autopep8 are: --ignore E111,E101,E501

*Configuration
FIX: retrigger the initialization of the logger and the ObjectLoader after 
     all the CS has been loaded

*WMS
FIX: pilot commands will add /DIRAC/Extensions=extensions if requested
FIX: SiteDirector, pilotCommands - fix support for multiple values in the 
     RequiredTag CE parameter
FIX: MultiProcessorSiteDirector - fix dictionary changed size exception 

*Workflow
FIX: application log name can also come from step_commons.get['logFile']

*Resources
CHANGE: Condor, SLURM, SSHComputingElement - added parameters to force allocation
        of multi-core job slots

[v6r19p2]

*DMS
FIX: dirac-admin-allow-se: fix crash because of usage of old RSS function

*RSS
FIX: ResourceStatusDB - microseconds should always be 0 
FIX: Multiple fixes for the RSS tests

[v6r19p1]

*Core
FIX: ElasticSearchDB - certifi package was miscalled
FIX: ElasticSearchDB - added debug messages for DB connection

*Framework
FIX: ComponentInstaller - handling correctly extensions of DBs found in sql files

*WMS
FIX: SudoComputingElement - prevent message overwriting application errors
FIX: JobDB.getInputData now returns list of cleaned LFNs strings, possible "LFN:" 
     prefix is removed

*Interfaces
FIX: Dirac.py - bring back treatment of files in working local submission directory

[v6r19]

FIX: In multiple places - use systemCall() rather than shellCall() to avoid
     potential shell injection problems

FIX: All Databases are granting also REFERENCES grant to Dirac user to comply with
     more strict policies of MySQL version >= 5.7

*Accounting
NEW: new functionality to plot the data gathered by perfSONARs. It allows to 
     present jitter, one-way delay, packet-loss rate and some derived functions.
FIX: compatibility of AccountingDB with MySQL 5.7

*ConfigurationSystem
NEW: Allow to define FailoverURLs and to reference MainServers in the URLs

*FrameworkSystem
NEW: gLogger is replaced by the new logging system based on the python logging module
NEW: Added ElasticSearch backend for the logging
NEW: Central Backends configuration to customize their use by multiple components 
NEW: BundleDelivery - serves also CA's and CRL's all-in-one files
NEW: added shell scripts for generating CAs and CRLs with the possibility to specify the Input and/or output directories
CHANGE: can now send mails to multiple recipients using the NotificationClient
CHANGE: Make the new logging system thread-safe
FIX: Adapting query to MySLQ 5.7 "GROUP BY" clause
FIX: TopErrorMessagesReporter - more precise selection to please stricter versions of MySQL
CHANGE: ProxyGeneration - make RFC proxies by default, added -L/--legacy flag to dirac-proxy-init
        to force generation of no-RFC proxies

*Core
FIX: dirac-install - allow to use local md5 files
CHANGE: X509Chain - fixes to allow robot proxies with embedded DIRAC group extension
        ( allow DIRAC group extension not in the first certificate chain step )
CHANGE: BaseClient - recheck the useServerCertificate while establishing connection
        and take it into account even if it has changed after the client object creation    
FIX: PlainTransport - fixed socket creation in initAsClient()         
NEW: Technology preview of new logging system, based on standard python logging module
CHANGE: Added graphviz extension to sphinx builds
FIX: Added documentation of low level RPC/DISET classes
FIX: Gateway service - multiple fixes to resurrect the service and to correctly instantiate it
NEW: dirac-install will change the shebang of the python scripts to use the environment 
     python instead of the system one
NEW: Security.Utilities - methods to generate all-in-one CA certificates and CRLs files     
NEW: ElasticSearchDB - gets CA's all-in-one file from the BundleDelivery service if needed
NEW: genAllCAs.sh, genRevokedCerts.sh - DIRAC-free commands to generate all-in-one CA 
     certificates and CRLs files     
CHANGE: dirac-create-distribution-tarball - removing docs and tests directories when 
        creating release tarballs     

*DMS
CHANGE: FTSJob - use Request wrapper for the fts3 REST interface instead of pycurl based
        client
CHANGE: FTSHistoryView - drop FTSServer field from the view description   
CHANGE: FTSFile DB table: increased length of fields LFN(955), SourceSURL(1024), TargetSURL(1024)
CHANGE: Uniform length of LFN to 255 across DIRAC dbs
FIX: FTSJob - fix the serialization of 0 values
FIX: FTSFile, FTSJob - fix SQL statement generation for stricter versions of MySQL

*Resources
NEW: New method in the StorageElement to generate pair of URLs for third party copy.
     Implement the logic to generate pair of URLs to do third party copy. 
     This will be used mostly by FTS, but is not enabled as of now
FIX: StorageElement - fix different weird behaviors in Storage Element, in particular, 
     the inheritance of the protocol sections     
FIX: GFAL2 storage element: update for compatibility with GFAL2 2.13.3 APIs
NEW: Introduced Resources/StorageElementBases configuration section for definitions
     of abstract SEs to be used in real SEs definition by inheritance     

*RMS
NEW: dirac-rms-request - command including functionality of several other commands:
     dirac-rms-cancel|reset|show-request which are dropped. The required functionality
     is selected by the appropriate switches   

*RSS
NEW: Put Sites, ComputingElements, FTS and Catalogs under the status control of the
     RSS system 
NEW: Rewrote RsourceStatus/ResourceManagementDB tables with sqlAlchemy (RM DB with declarative base style)
NEW: SiteStatus client to interrogate site status with respect to RSS
CHANGE: introduced backward compatibility of RSS services with DIRAC v6r17 clients
CHANGE: moved some integration tests from pytest to unittest
CHANGE: Moved ResourceStatusDB to sqlAlchemy declarative_base
FIX: Automated setting of lastCheckTime and Dateffective in ResourceStatusDB and ResourceManagementDB
FIX: fixes for tables inheritance and extensions
FIX: fixes for Web return structure ("meta" column)
FIX: ResourceStatus, RSSCacheNoThread - fixed RSS cache generation 
FIX: ResourceStatus - fixes for getting status from the CS information
FIX: ResourceManagement/StatusDB - fixed bugs in meta parameter check
FIX: fixed incompatibility between Active/InActive RSS clients return format
FIX: SiteStatus - bug fixed in getSites() method - siteState argument not propagated to
     the service call
FIX: ResourceStatus - return the same structure for status lookup in both RSS and CS cases     
FIX: Bug fixes in scripts getting data out of DB


*Monitoring
CHANGE: DBUtils - change the bucket sizes for the monitoring plots as function of the time span

*WMS
NEW: SiteDirector - checks the status of CEs and Sites with respect to RSS  
NEW: pilotCommands - new ReplaceDIRACCode command mostly for testing purposes
NEW: JobAgent, JobWrapper - several fixes to allow the work with PoolComputingElement
     to support multiprocessor jobs    
NEW: JobScheduling - interpret WholeNode and NumberOfProcessors job JDL parameters and
     convert then to corresponding tags
NEW: SiteDirector - CEs can define QueryCEFlag in the Configuration Service which can be
     used to disallow querying the CE status and use information from PiltAgentsDB instead     
NEW: The application error codes, when returned, are passed to the JobWrapper, and maybe interpreted.
NEW: The JobWrapperTemplate can reschedule a job if the payload exits with status DErrno.EWMSRESC & 255 (222)
FIX: SiteDirector - unlink is also to be skipped for Local Condor batch system
FIX: JobDB - fixes necessary to suite MySQL 5.7
FIX: dirac-pilot, pilotTools - PYTHONPATH is cleared on pilot start, pilot option keepPP
     can override this
FIX: WMSAdministratorHandler - make methods static appropriately
FIX: Bug fix for correctly excluding WebApp extensions
CHANGE: JobScheduling - more precise site name while the job is Waiting, using the set of 
        sites at which the input files are online rather than checking Tier1s in eligible sites      
FIX: SiteDirector - aggregate tags for the general job availability test         
FIX: JobScheduling - bug fix in __sendToTQ()
FIX: pilotTools,pilotCommands - pick up all the necessary settings from the site/queue configuration
     related to Tags and multi-processor
NEW: SiteDirector - added option to force lcgBundle version in the pilot
FIX: SiteDirector - if MaxWaitingJobs or MaxTotalJobs not defined for a queue, assume a default value of 10
FIX: MatcherHandler - preprocess resource description in getMatchingTaskQueues()
FIX: JobDB - set CPUTime to a default value if not defined when rescheduling jobs

*TS
FIX: TransformationClient - fix issue #3446 for wrong file error counting in TS
FIX: TransformationDB - set ExternalID before ExternalStatus in tasks
BUGFIX: TransformationClient - fix a bug in the TS files state machine (comparing old status.lower() 
        with new status)

*Interfaces
CHANGE: Dirac API - expose the protocol parameter of getAccessURL()
CHANGE: Dirac API - added runLocal as an API method

*Docs
NEW: Documentation for developing with a container (includes Dockerfile)
NEW: Add script to collate release notes from Pull Request comments  
NEW: Chapter on scaling and limitations
CHANGE: Added documentation about runsv installation outside of DIRAC

*tests
NEW: Added client (scripts) system test
CHANGE: Add to the TS system test, the test for transformations with meta-filters
FIX: Minor fixes in the TS system test
FIX: correctly update the DFC DB configuration in jenkins' tests

[v6r17p35]

*Core
FIX: GOCDBClient - add EXTENSIONS & SCOPE tag support to GOCDB service queries.

[v6r17p34]

*SMS
FIX: StorageManagerClient - fix logic for JobScheduling executor when CheckOnlyTapeSEs is 
     its default true and the lfn is only on a tapeSE

[v6r17p33]

*WMS
FIX: StalledJobAgent - if no PilotReference found in jobs parameters, do as if there would be 
     no pilot information, i.e. set Stalled job Failed immediately
CHANGE: DownloadInputData - job parameters report not only successful downloads but also failed ones
FIX: JobDB - back port - set CPUTime to 0 if not defined at all for the given job 
FIX: JobDB - back port - use default CPUTime in the job description when rescheduling jobs

*Resources
FIX: ARCComputingElement - fix job submission issue due to timeout for newer lcg-bundles

[v6r17p32]

Resources:
CHANGE: /Computing/BatchSystems/Condor.py: do not copy SiteDirector's shell environment variables into the job environment

*WMS
CHANGE: Add option to clear PYTHONPATH on pilot start

[v6r17p31]

*RMS
FIX: ReqClient - avoid INFO message in client
*WMS
CHANGE: JobWrapper - allow SE-USER to be defined as another SE group (e.g. Tier1-USER)
*DMS
CHANGE: DMSHelpers - make resolveSEGroup recursive in order to be able to define SE groups in terms of SE groups

[v6r17p30]

*DMS
CHANGE: StorageElement - added status(), storageElementName(), checksumType() methods returning
        values directly without the S_OK structure. Remove the checks of OK everywhere
NEW: dirac-dms-add-file, DataManager - added option (-f) to force an overwrite of an existing file

*TS:
FIX: TransformationDB.py - set the ExternalID before the ExternalStatus in order to avoid inconsistent 
     tasks if setting the ExternalID fails

*StorageManagementSystem
FIX: StorageManagementClient.py - return the full list of onlineSites while it was previously happy 
     with only one

*Resources
FIX: HTCondorCEComputingElement.py - transfer output files(only log and err) for remote scheduler

[v6r17p29]

*WMS
CHANGE: split time left margins in cpuMargin and wallClockMargin. Also simplified check.


[v6r17p28]

*WMS
BUGFIX: JobScheduling - fix a bug introduced in 6r17p27 changes

*Monitoring
BUGFIX: MonitoringReporter - do not try to close the MQ connection if MD is not used

[v6r17p27]

*Configuration
FIX: ConfigurationClient - allow default value to be a tuple, a dict or a set

*Monitoring
CHANGE: DBUtils - change bucket sizes and simplify settings

*DMS
FIX: DMSRequestOperationsBase, RemoveFile - allow request to not fail if an SE is temporarily banned
FIX: dirac-admin-allow-se - first call of gLogger after its import

*RMS
CHANGE: remove scripts dirac-rms-show-request, dirac-rms-cancel-request and dirac-rms-reset-request 
        and replace with a single script dirac-rms-request with option (default is "show")
CHANGE: allow script to finalize a request if needed and set the job status appropriately

*Resources
FIX: LocalComputingElement - pilot jobIDs start with ssh to be compatible with pilotCommands. 
     Still original jobIDs are passed to getJobStatus. To be reviewed

*WMS
CHANGE: JobScheduling - assign a job to Group.<site>.<country>, if input files are at <site>.<country>.
        If several input replicas, assign Waiting to "MultipleInput"

[v6r17p26]

*Core
FIX: dirac-install.py to fail when installation of lcgBundle has failed
FIX: ClassAdLight - getAttributeInt() and getAttributeFloat() return None 
     if the corresponding JDL attribute is not defined

*MonitoringSystem
CHANGE: The Consumer and Producer use separate connections to the MQ; 
        If the db is not accessible, the messaged will not be consumed.

*WMS
FIX: JobDB - fix the case where parametric job placeholder %j is used in the JobName attribute
FIX: JobDB - take into account that ClassAdLight methods return None if numerical attribute is not defined
FIX: ParametricJob utility - fixed bug in evaluation of the ParameterStart|Step|Factor.X job numerical attribute

[v6r17p25]

*Monitoring
NEW: Implemented the support of monthly indexes and the unit tests are fixed

*RMS
FIX: RequestExecutingAgent - fix infinite loop for duplicate requests

*WMS 
NEW: ARCComputingElement - add support for multiprocessor jobs

[v6r17p24]

*WMS
FIX: SiteDirector - unlink is also to be skipped for Local Condor batch system

[v6r17p23]

*WMS
FIX: get job output for remote scheduler in the case of HTCondorCE

[v6r17p22]

*Framework
FIX: NotificationClient - added avoidSpam flag to sendMail() method which is propagated to
     the corresponding service call
     
*Integration
FIX: several fixes in integration testing scripts     

[v6r17p21]

*Core
NEW: Mail.py - added mechanism to compare mail objects
FIX: Grid.py - take into account the case sometimes happening to ARC CEs 
     where ARC-CE BDII definitions have SubClusters where the name isn't set to 
     the hostname of the machine

*Framework
FIX: Notification service - avoid duplicate emails mechanism 

[v6r17p20]

*Core
NEW: API.py - added __getstate__, __setstate__ to allow pickling objects inheriting
     API class by special treatment of internal Logger objects, fixes #3334

*Framework
FIX: SystemAdministrator - sort software version directories by explicit versions in the
     old software cleaning logic
FIX: MonitoringUtilities - sets a suitable "unknown" username when installing DIRAC from scratch, 
     and the CS isn't initialized fully when running dirac-setup-site     
CHANGE: Logger - added getter methods to access internal protected variables, use these methods
        in various places instead of access Logger protected variables     

*WMS
CHANGE: JobDB - removed unused CPUTime field in the Jobs table
CHANGE: JobScheduling - make check for requested Platform among otherwise eligible sites
        for a given job, fail jobs if no site with requested Platform are available

*RSS
FIX: Commands - improved logging messages

*SMS
FIX: StorageManagerClient - instantiate StorageElement object with an explicit vo argument,
     fixes #3335

*Interfaces
NEW: dirac-framework-self-ping command for a server to self ping using it's own certificate

[v6r17p19]

*Core
FIX: Adler - fix checksum with less than 8 characters to be 8 chars long

*Configuration
FIX: VOMS2CSAgent - fix to accomodate some weird new user DNs (containing only CN field)

*DMS
FIX: FileCatalog - fix for the doc strings usage in file catalog CLI, fixes #3306
FIX: FileCatalog - modified recursive file parameter setting to enable usage of the index

*SMS
CHANGE: StorageManagerClient - try to get sites with data online if possible in getFilesToStage

*RMS
FIX: RequestExecutingAgent - tuning of the request caching while execution

*WMS
FIX: DownloadInputData - do not mistakenly use other metadata from the replica info than SEs
FIX: JobScheduling - put sites holding data before others in the list of available sites
FIX: JobScheduling - try and select replicas for staging at the same site as online files
FIX: SiteDirector - keep the old pilot status if the new one can not be obtained in updatePilotStatus()

*Resources
FIX: CREAMComputingElement - return error when pilot output is missing in getJobOutput()

*Monitoring
FIX: DBUtils - change the buckets in order to support queries which require more than one year 
     data. The maximum buckets size is 7 weeks

[v6r17p18]

*Framework
NEW: SystemAdministrator - added possibility to remove old software installations keeping
     only a predefined number of the most recent ones.

*DMS
FIX: RemoveReplica - removing replica of a non-existing file is considered successful

*SMS
CHANGE: StorageManagerClient - restrict usage of executeWithUserProxy decorator 
        to calling the SE.getFileMetadata only; added flag to check only replicas 
        at tape SEs
        
*WMS
FIX: JobScheduling - added CS option to flag checking only replicas at tape SEs;
     fail jobs with input data not available in the File Catalog        

[v6r17p17]

*DMS
NEW: FTSAgent has a new CS parameter ProcessJobRequests to be able to process job
     requests only. This allows to run 2 FTS agents in parallel
     
*Resources
FIX: GFAL2_StorageBase - only set the space token if there is one to avoid problems
     with some SEs     

[v6r17p16]

*Configuration
FIX: VOMS2CSAgent - create user home directory in the catalog without
     recursion in the chown command
     
*RMS
FIX: RequestExecutingAgent - catch error of the cacheRequest() call
FIX: ReqClient - enhanced log error message

*SMS
FIX: StorageManagerClient - treat the case of absent and offline files on an SE 
     while staging
     
*TS
FIX: TaskManagerBase - process tasks in chunks of 100 in order to 
     update faster the TS (tasks and files)          

*WMS
FIX: JobScheduling - do not assume that all non-online files required staging

[v6r17p15]

*WMS
CHANGE: StalledJobAgent - ignore or prolong the Stalled state period for jobs 
        at particular sites which can be suspended, e.g. Boinc sites

[v6r17p14]

*Core
FIX: PrettyPrint.printTable utility enhanced to allow multi-row fields and
     justification specification for each field value  

*Accounting
NEW: DataStore - allow to run several instances of the service with only one which
     is enabled to do the bucketing

*RMS
NEW: new dirac-rms-list-req-cache command to list the requests in the ReqProxies services

*Interfaces
CHANGE: Dirac API - make several private methods visible to derived class

[v6r17p13]

*Core
NEW: Proxy - added executeWithoutServerCertificate() decorator function 

*Resources
FIX: CREAMComputingElement - split CREAM proxy renewal operation into smaller chunks for 
     improved reliability

[v6r17p12]

*Framework
FIX: SecurityFileLog  - when the security logs are rotated, the buffer size is reduced
     to 1 MB to avoid gzip failures ( was 2 GBs )

*WMS
FIX: pilotCommands - fix for interpreting DNs when saving the installation environment
FIX: SandboxStoreClient - do not check/make destination directory if requested sandbox 
     is returned InMemory

*TS
FIX: TransformationAgent CS option MaxFiles split in MaxFilesToProcess and MaxFilesPerTask,
     MaxFiles option is interpreted as MaxFilesPerTask for backward compatibility

*Resources
NEW: Added plug-ins for GSIFTP and HTTPS Storage protocols 

[v6r17p11]

*Core
FIX: ElasticSearchDB - set a very high number (10K) for the size of the ElasticSearch result

*Monitoring
FIX: MonitoringDB - et a very high number (10K) for the size of the ElasticSearch result

*WMS
FIX: pilotCommands - get the pilot environment from the contents of the bashrc script

*DMS
FIX: RemoveReplica - fix for the problem that if an error was set it was never reset
FIX: SE metadata usage in several components: ConsistencyInspector, DataIntwgrityClient,
     FTSRequest, dirac-dms-replica-metadata, StageMonitorAgent, StageRequestAgent,
     StorageManagerClient, DownloadInputData, InputDataByProtocol

[v6r17p10]

*Core
NEW: Logger - printing methods return True/False if the message was printed or not
FIX: ElastocSearchDB - error messages demoted to warnings

*Monitoring
FIX: MonitoringReporter - create producers if the CS definitions are properly in place

*TS
CHANGE: TaskManagerPlugin - allow to redefine the AutoAddedSites for each job type

[v6r17p9]

*WMS
BUGFIX: JobScheduling - bug fixed introduced in the previous patch 
NEW: pilotTools - introduced -o swicth for a generic CS option

*SMS
FIX: StorageManagerClient - fixes in the unit test

*DMS
FIX: FileManagerPs - in _getFileLFNs() - break a long list of LFNs into smaller chunks

[v6r17p8]

*Core
NEW: DErrno.ENOGROUP error to denote proxies without DIRAC group extension embedded
CHANGE: X509Chain - use DErrno.ENOGROUP error
FIX: dirac-install, dirac-deploy-scripts - fixes to allow DIRAC client installation on
     recent MacOS versions with System Integrity Protection feature
CHANGE: Proxy - added executionLock optional argument to executeWithUserProxy() decorator
        to lock while executing the function with user proxy 
FIX: Proxy - fix indentation in getProxy() preventing looping on the DNs  

*Framework
FIX: ProxyDB - fix of error message check in completeDelegation()

*WMS
FIX: TaskQueueDB - when an empty TaskQueue is marked for deletion, it can still get matches 
     which result in no selected jobs that produced unnecessary error messages 
FIX: JobScheduling executor - calls getFilesToStage() with a flag to lock while file lookup
     with user proxy; same for InputData executor for calling _resolveInputData()      

*TS
FIX: FileReport - fix in setFileStatus() for setting status for multiple LFNs at once

*SMS
FIX: StorageManagerClient - in getFilesToStage() avoid using proxy if no files to check
     on a storage element

*Resources
FIX: GFAL2_XROOTStorage - fix to allow interactive use of xroot plugin
FIX: GFAL2_StorageBase - enable IPV6 for gsiftp

[v6r17p7]

*DMS
FIX: dirac-dms-user-lfns - do not print out empty directories

*WMS
FIX: InputData Executor, JobWrapper - use DataManager.getReplicasForJobs() for
     getting input data replicas

*TS
FIX: TransformationAgent - use DataManager.getReplicasForJobs() for transformations
     creating jobs  

[v6r17p6]

*DMS
NEW: DataManager - add key argument forJobs (default False) in getReplicas() in order 
     to get only replicas that can be used for jobs (as defined in the CS); added
     getReplicasForJobs(), also used in the Dirac API

*SMS
FIX: Stager agents - monitor files even when there is no requestID, e.g. dCache returns None 
     when staging a file that is already staged    

*Resources
FIX: StorageFactory - bug fixes when interpreting SEs inheriting other SE parameters
NEW: Test_StorageFactory unit test and corresponding docs
FIX: Torque - some sites put advertising in the command answer that can not be parsed:
     redirect stderr to /dev/null

[v6r17p5]

*Resources
FIX: LcgFileCatalogClient - do not evaluate GUID if it is not a string

[v6r17p4]

*Configuration
FIX: Utilities - fixed interpretation of weird values of GlueCEPolicyMaxWallClockTime
     BDII parameter; newMaxCPUTime should is made integer

*Framework
FIX: Logger - make subloggers processing messages with the same level
     as the parent logger

*Docs
NEW: Updated documentation in several sections

*DMS
FIX: RemoveReplica operation - don't set file Done in RemoveReplicas if there is an error

[v6r17p3]

*RSS
FIX: Synchronizer - the sync method removes the resources that are no longer 
     in the CS from the DowntimeCache table

*DMS
CHANGE: dirac-dms-find-lfns - added SE switch to look for files only having
        replicas on a given SE (list)

*TS
FIX: TaskManager - optimization of the site checking while preparing job; optimized
     creation of the job template

*Resources
CHANGE: GFAL2_SRM2Storage, SRM2Storage - added gsiftp to the list of OUTPUT protocols 

[v6r17p2]

*Monitoring
FIX: ElasticSearchDB - fixes required to use host certificate for connection;
     fixes required to pass to version 5.0.1 of the elasticsearch.py binding

[v6r17p1]

*RSS
FIX: GOCDBSync - make commmand more verbose and added some minor fixes

[v6r17]

*Core
FIX: Adler - check explicitly if the checksum value is "False"
FIX: install_site.sh - added command line option to choose DIRAC version to install
NEW: ComponentInstaller - added configuration parameters to setup NoSQL database

*Framework
CHANGE: Logger - test level before processing string (i.e. mostly converting objects to strings)  
CHANGE: dirac-proxy-init - check and attempt to update local CRLs at the same time as
        generating user proxy
CHANGE: ProxyManager service - always store the uploaded proxy even if the already stored
        one is of the same validity length to allow replacement in case of proxy type
        changes, e.g. RFC type proxies           

*DMS
NEW: Next in implementation multi-protocol support for storage elements. When performing 
     an action on the StorageElement, instead of looping over all the protocol plugins, 
     we loop over a filtered list. This list is built taking into account which action 
     is taken (read vs write), and is also sorted according to lists defined in the CS.
     The negotiation for third party transfer is also improved: it takes into account all 
     possible protocols the source SE is able to produce, and all protocols the target is 
     able to receive as input.
NEW: StorageElement - added methods for monitoring used disk space
FIX: ReplicateAndRegister - fix the case when checksum is False in the FC
NEW: DMSHelpers - get list of sites from CS via methods; allow to add automatically sites 
     with storage

*RSS
NEW: FreeDiskSpace - added new command which is used to get the total and the remaining 
     disk space of all dirac storage elements that are found in the CS and inserts the 
     results in the SpaceTokenOccupancyCache table of ResourceManagementDB database.  
NEW: GOCDBSync command to ensure that all the downtime dates in the DowntimeCache 
     table are up to date       

Resources*
NEW: Updated Message Queue interface: MQ service connection management, support for
     SSL connections, better code arrangement

*Workflow
FIX: Modulebase, Script - avoid too many unnecessarily different application states

*WMS
FIX: JobStateUpdate service - in setJobStatusBulk() avoid adding false information when adding 
     an application status
     
*TS
FIX: TaskManager, TaskManagerAgentBase - standardize the logging information; removed unnecessary 
     code; use iterators wherever possible     
NEW: Introduced metadata-based filters when registering new data in the TS as catalog       

[v6r16p6]

*WMS
NEW: Added MultiProcessorSiteDirector section to the ConfigTemplate.cfg

*DMS
FIX: FileCatalogClient - added missing read methods to the interface description
     getDirectoryUserMetadata(), getFileUserMetadata()

[v6r16p5]

FIX: included patches from v6r15p27

[v6r16p4]

FIX: applied fixes from v6r15p26

[v6r16p3]

FIX: incorporated fixes from v6r15p25

[v6r16p2]

*Configuration
CHANGE: VOMS2CSAgent - remove user DNs which are no more in VOMS. Fixes #3130

*Monitoring
CHANGE: WMSHistory - added user, jobgroup and usergroup selection keys

*DMS
FIX: DataManager - retry checksum calculation on putAndRegister, pass checksum to the DataManager
     object in the FailoverTransfer object.
FIX: DatasetManager, FileCatalogClientCLI - bug fixes in the dataset management and commands      
     
*WMS
CHANGE: JobManager - added 'Killed' to list of jobs status that can be deleted     

[v6r16p1]

*Monitoring
CHANGE: MonitorinDB - allow to use more than one filter condition

*WMS
CHANGE: StalledJobAgent - send a kill signal to the job before setting it Failed. This should 
        prevent jobs to continue running after they have been found Stalled and then Failed.

[v6r16]

*Core
CHANGE: dirac-install, dirac-configure - use Extensions options consistently, drop
        ExtraModule option
CHANGE: dirac-install - use insecure ssl context for downloading files with urllib2.urlopen    
CHANGE: GOCDBClient - replaced urllib2 with requests module
        FIX: dirac-setup-site - added switch to exitOnError, do not exit on error by default
CHANGE: Added environment variables to rc files to enable certificates verification (necessary for python 2.7.9+)
FIX: ComponentInstaller - always update CS when a database is installed, even if it is
     already existing in the db server 
FIX: SSLSocketFactory - in __checkKWArgs() use correct host address composed of 2 parts      

*Framework
FIX: SystemAdministrator service - do not install WebAppDIRAC by default, only for the host
     really running the web portal

*Accounting
FIX: JobPolicy - remove User field from the policy conditions to fix a problem that 
     non-authenticated user gets more privileges on the Accounting info.

*Monitoring
NEW: New Monitoring system is introduced to collect, analyze and display various
     monitoring information on DIRAC components status and behavior using ElasticSearch
     database. The initial implementation is to collect WMSHistory counters.

*DMS
NEW: MoveReplica operation for the RMS system and a corresponding dirac-dms-move-replica-request
     comand line tool

*Resources
NEW: MessageQueue resources to manage MQ connections complemented with
     MQListener and MQPublisher helper classes
NEW: SudoComputingElement - computing element to execute payload with a sudo to a dedicated
     UNIX account     

[v6r15p27]

*Configuration
FIX: CSAPI - changed so that empty but existing options in the CS can be still
     modified

[v6r15p26]

*WMS
FIX: SandboxStoreClient - ensure that the latest sandbox is returned in the Web
     portal in the case the job was reset.

[v6r15p25]

*Resources
FIX: HTCondorCEComputingElement - cast useLocalSchedd to bool value even if it
     is defined as srting

[v6r15p24]

*Resources
CHANGE: HTCondorCE - added option to use remote scheduler daemon

[v6r15p23]

*DMS
FIX: dirac-dms-find-lfns - fixed bug causing generl script failure

[v6r15p22]

*Interfaces
CHANGE: Dirac API - add possibility to define the VO in the API
CHANGE: Dirac API - add checkSEAccess() method for checking SE status

[v6r15p21]

*WMS
FIX: removed default LCG version from the pilot (dirac-install will use the one of the requested release)

*RMS
FIX: reject bad checksum

[v6r15p20]

*Framework
FIX: SystemAdministratorHandler - in updateSoftware() put explicitly the project
     name into the command
FIX: ComponentInstaller - added baseDir option to the mysql_install_db call
     while a fresh new database server installation     

[v6r15p19]

*Core
FIX: dirac-install - lcg-binding version specified in the command switch
     overrides the configuration option value
     
*DMS
FIX: RemoveFile operation - Remove all files that are not at banned SEs

*TMS
FIX: FileReport - after successful update of input files status, clear the 
     cache dictionary to avoid double update      

[v6r15p18]

*Configuration
FIX: Utilities - take into account WallClock time limit while the MaxCPUTime
     evaluation in the Bdii@CSAgent 

*DMS
FIX: FTSJob - specify checksum type at FTS request submission

*StorageManagement
FIX: StorageManagerClient - in getFilesToStage() avoid exception in case
     of no active replicas

*Resources
FIX: StorageBase - in getParameters() added baseURL in the list of parameters returned 

*WMS
FIX: CPUNormalization - minor code rearrangement

[v6r15p17]

*Core
CHANGE: GOCDBClient - catch all downtimes, independently of their scope
FIX: LSFTimeLeft - accept 2 "word" output from bqueues command
CHANGE: dirac-install - create bashrc/cshrc with the possibility to define
        installation path in the $DIRAC env variable, this is needed for
        the cvmfs DIRAC client installation

[v6r15p16]

*Core
CHANGE: AgentModule - added a SIGALARM handler to set a hard timeout for each Agent
        cycle to avoid agents stuck forever due to some faults in the execution code

*DMS
FIX: DataManager - cache SE status information in filterTapeReplicas() to speed up execution
     
*WMS
BUGFIX: InputDataByProtocol - the failed resolution for local SEs was not considered correctly:
        if there were other SEs that were ignored (e.g. because on tape)     
     
*TS
FIX: TransformationAgent - in getDataReplicasDM() no need to get replica PFNs     

[v6r15p15]

*Configuration
CHANGE: VOMS2CSAgent - added new features: deleting users no more registered in VOMS;
        automatic creation of home directories in the File Catalog for new users

*WMS
CHANGE: JobScheduling - correct handling of user specified sites in the executor,
        including non-existent (misspelled) site names
FIX: CPUNormalization - accept if the JOBFEATURES information is zero or absent        

[v6r15p14]

*Core
FIX: BaseClient - proper error propagation to avoid excessive output in the logger

*Configuration
CHANGE: Resources helper - in getStorageElementOptions() dereference SEs containing
        BaseSE and Alias references

*Accounting
FIX: AccountingDB - changes to use DB index to speed-up removal query

*DMS
CHANGE: DMSHelpers - define SE groups SEsUsedForFailover, SEsNotToBeUsedForJobs, 
        SEsUsedForArchive in the Operations/DataManagement and use them in the
        corresponding helper functions
FIX: FTSJob - temporary fix for the FTS rest interface Request object until it is
     fixed in the FTS REST server         

*Resources
FIX: HTCondorCEComputingElement - check that some path was found in findFile(), return with error otherwise
CHANGE: ARCComputingElement - consider jobs in Hold state as Failed as they never come back
CHANGE: ARCComputingElement - do not use JobSupervisor tool for bulk job cancellation as
        it does not seem to work, cancel jobs one by one
FIX: ARCComputingElement - ensure that pilot jobs that are queued also get their proxies renewed on ARC-CE        

*WMS
FIX: SiteDirector - ensure that a proxy of at least 3 hours is available to the updatePilotStatus 
     function so that if it renews any proxies, it's not renewing them with a very short proxy

[v6r15p13]

*Resources
FIX: HTCondorCEComputingElement - fixed location of log/output files 
  
*TS
FIX: ValidateOutputDataAgent - works now with the DataManager shifter proxy

[v6r15p12]

*Core
FIX: Graphs - make sure matplotlib package is always using Agg backend
FIX: cshrc - added protection for cases with undefined environment variables
NEW: AuthManager - added possibility to define authorization rules by VO
     and by user group

*Configuration
NEW: Resources, ComputingElement(Factory) - added possibility to define site-wide
     CE parameters; added possibility to define common parameters for a given
     CE type.

*Framework
FIX: SystemAdministrator service - avoid using its own client to connect
     to itself for storing host information
FIX: SystemAdministratorClientCLI, dirac-populate-component-db - fix insertion
     of wrongly configured component to the ComponentMonitorDB     

*DMS
FIX: FileCatalog service - fix the argument type for getAncestor(), getDescendents()

*WMS
NEW: JobCleaningAgent - add an option (disabled by default) to remove Jobs from the 
     dirac server irrespective of their state

*Resources
CHANGE: HTCondorCE - added new configurable options - ExtraSubmitString, WorkingDirectory
        DaysToKeepLogs

[v6r15p11]

*Framework
NEW: dirac-proxy-destroy command to destroy proxy locally and in the ProxyManager
     service
CHANGE: ProxyManagerClient - reduce the proxy caching time to be more suitable
        for cases with short VOMS extensions     

*Configuration
FIX: VOMS2CSAgent - fixed typo bug in execute()

*RMS
FIX: RequestTask - fix if the problem when the processing of an operation times out, 
     there was no increment of the attempts done.

*DMS
FIX: FTSAgent - avoid FTS to fetch a request that was canceled

*Resources
FIX: HTCondorCE - protect against non-standard line in 'job status' list in the getJobStatus()
CHANGE: ComputingElement - reduce the default time length of the payload proxy to accomodate
        the case with short VOMS extensions

[v6r15p10]

*Core
FIX: MySQL - do not print database access password explicitly in the logs

*Configuration
CHANGE: VOMS2CSAgent - show in the log if there are changes ready to be committed
CHANGE: Bdii2CSAgent - get information from alternative BDII's for sites not 
        existing in central BDII

*Framework
FIX: ComponentInstaller - fixed location of stop_agent file in the content of t file
     of the runsv tool 

*RMS
FIX: Changed default port of ReqProxy service to 9161 from 9198

*Resources
FIX: BatchSystem/Condor, HYCondroCEComputingElement - more resilient parsing 
     of the status lookup command
FIX: CREAMComputingElement - in case of glite-ce-job-submit error print our both 
     std.err and std.out for completeness and better understanding    

*DMS
FIX: FileCatalogClient - bug fix in getDirectoryUserMetadata()

*Interfaces
FIX: Dirac - in replicateFile() in case of copying via the local cache check if 
     there is another copy for the same file name is happening at the same time

[v6r15p9]

*Configuration
FIX: fixed CS agents initialization bug

*DMS
FIX: fixed inconsistency between DataIntegrity and ConsistencyInspector modules

*Interfaces
FIX: Fix download of LFNs in InputSandbox when running job locally

[v6r15p8]

*Configuration
NEW: Added DryRun option for CS agents (false by default, True for new installations)

[v6r15p7]

*Core
CHANGE: Enabled attachments in the emails

*TS
*CHANGE: Added possibility for multiple operations in Data Operation Transformations

[v6r15p6]

*Resources
FIX: FCConditionParser: ProxyPlugin handles the case of having no proxy

*WMS
FIX: MJF messages correctly parsed from the pilot
NEW: Added integration test for TimeLeft utility and script calling it

[v6r15p5]

Included fixes from v6r14p36 patch release

*Framework
FIX: added GOCDB2CSAgent in template
FIX: Fixed permissions for HostLogging

*DMS
FIX: Introduced hopefully temporary fix to circumvent globus bug in gfal2

*WMS:
FIX: added test for MJF and made code more robust

*RSS
NEW: HTML notification Emails


[v6r15p4]

Included fixes from v6r14p35 patch release

*Core
NEW: Added a new way of doing pfnparse and pfnunparse using the standard python library. 
     The two methods now contains a flag to know which method to use. By default, the old 
     hand made one is used. The new one works perfectly for all standard protocols, except SRM

*RSS
FIX: dirac-rss-sync - command fixed to work with calling services rather than 
     databases directly
     
*Resources     
CHANGE: In multiple Storage classes use pfnparse and pfnunparse methods to manipulate
        url strings instead of using just string operations
NEW: A new attribute is added to the storage plugins: DYNAMIC_OPTIONS. This allows to construct 
     URLs with attributes going at the end of the URL, in the form ?key1=value1&key2=value2 
     This is useful for xroot and http.         

[v6r15p3]

Included changes from v6r14p34 patch release

*Accounting
FIX: DataStoreClient - catch all exceptions in sending failover accounting 
     requests as it could disrupt the logic of the caller 

*DMS
CHANGE: dirac-dms-show-se-status - added switches to show SEs only accessible by
        a given VO and SEs not assigned to any VO
FIX: dirac-dms-replicate-and-register-request - prints out the new request IDs
     to allow their monitoring by ID rather than possibly ambiguous request name      

[v6r15p2]

*WMS
FIX: pilotCommands - protect calls to external commands in case of empty
     or erroneous output
FIX: Matcher - fixed bug in the tag matching logic: if a site presented an empty
     Tag list instead of no Tag field at all, it was interpreted as site accepts
     all the tags
FIX: Matcher - matching parameters are printed out in the Matcher rather than
     in the TaskQueueDB, MaxRAM and Processors are not expanded into tags           

[v6r15p1]

Included patches for v6r14p32

*Configuration
CHANGE: Resources helper - remove "dips" protocol from the default list of third party
        protocols

*Resources
FIX: XROOTStorage - bug fixed in __createSingleDirectory() - proper interpretation
     of the xrootClient.mkdir return status
FIX: XROOTStorage unit test reenabled by mocking the xrootd import      

[v6r15]

Removed general "from DIRAC.Core.Utilities import *" in the top-level __init__.py

Made service handlers systematically working with unicode string arguments
Added requirements.txt and Makefile in the root of the project to support pip style installation

DIRAC documentation moved to the "docs" directory if the DIRAC project from the
DIRACDocs separate project.

*Accounting
CHANGE: INTEGER -> BIGINT for "id" in "in" accountingDB tables

*Core
NEW: The S_ERROR has an enhanced structure containing also the error code and the call
     stack from where the structure was created
NEW: DErrno module to contain definitions of the DIRAC error numbers and standard
     descriptions to be used from now on in any error code check      
CHANGE: gMonitor instantiation removed from DIRAC.__init__.py to avoid problems in
        documentation generation
CHANGE: removed Core.Utilities.List.sortList (sorted does the job)
CHANGE: removed unused module Core.Utilities.TimeSeries
NEW: dirac-install - makes us of the DIRAC tar files in CVMFS if available
NEW: dirac-install-client - a guiding script to install the DIRAC client from A to Z        
CHANGE: dirac-install - when generating bashrc and cshrc scripts prepend DIRAC paths
        to the ones existing in the environment already
NEW: MJFTimeLeft - using Machine JOb features in the TimeLeft utility
FIX: BaseClient - only give warning log message "URL banned" when one of the
     service URLs is really banned
CHANGE: DISET components - improved logic of service URL retries to speedup queries
        in case of problematic services     
NEW: dirac-rss-policy-manager - allows to interactively modify and test only the 
     policy section of Dirac.cfg     
FIX: XXXTimeLeft - do not mix CPU and WallTime values     
FIX: ComponentInstaller - longer timeout for checking components PID (after restart)
CHANGE: Proxy - in executeWithUserProxy() when multiple DNs are present, try all of them
CHANGE: List utility - change uniqueElements() to be much faster
NEW: Platform - added getPlatform() and getPlatformTuple() utilities to evaluate lazily the
     DIRAC platform only when it is needed, this accelerates DIRAC commands not needing
     the platform information. 

*Configuration
NEW: GOCDB2CSAgent agent to synchronize GOCDB and CS data about perfSONAR services
NEW: VOMS2CSAgent to synchronize VOMS user data with the DIRAC Registry
CHANGE: ConfigurationData - lazy config data compression in getCompressedData()

*Framework
CHANGE: SystemAdministratorIntegrator - make initial pinging of the hosts in parallel
        to speed up the operation
CHANGE: InstalledComponentsDB - table to cache host status information populated
        by a periodic task    
NEW: ComponentInstaller Client class to encapsulate all the installation utilities
     from InstallTools module    
NEW: SystemAdministratorClientCLI - added uninstall host command
NEW: SystemAdministratorClientCLI - added show ports command
NEW: SystemAdministratorHandler - added getUsedPorts() interface
NEW: SystemAdministratorHandler - show host command shows also versions of the Extensions
NEW: InstalledComponentsDB - added Extension field to the HostLogging table 
FIX: SystemLoggingDB - fixed double creation of db tables

*Accounting
FIX: DataStoreClient - Synchronizer based decorators have been replaced with a simple 
     lock as they were blocking addRegister() during every commit(); 

*RSS
NEW: CE Availability policy, closing #2373
CHANGE: Ported setStatus and setToken rpc calls to PublisherHandler from LHCb implementation
NEW: E-mails generated while RSS actions are now aggregated to avoid avalanches of mails
NEW: dirac-rss-sync is also synchronizing Sites now

*DMS
CHANGE: FileCatalogClient - make explicit methods for all service calls
CHANGE: DataManager, StorageElement - move physical accounting the StorageElement
CHANGE: FileCatalog - added recursive changePathXXX operations
CHANGE: FileCatalog contained objects have Master attribute defined in the CS. Extra check of eligibility of the catalogs specified explicitely. No-LFN write methods return just the Master result to be compatible with the current use in the clients.
CHANGE: Removed LcgFileCatalogXXX obsoleted classes
NEW: ConsistencyInspector class to perform data consistency checks between 
     different databases
CHANGE: FileCatalog(Client) - refactored to allow clients declare which interface
        they implement     
NEW: FileCatalog - conditional FileCatalog instantiation based on the configured
     Operations criteria        

*TS
CHANGE: TransformationDB table TaskInputs: InputVector column from BLOB to MEDIUMTEXT
FIX: TaskManager - fix bug in case there is no InputData for a task, the Request created 
     for the previous task was reassigned
NEW: TaskManager - possibility to submit one bulk job for a series of tasks     

*WMS
NEW: TaskQueueDB - possibility to present requirements in a form of tags from the 
     site( pilot ) to the jobs to select ones with required properties
FIX: JobWrapper - the InputData optimizer parameters are now DEncoded     
CHANGE: JobAgent - add Processors and WholeNode tags to the resources description
CHANGE: SiteDirector - flag to always download pilot output is set to False by default
FIX: SiteDirector - using PilotRunDirectory as WorkingDirectory, if available at the CE 
     level in the CS. Featire requested in issue #2746
NEW: MultiProcessorSiteDirector - new director to experiment with the multiprocessor/
     wholeNode queues
CHANGE: JobMemory utility renamed to JobParameters
CHANGE: CheckWNCapabilities pilot command changed to get WN parameters from the
        Machine Job Features (MJF) - NumberOfProcessors, MaxRAM    
NEW: JobManager, ParametricJob - utilities and support for parametric jobs with multiple
     parameter sequences      
NEW: SiteDirector - added logic to send pilots to sites with no waiting pilots even if
     the number of already sent pilots exceeds the number of waiting jobs. The functionality
     is switched on/off by the AddPilotsToEmptySites option.        

*RMS
FIX: Request - fix for the case when one of the request is malformed, the rest of 
     the requests could not be swiped
FIX: ReqProxyHandler - don't block the ReqProxy sweeping if one of the request is buggy     
CHANGE: ReqProxyHandler - added monitoring counters
NEW: ReqProxyHandler - added interface methods to list and show requests in a ReqProxy

*Resources
FIX: SRM2Storage - do not add accounting to the output structure as it is done in 
     the container StorageElement class
CHANGE: Add standard metadata in the output of all the Storage plugins     

*Interfaces
NEW: Job API - added setParameterSequence() to add an arbitrary number of parameter
     sequences for parametric jobs, generate the corresponding JDL

*tests
NEW: The contents of the TestDIRAC package is moved into the tests directory here

[v6r14p39]

Patch to include WebApp version v1r6p32

[v6r14p38]

*Core
CHANGE: Unhashable objects as DAG graph nodes

*RMS
CHANGE: Added possibility of constant delay for RMS operations

[v6r14p37]

*Core
NEW: Added soft implementation of a Direct Acyclic Graph

*Configuration
FIX: Bdii2CSAgent finds all CEs of a site (was finding only one)

*Resources
FIX: Make sure transferClient connects to the same ProxyStorage instance

[v6r14p36]

*Core
FIX: Sending mails to multiple recipients was not working

*WMS
FIX: Allow staging from SEs accessible by protocol


[v6r14p35]

*Core
FIX: SOAPFactory - fixes for import statements of suds module to work with the
     suds-jurko package that replaces the suds package

*Resources
FIX: BatchSystems.Torque - take into account that in some cases jobID includes
     a host name that should be stripped off
FIX: SSHComputingElement - in _getJobOutputFiles() fixed bug where the output
     of scpCall() call was wrongly interpreted    
FIX: ProxyStorage - evaluate the service url as simple /DataManagement/StorageElementProxy
     to solve the problem with redundant StorageElementProxy services with multiple
     possible urls       
     
*RSS
CHANGE: Configurations.py - Added DTScheduled3 policy (3 hours before downtime)     
     
*WMS
FIX: pilotCommands - take into account that in the case of Torque batch system
     jobID includes a host name that should be stripped off   
       
[v6r14p34]

*Configuration
FIX: Bdii2CSAgent - reinitilize the BDII info cache at each cycle in order not to 
     carry on obsoleted stuff. Fixes #2959

*Resources
FIX: Slurm.py - use --partition rather --cluster for passing the DIRAC queue name
FIX: DIPStorage - fixed bug in putFile preventing third party-like transfer from
     another DIPS Storage Element. Fixes #2413

*WMS
CHANGE: JobWrapper - added BOINC user ID to the job parameters
FIX: pilotCommands - interpret SLURM_JOBID environment if present
FIX: WMSClient - strip of comments in the job JDL before any processing.
     Passing jdl with comments to the WMS could provoke errors in the
     job checking.

[v6r14p33]

*WMS
FIX: JobAgent - included a mechanism to stop JobAgent if the host operator
     creates /var/lib/dirac_drain
FIX: CPUNormalization - fixed a typo in getPowerFromMJF() in the name of the
     exception log message           

[v6r14p32]

*Core
FIX: InstallTools - getStartupComponentStatus() uses "ps -p <pid>" variant of the
     system call to be independent of the OS differences

*DMS
FIX: RemoveReplica - bulkRemoval() was modifying its input dict argument and returning it,
     which was useless, only modify argument

*WMS
CHANGE: CPUNormalization - get HS'06 worker node value from JOBFEATURES if available

*RMS
FIX: ReqClient - bug fixed preventing the client to contact multiple instances of ReqManager
     service

[v6r14p31]

*DMS
FIX: FTSAgent - if a file was not Scheduled, the FTSAgent was setting it Done even if it had 
     not been replicated.

*Workflow
FIX: FailoverRequest - forcing setting the input file Unused if it was already set Processed

[v6r14p30]

*Framework
BUGFIX: MonitoringHandler - in deleteActivities() use retVal['Message'] if result is not OK

*Resources
FIX: XROOTStorage - in getFile() evaluate file URL without URL parameters
                    in __putSingleFile() use result['Message'] in case of error
                    
*RMS
FIX: dirac-rms-cancel-request - fixed crash because of gLogger object was not imported

*TS
FIX: TransformationCLI - in resetProcessedFile() added check that the Failed dictionary
     is present in the result of a call                    

[v6r14p29]

*Core
FIX: Time - skip the effect of timeThis decorator if not running interractively

*DMS
FIX: DataManager - in getFile(), select preferentially local disk replicas, if none disk replicas, 
     if none tape replicas
FIX: DataManager - avoid changing argument of public method checkActiveReplicas()
FIX: FTSAgent - wait 3 times longer for monitoring FTS jobs if Staging

*Accounting
CHANGE: Jobs per pilot plot is presented as Quality plot rather than a histogram

*WMS
CHANGE: dirac-wms-cpu-normalization - reduce memory usage by using xrange() instead of range()
        in the large test loop

[v6r14p28]

*TS
FIX: TaskManager - protection against am empty task dictionary in 
     prepareTransformationTasks()
FIX: Test_Client_TransformationSystem - fixes ti run in the Travis CI 
     environment
     
*WMS
FIX: JobMemory - use urllib instead of requests Python module as the latter
     can be unavailable in pilots.           

[v6r14p27]

*Core
FIX: PlainTransport,SocketInfoFactory - fix for the IPv6 "Address family not supported 
     by protocol" problems

*Interfaces
NEW: Dirac.py - in ping()/pingService() allow to ping a specific URL

*Resources
FIX: LcgFileCatalogClient - convert LFN into str in __fullLfn to allow LFNs
     in a unicode encoding

*WMS
FIX: JobWrapper - set the job minor status to 'Failover Request Failed' 
     if the failover request fails sending

*TS
FIX: TransformationDB - in getTransformationTasks(),getTaskInputVector 
     forward error result to the callers
FIX: TaskManager - in case there is no InputData for a task, the Request created 
     for the previous task was reassigned. This fixes this bug.      

*tests
FIX: several fixes to satisfy on-the-fly unit tests with teh Travis CI service 

[v6r14p26]

NEW: Enabled on-the-fly tests using the Travis-CI service

*Core
FIX: Subprocess - fix two potential infinite loops which can result in indefinite
     output buffer overflow

*WMS
FIX: JobScheduling executor - check properly if staging is allowed, it was always True before

[v6r14p25]

*Core
FIX: Subprocess - more detailed error log message in case ov output buffer
     overflow

*DMS
FIX: DataManager - fix for getActiveReplicas(): first check Active replicas before 
     selecting disk SEs

*Resources
FIX: StorageElementCache - fixes to make this class thread safe
FIX: StorageFactory - fix in getConfigStorageProtocols() to properly get options
     for inheriting SE definitions

[v6r14p24]

*Accounting
FIX: Plots, JobPlotter - fix sorting by plot labels in case the enddata != "now"

*DMS
FIX: dirac-dms-user-lfns - add error message when proxy is expired 

[v6r14p23]

*Interfaces
FIX: Job.py - setCPUTime() method sets both CPUTime and MaxCPUTime JDL parameters
     for backward compatibility. Otherwise this setting was ignored by scheduling

*TS
BUGFIX: TaskManager - bug fixed in submitTransformationTasks in getting the TransformationID 

[v6r14p22]

CHANGE: Multiple commands - permissions bits changed from 644 to 755  

*Framework
FIX: UserProfileDB - in case of desktop name belonging to two different users we have 
     to use both desktop name and user id to identify the desktop

*WMS
BUGFIX: JobWrapperTemplate - bug fixed in evaluation of the job arguments

*TMS
CHANGE: TaskManager - added TransformationID to the log messages

[v6r14p21]

*DMS
CHANGE: dirac-admin-allow(ban)-se - allow an SE group to be banned/allowed

*SMS
FIX: RequestPreparationAgent - fix crash in execute() in case no replica information
     available

*WMS
FIX: TaskQueueDB, PilotAgentsDB - escape DN strings to avoid potential SQL injection
FIX: JobWrapperTemplate - pass JobArguments through a json file to fix the case
     of having apostrophes in the values

*TMS
FIX: TransformationAgent - in processTransformation() fix reduction of number of files

[v6r14p20]

*WMS
FIX: SandboxMetadataDB - escape values in SandboxMetadataDB SQL queries to accommodate
     DNs containing apostrophe 

[v6r14p19]

*Core
NEW: CLI base class for all the DIRAC CLI consoles, common methods moved to the new class,
     XXXCLI classes updated to inherit the base class
FIX: Network - fix crash when path is empty string, fixes partly #2413     
     
*Configuration
FIX: Utilities.addToChangeSet() - fix the case when comma is in the BDII Site description 
     followed by a white space, the description string was constantly updated in the CS

*Interfaces
FIX: Dirac.py - in retrieveRepositorySandboxes/Data - "Retrieved" and "OutputData" key values
     are strings '0' in the jobDict when a repository file is read, need to cast it to int

*DMS
FIX: RegisterReplica - if operation fails on a file that no longer exists and has no 
     replica at that SE, consider the operation as Done.

*Resources
FIX: ARCComputingElement - bug fix in getJobOutput in using the S_ERROR()

[v6r14p18]

*Core
FIX: VOMSService - attGetUserNickname() can only return string type values
FIX: dirac-deploy-scripts - install DIRAC scripts first so that they can be 
     overwritten by versions from extensions

*Framework
FIX: dirac-populate-component-db - bug fixed to avoid duplicate entries in the
     database

*TS
FIX: TaskManager - do not use ReqProxy when submitting Request for Tasks, otherwise
     no RequestID can be obtained

*Interfaces
CHANGE: Dirac.py - increase verbosity of a error log message in selectJobs

*Resources
FIX: XROOTStorage - fixed KeyError exception while checking file existence
FIX: ARCComputingElement - in getJobOutput test for existence of an already 
     downloaded pilot log

[v6r14p17]

*Core
FIX: Service.py - use the service name as defined in the corresponding section in the CS
     and not the name defined in service Module option. This fixes the problem with the
     StorageElement service not interpreting properly the PFN name and using a wrong local
     data path. 

*Resources
CHANGE: ARCComputingElement - if the VO is not discoverable from the environment, use ARC API
        call in the getCEStatus, use ldapsearch otherwise

[v6r14p16]

*Resources
CHANGE: ARC Computing Element automatically renew proxies of jobs when needed

[v6r14p15]

*Core
FIX: VOMS.py - Fixed bug that generates proxies which are a mix between legacy and rfc proxies.

*DMS
CHANGE: Allow selecting disk replicas in getActiveReplicas() and getReplicas()

*WMS
CHANGE: Use the preferDisk option in the InputData optimizer, the TransformationAgent and in the Interface splitter


[v6r14p14]

*Core
FIX: VOMS.py - return RFC proxy if necessary after adding the VOMS extension

*Configuration
FIX: Validate maxCPUTime and Site description value

*Resources
FIX: XROOTStorage - changes to allow third party transfers between XROOT storages
CHANGE: HTCondorCEComputingElement - the Condor logging can now be obtained in the webinterface;
        SIGTERM (instead of SIGKILL) is send to the application in case jobs are killed by the host site;
        when pilots are put in held status we kill them in condor and mark them as aborted.

*WMS
FIX: pilotCommands - fixes for intrepreting tags in the pilot

[v6r14p13]

*WMS
FIX: pilot commands CheckCECapabilities and CheckWNCapabilities were not considering the case of missing proxy

[v6r14p12]

*Core
FIX: allow a renormalization of the estimated CPU power
FIX: dirac-install: Make hashlib optional again (for previous versions of python, since the pilot may end up on old machines)

*Framework
FIX: allow to install agents with non-standard names (different from the module name)

*DMS
CHANGE: Consider files to reschedule and submit when they are Failed in FTS

*WMS
CHANGE: Move getCEStatus function back to using the ARC API

[v6r14p11]

*Core
FIX: XXXTimeLeft - set limit to CPU lower than wall clock if unknown
FIX: Logger - fix exception printing in gLogger.exception()
CHANGE: InstallTools - added more info about the process in getStartupComponentStatus()
CHANGE: Time - better report from timeThis() decorator

*DMS
CHANGE: FTSAgent - wait some time between 2 monitorings of each job

*WMS
NEW: pilotCommands - added CheckCECapabilities, CheckWNCapabilities commands
NEW: Added dirac-wms-get-wn-parameters command

*TS
NEW: Added dirac-production-runjoblocal command
FIX: TransformationAgent(Plugin) - clean getNextSite() and normalizeShares()
FIX: TransformationPlugin - added setParameters() method

*RSS
FIX: dirac-rss-sync - move imports to after the Script.getPositionalArguments()

*Resources
NEW: Added dirac-resource-get-parameters command

[v6r14p10]
*Configuration
FIX: Resources - getQueue() is fixed to get properly Tag parameters

*Framework
FIX: SecurityFileLog - fix for zipping very large files

*Resources
NEW: added dirac-resource-get-parameters command

*WMS
NEW: JobMonitoringHandler - add getJobsParameters() method
NEW: pilotCommands - added CheckCECapabilities, CheckWNCapabilities
NEW: Added dirac-wms-get-wn-parameters command
NEW: Matcher - generate internal tags for MaxRAM and NumberOfProcessors parameters
CHANGE: SiteDirector does not pass Tags to the Pilot
FIX: Matcher(Handler) - do not send error log message if No match found,
     fixed Matcher return value not correctly interpreted

[v6r14p9]

*Core
FIX: BaseClient - enhance retry connection logic to minimize the overall delay
FIX: MessageBroker - fix of calling private __remove() method from outside
     of the class

*Framework
BUGFIX: dirac-(un)install-component - bug in importing InstallTools module

*WMS:
FIX: JobWrapper - fix in getting the OutputPath defined in the job

*Resources
FIX: ARCComputingElement - add queue to the XRSL string

[v6r14p8]

*Core
FIX: XXXTimeLeft - minor fixes plus added the corresponding Test case
FIX: ReturnValues - fixes in the doc strings to comply with the sphinx syntax
FIX: SocketInfoFactory - in __sockConnect() catch exception when creating a
     socket

*Interfaces
FIX: Job.py - fixes in the doc strings to comply with the sphinx syntax

*RSS
NEW: Configurations.py - new possible configuration options for Downtime Policies

*WMS
CHANGE: StatesAccountingAgent - retry once and empty the local messages cache
        in case of failure to avoid large backlog of messages
CHANGE: SiteDirector - do not send SharedArea and ClientPlatform as pilot
        invocation arguments  
CHANGE: Matcher - allow matching by hosts in multi-VO installations              

[v6r14p7]

*Core
CHANGE: XXXTimeLeft utilities revisited - all return real seconds,
        code refactoring - use consistently always the same CPU power 

*WMS
FIX: JobAgent - code refactoring for the timeLeft logic part

*Resources
BUGFIX: ComputingElement - get rid of legacy getResourcesDict() call

[v6r14p6]

*Configuration
FIX: Bdii2CSAgent - refresh configuration from Master before updating
FIX: Bdii2CSAgent - distinguish the CE and the Cluster in the Glue 1.0 schema

*DMS
CHANGE: FTSAgent - make the amount of scheduled requests fetched by the 
        FTSAgent a parameter in the CS 
CHANGE: RMS Operations - check whether the always banned policy is applied for SEs
        to a given access type

*RMS
FIX: RequestClient(DB,Manager) - fix bulk requests, lock the lines when selecting 
     the requests to be assigned, update the LastUpdate time, and expose the 
     assigned flag to the client

*WMS
FIX: JobAgent - when the application finishes with errors but the agent continues 
     to take jobs, the timeLeft was not evaluated
FIX: JobAgent - the initial timeLeft value was always set to 0.0     

[v6r14p5]

*Core
FIX: X509Certificate - protect from VOMS attributes that are not decodable


*Resources
FIX: GFAL2_StorageBase - fixed indentation and a debug log typo

*WMS
BUGFIX: Matcher - only the first job was associated with the given pilot
FIX: pilotTools - 0o22 is only a valid int for recent python interpreters, 
     replaced by 18

[v6r14p4]

*Core
FIX: DictCache - fix the exception in the destructor preventing the final
     cache cleaning

*Framework
FIX: SystemAdministratorClientCLI - corrected info line inviting to update
     the pilot version after the software update

*DMS
FIX: FTSAgent - Add recovery of FTS files that can be left in weird statuses 
     when the agent dies
CHANGE: DataManager - allow to not get URLs of the replicas
CHANGE: FTSJob - keep and reuse the FTS3 Context object

*Storage
CHANGE: StorageManagerClient - don't fail getting metadata for staging if at 
        least one staged replica found

*WMS
FIX: CPUNormalization - protect MJF from 0 logical cores
FIX: JobScheduling - fix printout that was saying "single site" and "multiple sites" 
     in two consecutive lines
NEW: pilotTools,Commands - added CEType argument, e.g. to specify Pool CE usage 
FIX: WatchDog - added checks of function return status, added hmsCPU initialization to 0,
     removed extra printout     
     
*Resources
FIX: GFAL2 plugins - multiple bug fixes     

[v6r14p3]

*Core
BUGFIX: small bug fixed in dirac-install-component, dirac-uninstall-component
BUGFIX: VOMS - remove the temporary file created when issuing getVOMSProxyInfo
FIX: FileHelper - support unicode file names
FIX: DictCache - purges all the entry of the DictCache when deleting the DictCache object 

*Framework
BUGFIX: dirac-populate-component-db - avoid return statement out of scope

*Interfaces
BUGFIX: Dirac - in submitJob() faulty use of os.open

*WMS
FIX: JobWrapper - avoid evaluation of OutputData to ['']
FIX: Matcher - the Matcher object uses a VO dependent Operations helper
CHANGE: JobAgent - stop agent if time left is too small (default 1000 HS06.s)
FIX: CPUNormalization - use correct denominator to get power in MJF

*Resources
FIX: ARCComputingElement - changed implementation of ldap query for getCEStatus

[v6r14p2]

*Core
FIX: Use GSI version 0.6.3 by default
CHANGE: Time - print out the caller information in the timed decorator
CHANGE: dirac-install - set up ARC_PLUGIN_PATH environment variable

*Framework
FIX: dirac-proxy-info - use actimeleft VOMS attribute

*Accounting
CHANGE: Removed SRMSpaceTokenDeployment Accounting type

*RSS
CHANGE: ResourceStatus - re-try few times to update the RSS SE cache before giving up
FIX: XXXCommand, XXXAction - use self.lof instead of gLogger
CHANGE: Added support for all protocols for SEs managed by RSS

*RMS
FIX: Request - produce enhanced digest string
FIX: RequestDB - fix in getDigest() in case of errors while getting request

*Resources
CHANGE: Propagate hideExceptions flag to the ObjectLoader when creating StorageElements
FIX: ARCComputingElement - multiple fixes after experience in production

*WMS
FIX: Pilot commands - fixed an important bug, when using the 
     dirac-wms-cpu-normalization script

[v6r14p1]

The version is buggy when used in pilots

*Core
NEW: dirac-install-component command replacing dirac-install-agent/service/executor
     commands
     
*Resources
NEW: FileStorage - plugin for "file" protocol
FIX: ARCComputingElement - evaluate as int the job exit code

*RSS
FIX: CSHelpers - several fixes and beautifications     

[v6r14]

*Core
NEW: CSGlobals - includes Extensions class to consistently check the returned
     list of extensions with proper names 
NEW: ProxyManagerXXX, ProxyGeneration, X509XXX - support for RFC proxies
NEW: ProxyInfo - VOMS proxy information without using voms commands
NEW: LocalConfiguration - option to print out license information    
FIX: SocketInfo.py - check the CRL lists while handshaking  

Configuration
NEW: ConfigurationClient - added getSectionTree() method

*Framework
NEW: InstalledComponentsDB will now store information about the user who did the 
     installation/uninstallation of components.

*Resources
NEW: ARCComputingElement based on the ARC python API

*RSS
FIX: Improved logging all over the place 

*DMS
NEW: New FileCatalog SecurityManager with access control based on policies,
     VOMSPolicy as one of the policy implementations.
NEW: lfc_dfc_db_copy - script used by LHCb to migrate from the LFC to the DFC with 
     Foreign Keys and Stored Procedures by accessing the databases directly     
NEW: FileManagerPs.py - added _getFileLFNs() to serve info for the Web Portal     
CHANGE: Moving several tests to TestDIRAC

*Interfaces
CHANGE: use jobDescription.xml as a StringIO object to avoid multiple disk
        write operations while massive job submission

*WMS
FIX: Watchdog - review for style and pylint
CHANGE: Review of the Matcher code, extracting Limiter and Matcher as standalone 
        utilities
        

*Transformation
NEW: New ported plugins from LHCb, added unit tests


[v6r13p21]

*TS
FIX: Registering TargetSE for Standard TransformationAgent plugin

[v6r13p20]

*DMS
FIX: DMSHelpers - allow for more than one Site defined to be local per SE

*Resources
FIX: XRootStorage - fix in getURLBase()

[v6r13p19]

FIX: changes incorporated from v6r12p53 patch

[v6r13p18]

*WMS
FIX: JobWrapper - ported back from v6r14p9 the fix for getting OutputPath

[v6r13p17]

FIX: changes incorporated from v6r12p52 patch

[v6r13p16]

FIX: changes incorporated from v6r12p51 patch

[v6r13p15]

Included patches from v6r12p50 release 

[v6r13p14]

*DMS
FIX: ReplicateAndRegister - fix a problem when a file is set Problematic 
     in the FC but indeed doesn't exist at all 

*Resources
CHANGE: StorageFactory - enhance the logic of BaseSE inheritance in the
        SE definition in the CS
        
*WMS
CHANGE: CPUNormalization, dirac-wms-cpu-normalization - reading CPU power 
        from MJF for comparison with the DIRAC evaluation
FIX: SiteDirector - create pilot working directory in the batch system working
     directory and not in "/tmp"                

[v6r13p13]

*DMS
BUGFIX: FileCatalogClient - bug fixed in getDirectoryMetadata()

[v6r13p12]

*Resources
FIX: StorageElement - bug fixed in inValid()
CHANGE: StorageFactory - do not interpret VO parameter as mandatory

[v6r13p11]

*DMS
BUGFIX: RemoveReplica - fix in singleRemoval()
FIX: dirac-dms-user-lfns - increased timeout

[v6r13p10]

CHANGE: Use sublogger to better identify log source in multiple places

*Core
CHANGE: Review / beautify code in TimeLeft and LSFTimeLeft
FIX: LSFTimeLeft - is setting shell variables, not environment variables, 
     therefore added an "export" command to get the relevant variable 
     and extract then the correct normalization

*Accounting
FIX: DataOperationPlotter - add better names to the data operations

*DMS:
FIX: DataManager - add mandatory vo parameter in __SEActive()
CHANGE: dirac-dms-replicate-and-register-request - submit multiple requests
        to avoid too many files in a single FTS request
FIX: FileCatalog - typo in getDirectoryMetadata()
FIX: FileCatalog - pass directory name to getDirectoryMetadata and not file name 
FIX: DataManager - in __SEActive() break LFN list in smaller chunks when
     getting replicas from a catalog        

*WMS
FIX: WMSAdministratorHandler - fix in reporting pilot statistics
FIX: JobScheduling - fix in __getSitesRequired() when calling self.jobLog.info 
CHANGE: pilotCommands - when exiting with error, print out current processes info

[v6r13p9]

*Framework
FIX: SystemLoggingDB - schema change for ClientIPs table to store IPv6 addresses

*DMS
BUGFIX: DMSRequestOperationsBase - bug fix in checkSEsRSS()
FIX: RemoveFile - in __call__(): bug fix; fix in the BannedSE treatment logic

*RMS
BUGFIX: Operation - in catalogList()
BUGFIX: ReqClient - in printOperation()

*Resources
FIX: GFAL2_StorageBase - added Lost, Cached, Unavailable in getSingleFileMetadata() output
BUGFIX: GFAL2_StorageBase - fixed URL construction in put(get)SingleFile() methods

*WMS
FIX: InputDataByProtocol - removed StorageElement object caching

[v6r13p8]

*Framework
FIX: MonitoringUtilities - minor bug fix

*DMS
FIX: DataManager - remove local file when doing two hops transfer

*WMS
FIX: SandboxStoreClient - get the VO info from the delegatedGroup argument to 
     use for the StorageElement instantiation

*TMS
CHANGE: Transformation(Client,DB,Manager) - multiple code clean-up without
        changing the logic

[v6r13p7]

*Core
NEW: X509CRL - class to handle certificate revocation lists

*DMS
FIX: RequestOperations/RemoveFile.py - check target SEs to be online before
     performing the removal operation. 
FIX: SecurityManager, VOMSPolicy - make the vomspolicy compatible with the old client 
     by calling in case of need the old SecurityManager     

*Resources
BUGFIX: Torque, GE - methods must return Message field in case of non-zero return status
FIX: SRM2Storage - when used internaly, listDirectory should return urls and not lfns

*WMS
FIX: ConfigureCPURequirements pilot command - add queue CPU length to the extra local
     configuration
FIX: JobWrapper - load extra local configuration of any     

*RMS
FIX: RequestDB - fix in getRequestSummaryWeb() to suit the Web Portal requirements

*Transformation
FIX: TransformationManagerHandler - fix in getTransformationSummaryWeb() to suit 
     the Web Portal requirements

[v6r13p6]

*Core
FIX: X509Chain - use SHA1 signature encryption in all tha cases

*Resources
FIX: ComputingElement - take CPUTime from its configuration defined in the 
     pilot parameters

*WMS
FIX: SiteDirector - correctly configure jobExecDir and httpProxy Queue parameters

[v6r13p5]

*Resources
BUGFIX: Torque - getCEStatus() must return integer job numbers
FIX: StorageBase - removed checking the VO name inside the LFN 

*WMS
FIX: InputData, JobScheduling - StorageElement needs to know its VO

*DMS
FIX: ReplicateAndRegister - Add checksumType to RMS files when adding 
     checksum value
FIX: DataManager - remove unnecessary access to RSS and use SE.getStatus()     
FIX: DMHelpers - take into account Alias and BaseSE in site-SE relation

*RMS
FIX: Request - bug fixed in optimize() in File reassignment from one
     Operation to another  

*Transformation
FIX: TransformationDB - set derived transformation to Automatic

[v6r13p4]

*Core
FIX: VOMSService - treat properly the case when the VOMS service returns no result
     in attGetUserNickname()

*DMS
FIX: FTSAgent, ReplicateAndRegister - make sure we use source replicas with correct 
     checksum 

*RMS
FIX: Request - minor fix in setting the Request properties, suppressing pylint
     warnings
CHANGE: File, Reques, Operation, RequestDB - remove the use of sqlalchemy on 
        the client side     
     
*Resources
FIX: StorageElement - import FileCatalog class rather than the corresponding module     
FIX: SLURM - proper formatting commands using %j, %T placeholders
FIX: SSHComputingElement - return full job references from getJobStatus() 

*RSS
FIX: DowntimeCommand - checking for downtimes including the time to start in hours

*Workflow
CHANGE: FailoverRequest - assign to properties rather than using setters

*Transformation
FIX: TransformationClient(DB,Utilities) - fixes to make derived transformations work

[v6r13p3]

*DMS
FIX: DataManager - in putAndRegister() specify explicitly registration protocol
     to ensure the file URL available right after the transfer
     
*Resources
FIX: SRM2Storage - use the proper se.getStatus() interface ( not the one of the RSS )     

[v6r13p2]

*Framework
FIX: SystemAdministratorHandler - install WebAppDIRAC extension only in case
     of Web Portal installation
CHANGE: dirac-populate-component-db - check the setup of the hosts to register 
        into the DB only installations from the same setup; check the MySQL installation
        before retrieving the database information      

*DMS
FIX: FTSAgent - fix in parsing the server result
FIX: FTSFile - added Waiting status
FIX: FTSJob - updated regexps for the "missing source" reports from the server;
     more logging message 

*Resources
FIX: SRM2Storage - fix in treating the checksum type 
FIX: StorageElement - removed getTransportURL from read methods

*RMS
FIX: Request - typo in the optimize() method

[v6r13p1]

*Framework
CHANGE: SystemAdminstratorIntegrator - can take a list of hosts to exclude from contacting

*DMS
FIX: DataManager - fix in __getFile() in resolving local SEs
FIX: dirac-dms-user-lfns - sort result, simplify logic

*RMS
FIX: Request - Use DMSHelper to resolve the Failovers SEs
FIX: Operation - treat the case where the SourceSE is None

*WMS
FIX: WMSAdministratorHandler - return per DN dictionary from getPilotStatistics 

[v6r13]

CHANGE: Separating fixed and variable parts of error log messages for multiple systems 
        to allow SystemLogging to work

*Core
FIX: MySQL.py - treat in detailed way datetime functions in __escapeString()
FIX: DictCache.get() returns now None instead of False if no or expired value
NEW: InstallTools - allow to define environment variables to be added to the component
     runit run script
NEW: Changes to make the DISET protocol IP V6 ready
CHANGE: BaseClient - retry service call on another instance in case of failure
CHANGE: InnerRPCClient - retry 3 times in case of exception in the transport layer
CHANGE: SocketInfo - retry 3 times in case of handshaking error
CHANGE: MySQL - possibility to specify charset in the table definition
FIX: dirac-install, dirac-distribution - removed obsoleted defaults     
NEW: Proxy utility module with executeWithUserProxy decorator function

*Configuration
NEW: CSAPI,dirac-admin-add-shifter - function, and script, for adding or modifying a 
     shifter in the CS

*Framework
FIX: NotificationDB - escape fields for sorting in getNotifications()
NEW: Database, Service, Client, commands for tracking the installed DIRAC components

*Interfaces
CHANGE: Dirac - changed method names, keeping backward compatibility
CHANGE: multiple commands updated to use the new Dirac API method names

*DMS
NEW: Native use of the FTS3 services
CHANGE: Removed the use of current DataLogging service
CHANGE: DataManager - changes to manage URLs inside StorageElement objects only
FIX: DataManager - define SEGroup as accessible at a site
CHANGE: DirectoryListing - extracted from FileCatalogClientCLI as an independent utility
CHANGE: MetaQuery - extracted from FileCatalogClientCLI as an independent utility
CHANGE: FileCatalogClientCLI uses external DirectoryListing, MetaQuery utilities
CHANGE: FileCatalog - replace getDirectoryMetadata by getDirectoryUserMetadata
NEW: FileCatalog - added new getDirectoryMetadata() interface to get standard directory metadata
NEW: FileCatalog - possibility to find files by standard metadata
NEW: FileCatalog - possibility to use wildcards in the metadata values for queries
NEW: DMSHelpers class
NEW: dirac-dms-find-lfns command

*WMS
NEW: SiteDirector - support for the MaxRAM queue description parameter
CHANGE: JobScheduling executor uses the job owner proxy to evaluate which files to stage
FIX: DownloadInputData - localFile was not defined properly
FIX: DownloadInputData - could not find cached files (missing [lfn])

*RMS
CHANGE: Removed files from the previous generation RMS
CHANGE: RMS refactored based on SQLAlchemy 
NEW: ReqClient - added options to putRequest(): useFailoverProxy and retryMainServer
CHANGE: DMSRequestOperationsBase - delay execution or cancel request based on SE statuses 
        from RSS/CS
FIX: Fixes to make use of RequestID as a unique identifier. RequestName can be used in
     commands in case of its uniqueness        

*Resources
NEW: Computing - BatchSystem classes introduced to be used both in Local and SSH Computing Elements
CHANGE: Storage - reworked Storage Element/Plugins to encapsulate physical URLs 
NEW: GFAL2_StorageBase.py, GFAL2_SRM2Storage.py, GFAL2_XROOTStorage.py 

*RSS:
NEW: dirac-admin-allow(ban)-se - added RemoveAccess status
CHANGE: TokenAgent - added more info to the mail

*TS
CHANGE: Task Manager plugins

[v6r12p53]

*DMS
CHANGE: FileCatalogClientCLI - ls order by size, human readable size value
FIX: DirectoryMetadata - enhanced error message in getDirectoryMetadata

*WMS
BUGFIX: JobAgent - bug when rescheduling job due to glexec failure

*TS
NEW: TransformationCLI - added getOutputFiles, getAllByUser commands
NEW: Transformation - added getAuthorDNfromProxy, getTransformationsByUser methods

*Resources
CHANGE: GlobusComputingElement - simplify creating of pilotStamp

[v6r12p52]

*DMS
NEW: dirac-dms-directory-sync - new command to synchronize the contents of a
     local and remote directories
FIX: DataManager - in removeFile() return successfully if empty input file list     

*TS
NEW: TransformationCLI - getInputDataQuery command returning inputDataQuery 
     of a given transformation

[v6r12p51]

*Core
FIX: dirac-install - fix to work with python version prior to 2.5

*DMS
CHANGE: FileCatalogClientCLI - possibility to set multiple metadata with one command

*Resources
FIX: HTCondorComputingElement - multiple improvements

[v6r12p50]

*Core
FIX: dirac-install - define TERMINFO variable to include local sources as well

*Framework
FIX: SystemAdministratorHandler - show also executors in the log overview

*DMS
FIX: FileCatalogClientCLI - use getPath utility systematically to normalize the
     paths passed by users

*WMS
FIX: PilotStatusAgent - split dynamic and static parts in the log error message

*Resources
NEW: HTCondorCEComputingElement class

[v6r12p49]

*Resources
FIX: GlobusComputingElement - in killJob added -f switch to globus-job-clean command
FIX: ARCComputingElement - create working directory if it does not exist

*DMS
CHANGE: DataManager - added XROOTD to registration protocols

*TMS
FIX: TransformationCLI - doc string

[v6r12p48]

*DMS
FIX: DirectoryTreeBase - fix in changeDirectoryXXX methods to properly interpret input

[v6r12p47]

*DMS
BUGFIX: FileCatalogClientCLI - wrong signature in the removeMetadata() service call

[v6r12p46]

*Core
FIX: GraphData - check for missing keys in parsed_data in initialize()

*WMS
CHANGE: PilotStatusAgent - kill pilots being deleted; do not delete pilots still
        running jobs
  
*RSS
CHANGE: Instantiate RequestManagementDB/Client taking into account possible extensions        

*Resources
FIX: GlobusComputingElement - evaluate WaitingJobs in getCEStatus()
FIX: SRM2Storage - error 16 of exists call is interpreted as existing file
FIX: XROOTStorage - added Lost, Cached, Unavailable in the output of getSingleMetadata()

*WMS
FIX: pilotCommands - removed unnecessary doOSG() function

[v6r12p45]

*Resources
FIX: SRM2Storage - error 22 of exists call is interpreted as existing file
     ( backport from v6r13 )

[v6r12p44]

*WMS
FIX: SiteDirector - consider also pilots in Waiting status when evaluating
     queue slots available

*Resources
NEW: SRM2Storage - makes use of /Resources/StorageElements/SRMBusyFilesExist option
     to set up the mode of interpreting the 22 error code as existing file

[v6r12p43]

*DMS:
FIX: DirectoryTreeBase - avoid double definition of FC_DirectoryUsage table
     in _rebuildDirectoryUsage()

[v6r12p42]

FIX: added fixes from v6r11p34 patch release

[v6r12p41]

*WMS
CHANGE: dirac-wms-job-submit - "-r" switch to enable job repo

[v6r12p40]

*DMS
FIX: DirectoryTreeBase.py - set database engine to InnoDB 

[v6r12p39]

FIX: imported fixes from rel-v6r11

[v6r12p38]

*DMS
CHANGE: DataManager - enhanced real SE name resolution

*RMS
FIX: Request - fixed bug in the optimization of requests with failover operations

*Resources
CHANGE: StorageFactory - allow for BaseSE option in the SE definition

[v6r12p37]

*Core
FIX: InstallTools - force $HOME/.my.cnf to be the only defaults file

[v6r12p36]

*Configuration
FIX: Utilities.py - bug fix getSiteUpdates()

[v6r12p35]

*Core
CHANGE: VOMSService - add URL for the method to get certificates

*DMS
FIX: DataManager - in __replicate() set do not pass file size to the SE if no
     third party transfer
FIX: RemoveFile, ReplicateAndRegister - regular expression for "no replicas"
     common for both DFC and LFC     
     
*WMS
FIX: WMSHistoryCorrector - make explicit error if no data returned from WMSHistory
     accounting query     

[v6r12p34]

*DMS
BUGFIX: FileCatalogWithFkAndPsDB - fix storage usage calculation

[v6r12p33]

*Core
NEW: VOMSService - added method admListCertificates()

*DMS
BUGFIX: dirac-dms-put-and-register-request - missing Operation in the request

*Resources
FIX: sshce - better interpretation of the "ps" command output

[v6r12p32]

*RMS
FIX: ReqManager - in getRequest() possibility to accept None type
     argument for any request 

[v6r12p31]

*WMS
FIX: pilotCommands - import json module only in case it is needed

[v6r12p30]

*Core
FIX: InstallTools - 't' file is deployed for agents installation only
FIX: GOCDBClient - creates unique DowntimeID using the ENDPOINT

*Framework
FIX: SystemAdministratorHandler - use WebAppDIRAC extension, not just WebApp

*DMS:
FIX: FileCatalogComponents.Utilities - do not allow empty LFN names in
     checkArgumentDict()

[v6r12p29]

*CS
CHANGE: CSCLI - use readline to store and resurrect command history

*WMS
FIX: JobWrapper - bug fixed in the failoverTransfer() call
CHANGE: dirac-wms-job-submit - added -f flag to store ids

*DMS
FIX: DataManager - make successful removeReplica if missing replica 
     in one catalog

*RMS
FIX: Operation, Request - limit the length of the error message

[v6r12p28]

*RMS
FIX: Request - do not optimize requests already in the DB 

[v6r12p27]

*Core
CHANGE: InstallTools - install "t" script to gracefully stop agents

*DMS
FIX: FileCatalog - return GUID in DirectoryParameters

*Resource
CHANGE: DFC/LFC clients - added setReplicaProblematic()

[v6r12p26]

*DMS
BUGFIX: FileCatalog - getDirectoryMetadata was wrongly in ro_meta_methods list 

*RMS
FIX: Operation - temporary fix in catalog names evaluation to smooth
     LFC->DFC migration - not to forget to remove afterwards !

*WMS
CHANGE: JobWrapper - added MasterCatalogOnlyFlag configuration option

[v6r12p25]

*DMS
BUGFIX: PutAndRegister, RegitserFile, RegisterReplica, ReplicateAndRegister - do not
        evaluate the catalog list if None

[v6r12p24]

*DMS:
FIX: DataManager - retry RSS call 5 times - to be reviewed

[v6r12p23]

*DMS
FIX: pass a catalog list to the DataManager methods
FIX: FileCatalog - bug fixed in the catalog list evaluation

[v6r12p22]

*DMS
FIX: RegisterFile, PutAndRegister - pass a list of catalogs to the DataManager instead of a comma separated string
FIX: FTSJob - log when a job is not found in FTS
CHANGE: dropped commands dirac-admin-allow(ban)-catalog

*Interfaces
CHANGE: Dirac, JobMonitoringHandler,dirac-wms-job-get-jdl - possibility to retrieve original JDL

*WMS
CHANGE: JobManifest - make MaxInputData a configurable option

[v6r12p21]

*RMS
BUGFIX: File,Operation,RequestDB - bug making that the request would always show 
        the current time for LastUpdate
  
*WMS
FIX: JobAgent - storing on disk retrieved job JDL as required by VMDIRAC
     ( to be reviewed )        

[v6r12p20]

*DMS
FIX: DataManager - more informative log messages, checking return structure
FIX: FileCatalog - make exists() behave like LFC file catalog client by checking
     the unicity of supplied GUID if any
FIX: StorageElementProxyHandler - do not remove the cache directory

*Framework
FIX: SystemAdministratorClient - increase the timeout to 300 for the software update     

*RMS
FIX: Operation.py - set Operation Scheduled if one file is Scheduled
CHANGE: Request - group ReplicateAndRegister operations together for failover 
        requests: it allows to launch all FTS jobs at once

*Resources
FIX: LcgFileCatalogClient - fix longstanding problem in LFC when several files 
     were not available (only one was returned) 

*TS
BUGFIX: TransformationCleaning,ValidateOutputDataAgent - interpret correctly
        the result of getTransformationParameters() call
FIX: TaskManager - fix exception in RequestTaskAgent        

[v6r12p19]

*Core
FIX: Core.py - check return value of getRecursive() call

*DMS
FIX: FileCatalog - directory removal is successful if does not exist
     special treatment of Delete operation

*WMS
FIX: InputDataByProtocol - fix interpretation of return values

[v6r12p18]

*DMS
FIX: FTSStrategy - config option name
FIX: DataManager - removing dirac_directory flag file only of it is there
     in __cleanDirectory()

*RMS
FIX: Operation - MAX_FILES limit set to 10000
FIX: ReqClient - enhanced log messages

*TMS
FIX: TaskManager - enhanced log messages

*RSS
FIX: DowntimeCommand - fixed mix of SRM.NEARLINE and SRM

*WMS
FIX: InputDataByProtocol - fixed return structure

[v6r12p16]

*DMS
FIX: IRODSStorageElement more complete implementation
FIX: FileCatalogHandler(DB) - make removeMetadata bulk method

*Resources
FIX: FileCatalog - make a special option CatalogList (Operations) to specify catalogs used by a given VO

[v6r12p15]

*Core
FIX: ProcessPool - kill the working process in case of the task timeout
FIX: FileHelper - count transfered bytes in DataSourceToNetwork()

*DMS
BUGFIX: FileCatalogCLI - changed interface in changePathXXX() methods
NEW: IRODSStorageElementHandler class
CHANGE: FileCatalog - separate metadata and file catalog methods, 
        apply metadata methods only to Metadata Catalogs 

*Resources
FIX: SSHTorqueComputingElement - check the status of the ssh call for qstat 

*WMS
FIX: WatchdogLinux - fixed typo

[v6r12p14]

*TS
FIX: TaskManagerAgentBase: avoid race conditions when submitting to WMS

*DMS
NEW: FileCatalog - added new components ( directory tree, file manager ) 
     making use of foreign keys and stored procedures
FIX: DataManager returns properly the FileCatalog errors     

[v6r12p13]

*TS
BUGFIX: TransformationAgent - data member not defined

*WMS
FIX: InputData(Resolution,ByProtocol) - possibility to define RemoteProtocol

[v6r12p12]

*WMS
BUGFIX: pilotTools - missing comma

[v6r12p11]

*WMS
FIX: CPUNormalization - dealing with the case when the maxCPUTime is not set in the queue
     definition
FIX: pilotTools - added option pilotCFGFile

[v6r12p10]

*DMS
FIX: StorageElementProxy - BASE_PATH should be a full path

*Resources
FIX: SRM2Storage - return specific error in putFile

*TS
FIX: TransformationAgent - fix to avoid an exception in finalize and double printing 
     when terminating the agent
BUGFIX: TransformationDB - fix return value in setTransformationParameter()

[v6r12p9]

*Core
CHANGE: SiteCEMapping - getSiteForCE can take site argu

ment to avoid confusion

*Interfaces
FIX: Job - provide optional site name in setDestinationCE()

*WMS
FIX: pilotCommands - check properly the presence of extra cfg files
     when starting job agent
FIX: JobAgent - can pick up local cfg file if extraOptions are specified     

[v6r12p8]

*Core
FIX: dirac-configure - correctly deleting useServerCertificate flag
BUGFIX: InstallTools - in fixMySQLScript()

*DMS
BUGFIX: DatasetManager - bug fixes
CHANGE: StorageElementProxy - internal SE object created with the VO of the requester

*TS
FIX: dirac-transformation-xxx commands - do not check the transformation status
CHANGE: Agents - do not use shifter proxy 
FIX: TransformationAgent - correct handling of replica cache for transformations 
     when there were more files in the transformation than accepted to be executed
FIX: TransformationAgent - do not get replicas for the Removal transformations     

*RMS
NEW: new SetFileStatus Operation

[v6r12p7]

*Core
FIX: dirac-configure - always removing the UseServerCertificate flag before leaving
FIX: ProcessPool - one more check for the executing task ending properly 

*Interfaces 
FIX: Dirac.py - use printTable in loggingInfo()

[v6r12p6]

FIX: fixes from v6r11p26 patch release

[v6r12p5]

*Core
FIX: VOMS.py - do not use obsoleted -dont-verify-ac flag with voms-proxy-info

*TS
FIX: TransformationManager - no status checked at level service

[v6r12p4]

FIX: fixes from v6r11p23 patch release

[v6r12p3]

*Configuration
CHANGE: dirac-admin-add-resources - define VOPath/ option when adding new SE 

*Resources
NEW: StorageFactory - modify protocol Path for VO specific value

*DMS
FIX: FileCatalog - check for empty input in checkArgumentFormat utility
FIX: DataManager - protect against FC queries with empty input

[v6r12p2]

*Core
FIX: dirac-install - svn.cern.ch rather than svnweb.cern.ch is now needed for direct 
     HTTP access to files in SVN

*WMS
FIX: dirac-wms-cpu-normalization - when re-configuring, do not try to dump in the 
     diracConfigFilePath

[v6r12p1]

*Configuration
FIX: Core.Utilities.Grid, dirac-admin-add-resources - fix to make a best effort to 
     guess the proper VO specific path of a new SE
*WMS
FIX: dirac-configure, pilotCommands, pilotTools - fixes to use server certificate

[v6r12]

*Core
CHANGE: ProcessPool - do not stop working processes by default
NEW: ReturnValue - added returnSingleResult() utility 
FIX: MySQL - correctly parse BooleanType
FIX: dirac-install - use python 2.7 by default
FIX: dirac-install-xxx commands - complement installation with the component setup
     in runit
NEW: dirac-configure - added --SkipVOMSDownload switch, added --Output switch
     to define output configuration file
CHANGE: ProcessPool - exit from the working process if a task execution timed out  
NEW: ProcessMonitor - added evaluation of the memory consumed by a process and its children   
NEW: InstallTools - added flag to require MySQL installation
FIX: InstallTools - correctly installing DBs extended (with sql to be sourced) 
FIX: InstallTools - run MySQL commands one by one when creating a new database
FIX: InstallTools - fixMySQLScripts() fixes the mysql start script to ognore /etc/my.cnf file
CHANGE: Os.py - the use of "which" is replaced by distutils.spawn.find_executable
NEW: Grid.py - ldapSA replaced by ldapSE, added getBdiiSE(CE)Info() methods
CHANGE: CFG.py - only lines starting with ^\s*# will be treated as comments
CHANGE: Shifter - Agents will now have longer proxies cached to prevent errors 
        for heavy duty agents, closes #2110
NEW: Bdii2CSAgent - reworked to apply also for SEs and use the same utilities for the
     corresponding command line tool
NEW: dirac-admin-add-resources - an interactive tool to add and update sites, CEs, SEs
     to the DIRAC CS   
CHANGE: dirac-proxy-init - added message in case of impossibility to add VOMS extension   
FIX: GOCDBClient - handle correctly the case of multiple elements in the same DT            


*Accounting
NEW: Allow to have more than one DB for accounting
CHANGE: Accounting - use TypeLoader to load plotters

*Framework
FIX: Logger - fix FileBackend implementation

*WMS
NEW: Refactored pilots ( dirac-pilot-2 ) to become modular following RFC #18, 
     added pilotCommands.py, SiteDirector modified accordingly 
CHANGE: InputData(Executor) - use VO specific catalogs      
NEW: JobWrapper, Watchdog - monitor memory consumption by the job ( in a Warning mode )
FIX: SandboxStoreHandler - treat the case of exception while cleaning sandboxes
CHANGE: JobCleaningAgent - the delays of job removals become CS parameters
BUGFIX: JobDB - %j placeholder not replaced after rescheduling
FIX: JobDB - in the SQL schema description reorder tables to allow foreign keys
BUGFIX: JobAgent, Matcher - logical bug in using PilotInfoReported flag
FIX: OptimizerExecutor - when a job fails the optimization chain set the minor status 
     to the optimiser name and the app status to the fail error

*Resources
NEW: StorageElement - added a cache of already created SE objects
CHANGE: SSHTorqueComputingElement - mv getCEStatus to remote script

*ResourceStatus
NEW: ResourceManagementClient/DB, DowntimeCommand - distinguish Disk and Tape storage 
FIX: GODDBClient  - downTimeXMLParsing() can now handle the "service type" parameter properly
CHANGE: dirac-rss-xxx commands use the printTable standard utility
FIX: dirac-dms-ftsdb-summary - bug fix for #2096

*DMS
NEW: DataManager - add masterCatalogOnly flag in the constructor
FIX: DataManager - fix to protect against non valid SE
CHANGE: FC.DirectoryLevelTree - use SELECT ... FOR UPDATE lock in makeDir()
FIX: FileCatalog - fixes in using file and replica status
CHANGE: DataManager - added a new argument to the constructor - vo
CHANGE: DataManager - removed removeCatalogFile() and dirac-dms-remove-catalog-file adjusted
CHANGE: Several components - field/parameter CheckSumType all changed to ChecksumType
CHANGE: PoolXMLCatalog - add the SE by default in the xml dump and use the XML library 
        for dumping the XML
FIX: XROOTStorageElement - fixes to comply with the interface formalism        

*SMS
FIX: StorageManagementDB - small bugfix to avoid SQL errors

*RMS
NEW: Added 'since' and 'until' parameters for getting requests
NEW: Request - added optimize() method to merge similar operations when
     first inserting the request
NEW: ReqClient, RequestDB - added getBulkRequest() interface. RequestExecutingAgent
     can use it controlled by a special flag     
FIX: Operation, Request - set LastUpdate time stamp when reaching final state
FIX: OperationHandlerBase - don't erase the original message when reaching the max attempts      
FIX: removed some deprecated codes
FIX: RequestTask - always set useServerCerificate flag to tru in case of executing inside
     an agent
CHANGE: gRequestValidator removed to avoid object instantiation at import   
NEW: dirac-rms-cancel-request command and related additions to the db and service classes  

*TMS
NEW: WorkflowTaskAgent is now multi-threaded
NEW: Better use of threads in Transformation Agents
CHANGE: TransformationDB - modified such that the body in a transformation can be updated
FIX: TransformationCleaningAgent - removed non-ASCII characters in a comment

[v6r11p34]

*Resources
NEW: GlobusComputingElement class

[v6r11p33]

*Configuration
FIX: Resources - avoid white spaces in OSCompatibility

[v6r11p32]

*Core
CHANGE: BaseClient, SSLSocketFactory, SocketInfo - enable TLSv1 for outgoing 
        connections via suds, possibility to configure SSL connection details
        per host/IP 

[v6r11p31]

*Core
FIX: CFG - bug fixed in loadFromBuffer() resulting in a loss of comments

*Resources
FIX: SSHTorqueComputingElement - check the status of ssh call for qstat

*DMS
FIX: FileCatalog - return LFN name instead of True from exists() call if LFN
     already in the catalog

[v6r11p30]

*DMS
CHANGE: FileCatalogCLI - add new -D flag for find to print only directories

[v6r11p29]

*DMS
FIX: FTS(Agent,Startegy,Gragh) - make use of MaxActiveJobs parameter, bug fixes

*TMS
FIX: Transformation(Agent,Client) - Operations CS parameters can be defined for each plugin: MaxFiles, SortedBy, NoUnusedDelay. Fixes to facilitate work with large numbers of files.

[v6r11p28]

*Core
FIX: InstallTools - check properly the module availability before installation

*WMS
FIX: JobScheduling - protection against missing dict field RescheduleCounter

*TMS
FIX: TransformationCleaningAgent - execute DM operations with the shifter proxy

[v6r11p27]

*Core
BUGFIX: InstallTools - bug fix in installNewPortal()

*WMS
FIX: Watchdog - disallow cputime and wallclock to be negative

*TS
FIX: TransformationAgent - correct handling of replica caches when more than 5000 files


BUGFIX: ModuleBase - bug fix in execute()
BUGFIX: Workflow - bug fix in createStepInstance()

*DMS
BUGFIX: DiractoryTreeBase - bug fix in getDirectoryPhysicalSizeFromUsage()

*Resources
FIX: XROOTStorage - back ported fixes from #2126: putFile would place file in 
     the wrong location on eos

[v6r11p26]

*Framework
FIX: UserProfileDB.py - add PublishAccess field to the UserProfileDB

*RSS
FIX: Synchronizer.py - fix deletion of old resources

*DMS
FIX: DataManager - allow that permissions are OK for part of a list of LFNs ( __verifyWritePermission() )
     (when testing write access to parent directory). Allows removal of replicas 
     even if one cannot be removed
FIX: DataManager - test SE validity before removing replica     
     
*RMS
FIX: RequestTask - fail requests for users who are no longer in the system
FIX: RequestExecutingAgent - fix request timeout computation

[v6r11p25]

*Interfaces
FIX: Job.py - bring back different logfile names if they have not been specified by the user

[v6r11p24]

*DMS
BUGFIX: SEManagerDB - bug fixed in getting connection in __add/__removeSE

[v6r11p23]

*DMS
CHANGE: FTSRequest is left only to support dirac-dms-fts-XXX commands

[v6r11p22]

*DMS
FIX: FTSJob - fixes in the glite-transfer-status command outpu parsing
FIX: TransformationClient - allow single lfn in setFileStatusForTransformation()

*WMS
FIX: StatesMonitoringAgent - install pika on the fly as a temporary solution

[v6r11p21]

*DMS
BUGFIX: dirac-dms-remove-replicas - continue in case of single replica failure
FIX: dirac-rms-xxx scripts - use Script.getPositionalArgs() instead of sys.argv

*Workflow
FIX: Test_Modules.py - fix in mocking functions, less verbose logging

[v6r11p20]

*DMS
BUGFIX: DataManager - in __SEActive() use resolved SE name to deal with aliases
BUGFIX: FileMetadata - multiple bugs in __buildUserMetaQuery()

[v6r11p19]

*DMS
FIX: FTSJob - fix FTS job monitoring a la FTS2

*RMS
CHANGE: ReqClient - added setServer() method
FIX: File,Operation,Request - call the getters to fetch the up-to-date information 
     from the parent

[v6r11p18]

*DMS
FIX: FTSAgent(Job) - fixes for transfers requiring staging (bringOnline) and adaptation 
     to the FTS3 interface

*WMS
FIX: StatesMonitoringAgent - resend the records in case of failure

[v6r11p17]

*DMS
FIX: FileCatalog - in multi-VO case get common catalogs if even VO is not specified

*Resources
FIX: ComputintgElement - bugfix in available() method

*WMS
FIX: SiteDirector - if not pilots registered in the DB, pass empty list to the ce.available()

[v6r11p16]

*RMS
BUGFIX: Request,Operation,File - do not cast to str None values

[v6r11p15]

*DMS
FIX: ReplicateAndRegister - do not create FTSClient if no FTSMode requested
CHANGE: FTSAgent(Job,File) - allow to define the FTS2 submission command;
        added --copy-pin-lifetime only for a tape backend
        parse output of both commands (FTS2, FTS3)
        consider additional state for FTS retry (Canceled)
        
*RMS
FIX: Operation, Request - treat updates specially for Error fields        

*TMS
FIX: TransformationAgent - fixes in preparing json serialization of requests

*WMS
NEW: StateMonitoringAgent - sends WMS history data through MQ messages 

[v6r11p14]

*WMS
CHANGE: JobDB - removed unused tables and methods
CHANGE: removed obsoleted tests

*DMS
FIX: FTSAgent - recover case when a target is not in FTSDB
CHANGE: FTSAgent(Job) - give possibility to specify a pin life time in CS 

*RMS
FIX: Make RMS objects comply with Python Data Model by adding __nonzero__ methods 

[v6r11p13]

*DMS
BUGFIX: SEManager - in SEManagerDB.__addSE() bad _getConnection call, closes #2062

[v6r11p12]

*Resources
CHANGE: ARCComputingElement - accomodate changes in the ARC job reported states

*Configuration
CHANGE: Resources - define a default FTS server in the CS (only for v6r11 and v6r12)

*DMS
FIX: FTSStrategy - allow to use a given channel more than once in a tree 
FIX: FTSAgent - remove request from cache if not found
FIX: FTSAgent - recover deadlock situations when FTS Files had not been correctly 
     updated or were not in the DB

*RMS
FIX: RequestExecutingAgent - fix a race condition (cache was cleared after the request was put)
FIX: RequestValidator - check that the Operation handlers are defined when inserting a request

[v6r11p11]

*Core
FIX: TransportPool - fixed exception due to uninitialized variable
FIX: HTTPDISETSocket - readline() takes optional argument size ( = 0 )

*DMS
FIX: FTSAgent - check the type of the Operation object ( can be None ) and
     some other protections
FIX: FTSClient - avoid duplicates in the file list

*RMS
FIX: ReqClient - modified log message
CHANGE: dirac-dms-fts-monitor - allow multiple comma separated LFNs in the arguments

[v6r11p10]

*RSS
FIX: DowntimeCommand, Test_RSS_Command_GOCDBStatusCommand - correctly interpreting list of downtimes

*RMS
FIX: ReplicateAndRegister - Create a RegisterReplica (not RegisterFile) if ReplicateAndRegister 
     fails to register
FIX: OperationHandlerBase - handle correctly Attempt counters when SEs are banned
FIX: ReplicateAndRegister - use FC checksum in case of mismatch request/PFN
FIX: FTSAgent - in case a file is Submitted but the FTSJob is unknown, resubmit
FIX: FTSAgent - log exceptions and put request to DB in case of exception
FIX: FTSAgent - handle FTS error "Unknown transfer state NOT_USED", due to same file 
     registered twice (to be fixed in RMS, not clear origin)

*WMS
FIX: JobStateUpdateHandler - status not updated while jobLogging is, due to time skew between 
     WN and DB service
FIX: JobStateUpdateHandler - stager callback not getting the correct status Staging 
     (retry for 10 seconds)     

[v6r11p9]

*Core
NEW: AgentModule - set AGENT_WORKDIRECTORY env variable with the workDirectory
NEW: InstallTools - added methods for the new web portal installation

*DMS
FIX: ReplicateAndRegister - apply same error logic for DM replication as for FTS

*Resources:
FIX: SRM2Storage - fix log message level
FIX: SRM2Storage - avoid useless existence checks 

*RMS
FIX: ForwardDISET - a temporary fix for a special LHCb case, to be removed asap
FIX: ReqClient - prettyPrint is even prettier
FIX: RequestTask - always use server certificates when executed within an agent

[v6r11p8]

*TMS
FIX: TransformationDB - fix default value within ON DUPLICATE KEY UPDATE mysql statement

[v6r11p7]

*Framework
BUGFIX: ProxyDB.py - bug in a MySQL table definition

*DMS
FIX: ReplicateAndRegister.py - FTS client is not instantiated in the c'tor as it 
     might not be used, 

*WMS
FIX: JobWrapper - don't delete the sandbox tar file if upload fails
FIX: JobWrapper - fix in setting the failover request

*RMS
FIX: RequestDB - add protections when trying to get a non existing request

[v6r11p6]

*WMS
FIX: InpudDataResolution - fix the case when some files only have a local replica
FIX: DownloadInputData, InputDataByProtocol - fix the return structure of the
     execute() method
     
*Resources
NEW: LocalComputingElement, CondorComputingElement      

[v6r11p5]

FIX: Incorporated changes from v6r10p25 patch

*Framework
NEW: Added getUserProfileNames() interface

*WMS
NEW: WMSAdministrator - added getPilotStatistics() interface
BUGFIX: JobWrapperTemplate - use sendJobAccounting() instead of sendWMSAccounting()
FIX: JobCleaningAgent - skip if no jobs to remove

*DMS
BUGFIX: FileCatalogClientCLI - bug fix in the metaquery construction

*Resources
CHANGE: StorageElement - enable Storage Element proxy configuration by protocol name

*TMS
NEW: TransformationManager - add Scheduled to task state for monitoring

[v6r11p4]

*Framework
NEW: ProxyDB - added primary key to ProxyDB_Log table
CHANGE: ProxyManagerHandler - purge logs once in 6 hours

*DMS
FIX: DataManager - fix in the accounting report for deletion operation
CHANGE: FTSRequest - print FTS GUID when submitting request
FIX: dirac-dms-fts-monitor - fix for using the new FTS structure
FIX: DataLoggingDB - fix type of the StatusTimeOrder field
FIX: DataLoggingDB - take into account empty date argument in addFileRecord()
FIX: ReplicateAndRegister - use active replicas
FIX: FTS related modules - multiple fixes

*WMS
NEW: SiteDirector - pass the list of already registered pilots to the CE.available() query
FIX: JobCleaningAgent - do not attempt job removal if no eligible jobs

*Resources
FIX: LcgFileCatalogClient - if replica already exists while registration, reregister
NEW: CREAM, SSH, ComputingElement - consider only registered pilots to evaluate queue occupancy

[v6r11p3]

FIX: import gMonitor from it is original location

*Core
FIX: FC.Utilities - treat properly the LFN names starting with /grid ( /gridpp case )

*Configuration
FIX: LocalConfiguration - added exitCode optional argument to showHelp(), closes #1821

*WMS
FIX: StalledJobAgent - extra checks when failing Completed jobs, closes #1944
FIX: JobState - added protection against absent job in getStatus(), closes #1853

[v6r11p2]

*Core
FIX: dirac-install - skip expectedBytes check if Content-Length not returned by server
FIX: AgentModule - demote message "Cycle had an error:" to warning

*Accounting
FIX: BaseReporter - protect against division by zero

*DMS
CHANGE: FileCatalogClientCLI - quite "-q" option in find command
FIX: DataManager - bug fix in __initializeReplication()
FIX: DataManager - less verbose log message 
FIX: DataManager - report the size of removed files only for successfully removed ones
FIX: File, FTSFile, FTSJob - SQL tables schema change: Size filed INTEGER -> BIGINT

*RMS
FIX: dirac-rms-reset-request, dirac-rms-show-request - fixes
FIX: ForwardDISET - execute with trusted host certificate

*Resources
FIX: SSHComputingElement - SSHOptions are parsed at the wrong place
NEW: ComputingElement - evaluate the number of available cores if relevant

*WMS
NEW: JobMonitoringHander - added export_getOwnerGroup() interface

*TMS
CHANGE: TransformationCleaningAgent - instantiation of clients moved in the initialize()

[v6r11p1]

*RMS
FIX: ReqClient - failures due to banned sites are considered to be recoverable

*DMS
BUGFIX: dirac-dms-replicate-and-register-request - minor bug fixes

*Resources
FIX: InProcessComputingElement - stop proxy renewal thread for a finished payload

[v6r11]

*Core
FIX: Client - fix in __getattr__() to provide dir() functionality
CHANGE: dirac-configure - use Registry helper to get VOMS servers information
BUGFIX: ObjectLoader - extensions must be looked up first for plug-ins
CHANGE: Misc.py - removed obsoleted
NEW: added returnSingleResult() generic utility by moving it from Resources/Utils module 

*Configuration
CHANGE: Resources.getDIRACPlatform() returns a list of compatible DIRAC platforms
NEW: Resources.getDIRACPlatforms() used to access platforms from /Resources/Computing/OSCompatibility
     section
NEW: Registry - added getVOs() and getVOMSServerInfo()     
NEW: CE2CSAgent - added VO management

*Accounting
FIX: AccountingDB, Job - extra checks for invalid values

*WMS
NEW: WMS tags to allow jobs require special site/CE/queue properties  
CHANGES: DownloadInputData, InputDataByProtocol, InputDataResolution - allows to get multiple 
         PFNs for the protocol resolution
NEW: JobDB, JobMonitoringHandler - added traceJobParameters(s)() methods     
CHANGE: TaskQueueDirector - use ObjectLoader to load directors    
CHANGE: dirac-pilot - use Python 2.7 by default, 2014-04-09 LCG bundles

*DMS
NEW: DataManager to replace ReplicaManager class ( simplification, streamlining )
FIX: InputDataByProtocol - fix the case where file is only on tape
FIX: FTSAgent - multiple fixes
BUGFIX: ReplicateAndRegister - do not ask SE with explicit SRM2 protocol

*Interfaces
CHANGE: Dirac - instantiate SandboxStoreClient and WMSClient when needed, not in the constructor
CHANGE: Job - removed setSystemConfig() method
NEW: Job.py - added setTag() interface

*Resources
CHANGE: StorageElement - changes to avoid usage PFNs
FIX: XROOTStorage, SRM2Storage - changes in PFN construction 
NEW: PoolComputingElement - a CE allowing to manage multi-core slots
FIX: SSHTorqueComputingElement - specify the SSHUser user for querying running/waiting jobs 

*RSS
NEW: added commands dirac-rss-query-db and dirac-rss-query-dtcache

*RMS
CHANGE: ReqDB - added Foreign Keys to ReqDB tables
NEW: dirac-rms-reset-request command
FIX: RequestTask - always execute operations with owner proxy

*SMS
FIX: few minor fixes to avoid pylint warnings

[v6r10p25]

*DMS
CHANGE: FileCatalog - optimized file selection by metadata

[v6r10p24]

*DMS
FIX: FC.FileMetadata - optimized queries for list interception evaluation

[v6r10p23]

*Resoures
CHANGE: SSHComputingElement - allow SSH options to be passed from CS setup of SSH Computing Element
FIX: SSHComputingElement - use SharedArea path as $HOME by default

[v6r10p22]

*CS
CHANGE: Operations helper - if not given, determine the VO from the current proxy 

*Resources
FIX: glexecComputingElement - allows Application Failed with Errors results to show through, 
     rather than be masked by false "glexec CE submission" errors
     
*DMS     
CHANGE: ReplicaManager - in getReplicas() rebuild PFN if 
        <Operations>/DataManagement/UseCatalogPFN option is set to False ( True by default )

[v6r10p21]

*Configuration
FIX: CSGlobals - allow to specify extensions in xxxDIRAC form in the CS

*Interfaces
FIX: Job - removed self.reqParams
FIX: Job - setSubmitPools renamed to setSubmitPool, fixed parameter definition string

*WMS
FIX: JobMonitorigHandler, JobPolicy - allow JobMonitor property to access job information

[v6r10p20]

*DMS
FIX: FTSAgent/Client, ReplicateAndRegister - fixes to properly process failed
     FTS request scheduling

[v6r10p19]

*DMS
FIX: FTSAgent - putRequest when leaving processRequest
FIX: ReplicaManager - bug in getReplicas() in dictionary creation

[v6r10p18]

*DMS
FIX: ReplicateAndRegister - dictionary items incorrectly called in ftsTransfer()

[v6r10p17]

*RMS
FIX: RequestDB.py - typo in a table name
NEW: ReqManagerHandler - added getDistinctValues() to allow selectors in the web page

*DMS
CHANGE: ReplicaManager - bulk PFN lookup in getReplicas()

[v6r10p16]

*Framework
NEW: PlottingClient - added curveGraph() function

*Transformation
FIX: TaskManagerAgentBase - add the missing Scheduled state

*WMS
FIX: TaskQueueDB - reduced number of lines in the matching parameters printout

*DMS
FIX: dirac-dms-show-se-status - exit on error in the service call, closes #1840

*Interface
FIX: API.Job - removed special interpretation of obsoleted JDLreqt type parameters

*Resources
FIX: SSHComputingElement - increased timeout in getJobStatusOnHost() ssh call, closes #1830

[v6r10p15]

*DMS
FIX: FTSAgent - added missing monitoring activity
FIX: FileCatalog - do not check directory permissions when creating / directory

*Resources
FIX: SSHTorqueComputingElement - removed obsoleted stuff

[v6r10p14]

*SMS
FIX: RequestPreparationAgent - typo fixed

[v6r10p13]

*SMS
FIX: RequestPreparationAgent - use ReplicaManager to get active replicas

*DMS
FIX: ReplicaManager - getReplicas returns all replicas ( in all statuses ) by default
CHANGE: FC/SecurityManager - give full ACL access to the catalog to groups with admin rights

*WMS
CHANGE: SiteDirector - changes to reduce the load on computing elements
FIX: JobWrapper - do not set Completed status for the case with failed application thread

[v6r10p12]

*WMS
CHANGE: Replace consistently everywhere SAM JobType by Test JobType
FIX: JobWrapper - the outputSandbox should be always uploaded (outsized, in failed job)

*DMS
FIX: RemoveFile - bugfix
FIX: ReplicateAndRegister - fixes in the checksum check, retry failed FTS transfer 
     with RM transfer
NEW: RegisterReplica request operation     

*RMS
FIX: ReqClient - fix in the request state machine
FIX: Request - enhance digest string
NEW: dirac-dms-reset-request command
CHANGE: dirac-rms-show-request - allow selection of a request by job ID

*TS
FIX: TransformationDB - in getTransformationParameters() dropped "Submitted" counter 
     in the output

[v6r10p11]

*Core
FIX: X509Chain - cast life time to int before creating cert

*Accounting
FIX: DataStoreClient - self.__maxRecordsInABundle = 5000 instead of 1000
FIX: JobPolicy - allow access for JOB_MONITOR property

*RMS
FIX: ReqClient - fix the case when a job is Completed but in an unknown minor status

*Resources
BUGFIX: ProxyStorage - use checkArgumentFormat() instead of self.__checkArgumentFormatDict()

[v6r10p10]

*DMS
FIX: Several fixes to make FTS accounting working (FTSAgent/Job, ReplicaManager, File )

[v6r10p9]

*Core
BUGFIX: LineGraph - Ymin was set to a minimal plot value rather than 0.

*DMS
CHANGE: FTSJob(Agent) - get correct information for FTS accounting (registration)

[v6r10p8]

*Core
FIX: InstallTools - admin e-mail default location changed

*Framework
FIX: SystemAdministratorClientCLI - allow "set host localhost"
FIX: BundleDelivery - protect against empty bundle

*WMS
FIX: SiteDirector - Pass siteNames and ceList as None if any is accepted
FIX: WorkloadManagement.ConfigTemplate.SiteDorectory - set Site to Any by default 

*DMS
FIX: FileCatalogCLI - ignore Datasets in ls command for backward compatibility

*Resources
FIX: SSH - some platforms use Password instead of password prompt

[v6r10p7]

*Core
FIX: dirac-install - execute dirac-fix-mysql-script and dirac-external-requirements after sourcing the environment
FIX: InstallTools - set basedir variable in fixMySQLScript()
FIX: InstallTools - define user root@host.domain in installMySQL()

*Framework
BUGFIX: SystemAdministratorCLI - bug fixed in default() call signature

*DMS
FIX: FTSRequest - handle properly FTS server in the old system 
FIX: ReplicaManager - check if file is in FC before removing 
FIX: Request/RemovalTask - handle properly proxies for removing files 
BUGFIX: DatasetManager - in the table description

[v6r10p6]

*Core
FIX: X509Certificate - reenabled fix in getDIRACGroup()

*Configuration
FIX: CSAPI - Group should be taken from the X509 chain and not the certificate

*RMS
CHANGE: ReqClient - if the job does not exist, do not try further finalization

[v6r10p5]

*Core
FIX: X509Certificate - reverted fix in getDIRACGroup()

[v6r10p4]

*Core
NEW: dirac-info - extra printout
CHANGE: PrettyPrint - extra options in printTable()
FIX: X509Certificate - bug fixed in getDIRACGroup()

*Framework
NEW: SystemAdministratorCLI - new showall command to show components across hosts
NEW: ProxyDB - allow to upload proxies without DIRAC group

*RMS
CHANGE: ReqClient - requests from failed jobs update job status to Failed
CHANGE: RequestTask - retry in the request finalize()

[v6r10p3]

*Configuration
CHANGE: Registry - allow to define a default group per user

*WMS
BUGFIX: JobReport - typo in generateForwardDISET()

[v6r10p2]

*TMS
CHANGE: Backward compatibility fixes when setting the Transformation files status

*DMS
BUGFIX: ReplicateAndRegister - bugfix when replicating to multiple destination by ReplicaManager

*WMS
BUGFIX: JobManager - bug fix when deleting no-existing jobs

[v6r10p1]

*RMS
FIX: ReqDB.Operations - Arguments field changed type from BLOB to MEDIUMBLOB

*DMS
FIX: FileCatalog - check for non-exiting directories in removeDirectory()

*TMS
FIX: TransformationDB - removed constraint that was making impossible to derive a production

[v6r10]

*Core
FIX: Several fixes on DB classes(AccountingDB, SystemLoggingDB, UserProfileDB, TransformationDB, 
     JobDB, PilotAgentsDB) after the new movement to the new MySQL implementation with a persistent 
     connection per running thread
NEW: SystemAdministratorCLI - better support for executing remote commands 
FIX: DIRAC.__init__.py - avoid re-definition of platform variable    
NEW: Graphs - added CurveGraph class to draw non-stacked lines with markers
NEW: Graphs - allow graphs with negative Y values
NEW: Graphs - allow to provide errors with the data and display them in the CurveGraph
FIX: InstallTools - fix for creation of the root@'host' user in MySQL 
FIX: dirac-install - create links to permanent directories before module installation
CHANGE: InstallTools - use printTable() utility for table printing
CHANGE: move printTable() utility to Core.Utilities.PrettyPrint
NEW: added installation configuration examples
FIX: dirac-install - fixBuildPath() operates only on files in the directory
FIX: VOMSService - added X-VOMS-CSRF-GUARD to the html header to be compliant with EMI-3 servers

*CS
CHANGE: getVOMSVOForGroup() uses the VOMSName option of the VO definition 
NEW: CE2CSAgent - added ARC CE information lookup

*Framework
FIX: SystemAdministratorIntegrator - use Host option to get the host address in addition to the section name, closes #1628
FIX: dirac-proxy-init - uses getVOMSVOForGroup() when adding VOMS extensions

*DMS
CHANGE: DFC - optimization and bug fixes of the bulk file addition
FIX: TransferAgent - protection against badly defined LFNs in collectFiles()
NEW: DFC - added getDirectoryReplicas() service method support similar to the LFC
CHANGE: DFC - added new option VisibleReplicaStatus which is used in replica getting commands
CHANGE: FileCatalogClientCLI client shows number of replicas in the 2nd column rather than 
        unimplemented number of links
CHANGE: DFC - optimizations for the bulk replica look-up
CHANGE: DFC updated scalability testing tool FC_Scaling_test.py        
NEW: DFC - methods returning replicas provide also SE definitions instead of PFNs to construct PFNs on the client side
NEW: DFC - added getReplicasByMetadata() interface
CHANGE: DFC - optimized getDirectoryReplicas()
CHANGE: FileCatalogClient - treat the reduced output from various service queries restoring LFNs and PFNs on the fly
NEW: DFC - LFNPFNConvention flag can be None, Weak or Strong to facilitate compatibility with LFC data 
CHANGE: FileCatalog - do not return PFNs, construct them on the client side
CHANGE: FileCatalog - simplified FC_Scaling_test.py script
NEW: FileCatalog/DatasetManager class to define and manipulate datasets corresponding to meta queries
NEW: FileCatalogHandler - new interface methods to expose DatasetManager functionality
NEW: FileCatalogClientCLI - new dataset family of commands
FIX: StorageFactory, ReplicaManager - resolve SE alias name recursively
FIX: FTSRequest, ReplicaManager, SRM2Storage - use current proxy owner as user name in accounting reports, closes #1602
BUGFIX: FileCatalogClientCLI - bug fix in do_ls, missing argument to addFile() call, closes #1658
NEW: FileCatalog - added new setMetadataBulk() interface, closes #1358
FIX: FileCatalog - initial argument check strips off leading lfn:, LFN:, /grid, closes #448
NEW: FileCatalog - added new setFileStatus() interface, closes #170, valid and visible file and replica statuses can be defined in respective options.
CHANGE: multiple new FTS system fixes
CHANGE: uniform argument checking with checkArgumentFormat() in multiple modules
CHANGE: FileCatalog - add Trash to the default replica valid statuses
CHANGE: ReplicaManager,FTSRequest,StorageElement - no use of PFN as returned by the FC except for file removal,
        rather constructing it always on the fly
        
*SMS
CHANGE: PinRequestAgent, SENamespaceCatalogCheckAgent - removed
CHANGE: Use StorageManagerClient instead of StorageDB directly        

*WMS
CHANGE: JobPolicy - optimization for bulk job verification
NEW: JobPolicy - added getControlledUsers() to get users which jobs can be accessed for 
     a given operation
CHANGE: JobMonitoringHandler - Avoid doing a selection of all Jobs, first count matching jobs 
        and then use "limit" to select only the required JobIDs.
NEW: JobMonitoringHandler - use JobPolicy to filter jobs in getJobSummaryWeb()
NEW: new Operations option /Services/JobMonitoring/GlobalJobsInfo ( True by default ) to 
     allow or not job info lookup by anybody, used in JobMonitoringHandler       
BUGFIX: SiteDirector - take into account the target queue Platform
BUGFIX: JobDB - bug in __insertNewJDL()    
CHANGE: dirac-admin-show-task-queues - enhanced output  
CHANGE: JobLoggingDB.sql - use trigger to manage the new LoggingInfo structure  
CHANGE: JobWrapper - trying several times to upload a request before declaring the job failed
FIX: JobScheduling executor - fix race condition that causes a job to remain in Staging
NEW: SiteDirector - do not touch sites for which there is no work available
NEW: SiteDirector - allow sites not in mask to take jobs with JobType Test
NEW: SiteDirector - allow 1 hour grace period for pilots in Unknown state before aborting them
CHANGE: Allow usage of non-plural form of the job requirement options ( PilotType, GridCE, BannedSite, 
        SubmitPool ), keep backward compatibility with a plural form
        
*RSS
FIX: DowntimeCommand - take the latest Downtime that fits    
NEW: porting new Policies from integration  
NEW: RSS SpaceToken command querying endpoints/tokens that exist  
        
*Resources
NEW: added SSHOARComputingElement class 
NEW: added XROOTStorage class       
FIX: CREAMComputingElement - extra checks for validity of returned pilot references
        
*TS
CHANGE: TransformationClient(DB,Manager) - set file status for transformation as bulk operation 
CHANGE: TransformationClient - applying state machine when changing transformation status
BUGFIX: TransformationClient(Handler) - few minor fixes
NEW: TransformationDB - backported __deleteTransformationFileTask(s) methods
CHANGE: TransformationDB(Client) - fixes to reestablish the FileCatalog interface
FIX: TransformationAgent - added MissingInFC to consider for Removal transformations
BUGFIX: TransformationAgent - in _getTransformationFiles() variable 'now' was not defined
FIX: TransformationDB.sql - DataFiles primary key is changed to (FileID) from (FileID,LFN) 
CHANGE: TransformationDB(.sql) - schema changes suitable for InnoDB
FIX: TaskManager(AgentBase) - consider only submitted tasks for updating status
CHANGE: TransformationDB(.sql) - added index on LFN in DataFiles table

*RMS
NEW: Migrate to use the new Request Management by all the clients
CHANGE: RequestContainer - Retry failed transfers 10 times and avoid sub-requests to be set Done 
        when the files are failed
CHANGE: Use a unique name for storing the proxy as processes may use the same "random" name and 
        give conflicts
NEW: RequestClient(Handler) - add new method readRequest( requestname)                 

*Workflow
NEW: Porting the LHCb Workflow package to DIRAC to make the use of general purpose modules and
     simplify construction of workflows        

[v6r9p33]

*Accounting
BUGFIX: AccountingDB - wrong indentation

[v6r9p32]

*Accounting
FIX: AccountingDB - use old style grouping if the default grouping is altered, e.g. by Country

[v6r9p31]

*Accounting
CHANGE: AccountingDB - changes to speed up queries: use "values" in GROUP By clause;
        drop duplicate indexes; reorder fields in the UniqueConstraint index of the
        "bucket" tables  

[v6r9p30]

*DMS
CHANGE: FileCatalogFactory - construct CatalogURL from CatalogType by default

*SMS
FIX: dirac-stager-stage-files - changed the order of the arguments

[v6r9p29]

*TS
FIX: TaskManager(AgentBase) - fix for considering only submitted tasks 

[v6r9p28]

*TS
FIX: TransformationDB(ManagerHandler) - several portings from v6r10

[v6r9p27]

*SMS
FIX: StorageManagementDB - in removeUnlinkedReplicas() second look for CacheReplicas 
     for which there is no entry in StageRequests

[v6r9p26]

*Resources
CHANGE: CREAMComputigElement - Make sure that pilots submitted to CREAM get a 
        fresh proxy during their complete lifetime
*Framework
FIX: ProxyDB - process properly any SQLi with DNs/groups with 's in the name

[v6r9p25]

*TS
CHANGE: TransformationClient - changed default timeout values for service calls
FIX: TransformationClient - fixes for processing of derived transformations 

[v6r9p24]

*TS
FIX: TransformationClient - in moveFilesToDerivedTransformation() set file status
     to Moved-<prod>

[v6r9p23]

*Core
BUGFIX: InstallTools - improper configuration prevents a fresh new installation

*WMS
BUGFIX: PilotDirector - Operations Helper non-instantiated

[v6r9p22]

*WMS
FIX: PilotDirector - allow to properly define extensions to be installed by the 
     Pilot differently to those installed at the server
FIX: Watchdog - convert pid to string in ProcessMonitor

*TS
FIX: TransformationDB - splitting files in chunks

*DMS
NEW: dirac-dms-create-removal-request command
CHANGE: update dirac-dms-xxx commands to use the new RMS client,
        strip lines when reading LFNs from a file

[v6r9p21]

*TS
FIX: Transformation(Client,DB,Manager) - restored FileCatalog compliant interface
FIX: TransformationDB - fix in __insertIntoExistingTransformationFiles()

[v6r9p20]

*Core
BUGFIX: ProxyUpload - an on the fly upload does not require a proxy to exist

*DMS
CHANGE: TransferAgent - use compareAdler() for checking checksum
FIX: FailoverTransfer - recording the sourceSE in case of failover transfer request 

*WMS
FIX: ProcessMonitor - some fixes added, printout when <1 s of consumed CPU is found

*Transformation
BUGFIX: TransformationClient - fixed return value in moveFilesToDerivedTransformation()

*RMS
BUGFIX: CleanReqDBAgent - now() -> utcnow() in initialize()

*Resources
FIX: ARCComputingElement - fix the parsing of CE status if no jobs are available

[v6r9p19]

*DMS
FIX: FileCatalog/DirectoryMetadata - inherited metadata is used while selecting directories
     in findDirIDsByMetadata()

[v6r9p18]

*DMS
FIX: FTSSubmitAgent, FTSRequest - fixes the staging mechanism in the FTS transfer submission
NEW: TransferDBMonitoringHandler - added getFilesForChannel(), resetFileChannelStatus()

[v6r9p17]

*Accounting
FIX: DataStoreClient - send accounting records in batches of 1000 records instead of 100

*DMS:
FIX: FailoverTransfer - catalog name from list to string
FIX: FTSSubmitAgent, FTSRequest - handle FTS3 as new protocol and fix bad submission time
FIX: FTSSubmitAgent, FTSRequest - do not submit FTS transfers for staging files

*WMS
FIX: TaskQueueDB - do not check enabled when TQs are requested from Directors
FIX: TaskQueueDB - check for Enabled in the TaskQueues when inserting jobs to print an alert
NEW: TaskQueueDB - each TQ can have at most 5k jobs, if beyond the limit create a new TQ 
     to prevent long matching times when there are way too many jobs in a single TQ

[v6r9p16]

*TS
BUGFIX: typos in TransformationCleaningAgent.py

*DMS
CHANGE: DownloadInputData - check the available disk space in the right input data directory
FIX: DownloadInputData - try to download only Cached replicas 

[v6r9p15]

*Core
FIX: MySQL - do not decrease the retry counter after ping failure

*DMS
CHANGE: FC/DirectoryMetadata - Speed up findFilesByMetadataWeb when many files match
FIX: RemovalTask - fix error string when removing a non existing file (was incompatible 
     with the LHCb BK client). 

*WMS
FIX: JobReport - minor fix ( removed unused imports )
FIX: JobMonitoring(JobStateUpdate)Handler - jobID argument can be either string, int or long

*TS
CHANGE: TransformationClient - change status of Moved files to a deterministic value
FIX: FileReport - minor fix ( inherits object ) 

[v6r9p14]

*DMS
CHANGE: FTSDB - changed schema: removing FTSSite table. From now on FTS sites 
        would be read from CS Resources

[v6r9p13]

FIX: included fixes from v6r8p26 patch release

[v6r9p12]

FIX: included fixes from v6r8p25 patch release

[v6r9p11]

*DMS
BUGFIX: FTSRequest - in __resolveFTSServer() type "=" -> "=="

[v6r9p10]

FIX: included fixes from v6r8p24 patch release

*Core
NEW: StateMachine utility

*DMS
BUGFIX: in RegisterFile operation handler

*Interfaces
FIX: Dirac.py - in splitInputData() consider only Active replicas

[v6r9p9]

*RMS
FIX: RequestDB - added getRequestFileStatus(), getRequestName() methods

[v6r9p8]

*DMS
FIX: RequestDB - get correct digest ( short request description ) of a request

[v6r9p7]

FIX: included fixes from v6r8p23 patch release

*RSS
FIX: SpaceTokenOccupancyPolicy - SpaceToken Policy decision was based on 
     percentage by mistake
     
*RMS
NEW: new scripts dirac-dms-ftsdb-summary, dirac-dms-show-ftsjobs    
FIX: FTSAgent - setting space tokens for newly created FTSJobs 

[v6r9p6]

*DMS
BUGFIX: dirac-admin-add-ftssite - missing import

*RMS
NEW: RequestDB, ReqManagerHandler - added getRequestStatus() method

*TS
FIX: fixes when using new RequestClient with the TransformationCleaningAgent

*WMS
BUGFIX: typo in SandboxStoreHandler transfer_fromClient() method

[v6r9p5]

*DMS
BUGFIX: missing proxy in service env in the FTSManager service. By default service 
        will use DataManager proxy refreshed every 6 hours.

*Resources
NEW: StorageElement - new checkAccess policy: split the self.checkMethods in 
     self.okMethods. okMethods are the methods that do not use the physical SE. 
     The isValid returns S_OK for all those immediately

*RSS
FIX: SpaceTokenOccupancyPolicy - Policy that now takes into account absolute values 
     for the space left
     
*TS
FIX: TransformationCleaningAgent - will look for both old and new RMS     

[v6r9p4]

*Stager
NEW: Stager API: dirac-stager-monitor-file, dirac-stager-monitor-jobs, 
     dirac-stager-monitor-requests, dirac-stager-show-stats

[v6r9p3]

*Transformation
FIX: TransformationCleaning Agent status was set to 'Deleted' instead of 'Cleaned'

[v6r9p2]

*RSS
NEW: Added Component family tables and statuses
FIX: removed old & unused code 
NEW: allow RSS policies match wild cards on CS

*WMS
BUGFIX: FailoverTransfer,JobWrapper - proper propagation of file metadata

[v6r9p1]

*RMS
NEW: FTSAgent - update rwAccessValidStamp,
     update ftsGraphValidStamp,
     new option for staging files before submission,
     better log handling here and there
CHANGE: FTSJob - add staging flag in in submitFTS2
CHANGE: Changes in WMS (FailoverTransfer, JobReport, JobWrapper, SandboxStoreHandler) 
        and TS (FileReport) to follow the new RMS.
NEW: Full CRUD support in RMS.

*RSS
NEW: ResourceManagementDB - new table ErrorReportBuffer
NEW: new ResourceManagementClient methods - insertErrorReportBuffer, selectErrorReportBuffer,
     deleteErrorReportBuffer

[v6r9]

NEW: Refactored Request Management System, related DMS agents and FTS management
     components

[v6r8p28]

*Core
BUGFIX: RequestHandler - the lock Name includes ActionType/Action

*DMS
FIX: dirac-dms-filecatalog-cli - prevent exception in case of missing proxy

[v6r8p27]

*DMS
BUGFIX: dirac-dms-add-file - fixed typo item -> items

[v6r8p26]

*Core
NEW: RequestHandler - added getServiceOption() to properly resolve inherited options 
     in the global service handler initialize method
NEW: FileCatalogHandler, StorageElementHandler - use getServiceOption()

[v6r8p25]

FIX: included fixes from v6r7p40 patch release

*Resources
FIX: SRM2Storage - do not account gfal_ls operations

[v6r8p24]

FIX: included fixes from v6r7p39 patch release

*Core
FIX: SiteSEMapping was returning wrong info

*DMS
FIX: FTSRequest - choose explicitly target FTS point for RAL and CERN
BUGFIX: StrategyHandler - wrong return value in __getRWAccessForSE()

*Resources
CHANGE: SRM2Storage - do not account gfal_ls operations any more

[v6r8p23]

FIX: included fixes from v6r7p37 patch release

*TS
FIX: TransformationDB - allow tasks made with ProbInFC files
FIX: TransformationCleaingAgent,Client - correct setting of transformation 
     status while cleaning

[v6r8p22]

FIX: included fixes from v6r7p36 patch release

[v6r8p21]

*DMS
FIX: FileCatalog/DirectoryMetadata - even if there is no meta Selection 
     the path should be considered when getting Compatible Metadata
FIX: FileCatalog/DirectoryNodeTree - findDir will return S_OK( '' ) if dir not 
     found, always return the same error from DirectoryMetadata in this case.     

*RSS
FIX: DowntimeCommand - use UTC time stamps

*TS
FIX: TransformationAgent - in _getTransformationFiles() get also ProbInFC files in 
     addition to Used 

[v6r8p20]

*Stager
NEW: Stager API: dirac-stager-monitor-file, dirac-stager-monitor-jobs, 
     dirac-stager-monitor-requests, dirac-stager-show-stats

[v6r8p19]

*Transformation
FIX: TransformationCleaning Agent status was set to 'Deleted' instead of 'Cleaned'

[v6r8p18]

*TS
BUGFIX: TransformationAgent - regression in __cleanCache()

[v6r8p17]

FIX: included fixes from v6r7p32 patch release

*WMS
FIX: StalledJobAgent - for accidentally stopped jobs ExecTime can be not set, 
     set it to CPUTime for the accounting purposes in this case

[v6r8p16]

FIX: included fixes from v6r7p31 patch release

*WMS
BUGFIX: TaskQueueDB - fixed a bug in the negative matching conditions SQL construction

*RSS
NEW: improved doc strings of PEP, PDP modules ( part of PolicySystem )
FIX: Minor changes to ensure consistency if ElementInspectorAgent and 
     users interact simultaneously with the same element
CHANGE: removed DatabaseCleanerAgent ( to be uninstalled if already installed )
FIX: SummarizeLogsAgent - the logic of the agent was wrong, the agent has been re-written.
     
[v6r8p15]

*Core
FIX: X509Chain - fix invalid information when doing dirac-proxy-info without CS
     ( in getCredentials() )

*RSS
NEW: PDP, PEP - added support for option "doNotCombineResult" on PDP

[v6r8p14]

*Core
FIX: dirac-deploy-scripts - can now work with the system python

*WMS
NEW: dirac-wms-cpu-normalization - added -R option to modify a given configuration file
FIX: Executor/InputData - Add extra check for LFns in InputData optimizer, closes #1472

*Transformation
CHANGE: TransformationAgent - add possibility to kick a transformation (not skip it if no 
        unused files), by touching a file in workDirectory
BUGFIX: TransformationAgent - bug in __cleanCache() dict modified in a loop        

[v6r8p13]

*Transformation
BUGFIX: TransformationDB - restored import of StringType

[v6r8p12]

NEW: Applied patches from v6r7p29

*WMS
FIX: JobDB - check if SystemConfig is present in the job definition and convert it 
     into Platform

*DMS
FIX: ReplicaManager - do not get metadata of files when getting files in a directory 
     if not strictly necessary

*RSS
NEW: ported from LHCb PublisherHandler for RSS web views

[v6r8p11]

NEW: Applied patches from v6r7p27

*RSS
NEW: SpaceTokenOccupancyPolicy - ported from LHCbDIRAC 
NEW: db._checkTable done on service initialization ( removed dirac-rss-setup script doing it )

*Transformation
FIX: TaskManager - reset oJob for each task in prepareTransformationTasks()
BUGFIX: ValidateOutputDataAgent - typo fixed in getTransformationDirectories()
FIX: TransformationManagerHandler - use CS to get files statuses not to include in 
     processed file fraction calculation for the web monitoring pages

[v6r8p10]

NEW: Applied patches from v6r7p27

[v6r8p9]

*DMS
FIX: TransferAgent,dirac-dms-show-se-status, ResourceStatus,TaskManager - fixes
     needed for DMS components to use RSS status information
NEW: ReplicaManager - allow to get metadata for an LFN+SE as well as PFN+SE     

[v6r8p8]

*RSS
BUGFIX: dirac-rss-setup - added missing return of S_OK() result

[v6r8p7]

NEW: Applied patches from v6r7p24

*DMS
BUGFIX: LcgFileCatalogClient - bug in addFile()

*RSS
BUGFIX: fixed script dirac-rss-set-token, broken in the current release.
NEW: Statistics module - will be used in the future to provide detailed information 
     from the History of the elements 

[v6r8p6]

NEW: Applied patches from v6r7p23

*Transformation
FIX: TaskManager - allow prepareTransformationTasks to proceed if no OutputDataModule is defined
FIX: TransformationDB - remove INDEX(TaskID) from TransformationTasks. It produces a single counter 
     for the whole table instead of one per TransformationID
     
*WMS     
FIX: WMSUtilities - to allow support for EMI UI's for pilot submission we drop support for glite 3.1

[v6r8p5]

NEW: Applied patches from v6r7p22

*RSS
CHANGE: removed old tests and commented out files

*WMS
FIX: PoolXMLCatalog - proper addFile usage

*Transformation
CHANGE: TransformationAgent - clear replica cache when flushing or setting a file in the workdirectory

[v6r8p4]

*Transformation
FIX: The connection to the jobManager is done only at submission time
FIX: Jenkins complaints fixes

*WMS
BUGFIX: JobDB - CPUtime -> CPUTime
FIX: Jenkins complaints fixes

[v6r8p3]

*DMS
BUGFIX: LcgFileCatalogClient

[v6r8p2]

*DMS:
FIX: LcgFileCatalogClient - remove check for opening a session in __init__ as credentials are not yet set 

*Transformation
CHANGE: reuse RPC clients in Transformation System 

[v6r8p1]

*Core
FIX: dirac-deploy-scripts - restored regression w.r.t. support of scripts starting with "d"

*DMS
BUGFIX: LcgFileCatalogClient - two typos fixed

[v6r8]

CHANGE: Several fixes backported from the v7r0 integration branch

*Core
CHANGE: DictCache - uses global LockRing to avoid locks in multiprocessing
FIX: X509Chain - proxy-info showing an error when there's no CS

*DMS
FIX: TransferAgent - inside loop filter out waiting files dictionary
BUGFIX: dirac-admin-allow-se - there was a continue that was skipping the complete loop for 
        ARCHIVE elements
NEW: LcgFileCatalogClient - test return code in startsess lfc calls       

*WMS:
FIX: OptimizerExecutor, InputData, JobScheduling - check that site candidates have all the 
     replicas

*RSS: 
BUGFIX: ResourceStatus, RSSCacheNoThread - ensure that locks are always released

*Transformation
FIX: TaskManager - site in the job definition is taken into account when submitting
NEW: Transformation - get the allowed plugins from the CS /Operations/Transformations/AllowedPlugins
FIX: ValidateOutputDataAgent - self not needed for static methods

[v6r7p40]

*Resources
FIX: StorageElement class was not properly passing the lifetime argument for prestageFile method

[v6r7p39]

*Core
CHANGE: Grid - in executeGridCommand() allow environment script with arguments needed for ARC client

*DMS
FIX: DFC SEManager - DIP Storage can have a list of ports now

*Resources
FIX: ARCComputingElement - few fixes after debugging

[v6r7p38]

*Core
NEW: DISET FileHelper, TransferClient - possibility to switch off check sum

*Resources
NEW: ARCComputingElement - first version
NEW: StorageFactory - possibility to pass extra protocol parameters to storage object
NEW: DIPStorage - added CheckSum configuration option
BUGFIX: SSHComputingElement - use CE name in the pilot reference construction

*WMS
FIX: StalledJobAgent - if ExecTime < CPUTime make it equal to CPUTime

[v6r7p37]

*Framework
BUGFIX: NotificationDB - typos in SQL statement in purgeExpiredNotifications() 

*WMS
NEW: JobCleaningAgent - added scheduling sandbox LFN removal request 
     when deleting jobs
CHANGE: JobWrapper - report only error code as ApplicationError parameter 
        when payload finishes with errors    
NEW: SiteDirector - possibility to specify extensions to be installed in 
     pilots in /Operations/Pilots/Extensions option in order not to install
     all the server side extensions        

*DMS
CHANGE: FileCatalogFactory - use service path as default URL
CHANGE: FileCatalogFactory - use ObjectLoader to import catalog clients

*SMS
BUGFIX: StorageManagementDB, dirac-stager-monitor-jobs - small bug fixes ( sic, Daniela )

*Resources
CHANGE: DIPStorage - added possibility to specify a list of ports for multiple
        service end-points
CHANGE: InProcessComputingElement - demote log message when payload failure 
        to warning, the job will fail anyway
FIX: StalledJobAgent - if pilot reference is not registered, this is not an 
     error of the StalledJobAgent, no log.error() in  this case                
        
*RMS
CHANGE: RequestTask - ensure that tasks are executed with user credentials 
        even with respect to queries to DIRAC services ( useServerCertificate 
        flag set to false )        

[v6r7p36]

*WMS
FIX: CREAMCE, SiteDirector - make sure that the tmp executable is removed
CHANGE: JobWrapper - remove sending mails via Notification Service in case
        of job rescheduling
        
*SMS
FIX: StorageManagementDB - fix a race condition when old tasks are set failed 
     between stage submission and update.        

[v6r7p35]

*Stager
NEW: Stager API: dirac-stager-monitor-file, dirac-stager-monitor-jobs, 
     dirac-stager-monitor-requests, dirac-stager-show-stats

[v6r7p34]

*Transformation
FIX: TransformationCleaning Agent status was set to 'Deleted' instead of 'Cleaned'

[v6r7p33]

*Interfaces
FIX: Job.py - in setExecutable() - prevent changing the log file name string type

*StorageManagement
NEW: StorageManagementDB(Handler) - kill staging requests at the same time as 
     killing related jobs, closes #1510
FIX: StorageManagementDB - demote the level of several log messages       

[v6r7p32]

*DMS
FIX: StorageElementHandler - do not use getDiskSpace utility, use os.statvfs instead
CHANGE: StorageManagementDB - in getStageRequests() make MySQL do an UNIQUE selection 
        and use implicit loop to speed up queries for large results

*Resources
FIX: lsfce remote script - use re.search instead of re.match in submitJob() to cope with
     multipline output

[v6r7p31]

*WMS
FIX: SiteDirector - make possible more than one SiteDirector (with different pilot identity) attached 
     to a CE, ie sgm and pilot roles. Otherwise one is declaring Aborted the pilots from the other.

[v6r7p30]

*Core
CHANGE: X509Chain - added groupProperties field to the getCredentials() report
BUGFIX: InstallTools - in getSetupComponents() typo fixed: agent -> executor

[v6r7p29]

*DMS
CHANGE: FileCatalog - selection metadata is also returned as compatible metadata in the result
        of getCompatibleMetadata() call
NEW: FileCatalog - added path argument to getCompatibleMetadata() call
NEW: FileCatalogClient - added getFileUserMetadata()
BUGFIX: dirac-dms-fts-monitor - exit with code -1 in case of error

*Resources
FIX: CREAMComputingElement - check globus-url-copy result for errors when retrieving job output

[v6r7p28]

*DMS
BUGFIX: FileCatalog/DirectoryMetadata - wrong MySQL syntax 

[v6r7p27]

*Core
FIX: Mail.py - fix of the problem of colons in the mail's body

*Interfaces
NEW: Job API - added setSubmitPools(), setPlatform() sets ... "Platform"

*WMS
FIX: TaskQueueDB - use SystemConfig as Platform for matching ( if Platform is not set explicitly

*Resources
FIX: SSHComputingElement - use ssh host ( and not CE name ) in the pilot reference
BUGFIX: SSHGEComputingElement - forgotten return statement in _getJobOutputFiles()

*Framework
NEW: dirac-sys-sendmail - email's body can be taken from pipe. Command's argument 
     in this case will be interpreted as a destination address     

[v6r7p26]

*DMS
FIX: ReplicaManager - status names Read/Write -> ReadAccess/WriteAccess

[v6r7p25]

*Core
CHANGE: X509Chain - in getCredentials() failure to contact CS is not fatal, 
        can happen when calling dirac-proxy-init -x, for example

[v6r7p24]

*DMS
NEW: FileCatalog - added getFilesByMetadataWeb() to allow pagination in the Web 
     catalog browser
     
*WMS
CHANGE: WMSAdministrator, DiracAdmin - get banned sites list by specifying the status
        to the respective jobDB call     

[v6r7p23]

*Transformation
BUGFIX: TransformationDB - badly formatted error log message

*RMS
CHANGE: RequestDBMySQL - speedup the lookup of requests

*WMS
BUGFIX: dirac-dms-job-delete - in job selection by group

*DMS
FIX: LcgFileCatalogClient - getDirectorySize made compatible with DFC
BUGFIX: LcgFileCatalogClient - proper call of __getClientCertInfo()

[v6r7p22]

*Transformation
CHANGE: InputDataAgent - treats only suitable transformations, e.g. not the extendable ones. 
CHANGE: TransformationAgent - make some methods more public for easy overload

[v6r7p21]

*Core
FIX: Shifter - pass filePath argument when downloading proxy

[v6r7p20]

*DMS
CHANGE: StrategyHandler - move out SourceSE checking to TransferAgent
CHANGE: ReplicaManager, InputDataAgent - get active replicas
FIX: StorageElement, SRM2Storage - support for 'xxxAccess' statuses, checking results
     of return structures
     
*RSS
NEW: set configurable email address on the CS to send the RSS emails
NEW: RSSCache without thread in background
FIX: Synchronizer - moved to ResourceManager handler     

[v6r7p19]

*DMS
BUGFIX: ReplicaManager - in putAndRegister() SE.putFile() singleFile argument not used explicitly

[v6r7p18]

*WMS
FIX: StalledJobAgent - do not exit the loop over Completed jobs if accounting sending fails
NEW: dirac-wms-job-delete - allow to specify jobs to delete by job group and/or in a file
FIX: JobManifest - If CPUTime is not set, set it to MaxCPUTime value

[v6r7p17]

*Resources
FIX: SRM2Storage - treat properly "22 SRM_REQUEST_QUEUED" result code

[v6r7p16]

*DMS
FIX: StrategyHandler - do not proceed when the source SE is not valid for read 
BUGFIX: StorageElement - putFile can take an optional sourceSize argument
BUGFIX: ReplicaManager - in removeFile() proper loop on failed replicas

*RSS
FIX: SpaceTokenOccupancyCommand, CacheFeederAgent - add timeout when calling lcg_util commands

*WMS
FIX: JobManifest - take all the SubmitPools defined in the TaskQueueAgent 
NEW: StalledJobAgent - declare jobs stuck in Completed status as Failed

[v6r7p15]

*Core
BUGFIX: SocketInfo - in host identity evaluation

*DMS
BUGFIX: FileCatalogHandler - missing import os

*Transformation
CHANGE: JobManifest - getting allowed job types from operations() section 

[v6r7p14]

*DMS
CHANGE: StorageElementProxy - removed getParameters(), closes #1280
FIX: StorageElementProxy - free the getFile space before the next file
FIX: StorageElement - added getPFNBase() to comply with the interface

*Interfaces
CHANGE: Dirac API - allow lists of LFNs in removeFile() and removeReplica()

*WMS
CHANGE: JobSchedulingAgent(Executor) - allow both BannedSite and BannedSites JDL option

*RSS
FIX: ElementInspectorAgent - should only pick elements with rss token ( rs_svc ).
FIX: TokenAgent - using 4th element instead of the 5th. Added option to set admin email on the CS.

[v6r7p13]

*Core
FIX: Resources - in getStorageElementSiteMapping() return only sites with non-empty list of SEs

*DMS
FIX: StorageElement - restored the dropped logic of using proxy SEs
FIX: FileCatalog - fix the UseProxy /LocalSite/Catalog option

*Transformation
FIX: TransformationDB - use lower() string comparison in extendTransformation()

[v6r7p12]

*WMS
BUGFIX: JobManifest - get AllowedSubmitPools from the /Systems section, not from /Operations

*Core
NEW: Resources helper - added getSites(), getStorageElementSiteMapping()

*DMS
CHANGE: StrategyHandler - use getStorageElementSiteMapping helper function
BUGFIX: ReplicaManager - do not modify the loop dictionary inside the loop

[v6r7p11]

*Core
CHANGE: Subprocess - put the use of watchdog in flagging

[v6r7p10]

*Core
NEW: Logger - added getLevel() method, closes #1292
FIX: Subprocess - returns correct structure in case of timeout, closes #1295, #1294
CHANGE: TimeOutExec - dropped unused utility
FIX: Logger - cleaned unused imports

*RSS
CHANGE: ElementInspectorAgent - do not use mangled name and removed shifterProxy agentOption

[v6r7p9]

*Core
BUGFIX: InstallTools - MySQL Port should be an integer

[v6r7p8]

*Core
FIX: Subprocess - consistent timeout error message

*DMS
NEW: RemovalTask - added bulk removal
FIX: StrategyHandler - check file source CEs
CHANGE: DataIntegrityClient - code beautification
CHANGE: ReplicaManager - do not check file existence if replica information is queried anyway,
        do not fail if file to be removed does not exist already. 

[v6r7p7]

FIX: Several fixes to allow automatic code documentation

*Core
NEW: InstallTools - added mysqlPort and mysqlRootUser

*DMS
CHANGE: ReplicaManager - set possibility to force the deletion of non existing files
CHANGE: StrategyHandler - better handling of checksum check during scheduling 

[v6r7p6]

*Core
FIX: dirac-install - restore signal alarm if downloadable file is not found
FIX: Subprocess - using Manager proxy object to pass results from the working process

*DMS:
CHANGE: StorageElement - removed overwride mode
CHANGE: removed obsoleted dirac-dms-remove-lfn-replica, dirac-dms-remove-lfn
NEW: FTSMonitorAgent - filter out sources with checksum mismatch
FIX: FTSMonitorAgent, TransferAgent - fix the names of the RSS states

*RSS
NEW: ElementInspectorAgent runs with a variable number of threads which are automatically adjusted
NEW: Added policies to force a particular state, can be very convenient to keep something Banned for example.
NEW: policy system upgrade, added finer granularity when setting policies and actions

*WMS
NEW: SiteDirector- allow to define pilot DN/Group in the agent options
CHANGE: JobDescription, JobManifest - take values for job parameter verification from Operations CS section

[v6r7p5]

*Interfaces
BUGFIX: dirac-wms-job-get-output - properly treat the case when output directory is not specified 

[v6r7p4]

*Core
FIX: Subprocess - avoid that watchdog kills the executor process before it returns itself

*Framework
BUGFIX: ProxuManagerClient - wrong time for caching proxies

*RSS
FIX: removed obsoleted methods

*DMS
NEW: FileCatalog - added findFilesByMetadataDetailed - provides detailed metadata for 
     selected files

[v6r7p3]

*DMS
FIX: FTSMonitorAgent - logging less verbose

*Transformation
FIX: TransformationAgent - use the new CS defaults locations
FIX: Proper agent initialization
NEW: TransformationPlaugin - in Broadcast plugin added file groupings by number of files, 
     make the TargetSE always defined, even if the SourceSE list contains it 

*ResourceStatus
FIX: Added the shifter's proxy to several agents

*RMS
FIX: RequestContainer - the execution order was not properly set for the single files 

*Framework:
BUGFIX: ProxyManagerClient - proxy time can not be shorter than what was requested

[v6r7p2]

*Core
FIX: dirac-configure - switch to use CS before checking proxy info

*Framework
NEW: dirac-sys-sendmail new command
NEW: SystemAdmininistratorCLI - added show host, uninstall, revert commands
NEW: SystemAdmininistratorHandler - added more info in getHostInfo()
NEW: SystemAdmininistratorHandler - added revertSoftware() interface

*Transformation
FIX: TransformationCleaningAgent - check the status of returned results

[v6r7p1]

*Core
FIX: Subprocess - finalize the Watchdog closing internal connections after a command execution
CHANGE: add timeout for py(shell,system)Call calls where appropriate
CHANGE: Shifter - use gProxyManager in a way that allows proxy caching

*Framework
NEW: ProxyManagerClient - allow to specify validity and caching time separately
FIX: ProxyDB - replace instead of delete+insert proxy in __storeVOMSProxy

*DMS
NEW: FTSMonitorAgent - made multithreaded for better efficiency
FIX: dirac-dms-add-file - allow LFN: prefix for lfn argument

*WMS
NEW: dirac-wms-job-get-output, dirac-wms-job-status - allow to retrieve output for a job group
FIX: TaskQueueDB - fixed selection SQL in __generateTQMatchSQL()
CHANGE: OptimizerExecutor - reduce diversity of MinorStatuses for failed executors

*Resources
FIX: CREAMComputingElement - remove temporary JDL right after the submission 

[v6r6p21]

*DMS
BUGFIX: TransformationCleaningAgent - use the right signature of cleanMetadataCatalogFiles() call

[v6r6p20]

*DMS
FIX: RegistrationTask - properly escaped error messages
BUGFIX: DirectoryMetadata - use getFileMetadataFields from FileMetadata in addMetadataField()
NEW: When there is a missing source error spotted during FTS transfer, file should be reset 
     and rescheduled again until maxAttempt (set to 100) is reached

*WMS
FIX: JobScheduling - fix the site group logic in case of Tier0

[v6r6p19]

*DMS
BUGFIX: All DMS agents  - set up agent name in the initialization

*Core
NEW: Subprocess - timeout wrapper for subprocess calls
BUGFIX: Time - proper interpreting of 0's instead of None
CHANGE: DISET - use cStringIO for ANY read that's longer than 16k (speed improvement) 
        + Less mem when writing data to the net
FIX: Os.py - protection against failed "df" command execution       
NEW: dirac-info prints lcg bindings versions
CHANGE: PlotBase - made a new style class 
NEW: Subprocess - added debug level log message

*Framework
NEW: SystemAdministratorIntegrator client for collecting info from several hosts
NEW: SystemAdministrator - added getHostInfo()
FIX: dirac-proxy-init - always check for errors in S_OK/ERROR returned structures
CHANGE: Do not accept VOMS proxies when uploading a proxy to the proxy manager

*Configuration
FIX: CE2CSAgent - get a fresh copy of the cs data before attempting to modify it, closes #1151
FIX: Do not create useless backups due to slaves connecting and disconnecting
FIX: Refresher - prevent retrying with 'Insane environment'

*Accounting
NEW: Accounting/Job - added validation of reported values to cope with the weird Yandex case
FIX: DBUtils - take into account invalid values, closes #949

*DMS
FIX: FTSSubmitAgent - file for some reason rejected from submission should stay in 'Waiting' in 
     TransferDB.Channel table
FIX: FTSRequest - fix in the log printout     
CHANGE: dirac-dms-add-file removed, dirac-dms-add-files renamed to dirac-dms-add-file
FIX: FileCatalogCLI - check the result of removeFile call
FIX: LcgFileCatalogClient - get rid of LHCb specific VO evaluation
NEW: New FileCatalogProxy service - a generalization of a deprecated LcgFileCatalog service
FIX: Restored StorageElementProxy functionality
CHANGE: dirac-dms-add-file - added printout
NEW: FileCatalog(Factory), StorageElement(Factory) - UseProxy flag moved to /Operations and /LocalSite sections

*RSS
NEW:  general reimplementation: 
      New DB schema using python definition of tables, having three big blocks: Site, Resource and Node.
      MySQLMonkey functionality almost fully covered by DB module, eventually will disappear.
      Services updated to use new database.
      Clients updated to use new database.
      Synchronizer updated to fill the new database. When helpers will be ready, it will need an update.
      One ElementInspectorAgent, configurable now is hardcoded.
      New Generic StateMachine using OOP.
      Commands and Policies simplified.
      ResourceStatus using internal cache, needs to be tested with real load.
      Fixes for the state machine
      Replaced Bad with Degraded status ( outside RSS ).
      Added "Access" to Read|Write|Check|Remove SE statuses wherever it applies.
      ResourceStatus returns by default "Active" instead of "Allowed" for CS calls.
      Caching parameters are defined in the CS
FIX: dirac-admin-allow/ban-se - allow a SE on Degraded ( Degraded->Active ) and ban a SE on Probing 
     ( Probing -> Banned ). In practice, Active and Degraded are "usable" states anyway.            
      
*WMS
FIX: OptimizerExecutor - failed optimizations will still update the job     
NEW: JobWrapper - added LFNUserPrefix VO specific Operations option used for building user LFNs
CHANGE: JobDB - do not interpret SystemConfig in the WMS/JobDB
CHANGE: JobDB - Use CPUTime JDL only, keep MaxCPUTime for backward compatibility
CHANGE: JobWrapper - use CPUTime job parameter instead of MaxCPUTime
CHANGE: JobAgent - use CEType option instead of CEUniqueID
FIX: JobWrapper - do not attempt to untar directories before having checked if they are tarfiles 
NEW: dirac-wms-job-status - get job statuses for jobs in a given job group
 
*SMS
FIX: StorageManagementDB - when removing unlinked replicas, take into account the case where a
     staging request had been submitted, but failed
      
*Resources    
NEW: glexecCE - add new possible locations of the glexec binary: OSG specific stuff and in last resort 
     looking in the PATH    
NEW: LcgFileCatalogClient - in removeReplica() get the needed PFN inside instead of providing it as an argument     
      
*TS      
CHANGE: Transformation types definition are moved to the Operations CS section

*Interfaces
FIX: Dirac.py - CS option Scratchdir was in LocalSite/LocalSite
FIX: Dirac.py - do not define default catalog, use FileCatalog utility instead

[v6r6p19]

*DMS
BUGFIX: All DMS agents  - set up agent name in the initialization

[v6r6p18]

*Transformation
CHANGE: /DIRAC/VOPolicy/OutputDataModule option moved to <Operations>/Transformations/OutputDataModule

*Resources
FIX: ComputingElement - properly check if the pilot proxy has VOMS before adding it to the payload 
     when updating it

*WMS
BUGFIX: JobSanity - fixed misspelled method call SetParam -> SetParameter

[v6r6p17]

*Transformation
BUGFIX: TransformationAgent - corrected  __getDataReplicasRM()

[v6r6p16]

*DMS
FIX: Agents - proper __init__ implementation with arguments passing to the super class
FIX: LcgFileCatalogClient - in removeReplica() reload PFN in case it has changed

[v6r6p15]

*Framework
BUGFIX: ErrorMessageMonitor - corrected updateFields call 

*DMS:
NEW: FTSMonitorAgent completely rewritten in a multithreaded way

*Transformation
FIX: InputDataAgent - proper instantiation of TransformationClient
CHANGE: Transformation - several log message promoted from info to notice level

[v6r6p14]

*Transformation
FIX: Correct instantiation of agents inside several scripts
CHANGE: TransformationCleaningAgent - added verbosity to logs
CHANGE: TransformationAgent - missingLFC to MissingInFC as it could be the DFC as well
FIX: TransformationAgent - return an entry for all LFNs in __getDataReplicasRM

*DMS
FIX: TransferAgent - fix exception reason in registerFiles()

[v6r6p13]

*DMS
CHANGE: TransferAgent - change RM call from getCatalogueReplicas to getActiveReplicas. 
        Lowering log printouts here and there

[v6r6p12]

*DMS
BUGFIX: RemovalTask - Replacing "'" by "" in error str set as attribute for a subRequest file. 
        Without that request cannot be updated when some nasty error occurs.

[v6r6p11]

*RMS:
BUGFIX: RequestClient - log string formatting

*DMS
BUGFIX: RemovalTask - handling for files not existing in the catalogue

*Transformation
FIX: TransformationManager - ignore files in NotProcessed status to get the % of processed files

*Interfaces
FIX: Fixes due to the recent changes in PromptUser utility

[v6r6p10]

*RMS
FIX: RequestDBMySQL - better escaping of queries 

*WMS
FIX: SiteDirector - get compatible platforms before checking Task Queues for a site

[v6r6p9]

*Core
FIX: Utilities/PromptUser.py - better user prompt

*Accounting
NEW: Add some validation to the job records because of weird data coming from YANDEX.ru

*DMS
BUGFIX: ReplicaManager - typo errStr -> infoStr in __replicate()
FIX: FTSRequest - fixed log message

*WMS
FIX: SiteDirector - use CSGlobals.getVO() call instead of explicit CS option

[v6r6p8]

*Transformation
BUGFIX: TransformationDB - typo in getTransformationFiles(): iterValues -> itervalues

[v6r6p7]

*Resources
FIX: StorageFactory - uncommented line that was preventing the status to be returned 
BUGFIX: CE remote scripts - should return status and not call exit()
BUGFIX: SSHComputingElement - wrong pilot ID reference

[v6r6p6]

*WMS
FIX: TaskQueueDB - in findOrphanJobs() retrieve orphaned jobs as list of ints instead of list of tuples
FIX: OptimizerExecutor - added import of datetime to cope with the old style optimizer parameters

*Transformation
FIX: TransformationAgent - fix finalization entering in an infinite loop
NEW: TransformationCLI - added resetProcessedFile command
FIX: TransformationCleaningAgent - treating the archiving delay 
FIX: TransformationDB - fix in getTransformationFiles() in case of empty file list

[v6r6p5]

*Transformation
FIX: TransformationAgent - type( transClient -> transfClient )
FIX: TransformationAgent - self._logInfo -> self.log.info
FIX: TransformationAgent - skip if no Unused files
FIX: TransformationAgent - Use CS option for replica cache lifetime
CHANGE: TransformationAgent - accept No new Unused files every [6] hours

[v6r6p4]

*DMS
FIX: TransferAgent - protection for files that can not be scheduled
BUGFIX: TransferDB - typo (instIDList - > idList ) fixed

*Transformation
BUGFIX: TransformationAgent - typo ( loginfo -> logInfo )

[v6r6p3]

FIX: merged in patch v6r5p14

*Core
BUGFIX: X509Chain - return the right structure in getCredentials() in case of failure
FIX: dirac-deploy-scripts.py - allow short scripts starting from "d"
FIX: dirac-deploy-scripts.py - added DCOMMANDS_PPID env variable in the script wrapper
FIX: ExecutorReactor - reduced error message dropping redundant Task ID 

*Interfaces
BUGFIX: Dirac.py - allow to pass LFN list to replicateFile()

*DMS
FIX: FileManager - extra check if all files are available in _findFiles()
BUGFIX: FileCatalogClientCLI - bug in DirectoryListing

[v6r6p2]

FIX: merged in patch v6r5p13

*WMS
FIX: SiteDirector - if no community set, look for DIRAC/VirtualOrganization setting

*Framework
FIX: SystemLoggingDB - LogLevel made VARCHAR in the MessageRepository table
FIX: Logging - several log messages are split in fixed and variable parts
FIX: SystemLoggingDB - in insertMessage() do not insert new records in auxiliary tables if they 
     are already there

[v6r6p1]

*Core:
CHANGE: PromptUser - changed log level of the printout to NOTICE
NEW: Base Client constructor arguments are passed to the RPCClient constructor

*DMS:
NEW: FTSRequest - added a prestage mechanism for source files
NEW: FileCatalogClientCLI - added -f switch to the size command to use raw faile tables 
     instead of storage usage tables
NEW: FileCatalog - added orphan directory repair tool
NEW: FIleCatalog - more counters to control the catalog sanity     

*WMS:
FIX: SandboxStoreClient - no more kwargs tricks
FIX: SandboxStoreClient returns sandbox file name in case of upload failure to allow failover
FIX: dirac-pilot - fixed VO_%s_SW_DIR env variable in case of OSG

*TS:
FIX: TransformationManagerHandler - avoid multiple Operations() instantiation in 
     getTransformationSummaryWeb()

[v6r6]

*Core
CHANGE: getDNForUsername helper migrated from Core.Security.CS to Registry helper
NEW: SiteSEMapping - new utilities getSitesGroupedByTierLevel(), getTier1WithAttachedTier2(),
     getTier1WithTier2
CHANGE: The DIRAC.Core.Security.CS is replaced by the Registry helper     
BUGFIX: dirac-install - properly parse += in .cfg files
FIX: Graphs.Utilities - allow two lines input in makeDataFromCVS()
FIX: Graphs - allow Graphs package usage if even matplotlib is not installed
NEW: dirac-compile-externals will retrieve the Externals compilation scripts from it's new location 
     in github (DIRACGrid/Externals)
NEW: Possibility to define a thread-global credentials for DISET connections (for web framework)
NEW: Logger - color output ( configurable )
NEW: dirac-admin-sort-cs-sites - to sort sites in the CS
CHANGE: MessageClient(Factor) - added msgClient attribute to messages
NEW: Core.Security.Properties - added JOB_MONITOR and USER_MANAGER properties

*Configuration
NEW: Registry - added getAllGroups() method

*Framework
NEW: SystemAdministratorClientCLI - possibility to define roothPath and lcgVersion when updating software

*Accounting
NEW: JobPlotter - added Normalized CPU plots to Job accounting
FIX: DBUtils - plots going to greater granularity

*DMS
NEW: FileCatalog - storage usage info stored in all the directories, not only those with files
NEW: FileCatalog - added utility to rebuild storage usage info from scratch
FIX: FileCatalog - addMetadataField() allow generic types, e.g. string
FIX: FileCatalog - path argument is normalized before usage in multiple methods
FIX: FileCatalog - new metadata for files(directories) should not be there before for directories(files)
NEW: FileCatalog - added method for rebuilding DirectoryUsage data from scratch 
NEW: FileCatalog - Use DirectoryUsage mechanism for both logical and physical storage
CHANGE: FileCatalog - forbid removing non-empty directories
BUGFIX: FileCatalogClientCLI - in do_ls() check properly the path existence
FIX: FileCatalogClientCLI - protection against non-existing getCatalogCounters method in the LFC client
FIX: DMS Agents - properly call superclass constructor with loadName argument
FIX: ReplicaManager - in removeFile() non-existent file is marked as failed
FIX: Make several classes pylint compliant: DataIntegrityHandler, DataLoggingHandler,
     FileCatalogHandler, StorageElementHandler, StorageElementProxyHandler, TransferDBMonitoringHandler
FIX: LogUploadAgent - remove the OSError exception in __replicate()
FIX: FileCatalogClientCLI - multiple check of proper command inputs,
     automatic completion of several commands with subcommands,
     automatic completion of file names
CHANGE: FileCatalogClientCLI - reformat the output of size command 
FIX: dirac-admin-ban-se - allow to go over all options read/write/check for each SE      
NEW: StrategyHandler - new implementation to speed up file scheduling + better error reporting
NEW: LcgFileCatalogProxy - moved from from LHCbDirac to DIRAC
FIX: ReplicaManager - removed usage of obsolete "/Resources/StorageElements/BannedTarget" 
CHANGE: removed StorageUsageClient.py
CHANGE: removed obsoleted ProcessingDBAgent.py

*WMS
CHANGE: RunNumber job parameter was removed from all the relevant places ( JDL, JobDB, etc )
NEW: dirac-pilot - add environment setting for SSH and BOINC CEs
NEW: WMSAdministrator - get output for non-grid CEs if not yet in the DB
NEW: JobAgent - job publishes BOINC parameters if any
CHANGE: Get rid of LHCbPlatform everywhere except TaskQueueDB
FIX: SiteDirector - provide list of sites to the Matcher in the initial query
FIX: SiteDirector - present a list of all groups of a community to match TQs
CHANGE: dirac-boinc-pilot dropped
CHANGE: TaskQueueDirector does not depend on /LocalSite section any more
CHANGE: reduced default delays for JobCleaningAgent
CHANGE: limit the number of jobs received by JobCleaningAgent
CHANGE: JobDB - use insertFields instead of _insert
CHANGE: Matcher, TaskQueueDB - switch to use Platform rather than LHCbPlatform retaining LHCbPlatform compatibility
BUGFIX: Matcher - proper reporting pilot site and CE
CHANGE: JobManager - improved job Killing/Deleting logic
CHANGE: dirac-pilot - treat the OSG case when jobs on the same WN all run in the same directory
NEW: JobWrapper - added more status reports on different failures
FIX: PilotStatusAgent - use getPilotProxyFromDIRACGroup() instead of getPilotProxyFromVOMSGroup()
CHANGE: JobMonitoringHandler - add cutDate and condDict parameters to getJobGroup()
NEW: JobMonitoringHandler - check access rights with JobPolicy when accessing job info from the web
NEW: JobManager,JobWrapper - report to accounting jobs in Rescheduled final state if rescheduling is successful
FIX: WMSAdministrator, SiteDirector - store only non-empty pilot output to the PilotDB
NEW: added killPilot() to the WMSAdministrator interface, DiracAdmin and dirac-admin-kill-pilot command
NEW: TimeLeft - renormalize time left using DIRAC Normalization if available
FIX: JobManager - reconnect to the OptimizationMind in background if not yet connected
CHANGE: JobManifest - use Operations helper
NEW: JobCleaningAgent - delete logging records from JobLoggingDB when deleting jobs

*RMS
FIX: RequestDBFile - better exception handling in case no JobID supplied
FIX: RequestManagerHandler - make it pylint compliant
NEW: RequestProxyHandler - is forwarding requests from voboxes to central RequestManager. 
     If central RequestManager is down, requests are dumped into file cache and a separate thread 
     running in background is trying to push them into the central. 
CHANGE: Major revision of the code      
CHANGE: RequestDB - added index on SubRequestID in the Files table
CHANGE: RequestClient - readRequestForJobs updated to the new RequetsClient structure

*RSS
NEW: CS.py - Space Tokens were hardcoded, now are obtained after scanning the StorageElements.

*Resources
FIX: SSHComputingElement - enabled multiple hosts in one queue, more debugging
CHANGE: SSHXXX Computing Elements - define SSH class once in the SSHComputingElement
NEW: SSHComputingElement - added option to define private key location
CHANGE: Get rid of legacy methods in ComputingElement
NEW: enable definition of ChecksumType per SE
NEW: SSHBatch, SSHCondor Computing Elements
NEW: SSHxxx Computing Elements - using remote control scripts to better capture remote command errors
CHANGE: put common functionality into SSHComputingElement base class for all SSHxxx CEs
NEW: added killJob() method tp all the CEs
NEW: FileCatalog - take the catalog information info from /Operations CS section, if defined there, 
     to allow specifications per VO 

*Interfaces
CHANGE: Removed Script.initialize() from the API initialization
CHANGE: Some general API polishing
FIX: Dirac.py - when running in mode="local" any directory in the ISB would not get untarred, 
     contrary to what is done in the JobWrapper

*TS
BUGFIX: TaskManager - bug fixed in treating tasks with input data
FIX: TransformationCleaningAgent - properly call superclass constructor with loadName argument
NEW: TransformationCleaningAgent - added _addExtraDirectories() method to extend the list of
     directories to clean in a subclass if needed
CHANGE: TransformationCleaningAgent - removed usage of StorageUsageClient     
NEW: TransformationAgent is multithreaded now ( implementation moved from LHCbDIRAC )
NEW: added unit tests
NEW: InputDataAgent - possibility to refresh only data registered in the last predefined period of time 
NEW: TransformationAgent(Client) - management of derived transformations and more ported from LHCbDIRAC
BUGFIX: TransformationDB - wrong SQL statement generation in setFileStatusForTransformation()

[v6r5p14]

*Core
NEW: Utilities - added Backports utility

*WMS
FIX: Use /Operations/JobScheduling section consistently, drop /Operations/Matching section
NEW: Allow VO specific share correction plugins from extensions
FIX: Executors - several fixes

[v6r5p13]

*WMS
FIX: Executors - VOPlugin will properly send and receive the params
NEW: Correctors can be defined in an extension
FIX: Correctors - Properly retrieve info from the CS using the ops helper

[v6r5p12]

FIX: merged in patch v6r4p34

[v6r5p11]

FIX: merged in patch v6r4p33

*Core
FIX: MySQL - added offset argument to buildConditions()

[v6r5p10]

FIX: merged in patch v6r4p32

[v6r5p9]

FIX: merged in patch v6r4p30

[v6r5p8]

FIX: merged in patch v6r4p29

[v6r5p7]

FIX: merged in patch v6r4p28

[v6r5p6]

FIX: merged in patch v6r4p27

*Transformation
BUGFIX: TransformationDB - StringType must be imported before it can be used

*RSS
NEW: CS.py - Space Tokens were hardcoded, now are obtained after scanning the StorageElements.

[v6r5p5]

FIX: merged in patch v6r4p26

[v6r5p4]

FIX: merged in patch v6r4p25

[v6r5p3]

*Transformation
FIX: merged in patch v6r4p24

[v6r5p2]

*Web
NEW: includes DIRACWeb tag web2012092101

[v6r5p1]

*Core
BUGFIX: ExecutorMindHandler - return S_OK() in the initializeHandler
FIX: OptimizationMindHandler - if the manifest is not dirty it will not be updated by the Mind

*Configuration
NEW: Resources helper - added getCompatiblePlatform(), getDIRACPlatform() methods

*Resources
FIX: SSHComputingElement - add -q option to ssh command to avoid banners in the output
FIX: BOINCComputingElement - removed debugging printout
FIX: ComputingElement - use Platform CS option which will be converted to LHCbPlatform for legacy compatibility

*DMS
FIX: RequestAgentBase - lowering loglevel from ALWAYS to INFO to avoid flooding SystemLogging

*WMS:
FIX: SiteDirector - provide CE platform parameter when interrogating the TQ
FIX: GridPilotDirector - publish pilot OwnerGroup rather than VOMS role
FIX: WMSUtilities - add new error string into the parsing of the job output retrieval

[v6r5]

NEW: Executor framework

*Core
NEW: MySQL.py - added Test case for Time.dateTime time stamps
NEW: MySQL.py - insertFields and updateFields can get values via Lists or Dicts
NEW: DataIntegrityDB - use the new methods from MySQL and add test cases
NEW: DataIntegrityHandler - check connection to DB and create tables (or update their schema)
NEW: DataLoggingDB - use the new methods from MySQL and add test cases
NEW: DataLoggingHandler - check connection to DB and create tables (or update their schema)
FIX: ProcessPool - killing stuck workers after timeout
CHANGE: DB will throw a RuntimeException instead of a sys.exit in case it can't contact the DB
CHANGE: Several improvements on DISET
CHANGE: Fixed all DOS endings to UNIX
CHANGE: Agents, Services and Executors know how to react to CSSection/Module and react accordingly
NEW: install tools are updated to deal with executors
FIX: dirac-install - add -T/--Timeout option to define timeout for distribution downloads
NEW: dirac-install - added possibility of defining dirac-install's global defaults by command line switch
BUGFIX: avoid PathFinder.getServiceURL and use Client class ( DataLoggingClient,LfcFileCatalogProxyClient ) 
FIX: MySQL - added TIMESTAMPADD and TIMESTAMPDIFF to special values not to be scaped by MySQL
NEW: ObjectLoader utility
CHANGE: dirac-distribution - added global defaults flag and changed the flag to -M or --defaultsURL
FIX: Convert to string before trying to escape value in MySQL
NEW: DISET Services - added PacketTimeout option
NEW: SystemLoggingDB - updated to use the renewed MySQL interface and SQL schema
NEW: Added support for multiple entries in /Registry/DefaultGroup, for multi-VO installations
CHANGE: Component installation procedure updated to cope with components inheriting Modules
CHANGE: InstallTools - use dirac- command in runit run scripts
FIX: X509Chain - avoid a return of error when the group is not valid
FIX: MySQL - reduce verbosity of log messages when high level methods are used
CHANGE: Several DB classes have been updated to use the MySQL buildCondition method
NEW: MySQL - provide support for greater and smaller arguments to all MySQL high level methods
FIX: Service.py - check all return values from all initializers

*Configuration
CHANGE: By default return option and section lists ordered as in the CS
NEW: ConfigurationClient - added function to refresh remote configuration

*Framework
FIX: Registry.findDefaultGroup will never return False
CHANGE: ProxyManager does not accept proxies without explicit group
CHANGE: SystemAdministratorHandler - force refreshing the configuration after new component setup

*RSS
CHANGE: removed code execution from __init__
CHANGE: removed unused methods
NEW: Log all policy results 

*Resources
NEW: updated SSHComputingElement which allows multiple job submission
FIX: SGETimeLeft - better parsing of the batch system commands output
FIX: InProcessComputingElement - when starting a new job discard renewal of the previous proxy
NEW: BOINCComputingElement - new CE client to work with the BOINC desktop grid infrastructure 

*WMS
CHANGE: WMS Optimizers are now executors
CHANGE: SandboxStoreClient can directly access the DB if available
CHANGE: Moved JobDescription and improved into JobManifest
FIX: typo in JobLoggingDB
NEW: JobState/CachedJobState allow access to the Job via DB/JobStateSync Service automatically
BUGFIX: DownloadInputData - when not enough disk space, message was using "buffer" while it should be using "data"
FIX: the sandboxmetadataDB explosion when using the sandboxclient without direct access to the DB
NEW: Added support for reset/reschedule in the OptimizationMind
CHANGE: Whenever a DB is not properly initialized it will raise a catchable RuntimeError exception 
        instead of silently returning
FIX: InputDataResolution - just quick mod for easier extensibility, plus removed some LHCb specific stuff
NEW: allow jobids in a file in dirac-wms-job-get-output
NEW: JobManager - zfill in %n parameter substitution to allow alphabetical sorting
NEW: Directors - added checking of the TaskQueue limits when getting eligible queues
CHANGE: Natcher - refactor to simpify the logic, introduced Limiter class
CHANGE: Treat MaxCPUTime and CPUTime the same way in the JDL to avoid confusion
NEW: SiteDirector - added options PilotScript, MaxPilotsToSubmit, MaxJobsInFillMode
BUGFIX: StalledJobAgent - use cpuNormalization as float, not string 
FIX: Don't kill an executor if a task has been taken out from it
NEW: dirac-boinc-pilot - pilot script to be used on the BOINC volunteer nodes
FIX: SiteDirector - better handling of tokens and filling mode 
NEW: Generic pilot identities are automatically selected by the TQD and the SiteDirector 
     if not explicitly defined in /Pilot/GenericDN and GenericGroup
NEW: Generic pilot groups can have a VO that will be taken into account when selecting generic 
     credentials to submit pilots
NEW: Generic pilots that belong to a VO can only match jobs from that VO
NEW: StalledJobAgent - added rescheduling of jobs stuck in Matched or Rescheduled status
BUGFIX: StalledJobAgent - default startTime and endTime to "now", avoid None value
NEW: JobAgent - stop after N failed matching attempts (nothing to do), use StopAfterFailedMatches option
CHANGE: JobAgent - provide resource description as a dictionary to avoid extra JDL parsing by the Matcher
CHANGE: Matcher - report pilot info once instead of sending it several times from the job
CHANGE: Matcher - set the job site instead of making a separate call to JobStateUpdate
NEW: Matcher - added Matches done and matches OK statistics
NEW: TaskQueue - don't delete fresh task queues. Wait 5 minutes to do so.
CHANGE: Disabled TQs can also be matched, if no jobs are there, a retry will be triggered

*Transformation
FIX: TransformationAgent - a small improvement: now can pick the prods status to handle from the CS, 
     plus few minor corrections (e.g. logger messages)
FIX: TransformationCLI - take into accout possible failures in resetFile command     

*Accounting
NEW: AccountingDB - added retrieving RAW records for internal stuff
FIX: AccountingDB - fixed some logic for readonly cases
CHANGE: Added new simpler and faster bucket insertion mechanism
NEW: Added more info when rebucketing
FIX: Calculate the rebucket ETA using remaining records to be processed instead of the total records to be processed
FIX: Plots with no data still carry the plot name

*DMS
NEW: SRM2Storage - added retry in the gfal calls
NEW: added new FTSCleaningAgent cleaning up TransferDB tables
FIX: DataLoggingClient and DataLoggingDB - tests moved to separate files
CHANGE: request agents cleanup

*RMS
CHANGE: Stop using RequestAgentMixIn in the request agents

[v6r4p34]

*DMS
BUGFIX: FileCatalogCLI - fixed wrong indentation
CHANGE: RegistrationTask - removed some LHCb specific defaults

[v6r4p33]

*DMS
CHANGE: FTSRequest - be more verbose if something is wrong with file

[v6r4p32]

*WMS
FIX: StalledJobAgent - avoid exceptions in the stalled job accounting reporting

*DMS
NEW: FTSMonitorAgent - handling of expired FTS jobs 

*Interfaces
CHANGE: Dirac.py - attempt to retrieve output sandbox also for Completed jobs in retrieveRepositorySandboxes()

[v6r4p30]

*Core
BUGFIX: dirac-admin-bdii-ce-voview - proper check of the result structure

*Interfaces
FIX: Dirac.py, Job.py - allow to pass environment variables with special characters

*DMS
NEW: FileCatalogCLI - possibility to sort output in the ls command

*WMS:
FIX: JobWrapper - interpret environment variables with special characters 

[v6r4p29]

*RMS
BUGFIX: RequestDBMySQL - wrong indentation in __updateSubRequestFiles()

[v6r4p28]

*Interfaces
CHANGE: Dirac.py, DiracAdmin.py - remove explicit timeout on RPC client instantiation

*RSS
FIX: CS.py - fix for updated CS location (backward compatible)

*DMS
BUGFIX: StrategyHandler - bug fixed determineReplicationTree()
FIX: FTSRequest - add checksum string to SURLs file before submitting an FTS job

*WMS
FIX: JobWrapper - protection for double quotes in JobName
CHANGE: SiteDirector - switched some logging messages from verbose to info level

*RMS
NEW: Request(Client,DBMySQL,Manager) - added readRequestsForJobs() method

[v6r4p27]

*DMS
FIX: SRM2Storage - removed hack for EOS (fixed server-side)

*Transformation
CHANGE: TransformationClient - limit to 100 the number of transformations in getTransformations()
NEW: TransformationAgent - define the transformations type to use in the configuration

*Interfaces
FIX: Job.py -  fix for empty environmentDict (setExecutionEnv)

[v6r4p26]

*Transformation
BUGFIX: TransformationClient - fixed calling sequence in rpcClient.getTransformationTasks()
NEW: TransformationClient - added log messages in verbose level.

[v6r4p25]

*DMS
BUGFIX: StrategyHandler - sanity check for wrong replication tree 

[v6r4p24]

*Core
NEW: MySQL - add 'offset' argument to the buildCondition()

*Transformation
FIX: TransformationAgent - randomize the LFNs for removal/replication case when large number of those
CHANGE: TransformationClient(DB,Manager) - get transformation files in smaller chunks to
        improve performance
FIX: TransformationAgent(DB) - do not return redundant LFNs in getTransformationFiles()    

[v6r4p23]

*Web
NEW: includes DIRACWeb tag web2012092101

[v6r4p22]

*DMS
FIX: SRM2Storage - fix the problem with the CERN-EOS storage 

[v6r4p21]

*Core
BUGFIX: SGETimeLeft - take into account dd:hh:mm:ss format of the cpu consumed

[v6r4p20]

*WMS
BUGFIX: PilotDirector, GridPilotDirector - make sure that at least 1 pilot is to be submitted
BUGFIX: GridPilotDirector - bug on how pilots are counted when there is an error in the submit loop.
BUGFIX: dirac-pilot - proper install script installation on OSG sites

[v6r4p19]

*RMS
FIX: RequestDBMySQL - optimized request selection query 

[v6r4p18]

*Configuration
BUGFIX: CE2CSAgent.py - the default value must be set outside the loop

*DMS
NEW: dirac-dms-create-replication-request
BUGFIX: dirac-dms-fts-submit, dirac-dms-fts-monitor - print out error messages

*Resources
BUGFIX: TorqueComputingElement.py, plus add UserName for shared Queues

*WMS
BUGFIX: JobManagerHandler - default value for pStart (to avoid Exception)

[v6r4p17]

*Core
FIX: dirac-configure - setup was not updated in dirac.cfg even with -F option
FIX: RequestHandler - added fix for Missing ConnectionError

*DMS
FIX: dirac-dms-clean-directory - command fails with `KeyError: 'Replicas'`.

*WMS
FIX: SiteDirector - adapt to the new method in the Matcher getMatchingTaskQueue 
FIX: SiteDirector - added all SubmitPools to TQ requests

[v6r4p16]

*Core:
FIX: dirac-install - bashrc/cshrc were wrongly created when using versionsDir

*Accounting
CHANGE: Added new simpler and faster bucket insertion mechanism
NEW: Added more info when rebucketing

*WMS
CHANGE: Matcher - refactored to take into account job limits when providing info to directors
NEW: JoAgent - reports SubmitPool parameter if applicable
FIX: Matcher - bad codition if invalid result

[v6r4p15]

*WMS
FIX: gLitePilotDirector - fix the name of the MyProxy server to avoid crasehs of the gLite WMS

*Transformation
FIX: TaskManager - when the file is on many SEs, wrong results were generated

[v6r4p13]

*DMS
FIX: dirac-admin-allow-se - added missing interpreter line

[v6r4p12]

*DMS
CHANGE: RemovalTask - for DataManager shifter change creds after failure of removal with her/his proxy.

*RSS
NEW: Added RssConfiguration class
FIX: ResourceManagementClient  - Fixed wrong method name

[v6r4p11]

*Core
FIX: GGUSTicketsClient - GGUS SOAP URL updated

*DMS
BUGFIX: ReplicaManager - wrong for loop

*RequestManagement
BUGFIX: RequestClient - bug fix in finalizeRequest()

*Transformation
FIX: TaskManager - fix for correctly setting the sites (as list)

[v6r4p10]

*RequestManagement
BUGFIX: RequestContainer - in addSubrequest() function

*Resources
BUGFIX: SRM2Storage - in checksum type evaluation

*ResourceStatusSystem
BUGFIX: InfoGetter - wrong import statement

*WMS
BUGFIX: SandboxMetadataDB - __init__() can not return a value

[v6r4p9]

*DMS
CHANGE: FailoverTransfer - ensure the correct execution order of the subrequests

[v6r4p8]

Bring in fixes from v6r3p17

*Core:
FIX: Don't have the __init__ return True for all DBs
NEW: Added more protection for exceptions thrown in callbacks for the ProcessPool
FIX: Operations will now look in 'Defaults' instead of 'Default'

*DataManagement:
FIX: Put more protection in StrategyHandler for neither channels  not throughput read out of TransferDB
FIX: No JobIDs supplied in getRequestForJobs function for RequestDBMySQL taken into account
FIX: Fix on getRequestStatus
CHANGE: RequestClient proper use of getRequestStatus in finalizeRequest
CHANGE: Refactored RequestDBFile

[v6r4p7]

*WorkloadManagement
FIX: SandboxMetadataDB won't explode DIRAC when there's no access to the DB 
CHANGE: Whenever a DB fails to initialize it raises a catchable exception instead of just returning silently

*DataManagement
CHANGE: Added Lost and Unavailable to the file metadata

[v6r4p6]

Bring fixes from v6r4p6

[v6r4p5]

*Configuration
NEW: Added function to generate Operations CS paths

*Core
FIX: Added proper ProcessPool checks and finalisation

*DataManagement
FIX: don't set Files.Status to Failed for non-existign files, failover transfers won't go
FIX: remove classmethods here and there to unblock requestHolder
CHANGE: RAB, TA: change task timeout: 180 and 600 (was 600 and 900 respectively)
FIX: sorting replication tree by Ancestor, not hopAncestorgit add DataManagementSystem/Agent/TransferAgent.py
NEW: TA: add finalize
CHANGE: TransferAgent: add AcceptableFailedFiles to StrategyHandler to ban FTS channel from scheduling
FIX: if there is no failed files, put an empty dict


*RSS
FIX: RSS is setting Allowed but the StorageElement checks for Active

*Workflows
FIX: Part of WorfklowTask rewritten to fix some issues and allow 'ANY' as site

*Transformation
FIX: Wrong calls to TCA::cleanMetadataCatalogFiles

[v6r4p4]

*Core
FIX: Platform.py - check if Popen.terminate is available (only from 2.6)

[v6r4p3]

*Core
FIX: ProcessPool with watchdog and timeouts - applied in v6r3 first

[v6r4p2]

*StorageManagement
BUGFIX: StorageElement - staging is a Read operation and should be allowed as such

*WMS
BUGFIX: InProcessComputingElement, JobAgent - proper return status code from the job wrapper

*Core
FIX: Platform - manage properly the case of exception in the ldconfig execution

[v6r4p1]

*DMS
FIX: TransferDB.getChannelObservedThroughput - the channelDict was created in a wrong way

*RSS
FIX: ResourceStatus was not returning Allowed by default

[v6r4]

*Core
FIX: dirac-install-db.py: addDatabaseOptionsToCS has added a new keyed argument
NEW: SGETimeLeft.py: Support for SGE backend
FIX: If several extensions are installed, merge ConfigTemplate.cfg
NEW: Service framework - added monitoring of file descriptors open
NEW: Service framework - Reduced handshake timeout to prevent stuck threads
NEW: MySQL class with new high level methods - buildCondition,insertFields,updateFields
     deleteEntries, getFields, getCounters, getDistinctAttributeValues
FIX: ProcessPool - fixes in the locking mechanism with LockRing, stopping workers when the
     parent process is finished     
FIX: Added more locks to the LockRing
NEW: The installation tools are updated to install components by name with the components module specified as an option

*DMS
FIX: TransferDB.py - speed up the Throughput determination
NEW: dirac-dms-add-files: script similar to dirac-dms-remove-files, 
     allows for 1 file specification on the command line, using the usual dirac-dms-add-file options, 
     but also can take a text file in input to upload a bunch of files. Exit code is 0 only if all 
     was fine and is different for every error found. 
NEW: StorageElementProxy- support for data downloading with http protocol from arbitrary storage, 
     needed for the web data download
BUGFIX: FileCatalogCLI - replicate operation does a proper replica registration ( closes #5 )     
FIX: ReplicaManager - __cleanDirectory now working and thus dirac-dms-clean-directory

*WMS
NEW: CPU normalization script to run a quick test in the pilot, used by the JobWrapper
     to report the CPU consumption to the accounting
FIX: StalledJobAgent - StalledTimeHours and FailedTimeHours are read each cycle, refer to the 
     Watchdog heartBeat period (should be renamed); add NormCPUTime to Accounting record
NEW: SiteDirector - support for the operation per VO in multi-VO installations
FIX: StalledJobAgent - get ProcessingType from JDL if defined
BUGFIX: dirac-wms-job-peek - missing printout in the command
NEW: SiteDirector - take into account the number of already waiting pilots when evaluating the number of pilots to submit
FIX: properly report CPU usage when the Watchdog kill the payload.

*RSS
BUGFIX: Result in ClientCache table is a varchar, but the method was getting a datetime
NEW: CacheFeederAgent - VOBOX and SpaceTokenOccupancy commands added (ported from LHCbDIRAC)
CHANGE: RSS components get operational parameters from the Operations handler

*DataManagement
FIX: if there is no failed files, put an empty dict

*Transformation
FIX: Wrong calls to TCA::cleanMetadataCatalogFiles

[v6r3p19]

*WMS
FIX: gLitePilotDirector - fix the name of the MyProxy server to avoid crashes of the gLite WMS

[v6r3p18]

*Resources
BUGFIX: SRM2Storage - in checksum type evaluation

[v6r3p17]

*DataManagement
FIX: Fixes issues #783 and #781. Bugs in ReplicaManager removePhisicalReplica and getFilesFromDirectory
FIX: Return S_ERROR if missing jobid arguments
NEW: Checksum can be verified during FTS and SRM2Storage 

[v6r3p16]

*DataManagement
FIX: better monitoring of FTS channels 
FIX: Handle properly None value for channels and bandwidths

*Core
FIX: Properly calculate the release notes if there are newer releases in the release.notes file

[v6r3p15]

*DataManagement
FIX: if there is no failed files, put an empty dict

*Transformation
FIX: Wrong calls to TCA::cleanMetadataCatalogFiles


[v6r3p14]

* Core

BUGFIX: ProcessPool.py: clean processing and finalisation
BUGFIX: Pfn.py: don't check for 'FileName' in pfnDict

* DMS

NEW: dirac-dms-show-fts-status.py: script showing last hour history for FTS channels
NEW: TransferDBMonitoringHandler.py: new function exporting FST channel queues
BUGFIX: TransferAgent.py,RemovalAgent.py,RegistrationAgent.py - unlinking of temp proxy files, corection of values sent to gMonitor
BUGFIX: StrategyHandler - new config option 'AcceptableFailedFiles' to unblock scheduling for channels if problematic transfers occured for few files
NEW: TransferAgent,RemovalAgent,RegistrationAgent - new confing options for setting timeouts for tasks and ProcessPool finalisation
BUGFIX: ReplicaManager.py - reverse sort of LFNs when deleting files and directories to avoid blocks
NEW: moved StrategyHandler class def to separate file under DMS/private

* TMS

FIX: TransformationCleaningAgent.py: some refactoring, new way of disabling/enabline execution by 'EnableFlag' config option

[v6r3p13]

*Core
FIX: Added proper ProcessPool checks and finalisation

*DataManagement
FIX: don't set Files.Status to Failed for non-existign files, failover transfers won't go
FIX: remove classmethods here and there to unblock requestHolder
CHANGE: RAB, TA: change task timeout: 180 and 600 (was 600 and 900 respectively)
FIX: sorting replication tree by Ancestor, not hopAncestorgit add DataManagementSystem/Agent/TransferAgent.py
NEW: TA: add finalize
CHANGE: TransferAgent: add AcceptableFailedFiles to StrategyHandler to ban FTS channel from scheduling

[v6r3p12]

*Core
FIX: Platform.py - check if Popen.terminate is available (only from 2.6)

[v6r3p11]

*Core
FIX: ProcessPool with watchdog and timeouts

[v6r3p10]

*StorageManagement
BUGFIX: StorageElement - staging is a Read operation and should be allowed as such

*WMS
BUGFIX: InProcessComputingElement, JobAgent - proper return status code from the job wrapper

*Core
FIX: Platform - manage properly the case of exception in the ldconfig execution

[v6r3p9]

*DMS
FIX: TransferDB.getChannelObservedThroughput - the channelDict was created in a wrong way

[v6r3p8]

*Web
CHANGE: return back to the release web2012041601

[v6r3p7]

*Transformation
FIX: TransformationCleaningAgent - protection from deleting requests with jobID 0 

[v6r3p6]

*Core
FIX: dirac-install-db - proper key argument (follow change in InstallTools)
FIX: ProcessPool - release all locks every time WorkignProcess.run is executed, more fixes to come
FIX: dirac-configure - for Multi-Community installations, all vomsdir/vomses files are now created

*WMS
NEW: SiteDirector - add pilot option with CE name to allow matching of SAM jobs.
BUGFIX: dirac-pilot - SGE batch ID was overwriting the CREAM ID
FIX: PilotDirector - protect the CS master if there are at least 3 slaves
NEW: Watchdog - set LocalJobID in the SGE case

[v6r3p5]

*Core:
BUGFIX: ProcessPool - bug making TaskAgents hang after max cycles
BUGFIX: Graphs - proper handling plots with data containing empty string labels
FIX: GateWay - transfers were using an old API
FIX: GateWay - properly calculate the gateway URL
BUGFIX: Utilities/Pfn.py - bug in pfnunparse() when concatenating Path and FileName

*Accounting
NEW: ReportGenerator - make AccountingDB readonly
FIX: DataCache - set daemon the datacache thread
BUGFIX: BasePlotter - proper handling of the Petabyte scale data

*DMS:
BUGFIX: TransferAgent, RegistrationTask - typos 

[v6r3p4]

*DMS:
BUGFIX: TransferAgent - wrong value for failback in TA:execute

[v6r3p3]

*Configuration
BUGFIX: Operations helper - typo

*DMS:
FIX: TransferAgent - change the way of redirecting request to task

[v6r3p2]

*DMS
FIX: FTSRequest - updating metadata for accouting when finalizing FTS requests

*Core
FIX: DIRAC/__init__.py - default version is set to v6r3

[v6r3p1]

*WMS
CHANGE: Use ResourcesStatus and Resources helpers in the InputDataAgent logic

*Configuration
NEW: added getStorageElementOptions in Resources helper

*DMS
FIX: resourceStatus object created in TransferAgent instead of StrategyHandler

[v6r3]

*Core
NEW: Added protections due to the process pool usage in the locking logic

*Resources
FIX: LcgFileCatalogClient - reduce the number of retries: LFC_CONRETRY = 5 to 
     avoid combined catalog to be stuck on a faulty LFC server
     
*RSS
BUGFIX: ResourceStatus - reworked helper to keep DB connections     

*DMS
BUGFIX: ReplicaManager::CatalogBase::_callFileCatalogFcnSingleFile() - wrong argument

*RequestManagement
FIX: TaskAgents - set timeOut for task to 10 min (15 min)
NEW: TaskAgents - fill in Error fields in case of failing operations

*Interfaces
BUGFIX: dirac-wms-select-jobs - wrong use of the Dirac API

[v6r2p9]

*Core
FIX: dirac-configure - make use of getSEsForSite() method to determine LocalSEs

*WMS
NEW: DownloadInputData,InputDataByProtocol - check Files on Tape SEs are on Disk cache 
     before Download or getturl calls from Wrapper
CHANGE: Matcher - add Stalled to "Running" Jobs when JobLimits are applied   
CHANGE: JobDB - allow to specify required platform as Platform JDL parameter,
        the specified platform is taken into account even without /Resources/Computing/OSCompatibility section

*DMS
CHANGE: dirac-admin-allow(ban)-se - removed lhcb-grid email account by default, 
        and added switch to avoid sending email
FIX: TaskAgents - fix for non-existing files
FIX: change verbosity in failoverReplication 
FIX: FileCatalog - remove properly metadata indices 
BUGFIX: FileManagerBase - bugfix in the descendants evaluation logic  
FIX: TransferAgent and TransferTask - update Files.Status to Failed when ReplicaManager.replicateAndRegister 
     will fail completely; when no replica is available at all.

*Core
FIX: dirac-pilot - default lcg bindings version set to 2012-02-20

[v6r2p8]

*DMS:
CHANGE: TransferAgent - fallback to task execution if replication tree is not found

[v6r2p7]

*WMS
BUGFIX: SiteDirector - wrong CS option use: BundleProxy -> HttpProxy
FIX: SiteDirector - use short lines in compressed/encoded files in the executable
     python script

[v6r2p6]

*DataManagement
FIX: Bad logic in StrategyHandler:MinimiseTotalWait

*Core
CHANGE: updated GGUS web portal URL

*RSS
BUGFIX: meta key cannot be reused, it is popped from dictionary

*Framework
FIX: The Gateway service does not have a handler
NEW: ConfingTemplate entry for Gateway
FIX: distribution notes allow for word wrap

*WorkloadManagement
FIX: avoid unnecessary call if no LFN is left in one of the SEs
FIX: When Uploading job outputs, try first Local SEs, if any


[v6r2p5]

*RSS
BUGFIX: several minor bug fixes

*RequestManagement
BUGFIX: RequestDBMySQL - removed unnecessary request type check

*DMS
BUGFIX: FileCatalogClienctCLI - wrong evaluation of the operation in the find command
NEW: FileCatalog - added possibility to remove specified metadata for a given path 
BUGFIX: ReplicaManager - wrong operation order causing failure of UploadLogFile module

*Core
NEW: dirac-install - generate cshrc DIRAC environment setting file for the (t)csh 

*Interfaces
CHANGE: Job - added InputData to each element in the ParametricInputData

*WMS
CHANGE: dirac-jobexec - pass ParametericInputData to the workflow as a semicolon separated string

[v6r2p4]

*WMS
BUGFIX: StalledJobAgent - protection against jobs with no PilotReference in their parameters
BUGFIX: WMSAdministratorHandler - wrong argument type specification for getPilotInfo method

*StorageManagement
BUGFIX: RequestFinalizationAgent - no method existence check when calling RPC method

[v6r2p3]

*WMS
CHANGE: Matcher - fixed the credentials check in requestJob() to simplify it

*ConfigurationSystem
CHANGE: Operations helper - fix that allow no VO to be defined for components that do not need it

*Core
BUGFIX: InstallTools - when applying runsvctrl to a list of components make sure that the config server is treated first and the sysadmin service - last
        
[v6r2p2]

*WMS
BUGFIX: Matcher - restored logic for checking private pilot asking for a given DN for belonging to the same group with JOB_SHARING property.

[v6r2p1]

*RequestManagementSystem
BUGFIX: RequestCleaningAgent - missing import of the "second" interval definition 

[v6r2]

*General
FIX: replaced use of exec() python statement in favor of object method execution

*Accounting
CHANGE: Accounting 'byte' units are in powers of 1000 instead of powers of 1024 (closes #457)

*Core
CHANGE: Pfn.py - pfnparse function rewritten for speed up and mem usage, unit test case added
FIX: DISET Clients are now thread-safe. Same clients used twice in different threads was not 
closing the previous connection
NEW: reduce wait times in DISET protocol machinery to improve performance    
NEW: dirac-fix-mysql-script command to fix the mysql start-up script for the given installation
FIX: TransferClient closes connections properly
FIX: DISET Clients are now thread-safe. Same client used twice in different threads will not close the previous connection
CHANGE: Beautification and reduce wait times to improve performance
NEW: ProcessPool - added functionality to kill all children processes properly when destroying ProcessPool objects
NEW: CS Helper for LocalSite section, with gridEnv method
NEW: Grid module will use Local.gridEnv if nothing passed in the arguments
CHANGE: Add deprecated sections in the CS Operations helper to ease the transition
FIX: dirac-install - execute dirac-fix-mysql-script, if available, to fix the mysql.server startup script
FIX: dirac-distribution - Changed obsoleted tar.list file URL
FIX: typo in dirac-admin-add-host in case of error
CHANGE: dirac-admin-allow(ban)-se - use diracAdmin.sendMail() instead of NotificationClient.sendMail()

*Framework
BUGFIX: UserProfileDB - no more use of "type" variable as it is a reserved keyword 

*RequestManagement:
FIX: RequestDBFile - more consistent treatment of requestDB Path
FIX: RequestMySQL - Execution order is evaluated based on not Done state of subrequests
NEW: RequestCleaningAgent - resetting Assigned requests to Waiting after a configurable period of time

*RSS
CHANGE: RSS Action now inherits from a base class, and Actions are more homogeneous, they all take a uniform set of arguments. The name of modules has been changed from PolType to Action as well.
FIX: CacheFeederAgent - too verbose messages moved to debug instead of info level
BUGFIX: fixed a bug preventing RSS clients to connect to the services     
FIX: Proper services synchronization
FIX: Better handling of exceptions due to timeouts in GOCDBClient   
FIX: RSS.Notification emails are sent again
FIX: Commands have been modified to return S_OK, S_ERROR inside the Result dict. This way, policies get a S_ERROR / S_OK object. CacheFeederAgent has been updated accordingly.
FIX: allow clients, if db connection fails, to reconnect ( or at least try ) to the servers.
CHANGE: access control using CS Authentication options. Default is SiteManager, and get methods are all.
BUGFIX: MySQLMonkey - properly escaped all parameters of the SQL queries, other fixes.
NEW: CleanerAgent renamed to CacheCleanerAgent
NEW: Updated RSS scripts, to set element statuses and / or tokens.
NEW: Added a new script, dirac-rss-synch
BUGFIX: Minor bugfixes spotted on the Web development
FIX: Removed useless decorator from RSS handlers
CHANGE: ResourceStatus helper tool moved to RSS/Client directory, no RSS objects created if the system is InActive
CHANGE: Removed ClientFastDec decorator, using a more verbose alternative.
CHANGE: Removed useless usage of kwargs on helper functions.  
NEW: added getSESitesList method to RSSClient      
FIX: _checkFloat() checks INTEGERS, not datetimes

*DataManagement
CHANGE: refactoring of DMS agents executing requests, allow requests from arbitrary users
NEW: DFC - allow to specify multiple replicas, owner, mode when adding files
CHANGE: DFC - optimization of the directory size evaluation
NEW: Added CREATE TEMPORARY TABLES privilege to FileCatalogDB
CHANGE: DFC - getCatalogCounters() update to show numbers of directories
NEW: lfc_dfc_copy script to migrate data from LFC to DFC
FIX: dirac-dms-user-lfns - fixed the case when the baseDir is specified
FIX: FTS testing scripts were using sys.argv and getting confused if options are passed
NEW: DFC - use DirectoryUsage tables for the storage usage evaluations
NEW: DFC - search by metadata can be limited to a given directory subtree
NEW: DFC - search by both directory and file indexed metadata
BUGFIX: DFC - avoid crash if no directories or files found in metadata query
NEW: DFC FileCatalogHandler - define database location in the configuration
NEW: DFC - new FileCatalogFactory class, possibility to use named DFC services
FIX: FTSMonitor, FTSRequest - fixes in handling replica registration, setting registration requests in FileToCat table for later retry
FIX: Failover registration request in the FTS agents.      
FIX: FTSMonitor - enabled to register new replicas if even the corresponding request were removed from the RequestManagement 
FIX: StorageElement - check if SE has been properly initialized before executing any method     
CHANGE: LFC client getReplica() - make use of the new bulk method lfc.lfc_getreplicasl()
FIX: LFC client - protect against getting None in lfc.lfc_readdirxr( oDirectory, "" )  
FIX: add extra protection in dump method of StorageElement base class
CHANGE: FailoverTransfer - create subrequest per catalog if more than one catalog

*Interface
NEW: Job.py - added method to handle the parametric parameters in the workflow. They are made available to the workflow_commons via the key 'GenericParameters'.
FIX: Dirac.py - fix some type checking things
FIX: Dirac.py - the addFile() method can now register to more than 1 catalog.

*WMS
FIX: removed dependency of the JobSchedulingAgent on RSS. Move the getSiteTier functionality to a new CS Helper.
FIX: WMSAdministratorHandler - Replace StringType by StringTypes in the export methods argument type
FIX: JobAgent - Set explicitly UseServerCertificate to "no" for the job executable
NEW: dirac-pilot - change directory to $OSG_WN_TMP on OSG sites
FIX: SiteDirector passes jobExecDir to pilot, this defaults to "." for CREAM CEs. It can be set in the CS. It will not make use of $TMPDIR in this case.
FIX: Set proper project and release version to the SiteDirector     
NEW: Added "JobDelay" option for the matching, refactored and added CS options to the matcher
FIX: Added installation as an option to the pilots and random MyProxyServer
NEW: Support for parametric jobs with parameters that can be of List type

*Resources
NEW: Added SSH Grid Engine Computing Element
NEW: Added SSH Computing Element
FIX: make sure lfc client will not try to connect for several days

*Transformation
FIX: TransformationDB - in setFileStatusForTransformation() reset ErrorCount to zero if "force" flag and    the new status is "unused"
NEW: TransformationDB - added support for dictionary in metadata for the InputDataQuery mechanism     

[v6r1p13]

*WMS
FIX: JobSchedulingAgent - backported from v6r2 use of Resources helper

[v6r1p12]

*Accounting
FIX: Properly delete cached plots

*Core
FIX: dirac-install - run externals post install after generating the versions dir

[v6r1p11]

*Core
NEW: dirac-install - caches locally the externals and the grid bundle
FIX: dirac-distribution - properly generate releasehistory and releasenotes

[v6r1p10]

*WorloadManagement
FIX: JobAgent - set UseServerCertificate option "no" for the job executable

[v6r1p9]

*Core
FIX: dirac-configure - set the proper /DIRAC/Hostname when defining /LocalInstallation/Host

*DataManagement
FIX: dirac-dms-user-lfns - fixed the case when the baseDir is specified
BUGFIX: dirac-dms-remove-files - fixed crash in case of returned error report in a form of dictionary 

[v6r1p8]

*Web
FIX: restored Run panel in the production monitor

*Resources
FIX: FileCatalog - do not check existence of the catalog client module file

[v6r1p7]

*Web
BUGFIX: fixed scroll bar in the Monitoring plots view

[v6r1p6]

*Core
FIX: TransferClient closes connections properly

[v6r1p5]

*Core
FIX: DISET Clients are now thread-safe. Same clients used twice in different threads was not 
     closing the previous connection
NEW: reduce wait times in DISET protocol machinery to improve performance   

[v6r1p4]

*RequestManagement
BUGFIX: RequestContainer - in isSubRequestDone() treat special case for subrequests with files

*Transformation
BUGFIX: TransformationCleaningAgent - do not clear requests for tasks with no associated jobs

[v6r1p3]

*Framework
NEW: Pass the monitor down to the request RequestHandler
FIX: Define the service location for the monitor
FIX: Close some connections that DISET was leaving open

[v6r1p2]

*WorkloadManagement
BUGFIX: JobSchedulingAgent - use getSiteTiers() with returned direct value and not S_OK

*Transformation
BUGFIX: Uniform use of the TaskManager in the RequestTaskAgent and WorkflowTaskAgent

[v6r1p1]

*RSS
BUGFIX: Alarm_PolType now really send mails instead of crashing silently.

[v6r1]

*RSS
CHANGE: Major refactoring of the RSS system
CHANGE: DB.ResourceStatusDB has been refactored, making it a simple wrapper round ResourceStatusDB.sql with only four methods by table ( insert, update, get & delete )
CHANGE: DB.ResourceStatusDB.sql has been modified to support different statuses per granularity.
CHANGE: DB.ResourceManagementDB has been refactored, making it a simple wrapper round ResourceStatusDB.sql with only four methods by table ( insert, update, get & delete )
CHANGE: Service.ResourceStatusHandler has been refactored, removing all data processing, making it an intermediary between client and DB.
CHANGE: Service.ResourceManagementHandler has been refactored, removing all data processing, making it an intermediary between client and DB.
NEW: Utilities.ResourceStatusBooster makes use of the 'DB primitives' exposed on the client and does some useful data processing, exposing the new functions on the client.
NEW: Utilities.ResourceManagementBooster makes use of the 'DB primitives' exposed on the client and does some useful data processing, exposing the new functions on the client.
CHANGE: Client.ResourceStatusClient has been refactorerd. It connects automatically to DB or to the Service. Exposes DB and booster functions.
CHANGE: Client.ResourceManagementClient has been refactorerd. It connects automatically to DB or to the Service. Exposes DB and booster functions.
CHANGE: Agent.ClientsCacheFeederAgent renamed to CacheFeederAgent. The name was not accurate, as it also feeds Accouting Cache tables.
CHANGE: Agent.InspectorAgent, makes use of automatic API initialization.
CHANGE: Command. refactor and usage of automatic API initialization.
CHANGE: PolicySystem.PEP has reusable client connections, which increase significantly performance.
CHANGE: PolicySystem.PDP has reusable client connections, which increase significantly performance.
NEW: Utilities.Decorators are syntactic sugar for DB, Handler and Clients.
NEW: Utilities.MySQLMonkey is a mixture of laziness and refactoring, in order to generate the SQL statements automatically. Not anymore sqlStatemens hardcoded on the RSS.
NEW: Utilities.Validator are common checks done through RSS modules
CHANGE: Utilities.Synchronizer syncs users and DIRAC sites
CHANGE: cosmetic changes everywhere, added HeadURL and RCSID
CHANGE: Removed all the VOExtension logic on RSS
BUGFIX: ResourceStatusHandler - getStorageElementStatusWeb(), access mode by default is Read
FIX: RSS __init__.py will not crash anymore if no CS info provided
BUGFIX: CS.getSiteTier now behaves correctly when a site is passed as a string

*dirac-setup-site
BUGFIX: fixed typos in the Script class name

*Transformation
FIX: Missing logger in the TaskManager Client (was using agent's one)
NEW: Added UnitTest class for TaskManager Client

*DIRAC API
BUGFIX: Dirac.py. If /LocalSite/FileCatalog is not define the default Catalog was not properly set.
FIX: Dirac.py - fixed __printOutput to properly interpret the first argument: 0:stdout, 1:stderr
NEW: Dirac.py - added getConfigurationValue() method

*Framework
NEW: UsersAndGroups agent to synchronize users from VOMRS server.

*dirac-install
FIX: make Platform.py able to run with python2.3 to be used inside dirac-install
FIX: protection against the old or pro links pointing to non-existent directories
NEW: make use of the HTTP proxies if available
FIX: fixed the logic of creating links to /opt/dirac directories to take into account webRoot subdirs

*WorkloadManagement
FIX: SiteDirector - change getVO() function call to getVOForGroup()

*Core:
FIX: Pfn.py - check the sanity of the pfn and catch the erroneous case

*RequestManagement:
BUGFIX: RequestContainer.isSubrequestDone() - return 0 if Done check fails

*DataManagement
NEW: FileCatalog - possibility to configure multiple FileCatalog services of the same type

[v6r0p4]

*Framework
NEW: Pass the monitor down to the request RequestHandler
FIX: Define the service location for the monitor
FIX: Close some connections that DISET was leaving open

[v6r0p3]

*Framework
FIX: ProxyManager - Registry.groupHasProperties() wasn't returning a result 
CHANGE: Groups without AutoUploadProxy won't receive expiration notifications 
FIX: typo dirac-proxy-info -> dirac-proxy-init in the expiration mail contents
CHANGE: DISET - directly close the connection after a failed handshake

[v6r0p2]

*Framework
FIX: in services logs change ALWAYS log level for query messages to NOTICE

[v6r0p1]

*Core
BUGFIX: List.uniqueElements() preserves the other of the remaining elements

*Framework
CHANGE: By default set authorization rules to authenticated instead of all
FIX: Use all required arguments in read access data for UserProfileDB
FIX: NotificationClient - dropped LHCb-Production setup by default in the __getRPSClient()

[v6r0]

*Framework
NEW: DISET Framework modified client/server protocol, messaging mechanism to be used for optimizers
NEW: move functions in DIRAC.Core.Security.Misc to DIRAC.Core.Security.ProxyInfo
CHANGE: By default log level for agents and services is INFO
CHANGE: Disable the log headers by default before initializing
NEW: dirac-proxy-init modification according to issue #29: 
     -U flag will upload a long lived proxy to the ProxyManager
     If /Registry/DefaultGroup is defined, try to generate a proxy that has that group
     Replaced params.debugMessage by gLogger.verbose. Closes #65
     If AutoUploadProxy = true in the CS, the proxy will automatically be uploaded
CHANGE: Proxy upload by default is one month with dirac-proxy-upload
NEW: Added upload of pilot proxies automatically
NEW: Print info after creating a proxy
NEW: Added setting VOMS extensions automatically
NEW: dirac-proxy-info can also print the information of the uploaded proxies
NEW: dirac-proxy-init will check that the lifetime of the certificate is less than one month and advise to renew it
NEW: dirac-proxy-init will check that the certificate has at least one month of validity
FIX: Never use the host certificate if there is one for dirac-proxy-init
NEW: Proxy manager will send notifications when the uploaded proxies are about to expire (configurable via CS)
NEW: Now the proxyDB also has a knowledge of user names. Queries can use the user name as a query key
FIX: ProxyManager - calculate properly the dates for credentials about to expire
CHANGE: ProxyManager will autoexpire old proxies, also auto purge logs
CHANGE: Rename dirac-proxy-upload to dirac-admin-proxy-upload
NEW: dirac-proxy-init will complain if the user certificate has less than 30 days
CHANGE: SecurityLogging - security log level to verbose
NEW: OracleDB - added Array type 
NEW: MySQL - allow definition of the port number in the configuration
FIX: Utilities/Security - hash VOMS Attributes as string
FIX: Utilities/Security - Generate a chain hash to discover if two chains are equal
NEW: Use chain has to discover if it has already been dumped
FIX: SystemAdministrator - Do not set  a default lcg version
NEW: SystemAdministrator - added Project support for the sysadmin
CHANGE: SysAdmin CLI - will try to connect to the service when setting the host
NEW: SysAdmin CLI - colorization of errors in the cli
NEW: Logger - added showing the thread id in the logger if enabled
     
*Configuration
NEW: added getVOfromProxyGroup() utility
NEW: added getVoForGroup() utility, use it in the code as appropriate
NEW: added Registry and Operations Configuration helpers
NEW: dirac-configuration-shell - a configuration script for CS that behaves like an UNIX shellCHANGE: CSAPI - added more functionality required by updated configuration console
NEW: Added possibility to define LocalSE to any Site using the SiteLocalSEMapping 
     section on the Operations Section     
NEW: introduce Registry/VO section, associate groups to VOs, define SubmitPools per VO
FIX: CE2CSAgent - update the CEType only if there is a relevant info in the BDII  

*ReleaseManagement
NEW: release preparations and installation tools based on installation packages
NEW: dirac-compile-externals will try go get a DIRAC-free environment before compiling
NEW: dirac-disctribution - upload command can be defined via defaults file
NEW: dirac-disctribution - try to find if the version name is a branch or a tag in git and act accordingly
NEW: dirac-disctribution - added keyword substitution when creating a a distribution from git
FIX: Install tools won't write HostDN to the configuration if the Admin username is not set 
FIX: Properly set /DIRAC/Configuration/Servers when installing a CS Master
FIX: install_site.sh - missing option in wget for https download: --no-check-certificate
FIX: dirac-install-agent(service) - If the component being installed already has corresponding 
     CS section, it is not overwritten unless explicitly asked for
NEW: dirac-install functionality enhancement: start using the switches as defined in issue #26;
CHANGE: dirac-install - write the defaults if any under defaults-.cfg so dirac-configure can 
        pick it up
FIX: dirac-install - define DYLD_LIBRARY_PATH ( for Mac installations )     
NEW: dirac-install - put all the goodness under a function so scripts like lhcb-proxy-init can use it easily
FIX: dirac-install - Properly search for the LcgVer
NEW: dirac-install will write down the releases files in -d mode   
CHANGE: use new dirac_install from gothub/integration branch in install_site.sh
NEW: Extensions can request custom external dependencies to be installed via pip when 
     installing DIRAC.
NEW: LCG bundle version can be defined on a per release basis in the releases.cfg 
NEW: dirac-deploy-scripts - when setting the lib path in the deploy scripts. 
     Also search for subpaths of the libdir and include them
NEW: Install tools - plainly separate projects from installations

*Accounting
CHANGE: For the WMSHistory type, send as JobSplitType the JobType
CHANGE: Reduced the size of the max key length to workaround mysql max bytes for index problem
FIX: Modified buckets width of 1week to 1 week + 1 day to fix summer time end week (1 hour more )

*WorkloadManagement
CHANGE: SiteDirector - simplified executable generation
NEW: SiteDirector - few more checks of error conditions   
NEW: SiteDirector - limit the queue max length to the value of MaxQueueLengthOption 
     ( 3 days be default )
BUGFIX: SiteDirector - do not download pilot output if the flag getPilotOutput is not set     
NEW: JobDB will extract the VO when applying DIRAC/VOPolicy from the proper VO
FIX: SSHTorque - retrieve job status by chunks of 100 jobs to avoid too long
NEW: glexecComputingElement - allow glexecComputingElement to "Reschedule" jobs if the Test of
     the glexec fails, instead of defaulting to InProcess. Controlled by
     RescheduleOnError Option of the glexecComputingElement
NEW: SandboxStore - create a different SBPath with the group included     
FIX: JobDB - properly treat Site parameter in the job JDL while rescheduling jobs
NEW: JobSchedulingAgent - set the job Site attribute to the name of a group of sites corresponding 
     to a SE chosen by the data staging procedure 
CHANGE: TimeLeft - call batch system commands with the ( default ) timeout 120 sec
CHANGE: PBSTimeLeft - uses default CPU/WallClock if not present in the output  
FIX: PBSTimeLeft - proper handling of (p)cput parameter in the batch system output, recovery of the
     incomplete batch system output      
NEW: automatically add SubmitPools JDL option of the job owner's VO defines it     
NEW: JobManager - add MaxParametericJobs option to the service configuration
NEW: PilotDirector - each SubmitPool or Middleware can define TargetGrids
NEW: JobAgent - new StopOnApplicationFailure option to make the agent exiting the loop on application failure
NEW: PilotAgentsDB - on demand retrieval of the CREAM pilot output
NEW: Pilot - proper job ID evaluation for the OSG sites
FIX: ComputingElement - fixed proxy renewal logic for generic and private pilots
NEW: JDL - added %j placeholder in the JDL to be replaced by the JobID
BUGFIX: DownloadInputData - bug fixed in the naming of downloaded files
FIX: Matcher - set the group and DN when a request gets to the matcher if the request is not 
     coming from a pilot
FIX: Matcher = take into account JobSharing when checking the owner for the request
CHANGE: PilotDirector, dirac-pilot - interpret -V flag of the pilot as Installation name

*DataManagement
FIX: FileCatalog/DiractoryLevelTree - consistent application of the max directory level using global 
     MAX_LEVELS variable
FIX: FileCatalog - Directory metadata is deleted together with the directory deletion, issue #40    
CHANGE: FileCatalog - the logic of the files query by metadata revisited to increase efficiency 
FIX: LcgFileCatalog - use lfcthr and call lfcthr.init() to allow multithread
     try the import only once and just when LcgFileCatalogClient class is intantiated
NEW: LcgFileCatalogClient - new version of getPathPermissions relying on the lfc_access method to solve the problem
     of multiple user DNs in LFC.     
FIX: StorageElement - get service CS options with getCSOption() method ( closes #97 )
FIX: retrieve FileCatalogs as ordered list, to have a proper default.
CHANGE: FileCatalog - allow up to 15 levels of directories
BUGFIX: FileCatalog - bug fixes in the directory removal methods (closes #98)
BUGFIX: RemovalAgent - TypeError when getting JobID in RemovalAgent
BUGFIX: RemovalAgent - put a limit to be sure the execute method will end after a certain number of iterations
FIX: DownloadInputData - when files have been uploaded with lcg_util, the PFN filename
     might not match the LFN file name
FIX: putting FTSMonitor web page back
NEW: The default file catalog is now determined using /LocalSite/FileCatalog. The old behavior 
     is provided as a fallback solution
NEW: ReplicaManager - can now deal with multiple catalogs. Makes sure the surl used for removal is 
the same as the one used for registration.   
NEW: PoolXMLCatalog - added getTypeByPfn() function to get the type of the given PFN  
NEW: dirac-dms-ban(allow)-se - added possibility to use CheckAccess property of the SE

*StorageManagement
FIX: Stager - updateJobFromStager(): only return S_ERROR if the Status sent is not
recognized or if a state update fails. If the jobs has been removed or
has moved forward to another status, the Stager will get an S_OK and
should forget about the job.
NEW: new option in the StorageElement configuration "CheckAccess"
FIX: Requests older than 1 day, which haven't been staged are retried. Tasks older than "daysOld" 
     number of days are set to Failed. These tasks have already been retried "daysOld" times for staging.
FIX: CacheReplicas and StageRequests records are kept until the pin has expired. This way the 
     StageRequest agent will have proper accounting of the amount of staged data in cache.
NEW: FTSCleaningAgent will allow to fix transient errors in RequestDB. At the moment it's 
     only fixing Requests for which SourceTURL is equal to TargetSURL.
NEW: Stager - added new command dirac-stager-stage-files          
FIX: Update Stager code in v6 to the same point as v5r13p37
FIX: StorageManager - avoid race condition by ensuring that Links=0 in the query while removing replicas

*RequestManagement
FIX: RequestDBFile - get request in chronological order (closes issue #84)
BUGFIX: RequestDBFile - make getRequest return value for getRequest the same as for

*ResourceStatusSystem
NEW: Major code refacoring. First refactoring of RSS's PEP. Actions are now function 
     defined in modules residing in directory "Actions".
NEW: methods to store cached environment on a DB and ge them.
CHANGE: command caller looks on the extension for commands.
CHANGE: RSS use now the CS instead of getting info from Python modules.
BUGFIX: Cleaned RSS scripts, they are still prototypes
CHANGE: PEP actions now reside in separate modules outside PEP module.
NEW: RSS CS module add facilities to extract info from CS.
CHANGE: Updating various RSS tests to make them compatible with
changes in the system.
NEW: CS is used instead of ad-hoc configuration module in most places.
NEW: Adding various helper functions in RSS Utils module. These are
functions used by RSS developers, including mainly myself, and are
totally independant from the rest of DIRAC.
CHANGE: Mostly trivial changes, typos, etc in various files in RSS     
CHANGE: TokenAgent sends e-mails with current status   

*Transformation
CHANGE: allow Target SE specification for jobs, Site parameter is not set in this case
CHANGE: TransformationAgent  - add new file statuses in production monitoring display
CHANGE: TransformationAgent - limit the number of files to be treated in TransformationAgent 
        for replication and removal (default 5000)
BUGFIX: TransformationDB - not removing task when site is not set
BUGFIX: TransformationCleaningAgent - archiving instead of cleaning Removal and Replication 
        transformations 
FIX: TransformationCleaningAgent - kill jobs before deleting them        

*Workflow
NEW: allow modules to define Input and Output parameters that can be
     used instead of the step_commons/workflow_commons (Workflow.py, Step.py, Module.py)

*Various fixes
BUGFIX: Mail.py uses SMTP class rather than inheriting it
FIX: Platform utility will properly discover libc version even for the new Ubuntu
FIX: Removed old sandbox and other obsoleted components<|MERGE_RESOLUTION|>--- conflicted
+++ resolved
@@ -1,4 +1,3 @@
-<<<<<<< HEAD
 [v7r0-pre6]
 
 *Accounting
@@ -37,10 +36,7 @@
 FIX: Better dirac.cfg example configuration for web
 NEW: (#3744) Add WMS documentation in DeveloperGuide/Systems
 
-[v6r20p19]
-=======
 [v6r20p20]
->>>>>>> 7db29ea6
 
 *Core
 CHANGE: (#3885) Script.parseCommandLine: the called script is not necessarily the first in sys.argv
