<<<<<<< HEAD
[v6r13p13]

*DMS
BUGFIX: FileCatalogClient - bug fixed in getDirectoryMetadata()

[v6r13p12]

*Resources
FIX: StorageElement - bug fixed in inValid()
CHANGE: StorageFactory - do not interpret VO parameter as mandatory

[v6r13p11]

*DMS
BUGFIX: RemoveReplica - fix in singleRemoval()
FIX: dirac-dms-user-lfns - increased timeout

[v6r13p10]

CHANGE: Use sublogger to better identify log source in multiple places

*Core
CHANGE: Review / beautify code in TimeLeft and LSFTimeLeft
FIX: LSFTimeLeft - is setting shell variables, not environment variables, 
     therefore added an "export" command to get the relevant variable 
     and extract then the correct normalization

*Accounting
FIX: DataOperationPlotter - add better names to the data operations

*DMS:
FIX: DataManager - add mandatory vo parameter in __SEActive()
CHANGE: dirac-dms-replicate-and-register-request - submit multiple requests
        to avoid too many files in a single FTS request
FIX: FileCatalog - typo in getDirectoryMetadata()
FIX: FileCatalog - pass directory name to getDirectoryMetadata and not file name 
FIX: DataManager - in __SEActive() break LFN list in smaller chunks when
     getting replicas from a catalog        

*WMS
FIX: WMSAdministratorHandler - fix in reporting pilot statistics
FIX: JobScheduling - fix in __getSitesRequired() when calling self.jobLog.info 
CHANGE: pilotCommands - when exiting with error, print out current processes info

[v6r13p9]

*Framework
FIX: SystemLoggingDB - schema change for ClientIPs table to store IPv6 addresses

*DMS
BUGFIX: DMSRequestOperationsBase - bug fix in checkSEsRSS()
FIX: RemoveFile - in __cal__(): bug fix; fix in the BannedSE treatment logic

*RMS
BUGFIX: Operation - in catalogList()
BUGFIX: ReqClient - in printOperation()

*Resources
FIX: GFAL2_StorageBase - added Lost, Cached, Unavailable in getSingleFileMetadata() output
BUGFIX: GFAL2_StorageBase - fixed URL construction in put(get)SingleFile() methods

*WMS
FIX: InputDataByProtocol - removed StorageElement object caching

[v6r13p8]

*Framework
FIX: MonitoringUtilities - minor bug fix

*DMS
FIX: DataManager - remove local file when doing two hops transfer

*WMS
FIX: SandboxStoreClient - get the VO info from the delegatedGroup argument to 
     use for the StorageElement instantiation

*TMS
CHANGE: Transformation(Client,DB,Manager) - multiple code clean-up without
        changing the logic

[v6r13p7]

*Core
NEW: X509CRL - class to handle certificate revocation lists

*DMS
FIX: RequestOperations/RemoveFile.py - check target SEs to be online before
     performing the removal operation. 
FIX: SecurityManager, VOMSPolicy - make the vomspolicy compatible with the old client 
     by calling in case of need the old SecurityManager     

*Resources
BUGFIX: Torque, GE - methods must return Message field in case of non-zero return status
FIX: SRM2Storage - when used internaly, listDirectory should return urls and not lfns

*WMS
FIX: ConfigureCPURequirements pilot command - add queue CPU length to the extra local
     configuration
FIX: JobWrapper - load extra local configuration of any     

*RMS
FIX: RequestDB - fix in getRequestSummaryWeb() to suit the Web Portal requirements

*Transformation
FIX: TransformationManagerHandler - fix in getTransformationSummaryWeb() to suit 
     the Web Portal requirements

[v6r13p6]

*Core
FIX: X509Chain - use SHA1 signature encryption in all tha cases

*Resources
FIX: ComputingElement - take CPUTime from its configuration defined in the 
     pilot parameters

*WMS
FIX: SiteDirector - correctly configure jobExecDir and httpProxy Queue parameters

[v6r13p5]

*Resources
BUGFIX: Torque - getCEStatus() must return integer job numbers
FIX: StorageBase - removed checking the VO name inside the LFN 

*WMS
FIX: InputData, JobScheduling - StorageElement needs to know its VO

*DMS
FIX: ReplicateAndRegister - Add checksumType to RMS files when adding 
     checksum value
FIX: DataManager - remove unnecessary access to RSS and use SE.getStatus()     
FIX: DMHelpers - take into account Alias and BaseSE in site-SE relation

*RMS
FIX: Request - bug fixed in optimize() in File reassignment from one
     Operation to another  

*Transformation
FIX: TransformationDB - set derived transformation to Automatic

[v6r13p4]

*Core
FIX: VOMSService - treat properly the case when the VOMS service returns no result
     in attGetUserNickname()

*DMS
FIX: FTSAgent, ReplicateAndRegister - make sure we use source replicas with correct 
     checksum 

*RMS
FIX: Request - minor fix in setting the Request properties, suppressing pylint
     warnings
CHANGE: File, Reques, Operation, RequestDB - remove the use of sqlalchemy on 
        the client side     
     
*Resources
FIX: StorageElement - import FileCatalog class rather than the corresponding module     
FIX: SLURM - proper formatting commands using %j, %T placeholders
FIX: SSHComputingElement - return full job references from getJobStatus() 

*RSS
FIX: DowntimeCommand - checking for downtimes including the time to start in hours

*Workflow
CHANGE: FailoverRequest - assign to properties rather than using setters

*Transformation
FIX: TransformationClient(DB,Utilities) - fixes to make derived transformations work

[v6r13p3]

*DMS
FIX: DataManager - in putAndRegister() specify explicitly registration protocol
     to ensure the file URL available right after the transfer
     
*Resources
FIX: SRM2Storage - use the proper se.getStatus() interface ( not the one of the RSS )     

[v6r13p2]

*Framework
FIX: SystemAdministratorHandler - install WebAppDIRAC extension only in case
     of We b Portal installation
CHANGE: dirac-populate-component-db - check the setup of the hosts to register 
        into the DB only installations from the same setup; check the MySQL installation
        before retrieving the database information      

*DMS
FIX: FTSAgent - fix in parsing the server result
FIX: FTSFile - added Waiting status
FIX: FTSJob - updated regexps for the "missing source" reports from the server;
     more logging message 

*Resources
FIX: SRM2Storage - fix in treating the checksum type 
FIX: StorageElement - removed getTransportURL from read methods

*RMS
FIX: Request - typo in the optimize() method

[v6r13p1]

*Framework
CHANGE: SystemAdminstratorIntegrator - can take a list of hosts to exclude from contacting

*DMS
FIX: DataManager - fix in __getFile() in resolving local SEs
FIX: dirac-dms-user-lfns - sort result, simplify logic

*RMS
FIX: Request - Use DMSHelper to resolve the Failovers SEs
FIX: Operation - treat the case where the SourceSE is None

*WMS
FIX: WMSAdministratorHandler - return per DN dictionary from getPilotStatistics 

[v6r13]

CHANGE: Separating fixed and variable parts of error log messages for multiple systems 
        to allow SystemLogging to work

*Core
FIX: MySQL.py - treat in detailed way datetime functions in __escapeString()
FIX: DictCache.get() returns now None instead of False if no or expired value
NEW: InstallTools - allow to define environment variables to be added to the component
     runit run script
NEW: Changes to make the DISET protocol IP V6 ready
CHANGE: BaseClient - retry service call on another instance in case of failure
CHANGE: InnerRPCClient - retry 3 times in case of exception in the transport layer
CHANGE: SocketInfo - retry 3 times in case of handshaking error
CHANGE: MySQL - possibility to specify charset in the table definition
FIX: dirac-install, dirac-distribution - removed obsoleted defaults     
NEW: Proxy utility module with executeWithUserProxy decorator function

*Configuration
NEW: CSAPI,dirac-admin-add-shifter - function, and script, for adding or modifying a 
     shifter in the CS

*Framework
FIX: NotificationDB - escape fields for sorting in getNotifications()
NEW: Database, Service, Client, commands for tracking the installed DIRAC components

*Interfaces
CHANGE: Dirac - changed method names, keeping backward compatibility
CHANGE: multiple commands updated to use the new Dirac API method names

*DMS
NEW: Native use of the FTS3 services
CHANGE: Removed the use of current DataLogging service
CHANGE: DataManager - changes to manage URLs inside StorageElement objects only
FIX: DataManager - define SEGroup as accessible at a site
CHANGE: DirectoryListing - extracted from FileCatalogClientCLI as an independent utility
CHANGE: MetaQuery - extracted from FileCatalogClientCLI as an independent utility
CHANGE: FileCatalogClientCLI uses external DirectoryListing, MetaQuery utilities
CHANGE: FileCatalog - replace getDirectoryMetadata by getDirectoryUserMetadata
NEW: FileCatalog - added new getDirectoryMetadata() interface to get standard directory metadata
NEW: FileCatalog - possibility to find files by standard metadata
NEW: FileCatalog - possibility to use wildcards in the metadata values for queries
NEW: DMSHelpers class
NEW: dirac-dms-find-lfns command

*WMS
NEW: SiteDirector - support for the MaxRAM queue description parameter
CHANGE: JobScheduling executor uses the job owner proxy to evaluate which files to stage
FIX: DownloadInputData - localFile was not defined properly
FIX: DownloadInputData - could not find cached files (missing [lfn])

*RMS
CHANGE: Removed files from the previous generation RMS
CHANGE: RMS refactored based on SQLAlchemy 
NEW: ReqClient - added options to putRequest(): useFailoverProxy and retryMainServer
CHANGE: DMSRequestOperationsBase - delay execution or cancel request based on SE statuses 
        from RSS/CS
FIX: Fixes to make use of RequestID as a unique identifier. RequestName can be used in
     commands in case of its uniqueness        

*Resources
NEW: Computing - BatchSystem classes introduced to be used both in Local and SSH Computing Elements
CHANGE: Storage - reworked Storage Element/Plugins to encapsulate physical URLs 
NEW: GFAL2_StorageBase.py, GFAL2_SRM2Storage.py, GFAL2_XROOTStorage.py 

*RSS:
NEW: dirac-admin-allow(ban)-se - added RemoveAccess status
CHANGE: TokenAgent - added more info to the mail

*TS
CHANGE: Task Manager plugins
=======
[v6r12p49]

*Resources
FIX: GlobusComputingElement - in killJob added -f switch to globus-job-clean command
FIX: ARCComputingElement - create working directory if it does not exist

*DMS
CHANGE: DataManager - added XROOTD to registration protocols

*TMS
FIX: TransformationCLI - doc string
>>>>>>> b25aab90

[v6r12p48]

*DMS
FIX: DirectoryTreeBase - fix in changeDirectoryXXX methods to properly interpret input

[v6r12p47]

*DMS
BUGFIX: FileCatalogClientCLI - wrong signature in the removeMetadata() service call

[v6r12p46]

*Core
FIX: GraphData - check for missing keys in parsed_data in initialize()

*WMS
CHANGE: PilotStatusAgent - kill pilots being deleted; do not delete pilots still
        running jobs
  
*RSS
CHANGE: Instantiate RequestManagementDB/Client taking into account possible extensions        

*Resources
FIX: GlobusComputingElement - evaluate WaitingJobs in getCEStatus()
FIX: SRM2Storage - error 16 of exists call is interpreted as existing file
FIX: XROOTStorage - added Lost, Cached, Unavailable in the output of getSingleMetadata()

*WMS
FIX: pilotCommands - removed unnecessary doOSG() function

[v6r12p45]

*Resources
FIX: SRM2Storage - error 22 of exists call is interpreted as existing file
     ( backport from v6r13 )

[v6r12p44]

*WMS
FIX: SiteDirector - consider also pilots in Waiting status when evaluating
     queue slots available

*Resources
NEW: SRM2Storage - makes use of /Resources/StorageElements/SRMBusyFilesExist option
     to set up the mode of interpreting the 22 error code as existing file

[v6r12p43]

*DMS:
FIX: DirectoryTreeBase - avoid double definition of FC_DirectoryUsage table
     in _rebuildDirectoryUsage()

[v6r12p42]

FIX: added fixes from v6r11p34 patch release

[v6r12p41]

*WMS
CHANGE: dirac-wms-job-submit - "-r" switch to enable job repo

[v6r12p40]

*DMS
FIX: DirectoryTreeBase.py - set database engine to InnoDB 

[v6r12p39]

FIX: imported fixes from rel-v6r11

[v6r12p38]

*DMS
CHANGE: DataManager - enhanced real SE name resolution

*RMS
FIX: Request - fixed bug in the optimization of requests with failover operations

*Resources
CHANGE: StorageFactory - allow for BaseSE option in the SE definition

[v6r12p37]

*Core
FIX: InstallTools - force $HOME/.my.cnf to be the only defaults file

[v6r12p36]

*Configuration
FIX: Utilities.py - bug fix getSiteUpdates()

[v6r12p35]

*Core
CHANGE: VOMSService - add URL for the method to get certificates

*DMS
FIX: DataManager - in __replicate() set do not pass file size to the SE if no
     third party transfer
FIX: RemoveFile, ReplicateAndRegister - regular expression for "no replicas"
     common for both DFC and LFC     
     
*WMS
FIX: WMSHistoryCorrector - make explicit error if no data returned from WMSHistory
     accounting query     

[v6r12p34]

*DMS
BUGFIX: FileCatalogWithFkAndPsDB - fix storage usage calculation

[v6r12p33]

*Core
NEW: VOMSService - added method admListCertificates()

*DMS
BUGFIX: dirac-dms-put-and-register-request - missing Operation in the request

*Resources
FIX: sshce - better interpretation of the "ps" command output

[v6r12p32]

*RMS
FIX: ReqManager - in getRequest() possibility to accept None type
     argument for any request 

[v6r12p31]

*WMS
FIX: pilotCommands - import json module only in case it is needed

[v6r12p30]

*Core
FIX: InstallTools - 't' file is deployed for agents installation only
FIX: GOCDBClient - creates unique DowntimeID using the ENDPOINT

*Framework
FIX: SystemAdministratorHandler - use WebAppDIRAC extension, not just WebApp

*DMS:
FIX: FileCatalogComponents.Utilities - do not allow empty LFN names in
     checkArgumentDict()

[v6r12p29]

*CS
CHANGE: CSCLI - use readline to store and resurrect command history

*WMS
FIX: JobWrapper - bug fixed in the failoverTransfer() call
CHANGE: dirac-wms-job-submit - added -f flag to store ids

*DMS
FIX: DataManager - make successful removeReplica if missing replica 
     in one catalog

*RMS
FIX: Operation, Request - limit the length of the error message

[v6r12p28]

*RMS
FIX: Request - do not optimize requests already in the DB 

[v6r12p27]

*Core
CHANGE: InstallTools - install "t" script to gracefully stop agents

*DMS
FIX: FileCatalog - return GUID in DirectoryParameters

*Resource
CHANGE: DFC/LFC clients - added setReplicaProblematic()

[v6r12p26]

*DMS
BUGFIX: FileCatalog - getDirectoryMetadata was wrongly in ro_meta_methods list 

*RMS
FIX: Operation - temporary fix in catalog names evaluation to smooth
     LFC->DFC migration - not to forget to remove afterwards !

*WMS
CHANGE: JobWrapper - added MasterCatalogOnlyFlag configuration option

[v6r12p25]

*DMS
BUGFIX: PutAndRegister, RegitserFile, RegisterReplica, ReplicateAndRegister - do not
        evaluate the catalog list if None

[v6r12p24]

*DMS:
FIX: DataManager - retry RSS call 5 times - to be reviewed

[v6r12p23]

*DMS
FIX: pass a catalog list to the DataManager methods
FIX: FileCatalog - bug fixed in the catalog list evaluation

[v6r12p22]

*DMS
FIX: RegisterFile, PutAndRegister - pass a list of catalogs to the DataManager instead of a comma separated string
FIX: FTSJob - log when a job is not found in FTS
CHANGE: dropped commands dirac-admin-allow(ban)-catalog

*Interfaces
CHANGE: Dirac, JobMonitoringHandler,dirac-wms-job-get-jdl - possibility to retrieve original JDL

*WMS
CHANGE: JobManifest - make MaxInputData a configurable option

[v6r12p21]

*RMS
BUGFIX: File,Operation,RequestDB - bug making that the request would always show 
        the current time for LastUpdate
  
*WMS
FIX: JobAgent - storing on disk retrieved job JDL as required by VMDIRAC
     ( to be reviewed )        

[v6r12p20]

*DMS
FIX: DataManager - more informative log messages, checking return structure
FIX: FileCatalog - make exists() behave like LFC file catalog client by checking
     the unicity of supplied GUID if any
FIX: StorageElementProxyHandler - do not remove the cache directory

*Framework
FIX: SystemAdministratorClient - increase the timeout to 300 for the software update     

*RMS
FIX: Operation.py - set Operation Scheduled if one file is Scheduled
CHANGE: Request - group ReplicateAndRegister operations together for failover 
        requests: it allows to launch all FTS jobs at once

*Resources
FIX: LcgFileCatalogClient - fix longstanding problem in LFC when several files 
     were not available (only one was returned) 

*TS
BUGFIX: TransformationCleaning,ValidateOutputDataAgent - interpret correctly
        the result of getTransformationParameters() call
FIX: TaskManager - fix exception in RequestTaskAgent        

[v6r12p19]

*Core
FIX: Core.py - check return value of getRecursive() call

*DMS
FIX: FileCatalog - directory removal is successful if does not exist
     special treatment of Delete operation

*WMS
FIX: InputDataByProtocol - fix interpretation of return values

[v6r12p18]

*DMS
FIX: FTSStrategy - config option name
FIX: DataManager - removing dirac_directory flag file only of it is there
     in __cleanDirectory()

*RMS
FIX: Operation - MAX_FILES limit set to 10000
FIX: ReqClient - enhanced log messages

*TMS
FIX: TaskManager - enhanced log messages

*RSS
FIX: DowntimeCommand - fixed mix of SRM.NEARLINE and SRM

*WMS
FIX: InputDataByProtocol - fixed return structure

[v6r12p16]

*DMS
FIX: IRODSStorageElement more complete implementation
FIX: FileCatalogHandler(DB) - make removeMetadata bulk method

*Resources
FIX: FileCatalog - make a special option CatalogList (Operations) to specify catalogs used by a given VO

[v6r12p15]

*Core
FIX: ProcessPool - kill the working process in case of the task timeout
FIX: FileHelper - count transfered bytes in DataSourceToNetwork()

*DMS
BUGFIX: FileCatalogCLI - changed interface in changePathXXX() methods
NEW: IRODSStorageElementHandler class
CHANGE: FileCatalog - separate metadata and file catalog methods, 
        apply metadata methods only to Metadata Catalogs 

*Resources
FIX: SSHTorqueComputingElement - check the status of the ssh call for qstat 

*WMS
FIX: WatchdogLinux - fixed typo

[v6r12p14]

*TS
FIX: TaskManagerAgentBase: avoid race conditions when submitting to WMS

*DMS
NEW: FileCatalog - added new components ( directory tree, file manager ) 
     making use of foreign keys and stored procedures
FIX: DataManager returns properly the FileCatalog errors     

[v6r12p13]

*TS
BUGFIX: TransformationAgent - data member not defined

*WMS
FIX: InputData(Resolution,ByProtocol) - possibility to define RemoteProtocol

[v6r12p12]

*WMS
BUGFIX: pilotTools - missing comma

[v6r12p11]

*WMS
FIX: CPUNormalization - dealing with the case when the maxCPUTime is not set in the queue
     definition
FIX: pilotTools - added option pilotCFGFile

[v6r12p10]

*DMS
FIX: StorageElementProxy - BASE_PATH should be a full path

*Resources
FIX: SRM2Storage - return specific error in putFile

*TS
FIX: TransformationAgent - fix to avoid an exception in finalize and double printing 
     when terminating the agent
BUGFIX: TransformationDB - fix return value in setTransformationParameter()

[v6r12p9]

*Core
CHANGE: SiteCEMapping - getSiteForCE can take site argu

ment to avoid confusion

*Interfaces
FIX: Job - provide optional site name in setDestinationCE()

*WMS
FIX: pilotCommands - check properly the presence of extra cfg files
     when starting job agent
FIX: JobAgent - can pick up local cfg file if extraOptions are specified     

[v6r12p8]

*Core
FIX: dirac-configure - correctly deleting useServerCertificate flag
BUGFIX: InstallTools - in fixMySQLScript()

*DMS
BUGFIX: DatasetManager - bug fixes
CHANGE: StorageElementProxy - internal SE object created with the VO of the requester

*TS
FIX: dirac-transformation-xxx commands - do not check the transformation status
CHANGE: Agents - do not use shifter proxy 
FIX: TransformationAgent - correct handling of replica cache for transformations 
     when there were more files in the transformation than accepted to be executed
FIX: TransformationAgent - do not get replicas for the Removal transformations     

*RMS
NEW: new SetFileStatus Operation

[v6r12p7]

*Core
FIX: dirac-configure - always removing the UseServerCertificate flag before leaving
FIX: ProcessPool - one more check for the executing task ending properly 

*Interfaces 
FIX: Dirac.py - use printTable in loggingInfo()

[v6r12p6]

FIX: fixes from v6r11p26 patch release

[v6r12p5]

*Core
FIX: VOMS.py - do not use obsoleted -dont-verify-ac flag with voms-proxy-info

*TS
FIX: TransformationManager - no status checked at level service

[v6r12p4]

FIX: fixes from v6r11p23 patch release

[v6r12p3]

*Configuration
CHANGE: dirac-admin-add-resources - define VOPath/ option when adding new SE 

*Resources
NEW: StorageFactory - modify protocol Path for VO specific value

*DMS
FIX: FileCatalog - check for empty input in checkArgumentFormat utility
FIX: DataManager - protect against FC queries with empty input

[v6r12p2]

*Core
FIX: dirac-install - svn.cern.ch rather than svnweb.cern.ch is now needed for direct 
     HTTP access to files in SVN

*WMS
FIX: dirac-wms-cpu-normalization - when re-configuring, do not try to dump in the 
     diracConfigFilePath

[v6r12p1]

*Configuration
FIX: Core.Utilities.Grid, dirac-admin-add-resources - fix to make a best effort to 
     guess the proper VO specific path of a new SE
*WMS
FIX: dirac-configure, pilotCommands, pilotTools - fixes to use server certificate

[v6r12]

*Core
CHANGE: ProcessPool - do not stop working processes by default
NEW: ReturnValue - added returnSingleResult() utility 
FIX: MySQL - correctly parse BooleanType
FIX: dirac-install - use python 2.7 by default
FIX: dirac-install-xxx commands - complement installation with the component setup
     in runit
NEW: dirac-configure - added --SkipVOMSDownload switch, added --Output switch
     to define output configuration file
CHANGE: ProcessPool - exit from the working process if a task execution timed out  
NEW: ProcessMonitor - added evaluation of the memory consumed by a process and its children   
NEW: InstallTools - added flag to require MySQL installation
FIX: InstallTools - correctly installing DBs extended (with sql to be sourced) 
FIX: InstallTools - run MySQL commands one by one when creating a new database
FIX: InstallTools - fixMySQLScripts() fixes the mysql start script to ognore /etc/my.cnf file
CHANGE: Os.py - the use of "which" is replaced by distutils.spawn.find_executable
NEW: Grid.py - ldapSA replaced by ldapSE, added getBdiiSE(CE)Info() methods
CHANGE: CFG.py - only lines starting with ^\s*# will be treated as comments
CHANGE: Shifter - Agents will now have longer proxies cached to prevent errors 
        for heavy duty agents, closes #2110
NEW: Bdii2CSAgent - reworked to apply also for SEs and use the same utilities for the
     corresponding command line tool
NEW: dirac-admin-add-resources - an interactive tool to add and update sites, CEs, SEs
     to the DIRAC CS   
CHANGE: dirac-proxy-init - added message in case of impossibility to add VOMS extension   
FIX: GOCDBClient - handle correctly the case of multiple elements in the same DT            


*Accounting
NEW: Allow to have more than one DB for accounting
CHANGE: Accounting - use TypeLoader to load plotters

*Framework
FIX: Logger - fix FileBackend implementation

*WMS
NEW: Refactored pilots ( dirac-pilot-2 ) to become modular following RFC #18, 
     added pilotCommands.py, SiteDirector modified accordingly 
CHANGE: InputData(Executor) - use VO specific catalogs      
NEW: JobWrapper, Watchdog - monitor memory consumption by the job ( in a Warning mode )
FIX: SandboxStoreHandler - treat the case of exception while cleaning sandboxes
CHANGE: JobCleaningAgent - the delays of job removals become CS parameters
BUGFIX: JobDB - %j placeholder not replaced after rescheduling
FIX: JobDB - in the SQL schema description reorder tables to allow foreign keys
BUGFIX: JobAgent, Matcher - logical bug in using PilotInfoReported flag
FIX: OptimizerExecutor - when a job fails the optimization chain set the minor status 
     to the optimiser name and the app status to the fail error

*Resources
NEW: StorageElement - added a cache of already created SE objects
CHANGE: SSHTorqueComputingElement - mv getCEStatus to remote script

*ResourceStatus
NEW: ResourceManagementClient/DB, DowntimeCommand - distinguish Disk and Tape storage 
FIX: GODDBClient  - downTimeXMLParsing() can now handle the "service type" parameter properly
CHANGE: dirac-rss-xxx commands use the printTable standard utility
FIX: dirac-dms-ftsdb-summary - bug fix for #2096

*DMS
NEW: DataManager - add masterCatalogOnly flag in the constructor
FIX: DataManager - fix to protect against non valid SE
CHANGE: FC.DirectoryLevelTree - use SELECT ... FOR UPDATE lock in makeDir()
FIX: FileCatalog - fixes in using file and replica status
CHANGE: DataManager - added a new argument to the constructor - vo
CHANGE: DataManager - removed removeCatalogFile() and dirac-dms-remove-catalog-file adjusted
CHANGE: Several components - field/parameter CheckSumType all changed to ChecksumType
CHANGE: PoolXMLCatalog - add the SE by default in the xml dump and use the XML library 
        for dumping the XML
FIX: XROOTStorageElement - fixes to comply with the interface formalism        

*SMS
FIX: StorageManagementDB - small bugfix to avoid SQL errors

*RMS
NEW: Added 'since' and 'until' parameters for getting requests
NEW: Request - added optimize() method to merge similar operations when
     first inserting the request
NEW: ReqClient, RequestDB - added getBulkRequest() interface. RequestExecutingAgent
     can use it controlled by a special flag     
FIX: Operation, Request - set LastUpdate time stamp when reaching final state
FIX: OperationHandlerBase - don't erase the original message when reaching the max attempts      
FIX: removed some deprecated codes
FIX: RequestTask - always set useServerCerificate flag to tru in case of executing inside
     an agent
CHANGE: gRequestValidator removed to avoid object instantiation at import   
NEW: dirac-rms-cancel-request command and related additions to the db and service classes  

*TMS
NEW: WorkflowTaskAgent is now multi-threaded
NEW: Better use of threads in Transformation Agents
CHANGE: TransformationDB - modified such that the body in a transformation can be updated
FIX: TransformationCleaningAgent - removed non-ASCII characters in a comment

[v6r11p34]

*Resources
NEW: GlobusComputingElement class

[v6r11p33]

*Configuration
FIX: Resources - avoid white spaces in OSCompatibility

[v6r11p32]

*Core
CHANGE: BaseClient, SSLSocketFactory, SocketInfo - enable TLSv1 for outgoing 
        connections via suds, possibility to configure SSL connection details
        per host/IP 

[v6r11p31]

*Core
FIX: CFG - bug fixed in loadFromBuffer() resulting in a loss of comments

*Resources
FIX: SSHTorqueComputingElement - check the status of ssh call for qstat

*DMS
FIX: FileCatalog - return LFN name instead of True from exists() call if LFN
     already in the catalog

[v6r11p30]

*DMS
CHANGE: FileCatalogCLI - add new -D flag for find to print only directories

[v6r11p29]

*DMS
FIX: FTS(Agent,Startegy,Gragh) - make use of MaxActiveJobs parameter, bug fixes

*TMS
FIX: Transformation(Agent,Client) - Operations CS parameters can be defined for each plugin: MaxFiles, SortedBy, NoUnusedDelay. Fixes to facilitate work with large numbers of files.

[v6r11p28]

*Core
FIX: InstallTools - check properly the module availability before installation

*WMS
FIX: JobScheduling - protection against missing dict field RescheduleCounter

*TMS
FIX: TransformationCleaningAgent - execute DM operations with the shifter proxy

[v6r11p27]

*Core
BUGFIX: InstallTools - bug fix in installNewPortal()

*WMS
FIX: Watchdog - disallow cputime and wallclock to be negative

*TS
FIX: TransformationAgent - correct handling of replica caches when more than 5000 files


BUGFIX: ModuleBase - bug fix in execute()
BUGFIX: Workflow - bug fix in createStepInstance()

*DMS
BUGFIX: DiractoryTreeBase - bug fix in getDirectoryPhysicalSizeFromUsage()

*Resources
FIX: XROOTStorage - back ported fixes from #2126: putFile would place file in 
     the wrong location on eos

[v6r11p26]

*Framework
FIX: UserProfileDB.py - add PublishAccess field to the UserProfileDB

*RSS
FIX: Synchronizer.py - fix deletion of old resources

*DMS
FIX: DataManager - allow that permissions are OK for part of a list of LFNs ( __verifyWritePermission() )
     (when testing write access to parent directory). Allows removal of replicas 
     even if one cannot be removed
FIX: DataManager - test SE validity before removing replica     
     
*RMS
FIX: RequestTask - fail requests for users who are no longer in the system
FIX: RequestExecutingAgent - fix request timeout computation

[v6r11p25]

*Interfaces
FIX: Job.py - bring back different logfile names if they have not been specified by the user

[v6r11p24]

*DMS
BUGFIX: SEManagerDB - bug fixed in getting connection in __add/__removeSE

[v6r11p23]

*DMS
CHANGE: FTSRequest is left only to support dirac-dms-fts-XXX commands

[v6r11p22]

*DMS
FIX: FTSJob - fixes in the glite-transfer-status command outpu parsing
FIX: TransformationClient - allow single lfn in setFileStatusForTransformation()

*WMS
FIX: StatesMonitoringAgent - install pika on the fly as a temporary solution

[v6r11p21]

*DMS
BUGFIX: dirac-dms-remove-replicas - continue in case of single replica failure
FIX: dirac-rms-xxx scripts - use Script.getPositionalArgs() instead of sys.argv

*Workflow
FIX: Test_Modules.py - fix in mocking functions, less verbose logging

[v6r11p20]

*DMS
BUGFIX: DataManager - in __SEActive() use resolved SE name to deal with aliases
BUGFIX: FileMetadata - multiple bugs in __buildUserMetaQuery()

[v6r11p19]

*DMS
FIX: FTSJob - fix FTS job monitoring a la FTS2

*RMS
CHANGE: ReqClient - added setServer() method
FIX: File,Operation,Request - call the getters to fetch the up-to-date information 
     from the parent

[v6r11p18]

*DMS
FIX: FTSAgent(Job) - fixes for transfers requiring staging (bringOnline) and adaptation 
     to the FTS3 interface

*WMS
FIX: StatesMonitoringAgent - resend the records in case of failure

[v6r11p17]

*DMS
FIX: FileCatalog - in multi-VO case get common catalogs if even VO is not specified

*Resources
FIX: ComputintgElement - bugfix in available() method

*WMS
FIX: SiteDirector - if not pilots registered in the DB, pass empty list to the ce.available()

[v6r11p16]

*RMS
BUGFIX: Request,Operation,File - do not cast to str None values

[v6r11p15]

*DMS
FIX: ReplicateAndRegister - do not create FTSClient if no FTSMode requested
CHANGE: FTSAgent(Job,File) - allow to define the FTS2 submission command;
        added --copy-pin-lifetime only for a tape backend
        parse output of both commands (FTS2, FTS3)
        consider additional state for FTS retry (Canceled)
        
*RMS
FIX: Operation, Request - treat updates specially for Error fields        

*TMS
FIX: TransformationAgent - fixes in preparing json serialization of requests

*WMS
NEW: StateMonitoringAgent - sends WMS history data through MQ messages 

[v6r11p14]

*WMS
CHANGE: JobDB - removed unused tables and methods
CHANGE: removed obsoleted tests

*DMS
FIX: FTSAgent - recover case when a target is not in FTSDB
CHANGE: FTSAgent(Job) - give possibility to specify a pin life time in CS 

*RMS
FIX: Make RMS objects comply with Python Data Model by adding __nonzero__ methods 

[v6r11p13]

*DMS
BUGFIX: SEManager - in SEManagerDB.__addSE() bad _getConnection call, closes #2062

[v6r11p12]

*Resources
CHANGE: ARCComputingElement - accomodate changes in the ARC job reported states

*Configuration
CHANGE: Resources - define a default FTS server in the CS (only for v6r11 and v6r12)

*DMS
FIX: FTSStrategy - allow to use a given channel more than once in a tree 
FIX: FTSAgent - remove request from cache if not found
FIX: FTSAgent - recover deadlock situations when FTS Files had not been correctly 
     updated or were not in the DB

*RMS
FIX: RequestExecutingAgent - fix a race condition (cache was cleared after the request was put)
FIX: RequestValidator - check that the Operation handlers are defined when inserting a request

[v6r11p11]

*Core
FIX: TransportPool - fixed exception due to uninitialized variable
FIX: HTTPDISETSocket - readline() takes optional argument size ( = 0 )

*DMS
FIX: FTSAgent - check the type of the Operation object ( can be None ) and
     some other protections
FIX: FTSClient - avoid duplicates in the file list

*RMS
FIX: ReqClient - modified log message
CHANGE: dirac-dms-fts-monitor - allow multiple comma separated LFNs in the arguments

[v6r11p10]

*RSS
FIX: DowntimeCommand, Test_RSS_Command_GOCDBStatusCommand - correctly interpreting list of downtimes

*RMS
FIX: ReplicateAndRegister - Create a RegisterReplica (not RegisterFile) if ReplicateAndRegister 
     fails to register
FIX: OperationHandlerBase - handle correctly Attempt counters when SEs are banned
FIX: ReplicateAndRegister - use FC checksum in case of mismatch request/PFN
FIX: FTSAgent - in case a file is Submitted but the FTSJob is unknown, resubmit
FIX: FTSAgent - log exceptions and put request to DB in case of exception
FIX: FTSAgent - handle FTS error "Unknown transfer state NOT_USED", due to same file 
     registered twice (to be fixed in RMS, not clear origin)

*WMS
FIX: JobStateUpdateHandler - status not updated while jobLogging is, due to time skew between 
     WN and DB service
FIX: JobStateUpdateHandler - stager callback not getting the correct status Staging 
     (retry for 10 seconds)     

[v6r11p9]

*Core
NEW: AgentModule - set AGENT_WORKDIRECTORY env variable with the workDirectory
NEW: InstallTools - added methods for the new web portal installation

*DMS
FIX: ReplicateAndRegister - apply same error logic for DM replication as for FTS

*Resources:
FIX: SRM2Storage - fix log message level
FIX: SRM2Storage - avoid useless existence checks 

*RMS
FIX: ForwardDISET - a temporary fix for a special LHCb case, to be removed asap
FIX: ReqClient - prettyPrint is even prettier
FIX: RequestTask - always use server certificates when executed within an agent

[v6r11p8]

*TMS
FIX: TransformationDB - fix default value within ON DUPLICATE KEY UPDATE mysql statement

[v6r11p7]

*Framework
BUGFIX: ProxyDB.py - bug in a MySQL table definition

*DMS
FIX: ReplicateAndRegister.py - FTS client is not instantiated in the c'tor as it 
     might not be used, 

*WMS
FIX: JobWrapper - don't delete the sandbox tar file if upload fails
FIX: JobWrapper - fix in setting the failover request

*RMS
FIX: RequestDB - add protections when trying to get a non existing request

[v6r11p6]

*WMS
FIX: InpudDataResolution - fix the case when some files only have a local replica
FIX: DownloadInputData, InputDataByProtocol - fix the return structure of the
     execute() method
     
*Resources
NEW: LocalComputingElement, CondorComputingElement      

[v6r11p5]

FIX: Incorporated changes from v6r10p25 patch

*Framework
NEW: Added getUserProfileNames() interface

*WMS
NEW: WMSAdministrator - added getPilotStatistics() interface
BUGFIX: JobWrapperTemplate - use sendJobAccounting() instead of sendWMSAccounting()
FIX: JobCleaningAgent - skip if no jobs to remove

*DMS
BUGFIX: FileCatalogClientCLI - bug fix in the metaquery construction

*Resources
CHANGE: StorageElement - enable Storage Element proxy configuration by protocol name

*TMS
NEW: TransformationManager - add Scheduled to task state for monitoring

[v6r11p4]

*Framework
NEW: ProxyDB - added primary key to ProxyDB_Log table
CHANGE: ProxyManagerHandler - purge logs once in 6 hours

*DMS
FIX: DataManager - fix in the accounting report for deletion operation
CHANGE: FTSRequest - print FTS GUID when submitting request
FIX: dirac-dms-fts-monitor - fix for using the new FTS structure
FIX: DataLoggingDB - fix type of the StatusTimeOrder field
FIX: DataLoggingDB - take into account empty date argument in addFileRecord()
FIX: ReplicateAndRegister - use active replicas
FIX: FTS related modules - multiple fixes

*WMS
NEW: SiteDirector - pass the list of already registered pilots to the CE.available() query
FIX: JobCleaningAgent - do not attempt job removal if no eligible jobs

*Resources
FIX: LcgFileCatalogClient - if replica already exists while registration, reregister
NEW: CREAM, SSH, ComputingElement - consider only registered pilots to evaluate queue occupancy

[v6r11p3]

FIX: import gMonitor from it is original location

*Core
FIX: FC.Utilities - treat properly the LFN names starting with /grid ( /gridpp case )

*Configuration
FIX: LocalConfiguration - added exitCode optional argument to showHelp(), closes #1821

*WMS
FIX: StalledJobAgent - extra checks when failing Completed jobs, closes #1944
FIX: JobState - added protection against absent job in getStatus(), closes #1853

[v6r11p2]

*Core
FIX: dirac-install - skip expectedBytes check if Content-Length not returned by server
FIX: AgentModule - demote message "Cycle had an error:" to warning

*Accounting
FIX: BaseReporter - protect against division by zero

*DMS
CHANGE: FileCatalogClientCLI - quite "-q" option in find command
FIX: DataManager - bug fix in __initializeReplication()
FIX: DataManager - less verbose log message 
FIX: DataManager - report the size of removed files only for successfully removed ones
FIX: File, FTSFile, FTSJob - SQL tables schema change: Size filed INTEGER -> BIGINT

*RMS
FIX: dirac-rms-reset-request, dirac-rms-show-request - fixes
FIX: ForwardDISET - execute with trusted host certificate

*Resources
FIX: SSHComputingElement - SSHOptions are parsed at the wrong place
NEW: ComputingElement - evaluate the number of available cores if relevant

*WMS
NEW: JobMonitoringHander - added export_getOwnerGroup() interface

*TMS
CHANGE: TransformationCleaningAgent - instantiation of clients moved in the initialize()

[v6r11p1]

*RMS
FIX: ReqClient - failures due to banned sites are considered to be recoverable

*DMS
BUGFIX: dirac-dms-replicate-and-register-request - minor bug fixes

*Resources
FIX: InProcessComputingElement - stop proxy renewal thread for a finished payload

[v6r11]

*Core
FIX: Client - fix in __getattr__() to provide dir() functionality
CHANGE: dirac-configure - use Registry helper to get VOMS servers information
BUGFIX: ObjectLoader - extensions must be looked up first for plug-ins
CHANGE: Misc.py - removed obsoleted
NEW: added returnSingleResult() generic utility by moving it from Resources/Utils module 

*Configuration
CHANGE: Resources.getDIRACPlatform() returns a list of compatible DIRAC platforms
NEW: Resources.getDIRACPlatforms() used to access platforms from /Resources/Computing/OSCompatibility
     section
NEW: Registry - added getVOs() and getVOMSServerInfo()     
NEW: CE2CSAgent - added VO management

*Accounting
FIX: AccountingDB, Job - extra checks for invalid values

*WMS
NEW: WMS tags to allow jobs require special site/CE/queue properties  
CHANGES: DownloadInputData, InputDataByProtocol, InputDataResolution - allows to get multiple 
         PFNs for the protocol resolution
NEW: JobDB, JobMonitoringHandler - added traceJobParameters(s)() methods     
CHANGE: TaskQueueDirector - use ObjectLoader to load directors    
CHANGE: dirac-pilot - use Python 2.7 by default, 2014-04-09 LCG bundles

*DMS
NEW: DataManager to replace ReplicaManager class ( simplification, streamlining )
FIX: InputDataByProtocol - fix the case where file is only on tape
FIX: FTSAgent - multiple fixes
BUGFIX: ReplicateAndRegister - do not ask SE with explicit SRM2 protocol

*Interfaces
CHANGE: Dirac - instantiate SandboxStoreClient and WMSClient when needed, not in the constructor
CHANGE: Job - removed setSystemConfig() method
NEW: Job.py - added setTag() interface

*Resources
CHANGE: StorageElement - changes to avoid usage PFNs
FIX: XROOTStorage, SRM2Storage - changes in PFN construction 
NEW: PoolComputingElement - a CE allowing to manage multi-core slots
FIX: SSHTorqueComputingElement - specify the SSHUser user for querying running/waiting jobs 

*RSS
NEW: added commands dirac-rss-query-db and dirac-rss-query-dtcache

*RMS
CHANGE: ReqDB - added Foreign Keys to ReqDB tables
NEW: dirac-rms-reset-request command
FIX: RequestTask - always execute operations with owner proxy

*SMS
FIX: few minor fixes to avoid pylint warnings

[v6r10p25]

*DMS
CHANGE: FileCatalog - optimized file selection by metadata

[v6r10p24]

*DMS
FIX: FC.FileMetadata - optimized queries for list interception evaluation

[v6r10p23]

*Resoures
CHANGE: SSHComputingElement - allow SSH options to be passed from CS setup of SSH Computing Element
FIX: SSHComputingElement - use SharedArea path as $HOME by default

[v6r10p22]

*CS
CHANGE: Operations helper - if not given, determine the VO from the current proxy 

*Resources
FIX: glexecComputingElement - allows Application Failed with Errors results to show through, 
     rather than be masked by false "glexec CE submission" errors
     
*DMS     
CHANGE: ReplicaManager - in getReplicas() rebuild PFN if 
        <Operations>/DataManagement/UseCatalogPFN option is set to False ( True by default )

[v6r10p21]

*Configuration
FIX: CSGlobals - allow to specify extensions in xxxDIRAC form in the CS

*Interfaces
FIX: Job - removed self.reqParams
FIX: Job - setSubmitPools renamed to setSubmitPool, fixed parameter definition string

*WMS
FIX: JobMonitorigHandler, JobPolicy - allow JobMonitor property to access job information

[v6r10p20]

*DMS
FIX: FTSAgent/Client, ReplicateAndRegister - fixes to properly process failed
     FTS request scheduling

[v6r10p19]

*DMS
FIX: FTSAgent - putRequest when leaving processRequest
FIX: ReplicaManager - bug in getReplicas() in dictionary creation

[v6r10p18]

*DMS
FIX: ReplicateAndRegister - dictionary items incorrectly called in ftsTransfer()

[v6r10p17]

*RMS
FIX: RequestDB.py - typo in a table name
NEW: ReqManagerHandler - added getDistinctValues() to allow selectors in the web page

*DMS
CHANGE: ReplicaManager - bulk PFN lookup in getReplicas()

[v6r10p16]

*Framework
NEW: PlottingClient - added curveGraph() function

*Transformation
FIX: TaskManagerAgentBase - add the missing Scheduled state

*WMS
FIX: TaskQueueDB - reduced number of lines in the matching parameters printout

*DMS
FIX: dirac-dms-show-se-status - exit on error in the service call, closes #1840

*Interface
FIX: API.Job - removed special interpretation of obsoleted JDLreqt type parameters

*Resources
FIX: SSHComputingElement - increased timeout in getJobStatusOnHost() ssh call, closes #1830

[v6r10p15]

*DMS
FIX: FTSAgent - added missing monitoring activity
FIX: FileCatalog - do not check directory permissions when creating / directory

*Resources
FIX: SSHTorqueComputingElement - removed obsoleted stuff

[v6r10p14]

*SMS
FIX: RequestPreparationAgent - typo fixed

[v6r10p13]

*SMS
FIX: RequestPreparationAgent - use ReplicaManager to get active replicas

*DMS
FIX: ReplicaManager - getReplicas returns all replicas ( in all statuses ) by default
CHANGE: FC/SecurityManager - give full ACL access to the catalog to groups with admin rights

*WMS
CHANGE: SiteDirector - changes to reduce the load on computing elements
FIX: JobWrapper - do not set Completed status for the case with failed application thread

[v6r10p12]

*WMS
CHANGE: Replace consistently everywhere SAM JobType by Test JobType
FIX: JobWrapper - the outputSandbox should be always uploaded (outsized, in failed job)

*DMS
FIX: RemoveFile - bugfix
FIX: ReplicateAndRegister - fixes in the checksum check, retry failed FTS transfer 
     with RM transfer
NEW: RegisterReplica request operation     

*RMS
FIX: ReqClient - fix in the request state machine
FIX: Request - enhance digest string
NEW: dirac-dms-reset-request command
CHANGE: dirac-rms-show-request - allow selection of a request by job ID

*TS
FIX: TransformationDB - in getTransformationParameters() dropped "Submitted" counter 
     in the output

[v6r10p11]

*Core
FIX: X509Chain - cast life time to int before creating cert

*Accounting
FIX: DataStoreClient - self.__maxRecordsInABundle = 5000 instead of 1000
FIX: JobPolicy - allow access for JOB_MONITOR property

*RMS
FIX: ReqClient - fix the case when a job is Completed but in an unknown minor status

*Resources
BUGFIX: ProxyStorage - use checkArgumentFormat() instead of self.__checkArgumentFormatDict()

[v6r10p10]

*DMS
FIX: Several fixes to make FTS accounting working (FTSAgent/Job, ReplicaManager, File )

[v6r10p9]

*Core
BUGFIX: LineGraph - Ymin was set to a minimal plot value rather than 0.

*DMS
CHANGE: FTSJob(Agent) - get correct information for FTS accounting (registration)

[v6r10p8]

*Core
FIX: InstallTools - admin e-mail default location changed

*Framework
FIX: SystemAdministratorClientCLI - allow "set host localhost"
FIX: BundleDelivery - protect against empty bundle

*WMS
FIX: SiteDirector - Pass siteNames and ceList as None if any is accepted
FIX: WorkloadManagement.ConfigTemplate.SiteDorectory - set Site to Any by default 

*DMS
FIX: FileCatalogCLI - ignore Datasets in ls command for backward compatibility

*Resources
FIX: SSH - some platforms use Password instead of password prompt

[v6r10p7]

*Core
FIX: dirac-install - execute dirac-fix-mysql-script and dirac-external-requirements after sourcing the environment
FIX: InstallTools - set basedir variable in fixMySQLScript()
FIX: InstallTools - define user root@host.domain in installMySQL()

*Framework
BUGFIX: SystemAdministratorCLI - bug fixed in default() call signature

*DMS
FIX: FTSRequest - handle properly FTS server in the old system 
FIX: ReplicaManager - check if file is in FC before removing 
FIX: Request/RemovalTask - handle properly proxies for removing files 
BUGFIX: DatasetManager - in the table description

[v6r10p6]

*Core
FIX: X509Certificate - reenabled fix in getDIRACGroup()

*Configuration
FIX: CSAPI - Group should be taken from the X509 chain and not the certificate

*RMS
CHANGE: ReqClient - if the job does not exist, do not try further finalization

[v6r10p5]

*Core
FIX: X509Certificate - reverted fix in getDIRACGroup()

[v6r10p4]

*Core
NEW: dirac-info - extra printout
CHANGE: PrettyPrint - extra options in printTable()
FIX: X509Certificate - bug fixed in getDIRACGroup()

*Framework
NEW: SystemAdministratorCLI - new showall command to show components across hosts
NEW: ProxyDB - allow to upload proxies without DIRAC group

*RMS
CHANGE: ReqClient - requests from failed jobs update job status to Failed
CHANGE: RequestTask - retry in the request finalize()

[v6r10p3]

*Configuration
CHANGE: Registry - allow to define a default group per user

*WMS
BUGFIX: JobReport - typo in generateForwardDISET()

[v6r10p2]

*TMS
CHANGE: Backward compatibility fixes when setting the Transformation files status

*DMS
BUGFIX: ReplicateAndRegister - bugfix when replicating to multiple destination by ReplicaManager

*WMS
BUGFIX: JobManager - bug fix when deleting no-existing jobs

[v6r10p1]

*RMS
FIX: ReqDB.Operations - Arguments field changed type from BLOB to MEDIUMBLOB

*DMS
FIX: FileCatalog - check for non-exiting directories in removeDirectory()

*TMS
FIX: TransformationDB - removed constraint that was making impossible to derive a production

[v6r10]

*Core
FIX: Several fixes on DB classes(AccountingDB, SystemLoggingDB, UserProfileDB, TransformationDB, 
     JobDB, PilotAgentsDB) after the new movement to the new MySQL implementation with a persistent 
     connection per running thread
NEW: SystemAdministratorCLI - better support for executing remote commands 
FIX: DIRAC.__init__.py - avoid re-definition of platform variable    
NEW: Graphs - added CurveGraph class to draw non-stacked lines with markers
NEW: Graphs - allow graphs with negative Y values
NEW: Graphs - allow to provide errors with the data and display them in the CurveGraph
FIX: InstallTools - fix for creation of the root@'host' user in MySQL 
FIX: dirac-install - create links to permanent directories before module installation
CHANGE: InstallTools - use printTable() utility for table printing
CHANGE: move printTable() utility to Core.Utilities.PrettyPrint
NEW: added installation configuration examples
FIX: dirac-install - fixBuildPath() operates only on files in the directory
FIX: VOMSService - added X-VOMS-CSRF-GUARD to the html header to be compliant with EMI-3 servers

*CS
CHANGE: getVOMSVOForGroup() uses the VOMSName option of the VO definition 
NEW: CE2CSAgent - added ARC CE information lookup

*Framework
FIX: SystemAdministratorIntegrator - use Host option to get the host address in addition to the section name, closes #1628
FIX: dirac-proxy-init - uses getVOMSVOForGroup() when adding VOMS extensions

*DMS
CHANGE: DFC - optimization and bug fixes of the bulk file addition
FIX: TransferAgent - protection against badly defined LFNs in collectFiles()
NEW: DFC - added getDirectoryReplicas() service method support similar to the LFC
CHANGE: DFC - added new option VisibleReplicaStatus which is used in replica getting commands
CHANGE: FileCatalogClientCLI client shows number of replicas in the 2nd column rather than 
        unimplemented number of links
CHANGE: DFC - optimizations for the bulk replica look-up
CHANGE: DFC updated scalability testing tool FC_Scaling_test.py        
NEW: DFC - methods returning replicas provide also SE definitions instead of PFNs to construct PFNs on the client side
NEW: DFC - added getReplicasByMetadata() interface
CHANGE: DFC - optimized getDirectoryReplicas()
CHANGE: FileCatalogClient - treat the reduced output from various service queries restoring LFNs and PFNs on the fly
NEW: DFC - LFNPFNConvention flag can be None, Weak or Strong to facilitate compatibility with LFC data 
CHANGE: FileCatalog - do not return PFNs, construct them on the client side
CHANGE: FileCatalog - simplified FC_Scaling_test.py script
NEW: FileCatalog/DatasetManager class to define and manipulate datasets corresponding to meta queries
NEW: FileCatalogHandler - new interface methods to expose DatasetManager functionality
NEW: FileCatalogClientCLI - new dataset family of commands
FIX: StorageFactory, ReplicaManager - resolve SE alias name recursively
FIX: FTSRequest, ReplicaManager, SRM2Storage - use current proxy owner as user name in accounting reports, closes #1602
BUGFIX: FileCatalogClientCLI - bug fix in do_ls, missing argument to addFile() call, closes #1658
NEW: FileCatalog - added new setMetadataBulk() interface, closes #1358
FIX: FileCatalog - initial argument check strips off leading lfn:, LFN:, /grid, closes #448
NEW: FileCatalog - added new setFileStatus() interface, closes #170, valid and visible file and replica statuses can be defined in respective options.
CHANGE: multiple new FTS system fixes
CHANGE: uniform argument checking with checkArgumentFormat() in multiple modules
CHANGE: FileCatalog - add Trash to the default replica valid statuses
CHANGE: ReplicaManager,FTSRequest,StorageElement - no use of PFN as returned by the FC except for file removal,
        rather constructing it always on the fly
        
*SMS
CHANGE: PinRequestAgent, SENamespaceCatalogCheckAgent - removed
CHANGE: Use StorageManagerClient instead of StorageDB directly        

*WMS
CHANGE: JobPolicy - optimization for bulk job verification
NEW: JobPolicy - added getControlledUsers() to get users which jobs can be accessed for 
     a given operation
CHANGE: JobMonitoringHandler - Avoid doing a selection of all Jobs, first count matching jobs 
        and then use "limit" to select only the required JobIDs.
NEW: JobMonitoringHandler - use JobPolicy to filter jobs in getJobSummaryWeb()
NEW: new Operations option /Services/JobMonitoring/GlobalJobsInfo ( True by default ) to 
     allow or not job info lookup by anybody, used in JobMonitoringHandler       
BUGFIX: SiteDirector - take into account the target queue Platform
BUGFIX: JobDB - bug in __insertNewJDL()    
CHANGE: dirac-admin-show-task-queues - enhanced output  
CHANGE: JobLoggingDB.sql - use trigger to manage the new LoggingInfo structure  
CHANGE: JobWrapper - trying several times to upload a request before declaring the job failed
FIX: JobScheduling executor - fix race condition that causes a job to remain in Staging
NEW: SiteDirector - do not touch sites for which there is no work available
NEW: SiteDirector - allow sites not in mask to take jobs with JobType Test
NEW: SiteDirector - allow 1 hour grace period for pilots in Unknown state before aborting them
CHANGE: Allow usage of non-plural form of the job requirement options ( PilotType, GridCE, BannedSite, 
        SubmitPool ), keep backward compatibility with a plural form
        
*RSS
FIX: DowntimeCommand - take the latest Downtime that fits    
NEW: porting new Policies from integration  
NEW: RSS SpaceToken command querying endpoints/tokens that exist  
        
*Resources
NEW: added SSHOARComputingElement class 
NEW: added XROOTStorage class       
FIX: CREAMComputingElement - extra checks for validity of returned pilot references
        
*TS
CHANGE: TransformationClient(DB,Manager) - set file status for transformation as bulk operation 
CHANGE: TransformationClient - applying state machine when changing transformation status
BUGFIX: TransformationClient(Handler) - few minor fixes
NEW: TransformationDB - backported __deleteTransformationFileTask(s) methods
CHANGE: TransformationDB(Client) - fixes to reestablish the FileCatalog interface
FIX: TransformationAgent - added MissingInFC to consider for Removal transformations
BUGFIX: TransformationAgent - in _getTransformationFiles() variable 'now' was not defined
FIX: TransformationDB.sql - DataFiles primary key is changed to (FileID) from (FileID,LFN) 
CHANGE: TransformationDB(.sql) - schema changes suitable for InnoDB
FIX: TaskManager(AgentBase) - consider only submitted tasks for updating status
CHANGE: TransformationDB(.sql) - added index on LFN in DataFiles table

*RMS
NEW: Migrate to use the new Request Management by all the clients
CHANGE: RequestContainer - Retry failed transfers 10 times and avoid sub-requests to be set Done 
        when the files are failed
CHANGE: Use a unique name for storing the proxy as processes may use the same "random" name and 
        give conflicts
NEW: RequestClient(Handler) - add new method readRequest( requestname)                 

*Workflow
NEW: Porting the LHCb Workflow package to DIRAC to make the use of general purpose modules and
     simplify construction of workflows        

[v6r9p33]

*Accounting
BUGFIX: AccountingDB - wrong indentation

[v6r9p32]

*Accounting
FIX: AccountingDB - use old style grouping if the default grouping is altered, e.g. by Country

[v6r9p31]

*Accounting
CHANGE: AccountingDB - changes to speed up queries: use "values" in GROUP By clause;
        drop duplicate indexes; reorder fields in the UniqueConstraint index of the
        "bucket" tables  

[v6r9p30]

*DMS
CHANGE: FileCatalogFactory - construct CatalogURL from CatalogType by default

*SMS
FIX: dirac-stager-stage-files - changed the order of the arguments

[v6r9p29]

*TS
FIX: TaskManager(AgentBase) - fix for considering only submitted tasks 

[v6r9p28]

*TS
FIX: TransformationDB(ManagerHandler) - several portings from v6r10

[v6r9p27]

*SMS
FIX: StorageManagementDB - in removeUnlinkedReplicas() second look for CacheReplicas 
     for which there is no entry in StageRequests

[v6r9p26]

*Resources
CHANGE: CREAMComputigElement - Make sure that pilots submitted to CREAM get a 
        fresh proxy during their complete lifetime
*Framework
FIX: ProxyDB - process properly any SQLi with DNs/groups with 's in the name

[v6r9p25]

*TS
CHANGE: TransformationClient - changed default timeout values for service calls
FIX: TransformationClient - fixes for processing of derived transformations 

[v6r9p24]

*TS
FIX: TransformationClient - in moveFilesToDerivedTransformation() set file status
     to Moved-<prod>

[v6r9p23]

*Core
BUGFIX: InstallTools - improper configuration prevents a fresh new installation

*WMS
BUGFIX: PilotDirector - Operations Helper non-instantiated

[v6r9p22]

*WMS
FIX: PilotDirector - allow to properly define extensions to be installed by the 
     Pilot differently to those installed at the server
FIX: Watchdog - convert pid to string in ProcessMonitor

*TS
FIX: TransformationDB - splitting files in chunks

*DMS
NEW: dirac-dms-create-removal-request command
CHANGE: update dirac-dms-xxx commands to use the new RMS client,
        strip lines when reading LFNs from a file

[v6r9p21]

*TS
FIX: Transformation(Client,DB,Manager) - restored FileCatalog compliant interface
FIX: TransformationDB - fix in __insertIntoExistingTransformationFiles()

[v6r9p20]

*Core
BUGFIX: ProxyUpload - an on the fly upload does not require a proxy to exist

*DMS
CHANGE: TransferAgent - use compareAdler() for checking checksum
FIX: FailoverTransfer - recording the sourceSE in case of failover transfer request 

*WMS
FIX: ProcessMonitor - some fixes added, printout when <1 s of consumed CPU is found

*Transformation
BUGFIX: TransformationClient - fixed return value in moveFilesToDerivedTransformation()

*RMS
BUGFIX: CleanReqDBAgent - now() -> utcnow() in initialize()

*Resources
FIX: ARCComputingElement - fix the parsing of CE status if no jobs are available

[v6r9p19]

*DMS
FIX: FileCatalog/DirectoryMetadata - inherited metadata is used while selecting directories
     in findDirIDsByMetadata()

[v6r9p18]

*DMS
FIX: FTSSubmitAgent, FTSRequest - fixes the staging mechanism in the FTS transfer submission
NEW: TransferDBMonitoringHandler - added getFilesForChannel(), resetFileChannelStatus()

[v6r9p17]

*Accounting
FIX: DataStoreClient - send accounting records in batches of 1000 records instead of 100

*DMS:
FIX: FailoverTransfer - catalog name from list to string
FIX: FTSSubmitAgent, FTSRequest - handle FTS3 as new protocol and fix bad submission time
FIX: FTSSubmitAgent, FTSRequest - do not submit FTS transfers for staging files

*WMS
FIX: TaskQueueDB - do not check enabled when TQs are requested from Directors
FIX: TaskQueueDB - check for Enabled in the TaskQueues when inserting jobs to print an alert
NEW: TaskQueueDB - each TQ can have at most 5k jobs, if beyond the limit create a new TQ 
     to prevent long matching times when there are way too many jobs in a single TQ

[v6r9p16]

*TS
BUGFIX: typos in TransformationCleaningAgent.py

*DMS
CHANGE: DownloadInputData - check the available disk space in the right input data directory
FIX: DownloadInputData - try to download only Cached replicas 

[v6r9p15]

*Core
FIX: MySQL - do not decrease the retry counter after ping failure

*DMS
CHANGE: FC/DirectoryMetadata - Speed up findFilesByMetadataWeb when many files match
FIX: RemovalTask - fix error string when removing a non existing file (was incompatible 
     with the LHCb BK client). 

*WMS
FIX: JobReport - minor fix ( removed unused imports )
FIX: JobMonitoring(JobStateUpdate)Handler - jobID argument can be either string, int or long

*TS
CHANGE: TransformationClient - change status of Moved files to a deterministic value
FIX: FileReport - minor fix ( inherits object ) 

[v6r9p14]

*DMS
CHANGE: FTSDB - changed schema: removing FTSSite table. From now on FTS sites 
        would be read from CS Resources

[v6r9p13]

FIX: included fixes from v6r8p26 patch release

[v6r9p12]

FIX: included fixes from v6r8p25 patch release

[v6r9p11]

*DMS
BUGFIX: FTSRequest - in __resolveFTSServer() type "=" -> "=="

[v6r9p10]

FIX: included fixes from v6r8p24 patch release

*Core
NEW: StateMachine utility

*DMS
BUGFIX: in RegisterFile operation handler

*Interfaces
FIX: Dirac.py - in splitInputData() consider only Active replicas

[v6r9p9]

*RMS
FIX: RequestDB - added getRequestFileStatus(), getRequestName() methods

[v6r9p8]

*DMS
FIX: RequestDB - get correct digest ( short request description ) of a request

[v6r9p7]

FIX: included fixes from v6r8p23 patch release

*RSS
FIX: SpaceTokenOccupancyPolicy - SpaceToken Policy decision was based on 
     percentage by mistake
     
*RMS
NEW: new scripts dirac-dms-ftsdb-summary, dirac-dms-show-ftsjobs    
FIX: FTSAgent - setting space tokens for newly created FTSJobs 

[v6r9p6]

*DMS
BUGFIX: dirac-admin-add-ftssite - missing import

*RMS
NEW: RequestDB, ReqManagerHandler - added getRequestStatus() method

*TS
FIX: fixes when using new RequestClient with the TransformationCleaningAgent

*WMS
BUGFIX: typo in SandboxStoreHandler transfer_fromClient() method

[v6r9p5]

*DMS
BUGFIX: missing proxy in service env in the FTSManager service. By default service 
        will use DataManager proxy refreshed every 6 hours.

*Resources
NEW: StorageElement - new checkAccess policy: split the self.checkMethods in 
     self.okMethods. okMethods are the methods that do not use the physical SE. 
     The isValid returns S_OK for all those immediately

*RSS
FIX: SpaceTokenOccupancyPolicy - Policy that now takes into account absolute values 
     for the space left
     
*TS
FIX: TransformationCleaningAgent - will look for both old and new RMS     

[v6r9p4]

*Stager
NEW: Stager API: dirac-stager-monitor-file, dirac-stager-monitor-jobs, 
     dirac-stager-monitor-requests, dirac-stager-show-stats

[v6r9p3]

*Transformation
FIX: TransformationCleaning Agent status was set to 'Deleted' instead of 'Cleaned'

[v6r9p2]

*RSS
NEW: Added Component family tables and statuses
FIX: removed old & unused code 
NEW: allow RSS policies match wild cards on CS

*WMS
BUGFIX: FailoverTransfer,JobWrapper - proper propagation of file metadata

[v6r9p1]

*RMS
NEW: FTSAgent - update rwAccessValidStamp,
     update ftsGraphValidStamp,
     new option for staging files before submission,
     better log handling here and there
CHANGE: FTSJob - add staging flag in in submitFTS2
CHANGE: Changes in WMS (FailoverTransfer, JobReport, JobWrapper, SandboxStoreHandler) 
        and TS (FileReport) to follow the new RMS.
NEW: Full CRUD support in RMS.

*RSS
NEW: ResourceManagementDB - new table ErrorReportBuffer
NEW: new ResourceManagementClient methods - insertErrorReportBuffer, selectErrorReportBuffer,
     deleteErrorReportBuffer

[v6r9]

NEW: Refactored Request Management System, related DMS agents and FTS management
     components

[v6r8p28]

*Core
BUGFIX: RequestHandler - the lock Name includes ActionType/Action

*DMS
FIX: dirac-dms-filecatalog-cli - prevent exception in case of missing proxy

[v6r8p27]

*DMS
BUGFIX: dirac-dms-add-file - fixed typo item -> items

[v6r8p26]

*Core
NEW: RequestHandler - added getServiceOption() to properly resolve inherited options 
     in the global service handler initialize method
NEW: FileCatalogHandler, StorageElementHandler - use getServiceOption()

[v6r8p25]

FIX: included fixes from v6r7p40 patch release

*Resources
FIX: SRM2Storage - do not account gfal_ls operations

[v6r8p24]

FIX: included fixes from v6r7p39 patch release

*Core
FIX: SiteSEMapping was returning wrong info

*DMS
FIX: FTSRequest - choose explicitly target FTS point for RAL and CERN
BUGFIX: StrategyHandler - wrong return value in __getRWAccessForSE()

*Resources
CHANGE: SRM2Storage - do not account gfal_ls operations any more

[v6r8p23]

FIX: included fixes from v6r7p37 patch release

*TS
FIX: TransformationDB - allow tasks made with ProbInFC files
FIX: TransformationCleaingAgent,Client - correct setting of transformation 
     status while cleaning

[v6r8p22]

FIX: included fixes from v6r7p36 patch release

[v6r8p21]

*DMS
FIX: FileCatalog/DirectoryMetadata - even if there is no meta Selection 
     the path should be considered when getting Compatible Metadata
FIX: FileCatalog/DirectoryNodeTree - findDir will return S_OK( '' ) if dir not 
     found, always return the same error from DirectoryMetadata in this case.     

*RSS
FIX: DowntimeCommand - use UTC time stamps

*TS
FIX: TransformationAgent - in _getTransformationFiles() get also ProbInFC files in 
     addition to Used 

[v6r8p20]

*Stager
NEW: Stager API: dirac-stager-monitor-file, dirac-stager-monitor-jobs, 
     dirac-stager-monitor-requests, dirac-stager-show-stats

[v6r8p19]

*Transformation
FIX: TransformationCleaning Agent status was set to 'Deleted' instead of 'Cleaned'

[v6r8p18]

*TS
BUGFIX: TransformationAgent - regression in __cleanCache()

[v6r8p17]

FIX: included fixes from v6r7p32 patch release

*WMS
FIX: StalledJobAgent - for accidentally stopped jobs ExecTime can be not set, 
     set it to CPUTime for the accounting purposes in this case

[v6r8p16]

FIX: included fixes from v6r7p31 patch release

*WMS
BUGFIX: TaskQueueDB - fixed a bug in the negative matching conditions SQL construction

*RSS
NEW: improved doc strings of PEP, PDP modules ( part of PolicySystem )
FIX: Minor changes to ensure consistency if ElementInspectorAgent and 
     users interact simultaneously with the same element
CHANGE: removed DatabaseCleanerAgent ( to be uninstalled if already installed )
FIX: SummarizeLogsAgent - the logic of the agent was wrong, the agent has been re-written.
     
[v6r8p15]

*Core
FIX: X509Chain - fix invalid information when doing dirac-proxy-info without CS
     ( in getCredentials() )

*RSS
NEW: PDP, PEP - added support for option "doNotCombineResult" on PDP

[v6r8p14]

*Core
FIX: dirac-deploy-scripts - can now work with the system python

*WMS
NEW: dirac-wms-cpu-normalization - added -R option to modify a given configuration file
FIX: Executor/InputData - Add extra check for LFns in InputData optimizer, closes #1472

*Transformation
CHANGE: TransformationAgent - add possibility to kick a transformation (not skip it if no 
        unused files), by touching a file in workDirectory
BUGFIX: TransformationAgent - bug in __cleanCache() dict modified in a loop        

[v6r8p13]

*Transformation
BUGFIX: TransformationDB - restored import of StringType

[v6r8p12]

NEW: Applied patches from v6r7p29

*WMS
FIX: JobDB - check if SystemConfig is present in the job definition and convert it 
     into Platform

*DMS
FIX: ReplicaManager - do not get metadata of files when getting files in a directory 
     if not strictly necessary

*RSS
NEW: ported from LHCb PublisherHandler for RSS web views

[v6r8p11]

NEW: Applied patches from v6r7p27

*RSS
NEW: SpaceTokenOccupancyPolicy - ported from LHCbDIRAC 
NEW: db._checkTable done on service initialization ( removed dirac-rss-setup script doing it )

*Transformation
FIX: TaskManager - reset oJob for each task in prepareTransformationTasks()
BUGFIX: ValidateOutputDataAgent - typo fixed in getTransformationDirectories()
FIX: TransformationManagerHandler - use CS to get files statuses not to include in 
     processed file fraction calculation for the web monitoring pages

[v6r8p10]

NEW: Applied patches from v6r7p27

[v6r8p9]

*DMS
FIX: TransferAgent,dirac-dms-show-se-status, ResourceStatus,TaskManager - fixes
     needed for DMS components to use RSS status information
NEW: ReplicaManager - allow to get metadata for an LFN+SE as well as PFN+SE     

[v6r8p8]

*RSS
BUGFIX: dirac-rss-setup - added missing return of S_OK() result

[v6r8p7]

NEW: Applied patches from v6r7p24

*DMS
BUGFIX: LcgFileCatalogClient - bug in addFile()

*RSS
BUGFIX: fixed script dirac-rss-set-token, broken in the current release.
NEW: Statistics module - will be used in the future to provide detailed information 
     from the History of the elements 

[v6r8p6]

NEW: Applied patches from v6r7p23

*Transformation
FIX: TaskManager - allow prepareTransformationTasks to proceed if no OutputDataModule is defined
FIX: TransformationDB - remove INDEX(TaskID) from TransformationTasks. It produces a single counter 
     for the whole table instead of one per TransformationID
     
*WMS     
FIX: WMSUtilities - to allow support for EMI UI's for pilot submission we drop support for glite 3.1

[v6r8p5]

NEW: Applied patches from v6r7p22

*RSS
CHANGE: removed old tests and commented out files

*WMS
FIX: PoolXMLCatalog - proper addFile usage

*Transformation
CHANGE: TransformationAgent - clear replica cache when flushing or setting a file in the workdirectory

[v6r8p4]

*Transformation
FIX: The connection to the jobManager is done only at submission time
FIX: Jenkins complaints fixes

*WMS
BUGFIX: JobDB - CPUtime -> CPUTime
FIX: Jenkins complaints fixes

[v6r8p3]

*DMS
BUGFIX: LcgFileCatalogClient

[v6r8p2]

*DMS:
FIX: LcgFileCatalogClient - remove check for opening a session in __init__ as credentials are not yet set 

*Transformation
CHANGE: reuse RPC clients in Transformation System 

[v6r8p1]

*Core
FIX: dirac-deploy-scripts - restored regression w.r.t. support of scripts starting with "d"

*DMS
BUGFIX: LcgFileCatalogClient - two typos fixed

[v6r8]

CHANGE: Several fixes backported from the v7r0 integration branch

*Core
CHANGE: DictCache - uses global LockRing to avoid locks in multiprocessing
FIX: X509Chain - proxy-info showing an error when there's no CS

*DMS
FIX: TransferAgent - inside loop filter out waiting files dictionary
BUGFIX: dirac-admin-allow-se - there was a continue that was skipping the complete loop for 
        ARCHIVE elements
NEW: LcgFileCatalogClient - test return code in startsess lfc calls       

*WMS:
FIX: OptimizerExecutor, InputData, JobScheduling - check that site candidates have all the 
     replicas

*RSS: 
BUGFIX: ResourceStatus, RSSCacheNoThread - ensure that locks are always released

*Transformation
FIX: TaskManager - site in the job definition is taken into account when submitting
NEW: Transformation - get the allowed plugins from the CS /Operations/Transformations/AllowedPlugins
FIX: ValidateOutputDataAgent - self not needed for static methods

[v6r7p40]

*Resources
FIX: StorageElement class was not properly passing the lifetime argument for prestageFile method

[v6r7p39]

*Core
CHANGE: Grid - in executeGridCommand() allow environment script with arguments needed for ARC client

*DMS
FIX: DFC SEManager - DIP Storage can have a list of ports now

*Resources
FIX: ARCComputingElement - few fixes after debugging

[v6r7p38]

*Core
NEW: DISET FileHelper, TransferClient - possibility to switch off check sum

*Resources
NEW: ARCComputingElement - first version
NEW: StorageFactory - possibility to pass extra protocol parameters to storage object
NEW: DIPStorage - added CheckSum configuration option
BUGFIX: SSHComputingElement - use CE name in the pilot reference construction

*WMS
FIX: StalledJobAgent - if ExecTime < CPUTime make it equal to CPUTime

[v6r7p37]

*Framework
BUGFIX: NotificationDB - typos in SQL statement in purgeExpiredNotifications() 

*WMS
NEW: JobCleaningAgent - added scheduling sandbox LFN removal request 
     when deleting jobs
CHANGE: JobWrapper - report only error code as ApplicationError parameter 
        when payload finishes with errors    
NEW: SiteDirector - possibility to specify extensions to be installed in 
     pilots in /Operations/Pilots/Extensions option in order not to install
     all the server side extensions        

*DMS
CHANGE: FileCatalogFactory - use service path as default URL
CHANGE: FileCatalogFactory - use ObjectLoader to import catalog clients

*SMS
BUGFIX: StorageManagementDB, dirac-stager-monitor-jobs - small bug fixes ( sic, Daniela )

*Resources
CHANGE: DIPStorage - added possibility to specify a list of ports for multiple
        service end-points
CHANGE: InProcessComputingElement - demote log message when payload failure 
        to warning, the job will fail anyway
FIX: StalledJobAgent - if pilot reference is not registered, this is not an 
     error of the StalledJobAgent, no log.error() in  this case                
        
*RMS
CHANGE: RequestTask - ensure that tasks are executed with user credentials 
        even with respect to queries to DIRAC services ( useServerCertificate 
        flag set to false )        

[v6r7p36]

*WMS
FIX: CREAMCE, SiteDirector - make sure that the tmp executable is removed
CHANGE: JobWrapper - remove sending mails via Notification Service in case
        of job rescheduling
        
*SMS
FIX: StorageManagementDB - fix a race condition when old tasks are set failed 
     between stage submission and update.        

[v6r7p35]

*Stager
NEW: Stager API: dirac-stager-monitor-file, dirac-stager-monitor-jobs, 
     dirac-stager-monitor-requests, dirac-stager-show-stats

[v6r7p34]

*Transformation
FIX: TransformationCleaning Agent status was set to 'Deleted' instead of 'Cleaned'

[v6r7p33]

*Interfaces
FIX: Job.py - in setExecutable() - prevent changing the log file name string type

*StorageManagement
NEW: StorageManagementDB(Handler) - kill staging requests at the same time as 
     killing related jobs, closes #1510
FIX: StorageManagementDB - demote the level of several log messages       

[v6r7p32]

*DMS
FIX: StorageElementHandler - do not use getDiskSpace utility, use os.statvfs instead
CHANGE: StorageManagementDB - in getStageRequests() make MySQL do an UNIQUE selection 
        and use implicit loop to speed up queries for large results

*Resources
FIX: lsfce remote script - use re.search instead of re.match in submitJob() to cope with
     multipline output

[v6r7p31]

*WMS
FIX: SiteDirector - make possible more than one SiteDirector (with different pilot identity) attached 
     to a CE, ie sgm and pilot roles. Otherwise one is declaring Aborted the pilots from the other.

[v6r7p30]

*Core
CHANGE: X509Chain - added groupProperties field to the getCredentials() report
BUGFIX: InstallTools - in getSetupComponents() typo fixed: agent -> executor

[v6r7p29]

*DMS
CHANGE: FileCatalog - selection metadata is also returned as compatible metadata in the result
        of getCompatibleMetadata() call
NEW: FileCatalog - added path argument to getCompatibleMetadata() call
NEW: FileCatalogClient - added getFileUserMetadata()
BUGFIX: dirac-dms-fts-monitor - exit with code -1 in case of error

*Resources
FIX: CREAMComputingElement - check globus-url-copy result for errors when retrieving job output

[v6r7p28]

*DMS
BUGFIX: FileCatalog/DirectoryMetadata - wrong MySQL syntax 

[v6r7p27]

*Core
FIX: Mail.py - fix of the problem of colons in the mail's body

*Interfaces
NEW: Job API - added setSubmitPools(), setPlatform() sets ... "Platform"

*WMS
FIX: TaskQueueDB - use SystemConfig as Platform for matching ( if Platform is not set explicitly

*Resources
FIX: SSHComputingElement - use ssh host ( and not CE name ) in the pilot reference
BUGFIX: SSHGEComputingElement - forgotten return statement in _getJobOutputFiles()

*Framework
NEW: dirac-sys-sendmail - email's body can be taken from pipe. Command's argument 
     in this case will be interpreted as a destination address     

[v6r7p26]

*DMS
FIX: ReplicaManager - status names Read/Write -> ReadAccess/WriteAccess

[v6r7p25]

*Core
CHANGE: X509Chain - in getCredentials() failure to contact CS is not fatal, 
        can happen when calling dirac-proxy-init -x, for example

[v6r7p24]

*DMS
NEW: FileCatalog - added getFilesByMetadataWeb() to allow pagination in the Web 
     catalog browser
     
*WMS
CHANGE: WMSAdministrator, DiracAdmin - get banned sites list by specifying the status
        to the respective jobDB call     

[v6r7p23]

*Transformation
BUGFIX: TransformationDB - badly formatted error log message

*RMS
CHANGE: RequestDBMySQL - speedup the lookup of requests

*WMS
BUGFIX: dirac-dms-job-delete - in job selection by group

*DMS
FIX: LcgFileCatalogClient - getDirectorySize made compatible with DFC
BUGFIX: LcgFileCatalogClient - proper call of __getClientCertInfo()

[v6r7p22]

*Transformation
CHANGE: InputDataAgent - treats only suitable transformations, e.g. not the extendable ones. 
CHANGE: TransformationAgent - make some methods more public for easy overload

[v6r7p21]

*Core
FIX: Shifter - pass filePath argument when downloading proxy

[v6r7p20]

*DMS
CHANGE: StrategyHandler - move out SourceSE checking to TransferAgent
CHANGE: ReplicaManager, InputDataAgent - get active replicas
FIX: StorageElement, SRM2Storage - support for 'xxxAccess' statuses, checking results
     of return structures
     
*RSS
NEW: set configurable email address on the CS to send the RSS emails
NEW: RSSCache without thread in background
FIX: Synchronizer - moved to ResourceManager handler     

[v6r7p19]

*DMS
BUGFIX: ReplicaManager - in putAndRegister() SE.putFile() singleFile argument not used explicitly

[v6r7p18]

*WMS
FIX: StalledJobAgent - do not exit the loop over Completed jobs if accounting sending fails
NEW: dirac-wms-job-delete - allow to specify jobs to delete by job group and/or in a file
FIX: JobManifest - If CPUTime is not set, set it to MaxCPUTime value

[v6r7p17]

*Resources
FIX: SRM2Storage - treat properly "22 SRM_REQUEST_QUEUED" result code

[v6r7p16]

*DMS
FIX: StrategyHandler - do not proceed when the source SE is not valid for read 
BUGFIX: StorageElement - putFile can take an optional sourceSize argument
BUGFIX: ReplicaManager - in removeFile() proper loop on failed replicas

*RSS
FIX: SpaceTokenOccupancyCommand, CacheFeederAgent - add timeout when calling lcg_util commands

*WMS
FIX: JobManifest - take all the SubmitPools defined in the TaskQueueAgent 
NEW: StalledJobAgent - declare jobs stuck in Completed status as Failed

[v6r7p15]

*Core
BUGFIX: SocketInfo - in host identity evaluation

*DMS
BUGFIX: FileCatalogHandler - missing import os

*Transformation
CHANGE: JobManifest - getting allowed job types from operations() section 

[v6r7p14]

*DMS
CHANGE: StorageElementProxy - removed getParameters(), closes #1280
FIX: StorageElementProxy - free the getFile space before the next file
FIX: StorageElement - added getPFNBase() to comply with the interface

*Interfaces
CHANGE: Dirac API - allow lists of LFNs in removeFile() and removeReplica()

*WMS
CHANGE: JobSchedulingAgent(Executor) - allow both BannedSite and BannedSites JDL option

*RSS
FIX: ElementInspectorAgent - should only pick elements with rss token ( rs_svc ).
FIX: TokenAgent - using 4th element instead of the 5th. Added option to set admin email on the CS.

[v6r7p13]

*Core
FIX: Resources - in getStorageElementSiteMapping() return only sites with non-empty list of SEs

*DMS
FIX: StorageElement - restored the dropped logic of using proxy SEs
FIX: FileCatalog - fix the UseProxy /LocalSite/Catalog option

*Transformation
FIX: TransformationDB - use lower() string comparison in extendTransformation()

[v6r7p12]

*WMS
BUGFIX: JobManifest - get AllowedSubmitPools from the /Systems section, not from /Operations

*Core
NEW: Resources helper - added getSites(), getStorageElementSiteMapping()

*DMS
CHANGE: StrategyHandler - use getStorageElementSiteMapping helper function
BUGFIX: ReplicaManager - do not modify the loop dictionary inside the loop

[v6r7p11]

*Core
CHANGE: Subprocess - put the use of watchdog in flagging

[v6r7p10]

*Core
NEW: Logger - added getLevel() method, closes #1292
FIX: Subprocess - returns correct structure in case of timeout, closes #1295, #1294
CHANGE: TimeOutExec - dropped unused utility
FIX: Logger - cleaned unused imports

*RSS
CHANGE: ElementInspectorAgent - do not use mangled name and removed shifterProxy agentOption

[v6r7p9]

*Core
BUGFIX: InstallTools - MySQL Port should be an integer

[v6r7p8]

*Core
FIX: Subprocess - consistent timeout error message

*DMS
NEW: RemovalTask - added bulk removal
FIX: StrategyHandler - check file source CEs
CHANGE: DataIntegrityClient - code beautification
CHANGE: ReplicaManager - do not check file existence if replica information is queried anyway,
        do not fail if file to be removed does not exist already. 

[v6r7p7]

FIX: Several fixes to allow automatic code documentation

*Core
NEW: InstallTools - added mysqlPort and mysqlRootUser

*DMS
CHANGE: ReplicaManager - set possibility to force the deletion of non existing files
CHANGE: StrategyHandler - better handling of checksum check during scheduling 

[v6r7p6]

*Core
FIX: dirac-install - restore signal alarm if downloadable file is not found
FIX: Subprocess - using Manager proxy object to pass results from the working process

*DMS:
CHANGE: StorageElement - removed overwride mode
CHANGE: removed obsoleted dirac-dms-remove-lfn-replica, dirac-dms-remove-lfn
NEW: FTSMonitorAgent - filter out sources with checksum mismatch
FIX: FTSMonitorAgent, TransferAgent - fix the names of the RSS states

*RSS
NEW: ElementInspectorAgent runs with a variable number of threads which are automatically adjusted
NEW: Added policies to force a particular state, can be very convenient to keep something Banned for example.
NEW: policy system upgrade, added finer granularity when setting policies and actions

*WMS
NEW: SiteDirector- allow to define pilot DN/Group in the agent options
CHANGE: JobDescription, JobManifest - take values for job parameter verification from Operations CS section

[v6r7p5]

*Interfaces
BUGFIX: dirac-wms-job-get-output - properly treat the case when output directory is not specified 

[v6r7p4]

*Core
FIX: Subprocess - avoid that watchdog kills the executor process before it returns itself

*Framework
BUGFIX: ProxuManagerClient - wrong time for caching proxies

*RSS
FIX: removed obsoleted methods

*DMS
NEW: FileCatalog - added findFilesByMetadataDetailed - provides detailed metadata for 
     selected files

[v6r7p3]

*DMS
FIX: FTSMonitorAgent - logging less verbose

*Transformation
FIX: TransformationAgent - use the new CS defaults locations
FIX: Proper agent initialization
NEW: TransformationPlaugin - in Broadcast plugin added file groupings by number of files, 
     make the TargetSE always defined, even if the SourceSE list contains it 

*ResourceStatus
FIX: Added the shifter's proxy to several agents

*RMS
FIX: RequestContainer - the execution order was not properly set for the single files 

*Framework:
BUGFIX: ProxyManagerClient - proxy time can not be shorter than what was requested

[v6r7p2]

*Core
FIX: dirac-configure - switch to use CS before checking proxy info

*Framework
NEW: dirac-sys-sendmail new command
NEW: SystemAdmininistratorCLI - added show host, uninstall, revert commands
NEW: SystemAdmininistratorHandler - added more info in getHostInfo()
NEW: SystemAdmininistratorHandler - added revertSoftware() interface

*Transformation
FIX: TransformationCleaningAgent - check the status of returned results

[v6r7p1]

*Core
FIX: Subprocess - finalize the Watchdog closing internal connections after a command execution
CHANGE: add timeout for py(shell,system)Call calls where appropriate
CHANGE: Shifter - use gProxyManager in a way that allows proxy caching

*Framework
NEW: ProxyManagerClient - allow to specify validity and caching time separately
FIX: ProxyDB - replace instead of delete+insert proxy in __storeVOMSProxy

*DMS
NEW: FTSMonitorAgent - made multithreaded for better efficiency
FIX: dirac-dms-add-file - allow LFN: prefix for lfn argument

*WMS
NEW: dirac-wms-job-get-output, dirac-wms-job-status - allow to retrieve output for a job group
FIX: TaskQueueDB - fixed selection SQL in __generateTQMatchSQL()
CHANGE: OptimizerExecutor - reduce diversity of MinorStatuses for failed executors

*Resources
FIX: CREAMComputingElement - remove temporary JDL right after the submission 

[v6r6p21]

*DMS
BUGFIX: TransformationCleaningAgent - use the right signature of cleanMetadataCatalogFiles() call

[v6r6p20]

*DMS
FIX: RegistrationTask - properly escaped error messages
BUGFIX: DirectoryMetadata - use getFileMetadataFields from FileMetadata in addMetadataField()
NEW: When there is a missing source error spotted during FTS transfer, file should be reset 
     and rescheduled again until maxAttempt (set to 100) is reached

*WMS
FIX: JobScheduling - fix the site group logic in case of Tier0

[v6r6p19]

*DMS
BUGFIX: All DMS agents  - set up agent name in the initialization

*Core
NEW: Subprocess - timeout wrapper for subprocess calls
BUGFIX: Time - proper interpreting of 0's instead of None
CHANGE: DISET - use cStringIO for ANY read that's longer than 16k (speed improvement) 
        + Less mem when writing data to the net
FIX: Os.py - protection against failed "df" command execution       
NEW: dirac-info prints lcg bindings versions
CHANGE: PlotBase - made a new style class 
NEW: Subprocess - added debug level log message

*Framework
NEW: SystemAdministratorIntegrator client for collecting info from several hosts
NEW: SystemAdministrator - added getHostInfo()
FIX: dirac-proxy-init - always check for errors in S_OK/ERROR returned structures
CHANGE: Do not accept VOMS proxies when uploading a proxy to the proxy manager

*Configuration
FIX: CE2CSAgent - get a fresh copy of the cs data before attempting to modify it, closes #1151
FIX: Do not create useless backups due to slaves connecting and disconnecting
FIX: Refresher - prevent retrying with 'Insane environment'

*Accounting
NEW: Accounting/Job - added validation of reported values to cope with the weird Yandex case
FIX: DBUtils - take into account invalid values, closes #949

*DMS
FIX: FTSSubmitAgent - file for some reason rejected from submission should stay in 'Waiting' in 
     TransferDB.Channel table
FIX: FTSRequest - fix in the log printout     
CHANGE: dirac-dms-add-file removed, dirac-dms-add-files renamed to dirac-dms-add-file
FIX: FileCatalogCLI - check the result of removeFile call
FIX: LcgFileCatalogClient - get rid of LHCb specific VO evaluation
NEW: New FileCatalogProxy service - a generalization of a deprecated LcgFileCatalog service
FIX: Restored StorageElementProxy functionality
CHANGE: dirac-dms-add-file - added printout
NEW: FileCatalog(Factory), StorageElement(Factory) - UseProxy flag moved to /Operations and /LocalSite sections

*RSS
NEW:  general reimplementation: 
      New DB schema using python definition of tables, having three big blocks: Site, Resource and Node.
      MySQLMonkey functionality almost fully covered by DB module, eventually will disappear.
      Services updated to use new database.
      Clients updated to use new database.
      Synchronizer updated to fill the new database. When helpers will be ready, it will need an update.
      One ElementInspectorAgent, configurable now is hardcoded.
      New Generic StateMachine using OOP.
      Commands and Policies simplified.
      ResourceStatus using internal cache, needs to be tested with real load.
      Fixes for the state machine
      Replaced Bad with Degraded status ( outside RSS ).
      Added "Access" to Read|Write|Check|Remove SE statuses wherever it applies.
      ResourceStatus returns by default "Active" instead of "Allowed" for CS calls.
      Caching parameters are defined in the CS
FIX: dirac-admin-allow/ban-se - allow a SE on Degraded ( Degraded->Active ) and ban a SE on Probing 
     ( Probing -> Banned ). In practice, Active and Degraded are "usable" states anyway.            
      
*WMS
FIX: OptimizerExecutor - failed optimizations will still update the job     
NEW: JobWrapper - added LFNUserPrefix VO specific Operations option used for building user LFNs
CHANGE: JobDB - do not interpret SystemConfig in the WMS/JobDB
CHANGE: JobDB - Use CPUTime JDL only, keep MaxCPUTime for backward compatibility
CHANGE: JobWrapper - use CPUTime job parameter instead of MaxCPUTime
CHANGE: JobAgent - use CEType option instead of CEUniqueID
FIX: JobWrapper - do not attempt to untar directories before having checked if they are tarfiles 
NEW: dirac-wms-job-status - get job statuses for jobs in a given job group
 
*SMS
FIX: StorageManagementDB - when removing unlinked replicas, take into account the case where a
     staging request had been submitted, but failed
      
*Resources    
NEW: glexecCE - add new possible locations of the glexec binary: OSG specific stuff and in last resort 
     looking in the PATH    
NEW: LcgFileCatalogClient - in removeReplica() get the needed PFN inside instead of providing it as an argument     
      
*TS      
CHANGE: Transformation types definition are moved to the Operations CS section

*Interfaces
FIX: Dirac.py - CS option Scratchdir was in LocalSite/LocalSite
FIX: Dirac.py - do not define default catalog, use FileCatalog utility instead

[v6r6p19]

*DMS
BUGFIX: All DMS agents  - set up agent name in the initialization

[v6r6p18]

*Transformation
CHANGE: /DIRAC/VOPolicy/OutputDataModule option moved to <Operations>/Transformations/OutputDataModule

*Resources
FIX: ComputingElement - properly check if the pilot proxy has VOMS before adding it to the payload 
     when updating it

*WMS
BUGFIX: JobSanity - fixed misspelled method call SetParam -> SetParameter

[v6r6p17]

*Transformation
BUGFIX: TransformationAgent - corrected  __getDataReplicasRM()

[v6r6p16]

*DMS
FIX: Agents - proper __init__ implementation with arguments passing to the super class
FIX: LcgFileCatalogClient - in removeReplica() reload PFN in case it has changed

[v6r6p15]

*Framework
BUGFIX: ErrorMessageMonitor - corrected updateFields call 

*DMS:
NEW: FTSMonitorAgent completely rewritten in a multithreaded way

*Transformation
FIX: InputDataAgent - proper instantiation of TransformationClient
CHANGE: Transformation - several log message promoted from info to notice level

[v6r6p14]

*Transformation
FIX: Correct instantiation of agents inside several scripts
CHANGE: TransformationCleaningAgent - added verbosity to logs
CHANGE: TransformationAgent - missingLFC to MissingInFC as it could be the DFC as well
FIX: TransformationAgent - return an entry for all LFNs in __getDataReplicasRM

*DMS
FIX: TransferAgent - fix exception reason in registerFiles()

[v6r6p13]

*DMS
CHANGE: TransferAgent - change RM call from getCatalogueReplicas to getActiveReplicas. 
        Lowering log printouts here and there

[v6r6p12]

*DMS
BUGFIX: RemovalTask - Replacing "'" by "" in error str set as attribute for a subRequest file. 
        Without that request cannot be updated when some nasty error occurs.

[v6r6p11]

*RMS:
BUGFIX: RequestClient - log string formatting

*DMS
BUGFIX: RemovalTask - handling for files not existing in the catalogue

*Transformation
FIX: TransformationManager - ignore files in NotProcessed status to get the % of processed files

*Interfaces
FIX: Fixes due to the recent changes in PromptUser utility

[v6r6p10]

*RMS
FIX: RequestDBMySQL - better escaping of queries 

*WMS
FIX: SiteDirector - get compatible platforms before checking Task Queues for a site

[v6r6p9]

*Core
FIX: Utilities/PromptUser.py - better user prompt

*Accounting
NEW: Add some validation to the job records because of weird data coming from YANDEX.ru

*DMS
BUGFIX: ReplicaManager - typo errStr -> infoStr in __replicate()
FIX: FTSRequest - fixed log message

*WMS
FIX: SiteDirector - use CSGlobals.getVO() call instead of explicit CS option

[v6r6p8]

*Transformation
BUGFIX: TransformationDB - typo in getTransformationFiles(): iterValues -> itervalues

[v6r6p7]

*Resources
FIX: StorageFactory - uncommented line that was preventing the status to be returned 
BUGFIX: CE remote scripts - should return status and not call exit()
BUGFIX: SSHComputingElement - wrong pilot ID reference

[v6r6p6]

*WMS
FIX: TaskQueueDB - in findOrphanJobs() retrieve orphaned jobs as list of ints instead of list of tuples
FIX: OptimizerExecutor - added import of datetime to cope with the old style optimizer parameters

*Transformation
FIX: TransformationAgent - fix finalization entering in an infinite loop
NEW: TransformationCLI - added resetProcessedFile command
FIX: TransformationCleaningAgent - treating the archiving delay 
FIX: TransformationDB - fix in getTransformationFiles() in case of empty file list

[v6r6p5]

*Transformation
FIX: TransformationAgent - type( transClient -> transfClient )
FIX: TransformationAgent - self._logInfo -> self.log.info
FIX: TransformationAgent - skip if no Unused files
FIX: TransformationAgent - Use CS option for replica cache lifetime
CHANGE: TransformationAgent - accept No new Unused files every [6] hours

[v6r6p4]

*DMS
FIX: TransferAgent - protection for files that can not be scheduled
BUGFIX: TransferDB - typo (instIDList - > idList ) fixed

*Transformation
BUGFIX: TransformationAgent - typo ( loginfo -> logInfo )

[v6r6p3]

FIX: merged in patch v6r5p14

*Core
BUGFIX: X509Chain - return the right structure in getCredentials() in case of failure
FIX: dirac-deploy-scripts.py - allow short scripts starting from "d"
FIX: dirac-deploy-scripts.py - added DCOMMANDS_PPID env variable in the script wrapper
FIX: ExecutorReactor - reduced error message dropping redundant Task ID 

*Interfaces
BUGFIX: Dirac.py - allow to pass LFN list to replicateFile()

*DMS
FIX: FileManager - extra check if all files are available in _findFiles()
BUGFIX: FileCatalogClientCLI - bug in DirectoryListing

[v6r6p2]

FIX: merged in patch v6r5p13

*WMS
FIX: SiteDirector - if no community set, look for DIRAC/VirtualOrganization setting

*Framework
FIX: SystemLoggingDB - LogLevel made VARCHAR in the MessageRepository table
FIX: Logging - several log messages are split in fixed and variable parts
FIX: SystemLoggingDB - in insertMessage() do not insert new records in auxiliary tables if they 
     are already there

[v6r6p1]

*Core:
CHANGE: PromptUser - changed log level of the printout to NOTICE
NEW: Base Client constructor arguments are passed to the RPCClient constructor

*DMS:
NEW: FTSRequest - added a prestage mechanism for source files
NEW: FileCatalogClientCLI - added -f switch to the size command to use raw faile tables 
     instead of storage usage tables
NEW: FileCatalog - added orphan directory repair tool
NEW: FIleCatalog - more counters to control the catalog sanity     

*WMS:
FIX: SandboxStoreClient - no more kwargs tricks
FIX: SandboxStoreClient returns sandbox file name in case of upload failure to allow failover
FIX: dirac-pilot - fixed VO_%s_SW_DIR env variable in case of OSG

*TS:
FIX: TransformationManagerHandler - avoid multiple Operations() instantiation in 
     getTransformationSummaryWeb()

[v6r6]

*Core
CHANGE: getDNForUsername helper migrated from Core.Security.CS to Registry helper
NEW: SiteSEMapping - new utilities getSitesGroupedByTierLevel(), getTier1WithAttachedTier2(),
     getTier1WithTier2
CHANGE: The DIRAC.Core.Security.CS is replaced by the Registry helper     
BUGFIX: dirac-install - properly parse += in .cfg files
FIX: Graphs.Utilities - allow two lines input in makeDataFromCVS()
FIX: Graphs - allow Graphs package usage if even matplotlib is not installed
NEW: dirac-compile-externals will retrieve the Externals compilation scripts from it's new location 
     in github (DIRACGrid/Externals)
NEW: Possibility to define a thread-global credentials for DISET connections (for web framework)
NEW: Logger - color output ( configurable )
NEW: dirac-admin-sort-cs-sites - to sort sites in the CS
CHANGE: MessageClient(Factor) - added msgClient attribute to messages
NEW: Core.Security.Properties - added JOB_MONITOR and USER_MANAGER properties

*Configuration
NEW: Registry - added getAllGroups() method

*Framework
NEW: SystemAdministratorClientCLI - possibility to define roothPath and lcgVersion when updating software

*Accounting
NEW: JobPlotter - added Normalized CPU plots to Job accounting
FIX: DBUtils - plots going to greater granularity

*DMS
NEW: FileCatalog - storage usage info stored in all the directories, not only those with files
NEW: FileCatalog - added utility to rebuild storage usage info from scratch
FIX: FileCatalog - addMetadataField() allow generic types, e.g. string
FIX: FileCatalog - path argument is normalized before usage in multiple methods
FIX: FileCatalog - new metadata for files(directories) should not be there before for directories(files)
NEW: FileCatalog - added method for rebuilding DirectoryUsage data from scratch 
NEW: FileCatalog - Use DirectoryUsage mechanism for both logical and physical storage
CHANGE: FileCatalog - forbid removing non-empty directories
BUGFIX: FileCatalogClientCLI - in do_ls() check properly the path existence
FIX: FileCatalogClientCLI - protection against non-existing getCatalogCounters method in the LFC client
FIX: DMS Agents - properly call superclass constructor with loadName argument
FIX: ReplicaManager - in removeFile() non-existent file is marked as failed
FIX: Make several classes pylint compliant: DataIntegrityHandler, DataLoggingHandler,
     FileCatalogHandler, StorageElementHandler, StorageElementProxyHandler, TransferDBMonitoringHandler
FIX: LogUploadAgent - remove the OSError exception in __replicate()
FIX: FileCatalogClientCLI - multiple check of proper command inputs,
     automatic completion of several commands with subcommands,
     automatic completion of file names
CHANGE: FileCatalogClientCLI - reformat the output of size command 
FIX: dirac-admin-ban-se - allow to go over all options read/write/check for each SE      
NEW: StrategyHandler - new implementation to speed up file scheduling + better error reporting
NEW: LcgFileCatalogProxy - moved from from LHCbDirac to DIRAC
FIX: ReplicaManager - removed usage of obsolete "/Resources/StorageElements/BannedTarget" 
CHANGE: removed StorageUsageClient.py
CHANGE: removed obsoleted ProcessingDBAgent.py

*WMS
CHANGE: RunNumber job parameter was removed from all the relevant places ( JDL, JobDB, etc )
NEW: dirac-pilot - add environment setting for SSH and BOINC CEs
NEW: WMSAdministrator - get output for non-grid CEs if not yet in the DB
NEW: JobAgent - job publishes BOINC parameters if any
CHANGE: Get rid of LHCbPlatform everywhere except TaskQueueDB
FIX: SiteDirector - provide list of sites to the Matcher in the initial query
FIX: SiteDirector - present a list of all groups of a community to match TQs
CHANGE: dirac-boinc-pilot dropped
CHANGE: TaskQueueDirector does not depend on /LocalSite section any more
CHANGE: reduced default delays for JobCleaningAgent
CHANGE: limit the number of jobs received by JobCleaningAgent
CHANGE: JobDB - use insertFields instead of _insert
CHANGE: Matcher, TaskQueueDB - switch to use Platform rather than LHCbPlatform retaining LHCbPlatform compatibility
BUGFIX: Matcher - proper reporting pilot site and CE
CHANGE: JobManager - improved job Killing/Deleting logic
CHANGE: dirac-pilot - treat the OSG case when jobs on the same WN all run in the same directory
NEW: JobWrapper - added more status reports on different failures
FIX: PilotStatusAgent - use getPilotProxyFromDIRACGroup() instead of getPilotProxyFromVOMSGroup()
CHANGE: JobMonitoringHandler - add cutDate and condDict parameters to getJobGroup()
NEW: JobMonitoringHandler - check access rights with JobPolicy when accessing job info from the web
NEW: JobManager,JobWrapper - report to accounting jobs in Rescheduled final state if rescheduling is successful
FIX: WMSAdministrator, SiteDirector - store only non-empty pilot output to the PilotDB
NEW: added killPilot() to the WMSAdministrator interface, DiracAdmin and dirac-admin-kill-pilot command
NEW: TimeLeft - renormalize time left using DIRAC Normalization if available
FIX: JobManager - reconnect to the OptimizationMind in background if not yet connected
CHANGE: JobManifest - use Operations helper
NEW: JobCleaningAgent - delete logging records from JobLoggingDB when deleting jobs

*RMS
FIX: RequestDBFile - better exception handling in case no JobID supplied
FIX: RequestManagerHandler - make it pylint compliant
NEW: RequestProxyHandler - is forwarding requests from voboxes to central RequestManager. 
     If central RequestManager is down, requests are dumped into file cache and a separate thread 
     running in background is trying to push them into the central. 
CHANGE: Major revision of the code      
CHANGE: RequestDB - added index on SubRequestID in the Files table
CHANGE: RequestClient - readRequestForJobs updated to the new RequetsClient structure

*RSS
NEW: CS.py - Space Tokens were hardcoded, now are obtained after scanning the StorageElements.

*Resources
FIX: SSHComputingElement - enabled multiple hosts in one queue, more debugging
CHANGE: SSHXXX Computing Elements - define SSH class once in the SSHComputingElement
NEW: SSHComputingElement - added option to define private key location
CHANGE: Get rid of legacy methods in ComputingElement
NEW: enable definition of ChecksumType per SE
NEW: SSHBatch, SSHCondor Computing Elements
NEW: SSHxxx Computing Elements - using remote control scripts to better capture remote command errors
CHANGE: put common functionality into SSHComputingElement base class for all SSHxxx CEs
NEW: added killJob() method tp all the CEs
NEW: FileCatalog - take the catalog information info from /Operations CS section, if defined there, 
     to allow specifications per VO 

*Interfaces
CHANGE: Removed Script.initialize() from the API initialization
CHANGE: Some general API polishing
FIX: Dirac.py - when running in mode="local" any directory in the ISB would not get untarred, 
     contrary to what is done in the JobWrapper

*TS
BUGFIX: TaskManager - bug fixed in treating tasks with input data
FIX: TransformationCleaningAgent - properly call superclass constructor with loadName argument
NEW: TransformationCleaningAgent - added _addExtraDirectories() method to extend the list of
     directories to clean in a subclass if needed
CHANGE: TransformationCleaningAgent - removed usage of StorageUsageClient     
NEW: TransformationAgent is multithreaded now ( implementation moved from LHCbDIRAC )
NEW: added unit tests
NEW: InputDataAgent - possibility to refresh only data registered in the last predefined period of time 
NEW: TransformationAgent(Client) - management of derived transformations and more ported from LHCbDIRAC
BUGFIX: TransformationDB - wrong SQL statement generation in setFileStatusForTransformation()

[v6r5p14]

*Core
NEW: Utilities - added Backports utility

*WMS
FIX: Use /Operations/JobScheduling section consistently, drop /Operations/Matching section
NEW: Allow VO specific share correction plugins from extensions
FIX: Executors - several fixes

[v6r5p13]

*WMS
FIX: Executors - VOPlugin will properly send and receive the params
NEW: Correctors can be defined in an extension
FIX: Correctors - Properly retrieve info from the CS using the ops helper

[v6r5p12]

FIX: merged in patch v6r4p34

[v6r5p11]

FIX: merged in patch v6r4p33

*Core
FIX: MySQL - added offset argument to buildConditions()

[v6r5p10]

FIX: merged in patch v6r4p32

[v6r5p9]

FIX: merged in patch v6r4p30

[v6r5p8]

FIX: merged in patch v6r4p29

[v6r5p7]

FIX: merged in patch v6r4p28

[v6r5p6]

FIX: merged in patch v6r4p27

*Transformation
BUGFIX: TransformationDB - StringType must be imported before it can be used

*RSS
NEW: CS.py - Space Tokens were hardcoded, now are obtained after scanning the StorageElements.

[v6r5p5]

FIX: merged in patch v6r4p26

[v6r5p4]

FIX: merged in patch v6r4p25

[v6r5p3]

*Transformation
FIX: merged in patch v6r4p24

[v6r5p2]

*Web
NEW: includes DIRACWeb tag web2012092101

[v6r5p1]

*Core
BUGFIX: ExecutorMindHandler - return S_OK() in the initializeHandler
FIX: OptimizationMindHandler - if the manifest is not dirty it will not be updated by the Mind

*Configuration
NEW: Resources helper - added getCompatiblePlatform(), getDIRACPlatform() methods

*Resources
FIX: SSHComputingElement - add -q option to ssh command to avoid banners in the output
FIX: BOINCComputingElement - removed debugging printout
FIX: ComputingElement - use Platform CS option which will be converted to LHCbPlatform for legacy compatibility

*DMS
FIX: RequestAgentBase - lowering loglevel from ALWAYS to INFO to avoid flooding SystemLogging

*WMS:
FIX: SiteDirector - provide CE platform parameter when interrogating the TQ
FIX: GridPilotDirector - publish pilot OwnerGroup rather than VOMS role
FIX: WMSUtilities - add new error string into the parsing of the job output retrieval

[v6r5]

NEW: Executor framework

*Core
NEW: MySQL.py - added Test case for Time.dateTime time stamps
NEW: MySQL.py - insertFields and updateFields can get values via Lists or Dicts
NEW: DataIntegrityDB - use the new methods from MySQL and add test cases
NEW: DataIntegrityHandler - check connection to DB and create tables (or update their schema)
NEW: DataLoggingDB - use the new methods from MySQL and add test cases
NEW: DataLoggingHandler - check connection to DB and create tables (or update their schema)
FIX: ProcessPool - killing stuck workers after timeout
CHANGE: DB will throw a RuntimeException instead of a sys.exit in case it can't contact the DB
CHANGE: Several improvements on DISET
CHANGE: Fixed all DOS endings to UNIX
CHANGE: Agents, Services and Executors know how to react to CSSection/Module and react accordingly
NEW: install tools are updated to deal with executors
FIX: dirac-install - add -T/--Timeout option to define timeout for distribution downloads
NEW: dirac-install - added possibility of defining dirac-install's global defaults by command line switch
BUGFIX: avoid PathFinder.getServiceURL and use Client class ( DataLoggingClient,LfcFileCatalogProxyClient ) 
FIX: MySQL - added TIMESTAMPADD and TIMESTAMPDIFF to special values not to be scaped by MySQL
NEW: ObjectLoader utility
CHANGE: dirac-distribution - added global defaults flag and changed the flag to -M or --defaultsURL
FIX: Convert to string before trying to escape value in MySQL
NEW: DISET Services - added PacketTimeout option
NEW: SystemLoggingDB - updated to use the renewed MySQL interface and SQL schema
NEW: Added support for multiple entries in /Registry/DefaultGroup, for multi-VO installations
CHANGE: Component installation procedure updated to cope with components inheriting Modules
CHANGE: InstallTools - use dirac- command in runit run scripts
FIX: X509Chain - avoid a return of error when the group is not valid
FIX: MySQL - reduce verbosity of log messages when high level methods are used
CHANGE: Several DB classes have been updated to use the MySQL buildCondition method
NEW: MySQL - provide support for greater and smaller arguments to all MySQL high level methods
FIX: Service.py - check all return values from all initializers

*Configuration
CHANGE: By default return option and section lists ordered as in the CS
NEW: ConfigurationClient - added function to refresh remote configuration

*Framework
FIX: Registry.findDefaultGroup will never return False
CHANGE: ProxyManager does not accept proxies without explicit group
CHANGE: SystemAdministratorHandler - force refreshing the configuration after new component setup

*RSS
CHANGE: removed code execution from __init__
CHANGE: removed unused methods
NEW: Log all policy results 

*Resources
NEW: updated SSHComputingElement which allows multiple job submission
FIX: SGETimeLeft - better parsing of the batch system commands output
FIX: InProcessComputingElement - when starting a new job discard renewal of the previous proxy
NEW: BOINCComputingElement - new CE client to work with the BOINC desktop grid infrastructure 

*WMS
CHANGE: WMS Optimizers are now executors
CHANGE: SandboxStoreClient can directly access the DB if available
CHANGE: Moved JobDescription and improved into JobManifest
FIX: typo in JobLoggingDB
NEW: JobState/CachedJobState allow access to the Job via DB/JobStateSync Service automatically
BUGFIX: DownloadInputData - when not enough disk space, message was using "buffer" while it should be using "data"
FIX: the sandboxmetadataDB explosion when using the sandboxclient without direct access to the DB
NEW: Added support for reset/reschedule in the OptimizationMind
CHANGE: Whenever a DB is not properly initialized it will raise a catchable RuntimeError exception 
        instead of silently returning
FIX: InputDataResolution - just quick mod for easier extensibility, plus removed some LHCb specific stuff
NEW: allow jobids in a file in dirac-wms-job-get-output
NEW: JobManager - zfill in %n parameter substitution to allow alphabetical sorting
NEW: Directors - added checking of the TaskQueue limits when getting eligible queues
CHANGE: Natcher - refactor to simpify the logic, introduced Limiter class
CHANGE: Treat MaxCPUTime and CPUTime the same way in the JDL to avoid confusion
NEW: SiteDirector - added options PilotScript, MaxPilotsToSubmit, MaxJobsInFillMode
BUGFIX: StalledJobAgent - use cpuNormalization as float, not string 
FIX: Don't kill an executor if a task has been taken out from it
NEW: dirac-boinc-pilot - pilot script to be used on the BOINC volunteer nodes
FIX: SiteDirector - better handling of tokens and filling mode 
NEW: Generic pilot identities are automatically selected by the TQD and the SiteDirector 
     if not explicitly defined in /Pilot/GenericDN and GenericGroup
NEW: Generic pilot groups can have a VO that will be taken into account when selecting generic 
     credentials to submit pilots
NEW: Generic pilots that belong to a VO can only match jobs from that VO
NEW: StalledJobAgent - added rescheduling of jobs stuck in Matched or Rescheduled status
BUGFIX: StalledJobAgent - default startTime and endTime to "now", avoid None value
NEW: JobAgent - stop after N failed matching attempts (nothing to do), use StopAfterFailedMatches option
CHANGE: JobAgent - provide resource description as a dictionary to avoid extra JDL parsing by the Matcher
CHANGE: Matcher - report pilot info once instead of sending it several times from the job
CHANGE: Matcher - set the job site instead of making a separate call to JobStateUpdate
NEW: Matcher - added Matches done and matches OK statistics
NEW: TaskQueue - don't delete fresh task queues. Wait 5 minutes to do so.
CHANGE: Disabled TQs can also be matched, if no jobs are there, a retry will be triggered

*Transformation
FIX: TransformationAgent - a small improvement: now can pick the prods status to handle from the CS, 
     plus few minor corrections (e.g. logger messages)
FIX: TransformationCLI - take into accout possible failures in resetFile command     

*Accounting
NEW: AccountingDB - added retrieving RAW records for internal stuff
FIX: AccountingDB - fixed some logic for readonly cases
CHANGE: Added new simpler and faster bucket insertion mechanism
NEW: Added more info when rebucketing
FIX: Calculate the rebucket ETA using remaining records to be processed instead of the total records to be processed
FIX: Plots with no data still carry the plot name

*DMS
NEW: SRM2Storage - added retry in the gfal calls
NEW: added new FTSCleaningAgent cleaning up TransferDB tables
FIX: DataLoggingClient and DataLoggingDB - tests moved to separate files
CHANGE: request agents cleanup

*RMS
CHANGE: Stop using RequestAgentMixIn in the request agents

[v6r4p34]

*DMS
BUGFIX: FileCatalogCLI - fixed wrong indentation
CHANGE: RegistrationTask - removed some LHCb specific defaults

[v6r4p33]

*DMS
CHANGE: FTSRequest - be more verbose if something is wrong with file

[v6r4p32]

*WMS
FIX: StalledJobAgent - avoid exceptions in the stalled job accounting reporting

*DMS
NEW: FTSMonitorAgent - handling of expired FTS jobs 

*Interfaces
CHANGE: Dirac.py - attempt to retrieve output sandbox also for Completed jobs in retrieveRepositorySandboxes()

[v6r4p30]

*Core
BUGFIX: dirac-admin-bdii-ce-voview - proper check of the result structure

*Interfaces
FIX: Dirac.py, Job.py - allow to pass environment variables with special characters

*DMS
NEW: FileCatalogCLI - possibility to sort output in the ls command

*WMS:
FIX: JobWrapper - interpret environment variables with special characters 

[v6r4p29]

*RMS
BUGFIX: RequestDBMySQL - wrong indentation in __updateSubRequestFiles()

[v6r4p28]

*Interfaces
CHANGE: Dirac.py, DiracAdmin.py - remove explicit timeout on RPC client instantiation

*RSS
FIX: CS.py - fix for updated CS location (backward compatible)

*DMS
BUGFIX: StrategyHandler - bug fixed determineReplicationTree()
FIX: FTSRequest - add checksum string to SURLs file before submitting an FTS job

*WMS
FIX: JobWrapper - protection for double quotes in JobName
CHANGE: SiteDirector - switched some logging messages from verbose to info level

*RMS
NEW: Request(Client,DBMySQL,Manager) - added readRequestsForJobs() method

[v6r4p27]

*DMS
FIX: SRM2Storage - removed hack for EOS (fixed server-side)

*Transformation
CHANGE: TransformationClient - limit to 100 the number of transformations in getTransformations()
NEW: TransformationAgent - define the transformations type to use in the configuration

*Interfaces
FIX: Job.py -  fix for empty environmentDict (setExecutionEnv)

[v6r4p26]

*Transformation
BUGFIX: TransformationClient - fixed calling sequence in rpcClient.getTransformationTasks()
NEW: TransformationClient - added log messages in verbose level.

[v6r4p25]

*DMS
BUGFIX: StrategyHandler - sanity check for wrong replication tree 

[v6r4p24]

*Core
NEW: MySQL - add 'offset' argument to the buildCondition()

*Transformation
FIX: TransformationAgent - randomize the LFNs for removal/replication case when large number of those
CHANGE: TransformationClient(DB,Manager) - get transformation files in smaller chunks to
        improve performance
FIX: TransformationAgent(DB) - do not return redundant LFNs in getTransformationFiles()    

[v6r4p23]

*Web
NEW: includes DIRACWeb tag web2012092101

[v6r4p22]

*DMS
FIX: SRM2Storage - fix the problem with the CERN-EOS storage 

[v6r4p21]

*Core
BUGFIX: SGETimeLeft - take into account dd:hh:mm:ss format of the cpu consumed

[v6r4p20]

*WMS
BUGFIX: PilotDirector, GridPilotDirector - make sure that at least 1 pilot is to be submitted
BUGFIX: GridPilotDirector - bug on how pilots are counted when there is an error in the submit loop.
BUGFIX: dirac-pilot - proper install script installation on OSG sites

[v6r4p19]

*RMS
FIX: RequestDBMySQL - optimized request selection query 

[v6r4p18]

*Configuration
BUGFIX: CE2CSAgent.py - the default value must be set outside the loop

*DMS
NEW: dirac-dms-create-replication-request
BUGFIX: dirac-dms-fts-submit, dirac-dms-fts-monitor - print out error messages

*Resources
BUGFIX: TorqueComputingElement.py, plus add UserName for shared Queues

*WMS
BUGFIX: JobManagerHandler - default value for pStart (to avoid Exception)

[v6r4p17]

*Core
FIX: dirac-configure - setup was not updated in dirac.cfg even with -F option
FIX: RequestHandler - added fix for Missing ConnectionError

*DMS
FIX: dirac-dms-clean-directory - command fails with `KeyError: 'Replicas'`.

*WMS
FIX: SiteDirector - adapt to the new method in the Matcher getMatchingTaskQueue 
FIX: SiteDirector - added all SubmitPools to TQ requests

[v6r4p16]

*Core:
FIX: dirac-install - bashrc/cshrc were wrongly created when using versionsDir

*Accounting
CHANGE: Added new simpler and faster bucket insertion mechanism
NEW: Added more info when rebucketing

*WMS
CHANGE: Matcher - refactored to take into account job limits when providing info to directors
NEW: JoAgent - reports SubmitPool parameter if applicable
FIX: Matcher - bad codition if invalid result

[v6r4p15]

*WMS
FIX: gLitePilotDirector - fix the name of the MyProxy server to avoid crasehs of the gLite WMS

*Transformation
FIX: TaskManager - when the file is on many SEs, wrong results were generated

[v6r4p13]

*DMS
FIX: dirac-admin-allow-se - added missing interpreter line

[v6r4p12]

*DMS
CHANGE: RemovalTask - for DataManager shifter change creds after failure of removal with her/his proxy.

*RSS
NEW: Added RssConfiguration class
FIX: ResourceManagementClient  - Fixed wrong method name

[v6r4p11]

*Core
FIX: GGUSTicketsClient - GGUS SOAP URL updated

*DMS
BUGFIX: ReplicaManager - wrong for loop

*RequestManagement
BUGFIX: RequestClient - bug fix in finalizeRequest()

*Transformation
FIX: TaskManager - fix for correctly setting the sites (as list)

[v6r4p10]

*RequestManagement
BUGFIX: RequestContainer - in addSubrequest() function

*Resources
BUGFIX: SRM2Storage - in checksum type evaluation

*ResourceStatusSystem
BUGFIX: InfoGetter - wrong import statement

*WMS
BUGFIX: SandboxMetadataDB - __init__() can not return a value

[v6r4p9]

*DMS
CHANGE: FailoverTransfer - ensure the correct execution order of the subrequests

[v6r4p8]

Bring in fixes from v6r3p17

*Core:
FIX: Don't have the __init__ return True for all DBs
NEW: Added more protection for exceptions thrown in callbacks for the ProcessPool
FIX: Operations will now look in 'Defaults' instead of 'Default'

*DataManagement:
FIX: Put more protection in StrategyHandler for neither channels  not throughput read out of TransferDB
FIX: No JobIDs supplied in getRequestForJobs function for RequestDBMySQL taken into account
FIX: Fix on getRequestStatus
CHANGE: RequestClient proper use of getRequestStatus in finalizeRequest
CHANGE: Refactored RequestDBFile

[v6r4p7]

*WorkloadManagement
FIX: SandboxMetadataDB won't explode DIRAC when there's no access to the DB 
CHANGE: Whenever a DB fails to initialize it raises a catchable exception instead of just returning silently

*DataManagement
CHANGE: Added Lost and Unavailable to the file metadata

[v6r4p6]

Bring fixes from v6r4p6

[v6r4p5]

*Configuration
NEW: Added function to generate Operations CS paths

*Core
FIX: Added proper ProcessPool checks and finalisation

*DataManagement
FIX: don't set Files.Status to Failed for non-existign files, failover transfers won't go
FIX: remove classmethods here and there to unblock requestHolder
CHANGE: RAB, TA: change task timeout: 180 and 600 (was 600 and 900 respectively)
FIX: sorting replication tree by Ancestor, not hopAncestorgit add DataManagementSystem/Agent/TransferAgent.py
NEW: TA: add finalize
CHANGE: TransferAgent: add AcceptableFailedFiles to StrategyHandler to ban FTS channel from scheduling
FIX: if there is no failed files, put an empty dict


*RSS
FIX: RSS is setting Allowed but the StorageElement checks for Active

*Workflows
FIX: Part of WorfklowTask rewritten to fix some issues and allow 'ANY' as site

*Transformation
FIX: Wrong calls to TCA::cleanMetadataCatalogFiles

[v6r4p4]

*Core
FIX: Platform.py - check if Popen.terminate is available (only from 2.6)

[v6r4p3]

*Core
FIX: ProcessPool with watchdog and timeouts - applied in v6r3 first

[v6r4p2]

*StorageManagement
BUGFIX: StorageElement - staging is a Read operation and should be allowed as such

*WMS
BUGFIX: InProcessComputingElement, JobAgent - proper return status code from the job wrapper

*Core
FIX: Platform - manage properly the case of exception in the ldconfig execution

[v6r4p1]

*DMS
FIX: TransferDB.getChannelObservedThroughput - the channelDict was created in a wrong way

*RSS
FIX: ResourceStatus was not returning Allowed by default

[v6r4]

*Core
FIX: dirac-install-db.py: addDatabaseOptionsToCS has added a new keyed argument
NEW: SGETimeLeft.py: Support for SGE backend
FIX: If several extensions are installed, merge ConfigTemplate.cfg
NEW: Service framework - added monitoring of file descriptors open
NEW: Service framework - Reduced handshake timeout to prevent stuck threads
NEW: MySQL class with new high level methods - buildCondition,insertFields,updateFields
     deleteEntries, getFields, getCounters, getDistinctAttributeValues
FIX: ProcessPool - fixes in the locking mechanism with LockRing, stopping workers when the
     parent process is finished     
FIX: Added more locks to the LockRing
NEW: The installation tools are updated to install components by name with the components module specified as an option

*DMS
FIX: TransferDB.py - speed up the Throughput determination
NEW: dirac-dms-add-files: script similar to dirac-dms-remove-files, 
     allows for 1 file specification on the command line, using the usual dirac-dms-add-file options, 
     but also can take a text file in input to upload a bunch of files. Exit code is 0 only if all 
     was fine and is different for every error found. 
NEW: StorageElementProxy- support for data downloading with http protocol from arbitrary storage, 
     needed for the web data download
BUGFIX: FileCatalogCLI - replicate operation does a proper replica registration ( closes #5 )     
FIX: ReplicaManager - __cleanDirectory now working and thus dirac-dms-clean-directory

*WMS
NEW: CPU normalization script to run a quick test in the pilot, used by the JobWrapper
     to report the CPU consumption to the accounting
FIX: StalledJobAgent - StalledTimeHours and FailedTimeHours are read each cycle, refer to the 
     Watchdog heartBeat period (should be renamed); add NormCPUTime to Accounting record
NEW: SiteDirector - support for the operation per VO in multi-VO installations
FIX: StalledJobAgent - get ProcessingType from JDL if defined
BUGFIX: dirac-wms-job-peek - missing printout in the command
NEW: SiteDirector - take into account the number of already waiting pilots when evaluating the number of pilots to submit
FIX: properly report CPU usage when the Watchdog kill the payload.

*RSS
BUGFIX: Result in ClientCache table is a varchar, but the method was getting a datetime
NEW: CacheFeederAgent - VOBOX and SpaceTokenOccupancy commands added (ported from LHCbDIRAC)
CHANGE: RSS components get operational parameters from the Operations handler

*DataManagement
FIX: if there is no failed files, put an empty dict

*Transformation
FIX: Wrong calls to TCA::cleanMetadataCatalogFiles

[v6r3p19]

*WMS
FIX: gLitePilotDirector - fix the name of the MyProxy server to avoid crashes of the gLite WMS

[v6r3p18]

*Resources
BUGFIX: SRM2Storage - in checksum type evaluation

[v6r3p17]

*DataManagement
FIX: Fixes issues #783 and #781. Bugs in ReplicaManager removePhisicalReplica and getFilesFromDirectory
FIX: Return S_ERROR if missing jobid arguments
NEW: Checksum can be verified during FTS and SRM2Storage 

[v6r3p16]

*DataManagement
FIX: better monitoring of FTS channels 
FIX: Handle properly None value for channels and bandwidths

*Core
FIX: Properly calculate the release notes if there are newer releases in the release.notes file

[v6r3p15]

*DataManagement
FIX: if there is no failed files, put an empty dict

*Transformation
FIX: Wrong calls to TCA::cleanMetadataCatalogFiles


[v6r3p14]

* Core

BUGFIX: ProcessPool.py: clean processing and finalisation
BUGFIX: Pfn.py: don't check for 'FileName' in pfnDict

* DMS

NEW: dirac-dms-show-fts-status.py: script showing last hour history for FTS channels
NEW: TransferDBMonitoringHandler.py: new function exporting FST channel queues
BUGFIX: TransferAgent.py,RemovalAgent.py,RegistrationAgent.py - unlinking of temp proxy files, corection of values sent to gMonitor
BUGFIX: StrategyHandler - new config option 'AcceptableFailedFiles' to unblock scheduling for channels if problematic transfers occured for few files
NEW: TransferAgent,RemovalAgent,RegistrationAgent - new confing options for setting timeouts for tasks and ProcessPool finalisation
BUGFIX: ReplicaManager.py - reverse sort of LFNs when deleting files and directories to avoid blocks
NEW: moved StrategyHandler class def to separate file under DMS/private

* TMS

FIX: TransformationCleaningAgent.py: some refactoring, new way of disabling/enabline execution by 'EnableFlag' config option

[v6r3p13]

*Core
FIX: Added proper ProcessPool checks and finalisation

*DataManagement
FIX: don't set Files.Status to Failed for non-existign files, failover transfers won't go
FIX: remove classmethods here and there to unblock requestHolder
CHANGE: RAB, TA: change task timeout: 180 and 600 (was 600 and 900 respectively)
FIX: sorting replication tree by Ancestor, not hopAncestorgit add DataManagementSystem/Agent/TransferAgent.py
NEW: TA: add finalize
CHANGE: TransferAgent: add AcceptableFailedFiles to StrategyHandler to ban FTS channel from scheduling

[v6r3p12]

*Core
FIX: Platform.py - check if Popen.terminate is available (only from 2.6)

[v6r3p11]

*Core
FIX: ProcessPool with watchdog and timeouts

[v6r3p10]

*StorageManagement
BUGFIX: StorageElement - staging is a Read operation and should be allowed as such

*WMS
BUGFIX: InProcessComputingElement, JobAgent - proper return status code from the job wrapper

*Core
FIX: Platform - manage properly the case of exception in the ldconfig execution

[v6r3p9]

*DMS
FIX: TransferDB.getChannelObservedThroughput - the channelDict was created in a wrong way

[v6r3p8]

*Web
CHANGE: return back to the release web2012041601

[v6r3p7]

*Transformation
FIX: TransformationCleaningAgent - protection from deleting requests with jobID 0 

[v6r3p6]

*Core
FIX: dirac-install-db - proper key argument (follow change in InstallTools)
FIX: ProcessPool - release all locks every time WorkignProcess.run is executed, more fixes to come
FIX: dirac-configure - for Multi-Community installations, all vomsdir/vomses files are now created

*WMS
NEW: SiteDirector - add pilot option with CE name to allow matching of SAM jobs.
BUGFIX: dirac-pilot - SGE batch ID was overwriting the CREAM ID
FIX: PilotDirector - protect the CS master if there are at least 3 slaves
NEW: Watchdog - set LocalJobID in the SGE case

[v6r3p5]

*Core:
BUGFIX: ProcessPool - bug making TaskAgents hang after max cycles
BUGFIX: Graphs - proper handling plots with data containing empty string labels
FIX: GateWay - transfers were using an old API
FIX: GateWay - properly calculate the gateway URL
BUGFIX: Utilities/Pfn.py - bug in pfnunparse() when concatenating Path and FileName

*Accounting
NEW: ReportGenerator - make AccountingDB readonly
FIX: DataCache - set daemon the datacache thread
BUGFIX: BasePlotter - proper handling of the Petabyte scale data

*DMS:
BUGFIX: TransferAgent, RegistrationTask - typos 

[v6r3p4]

*DMS:
BUGFIX: TransferAgent - wrong value for failback in TA:execute

[v6r3p3]

*Configuration
BUGFIX: Operations helper - typo

*DMS:
FIX: TransferAgent - change the way of redirecting request to task

[v6r3p2]

*DMS
FIX: FTSRequest - updating metadata for accouting when finalizing FTS requests

*Core
FIX: DIRAC/__init__.py - default version is set to v6r3

[v6r3p1]

*WMS
CHANGE: Use ResourcesStatus and Resources helpers in the InputDataAgent logic

*Configuration
NEW: added getStorageElementOptions in Resources helper

*DMS
FIX: resourceStatus object created in TransferAgent instead of StrategyHandler

[v6r3]

*Core
NEW: Added protections due to the process pool usage in the locking logic

*Resources
FIX: LcgFileCatalogClient - reduce the number of retries: LFC_CONRETRY = 5 to 
     avoid combined catalog to be stuck on a faulty LFC server
     
*RSS
BUGFIX: ResourceStatus - reworked helper to keep DB connections     

*DMS
BUGFIX: ReplicaManager::CatalogBase::_callFileCatalogFcnSingleFile() - wrong argument

*RequestManagement
FIX: TaskAgents - set timeOut for task to 10 min (15 min)
NEW: TaskAgents - fill in Error fields in case of failing operations

*Interfaces
BUGFIX: dirac-wms-select-jobs - wrong use of the Dirac API

[v6r2p9]

*Core
FIX: dirac-configure - make use of getSEsForSite() method to determine LocalSEs

*WMS
NEW: DownloadInputData,InputDataByProtocol - check Files on Tape SEs are on Disk cache 
     before Download or getturl calls from Wrapper
CHANGE: Matcher - add Stalled to "Running" Jobs when JobLimits are applied   
CHANGE: JobDB - allow to specify required platform as Platform JDL parameter,
        the specified platform is taken into account even without /Resources/Computing/OSCompatibility section

*DMS
CHANGE: dirac-admin-allow(ban)-se - removed lhcb-grid email account by default, 
        and added switch to avoid sending email
FIX: TaskAgents - fix for non-existing files
FIX: change verbosity in failoverReplication 
FIX: FileCatalog - remove properly metadata indices 
BUGFIX: FileManagerBase - bugfix in the descendants evaluation logic  
FIX: TransferAgent and TransferTask - update Files.Status to Failed when ReplicaManager.replicateAndRegister 
     will fail completely; when no replica is available at all.

*Core
FIX: dirac-pilot - default lcg bindings version set to 2012-02-20

[v6r2p8]

*DMS:
CHANGE: TransferAgent - fallback to task execution if replication tree is not found

[v6r2p7]

*WMS
BUGFIX: SiteDirector - wrong CS option use: BundleProxy -> HttpProxy
FIX: SiteDirector - use short lines in compressed/encoded files in the executable
     python script

[v6r2p6]

*DataManagement
FIX: Bad logic in StrategyHandler:MinimiseTotalWait

*Core
CHANGE: updated GGUS web portal URL

*RSS
BUGFIX: meta key cannot be reused, it is popped from dictionary

*Framework
FIX: The Gateway service does not have a handler
NEW: ConfingTemplate entry for Gateway
FIX: distribution notes allow for word wrap

*WorkloadManagement
FIX: avoid unnecessary call if no LFN is left in one of the SEs
FIX: When Uploading job outputs, try first Local SEs, if any


[v6r2p5]

*RSS
BUGFIX: several minor bug fixes

*RequestManagement
BUGFIX: RequestDBMySQL - removed unnecessary request type check

*DMS
BUGFIX: FileCatalogClienctCLI - wrong evaluation of the operation in the find command
NEW: FileCatalog - added possibility to remove specified metadata for a given path 
BUGFIX: ReplicaManager - wrong operation order causing failure of UploadLogFile module

*Core
NEW: dirac-install - generate cshrc DIRAC environment setting file for the (t)csh 

*Interfaces
CHANGE: Job - added InputData to each element in the ParametricInputData

*WMS
CHANGE: dirac-jobexec - pass ParametericInputData to the workflow as a semicolon separated string

[v6r2p4]

*WMS
BUGFIX: StalledJobAgent - protection against jobs with no PilotReference in their parameters
BUGFIX: WMSAdministratorHandler - wrong argument type specification for getPilotInfo method

*StorageManagement
BUGFIX: RequestFinalizationAgent - no method existence check when calling RPC method

[v6r2p3]

*WMS
CHANGE: Matcher - fixed the credentials check in requestJob() to simplify it

*ConfigurationSystem
CHANGE: Operations helper - fix that allow no VO to be defined for components that do not need it

*Core
BUGFIX: InstallTools - when applying runsvctrl to a list of components make sure that the config server is treated first and the sysadmin service - last
        
[v6r2p2]

*WMS
BUGFIX: Matcher - restored logic for checking private pilot asking for a given DN for belonging to the same group with JOB_SHARING property.

[v6r2p1]

*RequestManagementSystem
BUGFIX: RequestCleaningAgent - missing import of the "second" interval definition 

[v6r2]

*General
FIX: replaced use of exec() python statement in favor of object method execution

*Accounting
CHANGE: Accounting 'byte' units are in powers of 1000 instead of powers of 1024 (closes #457)

*Core
CHANGE: Pfn.py - pfnparse function rewritten for speed up and mem usage, unit test case added
FIX: DISET Clients are now thread-safe. Same clients used twice in different threads was not 
closing the previous connection
NEW: reduce wait times in DISET protocol machinery to improve performance    
NEW: dirac-fix-mysql-script command to fix the mysql start-up script for the given installation
FIX: TransferClient closes connections properly
FIX: DISET Clients are now thread-safe. Same client used twice in different threads will not close the previous connection
CHANGE: Beautification and reduce wait times to improve performance
NEW: ProcessPool - added functionality to kill all children processes properly when destroying ProcessPool objects
NEW: CS Helper for LocalSite section, with gridEnv method
NEW: Grid module will use Local.gridEnv if nothing passed in the arguments
CHANGE: Add deprecated sections in the CS Operations helper to ease the transition
FIX: dirac-install - execute dirac-fix-mysql-script, if available, to fix the mysql.server startup script
FIX: dirac-distribution - Changed obsoleted tar.list file URL
FIX: typo in dirac-admin-add-host in case of error
CHANGE: dirac-admin-allow(ban)-se - use diracAdmin.sendMail() instead of NotificationClient.sendMail()

*Framework
BUGFIX: UserProfileDB - no more use of "type" variable as it is a reserved keyword 

*RequestManagement:
FIX: RequestDBFile - more consistent treatment of requestDB Path
FIX: RequestMySQL - Execution order is evaluated based on not Done state of subrequests
NEW: RequestCleaningAgent - resetting Assigned requests to Waiting after a configurable period of time

*RSS
CHANGE: RSS Action now inherits from a base class, and Actions are more homogeneous, they all take a uniform set of arguments. The name of modules has been changed from PolType to Action as well.
FIX: CacheFeederAgent - too verbose messages moved to debug instead of info level
BUGFIX: fixed a bug preventing RSS clients to connect to the services     
FIX: Proper services synchronization
FIX: Better handling of exceptions due to timeouts in GOCDBClient   
FIX: RSS.Notification emails are sent again
FIX: Commands have been modified to return S_OK, S_ERROR inside the Result dict. This way, policies get a S_ERROR / S_OK object. CacheFeederAgent has been updated accordingly.
FIX: allow clients, if db connection fails, to reconnect ( or at least try ) to the servers.
CHANGE: access control using CS Authentication options. Default is SiteManager, and get methods are all.
BUGFIX: MySQLMonkey - properly escaped all parameters of the SQL queries, other fixes.
NEW: CleanerAgent renamed to CacheCleanerAgent
NEW: Updated RSS scripts, to set element statuses and / or tokens.
NEW: Added a new script, dirac-rss-synch
BUGFIX: Minor bugfixes spotted on the Web development
FIX: Removed useless decorator from RSS handlers
CHANGE: ResourceStatus helper tool moved to RSS/Client directory, no RSS objects created if the system is InActive
CHANGE: Removed ClientFastDec decorator, using a more verbose alternative.
CHANGE: Removed useless usage of kwargs on helper functions.  
NEW: added getSESitesList method to RSSClient      
FIX: _checkFloat() checks INTEGERS, not datetimes

*DataManagement
CHANGE: refactoring of DMS agents executing requests, allow requests from arbitrary users
NEW: DFC - allow to specify multiple replicas, owner, mode when adding files
CHANGE: DFC - optimization of the directory size evaluation
NEW: Added CREATE TEMPORARY TABLES privilege to FileCatalogDB
CHANGE: DFC - getCatalogCounters() update to show numbers of directories
NEW: lfc_dfc_copy script to migrate data from LFC to DFC
FIX: dirac-dms-user-lfns - fixed the case when the baseDir is specified
FIX: FTS testing scripts were using sys.argv and getting confused if options are passed
NEW: DFC - use DirectoryUsage tables for the storage usage evaluations
NEW: DFC - search by metadata can be limited to a given directory subtree
NEW: DFC - search by both directory and file indexed metadata
BUGFIX: DFC - avoid crash if no directories or files found in metadata query
NEW: DFC FileCatalogHandler - define database location in the configuration
NEW: DFC - new FileCatalogFactory class, possibility to use named DFC services
FIX: FTSMonitor, FTSRequest - fixes in handling replica registration, setting registration requests in FileToCat table for later retry
FIX: Failover registration request in the FTS agents.      
FIX: FTSMonitor - enabled to register new replicas if even the corresponding request were removed from the RequestManagement 
FIX: StorageElement - check if SE has been properly initialized before executing any method     
CHANGE: LFC client getReplica() - make use of the new bulk method lfc.lfc_getreplicasl()
FIX: LFC client - protect against getting None in lfc.lfc_readdirxr( oDirectory, "" )  
FIX: add extra protection in dump method of StorageElement base class
CHANGE: FailoverTransfer - create subrequest per catalog if more than one catalog

*Interface
NEW: Job.py - added method to handle the parametric parameters in the workflow. They are made available to the workflow_commons via the key 'GenericParameters'.
FIX: Dirac.py - fix some type checking things
FIX: Dirac.py - the addFile() method can now register to more than 1 catalog.

*WMS
FIX: removed dependency of the JobSchedulingAgent on RSS. Move the getSiteTier functionality to a new CS Helper.
FIX: WMSAdministratorHandler - Replace StringType by StringTypes in the export methods argument type
FIX: JobAgent - Set explicitly UseServerCertificate to "no" for the job executable
NEW: dirac-pilot - change directory to $OSG_WN_TMP on OSG sites
FIX: SiteDirector passes jobExecDir to pilot, this defaults to "." for CREAM CEs. It can be set in the CS. It will not make use of $TMPDIR in this case.
FIX: Set proper project and release version to the SiteDirector     
NEW: Added "JobDelay" option for the matching, refactored and added CS options to the matcher
FIX: Added installation as an option to the pilots and random MyProxyServer
NEW: Support for parametric jobs with parameters that can be of List type

*Resources
NEW: Added SSH Grid Engine Computing Element
NEW: Added SSH Computing Element
FIX: make sure lfc client will not try to connect for several days

*Transformation
FIX: TransformationDB - in setFileStatusForTransformation() reset ErrorCount to zero if "force" flag and    the new status is "unused"
NEW: TransformationDB - added support for dictionary in metadata for the InputDataQuery mechanism     

[v6r1p13]

*WMS
FIX: JobSchedulingAgent - backported from v6r2 use of Resources helper

[v6r1p12]

*Accounting
FIX: Properly delete cached plots

*Core
FIX: dirac-install - run externals post install after generating the versions dir

[v6r1p11]

*Core
NEW: dirac-install - caches locally the externals and the grid bundle
FIX: dirac-distribution - properly generate releasehistory and releasenotes

[v6r1p10]

*WorloadManagement
FIX: JobAgent - set UseServerCertificate option "no" for the job executable

[v6r1p9]

*Core
FIX: dirac-configure - set the proper /DIRAC/Hostname when defining /LocalInstallation/Host

*DataManagement
FIX: dirac-dms-user-lfns - fixed the case when the baseDir is specified
BUGFIX: dirac-dms-remove-files - fixed crash in case of returned error report in a form of dictionary 

[v6r1p8]

*Web
FIX: restored Run panel in the production monitor

*Resources
FIX: FileCatalog - do not check existence of the catalog client module file

[v6r1p7]

*Web
BUGFIX: fixed scroll bar in the Monitoring plots view

[v6r1p6]

*Core
FIX: TransferClient closes connections properly

[v6r1p5]

*Core
FIX: DISET Clients are now thread-safe. Same clients used twice in different threads was not 
     closing the previous connection
NEW: reduce wait times in DISET protocol machinery to improve performance   

[v6r1p4]

*RequestManagement
BUGFIX: RequestContainer - in isSubRequestDone() treat special case for subrequests with files

*Transformation
BUGFIX: TransformationCleaningAgent - do not clear requests for tasks with no associated jobs

[v6r1p3]

*Framework
NEW: Pass the monitor down to the request RequestHandler
FIX: Define the service location for the monitor
FIX: Close some connections that DISET was leaving open

[v6r1p2]

*WorkloadManagement
BUGFIX: JobSchedulingAgent - use getSiteTiers() with returned direct value and not S_OK

*Transformation
BUGFIX: Uniform use of the TaskManager in the RequestTaskAgent and WorkflowTaskAgent

[v6r1p1]

*RSS
BUGFIX: Alarm_PolType now really send mails instead of crashing silently.

[v6r1]

*RSS
CHANGE: Major refactoring of the RSS system
CHANGE: DB.ResourceStatusDB has been refactored, making it a simple wrapper round ResourceStatusDB.sql with only four methods by table ( insert, update, get & delete )
CHANGE: DB.ResourceStatusDB.sql has been modified to support different statuses per granularity.
CHANGE: DB.ResourceManagementDB has been refactored, making it a simple wrapper round ResourceStatusDB.sql with only four methods by table ( insert, update, get & delete )
CHANGE: Service.ResourceStatusHandler has been refactored, removing all data processing, making it an intermediary between client and DB.
CHANGE: Service.ResourceManagementHandler has been refactored, removing all data processing, making it an intermediary between client and DB.
NEW: Utilities.ResourceStatusBooster makes use of the 'DB primitives' exposed on the client and does some useful data processing, exposing the new functions on the client.
NEW: Utilities.ResourceManagementBooster makes use of the 'DB primitives' exposed on the client and does some useful data processing, exposing the new functions on the client.
CHANGE: Client.ResourceStatusClient has been refactorerd. It connects automatically to DB or to the Service. Exposes DB and booster functions.
CHANGE: Client.ResourceManagementClient has been refactorerd. It connects automatically to DB or to the Service. Exposes DB and booster functions.
CHANGE: Agent.ClientsCacheFeederAgent renamed to CacheFeederAgent. The name was not accurate, as it also feeds Accouting Cache tables.
CHANGE: Agent.InspectorAgent, makes use of automatic API initialization.
CHANGE: Command. refactor and usage of automatic API initialization.
CHANGE: PolicySystem.PEP has reusable client connections, which increase significantly performance.
CHANGE: PolicySystem.PDP has reusable client connections, which increase significantly performance.
NEW: Utilities.Decorators are syntactic sugar for DB, Handler and Clients.
NEW: Utilities.MySQLMonkey is a mixture of laziness and refactoring, in order to generate the SQL statements automatically. Not anymore sqlStatemens hardcoded on the RSS.
NEW: Utilities.Validator are common checks done through RSS modules
CHANGE: Utilities.Synchronizer syncs users and DIRAC sites
CHANGE: cosmetic changes everywhere, added HeadURL and RCSID
CHANGE: Removed all the VOExtension logic on RSS
BUGFIX: ResourceStatusHandler - getStorageElementStatusWeb(), access mode by default is Read
FIX: RSS __init__.py will not crash anymore if no CS info provided
BUGFIX: CS.getSiteTier now behaves correctly when a site is passed as a string

*dirac-setup-site
BUGFIX: fixed typos in the Script class name

*Transformation
FIX: Missing logger in the TaskManager Client (was using agent's one)
NEW: Added UnitTest class for TaskManager Client

*DIRAC API
BUGFIX: Dirac.py. If /LocalSite/FileCatalog is not define the default Catalog was not properly set.
FIX: Dirac.py - fixed __printOutput to properly interpret the first argument: 0:stdout, 1:stderr
NEW: Dirac.py - added getConfigurationValue() method

*Framework
NEW: UsersAndGroups agent to synchronize users from VOMRS server.

*dirac-install
FIX: make Platform.py able to run with python2.3 to be used inside dirac-install
FIX: protection against the old or pro links pointing to non-existent directories
NEW: make use of the HTTP proxies if available
FIX: fixed the logic of creating links to /opt/dirac directories to take into account webRoot subdirs

*WorkloadManagement
FIX: SiteDirector - change getVO() function call to getVOForGroup()

*Core:
FIX: Pfn.py - check the sanity of the pfn and catch the erroneous case

*RequestManagement:
BUGFIX: RequestContainer.isSubrequestDone() - return 0 if Done check fails

*DataManagement
NEW: FileCatalog - possibility to configure multiple FileCatalog services of the same type

[v6r0p4]

*Framework
NEW: Pass the monitor down to the request RequestHandler
FIX: Define the service location for the monitor
FIX: Close some connections that DISET was leaving open

[v6r0p3]

*Framework
FIX: ProxyManager - Registry.groupHasProperties() wasn't returning a result 
CHANGE: Groups without AutoUploadProxy won't receive expiration notifications 
FIX: typo dirac-proxy-info -> dirac-proxy-init in the expiration mail contents
CHANGE: DISET - directly close the connection after a failed handshake

[v6r0p2]

*Framework
FIX: in services logs change ALWAYS log level for query messages to NOTICE

[v6r0p1]

*Core
BUGFIX: List.uniqueElements() preserves the other of the remaining elements

*Framework
CHANGE: By default set authorization rules to authenticated instead of all
FIX: Use all required arguments in read access data for UserProfileDB
FIX: NotificationClient - dropped LHCb-Production setup by default in the __getRPSClient()

[v6r0]

*Framework
NEW: DISET Framework modified client/server protocol, messaging mechanism to be used for optimizers
NEW: move functions in DIRAC.Core.Security.Misc to DIRAC.Core.Security.ProxyInfo
CHANGE: By default log level for agents and services is INFO
CHANGE: Disable the log headers by default before initializing
NEW: dirac-proxy-init modification according to issue #29: 
     -U flag will upload a long lived proxy to the ProxyManager
     If /Registry/DefaultGroup is defined, try to generate a proxy that has that group
     Replaced params.debugMessage by gLogger.verbose. Closes #65
     If AutoUploadProxy = true in the CS, the proxy will automatically be uploaded
CHANGE: Proxy upload by default is one month with dirac-proxy-upload
NEW: Added upload of pilot proxies automatically
NEW: Print info after creating a proxy
NEW: Added setting VOMS extensions automatically
NEW: dirac-proxy-info can also print the information of the uploaded proxies
NEW: dirac-proxy-init will check that the lifetime of the certificate is less than one month and advise to renew it
NEW: dirac-proxy-init will check that the certificate has at least one month of validity
FIX: Never use the host certificate if there is one for dirac-proxy-init
NEW: Proxy manager will send notifications when the uploaded proxies are about to expire (configurable via CS)
NEW: Now the proxyDB also has a knowledge of user names. Queries can use the user name as a query key
FIX: ProxyManager - calculate properly the dates for credentials about to expire
CHANGE: ProxyManager will autoexpire old proxies, also auto purge logs
CHANGE: Rename dirac-proxy-upload to dirac-admin-proxy-upload
NEW: dirac-proxy-init will complain if the user certificate has less than 30 days
CHANGE: SecurityLogging - security log level to verbose
NEW: OracleDB - added Array type 
NEW: MySQL - allow definition of the port number in the configuration
FIX: Utilities/Security - hash VOMS Attributes as string
FIX: Utilities/Security - Generate a chain hash to discover if two chains are equal
NEW: Use chain has to discover if it has already been dumped
FIX: SystemAdministrator - Do not set  a default lcg version
NEW: SystemAdministrator - added Project support for the sysadmin
CHANGE: SysAdmin CLI - will try to connect to the service when setting the host
NEW: SysAdmin CLI - colorization of errors in the cli
NEW: Logger - added showing the thread id in the logger if enabled
     
*Configuration
NEW: added getVOfromProxyGroup() utility
NEW: added getVoForGroup() utility, use it in the code as appropriate
NEW: added Registry and Operations Configuration helpers
NEW: dirac-configuration-shell - a configuration script for CS that behaves like an UNIX shellCHANGE: CSAPI - added more functionality required by updated configuration console
NEW: Added possibility to define LocalSE to any Site using the SiteLocalSEMapping 
     section on the Operations Section     
NEW: introduce Registry/VO section, associate groups to VOs, define SubmitPools per VO
FIX: CE2CSAgent - update the CEType only if there is a relevant info in the BDII  

*ReleaseManagement
NEW: release preparations and installation tools based on installation packages
NEW: dirac-compile-externals will try go get a DIRAC-free environment before compiling
NEW: dirac-disctribution - upload command can be defined via defaults file
NEW: dirac-disctribution - try to find if the version name is a branch or a tag in git and act accordingly
NEW: dirac-disctribution - added keyword substitution when creating a a distribution from git
FIX: Install tools won't write HostDN to the configuration if the Admin username is not set 
FIX: Properly set /DIRAC/Configuration/Servers when installing a CS Master
FIX: install_site.sh - missing option in wget for https download: --no-check-certificate
FIX: dirac-install-agent(service) - If the component being installed already has corresponding 
     CS section, it is not overwritten unless explicitly asked for
NEW: dirac-install functionality enhancement: start using the switches as defined in issue #26;
CHANGE: dirac-install - write the defaults if any under defaults-.cfg so dirac-configure can 
        pick it up
FIX: dirac-install - define DYLD_LIBRARY_PATH ( for Mac installations )     
NEW: dirac-install - put all the goodness under a function so scripts like lhcb-proxy-init can use it easily
FIX: dirac-install - Properly search for the LcgVer
NEW: dirac-install will write down the releases files in -d mode   
CHANGE: use new dirac_install from gothub/integration branch in install_site.sh
NEW: Extensions can request custom external dependencies to be installed via pip when 
     installing DIRAC.
NEW: LCG bundle version can be defined on a per release basis in the releases.cfg 
NEW: dirac-deploy-scripts - when setting the lib path in the deploy scripts. 
     Also search for subpaths of the libdir and include them
NEW: Install tools - plainly separate projects from installations

*Accounting
CHANGE: For the WMSHistory type, send as JobSplitType the JobType
CHANGE: Reduced the size of the max key length to workaround mysql max bytes for index problem
FIX: Modified buckets width of 1week to 1 week + 1 day to fix summer time end week (1 hour more )

*WorkloadManagement
CHANGE: SiteDirector - simplified executable generation
NEW: SiteDirector - few more checks of error conditions   
NEW: SiteDirector - limit the queue max length to the value of MaxQueueLengthOption 
     ( 3 days be default )
BUGFIX: SiteDirector - do not download pilot output if the flag getPilotOutput is not set     
NEW: JobDB will extract the VO when applying DIRAC/VOPolicy from the proper VO
FIX: SSHTorque - retrieve job status by chunks of 100 jobs to avoid too long
NEW: glexecComputingElement - allow glexecComputingElement to "Reschedule" jobs if the Test of
     the glexec fails, instead of defaulting to InProcess. Controlled by
     RescheduleOnError Option of the glexecComputingElement
NEW: SandboxStore - create a different SBPath with the group included     
FIX: JobDB - properly treat Site parameter in the job JDL while rescheduling jobs
NEW: JobSchedulingAgent - set the job Site attribute to the name of a group of sites corresponding 
     to a SE chosen by the data staging procedure 
CHANGE: TimeLeft - call batch system commands with the ( default ) timeout 120 sec
CHANGE: PBSTimeLeft - uses default CPU/WallClock if not present in the output  
FIX: PBSTimeLeft - proper handling of (p)cput parameter in the batch system output, recovery of the
     incomplete batch system output      
NEW: automatically add SubmitPools JDL option of the job owner's VO defines it     
NEW: JobManager - add MaxParametericJobs option to the service configuration
NEW: PilotDirector - each SubmitPool or Middleware can define TargetGrids
NEW: JobAgent - new StopOnApplicationFailure option to make the agent exiting the loop on application failure
NEW: PilotAgentsDB - on demand retrieval of the CREAM pilot output
NEW: Pilot - proper job ID evaluation for the OSG sites
FIX: ComputingElement - fixed proxy renewal logic for generic and private pilots
NEW: JDL - added %j placeholder in the JDL to be replaced by the JobID
BUGFIX: DownloadInputData - bug fixed in the naming of downloaded files
FIX: Matcher - set the group and DN when a request gets to the matcher if the request is not 
     coming from a pilot
FIX: Matcher = take into account JobSharing when checking the owner for the request
CHANGE: PilotDirector, dirac-pilot - interpret -V flag of the pilot as Installation name

*DataManagement
FIX: FileCatalog/DiractoryLevelTree - consistent application of the max directory level using global 
     MAX_LEVELS variable
FIX: FileCatalog - Directory metadata is deleted together with the directory deletion, issue #40    
CHANGE: FileCatalog - the logic of the files query by metadata revisited to increase efficiency 
FIX: LcgFileCatalog - use lfcthr and call lfcthr.init() to allow multithread
     try the import only once and just when LcgFileCatalogClient class is intantiated
NEW: LcgFileCatalogClient - new version of getPathPermissions relying on the lfc_access method to solve the problem
     of multiple user DNs in LFC.     
FIX: StorageElement - get service CS options with getCSOption() method ( closes #97 )
FIX: retrieve FileCatalogs as ordered list, to have a proper default.
CHANGE: FileCatalog - allow up to 15 levels of directories
BUGFIX: FileCatalog - bug fixes in the directory removal methods (closes #98)
BUGFIX: RemovalAgent - TypeError when getting JobID in RemovalAgent
BUGFIX: RemovalAgent - put a limit to be sure the execute method will end after a certain number of iterations
FIX: DownloadInputData - when files have been uploaded with lcg_util, the PFN filename
     might not match the LFN file name
FIX: putting FTSMonitor web page back
NEW: The default file catalog is now determined using /LocalSite/FileCatalog. The old behavior 
     is provided as a fallback solution
NEW: ReplicaManager - can now deal with multiple catalogs. Makes sure the surl used for removal is 
the same as the one used for registration.   
NEW: PoolXMLCatalog - added getTypeByPfn() function to get the type of the given PFN  
NEW: dirac-dms-ban(allow)-se - added possibility to use CheckAccess property of the SE

*StorageManagement
FIX: Stager - updateJobFromStager(): only return S_ERROR if the Status sent is not
recognized or if a state update fails. If the jobs has been removed or
has moved forward to another status, the Stager will get an S_OK and
should forget about the job.
NEW: new option in the StorageElement configuration "CheckAccess"
FIX: Requests older than 1 day, which haven't been staged are retried. Tasks older than "daysOld" 
     number of days are set to Failed. These tasks have already been retried "daysOld" times for staging.
FIX: CacheReplicas and StageRequests records are kept until the pin has expired. This way the 
     StageRequest agent will have proper accounting of the amount of staged data in cache.
NEW: FTSCleaningAgent will allow to fix transient errors in RequestDB. At the moment it's 
     only fixing Requests for which SourceTURL is equal to TargetSURL.
NEW: Stager - added new command dirac-stager-stage-files          
FIX: Update Stager code in v6 to the same point as v5r13p37
FIX: StorageManager - avoid race condition by ensuring that Links=0 in the query while removing replicas

*RequestManagement
FIX: RequestDBFile - get request in chronological order (closes issue #84)
BUGFIX: RequestDBFile - make getRequest return value for getRequest the same as for

*ResourceStatusSystem
NEW: Major code refacoring. First refactoring of RSS's PEP. Actions are now function 
     defined in modules residing in directory "Actions".
NEW: methods to store cached environment on a DB and ge them.
CHANGE: command caller looks on the extension for commands.
CHANGE: RSS use now the CS instead of getting info from Python modules.
BUGFIX: Cleaned RSS scripts, they are still prototypes
CHANGE: PEP actions now reside in separate modules outside PEP module.
NEW: RSS CS module add facilities to extract info from CS.
CHANGE: Updating various RSS tests to make them compatible with
changes in the system.
NEW: CS is used instead of ad-hoc configuration module in most places.
NEW: Adding various helper functions in RSS Utils module. These are
functions used by RSS developers, including mainly myself, and are
totally independant from the rest of DIRAC.
CHANGE: Mostly trivial changes, typos, etc in various files in RSS     
CHANGE: TokenAgent sends e-mails with current status   

*Transformation
CHANGE: allow Target SE specification for jobs, Site parameter is not set in this case
CHANGE: TransformationAgent  - add new file statuses in production monitoring display
CHANGE: TransformationAgent - limit the number of files to be treated in TransformationAgent 
        for replication and removal (default 5000)
BUGFIX: TransformationDB - not removing task when site is not set
BUGFIX: TransformationCleaningAgent - archiving instead of cleaning Removal and Replication 
        transformations 
FIX: TransformationCleaningAgent - kill jobs before deleting them        

*Workflow
NEW: allow modules to define Input and Output parameters that can be
     used instead of the step_commons/workflow_commons (Workflow.py, Step.py, Module.py)

*Various fixes
BUGFIX: Mail.py uses SMTP class rather than inheriting it
FIX: Platform utility will properly discover libc version even for the new Ubuntu
FIX: Removed old sandbox and other obsoleted components<|MERGE_RESOLUTION|>--- conflicted
+++ resolved
@@ -1,4 +1,3 @@
-<<<<<<< HEAD
 [v6r13p13]
 
 *DMS
@@ -288,7 +287,7 @@
 
 *TS
 CHANGE: Task Manager plugins
-=======
+
 [v6r12p49]
 
 *Resources
@@ -300,7 +299,6 @@
 
 *TMS
 FIX: TransformationCLI - doc string
->>>>>>> b25aab90
 
 [v6r12p48]
 
