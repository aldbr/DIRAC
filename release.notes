<<<<<<< HEAD
[v6r20-pre9]

*Core
NEW: MJF utility added, providing a general interface to Machine/Job Features values.
CHANGE: Removed deprecated option "ExtraModules" (dirac-configure, dirac-install scripts)
CHANGE: dirac-deploy-scripts, dirac-install - allow command modules with underscores in 
        their names in order for better support for the code checking tools
CHANGE: dirac-distribution and related scripts - compile web code while release
        generation
NEW: DEncode - added unit tests        

*Framework
CHANGE: ComponentInstaller - remove the old web portal configuration data 
        used during the installation
NEW: WebAppCompiler methods is implemented, which is used to compile the web framework

*WorkloadManagementSystem
NEW: StopSigRegex, StopSigStartSeconds, StopSigFinishSeconds, StopSigNumber added to JDL, which cause Watchdog to send a signal StopSigNumber to payload processes matching StopSigRegex when there are less than StopSigFinishSeconds of wall clock remaining according to MJF.
NEW: PilotLoggingDB, Service and Client for handling extended pilot logging
NEW: added a new synchronizer for Pilot3: sync of subset of CS info to JSON file, 
     and sync of pilot3 files
NEW: dirac-admin-get-pilotslogging script for viewing PilotsLogging
CHANGE: dirac-wms-cpu-normalization uses the abstracted DB12 benchmark script used by the HEPiX Benchmarking Working Group, and the new MJF utility to obtain values from the system and to save them into the DIRAC LocalSite configuration.
NEW: Bulk job submission with protection of the operation transaction

*DMS
NEW: FTS3Agent working only with the FTS3 service to replace the existing one
NEW: FTS3Utilities - use correct FTS Server Selection Policy

*Resources
NEW: New SingularityComputingElement to submit jobs to a Singularity container

*Docs
FIX: Drop some old stuff, add link for FTS3 page
=======
[v6r19p9]

*WMS
CHANGE: DownloadInputData was instantiating all local SEs which is not necessary... Only instantiate those that are needed
CHANGE: JobWrapper - use resolveSEGroup in order to allow defining SE groups including other SE groups
FIX: JobDB - fixed typo in getSiteMaskStatus() method
FIX: Fix getSiteMaskStatus in SiteDirector and MultiProcessSiteDirector

*DMS
FIX: in DMSHelpers don't complain if an SE is at 0 sites

*Interfaces
CHANGE: Job.py - using the deprecated decorator for 2 deprecated methods

*RSS
FIX: EmailAction considers also CEs, not only SEs

*Resources
FIX: removed a useless/broken method in Resources helper
FIX: marked as obsoleted two methods in Resources helper (FTS2 related)
>>>>>>> 13f82f67

[v6r19p8]

*Configuration
FIX; Resources - don't overwrite queue tags if requiredtags are set.

*Framework
CHANGE: dirac-proxy-init - increase dirac-proxy-init CRL update frequency

*Accounting
CHANGE: AccountingDB - if the bucket length is part of the selected conditions, 
        add to the grouping

*WorkloadManagement
FIX: ConfigTemplate.cfg - allow user access to getSiteMaskStatus

*DataManagementSystem
FIX: DMSHelpers - recursive resolution of SEGroup was keeping the SEGroup in the list

*RSS
FIX: CSHelper - getting FTS from the correct location
CHANGE: use the SiteStatus object wherever possible

*Resources
FIX: CREAMComputingElement - added CS option for extra JDL parameters

*Documentation
CHANGE: point README to master and add badges for integration

[v6r19p7]

*WorkloadManagement
FIX: SiteDirector - correct escaping in pilot template
FIX: dirac-wms-get-wn-parameters - added some printouts to dirac-wms-get-wn-parameters

[v6r19p6]

*Core
FIX: SocketInfo - log proper message on CA's init failure.

*Accounting
CHANGE: NetworkAgent - remove support of perfSONAR summaries and add support of raw metrics.

*WMS
FIX: JobDB - don't trigger exception in webSummary if a site with a single dot is in the system
CHANGE: SiteDirector - added logging format and UTC timestamp to pilot wrapper
FIX: JobMonitoring - fix in getJobPageSummaryWeb() for showing correct sign of life for stalled jobs

*TS
FIX: TransformationManager - fix for wrong method called by the Manager

*RSS
NEW: SiteStatus object uses the RSS Cache
FIX: expiration time is a date (dirac-rss-query-db)

[v6r19p5]

*WMS
CHANGE: ParametricJob - added getParameterVectorLength() to replace getNumberOfParameters with a more detailed check of the job JDL validity
FIX: JobManagerHandler - restored the use of MaxParametricJobs configuration option

*Interfaces
FIX: Always use a list of LFNs for input data resolution (local run, mostly)

*tests
FIX: use rootPath instead of environment variable


[v6r19p4]

NEW: Added dummy setup.py in anticipation for standard installation procedure

*Core
CHANGE: SocketInfoFactory - version check of GSI at run time is removed

*Configuration 
FIX: Resources - fix RequiredTags in getQueue() function

*Interfaces
FIX: fix exception when using Dirac.Job.getJobJDL

*WMS
FIX: SiteDirector - fix proxy validity check in updatePilotStatus, a new proxy was 
     never created because isProxyValid returns non-empty dictionary
FIX: JobMonitoring - web table was not considering correctly Failed jobs because 
     stalled for setting the LastSignOfLife     

*DMS
FIX: StorageFactory - avoid complaining if Access option is not in SE section
CHANGE: dirac-dms-user-lfns - the wildcard flag will always assume leading "*" to match files, 
       unless the full path was specified in the wildcard no files were previously matched

*RSS
FIX: CacheFeederAgent resilient to command exceptions

*Resources
FIX: ARCComputingElement - the proxy environment variable was assumed before the 
     return value of the prepareProxy function was checked, which could lead to exceptions

[v6r19p3]

CHANGE: .pylintrc - disable redefined-variable-type
CHANGE: .pylintrc - max-nested-blocks=10 due to the many tests of result['OK']
CHANGE: use autopep8 for auto-formatting with following exceptions:
        tabs = 2 spaces and not 4
        line length check disabled (i.e. 120 characters instead of 80)
        Option for autopep8 are: --ignore E111,E101,E501

*Configuration
FIX: retrigger the initialization of the logger and the ObjectLoader after 
     all the CS has been loaded

*WMS
FIX: pilot commands will add /DIRAC/Extensions=extensions if requested
FIX: SiteDirector, pilotCommands - fix support for multiple values in the 
     RequiredTag CE parameter
FIX: MultiProcessorSiteDirector - fix dictionary changed size exception 

*Workflow
FIX: application log name can also come from step_commons.get['logFile']

*Resources
CHANGE: Condor, SLURM, SSHComputingElement - added parameters to force allocation
        of multi-core job slots

[v6r19p2]

*DMS
FIX: dirac-admin-allow-se: fix crash because of usage of old RSS function

*RSS
FIX: ResourceStatusDB - microseconds should always be 0 
FIX: Multiple fixes for the RSS tests

[v6r19p1]

*Core
FIX: ElasticSearchDB - certifi package was miscalled
FIX: ElasticSearchDB - added debug messages for DB connection

*Framework
FIX: ComponentInstaller - handling correctly extensions of DBs found in sql files

*WMS
FIX: SudoComputingElement - prevent message overwriting application errors
FIX: JobDB.getInputData now returns list of cleaned LFNs strings, possible "LFN:" 
     prefix is removed

*Interfaces
FIX: Dirac.py - bring back treatment of files in working local submission directory

[v6r19]

FIX: In multiple places - use systemCall() rather than shellCall() to avoid
     potential shell injection problems

FIX: All Databases are granting also REFERENCES grant to Dirac user to comply with
     more strict policies of MySQL version >= 5.7

*Accounting
NEW: new functionality to plot the data gathered by perfSONARs. It allows to 
     present jitter, one-way delay, packet-loss rate and some derived functions.
FIX: compatibility of AccountingDB with MySQL 5.7

*ConfigurationSystem
NEW: Allow to define FailoverURLs and to reference MainServers in the URLs

*FrameworkSystem
NEW: gLogger is replaced by the new logging system based on the python logging module
NEW: Added ElasticSearch backend for the logging
NEW: Central Backends configuration to customize their use by multiple components 
NEW: BundleDelivery - serves also CA's and CRL's all-in-one files
NEW: added shell scripts for generating CAs and CRLs with the possibility to specify the Input and/or output directories
CHANGE: can now send mails to multiple recipients using the NotificationClient
CHANGE: Make the new logging system thread-safe
FIX: Adapting query to MySLQ 5.7 "GROUP BY" clause
FIX: TopErrorMessagesReporter - more precise selection to please stricter versions of MySQL
CHANGE: ProxyGeneration - make RFC proxies by default, added -L/--legacy flag to dirac-proxy-init
        to force generation of no-RFC proxies

*Core
FIX: dirac-install - allow to use local md5 files
CHANGE: X509Chain - fixes to allow robot proxies with embedded DIRAC group extension
        ( allow DIRAC group extension not in the first certificate chain step )
CHANGE: BaseClient - recheck the useServerCertificate while establishing connection
        and take it into account even if it has changed after the client object creation    
FIX: PlainTransport - fixed socket creation in initAsClient()         
NEW: Technology preview of new logging system, based on standard python logging module
CHANGE: Added graphviz extension to sphinx builds
FIX: Added documentation of low level RPC/DISET classes
FIX: Gateway service - multiple fixes to resurrect the service and to correctly instantiate it
NEW: dirac-install will change the shebang of the python scripts to use the environment 
     python instead of the system one
NEW: Security.Utilities - methods to generate all-in-one CA certificates and CRLs files     
NEW: ElasticSearchDB - gets CA's all-in-one file from the BundleDelivery service if needed
NEW: genAllCAs.sh, genRevokedCerts.sh - DIRAC-free commands to generate all-in-one CA 
     certificates and CRLs files     
CHANGE: dirac-create-distribution-tarball - removing docs and tests directories when 
        creating release tarballs     

*DMS
CHANGE: FTSJob - use Request wrapper for the fts3 REST interface instead of pycurl based
        client
CHANGE: FTSHistoryView - drop FTSServer field from the view description   
CHANGE: FTSFile DB table: increased length of fields LFN(955), SourceSURL(1024), TargetSURL(1024)
CHANGE: Uniform length of LFN to 255 across DIRAC dbs
FIX: FTSJob - fix the serialization of 0 values
FIX: FTSFile, FTSJob - fix SQL statement generation for stricter versions of MySQL

*Resources
NEW: New method in the StorageElement to generate pair of URLs for third party copy.
     Implement the logic to generate pair of URLs to do third party copy. 
     This will be used mostly by FTS, but is not enabled as of now
FIX: StorageElement - fix different weird behaviors in Storage Element, in particular, 
     the inheritance of the protocol sections     
FIX: GFAL2 storage element: update for compatibility with GFAL2 2.13.3 APIs
NEW: Introduced Resources/StorageElementBases configuration section for definitions
     of abstract SEs to be used in real SEs definition by inheritance     

*RMS
NEW: dirac-rms-request - command including functionality of several other commands:
     dirac-rms-cancel|reset|show-request which are dropped. The required functionality
     is selected by the appropriate switches   

*RSS
NEW: Put Sites, ComputingElements, FTS and Catalogs under the status control of the
     RSS system 
NEW: Rewrote RsourceStatus/ResourceManagementDB tables with sqlAlchemy (RM DB with declarative base style)
NEW: SiteStatus client to interrogate site status with respect to RSS
CHANGE: introduced backward compatibility of RSS services with DIRAC v6r17 clients
CHANGE: moved some integration tests from pytest to unittest
CHANGE: Moved ResourceStatusDB to sqlAlchemy declarative_base
FIX: Automated setting of lastCheckTime and Dateffective in ResourceStatusDB and ResourceManagementDB
FIX: fixes for tables inheritance and extensions
FIX: fixes for Web return structure ("meta" column)
FIX: ResourceStatus, RSSCacheNoThread - fixed RSS cache generation 
FIX: ResourceStatus - fixes for getting status from the CS information
FIX: ResourceManagement/StatusDB - fixed bugs in meta parameter check
FIX: fixed incompatibility between Active/InActive RSS clients return format
FIX: SiteStatus - bug fixed in getSites() method - siteState argument not propagated to
     the service call
FIX: ResourceStatus - return the same structure for status lookup in both RSS and CS cases     
FIX: Bug fixes in scripts getting data out of DB


*Monitoring
CHANGE: DBUtils - change the bucket sizes for the monitoring plots as function of the time span

*WMS
NEW: SiteDirector - checks the status of CEs and Sites with respect to RSS  
NEW: pilotCommands - new ReplaceDIRACCode command mostly for testing purposes
NEW: JobAgent, JobWrapper - several fixes to allow the work with PoolComputingElement
     to support multiprocessor jobs    
NEW: JobScheduling - interpret WholeNode and NumberOfProcessors job JDL parameters and
     convert then to corresponding tags
NEW: SiteDirector - CEs can define QueryCEFlag in the Configuration Service which can be
     used to disallow querying the CE status and use information from PiltAgentsDB instead     
NEW: The application error codes, when returned, are passed to the JobWrapper, and maybe interpreted.
NEW: The JobWrapperTemplate can reschedule a job if the payload exits with status DErrno.EWMSRESC & 255 (222)
FIX: SiteDirector - unlink is also to be skipped for Local Condor batch system
FIX: JobDB - fixes necessary to suite MySQL 5.7
FIX: dirac-pilot, pilotTools - PYTHONPATH is cleared on pilot start, pilot option keepPP
     can override this
FIX: WMSAdministratorHandler - make methods static appropriately
FIX: Bug fix for correctly excluding WebApp extensions
CHANGE: JobScheduling - more precise site name while the job is Waiting, using the set of 
        sites at which the input files are online rather than checking Tier1s in eligible sites      
FIX: SiteDirector - aggregate tags for the general job availability test         
FIX: JobScheduling - bug fix in __sendToTQ()
FIX: pilotTools,pilotCommands - pick up all the necessary settings from the site/queue configuration
     related to Tags and multi-processor
NEW: SiteDirector - added option to force lcgBundle version in the pilot
FIX: SiteDirector - if MaxWaitingJobs or MaxTotalJobs not defined for a queue, assume a default value of 10
FIX: MatcherHandler - preprocess resource description in getMatchingTaskQueues()
FIX: JobDB - set CPUTime to a default value if not defined when rescheduling jobs

*TS
FIX: TransformationClient - fix issue #3446 for wrong file error counting in TS
FIX: TransformationDB - set ExternalID before ExternalStatus in tasks
BUGFIX: TransformationClient - fix a bug in the TS files state machine (comparing old status.lower() 
        with new status)

*Interfaces
CHANGE: Dirac API - expose the protocol parameter of getAccessURL()
CHANGE: Dirac API - added runLocal as an API method

*Docs
NEW: Documentation for developing with a container (includes Dockerfile)
NEW: Add script to collate release notes from Pull Request comments  
NEW: Chapter on scaling and limitations
CHANGE: Added documentation about runsv installation outside of DIRAC

*tests
NEW: Added client (scripts) system test
CHANGE: Add to the TS system test, the test for transformations with meta-filters
FIX: Minor fixes in the TS system test
FIX: correctly update the DFC DB configuration in jenkins' tests

[v6r17p35]

*Core
FIX: GOCDBClient - add EXTENSIONS & SCOPE tag support to GOCDB service queries.

[v6r17p34]

*SMS
FIX: StorageManagerClient - fix logic for JobScheduling executor when CheckOnlyTapeSEs is 
     its default true and the lfn is only on a tapeSE

[v6r17p33]

*WMS
FIX: StalledJobAgent - if no PilotReference found in jobs parameters, do as if there would be 
     no pilot information, i.e. set Stalled job Failed immediately
CHANGE: DownloadInputData - job parameters report not only successful downloads but also failed ones
FIX: JobDB - back port - set CPUTime to 0 if not defined at all for the given job 
FIX: JobDB - back port - use default CPUTime in the job description when rescheduling jobs

*Resources
FIX: ARCComputingElement - fix job submission issue due to timeout for newer lcg-bundles

[v6r17p32]

Resources:
CHANGE: /Computing/BatchSystems/Condor.py: do not copy SiteDirector's shell environment variables into the job environment

*WMS
CHANGE: Add option to clear PYTHONPATH on pilot start

[v6r17p31]

*RMS
FIX: ReqClient - avoid INFO message in client
*WMS
CHANGE: JobWrapper - allow SE-USER to be defined as another SE group (e.g. Tier1-USER)
*DMS
CHANGE: DMSHelpers - make resolveSEGroup recursive in order to be able to define SE groups in terms of SE groups

[v6r17p30]

*DMS
CHANGE: StorageElement - added status(), storageElementName(), checksumType() methods returning
        values directly without the S_OK structure. Remove the checks of OK everywhere
NEW: dirac-dms-add-file, DataManager - added option (-f) to force an overwrite of an existing file

*TS:
FIX: TransformationDB.py - set the ExternalID before the ExternalStatus in order to avoid inconsistent 
     tasks if setting the ExternalID fails

*StorageManagementSystem
FIX: StorageManagementClient.py - return the full list of onlineSites while it was previously happy 
     with only one

*Resources
FIX: HTCondorCEComputingElement.py - transfer output files(only log and err) for remote scheduler

[v6r17p29]

*WMS
CHANGE: split time left margins in cpuMargin and wallClockMargin. Also simplified check.


[v6r17p28]

*WMS
BUGFIX: JobScheduling - fix a bug introduced in 6r17p27 changes

*Monitoring
BUGFIX: MonitoringReporter - do not try to close the MQ connection if MD is not used

[v6r17p27]

*Configuration
FIX: ConfigurationClient - allow default value to be a tuple, a dict or a set

*Monitoring
CHANGE: DBUtils - change bucket sizes and simplify settings

*DMS
FIX: DMSRequestOperationsBase, RemoveFile - allow request to not fail if an SE is temporarily banned
FIX: dirac-admin-allow-se - first call of gLogger after its import

*RMS
CHANGE: remove scripts dirac-rms-show-request, dirac-rms-cancel-request and dirac-rms-reset-request 
        and replace with a single script dirac-rms-request with option (default is "show")
CHANGE: allow script to finalize a request if needed and set the job status appropriately

*Resources
FIX: LocalComputingElement - pilot jobIDs start with ssh to be compatible with pilotCommands. 
     Still original jobIDs are passed to getJobStatus. To be reviewed

*WMS
CHANGE: JobScheduling - assign a job to Group.<site>.<country>, if input files are at <site>.<country>.
        If several input replicas, assign Waiting to "MultipleInput"

[v6r17p26]

*Core
FIX: dirac-install.py to fail when installation of lcgBundle has failed
FIX: ClassAdLight - getAttributeInt() and getAttributeFloat() return None 
     if the corresponding JDL attribute is not defined

*MonitoringSystem
CHANGE: The Consumer and Producer use separate connections to the MQ; 
        If the db is not accessible, the messaged will not be consumed.

*WMS
FIX: JobDB - fix the case where parametric job placeholder %j is used in the JobName attribute
FIX: JobDB - take into account that ClassAdLight methods return None if numerical attribute is not defined
FIX: ParametricJob utility - fixed bug in evaluation of the ParameterStart|Step|Factor.X job numerical attribute

[v6r17p25]

*Monitoring
NEW: Implemented the support of monthly indexes and the unit tests are fixed

*RMS
FIX: RequestExecutingAgent - fix infinite loop for duplicate requests

*WMS 
NEW: ARCComputingElement - add support for multiprocessor jobs

[v6r17p24]

*WMS
FIX: SiteDirector - unlink is also to be skipped for Local Condor batch system

[v6r17p23]

*WMS
FIX: get job output for remote scheduler in the case of HTCondorCE

[v6r17p22]

*Framework
FIX: NotificationClient - added avoidSpam flag to sendMail() method which is propagated to
     the corresponding service call
     
*Integration
FIX: several fixes in integration testing scripts     

[v6r17p21]

*Core
NEW: Mail.py - added mechanism to compare mail objects
FIX: Grid.py - take into account the case sometimes happening to ARC CEs 
     where ARC-CE BDII definitions have SubClusters where the name isn't set to 
     the hostname of the machine

*Framework
FIX: Notification service - avoid duplicate emails mechanism 

[v6r17p20]

*Core
NEW: API.py - added __getstate__, __setstate__ to allow pickling objects inheriting
     API class by special treatment of internal Logger objects, fixes #3334

*Framework
FIX: SystemAdministrator - sort software version directories by explicit versions in the
     old software cleaning logic
FIX: MonitoringUtilities - sets a suitable "unknown" username when installing DIRAC from scratch, 
     and the CS isn't initialized fully when running dirac-setup-site     
CHANGE: Logger - added getter methods to access internal protected variables, use these methods
        in various places instead of access Logger protected variables     

*WMS
CHANGE: JobDB - removed unused CPUTime field in the Jobs table
CHANGE: JobScheduling - make check for requested Platform among otherwise eligible sites
        for a given job, fail jobs if no site with requested Platform are available

*RSS
FIX: Commands - improved logging messages

*SMS
FIX: StorageManagerClient - instantiate StorageElement object with an explicit vo argument,
     fixes #3335

*Interfaces
NEW: dirac-framework-self-ping command for a server to self ping using it's own certificate

[v6r17p19]

*Core
FIX: Adler - fix checksum with less than 8 characters to be 8 chars long

*Configuration
FIX: VOMS2CSAgent - fix to accomodate some weird new user DNs (containing only CN field)

*DMS
FIX: FileCatalog - fix for the doc strings usage in file catalog CLI, fixes #3306
FIX: FileCatalog - modified recursive file parameter setting to enable usage of the index

*SMS
CHANGE: StorageManagerClient - try to get sites with data online if possible in getFilesToStage

*RMS
FIX: RequestExecutingAgent - tuning of the request caching while execution

*WMS
FIX: DownloadInputData - do not mistakenly use other metadata from the replica info than SEs
FIX: JobScheduling - put sites holding data before others in the list of available sites
FIX: JobScheduling - try and select replicas for staging at the same site as online files
FIX: SiteDirector - keep the old pilot status if the new one can not be obtained in updatePilotStatus()

*Resources
FIX: CREAMComputingElement - return error when pilot output is missing in getJobOutput()

*Monitoring
FIX: DBUtils - change the buckets in order to support queries which require more than one year 
     data. The maximum buckets size is 7 weeks

[v6r17p18]

*Framework
NEW: SystemAdministrator - added possibility to remove old software installations keeping
     only a predefined number of the most recent ones.

*DMS
FIX: RemoveReplica - removing replica of a non-existing file is considered successful

*SMS
CHANGE: StorageManagerClient - restrict usage of executeWithUserProxy decorator 
        to calling the SE.getFileMetadata only; added flag to check only replicas 
        at tape SEs
        
*WMS
FIX: JobScheduling - added CS option to flag checking only replicas at tape SEs;
     fail jobs with input data not available in the File Catalog        

[v6r17p17]

*DMS
NEW: FTSAgent has a new CS parameter ProcessJobRequests to be able to process job
     requests only. This allows to run 2 FTS agents in parallel
     
*Resources
FIX: GFAL2_StorageBase - only set the space token if there is one to avoid problems
     with some SEs     

[v6r17p16]

*Configuration
FIX: VOMS2CSAgent - create user home directory in the catalog without
     recursion in the chown command
     
*RMS
FIX: RequestExecutingAgent - catch error of the cacheRequest() call
FIX: ReqClient - enhanced log error message

*SMS
FIX: StorageManagerClient - treat the case of absent and offline files on an SE 
     while staging
     
*TS
FIX: TaskManagerBase - process tasks in chunks of 100 in order to 
     update faster the TS (tasks and files)          

*WMS
FIX: JobScheduling - do not assume that all non-online files required staging

[v6r17p15]

*WMS
CHANGE: StalledJobAgent - ignore or prolong the Stalled state period for jobs 
        at particular sites which can be suspended, e.g. Boinc sites

[v6r17p14]

*Core
FIX: PrettyPrint.printTable utility enhanced to allow multi-row fields and
     justification specification for each field value  

*Accounting
NEW: DataStore - allow to run several instances of the service with only one which
     is enabled to do the bucketing

*RMS
NEW: new dirac-rms-list-req-cache command to list the requests in the ReqProxies services

*Interfaces
CHANGE: Dirac API - make several private methods visible to derived class

[v6r17p13]

*Core
NEW: Proxy - added executeWithoutServerCertificate() decorator function 

*Resources
FIX: CREAMComputingElement - split CREAM proxy renewal operation into smaller chunks for 
     improved reliability

[v6r17p12]

*Framework
FIX: SecurityFileLog  - when the security logs are rotated, the buffer size is reduced
     to 1 MB to avoid gzip failures ( was 2 GBs )

*WMS
FIX: pilotCommands - fix for interpreting DNs when saving the installation environment
FIX: SandboxStoreClient - do not check/make destination directory if requested sandbox 
     is returned InMemory

*TS
FIX: TransformationAgent CS option MaxFiles split in MaxFilesToProcess and MaxFilesPerTask,
     MaxFiles option is interpreted as MaxFilesPerTask for backward compatibility

*Resources
NEW: Added plug-ins for GSIFTP and HTTPS Storage protocols 

[v6r17p11]

*Core
FIX: ElasticSearchDB - set a very high number (10K) for the size of the ElasticSearch result

*Monitoring
FIX: MonitoringDB - et a very high number (10K) for the size of the ElasticSearch result

*WMS
FIX: pilotCommands - get the pilot environment from the contents of the bashrc script

*DMS
FIX: RemoveReplica - fix for the problem that if an error was set it was never reset
FIX: SE metadata usage in several components: ConsistencyInspector, DataIntwgrityClient,
     FTSRequest, dirac-dms-replica-metadata, StageMonitorAgent, StageRequestAgent,
     StorageManagerClient, DownloadInputData, InputDataByProtocol

[v6r17p10]

*Core
NEW: Logger - printing methods return True/False if the message was printed or not
FIX: ElastocSearchDB - error messages demoted to warnings

*Monitoring
FIX: MonitoringReporter - create producers if the CS definitions are properly in place

*TS
CHANGE: TaskManagerPlugin - allow to redefine the AutoAddedSites for each job type

[v6r17p9]

*WMS
BUGFIX: JobScheduling - bug fixed introduced in the previous patch 
NEW: pilotTools - introduced -o swicth for a generic CS option

*SMS
FIX: StorageManagerClient - fixes in the unit test

*DMS
FIX: FileManagerPs - in _getFileLFNs() - break a long list of LFNs into smaller chunks

[v6r17p8]

*Core
NEW: DErrno.ENOGROUP error to denote proxies without DIRAC group extension embedded
CHANGE: X509Chain - use DErrno.ENOGROUP error
FIX: dirac-install, dirac-deploy-scripts - fixes to allow DIRAC client installation on
     recent MacOS versions with System Integrity Protection feature
CHANGE: Proxy - added executionLock optional argument to executeWithUserProxy() decorator
        to lock while executing the function with user proxy 
FIX: Proxy - fix indentation in getProxy() preventing looping on the DNs  

*Framework
FIX: ProxyDB - fix of error message check in completeDelegation()

*WMS
FIX: TaskQueueDB - when an empty TaskQueue is marked for deletion, it can still get matches 
     which result in no selected jobs that produced unnecessary error messages 
FIX: JobScheduling executor - calls getFilesToStage() with a flag to lock while file lookup
     with user proxy; same for InputData executor for calling _resolveInputData()      

*TS
FIX: FileReport - fix in setFileStatus() for setting status for multiple LFNs at once

*SMS
FIX: StorageManagerClient - in getFilesToStage() avoid using proxy if no files to check
     on a storage element

*Resources
FIX: GFAL2_XROOTStorage - fix to allow interactive use of xroot plugin
FIX: GFAL2_StorageBase - enable IPV6 for gsiftp

[v6r17p7]

*DMS
FIX: dirac-dms-user-lfns - do not print out empty directories

*WMS
FIX: InputData Executor, JobWrapper - use DataManager.getReplicasForJobs() for
     getting input data replicas

*TS
FIX: TransformationAgent - use DataManager.getReplicasForJobs() for transformations
     creating jobs  

[v6r17p6]

*DMS
NEW: DataManager - add key argument forJobs (default False) in getReplicas() in order 
     to get only replicas that can be used for jobs (as defined in the CS); added
     getReplicasForJobs(), also used in the Dirac API

*SMS
FIX: Stager agents - monitor files even when there is no requestID, e.g. dCache returns None 
     when staging a file that is already staged    

*Resources
FIX: StorageFactory - bug fixes when interpreting SEs inheriting other SE parameters
NEW: Test_StorageFactory unit test and corresponding docs
FIX: Torque - some sites put advertising in the command answer that can not be parsed:
     redirect stderr to /dev/null

[v6r17p5]

*Resources
FIX: LcgFileCatalogClient - do not evaluate GUID if it is not a string

[v6r17p4]

*Configuration
FIX: Utilities - fixed interpretation of weird values of GlueCEPolicyMaxWallClockTime
     BDII parameter; newMaxCPUTime should is made integer

*Framework
FIX: Logger - make subloggers processing messages with the same level
     as the parent logger

*Docs
NEW: Updated documentation in several sections

*DMS
FIX: RemoveReplica operation - don't set file Done in RemoveReplicas if there is an error

[v6r17p3]

*RSS
FIX: Synchronizer - the sync method removes the resources that are no longer 
     in the CS from the DowntimeCache table

*DMS
CHANGE: dirac-dms-find-lfns - added SE switch to look for files only having
        replicas on a given SE (list)

*TS
FIX: TaskManager - optimization of the site checking while preparing job; optimized
     creation of the job template

*Resources
CHANGE: GFAL2_SRM2Storage, SRM2Storage - added gsiftp to the list of OUTPUT protocols 

[v6r17p2]

*Monitoring
FIX: ElasticSearchDB - fixes required to use host certificate for connection;
     fixes required to pass to version 5.0.1 of the elasticsearch.py binding

[v6r17p1]

*RSS
FIX: GOCDBSync - make commmand more verbose and added some minor fixes

[v6r17]

*Core
FIX: Adler - check explicitly if the checksum value is "False"
FIX: install_site.sh - added command line option to choose DIRAC version to install
NEW: ComponentInstaller - added configuration parameters to setup NoSQL database

*Framework
CHANGE: Logger - test level before processing string (i.e. mostly converting objects to strings)  
CHANGE: dirac-proxy-init - check and attempt to update local CRLs at the same time as
        generating user proxy
CHANGE: ProxyManager service - always store the uploaded proxy even if the already stored
        one is of the same validity length to allow replacement in case of proxy type
        changes, e.g. RFC type proxies           

*DMS
NEW: Next in implementation multi-protocol support for storage elements. When performing 
     an action on the StorageElement, instead of looping over all the protocol plugins, 
     we loop over a filtered list. This list is built taking into account which action 
     is taken (read vs write), and is also sorted according to lists defined in the CS.
     The negotiation for third party transfer is also improved: it takes into account all 
     possible protocols the source SE is able to produce, and all protocols the target is 
     able to receive as input.
NEW: StorageElement - added methods for monitoring used disk space
FIX: ReplicateAndRegister - fix the case when checksum is False in the FC
NEW: DMSHelpers - get list of sites from CS via methods; allow to add automatically sites 
     with storage

*RSS
NEW: FreeDiskSpace - added new command which is used to get the total and the remaining 
     disk space of all dirac storage elements that are found in the CS and inserts the 
     results in the SpaceTokenOccupancyCache table of ResourceManagementDB database.  
NEW: GOCDBSync command to ensure that all the downtime dates in the DowntimeCache 
     table are up to date       

Resources*
NEW: Updated Message Queue interface: MQ service connection management, support for
     SSL connections, better code arrangement

*Workflow
FIX: Modulebase, Script - avoid too many unnecessarily different application states

*WMS
FIX: JobStateUpdate service - in setJobStatusBulk() avoid adding false information when adding 
     an application status
     
*TS
FIX: TaskManager, TaskManagerAgentBase - standardize the logging information; removed unnecessary 
     code; use iterators wherever possible     
NEW: Introduced metadata-based filters when registering new data in the TS as catalog       

[v6r16p6]

*WMS
NEW: Added MultiProcessorSiteDirector section to the ConfigTemplate.cfg

*DMS
FIX: FileCatalogClient - added missing read methods to the interface description
     getDirectoryUserMetadata(), getFileUserMetadata()

[v6r16p5]

FIX: included patches from v6r15p27

[v6r16p4]

FIX: applied fixes from v6r15p26

[v6r16p3]

FIX: incorporated fixes from v6r15p25

[v6r16p2]

*Configuration
CHANGE: VOMS2CSAgent - remove user DNs which are no more in VOMS. Fixes #3130

*Monitoring
CHANGE: WMSHistory - added user, jobgroup and usergroup selection keys

*DMS
FIX: DataManager - retry checksum calculation on putAndRegister, pass checksum to the DataManager
     object in the FailoverTransfer object.
FIX: DatasetManager, FileCatalogClientCLI - bug fixes in the dataset management and commands      
     
*WMS
CHANGE: JobManager - added 'Killed' to list of jobs status that can be deleted     

[v6r16p1]

*Monitoring
CHANGE: MonitorinDB - allow to use more than one filter condition

*WMS
CHANGE: StalledJobAgent - send a kill signal to the job before setting it Failed. This should 
        prevent jobs to continue running after they have been found Stalled and then Failed.

[v6r16]

*Core
CHANGE: dirac-install, dirac-configure - use Extensions options consistently, drop
        ExtraModule option
CHANGE: dirac-install - use insecure ssl context for downloading files with urllib2.urlopen    
CHANGE: GOCDBClient - replaced urllib2 with requests module
        FIX: dirac-setup-site - added switch to exitOnError, do not exit on error by default
CHANGE: Added environment variables to rc files to enable certificates verification (necessary for python 2.7.9+)
FIX: ComponentInstaller - always update CS when a database is installed, even if it is
     already existing in the db server 
FIX: SSLSocketFactory - in __checkKWArgs() use correct host address composed of 2 parts      

*Framework
FIX: SystemAdministrator service - do not install WebAppDIRAC by default, only for the host
     really running the web portal

*Accounting
FIX: JobPolicy - remove User field from the policy conditions to fix a problem that 
     non-authenticated user gets more privileges on the Accounting info.

*Monitoring
NEW: New Monitoring system is introduced to collect, analyze and display various
     monitoring information on DIRAC components status and behavior using ElasticSearch
     database. The initial implementation is to collect WMSHistory counters.

*DMS
NEW: MoveReplica operation for the RMS system and a corresponding dirac-dms-move-replica-request
     comand line tool

*Resources
NEW: MessageQueue resources to manage MQ connections complemented with
     MQListener and MQPublisher helper classes
NEW: SudoComputingElement - computing element to execute payload with a sudo to a dedicated
     UNIX account     

[v6r15p27]

*Configuration
FIX: CSAPI - changed so that empty but existing options in the CS can be still
     modified

[v6r15p26]

*WMS
FIX: SandboxStoreClient - ensure that the latest sandbox is returned in the Web
     portal in the case the job was reset.

[v6r15p25]

*Resources
FIX: HTCondorCEComputingElement - cast useLocalSchedd to bool value even if it
     is defined as srting

[v6r15p24]

*Resources
CHANGE: HTCondorCE - added option to use remote scheduler daemon

[v6r15p23]

*DMS
FIX: dirac-dms-find-lfns - fixed bug causing generl script failure

[v6r15p22]

*Interfaces
CHANGE: Dirac API - add possibility to define the VO in the API
CHANGE: Dirac API - add checkSEAccess() method for checking SE status

[v6r15p21]

*WMS
FIX: removed default LCG version from the pilot (dirac-install will use the one of the requested release)

*RMS
FIX: reject bad checksum

[v6r15p20]

*Framework
FIX: SystemAdministratorHandler - in updateSoftware() put explicitly the project
     name into the command
FIX: ComponentInstaller - added baseDir option to the mysql_install_db call
     while a fresh new database server installation     

[v6r15p19]

*Core
FIX: dirac-install - lcg-binding version specified in the command switch
     overrides the configuration option value
     
*DMS
FIX: RemoveFile operation - Remove all files that are not at banned SEs

*TMS
FIX: FileReport - after successful update of input files status, clear the 
     cache dictionary to avoid double update      

[v6r15p18]

*Configuration
FIX: Utilities - take into account WallClock time limit while the MaxCPUTime
     evaluation in the Bdii@CSAgent 

*DMS
FIX: FTSJob - specify checksum type at FTS request submission

*StorageManagement
FIX: StorageManagerClient - in getFilesToStage() avoid exception in case
     of no active replicas

*Resources
FIX: StorageBase - in getParameters() added baseURL in the list of parameters returned 

*WMS
FIX: CPUNormalization - minor code rearrangement

[v6r15p17]

*Core
CHANGE: GOCDBClient - catch all downtimes, independently of their scope
FIX: LSFTimeLeft - accept 2 "word" output from bqueues command
CHANGE: dirac-install - create bashrc/cshrc with the possibility to define
        installation path in the $DIRAC env variable, this is needed for
        the cvmfs DIRAC client installation

[v6r15p16]

*Core
CHANGE: AgentModule - added a SIGALARM handler to set a hard timeout for each Agent
        cycle to avoid agents stuck forever due to some faults in the execution code

*DMS
FIX: DataManager - cache SE status information in filterTapeReplicas() to speed up execution
     
*WMS
BUGFIX: InputDataByProtocol - the failed resolution for local SEs was not considered correctly:
        if there were other SEs that were ignored (e.g. because on tape)     
     
*TS
FIX: TransformationAgent - in getDataReplicasDM() no need to get replica PFNs     

[v6r15p15]

*Configuration
CHANGE: VOMS2CSAgent - added new features: deleting users no more registered in VOMS;
        automatic creation of home directories in the File Catalog for new users

*WMS
CHANGE: JobScheduling - correct handling of user specified sites in the executor,
        including non-existent (misspelled) site names
FIX: CPUNormalization - accept if the JOBFEATURES information is zero or absent        

[v6r15p14]

*Core
FIX: BaseClient - proper error propagation to avoid excessive output in the logger

*Configuration
CHANGE: Resources helper - in getStorageElementOptions() dereference SEs containing
        BaseSE and Alias references

*Accounting
FIX: AccountingDB - changes to use DB index to speed-up removal query

*DMS
CHANGE: DMSHelpers - define SE groups SEsUsedForFailover, SEsNotToBeUsedForJobs, 
        SEsUsedForArchive in the Operations/DataManagement and use them in the
        corresponding helper functions
FIX: FTSJob - temporary fix for the FTS rest interface Request object until it is
     fixed in the FTS REST server         

*Resources
FIX: HTCondorCEComputingElement - check that some path was found in findFile(), return with error otherwise
CHANGE: ARCComputingElement - consider jobs in Hold state as Failed as they never come back
CHANGE: ARCComputingElement - do not use JobSupervisor tool for bulk job cancellation as
        it does not seem to work, cancel jobs one by one
FIX: ARCComputingElement - ensure that pilot jobs that are queued also get their proxies renewed on ARC-CE        

*WMS
FIX: SiteDirector - ensure that a proxy of at least 3 hours is available to the updatePilotStatus 
     function so that if it renews any proxies, it's not renewing them with a very short proxy

[v6r15p13]

*Resources
FIX: HTCondorCEComputingElement - fixed location of log/output files 
  
*TS
FIX: ValidateOutputDataAgent - works now with the DataManager shifter proxy

[v6r15p12]

*Core
FIX: Graphs - make sure matplotlib package is always using Agg backend
FIX: cshrc - added protection for cases with undefined environment variables
NEW: AuthManager - added possibility to define authorization rules by VO
     and by user group

*Configuration
NEW: Resources, ComputingElement(Factory) - added possibility to define site-wide
     CE parameters; added possibility to define common parameters for a given
     CE type.

*Framework
FIX: SystemAdministrator service - avoid using its own client to connect
     to itself for storing host information
FIX: SystemAdministratorClientCLI, dirac-populate-component-db - fix insertion
     of wrongly configured component to the ComponentMonitorDB     

*DMS
FIX: FileCatalog service - fix the argument type for getAncestor(), getDescendents()

*WMS
NEW: JobCleaningAgent - add an option (disabled by default) to remove Jobs from the 
     dirac server irrespective of their state

*Resources
CHANGE: HTCondorCE - added new configurable options - ExtraSubmitString, WorkingDirectory
        DaysToKeepLogs

[v6r15p11]

*Framework
NEW: dirac-proxy-destroy command to destroy proxy locally and in the ProxyManager
     service
CHANGE: ProxyManagerClient - reduce the proxy caching time to be more suitable
        for cases with short VOMS extensions     

*Configuration
FIX: VOMS2CSAgent - fixed typo bug in execute()

*RMS
FIX: RequestTask - fix if the problem when the processing of an operation times out, 
     there was no increment of the attempts done.

*DMS
FIX: FTSAgent - avoid FTS to fetch a request that was canceled

*Resources
FIX: HTCondorCE - protect against non-standard line in 'job status' list in the getJobStatus()
CHANGE: ComputingElement - reduce the default time length of the payload proxy to accomodate
        the case with short VOMS extensions

[v6r15p10]

*Core
FIX: MySQL - do not print database access password explicitly in the logs

*Configuration
CHANGE: VOMS2CSAgent - show in the log if there are changes ready to be committed
CHANGE: Bdii2CSAgent - get information from alternative BDII's for sites not 
        existing in central BDII

*Framework
FIX: ComponentInstaller - fixed location of stop_agent file in the content of t file
     of the runsv tool 

*RMS
FIX: Changed default port of ReqProxy service to 9161 from 9198

*Resources
FIX: BatchSystem/Condor, HYCondroCEComputingElement - more resilient parsing 
     of the status lookup command
FIX: CREAMComputingElement - in case of glite-ce-job-submit error print our both 
     std.err and std.out for completeness and better understanding    

*DMS
FIX: FileCatalogClient - bug fix in getDirectoryUserMetadata()

*Interfaces
FIX: Dirac - in replicateFile() in case of copying via the local cache check if 
     there is another copy for the same file name is happening at the same time

[v6r15p9]

*Configuration
FIX: fixed CS agents initialization bug

*DMS
FIX: fixed inconsistency between DataIntegrity and ConsistencyInspector modules

*Interfaces
FIX: Fix download of LFNs in InputSandbox when running job locally

[v6r15p8]

*Configuration
NEW: Added DryRun option for CS agents (false by default, True for new installations)

[v6r15p7]

*Core
CHANGE: Enabled attachments in the emails

*TS
*CHANGE: Added possibility for multiple operations in Data Operation Transformations

[v6r15p6]

*Resources
FIX: FCConditionParser: ProxyPlugin handles the case of having no proxy

*WMS
FIX: MJF messages correctly parsed from the pilot
NEW: Added integration test for TimeLeft utility and script calling it

[v6r15p5]

Included fixes from v6r14p36 patch release

*Framework
FIX: added GOCDB2CSAgent in template
FIX: Fixed permissions for HostLogging

*DMS
FIX: Introduced hopefully temporary fix to circumvent globus bug in gfal2

*WMS:
FIX: added test for MJF and made code more robust

*RSS
NEW: HTML notification Emails


[v6r15p4]

Included fixes from v6r14p35 patch release

*Core
NEW: Added a new way of doing pfnparse and pfnunparse using the standard python library. 
     The two methods now contains a flag to know which method to use. By default, the old 
     hand made one is used. The new one works perfectly for all standard protocols, except SRM

*RSS
FIX: dirac-rss-sync - command fixed to work with calling services rather than 
     databases directly
     
*Resources     
CHANGE: In multiple Storage classes use pfnparse and pfnunparse methods to manipulate
        url strings instead of using just string operations
NEW: A new attribute is added to the storage plugins: DYNAMIC_OPTIONS. This allows to construct 
     URLs with attributes going at the end of the URL, in the form ?key1=value1&key2=value2 
     This is useful for xroot and http.         

[v6r15p3]

Included changes from v6r14p34 patch release

*Accounting
FIX: DataStoreClient - catch all exceptions in sending failover accounting 
     requests as it could disrupt the logic of the caller 

*DMS
CHANGE: dirac-dms-show-se-status - added switches to show SEs only accessible by
        a given VO and SEs not assigned to any VO
FIX: dirac-dms-replicate-and-register-request - prints out the new request IDs
     to allow their monitoring by ID rather than possibly ambiguous request name      

[v6r15p2]

*WMS
FIX: pilotCommands - protect calls to external commands in case of empty
     or erroneous output
FIX: Matcher - fixed bug in the tag matching logic: if a site presented an empty
     Tag list instead of no Tag field at all, it was interpreted as site accepts
     all the tags
FIX: Matcher - matching parameters are printed out in the Matcher rather than
     in the TaskQueueDB, MaxRAM and Processors are not expanded into tags           

[v6r15p1]

Included patches for v6r14p32

*Configuration
CHANGE: Resources helper - remove "dips" protocol from the default list of third party
        protocols

*Resources
FIX: XROOTStorage - bug fixed in __createSingleDirectory() - proper interpretation
     of the xrootClient.mkdir return status
FIX: XROOTStorage unit test reenabled by mocking the xrootd import      

[v6r15]

Removed general "from DIRAC.Core.Utilities import *" in the top-level __init__.py

Made service handlers systematically working with unicode string arguments
Added requirements.txt and Makefile in the root of the project to support pip style installation

DIRAC documentation moved to the "docs" directory if the DIRAC project from the
DIRACDocs separate project.

*Accounting
CHANGE: INTEGER -> BIGINT for "id" in "in" accountingDB tables

*Core
NEW: The S_ERROR has an enhanced structure containing also the error code and the call
     stack from where the structure was created
NEW: DErrno module to contain definitions of the DIRAC error numbers and standard
     descriptions to be used from now on in any error code check      
CHANGE: gMonitor instantiation removed from DIRAC.__init__.py to avoid problems in
        documentation generation
CHANGE: removed Core.Utilities.List.sortList (sorted does the job)
CHANGE: removed unused module Core.Utilities.TimeSeries
NEW: dirac-install - makes us of the DIRAC tar files in CVMFS if available
NEW: dirac-install-client - a guiding script to install the DIRAC client from A to Z        
CHANGE: dirac-install - when generating bashrc and cshrc scripts prepend DIRAC paths
        to the ones existing in the environment already
NEW: MJFTimeLeft - using Machine JOb features in the TimeLeft utility
FIX: BaseClient - only give warning log message "URL banned" when one of the
     service URLs is really banned
CHANGE: DISET components - improved logic of service URL retries to speedup queries
        in case of problematic services     
NEW: dirac-rss-policy-manager - allows to interactively modify and test only the 
     policy section of Dirac.cfg     
FIX: XXXTimeLeft - do not mix CPU and WallTime values     
FIX: ComponentInstaller - longer timeout for checking components PID (after restart)
CHANGE: Proxy - in executeWithUserProxy() when multiple DNs are present, try all of them
CHANGE: List utility - change uniqueElements() to be much faster
NEW: Platform - added getPlatform() and getPlatformTuple() utilities to evaluate lazily the
     DIRAC platform only when it is needed, this accelerates DIRAC commands not needing
     the platform information. 

*Configuration
NEW: GOCDB2CSAgent agent to synchronize GOCDB and CS data about perfSONAR services
NEW: VOMS2CSAgent to synchronize VOMS user data with the DIRAC Registry
CHANGE: ConfigurationData - lazy config data compression in getCompressedData()

*Framework
CHANGE: SystemAdministratorIntegrator - make initial pinging of the hosts in parallel
        to speed up the operation
CHANGE: InstalledComponentsDB - table to cache host status information populated
        by a periodic task    
NEW: ComponentInstaller Client class to encapsulate all the installation utilities
     from InstallTools module    
NEW: SystemAdministratorClientCLI - added uninstall host command
NEW: SystemAdministratorClientCLI - added show ports command
NEW: SystemAdministratorHandler - added getUsedPorts() interface
NEW: SystemAdministratorHandler - show host command shows also versions of the Extensions
NEW: InstalledComponentsDB - added Extension field to the HostLogging table 
FIX: SystemLoggingDB - fixed double creation of db tables

*Accounting
FIX: DataStoreClient - Synchronizer based decorators have been replaced with a simple 
     lock as they were blocking addRegister() during every commit(); 

*RSS
NEW: CE Availability policy, closing #2373
CHANGE: Ported setStatus and setToken rpc calls to PublisherHandler from LHCb implementation
NEW: E-mails generated while RSS actions are now aggregated to avoid avalanches of mails
NEW: dirac-rss-sync is also synchronizing Sites now

*DMS
CHANGE: FileCatalogClient - make explicit methods for all service calls
CHANGE: DataManager, StorageElement - move physical accounting the StorageElement
CHANGE: FileCatalog - added recursive changePathXXX operations
CHANGE: FileCatalog contained objects have Master attribute defined in the CS. Extra check of eligibility of the catalogs specified explicitely. No-LFN write methods return just the Master result to be compatible with the current use in the clients.
CHANGE: Removed LcgFileCatalogXXX obsoleted classes
NEW: ConsistencyInspector class to perform data consistency checks between 
     different databases
CHANGE: FileCatalog(Client) - refactored to allow clients declare which interface
        they implement     
NEW: FileCatalog - conditional FileCatalog instantiation based on the configured
     Operations criteria        

*TS
CHANGE: TransformationDB table TaskInputs: InputVector column from BLOB to MEDIUMTEXT
FIX: TaskManager - fix bug in case there is no InputData for a task, the Request created 
     for the previous task was reassigned
NEW: TaskManager - possibility to submit one bulk job for a series of tasks     

*WMS
NEW: TaskQueueDB - possibility to present requirements in a form of tags from the 
     site( pilot ) to the jobs to select ones with required properties
FIX: JobWrapper - the InputData optimizer parameters are now DEncoded     
CHANGE: JobAgent - add Processors and WholeNode tags to the resources description
CHANGE: SiteDirector - flag to always download pilot output is set to False by default
FIX: SiteDirector - using PilotRunDirectory as WorkingDirectory, if available at the CE 
     level in the CS. Featire requested in issue #2746
NEW: MultiProcessorSiteDirector - new director to experiment with the multiprocessor/
     wholeNode queues
CHANGE: JobMemory utility renamed to JobParameters
CHANGE: CheckWNCapabilities pilot command changed to get WN parameters from the
        Machine Job Features (MJF) - NumberOfProcessors, MaxRAM    
NEW: JobManager, ParametricJob - utilities and support for parametric jobs with multiple
     parameter sequences      
NEW: SiteDirector - added logic to send pilots to sites with no waiting pilots even if
     the number of already sent pilots exceeds the number of waiting jobs. The functionality
     is switched on/off by the AddPilotsToEmptySites option.        

*RMS
FIX: Request - fix for the case when one of the request is malformed, the rest of 
     the requests could not be swiped
FIX: ReqProxyHandler - don't block the ReqProxy sweeping if one of the request is buggy     
CHANGE: ReqProxyHandler - added monitoring counters
NEW: ReqProxyHandler - added interface methods to list and show requests in a ReqProxy

*Resources
FIX: SRM2Storage - do not add accounting to the output structure as it is done in 
     the container StorageElement class
CHANGE: Add standard metadata in the output of all the Storage plugins     

*Interfaces
NEW: Job API - added setParameterSequence() to add an arbitrary number of parameter
     sequences for parametric jobs, generate the corresponding JDL

*tests
NEW: The contents of the TestDIRAC package is moved into the tests directory here

[v6r14p39]

Patch to include WebApp version v1r6p32

[v6r14p38]

*Core
CHANGE: Unhashable objects as DAG graph nodes

*RMS
CHANGE: Added possibility of constant delay for RMS operations

[v6r14p37]

*Core
NEW: Added soft implementation of a Direct Acyclic Graph

*Configuration
FIX: Bdii2CSAgent finds all CEs of a site (was finding only one)

*Resources
FIX: Make sure transferClient connects to the same ProxyStorage instance

[v6r14p36]

*Core
FIX: Sending mails to multiple recipients was not working

*WMS
FIX: Allow staging from SEs accessible by protocol


[v6r14p35]

*Core
FIX: SOAPFactory - fixes for import statements of suds module to work with the
     suds-jurko package that replaces the suds package

*Resources
FIX: BatchSystems.Torque - take into account that in some cases jobID includes
     a host name that should be stripped off
FIX: SSHComputingElement - in _getJobOutputFiles() fixed bug where the output
     of scpCall() call was wrongly interpreted    
FIX: ProxyStorage - evaluate the service url as simple /DataManagement/StorageElementProxy
     to solve the problem with redundant StorageElementProxy services with multiple
     possible urls       
     
*RSS
CHANGE: Configurations.py - Added DTScheduled3 policy (3 hours before downtime)     
     
*WMS
FIX: pilotCommands - take into account that in the case of Torque batch system
     jobID includes a host name that should be stripped off   
       
[v6r14p34]

*Configuration
FIX: Bdii2CSAgent - reinitilize the BDII info cache at each cycle in order not to 
     carry on obsoleted stuff. Fixes #2959

*Resources
FIX: Slurm.py - use --partition rather --cluster for passing the DIRAC queue name
FIX: DIPStorage - fixed bug in putFile preventing third party-like transfer from
     another DIPS Storage Element. Fixes #2413

*WMS
CHANGE: JobWrapper - added BOINC user ID to the job parameters
FIX: pilotCommands - interpret SLURM_JOBID environment if present
FIX: WMSClient - strip of comments in the job JDL before any processing.
     Passing jdl with comments to the WMS could provoke errors in the
     job checking.

[v6r14p33]

*WMS
FIX: JobAgent - included a mechanism to stop JobAgent if the host operator
     creates /var/lib/dirac_drain
FIX: CPUNormalization - fixed a typo in getPowerFromMJF() in the name of the
     exception log message           

[v6r14p32]

*Core
FIX: InstallTools - getStartupComponentStatus() uses "ps -p <pid>" variant of the
     system call to be independent of the OS differences

*DMS
FIX: RemoveReplica - bulkRemoval() was modifying its input dict argument and returning it,
     which was useless, only modify argument

*WMS
CHANGE: CPUNormalization - get HS'06 worker node value from JOBFEATURES if available

*RMS
FIX: ReqClient - bug fixed preventing the client to contact multiple instances of ReqManager
     service

[v6r14p31]

*DMS
FIX: FTSAgent - if a file was not Scheduled, the FTSAgent was setting it Done even if it had 
     not been replicated.

*Workflow
FIX: FailoverRequest - forcing setting the input file Unused if it was already set Processed

[v6r14p30]

*Framework
BUGFIX: MonitoringHandler - in deleteActivities() use retVal['Message'] if result is not OK

*Resources
FIX: XROOTStorage - in getFile() evaluate file URL without URL parameters
                    in __putSingleFile() use result['Message'] in case of error
                    
*RMS
FIX: dirac-rms-cancel-request - fixed crash because of gLogger object was not imported

*TS
FIX: TransformationCLI - in resetProcessedFile() added check that the Failed dictionary
     is present in the result of a call                    

[v6r14p29]

*Core
FIX: Time - skip the effect of timeThis decorator if not running interractively

*DMS
FIX: DataManager - in getFile(), select preferentially local disk replicas, if none disk replicas, 
     if none tape replicas
FIX: DataManager - avoid changing argument of public method checkActiveReplicas()
FIX: FTSAgent - wait 3 times longer for monitoring FTS jobs if Staging

*Accounting
CHANGE: Jobs per pilot plot is presented as Quality plot rather than a histogram

*WMS
CHANGE: dirac-wms-cpu-normalization - reduce memory usage by using xrange() instead of range()
        in the large test loop

[v6r14p28]

*TS
FIX: TaskManager - protection against am empty task dictionary in 
     prepareTransformationTasks()
FIX: Test_Client_TransformationSystem - fixes ti run in the Travis CI 
     environment
     
*WMS
FIX: JobMemory - use urllib instead of requests Python module as the latter
     can be unavailable in pilots.           

[v6r14p27]

*Core
FIX: PlainTransport,SocketInfoFactory - fix for the IPv6 "Address family not supported 
     by protocol" problems

*Interfaces
NEW: Dirac.py - in ping()/pingService() allow to ping a specific URL

*Resources
FIX: LcgFileCatalogClient - convert LFN into str in __fullLfn to allow LFNs
     in a unicode encoding

*WMS
FIX: JobWrapper - set the job minor status to 'Failover Request Failed' 
     if the failover request fails sending

*TS
FIX: TransformationDB - in getTransformationTasks(),getTaskInputVector 
     forward error result to the callers
FIX: TaskManager - in case there is no InputData for a task, the Request created 
     for the previous task was reassigned. This fixes this bug.      

*tests
FIX: several fixes to satisfy on-the-fly unit tests with teh Travis CI service 

[v6r14p26]

NEW: Enabled on-the-fly tests using the Travis-CI service

*Core
FIX: Subprocess - fix two potential infinite loops which can result in indefinite
     output buffer overflow

*WMS
FIX: JobScheduling executor - check properly if staging is allowed, it was always True before

[v6r14p25]

*Core
FIX: Subprocess - more detailed error log message in case ov output buffer
     overflow

*DMS
FIX: DataManager - fix for getActiveReplicas(): first check Active replicas before 
     selecting disk SEs

*Resources
FIX: StorageElementCache - fixes to make this class thread safe
FIX: StorageFactory - fix in getConfigStorageProtocols() to properly get options
     for inheriting SE definitions

[v6r14p24]

*Accounting
FIX: Plots, JobPlotter - fix sorting by plot labels in case the enddata != "now"

*DMS
FIX: dirac-dms-user-lfns - add error message when proxy is expired 

[v6r14p23]

*Interfaces
FIX: Job.py - setCPUTime() method sets both CPUTime and MaxCPUTime JDL parameters
     for backward compatibility. Otherwise this setting was ignored by scheduling

*TS
BUGFIX: TaskManager - bug fixed in submitTransformationTasks in getting the TransformationID 

[v6r14p22]

CHANGE: Multiple commands - permissions bits changed from 644 to 755  

*Framework
FIX: UserProfileDB - in case of desktop name belonging to two different users we have 
     to use both desktop name and user id to identify the desktop

*WMS
BUGFIX: JobWrapperTemplate - bug fixed in evaluation of the job arguments

*TMS
CHANGE: TaskManager - added TransformationID to the log messages

[v6r14p21]

*DMS
CHANGE: dirac-admin-allow(ban)-se - allow an SE group to be banned/allowed

*SMS
FIX: RequestPreparationAgent - fix crash in execute() in case no replica information
     available

*WMS
FIX: TaskQueueDB, PilotAgentsDB - escape DN strings to avoid potential SQL injection
FIX: JobWrapperTemplate - pass JobArguments through a json file to fix the case
     of having apostrophes in the values

*TMS
FIX: TransformationAgent - in processTransformation() fix reduction of number of files

[v6r14p20]

*WMS
FIX: SandboxMetadataDB - escape values in SandboxMetadataDB SQL queries to accommodate
     DNs containing apostrophe 

[v6r14p19]

*Core
NEW: CLI base class for all the DIRAC CLI consoles, common methods moved to the new class,
     XXXCLI classes updated to inherit the base class
FIX: Network - fix crash when path is empty string, fixes partly #2413     
     
*Configuration
FIX: Utilities.addToChangeSet() - fix the case when comma is in the BDII Site description 
     followed by a white space, the description string was constantly updated in the CS

*Interfaces
FIX: Dirac.py - in retrieveRepositorySandboxes/Data - "Retrieved" and "OutputData" key values
     are strings '0' in the jobDict when a repository file is read, need to cast it to int

*DMS
FIX: RegisterReplica - if operation fails on a file that no longer exists and has no 
     replica at that SE, consider the operation as Done.

*Resources
FIX: ARCComputingElement - bug fix in getJobOutput in using the S_ERROR()

[v6r14p18]

*Core
FIX: VOMSService - attGetUserNickname() can only return string type values
FIX: dirac-deploy-scripts - install DIRAC scripts first so that they can be 
     overwritten by versions from extensions

*Framework
FIX: dirac-populate-component-db - bug fixed to avoid duplicate entries in the
     database

*TS
FIX: TaskManager - do not use ReqProxy when submitting Request for Tasks, otherwise
     no RequestID can be obtained

*Interfaces
CHANGE: Dirac.py - increase verbosity of a error log message in selectJobs

*Resources
FIX: XROOTStorage - fixed KeyError exception while checking file existence
FIX: ARCComputingElement - in getJobOutput test for existence of an already 
     downloaded pilot log

[v6r14p17]

*Core
FIX: Service.py - use the service name as defined in the corresponding section in the CS
     and not the name defined in service Module option. This fixes the problem with the
     StorageElement service not interpreting properly the PFN name and using a wrong local
     data path. 

*Resources
CHANGE: ARCComputingElement - if the VO is not discoverable from the environment, use ARC API
        call in the getCEStatus, use ldapsearch otherwise

[v6r14p16]

*Resources
CHANGE: ARC Computing Element automatically renew proxies of jobs when needed

[v6r14p15]

*Core
FIX: VOMS.py - Fixed bug that generates proxies which are a mix between legacy and rfc proxies.

*DMS
CHANGE: Allow selecting disk replicas in getActiveReplicas() and getReplicas()

*WMS
CHANGE: Use the preferDisk option in the InputData optimizer, the TransformationAgent and in the Interface splitter


[v6r14p14]

*Core
FIX: VOMS.py - return RFC proxy if necessary after adding the VOMS extension

*Configuration
FIX: Validate maxCPUTime and Site description value

*Resources
FIX: XROOTStorage - changes to allow third party transfers between XROOT storages
CHANGE: HTCondorCEComputingElement - the Condor logging can now be obtained in the webinterface;
        SIGTERM (instead of SIGKILL) is send to the application in case jobs are killed by the host site;
        when pilots are put in held status we kill them in condor and mark them as aborted.

*WMS
FIX: pilotCommands - fixes for intrepreting tags in the pilot

[v6r14p13]

*WMS
FIX: pilot commands CheckCECapabilities and CheckWNCapabilities were not considering the case of missing proxy

[v6r14p12]

*Core
FIX: allow a renormalization of the estimated CPU power
FIX: dirac-install: Make hashlib optional again (for previous versions of python, since the pilot may end up on old machines)

*Framework
FIX: allow to install agents with non-standard names (different from the module name)

*DMS
CHANGE: Consider files to reschedule and submit when they are Failed in FTS

*WMS
CHANGE: Move getCEStatus function back to using the ARC API

[v6r14p11]

*Core
FIX: XXXTimeLeft - set limit to CPU lower than wall clock if unknown
FIX: Logger - fix exception printing in gLogger.exception()
CHANGE: InstallTools - added more info about the process in getStartupComponentStatus()
CHANGE: Time - better report from timeThis() decorator

*DMS
CHANGE: FTSAgent - wait some time between 2 monitorings of each job

*WMS
NEW: pilotCommands - added CheckCECapabilities, CheckWNCapabilities commands
NEW: Added dirac-wms-get-wn-parameters command

*TS
NEW: Added dirac-production-runjoblocal command
FIX: TransformationAgent(Plugin) - clean getNextSite() and normalizeShares()
FIX: TransformationPlugin - added setParameters() method

*RSS
FIX: dirac-rss-sync - move imports to after the Script.getPositionalArguments()

*Resources
NEW: Added dirac-resource-get-parameters command

[v6r14p10]
*Configuration
FIX: Resources - getQueue() is fixed to get properly Tag parameters

*Framework
FIX: SecurityFileLog - fix for zipping very large files

*Resources
NEW: added dirac-resource-get-parameters command

*WMS
NEW: JobMonitoringHandler - add getJobsParameters() method
NEW: pilotCommands - added CheckCECapabilities, CheckWNCapabilities
NEW: Added dirac-wms-get-wn-parameters command
NEW: Matcher - generate internal tags for MaxRAM and NumberOfProcessors parameters
CHANGE: SiteDirector does not pass Tags to the Pilot
FIX: Matcher(Handler) - do not send error log message if No match found,
     fixed Matcher return value not correctly interpreted

[v6r14p9]

*Core
FIX: BaseClient - enhance retry connection logic to minimize the overall delay
FIX: MessageBroker - fix of calling private __remove() method from outside
     of the class

*Framework
BUGFIX: dirac-(un)install-component - bug in importing InstallTools module

*WMS:
FIX: JobWrapper - fix in getting the OutputPath defined in the job

*Resources
FIX: ARCComputingElement - add queue to the XRSL string

[v6r14p8]

*Core
FIX: XXXTimeLeft - minor fixes plus added the corresponding Test case
FIX: ReturnValues - fixes in the doc strings to comply with the sphinx syntax
FIX: SocketInfoFactory - in __sockConnect() catch exception when creating a
     socket

*Interfaces
FIX: Job.py - fixes in the doc strings to comply with the sphinx syntax

*RSS
NEW: Configurations.py - new possible configuration options for Downtime Policies

*WMS
CHANGE: StatesAccountingAgent - retry once and empty the local messages cache
        in case of failure to avoid large backlog of messages
CHANGE: SiteDirector - do not send SharedArea and ClientPlatform as pilot
        invocation arguments  
CHANGE: Matcher - allow matching by hosts in multi-VO installations              

[v6r14p7]

*Core
CHANGE: XXXTimeLeft utilities revisited - all return real seconds,
        code refactoring - use consistently always the same CPU power 

*WMS
FIX: JobAgent - code refactoring for the timeLeft logic part

*Resources
BUGFIX: ComputingElement - get rid of legacy getResourcesDict() call

[v6r14p6]

*Configuration
FIX: Bdii2CSAgent - refresh configuration from Master before updating
FIX: Bdii2CSAgent - distinguish the CE and the Cluster in the Glue 1.0 schema

*DMS
CHANGE: FTSAgent - make the amount of scheduled requests fetched by the 
        FTSAgent a parameter in the CS 
CHANGE: RMS Operations - check whether the always banned policy is applied for SEs
        to a given access type

*RMS
FIX: RequestClient(DB,Manager) - fix bulk requests, lock the lines when selecting 
     the requests to be assigned, update the LastUpdate time, and expose the 
     assigned flag to the client

*WMS
FIX: JobAgent - when the application finishes with errors but the agent continues 
     to take jobs, the timeLeft was not evaluated
FIX: JobAgent - the initial timeLeft value was always set to 0.0     

[v6r14p5]

*Core
FIX: X509Certificate - protect from VOMS attributes that are not decodable


*Resources
FIX: GFAL2_StorageBase - fixed indentation and a debug log typo

*WMS
BUGFIX: Matcher - only the first job was associated with the given pilot
FIX: pilotTools - 0o22 is only a valid int for recent python interpreters, 
     replaced by 18

[v6r14p4]

*Core
FIX: DictCache - fix the exception in the destructor preventing the final
     cache cleaning

*Framework
FIX: SystemAdministratorClientCLI - corrected info line inviting to update
     the pilot version after the software update

*DMS
FIX: FTSAgent - Add recovery of FTS files that can be left in weird statuses 
     when the agent dies
CHANGE: DataManager - allow to not get URLs of the replicas
CHANGE: FTSJob - keep and reuse the FTS3 Context object

*Storage
CHANGE: StorageManagerClient - don't fail getting metadata for staging if at 
        least one staged replica found

*WMS
FIX: CPUNormalization - protect MJF from 0 logical cores
FIX: JobScheduling - fix printout that was saying "single site" and "multiple sites" 
     in two consecutive lines
NEW: pilotTools,Commands - added CEType argument, e.g. to specify Pool CE usage 
FIX: WatchDog - added checks of function return status, added hmsCPU initialization to 0,
     removed extra printout     
     
*Resources
FIX: GFAL2 plugins - multiple bug fixes     

[v6r14p3]

*Core
BUGFIX: small bug fixed in dirac-install-component, dirac-uninstall-component
BUGFIX: VOMS - remove the temporary file created when issuing getVOMSProxyInfo
FIX: FileHelper - support unicode file names
FIX: DictCache - purges all the entry of the DictCache when deleting the DictCache object 

*Framework
BUGFIX: dirac-populate-component-db - avoid return statement out of scope

*Interfaces
BUGFIX: Dirac - in submitJob() faulty use of os.open

*WMS
FIX: JobWrapper - avoid evaluation of OutputData to ['']
FIX: Matcher - the Matcher object uses a VO dependent Operations helper
CHANGE: JobAgent - stop agent if time left is too small (default 1000 HS06.s)
FIX: CPUNormalization - use correct denominator to get power in MJF

*Resources
FIX: ARCComputingElement - changed implementation of ldap query for getCEStatus

[v6r14p2]

*Core
FIX: Use GSI version 0.6.3 by default
CHANGE: Time - print out the caller information in the timed decorator
CHANGE: dirac-install - set up ARC_PLUGIN_PATH environment variable

*Framework
FIX: dirac-proxy-info - use actimeleft VOMS attribute

*Accounting
CHANGE: Removed SRMSpaceTokenDeployment Accounting type

*RSS
CHANGE: ResourceStatus - re-try few times to update the RSS SE cache before giving up
FIX: XXXCommand, XXXAction - use self.lof instead of gLogger
CHANGE: Added support for all protocols for SEs managed by RSS

*RMS
FIX: Request - produce enhanced digest string
FIX: RequestDB - fix in getDigest() in case of errors while getting request

*Resources
CHANGE: Propagate hideExceptions flag to the ObjectLoader when creating StorageElements
FIX: ARCComputingElement - multiple fixes after experience in production

*WMS
FIX: Pilot commands - fixed an important bug, when using the 
     dirac-wms-cpu-normalization script

[v6r14p1]

The version is buggy when used in pilots

*Core
NEW: dirac-install-component command replacing dirac-install-agent/service/executor
     commands
     
*Resources
NEW: FileStorage - plugin for "file" protocol
FIX: ARCComputingElement - evaluate as int the job exit code

*RSS
FIX: CSHelpers - several fixes and beautifications     

[v6r14]

*Core
NEW: CSGlobals - includes Extensions class to consistently check the returned
     list of extensions with proper names 
NEW: ProxyManagerXXX, ProxyGeneration, X509XXX - support for RFC proxies
NEW: ProxyInfo - VOMS proxy information without using voms commands
NEW: LocalConfiguration - option to print out license information    
FIX: SocketInfo.py - check the CRL lists while handshaking  

Configuration
NEW: ConfigurationClient - added getSectionTree() method

*Framework
NEW: InstalledComponentsDB will now store information about the user who did the 
     installation/uninstallation of components.

*Resources
NEW: ARCComputingElement based on the ARC python API

*RSS
FIX: Improved logging all over the place 

*DMS
NEW: New FileCatalog SecurityManager with access control based on policies,
     VOMSPolicy as one of the policy implementations.
NEW: lfc_dfc_db_copy - script used by LHCb to migrate from the LFC to the DFC with 
     Foreign Keys and Stored Procedures by accessing the databases directly     
NEW: FileManagerPs.py - added _getFileLFNs() to serve info for the Web Portal     
CHANGE: Moving several tests to TestDIRAC

*Interfaces
CHANGE: use jobDescription.xml as a StringIO object to avoid multiple disk
        write operations while massive job submission

*WMS
FIX: Watchdog - review for style and pylint
CHANGE: Review of the Matcher code, extracting Limiter and Matcher as standalone 
        utilities
        

*Transformation
NEW: New ported plugins from LHCb, added unit tests


[v6r13p21]

*TS
FIX: Registering TargetSE for Standard TransformationAgent plugin

[v6r13p20]

*DMS
FIX: DMSHelpers - allow for more than one Site defined to be local per SE

*Resources
FIX: XRootStorage - fix in getURLBase()

[v6r13p19]

FIX: changes incorporated from v6r12p53 patch

[v6r13p18]

*WMS
FIX: JobWrapper - ported back from v6r14p9 the fix for getting OutputPath

[v6r13p17]

FIX: changes incorporated from v6r12p52 patch

[v6r13p16]

FIX: changes incorporated from v6r12p51 patch

[v6r13p15]

Included patches from v6r12p50 release 

[v6r13p14]

*DMS
FIX: ReplicateAndRegister - fix a problem when a file is set Problematic 
     in the FC but indeed doesn't exist at all 

*Resources
CHANGE: StorageFactory - enhance the logic of BaseSE inheritance in the
        SE definition in the CS
        
*WMS
CHANGE: CPUNormalization, dirac-wms-cpu-normalization - reading CPU power 
        from MJF for comparison with the DIRAC evaluation
FIX: SiteDirector - create pilot working directory in the batch system working
     directory and not in "/tmp"                

[v6r13p13]

*DMS
BUGFIX: FileCatalogClient - bug fixed in getDirectoryMetadata()

[v6r13p12]

*Resources
FIX: StorageElement - bug fixed in inValid()
CHANGE: StorageFactory - do not interpret VO parameter as mandatory

[v6r13p11]

*DMS
BUGFIX: RemoveReplica - fix in singleRemoval()
FIX: dirac-dms-user-lfns - increased timeout

[v6r13p10]

CHANGE: Use sublogger to better identify log source in multiple places

*Core
CHANGE: Review / beautify code in TimeLeft and LSFTimeLeft
FIX: LSFTimeLeft - is setting shell variables, not environment variables, 
     therefore added an "export" command to get the relevant variable 
     and extract then the correct normalization

*Accounting
FIX: DataOperationPlotter - add better names to the data operations

*DMS:
FIX: DataManager - add mandatory vo parameter in __SEActive()
CHANGE: dirac-dms-replicate-and-register-request - submit multiple requests
        to avoid too many files in a single FTS request
FIX: FileCatalog - typo in getDirectoryMetadata()
FIX: FileCatalog - pass directory name to getDirectoryMetadata and not file name 
FIX: DataManager - in __SEActive() break LFN list in smaller chunks when
     getting replicas from a catalog        

*WMS
FIX: WMSAdministratorHandler - fix in reporting pilot statistics
FIX: JobScheduling - fix in __getSitesRequired() when calling self.jobLog.info 
CHANGE: pilotCommands - when exiting with error, print out current processes info

[v6r13p9]

*Framework
FIX: SystemLoggingDB - schema change for ClientIPs table to store IPv6 addresses

*DMS
BUGFIX: DMSRequestOperationsBase - bug fix in checkSEsRSS()
FIX: RemoveFile - in __call__(): bug fix; fix in the BannedSE treatment logic

*RMS
BUGFIX: Operation - in catalogList()
BUGFIX: ReqClient - in printOperation()

*Resources
FIX: GFAL2_StorageBase - added Lost, Cached, Unavailable in getSingleFileMetadata() output
BUGFIX: GFAL2_StorageBase - fixed URL construction in put(get)SingleFile() methods

*WMS
FIX: InputDataByProtocol - removed StorageElement object caching

[v6r13p8]

*Framework
FIX: MonitoringUtilities - minor bug fix

*DMS
FIX: DataManager - remove local file when doing two hops transfer

*WMS
FIX: SandboxStoreClient - get the VO info from the delegatedGroup argument to 
     use for the StorageElement instantiation

*TMS
CHANGE: Transformation(Client,DB,Manager) - multiple code clean-up without
        changing the logic

[v6r13p7]

*Core
NEW: X509CRL - class to handle certificate revocation lists

*DMS
FIX: RequestOperations/RemoveFile.py - check target SEs to be online before
     performing the removal operation. 
FIX: SecurityManager, VOMSPolicy - make the vomspolicy compatible with the old client 
     by calling in case of need the old SecurityManager     

*Resources
BUGFIX: Torque, GE - methods must return Message field in case of non-zero return status
FIX: SRM2Storage - when used internaly, listDirectory should return urls and not lfns

*WMS
FIX: ConfigureCPURequirements pilot command - add queue CPU length to the extra local
     configuration
FIX: JobWrapper - load extra local configuration of any     

*RMS
FIX: RequestDB - fix in getRequestSummaryWeb() to suit the Web Portal requirements

*Transformation
FIX: TransformationManagerHandler - fix in getTransformationSummaryWeb() to suit 
     the Web Portal requirements

[v6r13p6]

*Core
FIX: X509Chain - use SHA1 signature encryption in all tha cases

*Resources
FIX: ComputingElement - take CPUTime from its configuration defined in the 
     pilot parameters

*WMS
FIX: SiteDirector - correctly configure jobExecDir and httpProxy Queue parameters

[v6r13p5]

*Resources
BUGFIX: Torque - getCEStatus() must return integer job numbers
FIX: StorageBase - removed checking the VO name inside the LFN 

*WMS
FIX: InputData, JobScheduling - StorageElement needs to know its VO

*DMS
FIX: ReplicateAndRegister - Add checksumType to RMS files when adding 
     checksum value
FIX: DataManager - remove unnecessary access to RSS and use SE.getStatus()     
FIX: DMHelpers - take into account Alias and BaseSE in site-SE relation

*RMS
FIX: Request - bug fixed in optimize() in File reassignment from one
     Operation to another  

*Transformation
FIX: TransformationDB - set derived transformation to Automatic

[v6r13p4]

*Core
FIX: VOMSService - treat properly the case when the VOMS service returns no result
     in attGetUserNickname()

*DMS
FIX: FTSAgent, ReplicateAndRegister - make sure we use source replicas with correct 
     checksum 

*RMS
FIX: Request - minor fix in setting the Request properties, suppressing pylint
     warnings
CHANGE: File, Reques, Operation, RequestDB - remove the use of sqlalchemy on 
        the client side     
     
*Resources
FIX: StorageElement - import FileCatalog class rather than the corresponding module     
FIX: SLURM - proper formatting commands using %j, %T placeholders
FIX: SSHComputingElement - return full job references from getJobStatus() 

*RSS
FIX: DowntimeCommand - checking for downtimes including the time to start in hours

*Workflow
CHANGE: FailoverRequest - assign to properties rather than using setters

*Transformation
FIX: TransformationClient(DB,Utilities) - fixes to make derived transformations work

[v6r13p3]

*DMS
FIX: DataManager - in putAndRegister() specify explicitly registration protocol
     to ensure the file URL available right after the transfer
     
*Resources
FIX: SRM2Storage - use the proper se.getStatus() interface ( not the one of the RSS )     

[v6r13p2]

*Framework
FIX: SystemAdministratorHandler - install WebAppDIRAC extension only in case
     of Web Portal installation
CHANGE: dirac-populate-component-db - check the setup of the hosts to register 
        into the DB only installations from the same setup; check the MySQL installation
        before retrieving the database information      

*DMS
FIX: FTSAgent - fix in parsing the server result
FIX: FTSFile - added Waiting status
FIX: FTSJob - updated regexps for the "missing source" reports from the server;
     more logging message 

*Resources
FIX: SRM2Storage - fix in treating the checksum type 
FIX: StorageElement - removed getTransportURL from read methods

*RMS
FIX: Request - typo in the optimize() method

[v6r13p1]

*Framework
CHANGE: SystemAdminstratorIntegrator - can take a list of hosts to exclude from contacting

*DMS
FIX: DataManager - fix in __getFile() in resolving local SEs
FIX: dirac-dms-user-lfns - sort result, simplify logic

*RMS
FIX: Request - Use DMSHelper to resolve the Failovers SEs
FIX: Operation - treat the case where the SourceSE is None

*WMS
FIX: WMSAdministratorHandler - return per DN dictionary from getPilotStatistics 

[v6r13]

CHANGE: Separating fixed and variable parts of error log messages for multiple systems 
        to allow SystemLogging to work

*Core
FIX: MySQL.py - treat in detailed way datetime functions in __escapeString()
FIX: DictCache.get() returns now None instead of False if no or expired value
NEW: InstallTools - allow to define environment variables to be added to the component
     runit run script
NEW: Changes to make the DISET protocol IP V6 ready
CHANGE: BaseClient - retry service call on another instance in case of failure
CHANGE: InnerRPCClient - retry 3 times in case of exception in the transport layer
CHANGE: SocketInfo - retry 3 times in case of handshaking error
CHANGE: MySQL - possibility to specify charset in the table definition
FIX: dirac-install, dirac-distribution - removed obsoleted defaults     
NEW: Proxy utility module with executeWithUserProxy decorator function

*Configuration
NEW: CSAPI,dirac-admin-add-shifter - function, and script, for adding or modifying a 
     shifter in the CS

*Framework
FIX: NotificationDB - escape fields for sorting in getNotifications()
NEW: Database, Service, Client, commands for tracking the installed DIRAC components

*Interfaces
CHANGE: Dirac - changed method names, keeping backward compatibility
CHANGE: multiple commands updated to use the new Dirac API method names

*DMS
NEW: Native use of the FTS3 services
CHANGE: Removed the use of current DataLogging service
CHANGE: DataManager - changes to manage URLs inside StorageElement objects only
FIX: DataManager - define SEGroup as accessible at a site
CHANGE: DirectoryListing - extracted from FileCatalogClientCLI as an independent utility
CHANGE: MetaQuery - extracted from FileCatalogClientCLI as an independent utility
CHANGE: FileCatalogClientCLI uses external DirectoryListing, MetaQuery utilities
CHANGE: FileCatalog - replace getDirectoryMetadata by getDirectoryUserMetadata
NEW: FileCatalog - added new getDirectoryMetadata() interface to get standard directory metadata
NEW: FileCatalog - possibility to find files by standard metadata
NEW: FileCatalog - possibility to use wildcards in the metadata values for queries
NEW: DMSHelpers class
NEW: dirac-dms-find-lfns command

*WMS
NEW: SiteDirector - support for the MaxRAM queue description parameter
CHANGE: JobScheduling executor uses the job owner proxy to evaluate which files to stage
FIX: DownloadInputData - localFile was not defined properly
FIX: DownloadInputData - could not find cached files (missing [lfn])

*RMS
CHANGE: Removed files from the previous generation RMS
CHANGE: RMS refactored based on SQLAlchemy 
NEW: ReqClient - added options to putRequest(): useFailoverProxy and retryMainServer
CHANGE: DMSRequestOperationsBase - delay execution or cancel request based on SE statuses 
        from RSS/CS
FIX: Fixes to make use of RequestID as a unique identifier. RequestName can be used in
     commands in case of its uniqueness        

*Resources
NEW: Computing - BatchSystem classes introduced to be used both in Local and SSH Computing Elements
CHANGE: Storage - reworked Storage Element/Plugins to encapsulate physical URLs 
NEW: GFAL2_StorageBase.py, GFAL2_SRM2Storage.py, GFAL2_XROOTStorage.py 

*RSS:
NEW: dirac-admin-allow(ban)-se - added RemoveAccess status
CHANGE: TokenAgent - added more info to the mail

*TS
CHANGE: Task Manager plugins

[v6r12p53]

*DMS
CHANGE: FileCatalogClientCLI - ls order by size, human readable size value
FIX: DirectoryMetadata - enhanced error message in getDirectoryMetadata

*WMS
BUGFIX: JobAgent - bug when rescheduling job due to glexec failure

*TS
NEW: TransformationCLI - added getOutputFiles, getAllByUser commands
NEW: Transformation - added getAuthorDNfromProxy, getTransformationsByUser methods

*Resources
CHANGE: GlobusComputingElement - simplify creating of pilotStamp

[v6r12p52]

*DMS
NEW: dirac-dms-directory-sync - new command to synchronize the contents of a
     local and remote directories
FIX: DataManager - in removeFile() return successfully if empty input file list     

*TS
NEW: TransformationCLI - getInputDataQuery command returning inputDataQuery 
     of a given transformation

[v6r12p51]

*Core
FIX: dirac-install - fix to work with python version prior to 2.5

*DMS
CHANGE: FileCatalogClientCLI - possibility to set multiple metadata with one command

*Resources
FIX: HTCondorComputingElement - multiple improvements

[v6r12p50]

*Core
FIX: dirac-install - define TERMINFO variable to include local sources as well

*Framework
FIX: SystemAdministratorHandler - show also executors in the log overview

*DMS
FIX: FileCatalogClientCLI - use getPath utility systematically to normalize the
     paths passed by users

*WMS
FIX: PilotStatusAgent - split dynamic and static parts in the log error message

*Resources
NEW: HTCondorCEComputingElement class

[v6r12p49]

*Resources
FIX: GlobusComputingElement - in killJob added -f switch to globus-job-clean command
FIX: ARCComputingElement - create working directory if it does not exist

*DMS
CHANGE: DataManager - added XROOTD to registration protocols

*TMS
FIX: TransformationCLI - doc string

[v6r12p48]

*DMS
FIX: DirectoryTreeBase - fix in changeDirectoryXXX methods to properly interpret input

[v6r12p47]

*DMS
BUGFIX: FileCatalogClientCLI - wrong signature in the removeMetadata() service call

[v6r12p46]

*Core
FIX: GraphData - check for missing keys in parsed_data in initialize()

*WMS
CHANGE: PilotStatusAgent - kill pilots being deleted; do not delete pilots still
        running jobs
  
*RSS
CHANGE: Instantiate RequestManagementDB/Client taking into account possible extensions        

*Resources
FIX: GlobusComputingElement - evaluate WaitingJobs in getCEStatus()
FIX: SRM2Storage - error 16 of exists call is interpreted as existing file
FIX: XROOTStorage - added Lost, Cached, Unavailable in the output of getSingleMetadata()

*WMS
FIX: pilotCommands - removed unnecessary doOSG() function

[v6r12p45]

*Resources
FIX: SRM2Storage - error 22 of exists call is interpreted as existing file
     ( backport from v6r13 )

[v6r12p44]

*WMS
FIX: SiteDirector - consider also pilots in Waiting status when evaluating
     queue slots available

*Resources
NEW: SRM2Storage - makes use of /Resources/StorageElements/SRMBusyFilesExist option
     to set up the mode of interpreting the 22 error code as existing file

[v6r12p43]

*DMS:
FIX: DirectoryTreeBase - avoid double definition of FC_DirectoryUsage table
     in _rebuildDirectoryUsage()

[v6r12p42]

FIX: added fixes from v6r11p34 patch release

[v6r12p41]

*WMS
CHANGE: dirac-wms-job-submit - "-r" switch to enable job repo

[v6r12p40]

*DMS
FIX: DirectoryTreeBase.py - set database engine to InnoDB 

[v6r12p39]

FIX: imported fixes from rel-v6r11

[v6r12p38]

*DMS
CHANGE: DataManager - enhanced real SE name resolution

*RMS
FIX: Request - fixed bug in the optimization of requests with failover operations

*Resources
CHANGE: StorageFactory - allow for BaseSE option in the SE definition

[v6r12p37]

*Core
FIX: InstallTools - force $HOME/.my.cnf to be the only defaults file

[v6r12p36]

*Configuration
FIX: Utilities.py - bug fix getSiteUpdates()

[v6r12p35]

*Core
CHANGE: VOMSService - add URL for the method to get certificates

*DMS
FIX: DataManager - in __replicate() set do not pass file size to the SE if no
     third party transfer
FIX: RemoveFile, ReplicateAndRegister - regular expression for "no replicas"
     common for both DFC and LFC     
     
*WMS
FIX: WMSHistoryCorrector - make explicit error if no data returned from WMSHistory
     accounting query     

[v6r12p34]

*DMS
BUGFIX: FileCatalogWithFkAndPsDB - fix storage usage calculation

[v6r12p33]

*Core
NEW: VOMSService - added method admListCertificates()

*DMS
BUGFIX: dirac-dms-put-and-register-request - missing Operation in the request

*Resources
FIX: sshce - better interpretation of the "ps" command output

[v6r12p32]

*RMS
FIX: ReqManager - in getRequest() possibility to accept None type
     argument for any request 

[v6r12p31]

*WMS
FIX: pilotCommands - import json module only in case it is needed

[v6r12p30]

*Core
FIX: InstallTools - 't' file is deployed for agents installation only
FIX: GOCDBClient - creates unique DowntimeID using the ENDPOINT

*Framework
FIX: SystemAdministratorHandler - use WebAppDIRAC extension, not just WebApp

*DMS:
FIX: FileCatalogComponents.Utilities - do not allow empty LFN names in
     checkArgumentDict()

[v6r12p29]

*CS
CHANGE: CSCLI - use readline to store and resurrect command history

*WMS
FIX: JobWrapper - bug fixed in the failoverTransfer() call
CHANGE: dirac-wms-job-submit - added -f flag to store ids

*DMS
FIX: DataManager - make successful removeReplica if missing replica 
     in one catalog

*RMS
FIX: Operation, Request - limit the length of the error message

[v6r12p28]

*RMS
FIX: Request - do not optimize requests already in the DB 

[v6r12p27]

*Core
CHANGE: InstallTools - install "t" script to gracefully stop agents

*DMS
FIX: FileCatalog - return GUID in DirectoryParameters

*Resource
CHANGE: DFC/LFC clients - added setReplicaProblematic()

[v6r12p26]

*DMS
BUGFIX: FileCatalog - getDirectoryMetadata was wrongly in ro_meta_methods list 

*RMS
FIX: Operation - temporary fix in catalog names evaluation to smooth
     LFC->DFC migration - not to forget to remove afterwards !

*WMS
CHANGE: JobWrapper - added MasterCatalogOnlyFlag configuration option

[v6r12p25]

*DMS
BUGFIX: PutAndRegister, RegitserFile, RegisterReplica, ReplicateAndRegister - do not
        evaluate the catalog list if None

[v6r12p24]

*DMS:
FIX: DataManager - retry RSS call 5 times - to be reviewed

[v6r12p23]

*DMS
FIX: pass a catalog list to the DataManager methods
FIX: FileCatalog - bug fixed in the catalog list evaluation

[v6r12p22]

*DMS
FIX: RegisterFile, PutAndRegister - pass a list of catalogs to the DataManager instead of a comma separated string
FIX: FTSJob - log when a job is not found in FTS
CHANGE: dropped commands dirac-admin-allow(ban)-catalog

*Interfaces
CHANGE: Dirac, JobMonitoringHandler,dirac-wms-job-get-jdl - possibility to retrieve original JDL

*WMS
CHANGE: JobManifest - make MaxInputData a configurable option

[v6r12p21]

*RMS
BUGFIX: File,Operation,RequestDB - bug making that the request would always show 
        the current time for LastUpdate
  
*WMS
FIX: JobAgent - storing on disk retrieved job JDL as required by VMDIRAC
     ( to be reviewed )        

[v6r12p20]

*DMS
FIX: DataManager - more informative log messages, checking return structure
FIX: FileCatalog - make exists() behave like LFC file catalog client by checking
     the unicity of supplied GUID if any
FIX: StorageElementProxyHandler - do not remove the cache directory

*Framework
FIX: SystemAdministratorClient - increase the timeout to 300 for the software update     

*RMS
FIX: Operation.py - set Operation Scheduled if one file is Scheduled
CHANGE: Request - group ReplicateAndRegister operations together for failover 
        requests: it allows to launch all FTS jobs at once

*Resources
FIX: LcgFileCatalogClient - fix longstanding problem in LFC when several files 
     were not available (only one was returned) 

*TS
BUGFIX: TransformationCleaning,ValidateOutputDataAgent - interpret correctly
        the result of getTransformationParameters() call
FIX: TaskManager - fix exception in RequestTaskAgent        

[v6r12p19]

*Core
FIX: Core.py - check return value of getRecursive() call

*DMS
FIX: FileCatalog - directory removal is successful if does not exist
     special treatment of Delete operation

*WMS
FIX: InputDataByProtocol - fix interpretation of return values

[v6r12p18]

*DMS
FIX: FTSStrategy - config option name
FIX: DataManager - removing dirac_directory flag file only of it is there
     in __cleanDirectory()

*RMS
FIX: Operation - MAX_FILES limit set to 10000
FIX: ReqClient - enhanced log messages

*TMS
FIX: TaskManager - enhanced log messages

*RSS
FIX: DowntimeCommand - fixed mix of SRM.NEARLINE and SRM

*WMS
FIX: InputDataByProtocol - fixed return structure

[v6r12p16]

*DMS
FIX: IRODSStorageElement more complete implementation
FIX: FileCatalogHandler(DB) - make removeMetadata bulk method

*Resources
FIX: FileCatalog - make a special option CatalogList (Operations) to specify catalogs used by a given VO

[v6r12p15]

*Core
FIX: ProcessPool - kill the working process in case of the task timeout
FIX: FileHelper - count transfered bytes in DataSourceToNetwork()

*DMS
BUGFIX: FileCatalogCLI - changed interface in changePathXXX() methods
NEW: IRODSStorageElementHandler class
CHANGE: FileCatalog - separate metadata and file catalog methods, 
        apply metadata methods only to Metadata Catalogs 

*Resources
FIX: SSHTorqueComputingElement - check the status of the ssh call for qstat 

*WMS
FIX: WatchdogLinux - fixed typo

[v6r12p14]

*TS
FIX: TaskManagerAgentBase: avoid race conditions when submitting to WMS

*DMS
NEW: FileCatalog - added new components ( directory tree, file manager ) 
     making use of foreign keys and stored procedures
FIX: DataManager returns properly the FileCatalog errors     

[v6r12p13]

*TS
BUGFIX: TransformationAgent - data member not defined

*WMS
FIX: InputData(Resolution,ByProtocol) - possibility to define RemoteProtocol

[v6r12p12]

*WMS
BUGFIX: pilotTools - missing comma

[v6r12p11]

*WMS
FIX: CPUNormalization - dealing with the case when the maxCPUTime is not set in the queue
     definition
FIX: pilotTools - added option pilotCFGFile

[v6r12p10]

*DMS
FIX: StorageElementProxy - BASE_PATH should be a full path

*Resources
FIX: SRM2Storage - return specific error in putFile

*TS
FIX: TransformationAgent - fix to avoid an exception in finalize and double printing 
     when terminating the agent
BUGFIX: TransformationDB - fix return value in setTransformationParameter()

[v6r12p9]

*Core
CHANGE: SiteCEMapping - getSiteForCE can take site argu

ment to avoid confusion

*Interfaces
FIX: Job - provide optional site name in setDestinationCE()

*WMS
FIX: pilotCommands - check properly the presence of extra cfg files
     when starting job agent
FIX: JobAgent - can pick up local cfg file if extraOptions are specified     

[v6r12p8]

*Core
FIX: dirac-configure - correctly deleting useServerCertificate flag
BUGFIX: InstallTools - in fixMySQLScript()

*DMS
BUGFIX: DatasetManager - bug fixes
CHANGE: StorageElementProxy - internal SE object created with the VO of the requester

*TS
FIX: dirac-transformation-xxx commands - do not check the transformation status
CHANGE: Agents - do not use shifter proxy 
FIX: TransformationAgent - correct handling of replica cache for transformations 
     when there were more files in the transformation than accepted to be executed
FIX: TransformationAgent - do not get replicas for the Removal transformations     

*RMS
NEW: new SetFileStatus Operation

[v6r12p7]

*Core
FIX: dirac-configure - always removing the UseServerCertificate flag before leaving
FIX: ProcessPool - one more check for the executing task ending properly 

*Interfaces 
FIX: Dirac.py - use printTable in loggingInfo()

[v6r12p6]

FIX: fixes from v6r11p26 patch release

[v6r12p5]

*Core
FIX: VOMS.py - do not use obsoleted -dont-verify-ac flag with voms-proxy-info

*TS
FIX: TransformationManager - no status checked at level service

[v6r12p4]

FIX: fixes from v6r11p23 patch release

[v6r12p3]

*Configuration
CHANGE: dirac-admin-add-resources - define VOPath/ option when adding new SE 

*Resources
NEW: StorageFactory - modify protocol Path for VO specific value

*DMS
FIX: FileCatalog - check for empty input in checkArgumentFormat utility
FIX: DataManager - protect against FC queries with empty input

[v6r12p2]

*Core
FIX: dirac-install - svn.cern.ch rather than svnweb.cern.ch is now needed for direct 
     HTTP access to files in SVN

*WMS
FIX: dirac-wms-cpu-normalization - when re-configuring, do not try to dump in the 
     diracConfigFilePath

[v6r12p1]

*Configuration
FIX: Core.Utilities.Grid, dirac-admin-add-resources - fix to make a best effort to 
     guess the proper VO specific path of a new SE
*WMS
FIX: dirac-configure, pilotCommands, pilotTools - fixes to use server certificate

[v6r12]

*Core
CHANGE: ProcessPool - do not stop working processes by default
NEW: ReturnValue - added returnSingleResult() utility 
FIX: MySQL - correctly parse BooleanType
FIX: dirac-install - use python 2.7 by default
FIX: dirac-install-xxx commands - complement installation with the component setup
     in runit
NEW: dirac-configure - added --SkipVOMSDownload switch, added --Output switch
     to define output configuration file
CHANGE: ProcessPool - exit from the working process if a task execution timed out  
NEW: ProcessMonitor - added evaluation of the memory consumed by a process and its children   
NEW: InstallTools - added flag to require MySQL installation
FIX: InstallTools - correctly installing DBs extended (with sql to be sourced) 
FIX: InstallTools - run MySQL commands one by one when creating a new database
FIX: InstallTools - fixMySQLScripts() fixes the mysql start script to ognore /etc/my.cnf file
CHANGE: Os.py - the use of "which" is replaced by distutils.spawn.find_executable
NEW: Grid.py - ldapSA replaced by ldapSE, added getBdiiSE(CE)Info() methods
CHANGE: CFG.py - only lines starting with ^\s*# will be treated as comments
CHANGE: Shifter - Agents will now have longer proxies cached to prevent errors 
        for heavy duty agents, closes #2110
NEW: Bdii2CSAgent - reworked to apply also for SEs and use the same utilities for the
     corresponding command line tool
NEW: dirac-admin-add-resources - an interactive tool to add and update sites, CEs, SEs
     to the DIRAC CS   
CHANGE: dirac-proxy-init - added message in case of impossibility to add VOMS extension   
FIX: GOCDBClient - handle correctly the case of multiple elements in the same DT            


*Accounting
NEW: Allow to have more than one DB for accounting
CHANGE: Accounting - use TypeLoader to load plotters

*Framework
FIX: Logger - fix FileBackend implementation

*WMS
NEW: Refactored pilots ( dirac-pilot-2 ) to become modular following RFC #18, 
     added pilotCommands.py, SiteDirector modified accordingly 
CHANGE: InputData(Executor) - use VO specific catalogs      
NEW: JobWrapper, Watchdog - monitor memory consumption by the job ( in a Warning mode )
FIX: SandboxStoreHandler - treat the case of exception while cleaning sandboxes
CHANGE: JobCleaningAgent - the delays of job removals become CS parameters
BUGFIX: JobDB - %j placeholder not replaced after rescheduling
FIX: JobDB - in the SQL schema description reorder tables to allow foreign keys
BUGFIX: JobAgent, Matcher - logical bug in using PilotInfoReported flag
FIX: OptimizerExecutor - when a job fails the optimization chain set the minor status 
     to the optimiser name and the app status to the fail error

*Resources
NEW: StorageElement - added a cache of already created SE objects
CHANGE: SSHTorqueComputingElement - mv getCEStatus to remote script

*ResourceStatus
NEW: ResourceManagementClient/DB, DowntimeCommand - distinguish Disk and Tape storage 
FIX: GODDBClient  - downTimeXMLParsing() can now handle the "service type" parameter properly
CHANGE: dirac-rss-xxx commands use the printTable standard utility
FIX: dirac-dms-ftsdb-summary - bug fix for #2096

*DMS
NEW: DataManager - add masterCatalogOnly flag in the constructor
FIX: DataManager - fix to protect against non valid SE
CHANGE: FC.DirectoryLevelTree - use SELECT ... FOR UPDATE lock in makeDir()
FIX: FileCatalog - fixes in using file and replica status
CHANGE: DataManager - added a new argument to the constructor - vo
CHANGE: DataManager - removed removeCatalogFile() and dirac-dms-remove-catalog-file adjusted
CHANGE: Several components - field/parameter CheckSumType all changed to ChecksumType
CHANGE: PoolXMLCatalog - add the SE by default in the xml dump and use the XML library 
        for dumping the XML
FIX: XROOTStorageElement - fixes to comply with the interface formalism        

*SMS
FIX: StorageManagementDB - small bugfix to avoid SQL errors

*RMS
NEW: Added 'since' and 'until' parameters for getting requests
NEW: Request - added optimize() method to merge similar operations when
     first inserting the request
NEW: ReqClient, RequestDB - added getBulkRequest() interface. RequestExecutingAgent
     can use it controlled by a special flag     
FIX: Operation, Request - set LastUpdate time stamp when reaching final state
FIX: OperationHandlerBase - don't erase the original message when reaching the max attempts      
FIX: removed some deprecated codes
FIX: RequestTask - always set useServerCerificate flag to tru in case of executing inside
     an agent
CHANGE: gRequestValidator removed to avoid object instantiation at import   
NEW: dirac-rms-cancel-request command and related additions to the db and service classes  

*TMS
NEW: WorkflowTaskAgent is now multi-threaded
NEW: Better use of threads in Transformation Agents
CHANGE: TransformationDB - modified such that the body in a transformation can be updated
FIX: TransformationCleaningAgent - removed non-ASCII characters in a comment

[v6r11p34]

*Resources
NEW: GlobusComputingElement class

[v6r11p33]

*Configuration
FIX: Resources - avoid white spaces in OSCompatibility

[v6r11p32]

*Core
CHANGE: BaseClient, SSLSocketFactory, SocketInfo - enable TLSv1 for outgoing 
        connections via suds, possibility to configure SSL connection details
        per host/IP 

[v6r11p31]

*Core
FIX: CFG - bug fixed in loadFromBuffer() resulting in a loss of comments

*Resources
FIX: SSHTorqueComputingElement - check the status of ssh call for qstat

*DMS
FIX: FileCatalog - return LFN name instead of True from exists() call if LFN
     already in the catalog

[v6r11p30]

*DMS
CHANGE: FileCatalogCLI - add new -D flag for find to print only directories

[v6r11p29]

*DMS
FIX: FTS(Agent,Startegy,Gragh) - make use of MaxActiveJobs parameter, bug fixes

*TMS
FIX: Transformation(Agent,Client) - Operations CS parameters can be defined for each plugin: MaxFiles, SortedBy, NoUnusedDelay. Fixes to facilitate work with large numbers of files.

[v6r11p28]

*Core
FIX: InstallTools - check properly the module availability before installation

*WMS
FIX: JobScheduling - protection against missing dict field RescheduleCounter

*TMS
FIX: TransformationCleaningAgent - execute DM operations with the shifter proxy

[v6r11p27]

*Core
BUGFIX: InstallTools - bug fix in installNewPortal()

*WMS
FIX: Watchdog - disallow cputime and wallclock to be negative

*TS
FIX: TransformationAgent - correct handling of replica caches when more than 5000 files


BUGFIX: ModuleBase - bug fix in execute()
BUGFIX: Workflow - bug fix in createStepInstance()

*DMS
BUGFIX: DiractoryTreeBase - bug fix in getDirectoryPhysicalSizeFromUsage()

*Resources
FIX: XROOTStorage - back ported fixes from #2126: putFile would place file in 
     the wrong location on eos

[v6r11p26]

*Framework
FIX: UserProfileDB.py - add PublishAccess field to the UserProfileDB

*RSS
FIX: Synchronizer.py - fix deletion of old resources

*DMS
FIX: DataManager - allow that permissions are OK for part of a list of LFNs ( __verifyWritePermission() )
     (when testing write access to parent directory). Allows removal of replicas 
     even if one cannot be removed
FIX: DataManager - test SE validity before removing replica     
     
*RMS
FIX: RequestTask - fail requests for users who are no longer in the system
FIX: RequestExecutingAgent - fix request timeout computation

[v6r11p25]

*Interfaces
FIX: Job.py - bring back different logfile names if they have not been specified by the user

[v6r11p24]

*DMS
BUGFIX: SEManagerDB - bug fixed in getting connection in __add/__removeSE

[v6r11p23]

*DMS
CHANGE: FTSRequest is left only to support dirac-dms-fts-XXX commands

[v6r11p22]

*DMS
FIX: FTSJob - fixes in the glite-transfer-status command outpu parsing
FIX: TransformationClient - allow single lfn in setFileStatusForTransformation()

*WMS
FIX: StatesMonitoringAgent - install pika on the fly as a temporary solution

[v6r11p21]

*DMS
BUGFIX: dirac-dms-remove-replicas - continue in case of single replica failure
FIX: dirac-rms-xxx scripts - use Script.getPositionalArgs() instead of sys.argv

*Workflow
FIX: Test_Modules.py - fix in mocking functions, less verbose logging

[v6r11p20]

*DMS
BUGFIX: DataManager - in __SEActive() use resolved SE name to deal with aliases
BUGFIX: FileMetadata - multiple bugs in __buildUserMetaQuery()

[v6r11p19]

*DMS
FIX: FTSJob - fix FTS job monitoring a la FTS2

*RMS
CHANGE: ReqClient - added setServer() method
FIX: File,Operation,Request - call the getters to fetch the up-to-date information 
     from the parent

[v6r11p18]

*DMS
FIX: FTSAgent(Job) - fixes for transfers requiring staging (bringOnline) and adaptation 
     to the FTS3 interface

*WMS
FIX: StatesMonitoringAgent - resend the records in case of failure

[v6r11p17]

*DMS
FIX: FileCatalog - in multi-VO case get common catalogs if even VO is not specified

*Resources
FIX: ComputintgElement - bugfix in available() method

*WMS
FIX: SiteDirector - if not pilots registered in the DB, pass empty list to the ce.available()

[v6r11p16]

*RMS
BUGFIX: Request,Operation,File - do not cast to str None values

[v6r11p15]

*DMS
FIX: ReplicateAndRegister - do not create FTSClient if no FTSMode requested
CHANGE: FTSAgent(Job,File) - allow to define the FTS2 submission command;
        added --copy-pin-lifetime only for a tape backend
        parse output of both commands (FTS2, FTS3)
        consider additional state for FTS retry (Canceled)
        
*RMS
FIX: Operation, Request - treat updates specially for Error fields        

*TMS
FIX: TransformationAgent - fixes in preparing json serialization of requests

*WMS
NEW: StateMonitoringAgent - sends WMS history data through MQ messages 

[v6r11p14]

*WMS
CHANGE: JobDB - removed unused tables and methods
CHANGE: removed obsoleted tests

*DMS
FIX: FTSAgent - recover case when a target is not in FTSDB
CHANGE: FTSAgent(Job) - give possibility to specify a pin life time in CS 

*RMS
FIX: Make RMS objects comply with Python Data Model by adding __nonzero__ methods 

[v6r11p13]

*DMS
BUGFIX: SEManager - in SEManagerDB.__addSE() bad _getConnection call, closes #2062

[v6r11p12]

*Resources
CHANGE: ARCComputingElement - accomodate changes in the ARC job reported states

*Configuration
CHANGE: Resources - define a default FTS server in the CS (only for v6r11 and v6r12)

*DMS
FIX: FTSStrategy - allow to use a given channel more than once in a tree 
FIX: FTSAgent - remove request from cache if not found
FIX: FTSAgent - recover deadlock situations when FTS Files had not been correctly 
     updated or were not in the DB

*RMS
FIX: RequestExecutingAgent - fix a race condition (cache was cleared after the request was put)
FIX: RequestValidator - check that the Operation handlers are defined when inserting a request

[v6r11p11]

*Core
FIX: TransportPool - fixed exception due to uninitialized variable
FIX: HTTPDISETSocket - readline() takes optional argument size ( = 0 )

*DMS
FIX: FTSAgent - check the type of the Operation object ( can be None ) and
     some other protections
FIX: FTSClient - avoid duplicates in the file list

*RMS
FIX: ReqClient - modified log message
CHANGE: dirac-dms-fts-monitor - allow multiple comma separated LFNs in the arguments

[v6r11p10]

*RSS
FIX: DowntimeCommand, Test_RSS_Command_GOCDBStatusCommand - correctly interpreting list of downtimes

*RMS
FIX: ReplicateAndRegister - Create a RegisterReplica (not RegisterFile) if ReplicateAndRegister 
     fails to register
FIX: OperationHandlerBase - handle correctly Attempt counters when SEs are banned
FIX: ReplicateAndRegister - use FC checksum in case of mismatch request/PFN
FIX: FTSAgent - in case a file is Submitted but the FTSJob is unknown, resubmit
FIX: FTSAgent - log exceptions and put request to DB in case of exception
FIX: FTSAgent - handle FTS error "Unknown transfer state NOT_USED", due to same file 
     registered twice (to be fixed in RMS, not clear origin)

*WMS
FIX: JobStateUpdateHandler - status not updated while jobLogging is, due to time skew between 
     WN and DB service
FIX: JobStateUpdateHandler - stager callback not getting the correct status Staging 
     (retry for 10 seconds)     

[v6r11p9]

*Core
NEW: AgentModule - set AGENT_WORKDIRECTORY env variable with the workDirectory
NEW: InstallTools - added methods for the new web portal installation

*DMS
FIX: ReplicateAndRegister - apply same error logic for DM replication as for FTS

*Resources:
FIX: SRM2Storage - fix log message level
FIX: SRM2Storage - avoid useless existence checks 

*RMS
FIX: ForwardDISET - a temporary fix for a special LHCb case, to be removed asap
FIX: ReqClient - prettyPrint is even prettier
FIX: RequestTask - always use server certificates when executed within an agent

[v6r11p8]

*TMS
FIX: TransformationDB - fix default value within ON DUPLICATE KEY UPDATE mysql statement

[v6r11p7]

*Framework
BUGFIX: ProxyDB.py - bug in a MySQL table definition

*DMS
FIX: ReplicateAndRegister.py - FTS client is not instantiated in the c'tor as it 
     might not be used, 

*WMS
FIX: JobWrapper - don't delete the sandbox tar file if upload fails
FIX: JobWrapper - fix in setting the failover request

*RMS
FIX: RequestDB - add protections when trying to get a non existing request

[v6r11p6]

*WMS
FIX: InpudDataResolution - fix the case when some files only have a local replica
FIX: DownloadInputData, InputDataByProtocol - fix the return structure of the
     execute() method
     
*Resources
NEW: LocalComputingElement, CondorComputingElement      

[v6r11p5]

FIX: Incorporated changes from v6r10p25 patch

*Framework
NEW: Added getUserProfileNames() interface

*WMS
NEW: WMSAdministrator - added getPilotStatistics() interface
BUGFIX: JobWrapperTemplate - use sendJobAccounting() instead of sendWMSAccounting()
FIX: JobCleaningAgent - skip if no jobs to remove

*DMS
BUGFIX: FileCatalogClientCLI - bug fix in the metaquery construction

*Resources
CHANGE: StorageElement - enable Storage Element proxy configuration by protocol name

*TMS
NEW: TransformationManager - add Scheduled to task state for monitoring

[v6r11p4]

*Framework
NEW: ProxyDB - added primary key to ProxyDB_Log table
CHANGE: ProxyManagerHandler - purge logs once in 6 hours

*DMS
FIX: DataManager - fix in the accounting report for deletion operation
CHANGE: FTSRequest - print FTS GUID when submitting request
FIX: dirac-dms-fts-monitor - fix for using the new FTS structure
FIX: DataLoggingDB - fix type of the StatusTimeOrder field
FIX: DataLoggingDB - take into account empty date argument in addFileRecord()
FIX: ReplicateAndRegister - use active replicas
FIX: FTS related modules - multiple fixes

*WMS
NEW: SiteDirector - pass the list of already registered pilots to the CE.available() query
FIX: JobCleaningAgent - do not attempt job removal if no eligible jobs

*Resources
FIX: LcgFileCatalogClient - if replica already exists while registration, reregister
NEW: CREAM, SSH, ComputingElement - consider only registered pilots to evaluate queue occupancy

[v6r11p3]

FIX: import gMonitor from it is original location

*Core
FIX: FC.Utilities - treat properly the LFN names starting with /grid ( /gridpp case )

*Configuration
FIX: LocalConfiguration - added exitCode optional argument to showHelp(), closes #1821

*WMS
FIX: StalledJobAgent - extra checks when failing Completed jobs, closes #1944
FIX: JobState - added protection against absent job in getStatus(), closes #1853

[v6r11p2]

*Core
FIX: dirac-install - skip expectedBytes check if Content-Length not returned by server
FIX: AgentModule - demote message "Cycle had an error:" to warning

*Accounting
FIX: BaseReporter - protect against division by zero

*DMS
CHANGE: FileCatalogClientCLI - quite "-q" option in find command
FIX: DataManager - bug fix in __initializeReplication()
FIX: DataManager - less verbose log message 
FIX: DataManager - report the size of removed files only for successfully removed ones
FIX: File, FTSFile, FTSJob - SQL tables schema change: Size filed INTEGER -> BIGINT

*RMS
FIX: dirac-rms-reset-request, dirac-rms-show-request - fixes
FIX: ForwardDISET - execute with trusted host certificate

*Resources
FIX: SSHComputingElement - SSHOptions are parsed at the wrong place
NEW: ComputingElement - evaluate the number of available cores if relevant

*WMS
NEW: JobMonitoringHander - added export_getOwnerGroup() interface

*TMS
CHANGE: TransformationCleaningAgent - instantiation of clients moved in the initialize()

[v6r11p1]

*RMS
FIX: ReqClient - failures due to banned sites are considered to be recoverable

*DMS
BUGFIX: dirac-dms-replicate-and-register-request - minor bug fixes

*Resources
FIX: InProcessComputingElement - stop proxy renewal thread for a finished payload

[v6r11]

*Core
FIX: Client - fix in __getattr__() to provide dir() functionality
CHANGE: dirac-configure - use Registry helper to get VOMS servers information
BUGFIX: ObjectLoader - extensions must be looked up first for plug-ins
CHANGE: Misc.py - removed obsoleted
NEW: added returnSingleResult() generic utility by moving it from Resources/Utils module 

*Configuration
CHANGE: Resources.getDIRACPlatform() returns a list of compatible DIRAC platforms
NEW: Resources.getDIRACPlatforms() used to access platforms from /Resources/Computing/OSCompatibility
     section
NEW: Registry - added getVOs() and getVOMSServerInfo()     
NEW: CE2CSAgent - added VO management

*Accounting
FIX: AccountingDB, Job - extra checks for invalid values

*WMS
NEW: WMS tags to allow jobs require special site/CE/queue properties  
CHANGES: DownloadInputData, InputDataByProtocol, InputDataResolution - allows to get multiple 
         PFNs for the protocol resolution
NEW: JobDB, JobMonitoringHandler - added traceJobParameters(s)() methods     
CHANGE: TaskQueueDirector - use ObjectLoader to load directors    
CHANGE: dirac-pilot - use Python 2.7 by default, 2014-04-09 LCG bundles

*DMS
NEW: DataManager to replace ReplicaManager class ( simplification, streamlining )
FIX: InputDataByProtocol - fix the case where file is only on tape
FIX: FTSAgent - multiple fixes
BUGFIX: ReplicateAndRegister - do not ask SE with explicit SRM2 protocol

*Interfaces
CHANGE: Dirac - instantiate SandboxStoreClient and WMSClient when needed, not in the constructor
CHANGE: Job - removed setSystemConfig() method
NEW: Job.py - added setTag() interface

*Resources
CHANGE: StorageElement - changes to avoid usage PFNs
FIX: XROOTStorage, SRM2Storage - changes in PFN construction 
NEW: PoolComputingElement - a CE allowing to manage multi-core slots
FIX: SSHTorqueComputingElement - specify the SSHUser user for querying running/waiting jobs 

*RSS
NEW: added commands dirac-rss-query-db and dirac-rss-query-dtcache

*RMS
CHANGE: ReqDB - added Foreign Keys to ReqDB tables
NEW: dirac-rms-reset-request command
FIX: RequestTask - always execute operations with owner proxy

*SMS
FIX: few minor fixes to avoid pylint warnings

[v6r10p25]

*DMS
CHANGE: FileCatalog - optimized file selection by metadata

[v6r10p24]

*DMS
FIX: FC.FileMetadata - optimized queries for list interception evaluation

[v6r10p23]

*Resoures
CHANGE: SSHComputingElement - allow SSH options to be passed from CS setup of SSH Computing Element
FIX: SSHComputingElement - use SharedArea path as $HOME by default

[v6r10p22]

*CS
CHANGE: Operations helper - if not given, determine the VO from the current proxy 

*Resources
FIX: glexecComputingElement - allows Application Failed with Errors results to show through, 
     rather than be masked by false "glexec CE submission" errors
     
*DMS     
CHANGE: ReplicaManager - in getReplicas() rebuild PFN if 
        <Operations>/DataManagement/UseCatalogPFN option is set to False ( True by default )

[v6r10p21]

*Configuration
FIX: CSGlobals - allow to specify extensions in xxxDIRAC form in the CS

*Interfaces
FIX: Job - removed self.reqParams
FIX: Job - setSubmitPools renamed to setSubmitPool, fixed parameter definition string

*WMS
FIX: JobMonitorigHandler, JobPolicy - allow JobMonitor property to access job information

[v6r10p20]

*DMS
FIX: FTSAgent/Client, ReplicateAndRegister - fixes to properly process failed
     FTS request scheduling

[v6r10p19]

*DMS
FIX: FTSAgent - putRequest when leaving processRequest
FIX: ReplicaManager - bug in getReplicas() in dictionary creation

[v6r10p18]

*DMS
FIX: ReplicateAndRegister - dictionary items incorrectly called in ftsTransfer()

[v6r10p17]

*RMS
FIX: RequestDB.py - typo in a table name
NEW: ReqManagerHandler - added getDistinctValues() to allow selectors in the web page

*DMS
CHANGE: ReplicaManager - bulk PFN lookup in getReplicas()

[v6r10p16]

*Framework
NEW: PlottingClient - added curveGraph() function

*Transformation
FIX: TaskManagerAgentBase - add the missing Scheduled state

*WMS
FIX: TaskQueueDB - reduced number of lines in the matching parameters printout

*DMS
FIX: dirac-dms-show-se-status - exit on error in the service call, closes #1840

*Interface
FIX: API.Job - removed special interpretation of obsoleted JDLreqt type parameters

*Resources
FIX: SSHComputingElement - increased timeout in getJobStatusOnHost() ssh call, closes #1830

[v6r10p15]

*DMS
FIX: FTSAgent - added missing monitoring activity
FIX: FileCatalog - do not check directory permissions when creating / directory

*Resources
FIX: SSHTorqueComputingElement - removed obsoleted stuff

[v6r10p14]

*SMS
FIX: RequestPreparationAgent - typo fixed

[v6r10p13]

*SMS
FIX: RequestPreparationAgent - use ReplicaManager to get active replicas

*DMS
FIX: ReplicaManager - getReplicas returns all replicas ( in all statuses ) by default
CHANGE: FC/SecurityManager - give full ACL access to the catalog to groups with admin rights

*WMS
CHANGE: SiteDirector - changes to reduce the load on computing elements
FIX: JobWrapper - do not set Completed status for the case with failed application thread

[v6r10p12]

*WMS
CHANGE: Replace consistently everywhere SAM JobType by Test JobType
FIX: JobWrapper - the outputSandbox should be always uploaded (outsized, in failed job)

*DMS
FIX: RemoveFile - bugfix
FIX: ReplicateAndRegister - fixes in the checksum check, retry failed FTS transfer 
     with RM transfer
NEW: RegisterReplica request operation     

*RMS
FIX: ReqClient - fix in the request state machine
FIX: Request - enhance digest string
NEW: dirac-dms-reset-request command
CHANGE: dirac-rms-show-request - allow selection of a request by job ID

*TS
FIX: TransformationDB - in getTransformationParameters() dropped "Submitted" counter 
     in the output

[v6r10p11]

*Core
FIX: X509Chain - cast life time to int before creating cert

*Accounting
FIX: DataStoreClient - self.__maxRecordsInABundle = 5000 instead of 1000
FIX: JobPolicy - allow access for JOB_MONITOR property

*RMS
FIX: ReqClient - fix the case when a job is Completed but in an unknown minor status

*Resources
BUGFIX: ProxyStorage - use checkArgumentFormat() instead of self.__checkArgumentFormatDict()

[v6r10p10]

*DMS
FIX: Several fixes to make FTS accounting working (FTSAgent/Job, ReplicaManager, File )

[v6r10p9]

*Core
BUGFIX: LineGraph - Ymin was set to a minimal plot value rather than 0.

*DMS
CHANGE: FTSJob(Agent) - get correct information for FTS accounting (registration)

[v6r10p8]

*Core
FIX: InstallTools - admin e-mail default location changed

*Framework
FIX: SystemAdministratorClientCLI - allow "set host localhost"
FIX: BundleDelivery - protect against empty bundle

*WMS
FIX: SiteDirector - Pass siteNames and ceList as None if any is accepted
FIX: WorkloadManagement.ConfigTemplate.SiteDorectory - set Site to Any by default 

*DMS
FIX: FileCatalogCLI - ignore Datasets in ls command for backward compatibility

*Resources
FIX: SSH - some platforms use Password instead of password prompt

[v6r10p7]

*Core
FIX: dirac-install - execute dirac-fix-mysql-script and dirac-external-requirements after sourcing the environment
FIX: InstallTools - set basedir variable in fixMySQLScript()
FIX: InstallTools - define user root@host.domain in installMySQL()

*Framework
BUGFIX: SystemAdministratorCLI - bug fixed in default() call signature

*DMS
FIX: FTSRequest - handle properly FTS server in the old system 
FIX: ReplicaManager - check if file is in FC before removing 
FIX: Request/RemovalTask - handle properly proxies for removing files 
BUGFIX: DatasetManager - in the table description

[v6r10p6]

*Core
FIX: X509Certificate - reenabled fix in getDIRACGroup()

*Configuration
FIX: CSAPI - Group should be taken from the X509 chain and not the certificate

*RMS
CHANGE: ReqClient - if the job does not exist, do not try further finalization

[v6r10p5]

*Core
FIX: X509Certificate - reverted fix in getDIRACGroup()

[v6r10p4]

*Core
NEW: dirac-info - extra printout
CHANGE: PrettyPrint - extra options in printTable()
FIX: X509Certificate - bug fixed in getDIRACGroup()

*Framework
NEW: SystemAdministratorCLI - new showall command to show components across hosts
NEW: ProxyDB - allow to upload proxies without DIRAC group

*RMS
CHANGE: ReqClient - requests from failed jobs update job status to Failed
CHANGE: RequestTask - retry in the request finalize()

[v6r10p3]

*Configuration
CHANGE: Registry - allow to define a default group per user

*WMS
BUGFIX: JobReport - typo in generateForwardDISET()

[v6r10p2]

*TMS
CHANGE: Backward compatibility fixes when setting the Transformation files status

*DMS
BUGFIX: ReplicateAndRegister - bugfix when replicating to multiple destination by ReplicaManager

*WMS
BUGFIX: JobManager - bug fix when deleting no-existing jobs

[v6r10p1]

*RMS
FIX: ReqDB.Operations - Arguments field changed type from BLOB to MEDIUMBLOB

*DMS
FIX: FileCatalog - check for non-exiting directories in removeDirectory()

*TMS
FIX: TransformationDB - removed constraint that was making impossible to derive a production

[v6r10]

*Core
FIX: Several fixes on DB classes(AccountingDB, SystemLoggingDB, UserProfileDB, TransformationDB, 
     JobDB, PilotAgentsDB) after the new movement to the new MySQL implementation with a persistent 
     connection per running thread
NEW: SystemAdministratorCLI - better support for executing remote commands 
FIX: DIRAC.__init__.py - avoid re-definition of platform variable    
NEW: Graphs - added CurveGraph class to draw non-stacked lines with markers
NEW: Graphs - allow graphs with negative Y values
NEW: Graphs - allow to provide errors with the data and display them in the CurveGraph
FIX: InstallTools - fix for creation of the root@'host' user in MySQL 
FIX: dirac-install - create links to permanent directories before module installation
CHANGE: InstallTools - use printTable() utility for table printing
CHANGE: move printTable() utility to Core.Utilities.PrettyPrint
NEW: added installation configuration examples
FIX: dirac-install - fixBuildPath() operates only on files in the directory
FIX: VOMSService - added X-VOMS-CSRF-GUARD to the html header to be compliant with EMI-3 servers

*CS
CHANGE: getVOMSVOForGroup() uses the VOMSName option of the VO definition 
NEW: CE2CSAgent - added ARC CE information lookup

*Framework
FIX: SystemAdministratorIntegrator - use Host option to get the host address in addition to the section name, closes #1628
FIX: dirac-proxy-init - uses getVOMSVOForGroup() when adding VOMS extensions

*DMS
CHANGE: DFC - optimization and bug fixes of the bulk file addition
FIX: TransferAgent - protection against badly defined LFNs in collectFiles()
NEW: DFC - added getDirectoryReplicas() service method support similar to the LFC
CHANGE: DFC - added new option VisibleReplicaStatus which is used in replica getting commands
CHANGE: FileCatalogClientCLI client shows number of replicas in the 2nd column rather than 
        unimplemented number of links
CHANGE: DFC - optimizations for the bulk replica look-up
CHANGE: DFC updated scalability testing tool FC_Scaling_test.py        
NEW: DFC - methods returning replicas provide also SE definitions instead of PFNs to construct PFNs on the client side
NEW: DFC - added getReplicasByMetadata() interface
CHANGE: DFC - optimized getDirectoryReplicas()
CHANGE: FileCatalogClient - treat the reduced output from various service queries restoring LFNs and PFNs on the fly
NEW: DFC - LFNPFNConvention flag can be None, Weak or Strong to facilitate compatibility with LFC data 
CHANGE: FileCatalog - do not return PFNs, construct them on the client side
CHANGE: FileCatalog - simplified FC_Scaling_test.py script
NEW: FileCatalog/DatasetManager class to define and manipulate datasets corresponding to meta queries
NEW: FileCatalogHandler - new interface methods to expose DatasetManager functionality
NEW: FileCatalogClientCLI - new dataset family of commands
FIX: StorageFactory, ReplicaManager - resolve SE alias name recursively
FIX: FTSRequest, ReplicaManager, SRM2Storage - use current proxy owner as user name in accounting reports, closes #1602
BUGFIX: FileCatalogClientCLI - bug fix in do_ls, missing argument to addFile() call, closes #1658
NEW: FileCatalog - added new setMetadataBulk() interface, closes #1358
FIX: FileCatalog - initial argument check strips off leading lfn:, LFN:, /grid, closes #448
NEW: FileCatalog - added new setFileStatus() interface, closes #170, valid and visible file and replica statuses can be defined in respective options.
CHANGE: multiple new FTS system fixes
CHANGE: uniform argument checking with checkArgumentFormat() in multiple modules
CHANGE: FileCatalog - add Trash to the default replica valid statuses
CHANGE: ReplicaManager,FTSRequest,StorageElement - no use of PFN as returned by the FC except for file removal,
        rather constructing it always on the fly
        
*SMS
CHANGE: PinRequestAgent, SENamespaceCatalogCheckAgent - removed
CHANGE: Use StorageManagerClient instead of StorageDB directly        

*WMS
CHANGE: JobPolicy - optimization for bulk job verification
NEW: JobPolicy - added getControlledUsers() to get users which jobs can be accessed for 
     a given operation
CHANGE: JobMonitoringHandler - Avoid doing a selection of all Jobs, first count matching jobs 
        and then use "limit" to select only the required JobIDs.
NEW: JobMonitoringHandler - use JobPolicy to filter jobs in getJobSummaryWeb()
NEW: new Operations option /Services/JobMonitoring/GlobalJobsInfo ( True by default ) to 
     allow or not job info lookup by anybody, used in JobMonitoringHandler       
BUGFIX: SiteDirector - take into account the target queue Platform
BUGFIX: JobDB - bug in __insertNewJDL()    
CHANGE: dirac-admin-show-task-queues - enhanced output  
CHANGE: JobLoggingDB.sql - use trigger to manage the new LoggingInfo structure  
CHANGE: JobWrapper - trying several times to upload a request before declaring the job failed
FIX: JobScheduling executor - fix race condition that causes a job to remain in Staging
NEW: SiteDirector - do not touch sites for which there is no work available
NEW: SiteDirector - allow sites not in mask to take jobs with JobType Test
NEW: SiteDirector - allow 1 hour grace period for pilots in Unknown state before aborting them
CHANGE: Allow usage of non-plural form of the job requirement options ( PilotType, GridCE, BannedSite, 
        SubmitPool ), keep backward compatibility with a plural form
        
*RSS
FIX: DowntimeCommand - take the latest Downtime that fits    
NEW: porting new Policies from integration  
NEW: RSS SpaceToken command querying endpoints/tokens that exist  
        
*Resources
NEW: added SSHOARComputingElement class 
NEW: added XROOTStorage class       
FIX: CREAMComputingElement - extra checks for validity of returned pilot references
        
*TS
CHANGE: TransformationClient(DB,Manager) - set file status for transformation as bulk operation 
CHANGE: TransformationClient - applying state machine when changing transformation status
BUGFIX: TransformationClient(Handler) - few minor fixes
NEW: TransformationDB - backported __deleteTransformationFileTask(s) methods
CHANGE: TransformationDB(Client) - fixes to reestablish the FileCatalog interface
FIX: TransformationAgent - added MissingInFC to consider for Removal transformations
BUGFIX: TransformationAgent - in _getTransformationFiles() variable 'now' was not defined
FIX: TransformationDB.sql - DataFiles primary key is changed to (FileID) from (FileID,LFN) 
CHANGE: TransformationDB(.sql) - schema changes suitable for InnoDB
FIX: TaskManager(AgentBase) - consider only submitted tasks for updating status
CHANGE: TransformationDB(.sql) - added index on LFN in DataFiles table

*RMS
NEW: Migrate to use the new Request Management by all the clients
CHANGE: RequestContainer - Retry failed transfers 10 times and avoid sub-requests to be set Done 
        when the files are failed
CHANGE: Use a unique name for storing the proxy as processes may use the same "random" name and 
        give conflicts
NEW: RequestClient(Handler) - add new method readRequest( requestname)                 

*Workflow
NEW: Porting the LHCb Workflow package to DIRAC to make the use of general purpose modules and
     simplify construction of workflows        

[v6r9p33]

*Accounting
BUGFIX: AccountingDB - wrong indentation

[v6r9p32]

*Accounting
FIX: AccountingDB - use old style grouping if the default grouping is altered, e.g. by Country

[v6r9p31]

*Accounting
CHANGE: AccountingDB - changes to speed up queries: use "values" in GROUP By clause;
        drop duplicate indexes; reorder fields in the UniqueConstraint index of the
        "bucket" tables  

[v6r9p30]

*DMS
CHANGE: FileCatalogFactory - construct CatalogURL from CatalogType by default

*SMS
FIX: dirac-stager-stage-files - changed the order of the arguments

[v6r9p29]

*TS
FIX: TaskManager(AgentBase) - fix for considering only submitted tasks 

[v6r9p28]

*TS
FIX: TransformationDB(ManagerHandler) - several portings from v6r10

[v6r9p27]

*SMS
FIX: StorageManagementDB - in removeUnlinkedReplicas() second look for CacheReplicas 
     for which there is no entry in StageRequests

[v6r9p26]

*Resources
CHANGE: CREAMComputigElement - Make sure that pilots submitted to CREAM get a 
        fresh proxy during their complete lifetime
*Framework
FIX: ProxyDB - process properly any SQLi with DNs/groups with 's in the name

[v6r9p25]

*TS
CHANGE: TransformationClient - changed default timeout values for service calls
FIX: TransformationClient - fixes for processing of derived transformations 

[v6r9p24]

*TS
FIX: TransformationClient - in moveFilesToDerivedTransformation() set file status
     to Moved-<prod>

[v6r9p23]

*Core
BUGFIX: InstallTools - improper configuration prevents a fresh new installation

*WMS
BUGFIX: PilotDirector - Operations Helper non-instantiated

[v6r9p22]

*WMS
FIX: PilotDirector - allow to properly define extensions to be installed by the 
     Pilot differently to those installed at the server
FIX: Watchdog - convert pid to string in ProcessMonitor

*TS
FIX: TransformationDB - splitting files in chunks

*DMS
NEW: dirac-dms-create-removal-request command
CHANGE: update dirac-dms-xxx commands to use the new RMS client,
        strip lines when reading LFNs from a file

[v6r9p21]

*TS
FIX: Transformation(Client,DB,Manager) - restored FileCatalog compliant interface
FIX: TransformationDB - fix in __insertIntoExistingTransformationFiles()

[v6r9p20]

*Core
BUGFIX: ProxyUpload - an on the fly upload does not require a proxy to exist

*DMS
CHANGE: TransferAgent - use compareAdler() for checking checksum
FIX: FailoverTransfer - recording the sourceSE in case of failover transfer request 

*WMS
FIX: ProcessMonitor - some fixes added, printout when <1 s of consumed CPU is found

*Transformation
BUGFIX: TransformationClient - fixed return value in moveFilesToDerivedTransformation()

*RMS
BUGFIX: CleanReqDBAgent - now() -> utcnow() in initialize()

*Resources
FIX: ARCComputingElement - fix the parsing of CE status if no jobs are available

[v6r9p19]

*DMS
FIX: FileCatalog/DirectoryMetadata - inherited metadata is used while selecting directories
     in findDirIDsByMetadata()

[v6r9p18]

*DMS
FIX: FTSSubmitAgent, FTSRequest - fixes the staging mechanism in the FTS transfer submission
NEW: TransferDBMonitoringHandler - added getFilesForChannel(), resetFileChannelStatus()

[v6r9p17]

*Accounting
FIX: DataStoreClient - send accounting records in batches of 1000 records instead of 100

*DMS:
FIX: FailoverTransfer - catalog name from list to string
FIX: FTSSubmitAgent, FTSRequest - handle FTS3 as new protocol and fix bad submission time
FIX: FTSSubmitAgent, FTSRequest - do not submit FTS transfers for staging files

*WMS
FIX: TaskQueueDB - do not check enabled when TQs are requested from Directors
FIX: TaskQueueDB - check for Enabled in the TaskQueues when inserting jobs to print an alert
NEW: TaskQueueDB - each TQ can have at most 5k jobs, if beyond the limit create a new TQ 
     to prevent long matching times when there are way too many jobs in a single TQ

[v6r9p16]

*TS
BUGFIX: typos in TransformationCleaningAgent.py

*DMS
CHANGE: DownloadInputData - check the available disk space in the right input data directory
FIX: DownloadInputData - try to download only Cached replicas 

[v6r9p15]

*Core
FIX: MySQL - do not decrease the retry counter after ping failure

*DMS
CHANGE: FC/DirectoryMetadata - Speed up findFilesByMetadataWeb when many files match
FIX: RemovalTask - fix error string when removing a non existing file (was incompatible 
     with the LHCb BK client). 

*WMS
FIX: JobReport - minor fix ( removed unused imports )
FIX: JobMonitoring(JobStateUpdate)Handler - jobID argument can be either string, int or long

*TS
CHANGE: TransformationClient - change status of Moved files to a deterministic value
FIX: FileReport - minor fix ( inherits object ) 

[v6r9p14]

*DMS
CHANGE: FTSDB - changed schema: removing FTSSite table. From now on FTS sites 
        would be read from CS Resources

[v6r9p13]

FIX: included fixes from v6r8p26 patch release

[v6r9p12]

FIX: included fixes from v6r8p25 patch release

[v6r9p11]

*DMS
BUGFIX: FTSRequest - in __resolveFTSServer() type "=" -> "=="

[v6r9p10]

FIX: included fixes from v6r8p24 patch release

*Core
NEW: StateMachine utility

*DMS
BUGFIX: in RegisterFile operation handler

*Interfaces
FIX: Dirac.py - in splitInputData() consider only Active replicas

[v6r9p9]

*RMS
FIX: RequestDB - added getRequestFileStatus(), getRequestName() methods

[v6r9p8]

*DMS
FIX: RequestDB - get correct digest ( short request description ) of a request

[v6r9p7]

FIX: included fixes from v6r8p23 patch release

*RSS
FIX: SpaceTokenOccupancyPolicy - SpaceToken Policy decision was based on 
     percentage by mistake
     
*RMS
NEW: new scripts dirac-dms-ftsdb-summary, dirac-dms-show-ftsjobs    
FIX: FTSAgent - setting space tokens for newly created FTSJobs 

[v6r9p6]

*DMS
BUGFIX: dirac-admin-add-ftssite - missing import

*RMS
NEW: RequestDB, ReqManagerHandler - added getRequestStatus() method

*TS
FIX: fixes when using new RequestClient with the TransformationCleaningAgent

*WMS
BUGFIX: typo in SandboxStoreHandler transfer_fromClient() method

[v6r9p5]

*DMS
BUGFIX: missing proxy in service env in the FTSManager service. By default service 
        will use DataManager proxy refreshed every 6 hours.

*Resources
NEW: StorageElement - new checkAccess policy: split the self.checkMethods in 
     self.okMethods. okMethods are the methods that do not use the physical SE. 
     The isValid returns S_OK for all those immediately

*RSS
FIX: SpaceTokenOccupancyPolicy - Policy that now takes into account absolute values 
     for the space left
     
*TS
FIX: TransformationCleaningAgent - will look for both old and new RMS     

[v6r9p4]

*Stager
NEW: Stager API: dirac-stager-monitor-file, dirac-stager-monitor-jobs, 
     dirac-stager-monitor-requests, dirac-stager-show-stats

[v6r9p3]

*Transformation
FIX: TransformationCleaning Agent status was set to 'Deleted' instead of 'Cleaned'

[v6r9p2]

*RSS
NEW: Added Component family tables and statuses
FIX: removed old & unused code 
NEW: allow RSS policies match wild cards on CS

*WMS
BUGFIX: FailoverTransfer,JobWrapper - proper propagation of file metadata

[v6r9p1]

*RMS
NEW: FTSAgent - update rwAccessValidStamp,
     update ftsGraphValidStamp,
     new option for staging files before submission,
     better log handling here and there
CHANGE: FTSJob - add staging flag in in submitFTS2
CHANGE: Changes in WMS (FailoverTransfer, JobReport, JobWrapper, SandboxStoreHandler) 
        and TS (FileReport) to follow the new RMS.
NEW: Full CRUD support in RMS.

*RSS
NEW: ResourceManagementDB - new table ErrorReportBuffer
NEW: new ResourceManagementClient methods - insertErrorReportBuffer, selectErrorReportBuffer,
     deleteErrorReportBuffer

[v6r9]

NEW: Refactored Request Management System, related DMS agents and FTS management
     components

[v6r8p28]

*Core
BUGFIX: RequestHandler - the lock Name includes ActionType/Action

*DMS
FIX: dirac-dms-filecatalog-cli - prevent exception in case of missing proxy

[v6r8p27]

*DMS
BUGFIX: dirac-dms-add-file - fixed typo item -> items

[v6r8p26]

*Core
NEW: RequestHandler - added getServiceOption() to properly resolve inherited options 
     in the global service handler initialize method
NEW: FileCatalogHandler, StorageElementHandler - use getServiceOption()

[v6r8p25]

FIX: included fixes from v6r7p40 patch release

*Resources
FIX: SRM2Storage - do not account gfal_ls operations

[v6r8p24]

FIX: included fixes from v6r7p39 patch release

*Core
FIX: SiteSEMapping was returning wrong info

*DMS
FIX: FTSRequest - choose explicitly target FTS point for RAL and CERN
BUGFIX: StrategyHandler - wrong return value in __getRWAccessForSE()

*Resources
CHANGE: SRM2Storage - do not account gfal_ls operations any more

[v6r8p23]

FIX: included fixes from v6r7p37 patch release

*TS
FIX: TransformationDB - allow tasks made with ProbInFC files
FIX: TransformationCleaingAgent,Client - correct setting of transformation 
     status while cleaning

[v6r8p22]

FIX: included fixes from v6r7p36 patch release

[v6r8p21]

*DMS
FIX: FileCatalog/DirectoryMetadata - even if there is no meta Selection 
     the path should be considered when getting Compatible Metadata
FIX: FileCatalog/DirectoryNodeTree - findDir will return S_OK( '' ) if dir not 
     found, always return the same error from DirectoryMetadata in this case.     

*RSS
FIX: DowntimeCommand - use UTC time stamps

*TS
FIX: TransformationAgent - in _getTransformationFiles() get also ProbInFC files in 
     addition to Used 

[v6r8p20]

*Stager
NEW: Stager API: dirac-stager-monitor-file, dirac-stager-monitor-jobs, 
     dirac-stager-monitor-requests, dirac-stager-show-stats

[v6r8p19]

*Transformation
FIX: TransformationCleaning Agent status was set to 'Deleted' instead of 'Cleaned'

[v6r8p18]

*TS
BUGFIX: TransformationAgent - regression in __cleanCache()

[v6r8p17]

FIX: included fixes from v6r7p32 patch release

*WMS
FIX: StalledJobAgent - for accidentally stopped jobs ExecTime can be not set, 
     set it to CPUTime for the accounting purposes in this case

[v6r8p16]

FIX: included fixes from v6r7p31 patch release

*WMS
BUGFIX: TaskQueueDB - fixed a bug in the negative matching conditions SQL construction

*RSS
NEW: improved doc strings of PEP, PDP modules ( part of PolicySystem )
FIX: Minor changes to ensure consistency if ElementInspectorAgent and 
     users interact simultaneously with the same element
CHANGE: removed DatabaseCleanerAgent ( to be uninstalled if already installed )
FIX: SummarizeLogsAgent - the logic of the agent was wrong, the agent has been re-written.
     
[v6r8p15]

*Core
FIX: X509Chain - fix invalid information when doing dirac-proxy-info without CS
     ( in getCredentials() )

*RSS
NEW: PDP, PEP - added support for option "doNotCombineResult" on PDP

[v6r8p14]

*Core
FIX: dirac-deploy-scripts - can now work with the system python

*WMS
NEW: dirac-wms-cpu-normalization - added -R option to modify a given configuration file
FIX: Executor/InputData - Add extra check for LFns in InputData optimizer, closes #1472

*Transformation
CHANGE: TransformationAgent - add possibility to kick a transformation (not skip it if no 
        unused files), by touching a file in workDirectory
BUGFIX: TransformationAgent - bug in __cleanCache() dict modified in a loop        

[v6r8p13]

*Transformation
BUGFIX: TransformationDB - restored import of StringType

[v6r8p12]

NEW: Applied patches from v6r7p29

*WMS
FIX: JobDB - check if SystemConfig is present in the job definition and convert it 
     into Platform

*DMS
FIX: ReplicaManager - do not get metadata of files when getting files in a directory 
     if not strictly necessary

*RSS
NEW: ported from LHCb PublisherHandler for RSS web views

[v6r8p11]

NEW: Applied patches from v6r7p27

*RSS
NEW: SpaceTokenOccupancyPolicy - ported from LHCbDIRAC 
NEW: db._checkTable done on service initialization ( removed dirac-rss-setup script doing it )

*Transformation
FIX: TaskManager - reset oJob for each task in prepareTransformationTasks()
BUGFIX: ValidateOutputDataAgent - typo fixed in getTransformationDirectories()
FIX: TransformationManagerHandler - use CS to get files statuses not to include in 
     processed file fraction calculation for the web monitoring pages

[v6r8p10]

NEW: Applied patches from v6r7p27

[v6r8p9]

*DMS
FIX: TransferAgent,dirac-dms-show-se-status, ResourceStatus,TaskManager - fixes
     needed for DMS components to use RSS status information
NEW: ReplicaManager - allow to get metadata for an LFN+SE as well as PFN+SE     

[v6r8p8]

*RSS
BUGFIX: dirac-rss-setup - added missing return of S_OK() result

[v6r8p7]

NEW: Applied patches from v6r7p24

*DMS
BUGFIX: LcgFileCatalogClient - bug in addFile()

*RSS
BUGFIX: fixed script dirac-rss-set-token, broken in the current release.
NEW: Statistics module - will be used in the future to provide detailed information 
     from the History of the elements 

[v6r8p6]

NEW: Applied patches from v6r7p23

*Transformation
FIX: TaskManager - allow prepareTransformationTasks to proceed if no OutputDataModule is defined
FIX: TransformationDB - remove INDEX(TaskID) from TransformationTasks. It produces a single counter 
     for the whole table instead of one per TransformationID
     
*WMS     
FIX: WMSUtilities - to allow support for EMI UI's for pilot submission we drop support for glite 3.1

[v6r8p5]

NEW: Applied patches from v6r7p22

*RSS
CHANGE: removed old tests and commented out files

*WMS
FIX: PoolXMLCatalog - proper addFile usage

*Transformation
CHANGE: TransformationAgent - clear replica cache when flushing or setting a file in the workdirectory

[v6r8p4]

*Transformation
FIX: The connection to the jobManager is done only at submission time
FIX: Jenkins complaints fixes

*WMS
BUGFIX: JobDB - CPUtime -> CPUTime
FIX: Jenkins complaints fixes

[v6r8p3]

*DMS
BUGFIX: LcgFileCatalogClient

[v6r8p2]

*DMS:
FIX: LcgFileCatalogClient - remove check for opening a session in __init__ as credentials are not yet set 

*Transformation
CHANGE: reuse RPC clients in Transformation System 

[v6r8p1]

*Core
FIX: dirac-deploy-scripts - restored regression w.r.t. support of scripts starting with "d"

*DMS
BUGFIX: LcgFileCatalogClient - two typos fixed

[v6r8]

CHANGE: Several fixes backported from the v7r0 integration branch

*Core
CHANGE: DictCache - uses global LockRing to avoid locks in multiprocessing
FIX: X509Chain - proxy-info showing an error when there's no CS

*DMS
FIX: TransferAgent - inside loop filter out waiting files dictionary
BUGFIX: dirac-admin-allow-se - there was a continue that was skipping the complete loop for 
        ARCHIVE elements
NEW: LcgFileCatalogClient - test return code in startsess lfc calls       

*WMS:
FIX: OptimizerExecutor, InputData, JobScheduling - check that site candidates have all the 
     replicas

*RSS: 
BUGFIX: ResourceStatus, RSSCacheNoThread - ensure that locks are always released

*Transformation
FIX: TaskManager - site in the job definition is taken into account when submitting
NEW: Transformation - get the allowed plugins from the CS /Operations/Transformations/AllowedPlugins
FIX: ValidateOutputDataAgent - self not needed for static methods

[v6r7p40]

*Resources
FIX: StorageElement class was not properly passing the lifetime argument for prestageFile method

[v6r7p39]

*Core
CHANGE: Grid - in executeGridCommand() allow environment script with arguments needed for ARC client

*DMS
FIX: DFC SEManager - DIP Storage can have a list of ports now

*Resources
FIX: ARCComputingElement - few fixes after debugging

[v6r7p38]

*Core
NEW: DISET FileHelper, TransferClient - possibility to switch off check sum

*Resources
NEW: ARCComputingElement - first version
NEW: StorageFactory - possibility to pass extra protocol parameters to storage object
NEW: DIPStorage - added CheckSum configuration option
BUGFIX: SSHComputingElement - use CE name in the pilot reference construction

*WMS
FIX: StalledJobAgent - if ExecTime < CPUTime make it equal to CPUTime

[v6r7p37]

*Framework
BUGFIX: NotificationDB - typos in SQL statement in purgeExpiredNotifications() 

*WMS
NEW: JobCleaningAgent - added scheduling sandbox LFN removal request 
     when deleting jobs
CHANGE: JobWrapper - report only error code as ApplicationError parameter 
        when payload finishes with errors    
NEW: SiteDirector - possibility to specify extensions to be installed in 
     pilots in /Operations/Pilots/Extensions option in order not to install
     all the server side extensions        

*DMS
CHANGE: FileCatalogFactory - use service path as default URL
CHANGE: FileCatalogFactory - use ObjectLoader to import catalog clients

*SMS
BUGFIX: StorageManagementDB, dirac-stager-monitor-jobs - small bug fixes ( sic, Daniela )

*Resources
CHANGE: DIPStorage - added possibility to specify a list of ports for multiple
        service end-points
CHANGE: InProcessComputingElement - demote log message when payload failure 
        to warning, the job will fail anyway
FIX: StalledJobAgent - if pilot reference is not registered, this is not an 
     error of the StalledJobAgent, no log.error() in  this case                
        
*RMS
CHANGE: RequestTask - ensure that tasks are executed with user credentials 
        even with respect to queries to DIRAC services ( useServerCertificate 
        flag set to false )        

[v6r7p36]

*WMS
FIX: CREAMCE, SiteDirector - make sure that the tmp executable is removed
CHANGE: JobWrapper - remove sending mails via Notification Service in case
        of job rescheduling
        
*SMS
FIX: StorageManagementDB - fix a race condition when old tasks are set failed 
     between stage submission and update.        

[v6r7p35]

*Stager
NEW: Stager API: dirac-stager-monitor-file, dirac-stager-monitor-jobs, 
     dirac-stager-monitor-requests, dirac-stager-show-stats

[v6r7p34]

*Transformation
FIX: TransformationCleaning Agent status was set to 'Deleted' instead of 'Cleaned'

[v6r7p33]

*Interfaces
FIX: Job.py - in setExecutable() - prevent changing the log file name string type

*StorageManagement
NEW: StorageManagementDB(Handler) - kill staging requests at the same time as 
     killing related jobs, closes #1510
FIX: StorageManagementDB - demote the level of several log messages       

[v6r7p32]

*DMS
FIX: StorageElementHandler - do not use getDiskSpace utility, use os.statvfs instead
CHANGE: StorageManagementDB - in getStageRequests() make MySQL do an UNIQUE selection 
        and use implicit loop to speed up queries for large results

*Resources
FIX: lsfce remote script - use re.search instead of re.match in submitJob() to cope with
     multipline output

[v6r7p31]

*WMS
FIX: SiteDirector - make possible more than one SiteDirector (with different pilot identity) attached 
     to a CE, ie sgm and pilot roles. Otherwise one is declaring Aborted the pilots from the other.

[v6r7p30]

*Core
CHANGE: X509Chain - added groupProperties field to the getCredentials() report
BUGFIX: InstallTools - in getSetupComponents() typo fixed: agent -> executor

[v6r7p29]

*DMS
CHANGE: FileCatalog - selection metadata is also returned as compatible metadata in the result
        of getCompatibleMetadata() call
NEW: FileCatalog - added path argument to getCompatibleMetadata() call
NEW: FileCatalogClient - added getFileUserMetadata()
BUGFIX: dirac-dms-fts-monitor - exit with code -1 in case of error

*Resources
FIX: CREAMComputingElement - check globus-url-copy result for errors when retrieving job output

[v6r7p28]

*DMS
BUGFIX: FileCatalog/DirectoryMetadata - wrong MySQL syntax 

[v6r7p27]

*Core
FIX: Mail.py - fix of the problem of colons in the mail's body

*Interfaces
NEW: Job API - added setSubmitPools(), setPlatform() sets ... "Platform"

*WMS
FIX: TaskQueueDB - use SystemConfig as Platform for matching ( if Platform is not set explicitly

*Resources
FIX: SSHComputingElement - use ssh host ( and not CE name ) in the pilot reference
BUGFIX: SSHGEComputingElement - forgotten return statement in _getJobOutputFiles()

*Framework
NEW: dirac-sys-sendmail - email's body can be taken from pipe. Command's argument 
     in this case will be interpreted as a destination address     

[v6r7p26]

*DMS
FIX: ReplicaManager - status names Read/Write -> ReadAccess/WriteAccess

[v6r7p25]

*Core
CHANGE: X509Chain - in getCredentials() failure to contact CS is not fatal, 
        can happen when calling dirac-proxy-init -x, for example

[v6r7p24]

*DMS
NEW: FileCatalog - added getFilesByMetadataWeb() to allow pagination in the Web 
     catalog browser
     
*WMS
CHANGE: WMSAdministrator, DiracAdmin - get banned sites list by specifying the status
        to the respective jobDB call     

[v6r7p23]

*Transformation
BUGFIX: TransformationDB - badly formatted error log message

*RMS
CHANGE: RequestDBMySQL - speedup the lookup of requests

*WMS
BUGFIX: dirac-dms-job-delete - in job selection by group

*DMS
FIX: LcgFileCatalogClient - getDirectorySize made compatible with DFC
BUGFIX: LcgFileCatalogClient - proper call of __getClientCertInfo()

[v6r7p22]

*Transformation
CHANGE: InputDataAgent - treats only suitable transformations, e.g. not the extendable ones. 
CHANGE: TransformationAgent - make some methods more public for easy overload

[v6r7p21]

*Core
FIX: Shifter - pass filePath argument when downloading proxy

[v6r7p20]

*DMS
CHANGE: StrategyHandler - move out SourceSE checking to TransferAgent
CHANGE: ReplicaManager, InputDataAgent - get active replicas
FIX: StorageElement, SRM2Storage - support for 'xxxAccess' statuses, checking results
     of return structures
     
*RSS
NEW: set configurable email address on the CS to send the RSS emails
NEW: RSSCache without thread in background
FIX: Synchronizer - moved to ResourceManager handler     

[v6r7p19]

*DMS
BUGFIX: ReplicaManager - in putAndRegister() SE.putFile() singleFile argument not used explicitly

[v6r7p18]

*WMS
FIX: StalledJobAgent - do not exit the loop over Completed jobs if accounting sending fails
NEW: dirac-wms-job-delete - allow to specify jobs to delete by job group and/or in a file
FIX: JobManifest - If CPUTime is not set, set it to MaxCPUTime value

[v6r7p17]

*Resources
FIX: SRM2Storage - treat properly "22 SRM_REQUEST_QUEUED" result code

[v6r7p16]

*DMS
FIX: StrategyHandler - do not proceed when the source SE is not valid for read 
BUGFIX: StorageElement - putFile can take an optional sourceSize argument
BUGFIX: ReplicaManager - in removeFile() proper loop on failed replicas

*RSS
FIX: SpaceTokenOccupancyCommand, CacheFeederAgent - add timeout when calling lcg_util commands

*WMS
FIX: JobManifest - take all the SubmitPools defined in the TaskQueueAgent 
NEW: StalledJobAgent - declare jobs stuck in Completed status as Failed

[v6r7p15]

*Core
BUGFIX: SocketInfo - in host identity evaluation

*DMS
BUGFIX: FileCatalogHandler - missing import os

*Transformation
CHANGE: JobManifest - getting allowed job types from operations() section 

[v6r7p14]

*DMS
CHANGE: StorageElementProxy - removed getParameters(), closes #1280
FIX: StorageElementProxy - free the getFile space before the next file
FIX: StorageElement - added getPFNBase() to comply with the interface

*Interfaces
CHANGE: Dirac API - allow lists of LFNs in removeFile() and removeReplica()

*WMS
CHANGE: JobSchedulingAgent(Executor) - allow both BannedSite and BannedSites JDL option

*RSS
FIX: ElementInspectorAgent - should only pick elements with rss token ( rs_svc ).
FIX: TokenAgent - using 4th element instead of the 5th. Added option to set admin email on the CS.

[v6r7p13]

*Core
FIX: Resources - in getStorageElementSiteMapping() return only sites with non-empty list of SEs

*DMS
FIX: StorageElement - restored the dropped logic of using proxy SEs
FIX: FileCatalog - fix the UseProxy /LocalSite/Catalog option

*Transformation
FIX: TransformationDB - use lower() string comparison in extendTransformation()

[v6r7p12]

*WMS
BUGFIX: JobManifest - get AllowedSubmitPools from the /Systems section, not from /Operations

*Core
NEW: Resources helper - added getSites(), getStorageElementSiteMapping()

*DMS
CHANGE: StrategyHandler - use getStorageElementSiteMapping helper function
BUGFIX: ReplicaManager - do not modify the loop dictionary inside the loop

[v6r7p11]

*Core
CHANGE: Subprocess - put the use of watchdog in flagging

[v6r7p10]

*Core
NEW: Logger - added getLevel() method, closes #1292
FIX: Subprocess - returns correct structure in case of timeout, closes #1295, #1294
CHANGE: TimeOutExec - dropped unused utility
FIX: Logger - cleaned unused imports

*RSS
CHANGE: ElementInspectorAgent - do not use mangled name and removed shifterProxy agentOption

[v6r7p9]

*Core
BUGFIX: InstallTools - MySQL Port should be an integer

[v6r7p8]

*Core
FIX: Subprocess - consistent timeout error message

*DMS
NEW: RemovalTask - added bulk removal
FIX: StrategyHandler - check file source CEs
CHANGE: DataIntegrityClient - code beautification
CHANGE: ReplicaManager - do not check file existence if replica information is queried anyway,
        do not fail if file to be removed does not exist already. 

[v6r7p7]

FIX: Several fixes to allow automatic code documentation

*Core
NEW: InstallTools - added mysqlPort and mysqlRootUser

*DMS
CHANGE: ReplicaManager - set possibility to force the deletion of non existing files
CHANGE: StrategyHandler - better handling of checksum check during scheduling 

[v6r7p6]

*Core
FIX: dirac-install - restore signal alarm if downloadable file is not found
FIX: Subprocess - using Manager proxy object to pass results from the working process

*DMS:
CHANGE: StorageElement - removed overwride mode
CHANGE: removed obsoleted dirac-dms-remove-lfn-replica, dirac-dms-remove-lfn
NEW: FTSMonitorAgent - filter out sources with checksum mismatch
FIX: FTSMonitorAgent, TransferAgent - fix the names of the RSS states

*RSS
NEW: ElementInspectorAgent runs with a variable number of threads which are automatically adjusted
NEW: Added policies to force a particular state, can be very convenient to keep something Banned for example.
NEW: policy system upgrade, added finer granularity when setting policies and actions

*WMS
NEW: SiteDirector- allow to define pilot DN/Group in the agent options
CHANGE: JobDescription, JobManifest - take values for job parameter verification from Operations CS section

[v6r7p5]

*Interfaces
BUGFIX: dirac-wms-job-get-output - properly treat the case when output directory is not specified 

[v6r7p4]

*Core
FIX: Subprocess - avoid that watchdog kills the executor process before it returns itself

*Framework
BUGFIX: ProxuManagerClient - wrong time for caching proxies

*RSS
FIX: removed obsoleted methods

*DMS
NEW: FileCatalog - added findFilesByMetadataDetailed - provides detailed metadata for 
     selected files

[v6r7p3]

*DMS
FIX: FTSMonitorAgent - logging less verbose

*Transformation
FIX: TransformationAgent - use the new CS defaults locations
FIX: Proper agent initialization
NEW: TransformationPlaugin - in Broadcast plugin added file groupings by number of files, 
     make the TargetSE always defined, even if the SourceSE list contains it 

*ResourceStatus
FIX: Added the shifter's proxy to several agents

*RMS
FIX: RequestContainer - the execution order was not properly set for the single files 

*Framework:
BUGFIX: ProxyManagerClient - proxy time can not be shorter than what was requested

[v6r7p2]

*Core
FIX: dirac-configure - switch to use CS before checking proxy info

*Framework
NEW: dirac-sys-sendmail new command
NEW: SystemAdmininistratorCLI - added show host, uninstall, revert commands
NEW: SystemAdmininistratorHandler - added more info in getHostInfo()
NEW: SystemAdmininistratorHandler - added revertSoftware() interface

*Transformation
FIX: TransformationCleaningAgent - check the status of returned results

[v6r7p1]

*Core
FIX: Subprocess - finalize the Watchdog closing internal connections after a command execution
CHANGE: add timeout for py(shell,system)Call calls where appropriate
CHANGE: Shifter - use gProxyManager in a way that allows proxy caching

*Framework
NEW: ProxyManagerClient - allow to specify validity and caching time separately
FIX: ProxyDB - replace instead of delete+insert proxy in __storeVOMSProxy

*DMS
NEW: FTSMonitorAgent - made multithreaded for better efficiency
FIX: dirac-dms-add-file - allow LFN: prefix for lfn argument

*WMS
NEW: dirac-wms-job-get-output, dirac-wms-job-status - allow to retrieve output for a job group
FIX: TaskQueueDB - fixed selection SQL in __generateTQMatchSQL()
CHANGE: OptimizerExecutor - reduce diversity of MinorStatuses for failed executors

*Resources
FIX: CREAMComputingElement - remove temporary JDL right after the submission 

[v6r6p21]

*DMS
BUGFIX: TransformationCleaningAgent - use the right signature of cleanMetadataCatalogFiles() call

[v6r6p20]

*DMS
FIX: RegistrationTask - properly escaped error messages
BUGFIX: DirectoryMetadata - use getFileMetadataFields from FileMetadata in addMetadataField()
NEW: When there is a missing source error spotted during FTS transfer, file should be reset 
     and rescheduled again until maxAttempt (set to 100) is reached

*WMS
FIX: JobScheduling - fix the site group logic in case of Tier0

[v6r6p19]

*DMS
BUGFIX: All DMS agents  - set up agent name in the initialization

*Core
NEW: Subprocess - timeout wrapper for subprocess calls
BUGFIX: Time - proper interpreting of 0's instead of None
CHANGE: DISET - use cStringIO for ANY read that's longer than 16k (speed improvement) 
        + Less mem when writing data to the net
FIX: Os.py - protection against failed "df" command execution       
NEW: dirac-info prints lcg bindings versions
CHANGE: PlotBase - made a new style class 
NEW: Subprocess - added debug level log message

*Framework
NEW: SystemAdministratorIntegrator client for collecting info from several hosts
NEW: SystemAdministrator - added getHostInfo()
FIX: dirac-proxy-init - always check for errors in S_OK/ERROR returned structures
CHANGE: Do not accept VOMS proxies when uploading a proxy to the proxy manager

*Configuration
FIX: CE2CSAgent - get a fresh copy of the cs data before attempting to modify it, closes #1151
FIX: Do not create useless backups due to slaves connecting and disconnecting
FIX: Refresher - prevent retrying with 'Insane environment'

*Accounting
NEW: Accounting/Job - added validation of reported values to cope with the weird Yandex case
FIX: DBUtils - take into account invalid values, closes #949

*DMS
FIX: FTSSubmitAgent - file for some reason rejected from submission should stay in 'Waiting' in 
     TransferDB.Channel table
FIX: FTSRequest - fix in the log printout     
CHANGE: dirac-dms-add-file removed, dirac-dms-add-files renamed to dirac-dms-add-file
FIX: FileCatalogCLI - check the result of removeFile call
FIX: LcgFileCatalogClient - get rid of LHCb specific VO evaluation
NEW: New FileCatalogProxy service - a generalization of a deprecated LcgFileCatalog service
FIX: Restored StorageElementProxy functionality
CHANGE: dirac-dms-add-file - added printout
NEW: FileCatalog(Factory), StorageElement(Factory) - UseProxy flag moved to /Operations and /LocalSite sections

*RSS
NEW:  general reimplementation: 
      New DB schema using python definition of tables, having three big blocks: Site, Resource and Node.
      MySQLMonkey functionality almost fully covered by DB module, eventually will disappear.
      Services updated to use new database.
      Clients updated to use new database.
      Synchronizer updated to fill the new database. When helpers will be ready, it will need an update.
      One ElementInspectorAgent, configurable now is hardcoded.
      New Generic StateMachine using OOP.
      Commands and Policies simplified.
      ResourceStatus using internal cache, needs to be tested with real load.
      Fixes for the state machine
      Replaced Bad with Degraded status ( outside RSS ).
      Added "Access" to Read|Write|Check|Remove SE statuses wherever it applies.
      ResourceStatus returns by default "Active" instead of "Allowed" for CS calls.
      Caching parameters are defined in the CS
FIX: dirac-admin-allow/ban-se - allow a SE on Degraded ( Degraded->Active ) and ban a SE on Probing 
     ( Probing -> Banned ). In practice, Active and Degraded are "usable" states anyway.            
      
*WMS
FIX: OptimizerExecutor - failed optimizations will still update the job     
NEW: JobWrapper - added LFNUserPrefix VO specific Operations option used for building user LFNs
CHANGE: JobDB - do not interpret SystemConfig in the WMS/JobDB
CHANGE: JobDB - Use CPUTime JDL only, keep MaxCPUTime for backward compatibility
CHANGE: JobWrapper - use CPUTime job parameter instead of MaxCPUTime
CHANGE: JobAgent - use CEType option instead of CEUniqueID
FIX: JobWrapper - do not attempt to untar directories before having checked if they are tarfiles 
NEW: dirac-wms-job-status - get job statuses for jobs in a given job group
 
*SMS
FIX: StorageManagementDB - when removing unlinked replicas, take into account the case where a
     staging request had been submitted, but failed
      
*Resources    
NEW: glexecCE - add new possible locations of the glexec binary: OSG specific stuff and in last resort 
     looking in the PATH    
NEW: LcgFileCatalogClient - in removeReplica() get the needed PFN inside instead of providing it as an argument     
      
*TS      
CHANGE: Transformation types definition are moved to the Operations CS section

*Interfaces
FIX: Dirac.py - CS option Scratchdir was in LocalSite/LocalSite
FIX: Dirac.py - do not define default catalog, use FileCatalog utility instead

[v6r6p19]

*DMS
BUGFIX: All DMS agents  - set up agent name in the initialization

[v6r6p18]

*Transformation
CHANGE: /DIRAC/VOPolicy/OutputDataModule option moved to <Operations>/Transformations/OutputDataModule

*Resources
FIX: ComputingElement - properly check if the pilot proxy has VOMS before adding it to the payload 
     when updating it

*WMS
BUGFIX: JobSanity - fixed misspelled method call SetParam -> SetParameter

[v6r6p17]

*Transformation
BUGFIX: TransformationAgent - corrected  __getDataReplicasRM()

[v6r6p16]

*DMS
FIX: Agents - proper __init__ implementation with arguments passing to the super class
FIX: LcgFileCatalogClient - in removeReplica() reload PFN in case it has changed

[v6r6p15]

*Framework
BUGFIX: ErrorMessageMonitor - corrected updateFields call 

*DMS:
NEW: FTSMonitorAgent completely rewritten in a multithreaded way

*Transformation
FIX: InputDataAgent - proper instantiation of TransformationClient
CHANGE: Transformation - several log message promoted from info to notice level

[v6r6p14]

*Transformation
FIX: Correct instantiation of agents inside several scripts
CHANGE: TransformationCleaningAgent - added verbosity to logs
CHANGE: TransformationAgent - missingLFC to MissingInFC as it could be the DFC as well
FIX: TransformationAgent - return an entry for all LFNs in __getDataReplicasRM

*DMS
FIX: TransferAgent - fix exception reason in registerFiles()

[v6r6p13]

*DMS
CHANGE: TransferAgent - change RM call from getCatalogueReplicas to getActiveReplicas. 
        Lowering log printouts here and there

[v6r6p12]

*DMS
BUGFIX: RemovalTask - Replacing "'" by "" in error str set as attribute for a subRequest file. 
        Without that request cannot be updated when some nasty error occurs.

[v6r6p11]

*RMS:
BUGFIX: RequestClient - log string formatting

*DMS
BUGFIX: RemovalTask - handling for files not existing in the catalogue

*Transformation
FIX: TransformationManager - ignore files in NotProcessed status to get the % of processed files

*Interfaces
FIX: Fixes due to the recent changes in PromptUser utility

[v6r6p10]

*RMS
FIX: RequestDBMySQL - better escaping of queries 

*WMS
FIX: SiteDirector - get compatible platforms before checking Task Queues for a site

[v6r6p9]

*Core
FIX: Utilities/PromptUser.py - better user prompt

*Accounting
NEW: Add some validation to the job records because of weird data coming from YANDEX.ru

*DMS
BUGFIX: ReplicaManager - typo errStr -> infoStr in __replicate()
FIX: FTSRequest - fixed log message

*WMS
FIX: SiteDirector - use CSGlobals.getVO() call instead of explicit CS option

[v6r6p8]

*Transformation
BUGFIX: TransformationDB - typo in getTransformationFiles(): iterValues -> itervalues

[v6r6p7]

*Resources
FIX: StorageFactory - uncommented line that was preventing the status to be returned 
BUGFIX: CE remote scripts - should return status and not call exit()
BUGFIX: SSHComputingElement - wrong pilot ID reference

[v6r6p6]

*WMS
FIX: TaskQueueDB - in findOrphanJobs() retrieve orphaned jobs as list of ints instead of list of tuples
FIX: OptimizerExecutor - added import of datetime to cope with the old style optimizer parameters

*Transformation
FIX: TransformationAgent - fix finalization entering in an infinite loop
NEW: TransformationCLI - added resetProcessedFile command
FIX: TransformationCleaningAgent - treating the archiving delay 
FIX: TransformationDB - fix in getTransformationFiles() in case of empty file list

[v6r6p5]

*Transformation
FIX: TransformationAgent - type( transClient -> transfClient )
FIX: TransformationAgent - self._logInfo -> self.log.info
FIX: TransformationAgent - skip if no Unused files
FIX: TransformationAgent - Use CS option for replica cache lifetime
CHANGE: TransformationAgent - accept No new Unused files every [6] hours

[v6r6p4]

*DMS
FIX: TransferAgent - protection for files that can not be scheduled
BUGFIX: TransferDB - typo (instIDList - > idList ) fixed

*Transformation
BUGFIX: TransformationAgent - typo ( loginfo -> logInfo )

[v6r6p3]

FIX: merged in patch v6r5p14

*Core
BUGFIX: X509Chain - return the right structure in getCredentials() in case of failure
FIX: dirac-deploy-scripts.py - allow short scripts starting from "d"
FIX: dirac-deploy-scripts.py - added DCOMMANDS_PPID env variable in the script wrapper
FIX: ExecutorReactor - reduced error message dropping redundant Task ID 

*Interfaces
BUGFIX: Dirac.py - allow to pass LFN list to replicateFile()

*DMS
FIX: FileManager - extra check if all files are available in _findFiles()
BUGFIX: FileCatalogClientCLI - bug in DirectoryListing

[v6r6p2]

FIX: merged in patch v6r5p13

*WMS
FIX: SiteDirector - if no community set, look for DIRAC/VirtualOrganization setting

*Framework
FIX: SystemLoggingDB - LogLevel made VARCHAR in the MessageRepository table
FIX: Logging - several log messages are split in fixed and variable parts
FIX: SystemLoggingDB - in insertMessage() do not insert new records in auxiliary tables if they 
     are already there

[v6r6p1]

*Core:
CHANGE: PromptUser - changed log level of the printout to NOTICE
NEW: Base Client constructor arguments are passed to the RPCClient constructor

*DMS:
NEW: FTSRequest - added a prestage mechanism for source files
NEW: FileCatalogClientCLI - added -f switch to the size command to use raw faile tables 
     instead of storage usage tables
NEW: FileCatalog - added orphan directory repair tool
NEW: FIleCatalog - more counters to control the catalog sanity     

*WMS:
FIX: SandboxStoreClient - no more kwargs tricks
FIX: SandboxStoreClient returns sandbox file name in case of upload failure to allow failover
FIX: dirac-pilot - fixed VO_%s_SW_DIR env variable in case of OSG

*TS:
FIX: TransformationManagerHandler - avoid multiple Operations() instantiation in 
     getTransformationSummaryWeb()

[v6r6]

*Core
CHANGE: getDNForUsername helper migrated from Core.Security.CS to Registry helper
NEW: SiteSEMapping - new utilities getSitesGroupedByTierLevel(), getTier1WithAttachedTier2(),
     getTier1WithTier2
CHANGE: The DIRAC.Core.Security.CS is replaced by the Registry helper     
BUGFIX: dirac-install - properly parse += in .cfg files
FIX: Graphs.Utilities - allow two lines input in makeDataFromCVS()
FIX: Graphs - allow Graphs package usage if even matplotlib is not installed
NEW: dirac-compile-externals will retrieve the Externals compilation scripts from it's new location 
     in github (DIRACGrid/Externals)
NEW: Possibility to define a thread-global credentials for DISET connections (for web framework)
NEW: Logger - color output ( configurable )
NEW: dirac-admin-sort-cs-sites - to sort sites in the CS
CHANGE: MessageClient(Factor) - added msgClient attribute to messages
NEW: Core.Security.Properties - added JOB_MONITOR and USER_MANAGER properties

*Configuration
NEW: Registry - added getAllGroups() method

*Framework
NEW: SystemAdministratorClientCLI - possibility to define roothPath and lcgVersion when updating software

*Accounting
NEW: JobPlotter - added Normalized CPU plots to Job accounting
FIX: DBUtils - plots going to greater granularity

*DMS
NEW: FileCatalog - storage usage info stored in all the directories, not only those with files
NEW: FileCatalog - added utility to rebuild storage usage info from scratch
FIX: FileCatalog - addMetadataField() allow generic types, e.g. string
FIX: FileCatalog - path argument is normalized before usage in multiple methods
FIX: FileCatalog - new metadata for files(directories) should not be there before for directories(files)
NEW: FileCatalog - added method for rebuilding DirectoryUsage data from scratch 
NEW: FileCatalog - Use DirectoryUsage mechanism for both logical and physical storage
CHANGE: FileCatalog - forbid removing non-empty directories
BUGFIX: FileCatalogClientCLI - in do_ls() check properly the path existence
FIX: FileCatalogClientCLI - protection against non-existing getCatalogCounters method in the LFC client
FIX: DMS Agents - properly call superclass constructor with loadName argument
FIX: ReplicaManager - in removeFile() non-existent file is marked as failed
FIX: Make several classes pylint compliant: DataIntegrityHandler, DataLoggingHandler,
     FileCatalogHandler, StorageElementHandler, StorageElementProxyHandler, TransferDBMonitoringHandler
FIX: LogUploadAgent - remove the OSError exception in __replicate()
FIX: FileCatalogClientCLI - multiple check of proper command inputs,
     automatic completion of several commands with subcommands,
     automatic completion of file names
CHANGE: FileCatalogClientCLI - reformat the output of size command 
FIX: dirac-admin-ban-se - allow to go over all options read/write/check for each SE      
NEW: StrategyHandler - new implementation to speed up file scheduling + better error reporting
NEW: LcgFileCatalogProxy - moved from from LHCbDirac to DIRAC
FIX: ReplicaManager - removed usage of obsolete "/Resources/StorageElements/BannedTarget" 
CHANGE: removed StorageUsageClient.py
CHANGE: removed obsoleted ProcessingDBAgent.py

*WMS
CHANGE: RunNumber job parameter was removed from all the relevant places ( JDL, JobDB, etc )
NEW: dirac-pilot - add environment setting for SSH and BOINC CEs
NEW: WMSAdministrator - get output for non-grid CEs if not yet in the DB
NEW: JobAgent - job publishes BOINC parameters if any
CHANGE: Get rid of LHCbPlatform everywhere except TaskQueueDB
FIX: SiteDirector - provide list of sites to the Matcher in the initial query
FIX: SiteDirector - present a list of all groups of a community to match TQs
CHANGE: dirac-boinc-pilot dropped
CHANGE: TaskQueueDirector does not depend on /LocalSite section any more
CHANGE: reduced default delays for JobCleaningAgent
CHANGE: limit the number of jobs received by JobCleaningAgent
CHANGE: JobDB - use insertFields instead of _insert
CHANGE: Matcher, TaskQueueDB - switch to use Platform rather than LHCbPlatform retaining LHCbPlatform compatibility
BUGFIX: Matcher - proper reporting pilot site and CE
CHANGE: JobManager - improved job Killing/Deleting logic
CHANGE: dirac-pilot - treat the OSG case when jobs on the same WN all run in the same directory
NEW: JobWrapper - added more status reports on different failures
FIX: PilotStatusAgent - use getPilotProxyFromDIRACGroup() instead of getPilotProxyFromVOMSGroup()
CHANGE: JobMonitoringHandler - add cutDate and condDict parameters to getJobGroup()
NEW: JobMonitoringHandler - check access rights with JobPolicy when accessing job info from the web
NEW: JobManager,JobWrapper - report to accounting jobs in Rescheduled final state if rescheduling is successful
FIX: WMSAdministrator, SiteDirector - store only non-empty pilot output to the PilotDB
NEW: added killPilot() to the WMSAdministrator interface, DiracAdmin and dirac-admin-kill-pilot command
NEW: TimeLeft - renormalize time left using DIRAC Normalization if available
FIX: JobManager - reconnect to the OptimizationMind in background if not yet connected
CHANGE: JobManifest - use Operations helper
NEW: JobCleaningAgent - delete logging records from JobLoggingDB when deleting jobs

*RMS
FIX: RequestDBFile - better exception handling in case no JobID supplied
FIX: RequestManagerHandler - make it pylint compliant
NEW: RequestProxyHandler - is forwarding requests from voboxes to central RequestManager. 
     If central RequestManager is down, requests are dumped into file cache and a separate thread 
     running in background is trying to push them into the central. 
CHANGE: Major revision of the code      
CHANGE: RequestDB - added index on SubRequestID in the Files table
CHANGE: RequestClient - readRequestForJobs updated to the new RequetsClient structure

*RSS
NEW: CS.py - Space Tokens were hardcoded, now are obtained after scanning the StorageElements.

*Resources
FIX: SSHComputingElement - enabled multiple hosts in one queue, more debugging
CHANGE: SSHXXX Computing Elements - define SSH class once in the SSHComputingElement
NEW: SSHComputingElement - added option to define private key location
CHANGE: Get rid of legacy methods in ComputingElement
NEW: enable definition of ChecksumType per SE
NEW: SSHBatch, SSHCondor Computing Elements
NEW: SSHxxx Computing Elements - using remote control scripts to better capture remote command errors
CHANGE: put common functionality into SSHComputingElement base class for all SSHxxx CEs
NEW: added killJob() method tp all the CEs
NEW: FileCatalog - take the catalog information info from /Operations CS section, if defined there, 
     to allow specifications per VO 

*Interfaces
CHANGE: Removed Script.initialize() from the API initialization
CHANGE: Some general API polishing
FIX: Dirac.py - when running in mode="local" any directory in the ISB would not get untarred, 
     contrary to what is done in the JobWrapper

*TS
BUGFIX: TaskManager - bug fixed in treating tasks with input data
FIX: TransformationCleaningAgent - properly call superclass constructor with loadName argument
NEW: TransformationCleaningAgent - added _addExtraDirectories() method to extend the list of
     directories to clean in a subclass if needed
CHANGE: TransformationCleaningAgent - removed usage of StorageUsageClient     
NEW: TransformationAgent is multithreaded now ( implementation moved from LHCbDIRAC )
NEW: added unit tests
NEW: InputDataAgent - possibility to refresh only data registered in the last predefined period of time 
NEW: TransformationAgent(Client) - management of derived transformations and more ported from LHCbDIRAC
BUGFIX: TransformationDB - wrong SQL statement generation in setFileStatusForTransformation()

[v6r5p14]

*Core
NEW: Utilities - added Backports utility

*WMS
FIX: Use /Operations/JobScheduling section consistently, drop /Operations/Matching section
NEW: Allow VO specific share correction plugins from extensions
FIX: Executors - several fixes

[v6r5p13]

*WMS
FIX: Executors - VOPlugin will properly send and receive the params
NEW: Correctors can be defined in an extension
FIX: Correctors - Properly retrieve info from the CS using the ops helper

[v6r5p12]

FIX: merged in patch v6r4p34

[v6r5p11]

FIX: merged in patch v6r4p33

*Core
FIX: MySQL - added offset argument to buildConditions()

[v6r5p10]

FIX: merged in patch v6r4p32

[v6r5p9]

FIX: merged in patch v6r4p30

[v6r5p8]

FIX: merged in patch v6r4p29

[v6r5p7]

FIX: merged in patch v6r4p28

[v6r5p6]

FIX: merged in patch v6r4p27

*Transformation
BUGFIX: TransformationDB - StringType must be imported before it can be used

*RSS
NEW: CS.py - Space Tokens were hardcoded, now are obtained after scanning the StorageElements.

[v6r5p5]

FIX: merged in patch v6r4p26

[v6r5p4]

FIX: merged in patch v6r4p25

[v6r5p3]

*Transformation
FIX: merged in patch v6r4p24

[v6r5p2]

*Web
NEW: includes DIRACWeb tag web2012092101

[v6r5p1]

*Core
BUGFIX: ExecutorMindHandler - return S_OK() in the initializeHandler
FIX: OptimizationMindHandler - if the manifest is not dirty it will not be updated by the Mind

*Configuration
NEW: Resources helper - added getCompatiblePlatform(), getDIRACPlatform() methods

*Resources
FIX: SSHComputingElement - add -q option to ssh command to avoid banners in the output
FIX: BOINCComputingElement - removed debugging printout
FIX: ComputingElement - use Platform CS option which will be converted to LHCbPlatform for legacy compatibility

*DMS
FIX: RequestAgentBase - lowering loglevel from ALWAYS to INFO to avoid flooding SystemLogging

*WMS:
FIX: SiteDirector - provide CE platform parameter when interrogating the TQ
FIX: GridPilotDirector - publish pilot OwnerGroup rather than VOMS role
FIX: WMSUtilities - add new error string into the parsing of the job output retrieval

[v6r5]

NEW: Executor framework

*Core
NEW: MySQL.py - added Test case for Time.dateTime time stamps
NEW: MySQL.py - insertFields and updateFields can get values via Lists or Dicts
NEW: DataIntegrityDB - use the new methods from MySQL and add test cases
NEW: DataIntegrityHandler - check connection to DB and create tables (or update their schema)
NEW: DataLoggingDB - use the new methods from MySQL and add test cases
NEW: DataLoggingHandler - check connection to DB and create tables (or update their schema)
FIX: ProcessPool - killing stuck workers after timeout
CHANGE: DB will throw a RuntimeException instead of a sys.exit in case it can't contact the DB
CHANGE: Several improvements on DISET
CHANGE: Fixed all DOS endings to UNIX
CHANGE: Agents, Services and Executors know how to react to CSSection/Module and react accordingly
NEW: install tools are updated to deal with executors
FIX: dirac-install - add -T/--Timeout option to define timeout for distribution downloads
NEW: dirac-install - added possibility of defining dirac-install's global defaults by command line switch
BUGFIX: avoid PathFinder.getServiceURL and use Client class ( DataLoggingClient,LfcFileCatalogProxyClient ) 
FIX: MySQL - added TIMESTAMPADD and TIMESTAMPDIFF to special values not to be scaped by MySQL
NEW: ObjectLoader utility
CHANGE: dirac-distribution - added global defaults flag and changed the flag to -M or --defaultsURL
FIX: Convert to string before trying to escape value in MySQL
NEW: DISET Services - added PacketTimeout option
NEW: SystemLoggingDB - updated to use the renewed MySQL interface and SQL schema
NEW: Added support for multiple entries in /Registry/DefaultGroup, for multi-VO installations
CHANGE: Component installation procedure updated to cope with components inheriting Modules
CHANGE: InstallTools - use dirac- command in runit run scripts
FIX: X509Chain - avoid a return of error when the group is not valid
FIX: MySQL - reduce verbosity of log messages when high level methods are used
CHANGE: Several DB classes have been updated to use the MySQL buildCondition method
NEW: MySQL - provide support for greater and smaller arguments to all MySQL high level methods
FIX: Service.py - check all return values from all initializers

*Configuration
CHANGE: By default return option and section lists ordered as in the CS
NEW: ConfigurationClient - added function to refresh remote configuration

*Framework
FIX: Registry.findDefaultGroup will never return False
CHANGE: ProxyManager does not accept proxies without explicit group
CHANGE: SystemAdministratorHandler - force refreshing the configuration after new component setup

*RSS
CHANGE: removed code execution from __init__
CHANGE: removed unused methods
NEW: Log all policy results 

*Resources
NEW: updated SSHComputingElement which allows multiple job submission
FIX: SGETimeLeft - better parsing of the batch system commands output
FIX: InProcessComputingElement - when starting a new job discard renewal of the previous proxy
NEW: BOINCComputingElement - new CE client to work with the BOINC desktop grid infrastructure 

*WMS
CHANGE: WMS Optimizers are now executors
CHANGE: SandboxStoreClient can directly access the DB if available
CHANGE: Moved JobDescription and improved into JobManifest
FIX: typo in JobLoggingDB
NEW: JobState/CachedJobState allow access to the Job via DB/JobStateSync Service automatically
BUGFIX: DownloadInputData - when not enough disk space, message was using "buffer" while it should be using "data"
FIX: the sandboxmetadataDB explosion when using the sandboxclient without direct access to the DB
NEW: Added support for reset/reschedule in the OptimizationMind
CHANGE: Whenever a DB is not properly initialized it will raise a catchable RuntimeError exception 
        instead of silently returning
FIX: InputDataResolution - just quick mod for easier extensibility, plus removed some LHCb specific stuff
NEW: allow jobids in a file in dirac-wms-job-get-output
NEW: JobManager - zfill in %n parameter substitution to allow alphabetical sorting
NEW: Directors - added checking of the TaskQueue limits when getting eligible queues
CHANGE: Natcher - refactor to simpify the logic, introduced Limiter class
CHANGE: Treat MaxCPUTime and CPUTime the same way in the JDL to avoid confusion
NEW: SiteDirector - added options PilotScript, MaxPilotsToSubmit, MaxJobsInFillMode
BUGFIX: StalledJobAgent - use cpuNormalization as float, not string 
FIX: Don't kill an executor if a task has been taken out from it
NEW: dirac-boinc-pilot - pilot script to be used on the BOINC volunteer nodes
FIX: SiteDirector - better handling of tokens and filling mode 
NEW: Generic pilot identities are automatically selected by the TQD and the SiteDirector 
     if not explicitly defined in /Pilot/GenericDN and GenericGroup
NEW: Generic pilot groups can have a VO that will be taken into account when selecting generic 
     credentials to submit pilots
NEW: Generic pilots that belong to a VO can only match jobs from that VO
NEW: StalledJobAgent - added rescheduling of jobs stuck in Matched or Rescheduled status
BUGFIX: StalledJobAgent - default startTime and endTime to "now", avoid None value
NEW: JobAgent - stop after N failed matching attempts (nothing to do), use StopAfterFailedMatches option
CHANGE: JobAgent - provide resource description as a dictionary to avoid extra JDL parsing by the Matcher
CHANGE: Matcher - report pilot info once instead of sending it several times from the job
CHANGE: Matcher - set the job site instead of making a separate call to JobStateUpdate
NEW: Matcher - added Matches done and matches OK statistics
NEW: TaskQueue - don't delete fresh task queues. Wait 5 minutes to do so.
CHANGE: Disabled TQs can also be matched, if no jobs are there, a retry will be triggered

*Transformation
FIX: TransformationAgent - a small improvement: now can pick the prods status to handle from the CS, 
     plus few minor corrections (e.g. logger messages)
FIX: TransformationCLI - take into accout possible failures in resetFile command     

*Accounting
NEW: AccountingDB - added retrieving RAW records for internal stuff
FIX: AccountingDB - fixed some logic for readonly cases
CHANGE: Added new simpler and faster bucket insertion mechanism
NEW: Added more info when rebucketing
FIX: Calculate the rebucket ETA using remaining records to be processed instead of the total records to be processed
FIX: Plots with no data still carry the plot name

*DMS
NEW: SRM2Storage - added retry in the gfal calls
NEW: added new FTSCleaningAgent cleaning up TransferDB tables
FIX: DataLoggingClient and DataLoggingDB - tests moved to separate files
CHANGE: request agents cleanup

*RMS
CHANGE: Stop using RequestAgentMixIn in the request agents

[v6r4p34]

*DMS
BUGFIX: FileCatalogCLI - fixed wrong indentation
CHANGE: RegistrationTask - removed some LHCb specific defaults

[v6r4p33]

*DMS
CHANGE: FTSRequest - be more verbose if something is wrong with file

[v6r4p32]

*WMS
FIX: StalledJobAgent - avoid exceptions in the stalled job accounting reporting

*DMS
NEW: FTSMonitorAgent - handling of expired FTS jobs 

*Interfaces
CHANGE: Dirac.py - attempt to retrieve output sandbox also for Completed jobs in retrieveRepositorySandboxes()

[v6r4p30]

*Core
BUGFIX: dirac-admin-bdii-ce-voview - proper check of the result structure

*Interfaces
FIX: Dirac.py, Job.py - allow to pass environment variables with special characters

*DMS
NEW: FileCatalogCLI - possibility to sort output in the ls command

*WMS:
FIX: JobWrapper - interpret environment variables with special characters 

[v6r4p29]

*RMS
BUGFIX: RequestDBMySQL - wrong indentation in __updateSubRequestFiles()

[v6r4p28]

*Interfaces
CHANGE: Dirac.py, DiracAdmin.py - remove explicit timeout on RPC client instantiation

*RSS
FIX: CS.py - fix for updated CS location (backward compatible)

*DMS
BUGFIX: StrategyHandler - bug fixed determineReplicationTree()
FIX: FTSRequest - add checksum string to SURLs file before submitting an FTS job

*WMS
FIX: JobWrapper - protection for double quotes in JobName
CHANGE: SiteDirector - switched some logging messages from verbose to info level

*RMS
NEW: Request(Client,DBMySQL,Manager) - added readRequestsForJobs() method

[v6r4p27]

*DMS
FIX: SRM2Storage - removed hack for EOS (fixed server-side)

*Transformation
CHANGE: TransformationClient - limit to 100 the number of transformations in getTransformations()
NEW: TransformationAgent - define the transformations type to use in the configuration

*Interfaces
FIX: Job.py -  fix for empty environmentDict (setExecutionEnv)

[v6r4p26]

*Transformation
BUGFIX: TransformationClient - fixed calling sequence in rpcClient.getTransformationTasks()
NEW: TransformationClient - added log messages in verbose level.

[v6r4p25]

*DMS
BUGFIX: StrategyHandler - sanity check for wrong replication tree 

[v6r4p24]

*Core
NEW: MySQL - add 'offset' argument to the buildCondition()

*Transformation
FIX: TransformationAgent - randomize the LFNs for removal/replication case when large number of those
CHANGE: TransformationClient(DB,Manager) - get transformation files in smaller chunks to
        improve performance
FIX: TransformationAgent(DB) - do not return redundant LFNs in getTransformationFiles()    

[v6r4p23]

*Web
NEW: includes DIRACWeb tag web2012092101

[v6r4p22]

*DMS
FIX: SRM2Storage - fix the problem with the CERN-EOS storage 

[v6r4p21]

*Core
BUGFIX: SGETimeLeft - take into account dd:hh:mm:ss format of the cpu consumed

[v6r4p20]

*WMS
BUGFIX: PilotDirector, GridPilotDirector - make sure that at least 1 pilot is to be submitted
BUGFIX: GridPilotDirector - bug on how pilots are counted when there is an error in the submit loop.
BUGFIX: dirac-pilot - proper install script installation on OSG sites

[v6r4p19]

*RMS
FIX: RequestDBMySQL - optimized request selection query 

[v6r4p18]

*Configuration
BUGFIX: CE2CSAgent.py - the default value must be set outside the loop

*DMS
NEW: dirac-dms-create-replication-request
BUGFIX: dirac-dms-fts-submit, dirac-dms-fts-monitor - print out error messages

*Resources
BUGFIX: TorqueComputingElement.py, plus add UserName for shared Queues

*WMS
BUGFIX: JobManagerHandler - default value for pStart (to avoid Exception)

[v6r4p17]

*Core
FIX: dirac-configure - setup was not updated in dirac.cfg even with -F option
FIX: RequestHandler - added fix for Missing ConnectionError

*DMS
FIX: dirac-dms-clean-directory - command fails with `KeyError: 'Replicas'`.

*WMS
FIX: SiteDirector - adapt to the new method in the Matcher getMatchingTaskQueue 
FIX: SiteDirector - added all SubmitPools to TQ requests

[v6r4p16]

*Core:
FIX: dirac-install - bashrc/cshrc were wrongly created when using versionsDir

*Accounting
CHANGE: Added new simpler and faster bucket insertion mechanism
NEW: Added more info when rebucketing

*WMS
CHANGE: Matcher - refactored to take into account job limits when providing info to directors
NEW: JoAgent - reports SubmitPool parameter if applicable
FIX: Matcher - bad codition if invalid result

[v6r4p15]

*WMS
FIX: gLitePilotDirector - fix the name of the MyProxy server to avoid crasehs of the gLite WMS

*Transformation
FIX: TaskManager - when the file is on many SEs, wrong results were generated

[v6r4p13]

*DMS
FIX: dirac-admin-allow-se - added missing interpreter line

[v6r4p12]

*DMS
CHANGE: RemovalTask - for DataManager shifter change creds after failure of removal with her/his proxy.

*RSS
NEW: Added RssConfiguration class
FIX: ResourceManagementClient  - Fixed wrong method name

[v6r4p11]

*Core
FIX: GGUSTicketsClient - GGUS SOAP URL updated

*DMS
BUGFIX: ReplicaManager - wrong for loop

*RequestManagement
BUGFIX: RequestClient - bug fix in finalizeRequest()

*Transformation
FIX: TaskManager - fix for correctly setting the sites (as list)

[v6r4p10]

*RequestManagement
BUGFIX: RequestContainer - in addSubrequest() function

*Resources
BUGFIX: SRM2Storage - in checksum type evaluation

*ResourceStatusSystem
BUGFIX: InfoGetter - wrong import statement

*WMS
BUGFIX: SandboxMetadataDB - __init__() can not return a value

[v6r4p9]

*DMS
CHANGE: FailoverTransfer - ensure the correct execution order of the subrequests

[v6r4p8]

Bring in fixes from v6r3p17

*Core:
FIX: Don't have the __init__ return True for all DBs
NEW: Added more protection for exceptions thrown in callbacks for the ProcessPool
FIX: Operations will now look in 'Defaults' instead of 'Default'

*DataManagement:
FIX: Put more protection in StrategyHandler for neither channels  not throughput read out of TransferDB
FIX: No JobIDs supplied in getRequestForJobs function for RequestDBMySQL taken into account
FIX: Fix on getRequestStatus
CHANGE: RequestClient proper use of getRequestStatus in finalizeRequest
CHANGE: Refactored RequestDBFile

[v6r4p7]

*WorkloadManagement
FIX: SandboxMetadataDB won't explode DIRAC when there's no access to the DB 
CHANGE: Whenever a DB fails to initialize it raises a catchable exception instead of just returning silently

*DataManagement
CHANGE: Added Lost and Unavailable to the file metadata

[v6r4p6]

Bring fixes from v6r4p6

[v6r4p5]

*Configuration
NEW: Added function to generate Operations CS paths

*Core
FIX: Added proper ProcessPool checks and finalisation

*DataManagement
FIX: don't set Files.Status to Failed for non-existign files, failover transfers won't go
FIX: remove classmethods here and there to unblock requestHolder
CHANGE: RAB, TA: change task timeout: 180 and 600 (was 600 and 900 respectively)
FIX: sorting replication tree by Ancestor, not hopAncestorgit add DataManagementSystem/Agent/TransferAgent.py
NEW: TA: add finalize
CHANGE: TransferAgent: add AcceptableFailedFiles to StrategyHandler to ban FTS channel from scheduling
FIX: if there is no failed files, put an empty dict


*RSS
FIX: RSS is setting Allowed but the StorageElement checks for Active

*Workflows
FIX: Part of WorfklowTask rewritten to fix some issues and allow 'ANY' as site

*Transformation
FIX: Wrong calls to TCA::cleanMetadataCatalogFiles

[v6r4p4]

*Core
FIX: Platform.py - check if Popen.terminate is available (only from 2.6)

[v6r4p3]

*Core
FIX: ProcessPool with watchdog and timeouts - applied in v6r3 first

[v6r4p2]

*StorageManagement
BUGFIX: StorageElement - staging is a Read operation and should be allowed as such

*WMS
BUGFIX: InProcessComputingElement, JobAgent - proper return status code from the job wrapper

*Core
FIX: Platform - manage properly the case of exception in the ldconfig execution

[v6r4p1]

*DMS
FIX: TransferDB.getChannelObservedThroughput - the channelDict was created in a wrong way

*RSS
FIX: ResourceStatus was not returning Allowed by default

[v6r4]

*Core
FIX: dirac-install-db.py: addDatabaseOptionsToCS has added a new keyed argument
NEW: SGETimeLeft.py: Support for SGE backend
FIX: If several extensions are installed, merge ConfigTemplate.cfg
NEW: Service framework - added monitoring of file descriptors open
NEW: Service framework - Reduced handshake timeout to prevent stuck threads
NEW: MySQL class with new high level methods - buildCondition,insertFields,updateFields
     deleteEntries, getFields, getCounters, getDistinctAttributeValues
FIX: ProcessPool - fixes in the locking mechanism with LockRing, stopping workers when the
     parent process is finished     
FIX: Added more locks to the LockRing
NEW: The installation tools are updated to install components by name with the components module specified as an option

*DMS
FIX: TransferDB.py - speed up the Throughput determination
NEW: dirac-dms-add-files: script similar to dirac-dms-remove-files, 
     allows for 1 file specification on the command line, using the usual dirac-dms-add-file options, 
     but also can take a text file in input to upload a bunch of files. Exit code is 0 only if all 
     was fine and is different for every error found. 
NEW: StorageElementProxy- support for data downloading with http protocol from arbitrary storage, 
     needed for the web data download
BUGFIX: FileCatalogCLI - replicate operation does a proper replica registration ( closes #5 )     
FIX: ReplicaManager - __cleanDirectory now working and thus dirac-dms-clean-directory

*WMS
NEW: CPU normalization script to run a quick test in the pilot, used by the JobWrapper
     to report the CPU consumption to the accounting
FIX: StalledJobAgent - StalledTimeHours and FailedTimeHours are read each cycle, refer to the 
     Watchdog heartBeat period (should be renamed); add NormCPUTime to Accounting record
NEW: SiteDirector - support for the operation per VO in multi-VO installations
FIX: StalledJobAgent - get ProcessingType from JDL if defined
BUGFIX: dirac-wms-job-peek - missing printout in the command
NEW: SiteDirector - take into account the number of already waiting pilots when evaluating the number of pilots to submit
FIX: properly report CPU usage when the Watchdog kill the payload.

*RSS
BUGFIX: Result in ClientCache table is a varchar, but the method was getting a datetime
NEW: CacheFeederAgent - VOBOX and SpaceTokenOccupancy commands added (ported from LHCbDIRAC)
CHANGE: RSS components get operational parameters from the Operations handler

*DataManagement
FIX: if there is no failed files, put an empty dict

*Transformation
FIX: Wrong calls to TCA::cleanMetadataCatalogFiles

[v6r3p19]

*WMS
FIX: gLitePilotDirector - fix the name of the MyProxy server to avoid crashes of the gLite WMS

[v6r3p18]

*Resources
BUGFIX: SRM2Storage - in checksum type evaluation

[v6r3p17]

*DataManagement
FIX: Fixes issues #783 and #781. Bugs in ReplicaManager removePhisicalReplica and getFilesFromDirectory
FIX: Return S_ERROR if missing jobid arguments
NEW: Checksum can be verified during FTS and SRM2Storage 

[v6r3p16]

*DataManagement
FIX: better monitoring of FTS channels 
FIX: Handle properly None value for channels and bandwidths

*Core
FIX: Properly calculate the release notes if there are newer releases in the release.notes file

[v6r3p15]

*DataManagement
FIX: if there is no failed files, put an empty dict

*Transformation
FIX: Wrong calls to TCA::cleanMetadataCatalogFiles


[v6r3p14]

* Core

BUGFIX: ProcessPool.py: clean processing and finalisation
BUGFIX: Pfn.py: don't check for 'FileName' in pfnDict

* DMS

NEW: dirac-dms-show-fts-status.py: script showing last hour history for FTS channels
NEW: TransferDBMonitoringHandler.py: new function exporting FST channel queues
BUGFIX: TransferAgent.py,RemovalAgent.py,RegistrationAgent.py - unlinking of temp proxy files, corection of values sent to gMonitor
BUGFIX: StrategyHandler - new config option 'AcceptableFailedFiles' to unblock scheduling for channels if problematic transfers occured for few files
NEW: TransferAgent,RemovalAgent,RegistrationAgent - new confing options for setting timeouts for tasks and ProcessPool finalisation
BUGFIX: ReplicaManager.py - reverse sort of LFNs when deleting files and directories to avoid blocks
NEW: moved StrategyHandler class def to separate file under DMS/private

* TMS

FIX: TransformationCleaningAgent.py: some refactoring, new way of disabling/enabline execution by 'EnableFlag' config option

[v6r3p13]

*Core
FIX: Added proper ProcessPool checks and finalisation

*DataManagement
FIX: don't set Files.Status to Failed for non-existign files, failover transfers won't go
FIX: remove classmethods here and there to unblock requestHolder
CHANGE: RAB, TA: change task timeout: 180 and 600 (was 600 and 900 respectively)
FIX: sorting replication tree by Ancestor, not hopAncestorgit add DataManagementSystem/Agent/TransferAgent.py
NEW: TA: add finalize
CHANGE: TransferAgent: add AcceptableFailedFiles to StrategyHandler to ban FTS channel from scheduling

[v6r3p12]

*Core
FIX: Platform.py - check if Popen.terminate is available (only from 2.6)

[v6r3p11]

*Core
FIX: ProcessPool with watchdog and timeouts

[v6r3p10]

*StorageManagement
BUGFIX: StorageElement - staging is a Read operation and should be allowed as such

*WMS
BUGFIX: InProcessComputingElement, JobAgent - proper return status code from the job wrapper

*Core
FIX: Platform - manage properly the case of exception in the ldconfig execution

[v6r3p9]

*DMS
FIX: TransferDB.getChannelObservedThroughput - the channelDict was created in a wrong way

[v6r3p8]

*Web
CHANGE: return back to the release web2012041601

[v6r3p7]

*Transformation
FIX: TransformationCleaningAgent - protection from deleting requests with jobID 0 

[v6r3p6]

*Core
FIX: dirac-install-db - proper key argument (follow change in InstallTools)
FIX: ProcessPool - release all locks every time WorkignProcess.run is executed, more fixes to come
FIX: dirac-configure - for Multi-Community installations, all vomsdir/vomses files are now created

*WMS
NEW: SiteDirector - add pilot option with CE name to allow matching of SAM jobs.
BUGFIX: dirac-pilot - SGE batch ID was overwriting the CREAM ID
FIX: PilotDirector - protect the CS master if there are at least 3 slaves
NEW: Watchdog - set LocalJobID in the SGE case

[v6r3p5]

*Core:
BUGFIX: ProcessPool - bug making TaskAgents hang after max cycles
BUGFIX: Graphs - proper handling plots with data containing empty string labels
FIX: GateWay - transfers were using an old API
FIX: GateWay - properly calculate the gateway URL
BUGFIX: Utilities/Pfn.py - bug in pfnunparse() when concatenating Path and FileName

*Accounting
NEW: ReportGenerator - make AccountingDB readonly
FIX: DataCache - set daemon the datacache thread
BUGFIX: BasePlotter - proper handling of the Petabyte scale data

*DMS:
BUGFIX: TransferAgent, RegistrationTask - typos 

[v6r3p4]

*DMS:
BUGFIX: TransferAgent - wrong value for failback in TA:execute

[v6r3p3]

*Configuration
BUGFIX: Operations helper - typo

*DMS:
FIX: TransferAgent - change the way of redirecting request to task

[v6r3p2]

*DMS
FIX: FTSRequest - updating metadata for accouting when finalizing FTS requests

*Core
FIX: DIRAC/__init__.py - default version is set to v6r3

[v6r3p1]

*WMS
CHANGE: Use ResourcesStatus and Resources helpers in the InputDataAgent logic

*Configuration
NEW: added getStorageElementOptions in Resources helper

*DMS
FIX: resourceStatus object created in TransferAgent instead of StrategyHandler

[v6r3]

*Core
NEW: Added protections due to the process pool usage in the locking logic

*Resources
FIX: LcgFileCatalogClient - reduce the number of retries: LFC_CONRETRY = 5 to 
     avoid combined catalog to be stuck on a faulty LFC server
     
*RSS
BUGFIX: ResourceStatus - reworked helper to keep DB connections     

*DMS
BUGFIX: ReplicaManager::CatalogBase::_callFileCatalogFcnSingleFile() - wrong argument

*RequestManagement
FIX: TaskAgents - set timeOut for task to 10 min (15 min)
NEW: TaskAgents - fill in Error fields in case of failing operations

*Interfaces
BUGFIX: dirac-wms-select-jobs - wrong use of the Dirac API

[v6r2p9]

*Core
FIX: dirac-configure - make use of getSEsForSite() method to determine LocalSEs

*WMS
NEW: DownloadInputData,InputDataByProtocol - check Files on Tape SEs are on Disk cache 
     before Download or getturl calls from Wrapper
CHANGE: Matcher - add Stalled to "Running" Jobs when JobLimits are applied   
CHANGE: JobDB - allow to specify required platform as Platform JDL parameter,
        the specified platform is taken into account even without /Resources/Computing/OSCompatibility section

*DMS
CHANGE: dirac-admin-allow(ban)-se - removed lhcb-grid email account by default, 
        and added switch to avoid sending email
FIX: TaskAgents - fix for non-existing files
FIX: change verbosity in failoverReplication 
FIX: FileCatalog - remove properly metadata indices 
BUGFIX: FileManagerBase - bugfix in the descendants evaluation logic  
FIX: TransferAgent and TransferTask - update Files.Status to Failed when ReplicaManager.replicateAndRegister 
     will fail completely; when no replica is available at all.

*Core
FIX: dirac-pilot - default lcg bindings version set to 2012-02-20

[v6r2p8]

*DMS:
CHANGE: TransferAgent - fallback to task execution if replication tree is not found

[v6r2p7]

*WMS
BUGFIX: SiteDirector - wrong CS option use: BundleProxy -> HttpProxy
FIX: SiteDirector - use short lines in compressed/encoded files in the executable
     python script

[v6r2p6]

*DataManagement
FIX: Bad logic in StrategyHandler:MinimiseTotalWait

*Core
CHANGE: updated GGUS web portal URL

*RSS
BUGFIX: meta key cannot be reused, it is popped from dictionary

*Framework
FIX: The Gateway service does not have a handler
NEW: ConfingTemplate entry for Gateway
FIX: distribution notes allow for word wrap

*WorkloadManagement
FIX: avoid unnecessary call if no LFN is left in one of the SEs
FIX: When Uploading job outputs, try first Local SEs, if any


[v6r2p5]

*RSS
BUGFIX: several minor bug fixes

*RequestManagement
BUGFIX: RequestDBMySQL - removed unnecessary request type check

*DMS
BUGFIX: FileCatalogClienctCLI - wrong evaluation of the operation in the find command
NEW: FileCatalog - added possibility to remove specified metadata for a given path 
BUGFIX: ReplicaManager - wrong operation order causing failure of UploadLogFile module

*Core
NEW: dirac-install - generate cshrc DIRAC environment setting file for the (t)csh 

*Interfaces
CHANGE: Job - added InputData to each element in the ParametricInputData

*WMS
CHANGE: dirac-jobexec - pass ParametericInputData to the workflow as a semicolon separated string

[v6r2p4]

*WMS
BUGFIX: StalledJobAgent - protection against jobs with no PilotReference in their parameters
BUGFIX: WMSAdministratorHandler - wrong argument type specification for getPilotInfo method

*StorageManagement
BUGFIX: RequestFinalizationAgent - no method existence check when calling RPC method

[v6r2p3]

*WMS
CHANGE: Matcher - fixed the credentials check in requestJob() to simplify it

*ConfigurationSystem
CHANGE: Operations helper - fix that allow no VO to be defined for components that do not need it

*Core
BUGFIX: InstallTools - when applying runsvctrl to a list of components make sure that the config server is treated first and the sysadmin service - last
        
[v6r2p2]

*WMS
BUGFIX: Matcher - restored logic for checking private pilot asking for a given DN for belonging to the same group with JOB_SHARING property.

[v6r2p1]

*RequestManagementSystem
BUGFIX: RequestCleaningAgent - missing import of the "second" interval definition 

[v6r2]

*General
FIX: replaced use of exec() python statement in favor of object method execution

*Accounting
CHANGE: Accounting 'byte' units are in powers of 1000 instead of powers of 1024 (closes #457)

*Core
CHANGE: Pfn.py - pfnparse function rewritten for speed up and mem usage, unit test case added
FIX: DISET Clients are now thread-safe. Same clients used twice in different threads was not 
closing the previous connection
NEW: reduce wait times in DISET protocol machinery to improve performance    
NEW: dirac-fix-mysql-script command to fix the mysql start-up script for the given installation
FIX: TransferClient closes connections properly
FIX: DISET Clients are now thread-safe. Same client used twice in different threads will not close the previous connection
CHANGE: Beautification and reduce wait times to improve performance
NEW: ProcessPool - added functionality to kill all children processes properly when destroying ProcessPool objects
NEW: CS Helper for LocalSite section, with gridEnv method
NEW: Grid module will use Local.gridEnv if nothing passed in the arguments
CHANGE: Add deprecated sections in the CS Operations helper to ease the transition
FIX: dirac-install - execute dirac-fix-mysql-script, if available, to fix the mysql.server startup script
FIX: dirac-distribution - Changed obsoleted tar.list file URL
FIX: typo in dirac-admin-add-host in case of error
CHANGE: dirac-admin-allow(ban)-se - use diracAdmin.sendMail() instead of NotificationClient.sendMail()

*Framework
BUGFIX: UserProfileDB - no more use of "type" variable as it is a reserved keyword 

*RequestManagement:
FIX: RequestDBFile - more consistent treatment of requestDB Path
FIX: RequestMySQL - Execution order is evaluated based on not Done state of subrequests
NEW: RequestCleaningAgent - resetting Assigned requests to Waiting after a configurable period of time

*RSS
CHANGE: RSS Action now inherits from a base class, and Actions are more homogeneous, they all take a uniform set of arguments. The name of modules has been changed from PolType to Action as well.
FIX: CacheFeederAgent - too verbose messages moved to debug instead of info level
BUGFIX: fixed a bug preventing RSS clients to connect to the services     
FIX: Proper services synchronization
FIX: Better handling of exceptions due to timeouts in GOCDBClient   
FIX: RSS.Notification emails are sent again
FIX: Commands have been modified to return S_OK, S_ERROR inside the Result dict. This way, policies get a S_ERROR / S_OK object. CacheFeederAgent has been updated accordingly.
FIX: allow clients, if db connection fails, to reconnect ( or at least try ) to the servers.
CHANGE: access control using CS Authentication options. Default is SiteManager, and get methods are all.
BUGFIX: MySQLMonkey - properly escaped all parameters of the SQL queries, other fixes.
NEW: CleanerAgent renamed to CacheCleanerAgent
NEW: Updated RSS scripts, to set element statuses and / or tokens.
NEW: Added a new script, dirac-rss-synch
BUGFIX: Minor bugfixes spotted on the Web development
FIX: Removed useless decorator from RSS handlers
CHANGE: ResourceStatus helper tool moved to RSS/Client directory, no RSS objects created if the system is InActive
CHANGE: Removed ClientFastDec decorator, using a more verbose alternative.
CHANGE: Removed useless usage of kwargs on helper functions.  
NEW: added getSESitesList method to RSSClient      
FIX: _checkFloat() checks INTEGERS, not datetimes

*DataManagement
CHANGE: refactoring of DMS agents executing requests, allow requests from arbitrary users
NEW: DFC - allow to specify multiple replicas, owner, mode when adding files
CHANGE: DFC - optimization of the directory size evaluation
NEW: Added CREATE TEMPORARY TABLES privilege to FileCatalogDB
CHANGE: DFC - getCatalogCounters() update to show numbers of directories
NEW: lfc_dfc_copy script to migrate data from LFC to DFC
FIX: dirac-dms-user-lfns - fixed the case when the baseDir is specified
FIX: FTS testing scripts were using sys.argv and getting confused if options are passed
NEW: DFC - use DirectoryUsage tables for the storage usage evaluations
NEW: DFC - search by metadata can be limited to a given directory subtree
NEW: DFC - search by both directory and file indexed metadata
BUGFIX: DFC - avoid crash if no directories or files found in metadata query
NEW: DFC FileCatalogHandler - define database location in the configuration
NEW: DFC - new FileCatalogFactory class, possibility to use named DFC services
FIX: FTSMonitor, FTSRequest - fixes in handling replica registration, setting registration requests in FileToCat table for later retry
FIX: Failover registration request in the FTS agents.      
FIX: FTSMonitor - enabled to register new replicas if even the corresponding request were removed from the RequestManagement 
FIX: StorageElement - check if SE has been properly initialized before executing any method     
CHANGE: LFC client getReplica() - make use of the new bulk method lfc.lfc_getreplicasl()
FIX: LFC client - protect against getting None in lfc.lfc_readdirxr( oDirectory, "" )  
FIX: add extra protection in dump method of StorageElement base class
CHANGE: FailoverTransfer - create subrequest per catalog if more than one catalog

*Interface
NEW: Job.py - added method to handle the parametric parameters in the workflow. They are made available to the workflow_commons via the key 'GenericParameters'.
FIX: Dirac.py - fix some type checking things
FIX: Dirac.py - the addFile() method can now register to more than 1 catalog.

*WMS
FIX: removed dependency of the JobSchedulingAgent on RSS. Move the getSiteTier functionality to a new CS Helper.
FIX: WMSAdministratorHandler - Replace StringType by StringTypes in the export methods argument type
FIX: JobAgent - Set explicitly UseServerCertificate to "no" for the job executable
NEW: dirac-pilot - change directory to $OSG_WN_TMP on OSG sites
FIX: SiteDirector passes jobExecDir to pilot, this defaults to "." for CREAM CEs. It can be set in the CS. It will not make use of $TMPDIR in this case.
FIX: Set proper project and release version to the SiteDirector     
NEW: Added "JobDelay" option for the matching, refactored and added CS options to the matcher
FIX: Added installation as an option to the pilots and random MyProxyServer
NEW: Support for parametric jobs with parameters that can be of List type

*Resources
NEW: Added SSH Grid Engine Computing Element
NEW: Added SSH Computing Element
FIX: make sure lfc client will not try to connect for several days

*Transformation
FIX: TransformationDB - in setFileStatusForTransformation() reset ErrorCount to zero if "force" flag and    the new status is "unused"
NEW: TransformationDB - added support for dictionary in metadata for the InputDataQuery mechanism     

[v6r1p13]

*WMS
FIX: JobSchedulingAgent - backported from v6r2 use of Resources helper

[v6r1p12]

*Accounting
FIX: Properly delete cached plots

*Core
FIX: dirac-install - run externals post install after generating the versions dir

[v6r1p11]

*Core
NEW: dirac-install - caches locally the externals and the grid bundle
FIX: dirac-distribution - properly generate releasehistory and releasenotes

[v6r1p10]

*WorloadManagement
FIX: JobAgent - set UseServerCertificate option "no" for the job executable

[v6r1p9]

*Core
FIX: dirac-configure - set the proper /DIRAC/Hostname when defining /LocalInstallation/Host

*DataManagement
FIX: dirac-dms-user-lfns - fixed the case when the baseDir is specified
BUGFIX: dirac-dms-remove-files - fixed crash in case of returned error report in a form of dictionary 

[v6r1p8]

*Web
FIX: restored Run panel in the production monitor

*Resources
FIX: FileCatalog - do not check existence of the catalog client module file

[v6r1p7]

*Web
BUGFIX: fixed scroll bar in the Monitoring plots view

[v6r1p6]

*Core
FIX: TransferClient closes connections properly

[v6r1p5]

*Core
FIX: DISET Clients are now thread-safe. Same clients used twice in different threads was not 
     closing the previous connection
NEW: reduce wait times in DISET protocol machinery to improve performance   

[v6r1p4]

*RequestManagement
BUGFIX: RequestContainer - in isSubRequestDone() treat special case for subrequests with files

*Transformation
BUGFIX: TransformationCleaningAgent - do not clear requests for tasks with no associated jobs

[v6r1p3]

*Framework
NEW: Pass the monitor down to the request RequestHandler
FIX: Define the service location for the monitor
FIX: Close some connections that DISET was leaving open

[v6r1p2]

*WorkloadManagement
BUGFIX: JobSchedulingAgent - use getSiteTiers() with returned direct value and not S_OK

*Transformation
BUGFIX: Uniform use of the TaskManager in the RequestTaskAgent and WorkflowTaskAgent

[v6r1p1]

*RSS
BUGFIX: Alarm_PolType now really send mails instead of crashing silently.

[v6r1]

*RSS
CHANGE: Major refactoring of the RSS system
CHANGE: DB.ResourceStatusDB has been refactored, making it a simple wrapper round ResourceStatusDB.sql with only four methods by table ( insert, update, get & delete )
CHANGE: DB.ResourceStatusDB.sql has been modified to support different statuses per granularity.
CHANGE: DB.ResourceManagementDB has been refactored, making it a simple wrapper round ResourceStatusDB.sql with only four methods by table ( insert, update, get & delete )
CHANGE: Service.ResourceStatusHandler has been refactored, removing all data processing, making it an intermediary between client and DB.
CHANGE: Service.ResourceManagementHandler has been refactored, removing all data processing, making it an intermediary between client and DB.
NEW: Utilities.ResourceStatusBooster makes use of the 'DB primitives' exposed on the client and does some useful data processing, exposing the new functions on the client.
NEW: Utilities.ResourceManagementBooster makes use of the 'DB primitives' exposed on the client and does some useful data processing, exposing the new functions on the client.
CHANGE: Client.ResourceStatusClient has been refactorerd. It connects automatically to DB or to the Service. Exposes DB and booster functions.
CHANGE: Client.ResourceManagementClient has been refactorerd. It connects automatically to DB or to the Service. Exposes DB and booster functions.
CHANGE: Agent.ClientsCacheFeederAgent renamed to CacheFeederAgent. The name was not accurate, as it also feeds Accouting Cache tables.
CHANGE: Agent.InspectorAgent, makes use of automatic API initialization.
CHANGE: Command. refactor and usage of automatic API initialization.
CHANGE: PolicySystem.PEP has reusable client connections, which increase significantly performance.
CHANGE: PolicySystem.PDP has reusable client connections, which increase significantly performance.
NEW: Utilities.Decorators are syntactic sugar for DB, Handler and Clients.
NEW: Utilities.MySQLMonkey is a mixture of laziness and refactoring, in order to generate the SQL statements automatically. Not anymore sqlStatemens hardcoded on the RSS.
NEW: Utilities.Validator are common checks done through RSS modules
CHANGE: Utilities.Synchronizer syncs users and DIRAC sites
CHANGE: cosmetic changes everywhere, added HeadURL and RCSID
CHANGE: Removed all the VOExtension logic on RSS
BUGFIX: ResourceStatusHandler - getStorageElementStatusWeb(), access mode by default is Read
FIX: RSS __init__.py will not crash anymore if no CS info provided
BUGFIX: CS.getSiteTier now behaves correctly when a site is passed as a string

*dirac-setup-site
BUGFIX: fixed typos in the Script class name

*Transformation
FIX: Missing logger in the TaskManager Client (was using agent's one)
NEW: Added UnitTest class for TaskManager Client

*DIRAC API
BUGFIX: Dirac.py. If /LocalSite/FileCatalog is not define the default Catalog was not properly set.
FIX: Dirac.py - fixed __printOutput to properly interpret the first argument: 0:stdout, 1:stderr
NEW: Dirac.py - added getConfigurationValue() method

*Framework
NEW: UsersAndGroups agent to synchronize users from VOMRS server.

*dirac-install
FIX: make Platform.py able to run with python2.3 to be used inside dirac-install
FIX: protection against the old or pro links pointing to non-existent directories
NEW: make use of the HTTP proxies if available
FIX: fixed the logic of creating links to /opt/dirac directories to take into account webRoot subdirs

*WorkloadManagement
FIX: SiteDirector - change getVO() function call to getVOForGroup()

*Core:
FIX: Pfn.py - check the sanity of the pfn and catch the erroneous case

*RequestManagement:
BUGFIX: RequestContainer.isSubrequestDone() - return 0 if Done check fails

*DataManagement
NEW: FileCatalog - possibility to configure multiple FileCatalog services of the same type

[v6r0p4]

*Framework
NEW: Pass the monitor down to the request RequestHandler
FIX: Define the service location for the monitor
FIX: Close some connections that DISET was leaving open

[v6r0p3]

*Framework
FIX: ProxyManager - Registry.groupHasProperties() wasn't returning a result 
CHANGE: Groups without AutoUploadProxy won't receive expiration notifications 
FIX: typo dirac-proxy-info -> dirac-proxy-init in the expiration mail contents
CHANGE: DISET - directly close the connection after a failed handshake

[v6r0p2]

*Framework
FIX: in services logs change ALWAYS log level for query messages to NOTICE

[v6r0p1]

*Core
BUGFIX: List.uniqueElements() preserves the other of the remaining elements

*Framework
CHANGE: By default set authorization rules to authenticated instead of all
FIX: Use all required arguments in read access data for UserProfileDB
FIX: NotificationClient - dropped LHCb-Production setup by default in the __getRPSClient()

[v6r0]

*Framework
NEW: DISET Framework modified client/server protocol, messaging mechanism to be used for optimizers
NEW: move functions in DIRAC.Core.Security.Misc to DIRAC.Core.Security.ProxyInfo
CHANGE: By default log level for agents and services is INFO
CHANGE: Disable the log headers by default before initializing
NEW: dirac-proxy-init modification according to issue #29: 
     -U flag will upload a long lived proxy to the ProxyManager
     If /Registry/DefaultGroup is defined, try to generate a proxy that has that group
     Replaced params.debugMessage by gLogger.verbose. Closes #65
     If AutoUploadProxy = true in the CS, the proxy will automatically be uploaded
CHANGE: Proxy upload by default is one month with dirac-proxy-upload
NEW: Added upload of pilot proxies automatically
NEW: Print info after creating a proxy
NEW: Added setting VOMS extensions automatically
NEW: dirac-proxy-info can also print the information of the uploaded proxies
NEW: dirac-proxy-init will check that the lifetime of the certificate is less than one month and advise to renew it
NEW: dirac-proxy-init will check that the certificate has at least one month of validity
FIX: Never use the host certificate if there is one for dirac-proxy-init
NEW: Proxy manager will send notifications when the uploaded proxies are about to expire (configurable via CS)
NEW: Now the proxyDB also has a knowledge of user names. Queries can use the user name as a query key
FIX: ProxyManager - calculate properly the dates for credentials about to expire
CHANGE: ProxyManager will autoexpire old proxies, also auto purge logs
CHANGE: Rename dirac-proxy-upload to dirac-admin-proxy-upload
NEW: dirac-proxy-init will complain if the user certificate has less than 30 days
CHANGE: SecurityLogging - security log level to verbose
NEW: OracleDB - added Array type 
NEW: MySQL - allow definition of the port number in the configuration
FIX: Utilities/Security - hash VOMS Attributes as string
FIX: Utilities/Security - Generate a chain hash to discover if two chains are equal
NEW: Use chain has to discover if it has already been dumped
FIX: SystemAdministrator - Do not set  a default lcg version
NEW: SystemAdministrator - added Project support for the sysadmin
CHANGE: SysAdmin CLI - will try to connect to the service when setting the host
NEW: SysAdmin CLI - colorization of errors in the cli
NEW: Logger - added showing the thread id in the logger if enabled
     
*Configuration
NEW: added getVOfromProxyGroup() utility
NEW: added getVoForGroup() utility, use it in the code as appropriate
NEW: added Registry and Operations Configuration helpers
NEW: dirac-configuration-shell - a configuration script for CS that behaves like an UNIX shellCHANGE: CSAPI - added more functionality required by updated configuration console
NEW: Added possibility to define LocalSE to any Site using the SiteLocalSEMapping 
     section on the Operations Section     
NEW: introduce Registry/VO section, associate groups to VOs, define SubmitPools per VO
FIX: CE2CSAgent - update the CEType only if there is a relevant info in the BDII  

*ReleaseManagement
NEW: release preparations and installation tools based on installation packages
NEW: dirac-compile-externals will try go get a DIRAC-free environment before compiling
NEW: dirac-disctribution - upload command can be defined via defaults file
NEW: dirac-disctribution - try to find if the version name is a branch or a tag in git and act accordingly
NEW: dirac-disctribution - added keyword substitution when creating a a distribution from git
FIX: Install tools won't write HostDN to the configuration if the Admin username is not set 
FIX: Properly set /DIRAC/Configuration/Servers when installing a CS Master
FIX: install_site.sh - missing option in wget for https download: --no-check-certificate
FIX: dirac-install-agent(service) - If the component being installed already has corresponding 
     CS section, it is not overwritten unless explicitly asked for
NEW: dirac-install functionality enhancement: start using the switches as defined in issue #26;
CHANGE: dirac-install - write the defaults if any under defaults-.cfg so dirac-configure can 
        pick it up
FIX: dirac-install - define DYLD_LIBRARY_PATH ( for Mac installations )     
NEW: dirac-install - put all the goodness under a function so scripts like lhcb-proxy-init can use it easily
FIX: dirac-install - Properly search for the LcgVer
NEW: dirac-install will write down the releases files in -d mode   
CHANGE: use new dirac_install from gothub/integration branch in install_site.sh
NEW: Extensions can request custom external dependencies to be installed via pip when 
     installing DIRAC.
NEW: LCG bundle version can be defined on a per release basis in the releases.cfg 
NEW: dirac-deploy-scripts - when setting the lib path in the deploy scripts. 
     Also search for subpaths of the libdir and include them
NEW: Install tools - plainly separate projects from installations

*Accounting
CHANGE: For the WMSHistory type, send as JobSplitType the JobType
CHANGE: Reduced the size of the max key length to workaround mysql max bytes for index problem
FIX: Modified buckets width of 1week to 1 week + 1 day to fix summer time end week (1 hour more )

*WorkloadManagement
CHANGE: SiteDirector - simplified executable generation
NEW: SiteDirector - few more checks of error conditions   
NEW: SiteDirector - limit the queue max length to the value of MaxQueueLengthOption 
     ( 3 days be default )
BUGFIX: SiteDirector - do not download pilot output if the flag getPilotOutput is not set     
NEW: JobDB will extract the VO when applying DIRAC/VOPolicy from the proper VO
FIX: SSHTorque - retrieve job status by chunks of 100 jobs to avoid too long
NEW: glexecComputingElement - allow glexecComputingElement to "Reschedule" jobs if the Test of
     the glexec fails, instead of defaulting to InProcess. Controlled by
     RescheduleOnError Option of the glexecComputingElement
NEW: SandboxStore - create a different SBPath with the group included     
FIX: JobDB - properly treat Site parameter in the job JDL while rescheduling jobs
NEW: JobSchedulingAgent - set the job Site attribute to the name of a group of sites corresponding 
     to a SE chosen by the data staging procedure 
CHANGE: TimeLeft - call batch system commands with the ( default ) timeout 120 sec
CHANGE: PBSTimeLeft - uses default CPU/WallClock if not present in the output  
FIX: PBSTimeLeft - proper handling of (p)cput parameter in the batch system output, recovery of the
     incomplete batch system output      
NEW: automatically add SubmitPools JDL option of the job owner's VO defines it     
NEW: JobManager - add MaxParametericJobs option to the service configuration
NEW: PilotDirector - each SubmitPool or Middleware can define TargetGrids
NEW: JobAgent - new StopOnApplicationFailure option to make the agent exiting the loop on application failure
NEW: PilotAgentsDB - on demand retrieval of the CREAM pilot output
NEW: Pilot - proper job ID evaluation for the OSG sites
FIX: ComputingElement - fixed proxy renewal logic for generic and private pilots
NEW: JDL - added %j placeholder in the JDL to be replaced by the JobID
BUGFIX: DownloadInputData - bug fixed in the naming of downloaded files
FIX: Matcher - set the group and DN when a request gets to the matcher if the request is not 
     coming from a pilot
FIX: Matcher = take into account JobSharing when checking the owner for the request
CHANGE: PilotDirector, dirac-pilot - interpret -V flag of the pilot as Installation name

*DataManagement
FIX: FileCatalog/DiractoryLevelTree - consistent application of the max directory level using global 
     MAX_LEVELS variable
FIX: FileCatalog - Directory metadata is deleted together with the directory deletion, issue #40    
CHANGE: FileCatalog - the logic of the files query by metadata revisited to increase efficiency 
FIX: LcgFileCatalog - use lfcthr and call lfcthr.init() to allow multithread
     try the import only once and just when LcgFileCatalogClient class is intantiated
NEW: LcgFileCatalogClient - new version of getPathPermissions relying on the lfc_access method to solve the problem
     of multiple user DNs in LFC.     
FIX: StorageElement - get service CS options with getCSOption() method ( closes #97 )
FIX: retrieve FileCatalogs as ordered list, to have a proper default.
CHANGE: FileCatalog - allow up to 15 levels of directories
BUGFIX: FileCatalog - bug fixes in the directory removal methods (closes #98)
BUGFIX: RemovalAgent - TypeError when getting JobID in RemovalAgent
BUGFIX: RemovalAgent - put a limit to be sure the execute method will end after a certain number of iterations
FIX: DownloadInputData - when files have been uploaded with lcg_util, the PFN filename
     might not match the LFN file name
FIX: putting FTSMonitor web page back
NEW: The default file catalog is now determined using /LocalSite/FileCatalog. The old behavior 
     is provided as a fallback solution
NEW: ReplicaManager - can now deal with multiple catalogs. Makes sure the surl used for removal is 
the same as the one used for registration.   
NEW: PoolXMLCatalog - added getTypeByPfn() function to get the type of the given PFN  
NEW: dirac-dms-ban(allow)-se - added possibility to use CheckAccess property of the SE

*StorageManagement
FIX: Stager - updateJobFromStager(): only return S_ERROR if the Status sent is not
recognized or if a state update fails. If the jobs has been removed or
has moved forward to another status, the Stager will get an S_OK and
should forget about the job.
NEW: new option in the StorageElement configuration "CheckAccess"
FIX: Requests older than 1 day, which haven't been staged are retried. Tasks older than "daysOld" 
     number of days are set to Failed. These tasks have already been retried "daysOld" times for staging.
FIX: CacheReplicas and StageRequests records are kept until the pin has expired. This way the 
     StageRequest agent will have proper accounting of the amount of staged data in cache.
NEW: FTSCleaningAgent will allow to fix transient errors in RequestDB. At the moment it's 
     only fixing Requests for which SourceTURL is equal to TargetSURL.
NEW: Stager - added new command dirac-stager-stage-files          
FIX: Update Stager code in v6 to the same point as v5r13p37
FIX: StorageManager - avoid race condition by ensuring that Links=0 in the query while removing replicas

*RequestManagement
FIX: RequestDBFile - get request in chronological order (closes issue #84)
BUGFIX: RequestDBFile - make getRequest return value for getRequest the same as for

*ResourceStatusSystem
NEW: Major code refacoring. First refactoring of RSS's PEP. Actions are now function 
     defined in modules residing in directory "Actions".
NEW: methods to store cached environment on a DB and ge them.
CHANGE: command caller looks on the extension for commands.
CHANGE: RSS use now the CS instead of getting info from Python modules.
BUGFIX: Cleaned RSS scripts, they are still prototypes
CHANGE: PEP actions now reside in separate modules outside PEP module.
NEW: RSS CS module add facilities to extract info from CS.
CHANGE: Updating various RSS tests to make them compatible with
changes in the system.
NEW: CS is used instead of ad-hoc configuration module in most places.
NEW: Adding various helper functions in RSS Utils module. These are
functions used by RSS developers, including mainly myself, and are
totally independant from the rest of DIRAC.
CHANGE: Mostly trivial changes, typos, etc in various files in RSS     
CHANGE: TokenAgent sends e-mails with current status   

*Transformation
CHANGE: allow Target SE specification for jobs, Site parameter is not set in this case
CHANGE: TransformationAgent  - add new file statuses in production monitoring display
CHANGE: TransformationAgent - limit the number of files to be treated in TransformationAgent 
        for replication and removal (default 5000)
BUGFIX: TransformationDB - not removing task when site is not set
BUGFIX: TransformationCleaningAgent - archiving instead of cleaning Removal and Replication 
        transformations 
FIX: TransformationCleaningAgent - kill jobs before deleting them        

*Workflow
NEW: allow modules to define Input and Output parameters that can be
     used instead of the step_commons/workflow_commons (Workflow.py, Step.py, Module.py)

*Various fixes
BUGFIX: Mail.py uses SMTP class rather than inheriting it
FIX: Platform utility will properly discover libc version even for the new Ubuntu
FIX: Removed old sandbox and other obsoleted components<|MERGE_RESOLUTION|>--- conflicted
+++ resolved
@@ -1,4 +1,3 @@
-<<<<<<< HEAD
 [v6r20-pre9]
 
 *Core
@@ -33,7 +32,7 @@
 
 *Docs
 FIX: Drop some old stuff, add link for FTS3 page
-=======
+
 [v6r19p9]
 
 *WMS
@@ -54,7 +53,6 @@
 *Resources
 FIX: removed a useless/broken method in Resources helper
 FIX: marked as obsoleted two methods in Resources helper (FTS2 related)
->>>>>>> 13f82f67
 
 [v6r19p8]
 
