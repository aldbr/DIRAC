<<<<<<< HEAD
[v7r1-pre10]

NEW: Add environment.yml file for preparing an environment with conda

*Core
NEW: initial support for mysql8
NEW: (#4236) DISET - pass the client DIRAC version as part of the request description structure
NEW: (#4274) Allow installation from a local directory
FIX: (#4289) Use subprocess32 if possible for significantly better performance
FIX: (#4289) TypeLoader should not be a singleton as it has a cache

*Configuration
CHANGE: (#4157) add new helper methods for IdP/Proxy Providers, OAuthManager. Add methods that 
        read DN options in dirac user section
NEW: (#4241) Slave configuration servers are automatically updated as part of the new configuration 
     changes commit
NEW: (#4241) Configuration Server - added forceGlobalConfigurationUpdate() interface to force all 
     registered service to update their configuration
NEW: (#4257) Add search emails for group method in Registry

*Framework
CHANGE: (#4157) add possibility to work with Proxy Providers and "clean" proxy without 
        voms/dirac extensions
NEW: (#4257) Filter of duplicate mails in Notification
FIX: (#4257) Optimize test in NotificationHandler
FIX: (#4289) Avoid leaking std(in|out|err) file handles when running runsvdir

*DMS
CHANGE: (#4243) FileCatalog - standard components are loaded using ObjectLoader mechanism
NEW: (#4279) FileCatalog - added VOMSSecurityManager class
CHANGE: (#4279) FileCatalog - dropped PolicyBasedSecurityManager and VOMSPolicy classes

*Resources
NEW: (#4157) ProxyProvider resources with implementation for DIRAC CA and PUSP proxy providers
NEW: (#4276) IdProvider resources to represent external user identity providers

*tests
CHANGE: (#4279) use VOMSSecurityManager for integration instead of PolicyBasedSecurityManager/VOMSPolicy
FIX: (#4284) DMS client tests to use DIRAC user name, rather than the local system user name
NEW: (#4289) CI for unit/lint/integration testing with GitHub actions
NEW: (#4289) Start using shell linting of the test scripts
FIX: (#4289) Exit quickly if the installation fails to make it easier to find issues

*docs
NEW: (#4289) Document how to run integration tests in docker
=======
[v7r0p5]

FIX: changes from v6r22p15 included
>>>>>>> 48c1a554

[v7r0p4]

*Core
FIX: (#4337) remove unexisting import from dirac-info

*WMS
CHANGE: (#4317) dealing with min and max number of processors from the job

*docs
CHANGE: (#4317) added WMS admin doc (job state machine)

[v7r0p3]

*Core
FIX: (#4298) install_site.sh : set UpdatePilotCStoJSONFile=False for initial installations

*WMS
FIX: (#4294) JobState - restored logic of having database clients at the class level

*TS
CHANGE: (#4308) Rename Operations option Productions/ProductionFilesMaxResetCounter to Transformations/FilesMaxResetCounter

*Resources, WMS, tests
CHANGE: (#4295) save the number of processors as jobLimits in pilot cfg

*tests
CHANGE: (#4291) removed pilot2 tests

*docs
NEW: (#4309) Added how to create a dedicated dirac file catalog

[v7r0p2]

*Accounting
FIX: (#4290) Allow longer user and site names.

*WMS
NEW: (#4287) dirac-wms-get-wn and dirac-wms-pilot-job-info scripts (ported from LHCbDIRAC)

*docs
CHANGE: (#4266) the AdministratorGuide has been restructured

[v7r0p1]

FIX: Removing some deprecated codes

[v7r0]

FIX: (#3962) use print function instead of print statement
FIX: (#3962) remove the usage of the long suffix to distinguish between long and int
FIX: (#3962) convert octal literals to new syntax
NEW: (#3962) Add pylint test to check python 3 compatibility

*Configuration
CHANGE: (#4249) The flag UpdatePilotCStoJSONFile has been moved to Operations/[]/Pilot section
NEW: (#4255) Resources - added getStorageElements() method

*Framework
CHANGE: (#4180) Removed local MySQL handling (DIRACOS won't have install it)
CHANGE: (#4180) Removed setup of old portal

*Accounting
CHANGE: (Multi)AccountingDB - Grouping Type and Object loader together with the MonitoringSystem ones.

*WorkloadManagementSystem
NEW: Add JobElasticDB.py with getJobParameters and setJobParameter methods to work with ElasticSearch (ES) backend.
NEW: Add gJobElasticDB variable and indicates the activation of ES backend.
CHANGE: Modify export_getJobParameter(s) to report values from ES if available.
CHANGE: (#3748) Reduced (removed, in fact) interactions of Optimizers with JobParameters, using only OptimizerParameters
NEW: (#3760) Add Client/JobStateUpdateClient.py
NEW: (#3760) Add Client/JobManagerClient.py
CHANGE: (#3760) Use the above Client classes instead of invoking RPCClient()
NEW: Added ES backend to WMSAdministratorHandler to get JobParameters.
NEW: Added separate MySQL table for JobsStatus in JobDB, and modified code accordingly.
CHANGE: ElasticJobDB.py: Modify setJobParameter method to register JobAttributes like Owner, Proxy, JobGroup etc.
CHANGE: ElasticJobDB.py: added getJobParametersAndAttributes method to retrieve both parameters and attributes for a given JobID.
CHANGE: Pilot Watchdog - using python UNIX services for some watchdog calls
CHANGE: (#3890) JobState always connects to DBs directly
CHANGE: (#3890) remove JobStateSync service
CHANGE: (#3873) Watchdog: use Profiler instead of ProcessMonitor
NEW: (#4163) SiteDirectors send by default Pilot3 (flag for pilot2 is still kept)
FIX: (#4163) removed unicode_literals (messes up things with DEncode)
NEW: (#4224) PilotWrapper can get the Pilot files from a list of locations
CHANGE: (#4224) PilotWrapper is compatible with several python versions
NEW: (#4260) New dirac-wms-match command to test a given job for matching computing resources
NEW: (#4260) QueueUtilities - utilities relevant to queues manipulation
FIX: (#4265) urllib.urlopen() call with and without the 'context' parameter in Utilities/PilotWrapper.py 
     according to the version of urllib instead of the python version
CHANGE: (#4244) Modified flag for using the JobParameters on ElasticSearch database

*Core
NEW: (#3744) Add update method to the ElasticSearchDB.py to update or if not available create the values 
     sent from the setJobParameter function. Uses update_by_query and index ES APIs.
CHANGE: (#3744) generateFullIndexName() method made static under the ElasticSearchDB class.
CHANGE: (#3744) removed unused/outdated stuff from Distribution module
FIX: check for empty /etc/grid-security/certificates dir
NEW: (#3842) Add createClient decorator to add wrapper for all export_ functions automatically
NEW: (#3678) dirac-install can install a non released code directly from the git repository
FIX: (#3931) AuthManager - modified to work with the case of unregistered DN in credDict
FIX: (#4182) Add CountryName OID and be more permissive in the String type for decoding VOMSExtensions
FIX: (#4211) change orders of @deprecated and @classmethod decorators in X509Chain
NEW: (#4229) dirac-install defines XRD_RUNFORKHANDLER environment variable

*TransformationSystem
NEW: (#4124) InputDataQuery and OutputDataQuery parameters can be set for Transformations before 
     they are added to the transformation system. Solves #4071
CHANGE: (#4238) TransformationDB.getTransformationMetaQuery returns ENOENT if no meta query exists
FIX: (#4238) InputDataAgent: silence warnings about transformations not having a input data query

*ProductionManagement
NEW: (#3703) ProductionManagement system is introduced

*Interfaces
CHANGE: (#4163) removed deprecated methods from Dirac.py

*Resources
FIX: (#4229) add proxy location as a virtual user for xroot urls
FIX: (#4234) future import in executeBatch script that prevented the pilot deployment on SSH CE, fixes #4233
FIX: (#4231) SE __executeMethod: only pass protocols parameter to getTransportURL
NEW: (#4255) New dirac-resource-info command to display computing and storage resources available
     to a given VO     

*ResourceStatusSystem
CHANGE: (#4177) use the ObjectLoader for Clients, in PEP

*Monitoring
FIX: MonitoringReporter - make processResords() method thread safe, fixes #4193

*tests
NEW: Add ChangeESFlag.py script to modify useES flag in dirac.cfg. To be integrated with Jenkins code.
CHANGE: (#3760) Use the above Client classes instead of invoking RPCClient()
NEW: (#3744) Added performance tests for ES and MySQL for WMS DB backends
NEW: (#3744) Added miniInstallDIRAC function for Jenkins jobs
FIX: (#4177) restored test of JobsMonitor().JobParameters
NEW: (#4224) added a test for PilotWrapper
NEW: (#4244) integration test for JobParameters on ElasticSearch database

*Docs
FIX: Better dirac.cfg example configuration for web
NEW: (#3744) Add WMS documentation in DeveloperGuide/Systems
NEW: Added script (docs/Tools/UpdateDiracCFG.py) to collate the ConfigTemplate.cfg 
     files into the main dirac.cfg file
CHANGE: (#4110) updated basic tutorial for CC7 instead of SLC6.     
NEW: (#4170) added Production system documentation
CHANGE: (#4224) Pilot 3 is the default
NEW: (#4244) Added a few notes on using the JobParameters on ElasticSearch database

[v6r22p15]

*Resources
NEW: GFAL2_StorageBase: Disable GRIDFTP SESSION_REUSE by default. It can be enabled via 
     an environment variable export DIRAC_GFAL_GRIDFTP_SESSION_REUSE=True. This export 
     should be added in server bashrc files.

[v6r22p14]

*Framework
FIX: (#4318) NotificationHandler: fix name of initializeHandler function so the 
     handler is properly initialized and the periodicTasks are created
CHANGE: (#4325) InstalledComponentsDB.addInstalledComponents: Instead of creating a new 
        Host entry if only the CPU model changed, update the CPU field in the DBCHANGE: 
        InstalledComponentsDB.addInstalledComponents: Instead of creating a new Host entry 
        if only the CPU model changed, update the CPU field in the DB

*WMS
FIX: (#4329) Fix exception for PilotManager or PilotStatusAgent: itertems -> iteritems

*DMS
FIX: (#4327) avoid introducing inconsistencies in the DB due to the FTS inconsistencies

*Resources
CHANGE: (#4313) increase the SE logging level for plugin errors

*TS
CHANGE: (#4315) DataRecoveryAgent: Tweak information printout for email formatting; 
        clarify use of default values; reduce logging verbosity

[v6r22p13]

*Resources
FIX: (#4299) CREAMComputingElement - possibility to defined CEQueueName to be used in the pilot submission command
CHANGE: (#4297) SingularityCE: Delete workDir at end of job by default.
FIX: (#4297) SingularityCE: Always stop proxy renewal thread at end of job.

*TS
NEW: (#4301) DataRecoveryAgent to perform and apply consistency checks for transformations
NEW: (#4301) dirac-transformation-recover-data : script to manually run consistency checks on 
     individual transformations, for debugging and testing of the DataRecoveryAgent

[v6r22p12]

FIX: fixes from v6r21p16

[v6r22p11]

*Interfaces
FIX: (#4277) Dirac.py - fix error handling in getJobParameters()

[v6r22p10]

*Resources
FIX: (#4271) StorageElement - loadObject of occupancyPlugin is called with the path to OccupancyPlugins

[v6r22p9]

*Core
FIX: (#4269) Workflow - revert changes introduced in #4253

[v6r22p8]

*WMS
FIX: (#4256) handle empty results of getJobParameter in StalledJobAgent

*Resources
NEW: (#4223) Storage - occupancy plugin for WLCG standard accounting JSON
FIX: (#4259) SingularityComputingElement - ensure lcgBundle is installed in container if LCGBundleVersion is set.

[v6r22p7]

*Core
FIX: (#4253) Workflow - accept unicode file path to workflow XML

*WMS
NEW: (#4205) Statistics of Pilot submission is sent to Accounting System by SiteDirector.
FIX: (#4250) use host credentials to query the SandboxMetadataDB for async removal

*Resources
CHANGE: (#4242) DFC SEManagerDB: only acquire the lock if the cache needs to be modified
FIX: (#4251) preamble attribute was missing in SSHBatchComputingElement causing an error 
     in _submitJobHost()

*DMS
FIX: (#4248) SEManager correct order of calls at init

[v6r22p6]

*Core
CHANGE: (#4203) A VO with diracos extension, must be able to install the main diracos from DIRAC repository.

*TS
CHANGE: (#4218) do not set Job type 'hospital'

[v6r22p5]

*WMS
CHANGE: (#4217) Sandbox: Adding OwnerDN and OwnerGroup for DelayedExternalDeletion

*DMS
CHANGE: (#4202) relax permissions on getLFNForGUID

*Resources
FIX: (#4200) re-allow the use of the gsiftp cache in the SE
CHANGE: (#4206) Storage - improved treatment for the case without SpaceToken in SpaceOccupancy

[v6r22p4]

*Core
NEW: (#4181) Allow to install an extension of DIRACOS

*Docs
FIX: (#4187) Create a TransformationAgent Plugin -- more concrete 
     descriptions for adding a plugin to AllowedPlugins

[v6r22p3]

*WMS
CHANGE: (#4175) added function to get the number of Processors, using it in dirac-wms-get-wn-parameters (invoked by the pilots)
CHANGE: (#4175) changed port of PilotManager from 9129 to 9171

*docs
CHANGE: (#4174) update WebApp administrator docs
CHANGE: (#4175) removed mentions of MPIService

[v6r22p2]

*Core
FIX: (#4165) $Id$ keyword must be replaced only at the beginning of the file

*RSS
FIX: (#4169) PublisherHandler fix (UnboundLocalError)

*Docs
NEW: (#4167) /Operations/DataManagement - Added a link to the documentation on "Multi Protocol"

[v6r22p1]

*WMS
NEW: (#4147) added option for specifying a LocalCEType (which by default is "InProcess")

*Interfaces
NEW: (#4146) added setNumberOfProcessors method to Job() API

*Resources
NEW: (#4159) add dav(s) in the protocol lists of GFAL2_HTTPS

*tests
NEW: (#4154) Using variable for location of INSTALL_CFG_FILE (useful for extensions)

[v6r22]

*WorkloadManagementSystem
NEW: (#4045) PilotsHandler service (to interact with PilotAgentsDB)
CHANGE: (#4049) Pilot wrapper for pilot3: download files at runtime
CHANGE: (#4119) removed last bit looking into /Registry/VOMS/ section
CHANGE: (#4119) VOMS2CSAgent: mailFrom option is invalid, use MailFrom instead
FIX: (#4074) fixed PilotManager service name in ConfigTemplate.cfg
FIX: (#4100) use CAs to upload the pilot files to a dedicated web server using requests
FIX: (#4106) fixes for logging messages for Matcher
FIX: (#4106) fixes for logging messages for Optimizers
NEW: (#4136) added DIRACOS option (for SiteDirectors)

*ConfigurationSystem
NEW: (#4053) VOMS2CSSynchronizer/VOMS2CSAgent - enable automatic synchronization of the 
     Suspended user status with the VOMS database
CHANGE: (#4113) VOMS2CSSynchronizer: considering the case when no email is provided by VOMS

*Core
NEW: (#4053) AuthManager - interpret the Suspended user status considering suspended 
     users as anonymous visitors
CHANGE: (#4053) The use of CS.py module is replaced by the use of Registry.py and CSGlobals.py

*Interfaces
CHANGE: (#4098) removed dirac-admin-get-site-protocols.py as it could give potentially wrong results (use dirac-dms-protocol-matrix instead)

*Resources
NEW: (#4142) enable to get SE occupancy from plugin
NEW: (#4142) add occupancy plugin to retrieve the info from BDII
CHANGE: (#4142) GFAL2_SRM2Storage.getOccupancy() calls parent if SpaceToken is not given

*ResourceStatusSystem
CHANGE: clients: using DIRAC.Core.Base.Client as base
CHANGE: (#4098) SiteInspectorAgent runs only on sites with tokenOwner="rs_svc"
CHANGE: (#4098) remove SRM dependencies
CHANGE: (#4136) downtimeCommand will use the GOCServiceType only for SRM SEs
FIX: (#4139) only take the first endpoint for the SpaceOccupancy

*DataManagementSystem
CHANGE: (#4136) Moved methods from ResourceStatusSystem/CSHelpers to DMSHelpers
CHANGE: (#4138) FTS3 is now the default

*docs
NEW: (#4099) Instructions about setting up the DIRAC web server for pilot3
CHANGE: (#4119) added note on MultiProcessor jobs preparation

*test
FIX: (#4119) Not lhcb but dteam (for DIRAC certification)
FIX: (#4139) client_dms.sh not lhcb specific
CHANGE:(#4140) adapt transformation certification tests to dteam VO

[v6r21p16]

*Resources
FIX: (#4292) SSHComputingElement - define X509_USER_PROXY in case of gsissh access

*WMS
FIX: (#4292) SiteDirector - do not use keyword arguments when making setPilotStatus call

[v6r21p15]

*WMS
CHANGE: (#4214) Add an argument to the constructor of SandboxStoreClient for using in scripts 
        that cannot use the DB directly

*DMS
NEW: (#4171) ArchiveFiles Request Operation: to create a tarball out of a list of LFNs
NEW: (#4171) CheckMigration Request Operation to hold the request progress until the attached 
             LFNs are migrated to tape
NEW: (#4171) FCOnlyStorage StorageElement plugin to register LFNs without physical replica to 
             conserve LFN metadata when they are archived, for example
NEW: (#4171) dirac-dms-create-archive-request command to create a request to archive a list of 
             LFNs and remove their physical copies
NEW: (#4171) dirac-dms-create-moving-request command to move LFNs from a to b with optional 
             "CheckMigration" step. as it uses the ReplicateAndRegister operation, transfer via 
             FTS is also possible
FIX: (#4171) FileCatalogClient: add "addFileAncestors" to list of "write functions"

[v6r21p14]

*DMS
FIX: (#4192) dirac-dms-clean-directory correct usage message for list of arguments
FIX: (#4192) dirac-dms-clean-directory now properly prints error messages
FIX: (#4192) dirac-dms-clean-directory will now also clean empty directories
FIX: (#4192) FileCatalog.DirectoryMetadata: prevent error when removeMetadataDirectory is 
     called on empty list of directories, triggered when calling removeDirectory 
     on non-existing directory
FIX: (#4192) FileCatalog.DirectoryTreeBase: prevent maximum recursion depth exception 
     when calling remove directory with illegal path

*Resources
CHANGE: (#4191) Storages: catch specific DPM/Globus error code when creating existing directory

[v6r21p13]

*RSS
FIX: (#4173) only use the hostname of FTS servers in the RSS commands

[v6r21p12]

*WMS
FIX: (#4155) JobDB.getAttributesForJobList: Return S_ERROR if unknown attributes are requested. 
     Instead of potentially returning garbage a clear error message is returned.

[v6r21p11]

*Transformation
FIX: (#4144) fixed a logic bug in counting numberOfTasks in MCExtension which is expected
     to limit the total number of tasks for MC transformations

*Accounting
FIX: (#4151) In AccountingDB.insertRecordThroughQueue fix bad dictionary key "0K"

[v6r21p10]

*Core
FIX: (#4133) dirac-install: correct location for ARC plugins with DIRACOS

*WMS
CHANGE: (#4136) JobStateUpdateHandler - restoring the job status to Running after hearbeat

*Docs
NEW: (#4134) Added /Operations/DataManagement parameters for protocols

[v6r21p9]

*Core
FIX: (#4130) correct symlinks in dirac-deploy

[v6r21p8]

*WMS
CHANGE: (#4111) Better logging in JobWrapper
CHANGE: (#4114) JobScheduling - allow both Tag and Tags option in the job JDL

*DMS
FIX: (#4101) FileManagerBase - use returned ID:LFN dict instead of the LFN list. Fixes the bug in 
             getReplicasByMetadata reported in #4058

*TransformationSystem
FIX: (#4112) TaskManager.py - testing if the request ID is correct was not done properly, test the numerical value

[v6r21p7]

*Core
FIX: (#4076) A certain module like WebAppDIRAC must be checked out from the code repository once.

*Resources
FIX: (#4078) Fix the exception when StorageElement objects are created with a list of plugins

*SMS
NEW: (#4086) StageMonitorAgent: new option StoragePlugins to limit the protocols used to contact storagelements for staged files.

*WMS
FIX: (#4093) better logging from services

*TS
CHANGE: (#4095) ConfigTemplate for RequestTaskAgent now contains all options
CHANGE: (#4096) the Broadcast TransformationPlugin no longer requires a SourceSE to be set. If it is set, the behaviour is unchanged
CHANGE: (#4096) dirac-transformation-replication: change default pluging back to Broadcast (reverts #4066)

*Docs:
CHANGE: (#4095) AdministratorGuide install TS tutorial: added options MonitorFiles and MonitorTasks for TaskAgents

[v6r21p6]

*CS
FIX: (#4064) Fix exception when calling dirac-admin-add-shifter with already existing values

*Core
NEW: (#4065) getIndexInList utility in List.py

*Resources
NEW: (#4065) add a SpaceReservation concept to storages
NEW: (#4065) add a getEndpoint method to StorageBase

*RSS
CHANGE: (#4065) CSHelpers.getStorageElementEndpoint returns the endpoint or non srm protocol
CHANGE: (#4065) add the SpaceReservation to the FreeDiskSpaceCommand result

*TS
FIX: (#4066) The dirac-transformation-replication script will now create valid transformations 
     given only the required arguments. Instead of the 'Broadcast' plugin, the 'Standard' plugin 
     is created if not SourceSE is given. If a value for the plugin argument is given, that will 
     be used.

*docs
CHANGE: (#4069) DIRAC installation procedure is updated taking account DIRACOS
CHANGE: (#4094) Pilots3 options: moved to /Operation/Pilot section

[v6r21p5]

*Core
NEW: (#4046) allow install_site to install DIRACOS
FIX: (#4047) dirac-deploy-scripts uses correct regex to find scripts
NEW: (#4047) dirac-deploy-scripts can use symplink instead of wrapper
CHANGE: (#4051) use debug level for logs in the ProcessPool

*RequestManagementSystem
CHANGE: (#4051) split log messages

*ResourceStatusSystem
FIX: (#4050) fix reporting from EmailAgent
CHANGE: (#4051) split log messages in static and dynamic parts

*Docs
CHANGE: (#4034) Add magic runs to setup DIRAC in example scripts, so they work out of the box.
NEW: (#4046) add a tuto for setting up a basic installation
NEW: (#4046) add a tuto for setting up two Dirac SEs
NEW: (#4046) add a tuto for setting up the DFC
NEW: (#4046) add a tuto for managing identities
NEW: (#4046) add a tuto for setting up the RMS
NEW: (#4046) add a tuto for doing DMS with TS

*ConfigurationSystem
CHANGE: (#4044) dirac-configure: forcing update (override, in fact) of CS list

*WorkloadManagementSystem
FIX: (#4052) SiteDirector - restore the logic of limiting the number of pilots to submit due to the  
             WaitingToRunningRatio option
FIX: (#4052) Matcher - if a pilot presents OwnerGroup parameter in its description, this is interpreted 
             as a pilot requirement to jobs and should not be overriden.
CHANGE: (#4027) Improve scalability of HTCondorCE jobs

*Accounting
CHANGE: (#4033) accounting clients use DIRAC.Core.Base.Client as base

*DataManagementSystem
FIX: (#4042) add exit handler for stored procedure
FIX: (#4048) correct the header of the CSV file generated by dirac-dms-protocol-matrix

*TransformationSystem
FIX: (#4038) TransformationCleaningAgent cancels the Request instead of removing them

*Resources
CHANGE: (#4048) SE: give preference to native plugins when generating third party URLS

[v6r21p4]

WorkloadManagementSystem
CHANGE: (#4008) Modification of utility function PilotCStoJSONSynchronizer. The modification 
        allows to add information to created json file about the DNs fields of users belonging 
        to 'lhcb_pilot' group. This information is needed for the second level authorization 
        used in the Pilot Logger architecture. Also, some basic unit tests are added.

*Docs
CHANGE: (#4028) update instructions to install and setup runit

*TransformationSystem
FIX: (#4022) when a site was requested inside the job workflow description, and BulkSubmission was used, such site was not considered.

*Resources
FIX: (#4006) Resources/MessageQueue: add a dedicated listener ReconnectListener

[v6r21p3]

*Core
FIX: (#4005) getDiracModules is removed, class member is used instead.
FIX: (#4013) Use getCAsLocation in order to avoid non-exist os.environ['X509_CERT_DIR']

*ConfigurationSystem
FIX: (#4004) BDII2CSAgent: fix for CEs with incomplete BDII info

*WorkloadManagementSystem
NEW: (#4016) JobAgent - added possibility to try out several CE descriptions when 
             getting jobs in one cycle
NEW: (#4016) Matcher - MultiProcessor tag is added to the resource description if appropriate
NEW: (#4016) JobScheduling - MultiProcessor tag is added to the job description if it 
             specifies multiple processor requirements
FIX: (#4018) JobMonitoring.getJobParameter cast to int
NEW: (#4019) added WMSAdministratorClient module, and using it throughout the code

*Resources/MessageQueue
CHANGE: (#4007) change the way of defining identifier  format for MQ resources: 
        accepted values are  'Topics' or 'Queues'.

*DataManagementSystem
CHANGE: (#4017) DIP handler internally uses bytes instead of MB
NEW: (#4010) add dirac-dms-protocol-matrix script
CHANGE: (#4010) remove dirac-dms-add-files script

*Resources
NEW: (#4016) PoolComputingElement - getDescription returns a list of descriptions 
             with different requirements to jobs to be matched
CHANGE: (#4017) Standardize sizes returned by StoragePlugins in Bytes
CHANGE: (#4011) MQ: randomzied the broker list when putting message

[v6r21p2]

*Core
CHANGE: (#3992) dirac-install does not define REQUESTS_CA_BUNDLE in the bashrc anymore
NEW: (#3998) dirac-install if DIRACOS already installed and DIRACOS is not requested, 
             it will force to install it
CHANGE: (#3992) specify the ca location when calling requests
CHANGE: (#3991) MySQL class prints only debug logs
FIX: (#4003) dirac-install - if the DIRACOS version is not given then use the proper 
             release version

*WorkloadManagementSystem
CHANGE: (#3992) specify the ca location when calling requests
FIX: (#4002) Local protocols are retrieved as a list in InputDataResolution

*Interfaces
FIX: (#4000) Dirac.py - bug fixed: return value of getJobParameters changed that
     should be taken into account by the clients

[v6r21p1]

*WorkloadManagementSystem
CHANGE: (#3989) JobDB.py - do not add default SubmitPool parameter to a job description
FIX: (#3989) dirac-admin-get-site-mask - show only sites in Active state

*DataManagementSystem
CHANGE: (#3985) FTS3DB: getActiveJobs, those jobs are now selected that have been monitored the longest time ago. Ensure better cycling through FTS Jobs
FIX: (#3987) check missing file with another string

[v6r21]

*Core
NEW: (#3921) DictCache - allow threadLocal cache
FIX: (#3936) DictCache - Fix exception upon delete
FIX: (#3922) allow Script.py to accommodate specific test calls with pytest
CHANGE: (#3940) dirac-install - instrument to support DiracOS
FIX: (#3945) set DIRACOS environment variable before souring diracosrc
CHANGE: (#3949) Removed unattended dirac-install-client.py
CHANGE: (#3950) File.py - do not follow links when getting files list or size 
        in directory via getGlobbedFiles and getGlobbedTotalSize
CHANGE: (#3969) Use EOS for installing DIRAC software        

*FrameworkSystem
FIX: (#3968) removed the old logging

*ResourceStatusSystem
FIX: (#3921) fix logic of the RSSCache leading in expired keys

*Accounting
CHANGE: (#3933) Change the columns size of the FinalMinorStatus

*WorkloadManagementSystem
CHANGE: (#3923) Clean PYTHONPATH from *rc when installing DIRAC from the pilot
NEW: (#3941) JobDB: getJobParameters work also with list on job IDs
CHANGE: (#3941) JobCleaningAgent queries for job parameters in bulk
CHANGE: (#3941) Optimizers only set optimizers parameters (backported from v7r0)
CHANGE: (#3970) streamlining code in OptimizerModule. Also pep8 formatting (ignore white spaces for reviewing)
FIX: (#3976) fixed Banned Sites matching in TaskQueueDB
FIX: (#3970) when an optimizer agent was instantiating JobDB (via the base class) and the machine 
     was overloaded, the connection to the DB failed but this was not noticed and the agent was 
     not working until restarted after max cycles. Now testing JobDB  is valid in OptimizerModule 
     base class and exit if not valid.

*TransformationSystem
CHANGE: (#3946) Remove directory listing from ValidateOutputDataAgent
CHANGE: (#3946) Remove directory listing from TransformationCleaningAgent
FIX: (#3967) TransformationCleaningAgent: don't return error if log directory does not exist

*Interfaces
CHANGE: (#3947) removed old methods going through old RMS
CHANGE: (#3960) Dirac.py - getLFNMetadata returns result for both file and directory LFNs
FIX: (#3966) Dirac: replace the use of deprecated function status by getJobStatus

*DataManagementSystem
FIX: (#3922) Fixes FTS3 duplicate transfers
FIX: (#3982) respect the source limitation when picking source for an FTS transfer

*MonitoringSystem
CHANGE: (#3956) Change the bucket size from week to day.

*Resources
CHANGE: (#3933) When crating a consumer or producer then the error message must be 
        handled by the caller.
CHANGE: (#3937) MessageQueue log backends is now set to VERBOSE instead of DEBUG        
NEW: (#3943) SSHComputingElement - added Preamble option to define a command to be 
     executed right before the batch system job submission command
NEW: (#3953) Added the possibility to add filters to log backends to refine the 
     output shown/stored
NEW: (#3953) Resources.LogFilters.ModuleFilter: Filter that allows one to set the 
     LogLevel for individual modules
NEW: (#3953) Resources.LogFilter.PatternFilter: Filter to select or reject log 
     output based on words
FIX: (#3959) PoolComputingElement - bug fix: initialize process pool if not yet 
     done in getCEStatus()     

*test
CHANGE: (#3948) integration tests run with unittest now exit with exit code != 0 if failed

*docs
NEW: (#3974) Added HowTo section to the User Guide

[v6r20p28]

*WorkloadManagementSystem
FIX: (#4092) pilotTools - Ensure maxNumberOfProcessors is an int

[v6r20p27]

*WMS
FIX: (#4020) SiteDirector - do not use keywords in addPilotTQReference/setPilotStatus calls

[v6r20p26]

*WorkloadManagementSystem
FIX: (#3932) MutiProcessorSiteDirector: get platform is checkPLatform flag is true

*DataManagementSystem
FIX: (#3928) `FileCatalogClient` now properly forwards function docstrings through 
     `checkCatalogArguments` decorator, fixes #3927
CHANGE: (#3928) `Resources.Catalog.Utilities`: use functool_wraps in `checkCatalogArguments`

*TransformationSystem
CHANGE: (#3934) make the recursive removal of the log directory explicit in the TransformationCleaningAgent

[v6r20p25]

*Core
FIX: (#3909) DISET - always close the socket even in case of exception

*FrameworkSystem
FIX: (#3913) NotificationHandler - bugfixed: changed SMTPServer to SMTP
FIX: (#3914) add extjs6 support to the web compiler

*docs
NEW: (#3910) Added documentation on MultiProcessor jobs

*WorkloadManagementSystem
FIX: (#3910) TaskQueueDB - fixed strict matching with tags, plus extended the integration test

*DataManagementSystem
CHANGE: (#3917) FTS3: speedup by using subqueries for the Jobs table

*TransformationSystem
CHANGE: (#3916) use SE.isSameSE() method

*Resources
NEW: (#3916) Add isSameSE method to StorageElement which works for all protocols

[v6r20p24]

*WorkloadManagementSystem
FIX: (#3904) SiteDirector fixed case with TQs for 'ANY' site

[v6r20p23]

*TransformationSystem
NEW: (#3903)  do not remove archive SEs when looking at closerSE

*CORE
NEW: (#3902) When the environment variable DIRAC_DEPRECATED_FAIL is set to a non-empty value, 
     the use of deprecated functions will raise a NotImplementError exception

*ConfigurationSystem
FIX: (#3903) ServiceInterface - fix exception when removing dead slave

*FrameworkSystem
FIX: (#3901) NotificationClient - bug fix

[v6r20p22]

*Core
FIX: (#3897) ObjectLoader returns DErrno code
FIX: (#3895) more debug messages in BaseClient

*ResourceStatusSystem
FIX: (#3895) fixed bug in dirac-rss-set-token script

*WorkloadManagementSystem
FIX: (#3897) SiteDirector: using checkPlatform flag everwhere needed
CHANGE: (#3894) Using JobStateUpdateClient instead of RPCClient to it
CHANGE: (#3894) Using JobManagerClient instead of RPCClient to it

[v6r20p20]

*Core
CHANGE: (#3885) Script.parseCommandLine: the called script is not necessarily the first in sys.argv

*ConfigurationSystem
CHANGE: (#3887) /Client/Helpers/Registry.py: Added search dirac user for ID and CA

*MonitoringSystem
FIX: (#3888) mqProducer field in MonitoringReporter can be set to None, and the comparison was broken. 
     It is fixed. Also some additional checks are added.

*WorkloadManagementSystem
CHANGE: (#3889) removed confusing Job parameter LocalBatchID
CHANGE: (#3854) TQ matching (TaskQueueDB.py): when "ANY" is specified, don't exclude task queues 
        (fix with "Platforms" matching in mind)
CHANGE: (#3854) SiteDirector: split method getPlatforms, for extension purposes

*DataManagementSystem
FIX: (#3884) restore correct default value for the SEPrefix in the FileCatalogClient
FIX: (#3886) FTS3: remove the hardcoded srm protocol for registration
FIX: (#3886) FTS3: return an empty spacetoken if SRM is not available

*TransformationSystem
CHANGE: (#3891) ReplicationTransformation.createDataTransformation: returns S_OK with the 
        transformation object when it was successfully added, instead of S_OK(None)

*Resources
NEW: (#3886) SE - return a standard error in case the requested protocol is not available

[v6r20p18]

*DataManagementSystem
CHANGE: (#3882) script for allow/ban SEs now accepting -a/--All switch, for allo status types

*Core
FIX: (#3882) ClassAdLight - fix to avoid returning a list with empty string

*Resources
FIX: (#3882) Add site name configuration for the dirac installation inside singularity CE

*test
FIX: (#3882) fully activating RSS in Jenkins tests

[v6r20p17]

*Core
CHANGE: (#3874) dirac-create-distribution-tarball - add tests directory to the tar file and fix pylint warnings.
FIX: (#3876) Add function "discoverInterfaces" again which is still needed for VMDIRAC

*ConfigurationSystem
CHANGE: (#3875) Resources - allow to pass a list of platforms to getDIRACPlatform()

*WorkloadManagement
CHANGE: (#3867) SandboxStoreClient - Returning file location in output of getOutputSandbox
CHANGE: (#3875) JobDB - allow to define a list of Platforms in a job description JDL

*ResourceStatusSystem
CHANGE: (#3863) deprecated CSHelpers.getSites() function

*Interfaces
NEW: (#3872) Add protocol option to dirac-dms-lfn-accessURL
CHANGE: (#3864) marked deprecated some API functions (perfect replace exists already, as specified)

*Resources
FIX: (#3868) GFAL2_SRM2Storage: only set SPACETOKENDESC when SpaceToken is not an empty string

*Test
CHANGE: (#3863) Enable RSS in Jenkins

*DataManagementSystem
FIX: (#3859) FTS3: resubmit files in status Canceled on the FTS server
NEW: (#3871) FTS submissions can use any third party protocol
NEW: (#3871) Storage plugin for Echo (gsiftp+root)
FIX: (#3871) replace deprecated calls to the gfal2 API
NEW: (#3871) Generic implementation for retrieving space occupancy on storage

*TransformationSystem
FIX: (#3865) fixed submission of parametric jobs with InputData from WorkflowTask
FIX: (#3865) better logging for parametric jobs submission

*StorageManagamentSystem
FIX: (#3868) Fix StageRequestAgent failures for SEs without a SpaceToken

*RequestManagementSystem
FIX: (#3861) tests do not re-use File objects

[v6r20p16]

*WorkloadManagementSystem
CHANGE: (#3850) the platform discovery can be VO-specific.

*Interfaces
CHANGE: (#3856) setParameterSequence always return S_OK/S_ERROR

*TransformationSystem
FIX: (#3856) check for return value on Job interface and handle it

*ResourceStatusSystem
FIX: (#3852) site may not have any SE

[v6r20p15]

*Interface
FIX: (#3843) Fix the sandbox download, returning the inMemory default.

*WorkloadManagementSystem
FIX: (#3845) late creation on RPC in JobMonitoringClient and PilotsLoggingClient

*DataManagementSystem
FIX: (#3839) Update obsolete dirac-rms-show-request command in user message displayed when running dirac-dms-replicate-and-register-request

*FrameworkSystem
FIX: (#3845) added setServer for NotificationClient

*Docs
NEW: (#3847) Added some info on parametric jobs

[v6r20p14]

CHANGE: (#3826) emacs backup file pattern added to .gitignore

*MonitoringSystem
CHANGE: (#3827) The default name of the Message Queue can be changed

*Core
FIX: (#3832) VOMSService.py: better logging and error prevention

*ConfigurationSystem
FIX: (#3837) Corrected configuration location for Pilot 3 files synchronization

*FrameworkSystem
FIX: (#3830) InstalledComponentDB.__filterFields: fix error in "Component History Web App" when filter values are unicode

*Interface
CHANGE: (#3836) Dirac.py API - make the unpacking of downloaded sandboxes optional

*Accounting
CHANGE: (#3831) ReportGenerator: Authenticated users without JOB_SHARING will now only get plots showing their own jobs, solves #3776

*ResourceStatusSystem
FIX: (#3833) Documentation update
CHANGE: (#3838) For some info, use DMSHelper instead of CSHelper for better precision

*RequestManagementSystem
FIX: (#3829) catch more exception in the ReqClient when trying to display the associated FTS jobs

[v6r20p13]

*FrameworkSystem

FIX: (#3822) obsolete parameter maxQueueSize in UserProfileDB initialization removed

*WorkloadManagementSystem

FIX: (#3824) Added Parameter "Queue" to methods invoked on batch systems by LocalComputingElement
FIX: (#3818) Testing parametric jobs locally now should also work for parametric input data
NEW: (#3818) Parameters from Parametric jobs are also replaced for ModuleParameters, 
             and not only for common workflow parameters

*DataManagementSystem

FIX: (#3825) FileCatalogCLI: print error message when removeReplica encounters weird return value
FIX: (#3819) ReplicateAndRegister: fix a problem when transferring files to multiple storage 
             elements, if more than one attempt was needed the transfer to all SEs was not always 
             happening.
CHANGE: (#3821) FTS3Agent: set pool_size of the FTS3DB

*TransformationSystem

FIX: (#3820) Fix exception in TransformationCleaningAgent: "'str' object not callable"

*ConfigurationSystem

FIX: (#3816) The VOMS2CSAgent was not sending notification emails when the DetailedReport 
             option was set to False, it will now send emails again when things change for a VO.
CHANGE: (#3816) VOMS2CSAgent: Users to be checked for deletion are now printed sorted and line 
                by line
NEW: (#3817) dirac-admin-check-config-options script to compare options and values between 
             the current Configuration and the ConfigTemplates. Allows one to find wrong or 
             missing option names or just see the difference between the current settings and 
             the default values.

[v6r20p12]

*Core
FIX: (#3807) Glue2 will return a constant 2500 for the SI00 queue parameter, 
     any value is needed so that the SiteDirector does not ignore the queue, fixes #3790

*ConfigurationSystem
FIX: (#3797) VOMS2CSAgent: return error when VO is not set (instead of exception)
FIX: (#3797) BDII2CSAgent: Fix for GLUE2URLs option in ConfigTemplate (Lower case S at the end)

*DataManagementSystem
FIX: (#3814) SEManager - adapt to the new meaning of the SE plugin section name
FIX: (#3814) SEManager - return also VO specific prefixes for the getReplicas() and similar calls
FIX: (#3814) FileCatalogClient - take into account VO specific prefixes when constructing PFNs on the fly

*TransformationSystem
FIX: (#3812) checking return value of jobManagerClient.getMaxParametricJobs() call

[v6r20p11]

*Core
FIX: (#3805) ElasticSearchDB - fix a typo (itertems -> iteritems())

[v6r20p10]

*Core
NEW: (#3801) ElasticSearchDB - add method which allows for deletion by query
NEW: (#3792) added breakDictionaryIntoChunks utility

*WorkloadManagementSystem
FIX: (#3796) Removed legacy "SystemConfig" and "LHCbPlatform" checks
FIX: (#3803) bug fix: missing loop on pRef in SiteDirector
NEW: (#3792) JobManager exposes a call to get the maxParametricJobs

*TransformationSystem
NEW: (#3804) new option for dirac-transformation-replication scrip `--GroupName/-R`
FIX: (#3804) The TransformationGroup is now properly set for transformation created with dirac-transformation-replication, previously a transformation parameter Group was created instead.
FIX: (#3792) Adding JobType as parameter to parametric jobs
FIX: (#3792) WorkflowTaskAgent is submitting a chunk of tasks not exceeding the MaxParametricJobs accepted by JobManager

[v6r20p9]

*Core
FIX: (#3794) Fix executeWithUserProxy when called with proxyUserDN, 
     fixes exception in WMSAdministrator getPilotLoggingInfo and TransformationCleaningAgent

*DataManagementSystem
CHANGE: (#3793) reuse of the ThreadPool in the FTS3Agent in order to optimize the Context use

*WorkloadManagementSystem
FIX: (#3787) Better and simpler code and test for SiteDirector 
FIX: (#3791) Fix exception in TaskQueueDB.getActiveTaskQueues, triggered 
             by dirac-admin-show-task-queues

[v6r20p8]

*ResourceStatusSystem
FIX: (#3782) try/except for OperationalError for sqlite (EmailAction)

*Core
FIX: (#3785) Adjust voms-proxy-init timeouts
NEW: (#3773) New Core.Utilities.Proxy.UserProxy class to be used as a contextManager
FIX: (#3773) Fix race condition in Core.Utilities.Proxy.executeWithUserProxy, 
     the $X509_USER_PROXY environment variable from one thread could leak to another, fixes #3764


*ConfigurationSystem
NEW: (#3784) Bdii2CSAgent: New option **SelectedSites**, if any sites are set, only those will 
     be updated
NEW: (#3788) for CS/Registry section: added possibility to define a QuarantineGroup per VO

*WorkloadManagementSystem

FIX: (#3786) StalledJobAgent: fix "Proxy not found" error when sending kill command to stalled job, 
     fixes #3783
FIX: (#3773) The solution for bug #3764 fixes a problem with the JobScheduling executor, where 
     files could end up in the checking state with the error "Couldn't get storage metadata 
     of some files"
FIX: (#3779) Add setting of X509_USER_PROXY in pilot wrapper script, 
which is needed to establish pilot env in work nodes of Cluster sites.

*DataManagementSystem
FIX: (#3778) Added template for RegisterReplica
FIX: (#3772) add a protection against race condition between RMS and FTS3
FIX: (#3774) Fix FTS3 multi-VO support by setting VO name in SE constructor.

*TransformationSystem
FIX: (#3789) better tests for TS agents

*StorageManagamentSystem
FIX: (#3773) Fix setting of the user proxy for StorageElement.getFileMetadata calls, fixes #3764

[v6r20p7]

*Core
FIX: (#3768) The Glue2 parsing handles some common issues more gracefully:
     handle cases where the execution environment just does not exist, use sensible;
     dummy values in this case (many sites);
     handle multiple execution environments at a single computing share (i.e., CERN);
     handle multiple execution environments with the same ID (e.g., SARA)
     
CHANGE: (#3768) some print outs are prefixed with "SCHEMA PROBLEM", which seem to point to problems in the published information, i.e. keys pointing to non-existent entries, or non-unique IDs

*Tests
NEW: (#3769) allow to install DIRACOS if DIRACOSVER env variable is specified

*ResourceStatusSystem
CHANGE: (#3767) Added a post-processing function in InfoGetter, for handling special case of FreeDisk policies

*WorkloadManagementSystem
FIX: (#3767) corrected inconsistent option name for pilotFileServer CS option

*TransformationSystem
CHANGE: (#3766) TransformationCleaningAgent can now run without a shifterProxy, it uses 
        the author of the transformation for the cleanup actions instead.
CHANGE: (#3766) TransformationCleaningAgent: the default value for shifterProxy was removed
FIX: (#3766) TaskManagerAgent: RequestTasks/WorkflowTasks: value for useCertficates to `False` 
     instead of `None`. Fixes the broken submission when using a shifterProxy for the TaskManagerAgents

[v6r20p6]

*Tests
CHANGE: (#3757) generate self signed certificate TLS compliant

*Interfaces
FIX: (#3754) classmethods should not have self! (Dirac.py)

*WorkloadManagementSystem
FIX: (#3755) JobManager - bug fix in __deleteJob resulting in exceptions

*DataManagementSystem
NEW: (#3736) FTS3 add kicking of stuck jobs
FIX: (#3736) FTS3 update files in sequence to avoid mysql deadlock
CHANGE: (#3736) Canceled is not a final state for FTS3 Files
CHANGE: (#3736) FTS3Operations are finalized if the Request is in a final state (instead of Scheduled)
FIX: (#3724) change the ps_delete_files and ps_delete_replicas_from_file_ids to not lock on MySQL 5.7

*TransformationSystem
CHANGE: (#3758) re-written a large test as pytest (much less verbosity, plan to extend it)
FIX: (#3758) added BulkSubmission option in documentation for WorkflowTaskAgent

*RequestManagementSystem
FIX: (#3759) dirac-rms-request: silence a warning, when not using the old FTS Services

*ResourceStatusSystem
FIX: (#3753) - style changes

[v6r20p5]

*Docs

FIX: (#3747) fix many warnings
FIX: (#3735) GetReleaseNotes.py no longer depends on curl, but the python requests packe
FIX: (#3740) Fix fake environments for sqlalchemy.ext import, some code documentation pages were not build, e.g. FTS3Agent
NEW: (#3762) Add --repo option, e.g. --repo DiracGrid/DiracOS, or just --repo DiracOS, fixes DIRACGrid/DIRACOS#30

*TransformationSystem

FIX: (#3726) If the result can not be evaluated, it can be converted to list
FIX: (#3723) TaskManagerAgentBase - add option ShifterCredentials to set the credentials to 
     use for all submissions, this is single VO only
FIX: (#3723) WorkflowTasks/RequestTasks: pass ownerDN and ownerGroup parameter to all the submission 
     clients if using shifterProxy ownerDN and ownerGroup are None thus reproducing the original behaviour
FIX: (#3723) TaskManagerAgentBase - refactor adding operations for transformation to separate function to 
     ensure presence of Owner/DN/Group in dict entries RequestTaskAgent no longer sets shifterProxy by default.

*Resources

CHANGE: (#3745) Add the deprecated decorator to native XROOT plugin

[v6r20p4]

*DMS
FIX: (#3727) use proxy location in the SECache

*RMS
FIX: (#3727) use downloadVOMSProxyToFile in RequestTask

*TS
FIX: (#3720) TaskManager - pass output data arguments as lists rather 
     than strings to the parametric job description

Docs:
FIX: (#3725) AdministratorGuide TransformationSystem spell check and added a few 
     phrases, notably for bulk submission working in v6r20p3

[v6r20p3]

*Framework
FIX: SystemAdministrator - Get the correct cpu usage data for each component

*TS
NEW: new command dirac-transformation-replication to create replication transformation to copy files from some SEs to other SEs, resolves #3700

*RMS
FIX: fix integration tests to work with privileged and non privileged proxies

*RSS
FIX: Fix for downtime publisher: wrong column names. Avoiding dates (not reflected in web app)

[v6r20p2]

*Core

CHANGE: (#3713) Fixes the infamous "invalid action proposal" by speeding up the handshake and not looking up the user/group in the baseStub

*RequestManagementSystem
CHANGE: (#3713) FowardDISET uses the owner/group of Request to execute the stub
CHANGE: (#3713) owner/group of the Requests are evaluated/authorized on the server side
CHANGE: (#3713) LimitedDelegation or FullDelegation are required to set requests on behalf of others -> pilot user and hosts should must them (which should already be the case)

*docs

NEW: (#3699) documentation on Workflow
CHANGE: (#3699) update on documentation for integration tests

*ConfigurationSystem

CHANGE: (#3699) for pilotCS2JSONSynchronizer: if pilotFileServer is not set, still print out the content

*WorkloadManagementSystem

CHANGE: (#3693) introduce options for sites to choose usage of Singularity

*TransformationSystem

FIX: (#3706) TaskManger with bulksubmission might have occasional exception, depending on order of entries in a dictionary
FIX: (#3709) TaskManager - fix the generated JobName to be of the form ProdID_TaskID
FIX: (#3709) TaskManager - check the JOB_ID and PRODUCTION_ID parameters are defined in the workflow

*Interfaces

FIX: (#3709) Job API - do not merge workflow non-JDL parameters with the sequence parameters of the same name

[v6r20p1]

*WorkloadManagementSystem

FIX: (#3697) Ensure retrieveTaskQueues doesn't return anything when given an empty list of TQ IDs.
FIX: (#3698) Call optimizer fast-path for non-bulk jobs

[v6r20]

*Core
NEW: MJF utility added, providing a general interface to Machine/Job Features values.
NEW: DEncode - added unit tests
NEW: JEncode for json based serialization
NEW: Add conditional printout of the traceback when serializing/deserializing non json compatible
     object in DEncode (enabled with DIRAC_DEBUG_DENCODE_CALLSTACK environment variable)
NEW: File.py - utility to convert file sizes between different unit
NEW: new flag in dirac-install script to install DIRAC-OS on demand
CHANGE: Removed deprecated option "ExtraModules" (dirac-configure, dirac-install scripts)
CHANGE: dirac-deploy-scripts, dirac-install - allow command modules with underscores in 
        their names in order for better support for the code checking tools
CHANGE: dirac-distribution and related scripts - compile web code while release
        generation
CHANGE: dirac-external-requirements - reimplemented to use preinstalled pip command rather than
the pip python API
FIX: dirac-distribution - fixed wrong indentation  
NEW: new command name for voms proxy
FIX: dirac-install default behaviour preserved even with diracos options
New: Add additional check in MJF utility to look for a shutdown file located at '/var/run/shutdown_time'
FIX: The hardcoded rule was not taken into account when the query was coming from the web server
CHANGE: VOMSService - reimplemented using VOMS REST interface
FIX: MJF utility won't throw exceptions when MJF is not fully deployed at a site

*Framework
NEW: WebAppCompiler methods is implemented, which is used to compile the web framework
NEW: add JsonFormatter for logs
NEW: add default configuration to CS: only TrustedHost can upload file
CHANGE: ComponentInstaller - remove the old web portal configuration data used during the installation
CHANGE: MessageQueue log handler uses JsonFormatter

*Monitoring
CHANGE: fixes for testing in Jenkins with locally-deployed ElasticSearch
FIX: fixes in the query results interpretation

*Configuration
FIX: ConfigurationHandler, PilotCStoJSONSynchronizer - fixes for enabling pilotCStoJSONSynchronizer, and doc
NEW: dirac-admin-voms-sync - command line for VOMS to CS synchronization
NEW: VOMS2CSSynchronizer - new class encapsulating VOMS to CS synchronization
CHANGE: VOMS2CSAgent - reimplemented to use VOMS2CSSynchronizer

*WorkloadManagementSystem
NEW: StopSigRegex, StopSigStartSeconds, StopSigFinishSeconds, StopSigNumber added to JDL, which cause Watchdog to send a signal StopSigNumber to payload processes matching StopSigRegex when there are less than StopSigFinishSeconds of wall clock remaining according to MJF.
NEW: PilotLoggingDB, Service and Client for handling extended pilot logging
NEW: added a new synchronizer for Pilot3: sync of subset of CS info to JSON file, 
     and sync of pilot3 files
NEW: dirac-admin-get-pilotslogging script for viewing PilotsLogging
NEW: Bulk job submission with protection of the operation transaction
NEW: WMSHistoryCorrector and MonitoringHistoryCorrector classes inheriting from a common BaseHistoryCorrector class
CHANGE: SiteDirector - refactored Site Director for better extensibility
CHANGE: dirac-wms-cpu-normalization uses the abstracted DB12 benchmark script used by the HEPiX Benchmarking Working Group, and the new MJF utility to obtain values from the system and to save them into the DIRAC LocalSite configuration.
CHANGE: Removed TaskQueueDirector and the other old style (WMS) *PilotDirector
CHANGE: TaskQueueDB - removed PilotsRequirements table
CHANGE: TaskQueueDB - added FOREIGN KEYS 
CHANGE: Removed gLite pilot related WMS code
FIX: always initialize gPilotAgentsDB object
FIX: JobManager - Added some debug message when deleting jobs
FIX: Job.py - fixing finding XML file
NEW: SiteDirector - added flag for sending pilot3 files
CHANGE: SiteDirector - changed the way we create the pilotWrapper (better extensibility)
NEW: SiteDirector - added possibility for deploying environment variables in the pilot wrapper

*Workflow
CHANGE: Script.py: created _exitWithError method for extension possibilities

*TS
FIX: TranformationCleaningAgent - just few simplifications 

*DMS
NEW: FTS3Agent working only with the FTS3 service to replace the existing one
NEW: FTS3Utilities - use correct FTS Server Selection Policy
NEW: StorageElement service - getFreeDiskSpace() and getTotalDiskSpace() take into account 
     MAX_STORAGE_SIZE parameter value
CHANGE: Adding vo name argument for StorageElement   
CHANGE: Fixing rss to fetch fts3 server status
NEW: Add a feature to the DFC LHCbManager to dump the content of an SE as a CSV file
FIX: FTS3DB: sqlalchemy filter statements with "is None" do not work and result in no lines being selected
NEW: FTS3Agent and FTS3DB: add functionality to kick stuck requests and delete old requests
NEW: FTS3Agent - add accounting report

*RMS
FIX: Really exit the RequestExecutingAgent when the result queue is buggy

*RSS
CHANGE: Using StorageElement.getOccupancy()
FIX: Initialize RPC to WMSAdministrator only once
FIX: Using MB as default for the size
FIX: flagged some commands that for the moment are unusable
FIX: fixed documentation of how to develop commands

*Resources
NEW: New SingularityComputingElement to submit jobs to a Singularity container
NEW: Added StorageElement.getOccupancy() method for DIP and GFAL2_SMR2 SE types
CHANGE: enable Stomp logging only if DIRAC_DEBUG_STOMP environment variable is set to any value

*Interfaces
CHANGE: Dirac.py - saving output of jobs run with 'runLocal' when they fail (for DEBUG purposes)

*Docs
CHANGE: WebApp release procedure
FIX: Update of the FTS3 docs

*Tests
FIX: add MonitoringDB to the configuration
FIX: Installing elasticSeach locally in Jenkins, with ComponentInstaller support.

[v6r19p25]

*TransformationSystem
FIX: (#3742) TransformationDB - when adding files to transformations with a multi-threaded agent, 
     it might happen that 2 threads are adding the same file at the same time. The LFN was not 
     unique in the DataFiles table, which was a mistake... This fix assumes the LFN is unique, 
     i.e. if not the table had been cleaned and the table updated to be unique.

[v6r19p24]

*WMS
FIX: (#3739) pilotTools - added --tag and --requiredTag options
FIX: (#3739) pilotCommands - make NumberOfProcessors = 1 if nowhere defined (default)

*Resources
FIX: (#3739) CREAMComputingElement - possibility to defined CEQueueName to be used in the pilot submission command

[v6r19p23]

*TS
FIX: (#3734) catch correct exception for ast.literal_eval

[v6r19p22]

*Core
CHANGE: Backport from v6r20 - fixes the infamous "invalid action proposal" by speeding up 
        the handshake and not looking up the user/group in the baseStub

RMS:
CHANGE: Backport from v6r20 - FowardDISET uses the owner/group of Request to execute the stub
CHANGE: Backport from v6r20 - owner/group of the Requests are evaluated/authorized on the server side
CHANGE: Backport from v6r20 - LimitedDelegation or FullDelegation are required to set requests on behalf 
        of others -> pilot user and hosts should must them (which should already be the case)

*API
NEW: Dirac.py - running jobs locally now also works for parametric jobs. Only the first sequence will be run
FIX: Dirac.py - running jobs locally will now properly work with LFNs in the inputSanbdox

*DMS
FIX: DMSHelpers - in getLocalSiteForSE() return None as LocalSite if an SE is at no site

[v6r19p21]

*Configuration
FIX: Bdii2CSAgent - make the GLUE2 information gathering less verbose; Silently ignore StorageShares

*Test
CHANGE: backported some of the CI tools from the integration branch 

[v6r19p20]

*StorageManagement
FIX: StorageManagementDB - fixed buggy group by with MySQL 5.7

[v6r19p19]

*Configuration

NEW: BDII2CSAgent - new options: GLUE2URLs, if set this is queried in addition to the other BDII;
    GLUE2Only to turn off looking on the old schema, if true only the main BDII URL is queried;
    Host to set the BDII host to search

NEW: dirac-admin-add-resources new option G/glue2 , enable looking at GLUE2 Schema, 
     H/host to set the host URL to something else

[v6r19p18]

*Configuration
CHANGE: Better logging of the Configuration file write exception

*RSS
FIX: SummarizeLogsAgent - fix the case when no previous history

[v6r19p17]

*Framework
FIX: ProxyManager - if an extension has a ProxyDB, use it

*RSS
FIX: CSHelpers.py minor fixes

[v6r19p16]

*WMS
FIX: pilotCommands - cast maxNumOfProcs to an int.
CHANGE: pilotTools - change maxNumOfProcs short option from -P to -m.

[v6r19p15]

*Framework
NEW: ProxyDB - allow FROM address to be set for proxy expiry e-mails

*DMS
CHANGE: FTSJob - FailedSize is now BIGINT in FTSJob
CHANGE: FTSJob - increase the bringonline time

*WMS
FIX: SiteDirector won't set CPUTime of the pilot
FIX: convert MaxRAM inside the pilots to int

*RSS
FIX: SummarizeLogsAgent: comparison bug fix
FIX: Fixed sites synchronizer

[v6r19p14]

*WMS
NEW: pilotCommands/Tools - added possibility to specify a maxNumberOfProcessors parameter for pilots
CHANGE: MultiProcessorSiteDirector - allow kwargs to SiteDirector getExecutable & _getPilotOptions functions

*RMS
FIX: Fix a bug in ReplicateAndRegister Operation preventing files having failed once to be retried

*DMS
FIX: FileCatalogWithFkAndPsDB.sql - Fixes for the DFC to be compatible with strict group by mode 
     (https://dev.mysql.com/doc/refman/5.7/en/sql-mode.html#sqlmode_only_full_group_by)

*docs
CHANGE: added little documentation for lcgBundles

[v6r19p13]

*WMS
FIX: JobWrapper - added a debug message
FIX: Allow non-processor related tags to match TQ in MultiProcessorSiteDirector.

*Test
CHANGE: improve Gfal2 integration tests by checking the metadata

[v6r19p12]

*Core
CHANGE: QualityMapGraph - change the color map of the Quality plots

*Framework
FIX: Logging - remove the space after log messages if no variable message is printed, fixes #3587

*MonitoringSystem
CHANGE: ElasticSearch 6 does not support multiple types, only one type is created instead.

*RSS
FIX: GOCDBClient - encode in utf-8, update goc db web api URL
FIX: fixed bug in creation of history of status (avoid repetition of entries)

*DMS
FIX: fixed bug in FTSAgent initialization

*WMS
FIX: fix bug in dirac-wms-job-select: treating the case of jobGroup(s) not requested

[v6r19p11]

*Framework:
CHANGE: moved column "Instance" of InstalledComponentsDB.InstalledComponent 
        table from 64 to 32 characters

*WMS
FIX: JobWrapperTemplate - fix exception handling
CHANGE: dirac-wms-select-jobs - new option to limit the number of selected jobs
CHANGE: returning an error when sandboxes can't be unassigned from jobs (JobCleaningAgent)

*RMS
FIX: RequestDB - add missing JOIN in the web summary query
NEW: dirac-rms-request - add option to allow resetting the NotBefore member even 
     for non-failed requests

*DMS
FIX: FTSAgent - change data member names from uppercase to lower case

*Interfaces
CHANGE: autopep8 on the API/Dirac module

*docs:
NEW: added some doc about shifterProxy

[v6r19p10]

*Core
FIX: MySQL - catch exception when closing closed connection

*TS
CHANGE: add possibility to get extension-specific tasks and files statuses in TransformationMonitor web application

*RMS
NEW: dirac-rms-request - add option --ListJobs to list the jobs for a set of requests

*Resources
FIX: Use parameters given at construction for SRM2 protocols List

*StorageManagement
FIX: use StorageElement object to get disk cache size

*DMS
FIX: DMSHelpers - fix case when no site is found for an SE
FIX: ReplicateAndRegister - don't try and get SE metadata is replica is inactive

[v6r19p9]

*WMS
CHANGE: DownloadInputData was instantiating all local SEs which is not necessary... Only instantiate those that are needed
CHANGE: JobWrapper - use resolveSEGroup in order to allow defining SE groups including other SE groups
FIX: JobDB - fixed typo in getSiteMaskStatus() method
FIX: Fix getSiteMaskStatus in SiteDirector and MultiProcessSiteDirector
CHANGE: WatchdogLinux - using python modules in  instead of shell calls

*DMS
FIX: in DMSHelpers don't complain if an SE is at 0 sites

*Interfaces
CHANGE: Job.py - using the deprecated decorator for 2 deprecated methods

*RSS
FIX: EmailAction considers also CEs, not only SEs

*Resources
FIX: removed a useless/broken method in Resources helper
FIX: marked as obsoleted two methods in Resources helper (FTS2 related)

[v6r19p8]

*Configuration
FIX; Resources - don't overwrite queue tags if requiredtags are set.

*Framework
CHANGE: dirac-proxy-init - increase dirac-proxy-init CRL update frequency

*Accounting
CHANGE: AccountingDB - if the bucket length is part of the selected conditions, 
        add to the grouping

*WorkloadManagement
FIX: ConfigTemplate.cfg - allow user access to getSiteMaskStatus

*DataManagementSystem
FIX: DMSHelpers - recursive resolution of SEGroup was keeping the SEGroup in the list

*RSS
FIX: CSHelper - getting FTS from the correct location
CHANGE: use the SiteStatus object wherever possible

*Resources
FIX: CREAMComputingElement - added CS option for extra JDL parameters

*Documentation
CHANGE: point README to master and add badges for integration

[v6r19p7]

*WorkloadManagement
FIX: SiteDirector - correct escaping in pilot template
FIX: dirac-wms-get-wn-parameters - added some printouts to dirac-wms-get-wn-parameters

[v6r19p6]

*Core
FIX: SocketInfo - log proper message on CA's init failure.

*Accounting
CHANGE: NetworkAgent - remove support of perfSONAR summaries and add support of raw metrics.

*WMS
FIX: JobDB - don't trigger exception in webSummary if a site with a single dot is in the system
CHANGE: SiteDirector - added logging format and UTC timestamp to pilot wrapper
FIX: JobMonitoring - fix in getJobPageSummaryWeb() for showing correct sign of life for stalled jobs

*TS
FIX: TransformationManager - fix for wrong method called by the Manager

*RSS
NEW: SiteStatus object uses the RSS Cache
FIX: expiration time is a date (dirac-rss-query-db)

[v6r19p5]

*WMS
CHANGE: ParametricJob - added getParameterVectorLength() to replace getNumberOfParameters with a more detailed check of the job JDL validity
FIX: JobManagerHandler - restored the use of MaxParametricJobs configuration option

*Interfaces
FIX: Always use a list of LFNs for input data resolution (local run, mostly)

*tests
FIX: use rootPath instead of environment variable


[v6r19p4]

NEW: Added dummy setup.py in anticipation for standard installation procedure

*Core
CHANGE: SocketInfoFactory - version check of GSI at run time is removed

*Configuration 
FIX: Resources - fix RequiredTags in getQueue() function

*Interfaces
FIX: fix exception when using Dirac.Job.getJobJDL

*WMS
FIX: SiteDirector - fix proxy validity check in updatePilotStatus, a new proxy was 
     never created because isProxyValid returns non-empty dictionary
FIX: JobMonitoring - web table was not considering correctly Failed jobs because 
     stalled for setting the LastSignOfLife     

*DMS
FIX: StorageFactory - avoid complaining if Access option is not in SE section
CHANGE: dirac-dms-user-lfns - the wildcard flag will always assume leading "*" to match files, 
       unless the full path was specified in the wildcard no files were previously matched

*RSS
FIX: CacheFeederAgent resilient to command exceptions

*Resources
FIX: ARCComputingElement - the proxy environment variable was assumed before the 
     return value of the prepareProxy function was checked, which could lead to exceptions

[v6r19p3]

CHANGE: .pylintrc - disable redefined-variable-type
CHANGE: .pylintrc - max-nested-blocks=10 due to the many tests of result['OK']
CHANGE: use autopep8 for auto-formatting with following exceptions:
        tabs = 2 spaces and not 4
        line length check disabled (i.e. 120 characters instead of 80)
        Option for autopep8 are: --ignore E111,E101,E501

*Configuration
FIX: retrigger the initialization of the logger and the ObjectLoader after 
     all the CS has been loaded

*WMS
FIX: pilot commands will add /DIRAC/Extensions=extensions if requested
FIX: SiteDirector, pilotCommands - fix support for multiple values in the 
     RequiredTag CE parameter
FIX: MultiProcessorSiteDirector - fix dictionary changed size exception 

*Workflow
FIX: application log name can also come from step_commons.get['logFile']

*Resources
CHANGE: Condor, SLURM, SSHComputingElement - added parameters to force allocation
        of multi-core job slots

[v6r19p2]

*DMS
FIX: dirac-admin-allow-se: fix crash because of usage of old RSS function

*RSS
FIX: ResourceStatusDB - microseconds should always be 0 
FIX: Multiple fixes for the RSS tests

[v6r19p1]

*Core
FIX: ElasticSearchDB - certifi package was miscalled
FIX: ElasticSearchDB - added debug messages for DB connection

*Framework
FIX: ComponentInstaller - handling correctly extensions of DBs found in sql files

*WMS
FIX: SudoComputingElement - prevent message overwriting application errors
FIX: JobDB.getInputData now returns list of cleaned LFNs strings, possible "LFN:" 
     prefix is removed

*Interfaces
FIX: Dirac.py - bring back treatment of files in working local submission directory

[v6r19]

FIX: In multiple places - use systemCall() rather than shellCall() to avoid
     potential shell injection problems

FIX: All Databases are granting also REFERENCES grant to Dirac user to comply with
     more strict policies of MySQL version >= 5.7

*Accounting
NEW: new functionality to plot the data gathered by perfSONARs. It allows to 
     present jitter, one-way delay, packet-loss rate and some derived functions.
FIX: compatibility of AccountingDB with MySQL 5.7

*ConfigurationSystem
NEW: Allow to define FailoverURLs and to reference MainServers in the URLs

*FrameworkSystem
NEW: gLogger is replaced by the new logging system based on the python logging module
NEW: Added ElasticSearch backend for the logging
NEW: Central Backends configuration to customize their use by multiple components 
NEW: BundleDelivery - serves also CA's and CRL's all-in-one files
NEW: added shell scripts for generating CAs and CRLs with the possibility to specify the Input and/or output directories
CHANGE: can now send mails to multiple recipients using the NotificationClient
CHANGE: Make the new logging system thread-safe
FIX: Adapting query to MySLQ 5.7 "GROUP BY" clause
FIX: TopErrorMessagesReporter - more precise selection to please stricter versions of MySQL
CHANGE: ProxyGeneration - make RFC proxies by default, added -L/--legacy flag to dirac-proxy-init
        to force generation of no-RFC proxies

*Core
FIX: dirac-install - allow to use local md5 files
CHANGE: X509Chain - fixes to allow robot proxies with embedded DIRAC group extension
        ( allow DIRAC group extension not in the first certificate chain step )
CHANGE: BaseClient - recheck the useServerCertificate while establishing connection
        and take it into account even if it has changed after the client object creation    
FIX: PlainTransport - fixed socket creation in initAsClient()         
NEW: Technology preview of new logging system, based on standard python logging module
CHANGE: Added graphviz extension to sphinx builds
FIX: Added documentation of low level RPC/DISET classes
FIX: Gateway service - multiple fixes to resurrect the service and to correctly instantiate it
NEW: dirac-install will change the shebang of the python scripts to use the environment 
     python instead of the system one
NEW: Security.Utilities - methods to generate all-in-one CA certificates and CRLs files     
NEW: ElasticSearchDB - gets CA's all-in-one file from the BundleDelivery service if needed
NEW: genAllCAs.sh, genRevokedCerts.sh - DIRAC-free commands to generate all-in-one CA 
     certificates and CRLs files     
CHANGE: dirac-create-distribution-tarball - removing docs and tests directories when 
        creating release tarballs     

*DMS
CHANGE: FTSJob - use Request wrapper for the fts3 REST interface instead of pycurl based
        client
CHANGE: FTSHistoryView - drop FTSServer field from the view description   
CHANGE: FTSFile DB table: increased length of fields LFN(955), SourceSURL(1024), TargetSURL(1024)
CHANGE: Uniform length of LFN to 255 across DIRAC dbs
FIX: FTSJob - fix the serialization of 0 values
FIX: FTSFile, FTSJob - fix SQL statement generation for stricter versions of MySQL

*Resources
NEW: New method in the StorageElement to generate pair of URLs for third party copy.
     Implement the logic to generate pair of URLs to do third party copy. 
     This will be used mostly by FTS, but is not enabled as of now
FIX: StorageElement - fix different weird behaviors in Storage Element, in particular, 
     the inheritance of the protocol sections     
FIX: GFAL2 storage element: update for compatibility with GFAL2 2.13.3 APIs
NEW: Introduced Resources/StorageElementBases configuration section for definitions
     of abstract SEs to be used in real SEs definition by inheritance     

*RMS
NEW: dirac-rms-request - command including functionality of several other commands:
     dirac-rms-cancel|reset|show-request which are dropped. The required functionality
     is selected by the appropriate switches   

*RSS
NEW: Put Sites, ComputingElements, FTS and Catalogs under the status control of the
     RSS system 
NEW: Rewrote RsourceStatus/ResourceManagementDB tables with sqlAlchemy (RM DB with declarative base style)
NEW: SiteStatus client to interrogate site status with respect to RSS
CHANGE: introduced backward compatibility of RSS services with DIRAC v6r17 clients
CHANGE: moved some integration tests from pytest to unittest
CHANGE: Moved ResourceStatusDB to sqlAlchemy declarative_base
FIX: Automated setting of lastCheckTime and Dateffective in ResourceStatusDB and ResourceManagementDB
FIX: fixes for tables inheritance and extensions
FIX: fixes for Web return structure ("meta" column)
FIX: ResourceStatus, RSSCacheNoThread - fixed RSS cache generation 
FIX: ResourceStatus - fixes for getting status from the CS information
FIX: ResourceManagement/StatusDB - fixed bugs in meta parameter check
FIX: fixed incompatibility between Active/InActive RSS clients return format
FIX: SiteStatus - bug fixed in getSites() method - siteState argument not propagated to
     the service call
FIX: ResourceStatus - return the same structure for status lookup in both RSS and CS cases     
FIX: Bug fixes in scripts getting data out of DB


*Monitoring
CHANGE: DBUtils - change the bucket sizes for the monitoring plots as function of the time span

*WMS
NEW: SiteDirector - checks the status of CEs and Sites with respect to RSS  
NEW: pilotCommands - new ReplaceDIRACCode command mostly for testing purposes
NEW: JobAgent, JobWrapper - several fixes to allow the work with PoolComputingElement
     to support multiprocessor jobs    
NEW: JobScheduling - interpret WholeNode and NumberOfProcessors job JDL parameters and
     convert then to corresponding tags
NEW: SiteDirector - CEs can define QueryCEFlag in the Configuration Service which can be
     used to disallow querying the CE status and use information from PiltAgentsDB instead     
NEW: The application error codes, when returned, are passed to the JobWrapper, and maybe interpreted.
NEW: The JobWrapperTemplate can reschedule a job if the payload exits with status DErrno.EWMSRESC & 255 (222)
FIX: SiteDirector - unlink is also to be skipped for Local Condor batch system
FIX: JobDB - fixes necessary to suite MySQL 5.7
FIX: dirac-pilot, pilotTools - PYTHONPATH is cleared on pilot start, pilot option keepPP
     can override this
FIX: WMSAdministratorHandler - make methods static appropriately
FIX: Bug fix for correctly excluding WebApp extensions
CHANGE: JobScheduling - more precise site name while the job is Waiting, using the set of 
        sites at which the input files are online rather than checking Tier1s in eligible sites      
FIX: SiteDirector - aggregate tags for the general job availability test         
FIX: JobScheduling - bug fix in __sendToTQ()
FIX: pilotTools,pilotCommands - pick up all the necessary settings from the site/queue configuration
     related to Tags and multi-processor
NEW: SiteDirector - added option to force lcgBundle version in the pilot
FIX: SiteDirector - if MaxWaitingJobs or MaxTotalJobs not defined for a queue, assume a default value of 10
FIX: MatcherHandler - preprocess resource description in getMatchingTaskQueues()
FIX: JobDB - set CPUTime to a default value if not defined when rescheduling jobs

*TS
FIX: TransformationClient - fix issue #3446 for wrong file error counting in TS
FIX: TransformationDB - set ExternalID before ExternalStatus in tasks
BUGFIX: TransformationClient - fix a bug in the TS files state machine (comparing old status.lower() 
        with new status)

*Interfaces
CHANGE: Dirac API - expose the protocol parameter of getAccessURL()
CHANGE: Dirac API - added runLocal as an API method

*Docs
NEW: Documentation for developing with a container (includes Dockerfile)
NEW: Add script to collate release notes from Pull Request comments  
NEW: Chapter on scaling and limitations
CHANGE: Added documentation about runsv installation outside of DIRAC

*tests
NEW: Added client (scripts) system test
CHANGE: Add to the TS system test, the test for transformations with meta-filters
FIX: Minor fixes in the TS system test
FIX: correctly update the DFC DB configuration in jenkins' tests

[v6r17p35]

*Core
FIX: GOCDBClient - add EXTENSIONS & SCOPE tag support to GOCDB service queries.

[v6r17p34]

*SMS
FIX: StorageManagerClient - fix logic for JobScheduling executor when CheckOnlyTapeSEs is 
     its default true and the lfn is only on a tapeSE

[v6r17p33]

*WMS
FIX: StalledJobAgent - if no PilotReference found in jobs parameters, do as if there would be 
     no pilot information, i.e. set Stalled job Failed immediately
CHANGE: DownloadInputData - job parameters report not only successful downloads but also failed ones
FIX: JobDB - back port - set CPUTime to 0 if not defined at all for the given job 
FIX: JobDB - back port - use default CPUTime in the job description when rescheduling jobs

*Resources
FIX: ARCComputingElement - fix job submission issue due to timeout for newer lcg-bundles

[v6r17p32]

Resources:
CHANGE: /Computing/BatchSystems/Condor.py: do not copy SiteDirector's shell environment variables into the job environment

*WMS
CHANGE: Add option to clear PYTHONPATH on pilot start

[v6r17p31]

*RMS
FIX: ReqClient - avoid INFO message in client
*WMS
CHANGE: JobWrapper - allow SE-USER to be defined as another SE group (e.g. Tier1-USER)
*DMS
CHANGE: DMSHelpers - make resolveSEGroup recursive in order to be able to define SE groups in terms of SE groups

[v6r17p30]

*DMS
CHANGE: StorageElement - added status(), storageElementName(), checksumType() methods returning
        values directly without the S_OK structure. Remove the checks of OK everywhere
NEW: dirac-dms-add-file, DataManager - added option (-f) to force an overwrite of an existing file

*TS:
FIX: TransformationDB.py - set the ExternalID before the ExternalStatus in order to avoid inconsistent 
     tasks if setting the ExternalID fails

*StorageManagementSystem
FIX: StorageManagementClient.py - return the full list of onlineSites while it was previously happy 
     with only one

*Resources
FIX: HTCondorCEComputingElement.py - transfer output files(only log and err) for remote scheduler

[v6r17p29]

*WMS
CHANGE: split time left margins in cpuMargin and wallClockMargin. Also simplified check.


[v6r17p28]

*WMS
BUGFIX: JobScheduling - fix a bug introduced in 6r17p27 changes

*Monitoring
BUGFIX: MonitoringReporter - do not try to close the MQ connection if MD is not used

[v6r17p27]

*Configuration
FIX: ConfigurationClient - allow default value to be a tuple, a dict or a set

*Monitoring
CHANGE: DBUtils - change bucket sizes and simplify settings

*DMS
FIX: DMSRequestOperationsBase, RemoveFile - allow request to not fail if an SE is temporarily banned
FIX: dirac-admin-allow-se - first call of gLogger after its import

*RMS
CHANGE: remove scripts dirac-rms-show-request, dirac-rms-cancel-request and dirac-rms-reset-request 
        and replace with a single script dirac-rms-request with option (default is "show")
CHANGE: allow script to finalize a request if needed and set the job status appropriately

*Resources
FIX: LocalComputingElement - pilot jobIDs start with ssh to be compatible with pilotCommands. 
     Still original jobIDs are passed to getJobStatus. To be reviewed

*WMS
CHANGE: JobScheduling - assign a job to Group.<site>.<country>, if input files are at <site>.<country>.
        If several input replicas, assign Waiting to "MultipleInput"

[v6r17p26]

*Core
FIX: dirac-install.py to fail when installation of lcgBundle has failed
FIX: ClassAdLight - getAttributeInt() and getAttributeFloat() return None 
     if the corresponding JDL attribute is not defined

*MonitoringSystem
CHANGE: The Consumer and Producer use separate connections to the MQ; 
        If the db is not accessible, the messaged will not be consumed.

*WMS
FIX: JobDB - fix the case where parametric job placeholder %j is used in the JobName attribute
FIX: JobDB - take into account that ClassAdLight methods return None if numerical attribute is not defined
FIX: ParametricJob utility - fixed bug in evaluation of the ParameterStart|Step|Factor.X job numerical attribute

[v6r17p25]

*Monitoring
NEW: Implemented the support of monthly indexes and the unit tests are fixed

*RMS
FIX: RequestExecutingAgent - fix infinite loop for duplicate requests

*WMS 
NEW: ARCComputingElement - add support for multiprocessor jobs

[v6r17p24]

*WMS
FIX: SiteDirector - unlink is also to be skipped for Local Condor batch system

[v6r17p23]

*WMS
FIX: get job output for remote scheduler in the case of HTCondorCE

[v6r17p22]

*Framework
FIX: NotificationClient - added avoidSpam flag to sendMail() method which is propagated to
     the corresponding service call
     
*Integration
FIX: several fixes in integration testing scripts     

[v6r17p21]

*Core
NEW: Mail.py - added mechanism to compare mail objects
FIX: Grid.py - take into account the case sometimes happening to ARC CEs 
     where ARC-CE BDII definitions have SubClusters where the name isn't set to 
     the hostname of the machine

*Framework
FIX: Notification service - avoid duplicate emails mechanism 

[v6r17p20]

*Core
NEW: API.py - added __getstate__, __setstate__ to allow pickling objects inheriting
     API class by special treatment of internal Logger objects, fixes #3334

*Framework
FIX: SystemAdministrator - sort software version directories by explicit versions in the
     old software cleaning logic
FIX: MonitoringUtilities - sets a suitable "unknown" username when installing DIRAC from scratch, 
     and the CS isn't initialized fully when running dirac-setup-site     
CHANGE: Logger - added getter methods to access internal protected variables, use these methods
        in various places instead of access Logger protected variables     

*WMS
CHANGE: JobDB - removed unused CPUTime field in the Jobs table
CHANGE: JobScheduling - make check for requested Platform among otherwise eligible sites
        for a given job, fail jobs if no site with requested Platform are available

*RSS
FIX: Commands - improved logging messages

*SMS
FIX: StorageManagerClient - instantiate StorageElement object with an explicit vo argument,
     fixes #3335

*Interfaces
NEW: dirac-framework-self-ping command for a server to self ping using it's own certificate

[v6r17p19]

*Core
FIX: Adler - fix checksum with less than 8 characters to be 8 chars long

*Configuration
FIX: VOMS2CSAgent - fix to accomodate some weird new user DNs (containing only CN field)

*DMS
FIX: FileCatalog - fix for the doc strings usage in file catalog CLI, fixes #3306
FIX: FileCatalog - modified recursive file parameter setting to enable usage of the index

*SMS
CHANGE: StorageManagerClient - try to get sites with data online if possible in getFilesToStage

*RMS
FIX: RequestExecutingAgent - tuning of the request caching while execution

*WMS
FIX: DownloadInputData - do not mistakenly use other metadata from the replica info than SEs
FIX: JobScheduling - put sites holding data before others in the list of available sites
FIX: JobScheduling - try and select replicas for staging at the same site as online files
FIX: SiteDirector - keep the old pilot status if the new one can not be obtained in updatePilotStatus()

*Resources
FIX: CREAMComputingElement - return error when pilot output is missing in getJobOutput()

*Monitoring
FIX: DBUtils - change the buckets in order to support queries which require more than one year 
     data. The maximum buckets size is 7 weeks

[v6r17p18]

*Framework
NEW: SystemAdministrator - added possibility to remove old software installations keeping
     only a predefined number of the most recent ones.

*DMS
FIX: RemoveReplica - removing replica of a non-existing file is considered successful

*SMS
CHANGE: StorageManagerClient - restrict usage of executeWithUserProxy decorator 
        to calling the SE.getFileMetadata only; added flag to check only replicas 
        at tape SEs
        
*WMS
FIX: JobScheduling - added CS option to flag checking only replicas at tape SEs;
     fail jobs with input data not available in the File Catalog        

[v6r17p17]

*DMS
NEW: FTSAgent has a new CS parameter ProcessJobRequests to be able to process job
     requests only. This allows to run 2 FTS agents in parallel
     
*Resources
FIX: GFAL2_StorageBase - only set the space token if there is one to avoid problems
     with some SEs     

[v6r17p16]

*Configuration
FIX: VOMS2CSAgent - create user home directory in the catalog without
     recursion in the chown command
     
*RMS
FIX: RequestExecutingAgent - catch error of the cacheRequest() call
FIX: ReqClient - enhanced log error message

*SMS
FIX: StorageManagerClient - treat the case of absent and offline files on an SE 
     while staging
     
*TS
FIX: TaskManagerBase - process tasks in chunks of 100 in order to 
     update faster the TS (tasks and files)          

*WMS
FIX: JobScheduling - do not assume that all non-online files required staging

[v6r17p15]

*WMS
CHANGE: StalledJobAgent - ignore or prolong the Stalled state period for jobs 
        at particular sites which can be suspended, e.g. Boinc sites

[v6r17p14]

*Core
FIX: PrettyPrint.printTable utility enhanced to allow multi-row fields and
     justification specification for each field value  

*Accounting
NEW: DataStore - allow to run several instances of the service with only one which
     is enabled to do the bucketing

*RMS
NEW: new dirac-rms-list-req-cache command to list the requests in the ReqProxies services

*Interfaces
CHANGE: Dirac API - make several private methods visible to derived class

[v6r17p13]

*Core
NEW: Proxy - added executeWithoutServerCertificate() decorator function 

*Resources
FIX: CREAMComputingElement - split CREAM proxy renewal operation into smaller chunks for 
     improved reliability

[v6r17p12]

*Framework
FIX: SecurityFileLog  - when the security logs are rotated, the buffer size is reduced
     to 1 MB to avoid gzip failures ( was 2 GBs )

*WMS
FIX: pilotCommands - fix for interpreting DNs when saving the installation environment
FIX: SandboxStoreClient - do not check/make destination directory if requested sandbox 
     is returned InMemory

*TS
FIX: TransformationAgent CS option MaxFiles split in MaxFilesToProcess and MaxFilesPerTask,
     MaxFiles option is interpreted as MaxFilesPerTask for backward compatibility

*Resources
NEW: Added plug-ins for GSIFTP and HTTPS Storage protocols 

[v6r17p11]

*Core
FIX: ElasticSearchDB - set a very high number (10K) for the size of the ElasticSearch result

*Monitoring
FIX: MonitoringDB - et a very high number (10K) for the size of the ElasticSearch result

*WMS
FIX: pilotCommands - get the pilot environment from the contents of the bashrc script

*DMS
FIX: RemoveReplica - fix for the problem that if an error was set it was never reset
FIX: SE metadata usage in several components: ConsistencyInspector, DataIntwgrityClient,
     FTSRequest, dirac-dms-replica-metadata, StageMonitorAgent, StageRequestAgent,
     StorageManagerClient, DownloadInputData, InputDataByProtocol

[v6r17p10]

*Core
NEW: Logger - printing methods return True/False if the message was printed or not
FIX: ElastocSearchDB - error messages demoted to warnings

*Monitoring
FIX: MonitoringReporter - create producers if the CS definitions are properly in place

*TS
CHANGE: TaskManagerPlugin - allow to redefine the AutoAddedSites for each job type

[v6r17p9]

*WMS
BUGFIX: JobScheduling - bug fixed introduced in the previous patch 
NEW: pilotTools - introduced -o swicth for a generic CS option

*SMS
FIX: StorageManagerClient - fixes in the unit test

*DMS
FIX: FileManagerPs - in _getFileLFNs() - break a long list of LFNs into smaller chunks

[v6r17p8]

*Core
NEW: DErrno.ENOGROUP error to denote proxies without DIRAC group extension embedded
CHANGE: X509Chain - use DErrno.ENOGROUP error
FIX: dirac-install, dirac-deploy-scripts - fixes to allow DIRAC client installation on
     recent MacOS versions with System Integrity Protection feature
CHANGE: Proxy - added executionLock optional argument to executeWithUserProxy() decorator
        to lock while executing the function with user proxy 
FIX: Proxy - fix indentation in getProxy() preventing looping on the DNs  

*Framework
FIX: ProxyDB - fix of error message check in completeDelegation()

*WMS
FIX: TaskQueueDB - when an empty TaskQueue is marked for deletion, it can still get matches 
     which result in no selected jobs that produced unnecessary error messages 
FIX: JobScheduling executor - calls getFilesToStage() with a flag to lock while file lookup
     with user proxy; same for InputData executor for calling _resolveInputData()      

*TS
FIX: FileReport - fix in setFileStatus() for setting status for multiple LFNs at once

*SMS
FIX: StorageManagerClient - in getFilesToStage() avoid using proxy if no files to check
     on a storage element

*Resources
FIX: GFAL2_XROOTStorage - fix to allow interactive use of xroot plugin
FIX: GFAL2_StorageBase - enable IPV6 for gsiftp

[v6r17p7]

*DMS
FIX: dirac-dms-user-lfns - do not print out empty directories

*WMS
FIX: InputData Executor, JobWrapper - use DataManager.getReplicasForJobs() for
     getting input data replicas

*TS
FIX: TransformationAgent - use DataManager.getReplicasForJobs() for transformations
     creating jobs  

[v6r17p6]

*DMS
NEW: DataManager - add key argument forJobs (default False) in getReplicas() in order 
     to get only replicas that can be used for jobs (as defined in the CS); added
     getReplicasForJobs(), also used in the Dirac API

*SMS
FIX: Stager agents - monitor files even when there is no requestID, e.g. dCache returns None 
     when staging a file that is already staged    

*Resources
FIX: StorageFactory - bug fixes when interpreting SEs inheriting other SE parameters
NEW: Test_StorageFactory unit test and corresponding docs
FIX: Torque - some sites put advertising in the command answer that can not be parsed:
     redirect stderr to /dev/null

[v6r17p5]

*Resources
FIX: LcgFileCatalogClient - do not evaluate GUID if it is not a string

[v6r17p4]

*Configuration
FIX: Utilities - fixed interpretation of weird values of GlueCEPolicyMaxWallClockTime
     BDII parameter; newMaxCPUTime should is made integer

*Framework
FIX: Logger - make subloggers processing messages with the same level
     as the parent logger

*Docs
NEW: Updated documentation in several sections

*DMS
FIX: RemoveReplica operation - don't set file Done in RemoveReplicas if there is an error

[v6r17p3]

*RSS
FIX: Synchronizer - the sync method removes the resources that are no longer 
     in the CS from the DowntimeCache table

*DMS
CHANGE: dirac-dms-find-lfns - added SE switch to look for files only having
        replicas on a given SE (list)

*TS
FIX: TaskManager - optimization of the site checking while preparing job; optimized
     creation of the job template

*Resources
CHANGE: GFAL2_SRM2Storage, SRM2Storage - added gsiftp to the list of OUTPUT protocols 

[v6r17p2]

*Monitoring
FIX: ElasticSearchDB - fixes required to use host certificate for connection;
     fixes required to pass to version 5.0.1 of the elasticsearch.py binding

[v6r17p1]

*RSS
FIX: GOCDBSync - make commmand more verbose and added some minor fixes

[v6r17]

*Core
FIX: Adler - check explicitly if the checksum value is "False"
FIX: install_site.sh - added command line option to choose DIRAC version to install
NEW: ComponentInstaller - added configuration parameters to setup NoSQL database

*Framework
CHANGE: Logger - test level before processing string (i.e. mostly converting objects to strings)  
CHANGE: dirac-proxy-init - check and attempt to update local CRLs at the same time as
        generating user proxy
CHANGE: ProxyManager service - always store the uploaded proxy even if the already stored
        one is of the same validity length to allow replacement in case of proxy type
        changes, e.g. RFC type proxies           

*DMS
NEW: Next in implementation multi-protocol support for storage elements. When performing 
     an action on the StorageElement, instead of looping over all the protocol plugins, 
     we loop over a filtered list. This list is built taking into account which action 
     is taken (read vs write), and is also sorted according to lists defined in the CS.
     The negotiation for third party transfer is also improved: it takes into account all 
     possible protocols the source SE is able to produce, and all protocols the target is 
     able to receive as input.
NEW: StorageElement - added methods for monitoring used disk space
FIX: ReplicateAndRegister - fix the case when checksum is False in the FC
NEW: DMSHelpers - get list of sites from CS via methods; allow to add automatically sites 
     with storage

*RSS
NEW: FreeDiskSpace - added new command which is used to get the total and the remaining 
     disk space of all dirac storage elements that are found in the CS and inserts the 
     results in the SpaceTokenOccupancyCache table of ResourceManagementDB database.  
NEW: GOCDBSync command to ensure that all the downtime dates in the DowntimeCache 
     table are up to date       

Resources*
NEW: Updated Message Queue interface: MQ service connection management, support for
     SSL connections, better code arrangement

*Workflow
FIX: Modulebase, Script - avoid too many unnecessarily different application states

*WMS
FIX: JobStateUpdate service - in setJobStatusBulk() avoid adding false information when adding 
     an application status
     
*TS
FIX: TaskManager, TaskManagerAgentBase - standardize the logging information; removed unnecessary 
     code; use iterators wherever possible     
NEW: Introduced metadata-based filters when registering new data in the TS as catalog       

[v6r16p6]

*WMS
NEW: Added MultiProcessorSiteDirector section to the ConfigTemplate.cfg

*DMS
FIX: FileCatalogClient - added missing read methods to the interface description
     getDirectoryUserMetadata(), getFileUserMetadata()

[v6r16p5]

FIX: included patches from v6r15p27

[v6r16p4]

FIX: applied fixes from v6r15p26

[v6r16p3]

FIX: incorporated fixes from v6r15p25

[v6r16p2]

*Configuration
CHANGE: VOMS2CSAgent - remove user DNs which are no more in VOMS. Fixes #3130

*Monitoring
CHANGE: WMSHistory - added user, jobgroup and usergroup selection keys

*DMS
FIX: DataManager - retry checksum calculation on putAndRegister, pass checksum to the DataManager
     object in the FailoverTransfer object.
FIX: DatasetManager, FileCatalogClientCLI - bug fixes in the dataset management and commands      
     
*WMS
CHANGE: JobManager - added 'Killed' to list of jobs status that can be deleted     

[v6r16p1]

*Monitoring
CHANGE: MonitorinDB - allow to use more than one filter condition

*WMS
CHANGE: StalledJobAgent - send a kill signal to the job before setting it Failed. This should 
        prevent jobs to continue running after they have been found Stalled and then Failed.

[v6r16]

*Core
CHANGE: dirac-install, dirac-configure - use Extensions options consistently, drop
        ExtraModule option
CHANGE: dirac-install - use insecure ssl context for downloading files with urllib2.urlopen    
CHANGE: GOCDBClient - replaced urllib2 with requests module
        FIX: dirac-setup-site - added switch to exitOnError, do not exit on error by default
CHANGE: Added environment variables to rc files to enable certificates verification (necessary for python 2.7.9+)
FIX: ComponentInstaller - always update CS when a database is installed, even if it is
     already existing in the db server 
FIX: SSLSocketFactory - in __checkKWArgs() use correct host address composed of 2 parts      

*Framework
FIX: SystemAdministrator service - do not install WebAppDIRAC by default, only for the host
     really running the web portal

*Accounting
FIX: JobPolicy - remove User field from the policy conditions to fix a problem that 
     non-authenticated user gets more privileges on the Accounting info.

*Monitoring
NEW: New Monitoring system is introduced to collect, analyze and display various
     monitoring information on DIRAC components status and behavior using ElasticSearch
     database. The initial implementation is to collect WMSHistory counters.

*DMS
NEW: MoveReplica operation for the RMS system and a corresponding dirac-dms-move-replica-request
     comand line tool

*Resources
NEW: MessageQueue resources to manage MQ connections complemented with
     MQListener and MQPublisher helper classes
NEW: SudoComputingElement - computing element to execute payload with a sudo to a dedicated
     UNIX account     

[v6r15p27]

*Configuration
FIX: CSAPI - changed so that empty but existing options in the CS can be still
     modified

[v6r15p26]

*WMS
FIX: SandboxStoreClient - ensure that the latest sandbox is returned in the Web
     portal in the case the job was reset.

[v6r15p25]

*Resources
FIX: HTCondorCEComputingElement - cast useLocalSchedd to bool value even if it
     is defined as srting

[v6r15p24]

*Resources
CHANGE: HTCondorCE - added option to use remote scheduler daemon

[v6r15p23]

*DMS
FIX: dirac-dms-find-lfns - fixed bug causing generl script failure

[v6r15p22]

*Interfaces
CHANGE: Dirac API - add possibility to define the VO in the API
CHANGE: Dirac API - add checkSEAccess() method for checking SE status

[v6r15p21]

*WMS
FIX: removed default LCG version from the pilot (dirac-install will use the one of the requested release)

*RMS
FIX: reject bad checksum

[v6r15p20]

*Framework
FIX: SystemAdministratorHandler - in updateSoftware() put explicitly the project
     name into the command
FIX: ComponentInstaller - added baseDir option to the mysql_install_db call
     while a fresh new database server installation     

[v6r15p19]

*Core
FIX: dirac-install - lcg-binding version specified in the command switch
     overrides the configuration option value
     
*DMS
FIX: RemoveFile operation - Remove all files that are not at banned SEs

*TMS
FIX: FileReport - after successful update of input files status, clear the 
     cache dictionary to avoid double update      

[v6r15p18]

*Configuration
FIX: Utilities - take into account WallClock time limit while the MaxCPUTime
     evaluation in the Bdii@CSAgent 

*DMS
FIX: FTSJob - specify checksum type at FTS request submission

*StorageManagement
FIX: StorageManagerClient - in getFilesToStage() avoid exception in case
     of no active replicas

*Resources
FIX: StorageBase - in getParameters() added baseURL in the list of parameters returned 

*WMS
FIX: CPUNormalization - minor code rearrangement

[v6r15p17]

*Core
CHANGE: GOCDBClient - catch all downtimes, independently of their scope
FIX: LSFTimeLeft - accept 2 "word" output from bqueues command
CHANGE: dirac-install - create bashrc/cshrc with the possibility to define
        installation path in the $DIRAC env variable, this is needed for
        the cvmfs DIRAC client installation

[v6r15p16]

*Core
CHANGE: AgentModule - added a SIGALARM handler to set a hard timeout for each Agent
        cycle to avoid agents stuck forever due to some faults in the execution code

*DMS
FIX: DataManager - cache SE status information in filterTapeReplicas() to speed up execution
     
*WMS
BUGFIX: InputDataByProtocol - the failed resolution for local SEs was not considered correctly:
        if there were other SEs that were ignored (e.g. because on tape)     
     
*TS
FIX: TransformationAgent - in getDataReplicasDM() no need to get replica PFNs     

[v6r15p15]

*Configuration
CHANGE: VOMS2CSAgent - added new features: deleting users no more registered in VOMS;
        automatic creation of home directories in the File Catalog for new users

*WMS
CHANGE: JobScheduling - correct handling of user specified sites in the executor,
        including non-existent (misspelled) site names
FIX: CPUNormalization - accept if the JOBFEATURES information is zero or absent        

[v6r15p14]

*Core
FIX: BaseClient - proper error propagation to avoid excessive output in the logger

*Configuration
CHANGE: Resources helper - in getStorageElementOptions() dereference SEs containing
        BaseSE and Alias references

*Accounting
FIX: AccountingDB - changes to use DB index to speed-up removal query

*DMS
CHANGE: DMSHelpers - define SE groups SEsUsedForFailover, SEsNotToBeUsedForJobs, 
        SEsUsedForArchive in the Operations/DataManagement and use them in the
        corresponding helper functions
FIX: FTSJob - temporary fix for the FTS rest interface Request object until it is
     fixed in the FTS REST server         

*Resources
FIX: HTCondorCEComputingElement - check that some path was found in findFile(), return with error otherwise
CHANGE: ARCComputingElement - consider jobs in Hold state as Failed as they never come back
CHANGE: ARCComputingElement - do not use JobSupervisor tool for bulk job cancellation as
        it does not seem to work, cancel jobs one by one
FIX: ARCComputingElement - ensure that pilot jobs that are queued also get their proxies renewed on ARC-CE        

*WMS
FIX: SiteDirector - ensure that a proxy of at least 3 hours is available to the updatePilotStatus 
     function so that if it renews any proxies, it's not renewing them with a very short proxy

[v6r15p13]

*Resources
FIX: HTCondorCEComputingElement - fixed location of log/output files 
  
*TS
FIX: ValidateOutputDataAgent - works now with the DataManager shifter proxy

[v6r15p12]

*Core
FIX: Graphs - make sure matplotlib package is always using Agg backend
FIX: cshrc - added protection for cases with undefined environment variables
NEW: AuthManager - added possibility to define authorization rules by VO
     and by user group

*Configuration
NEW: Resources, ComputingElement(Factory) - added possibility to define site-wide
     CE parameters; added possibility to define common parameters for a given
     CE type.

*Framework
FIX: SystemAdministrator service - avoid using its own client to connect
     to itself for storing host information
FIX: SystemAdministratorClientCLI, dirac-populate-component-db - fix insertion
     of wrongly configured component to the ComponentMonitorDB     

*DMS
FIX: FileCatalog service - fix the argument type for getAncestor(), getDescendents()

*WMS
NEW: JobCleaningAgent - add an option (disabled by default) to remove Jobs from the 
     dirac server irrespective of their state

*Resources
CHANGE: HTCondorCE - added new configurable options - ExtraSubmitString, WorkingDirectory
        DaysToKeepLogs

[v6r15p11]

*Framework
NEW: dirac-proxy-destroy command to destroy proxy locally and in the ProxyManager
     service
CHANGE: ProxyManagerClient - reduce the proxy caching time to be more suitable
        for cases with short VOMS extensions     

*Configuration
FIX: VOMS2CSAgent - fixed typo bug in execute()

*RMS
FIX: RequestTask - fix if the problem when the processing of an operation times out, 
     there was no increment of the attempts done.

*DMS
FIX: FTSAgent - avoid FTS to fetch a request that was canceled

*Resources
FIX: HTCondorCE - protect against non-standard line in 'job status' list in the getJobStatus()
CHANGE: ComputingElement - reduce the default time length of the payload proxy to accomodate
        the case with short VOMS extensions

[v6r15p10]

*Core
FIX: MySQL - do not print database access password explicitly in the logs

*Configuration
CHANGE: VOMS2CSAgent - show in the log if there are changes ready to be committed
CHANGE: Bdii2CSAgent - get information from alternative BDII's for sites not 
        existing in central BDII

*Framework
FIX: ComponentInstaller - fixed location of stop_agent file in the content of t file
     of the runsv tool 

*RMS
FIX: Changed default port of ReqProxy service to 9161 from 9198

*Resources
FIX: BatchSystem/Condor, HYCondroCEComputingElement - more resilient parsing 
     of the status lookup command
FIX: CREAMComputingElement - in case of glite-ce-job-submit error print our both 
     std.err and std.out for completeness and better understanding    

*DMS
FIX: FileCatalogClient - bug fix in getDirectoryUserMetadata()

*Interfaces
FIX: Dirac - in replicateFile() in case of copying via the local cache check if 
     there is another copy for the same file name is happening at the same time

[v6r15p9]

*Configuration
FIX: fixed CS agents initialization bug

*DMS
FIX: fixed inconsistency between DataIntegrity and ConsistencyInspector modules

*Interfaces
FIX: Fix download of LFNs in InputSandbox when running job locally

[v6r15p8]

*Configuration
NEW: Added DryRun option for CS agents (false by default, True for new installations)

[v6r15p7]

*Core
CHANGE: Enabled attachments in the emails

*TS
*CHANGE: Added possibility for multiple operations in Data Operation Transformations

[v6r15p6]

*Resources
FIX: FCConditionParser: ProxyPlugin handles the case of having no proxy

*WMS
FIX: MJF messages correctly parsed from the pilot
NEW: Added integration test for TimeLeft utility and script calling it

[v6r15p5]

Included fixes from v6r14p36 patch release

*Framework
FIX: added GOCDB2CSAgent in template
FIX: Fixed permissions for HostLogging

*DMS
FIX: Introduced hopefully temporary fix to circumvent globus bug in gfal2

*WMS:
FIX: added test for MJF and made code more robust

*RSS
NEW: HTML notification Emails


[v6r15p4]

Included fixes from v6r14p35 patch release

*Core
NEW: Added a new way of doing pfnparse and pfnunparse using the standard python library. 
     The two methods now contains a flag to know which method to use. By default, the old 
     hand made one is used. The new one works perfectly for all standard protocols, except SRM

*RSS
FIX: dirac-rss-sync - command fixed to work with calling services rather than 
     databases directly
     
*Resources     
CHANGE: In multiple Storage classes use pfnparse and pfnunparse methods to manipulate
        url strings instead of using just string operations
NEW: A new attribute is added to the storage plugins: DYNAMIC_OPTIONS. This allows to construct 
     URLs with attributes going at the end of the URL, in the form ?key1=value1&key2=value2 
     This is useful for xroot and http.         

[v6r15p3]

Included changes from v6r14p34 patch release

*Accounting
FIX: DataStoreClient - catch all exceptions in sending failover accounting 
     requests as it could disrupt the logic of the caller 

*DMS
CHANGE: dirac-dms-show-se-status - added switches to show SEs only accessible by
        a given VO and SEs not assigned to any VO
FIX: dirac-dms-replicate-and-register-request - prints out the new request IDs
     to allow their monitoring by ID rather than possibly ambiguous request name      

[v6r15p2]

*WMS
FIX: pilotCommands - protect calls to external commands in case of empty
     or erroneous output
FIX: Matcher - fixed bug in the tag matching logic: if a site presented an empty
     Tag list instead of no Tag field at all, it was interpreted as site accepts
     all the tags
FIX: Matcher - matching parameters are printed out in the Matcher rather than
     in the TaskQueueDB, MaxRAM and Processors are not expanded into tags           

[v6r15p1]

Included patches for v6r14p32

*Configuration
CHANGE: Resources helper - remove "dips" protocol from the default list of third party
        protocols

*Resources
FIX: XROOTStorage - bug fixed in __createSingleDirectory() - proper interpretation
     of the xrootClient.mkdir return status
FIX: XROOTStorage unit test reenabled by mocking the xrootd import      

[v6r15]

Removed general "from DIRAC.Core.Utilities import *" in the top-level __init__.py

Made service handlers systematically working with unicode string arguments
Added requirements.txt and Makefile in the root of the project to support pip style installation

DIRAC documentation moved to the "docs" directory if the DIRAC project from the
DIRACDocs separate project.

*Accounting
CHANGE: INTEGER -> BIGINT for "id" in "in" accountingDB tables

*Core
NEW: The S_ERROR has an enhanced structure containing also the error code and the call
     stack from where the structure was created
NEW: DErrno module to contain definitions of the DIRAC error numbers and standard
     descriptions to be used from now on in any error code check      
CHANGE: gMonitor instantiation removed from DIRAC.__init__.py to avoid problems in
        documentation generation
CHANGE: removed Core.Utilities.List.sortList (sorted does the job)
CHANGE: removed unused module Core.Utilities.TimeSeries
NEW: dirac-install - makes us of the DIRAC tar files in CVMFS if available
NEW: dirac-install-client - a guiding script to install the DIRAC client from A to Z        
CHANGE: dirac-install - when generating bashrc and cshrc scripts prepend DIRAC paths
        to the ones existing in the environment already
NEW: MJFTimeLeft - using Machine JOb features in the TimeLeft utility
FIX: BaseClient - only give warning log message "URL banned" when one of the
     service URLs is really banned
CHANGE: DISET components - improved logic of service URL retries to speedup queries
        in case of problematic services     
NEW: dirac-rss-policy-manager - allows to interactively modify and test only the 
     policy section of Dirac.cfg     
FIX: XXXTimeLeft - do not mix CPU and WallTime values     
FIX: ComponentInstaller - longer timeout for checking components PID (after restart)
CHANGE: Proxy - in executeWithUserProxy() when multiple DNs are present, try all of them
CHANGE: List utility - change uniqueElements() to be much faster
NEW: Platform - added getPlatform() and getPlatformTuple() utilities to evaluate lazily the
     DIRAC platform only when it is needed, this accelerates DIRAC commands not needing
     the platform information. 

*Configuration
NEW: GOCDB2CSAgent agent to synchronize GOCDB and CS data about perfSONAR services
NEW: VOMS2CSAgent to synchronize VOMS user data with the DIRAC Registry
CHANGE: ConfigurationData - lazy config data compression in getCompressedData()

*Framework
CHANGE: SystemAdministratorIntegrator - make initial pinging of the hosts in parallel
        to speed up the operation
CHANGE: InstalledComponentsDB - table to cache host status information populated
        by a periodic task    
NEW: ComponentInstaller Client class to encapsulate all the installation utilities
     from InstallTools module    
NEW: SystemAdministratorClientCLI - added uninstall host command
NEW: SystemAdministratorClientCLI - added show ports command
NEW: SystemAdministratorHandler - added getUsedPorts() interface
NEW: SystemAdministratorHandler - show host command shows also versions of the Extensions
NEW: InstalledComponentsDB - added Extension field to the HostLogging table 
FIX: SystemLoggingDB - fixed double creation of db tables

*Accounting
FIX: DataStoreClient - Synchronizer based decorators have been replaced with a simple 
     lock as they were blocking addRegister() during every commit(); 

*RSS
NEW: CE Availability policy, closing #2373
CHANGE: Ported setStatus and setToken rpc calls to PublisherHandler from LHCb implementation
NEW: E-mails generated while RSS actions are now aggregated to avoid avalanches of mails
NEW: dirac-rss-sync is also synchronizing Sites now

*DMS
CHANGE: FileCatalogClient - make explicit methods for all service calls
CHANGE: DataManager, StorageElement - move physical accounting the StorageElement
CHANGE: FileCatalog - added recursive changePathXXX operations
CHANGE: FileCatalog contained objects have Master attribute defined in the CS. Extra check of eligibility of the catalogs specified explicitely. No-LFN write methods return just the Master result to be compatible with the current use in the clients.
CHANGE: Removed LcgFileCatalogXXX obsoleted classes
NEW: ConsistencyInspector class to perform data consistency checks between 
     different databases
CHANGE: FileCatalog(Client) - refactored to allow clients declare which interface
        they implement     
NEW: FileCatalog - conditional FileCatalog instantiation based on the configured
     Operations criteria        

*TS
CHANGE: TransformationDB table TaskInputs: InputVector column from BLOB to MEDIUMTEXT
FIX: TaskManager - fix bug in case there is no InputData for a task, the Request created 
     for the previous task was reassigned
NEW: TaskManager - possibility to submit one bulk job for a series of tasks     

*WMS
NEW: TaskQueueDB - possibility to present requirements in a form of tags from the 
     site( pilot ) to the jobs to select ones with required properties
FIX: JobWrapper - the InputData optimizer parameters are now DEncoded     
CHANGE: JobAgent - add Processors and WholeNode tags to the resources description
CHANGE: SiteDirector - flag to always download pilot output is set to False by default
FIX: SiteDirector - using PilotRunDirectory as WorkingDirectory, if available at the CE 
     level in the CS. Featire requested in issue #2746
NEW: MultiProcessorSiteDirector - new director to experiment with the multiprocessor/
     wholeNode queues
CHANGE: JobMemory utility renamed to JobParameters
CHANGE: CheckWNCapabilities pilot command changed to get WN parameters from the
        Machine Job Features (MJF) - NumberOfProcessors, MaxRAM    
NEW: JobManager, ParametricJob - utilities and support for parametric jobs with multiple
     parameter sequences      
NEW: SiteDirector - added logic to send pilots to sites with no waiting pilots even if
     the number of already sent pilots exceeds the number of waiting jobs. The functionality
     is switched on/off by the AddPilotsToEmptySites option.        

*RMS
FIX: Request - fix for the case when one of the request is malformed, the rest of 
     the requests could not be swiped
FIX: ReqProxyHandler - don't block the ReqProxy sweeping if one of the request is buggy     
CHANGE: ReqProxyHandler - added monitoring counters
NEW: ReqProxyHandler - added interface methods to list and show requests in a ReqProxy

*Resources
FIX: SRM2Storage - do not add accounting to the output structure as it is done in 
     the container StorageElement class
CHANGE: Add standard metadata in the output of all the Storage plugins     

*Interfaces
NEW: Job API - added setParameterSequence() to add an arbitrary number of parameter
     sequences for parametric jobs, generate the corresponding JDL

*tests
NEW: The contents of the TestDIRAC package is moved into the tests directory here

[v6r14p39]

Patch to include WebApp version v1r6p32

[v6r14p38]

*Core
CHANGE: Unhashable objects as DAG graph nodes

*RMS
CHANGE: Added possibility of constant delay for RMS operations

[v6r14p37]

*Core
NEW: Added soft implementation of a Direct Acyclic Graph

*Configuration
FIX: Bdii2CSAgent finds all CEs of a site (was finding only one)

*Resources
FIX: Make sure transferClient connects to the same ProxyStorage instance

[v6r14p36]

*Core
FIX: Sending mails to multiple recipients was not working

*WMS
FIX: Allow staging from SEs accessible by protocol


[v6r14p35]

*Core
FIX: SOAPFactory - fixes for import statements of suds module to work with the
     suds-jurko package that replaces the suds package

*Resources
FIX: BatchSystems.Torque - take into account that in some cases jobID includes
     a host name that should be stripped off
FIX: SSHComputingElement - in _getJobOutputFiles() fixed bug where the output
     of scpCall() call was wrongly interpreted    
FIX: ProxyStorage - evaluate the service url as simple /DataManagement/StorageElementProxy
     to solve the problem with redundant StorageElementProxy services with multiple
     possible urls       
     
*RSS
CHANGE: Configurations.py - Added DTScheduled3 policy (3 hours before downtime)     
     
*WMS
FIX: pilotCommands - take into account that in the case of Torque batch system
     jobID includes a host name that should be stripped off   
       
[v6r14p34]

*Configuration
FIX: Bdii2CSAgent - reinitilize the BDII info cache at each cycle in order not to 
     carry on obsoleted stuff. Fixes #2959

*Resources
FIX: Slurm.py - use --partition rather --cluster for passing the DIRAC queue name
FIX: DIPStorage - fixed bug in putFile preventing third party-like transfer from
     another DIPS Storage Element. Fixes #2413

*WMS
CHANGE: JobWrapper - added BOINC user ID to the job parameters
FIX: pilotCommands - interpret SLURM_JOBID environment if present
FIX: WMSClient - strip of comments in the job JDL before any processing.
     Passing jdl with comments to the WMS could provoke errors in the
     job checking.

[v6r14p33]

*WMS
FIX: JobAgent - included a mechanism to stop JobAgent if the host operator
     creates /var/lib/dirac_drain
FIX: CPUNormalization - fixed a typo in getPowerFromMJF() in the name of the
     exception log message           

[v6r14p32]

*Core
FIX: InstallTools - getStartupComponentStatus() uses "ps -p <pid>" variant of the
     system call to be independent of the OS differences

*DMS
FIX: RemoveReplica - bulkRemoval() was modifying its input dict argument and returning it,
     which was useless, only modify argument

*WMS
CHANGE: CPUNormalization - get HS'06 worker node value from JOBFEATURES if available

*RMS
FIX: ReqClient - bug fixed preventing the client to contact multiple instances of ReqManager
     service

[v6r14p31]

*DMS
FIX: FTSAgent - if a file was not Scheduled, the FTSAgent was setting it Done even if it had 
     not been replicated.

*Workflow
FIX: FailoverRequest - forcing setting the input file Unused if it was already set Processed

[v6r14p30]

*Framework
BUGFIX: MonitoringHandler - in deleteActivities() use retVal['Message'] if result is not OK

*Resources
FIX: XROOTStorage - in getFile() evaluate file URL without URL parameters
                    in __putSingleFile() use result['Message'] in case of error
                    
*RMS
FIX: dirac-rms-cancel-request - fixed crash because of gLogger object was not imported

*TS
FIX: TransformationCLI - in resetProcessedFile() added check that the Failed dictionary
     is present in the result of a call                    

[v6r14p29]

*Core
FIX: Time - skip the effect of timeThis decorator if not running interractively

*DMS
FIX: DataManager - in getFile(), select preferentially local disk replicas, if none disk replicas, 
     if none tape replicas
FIX: DataManager - avoid changing argument of public method checkActiveReplicas()
FIX: FTSAgent - wait 3 times longer for monitoring FTS jobs if Staging

*Accounting
CHANGE: Jobs per pilot plot is presented as Quality plot rather than a histogram

*WMS
CHANGE: dirac-wms-cpu-normalization - reduce memory usage by using xrange() instead of range()
        in the large test loop

[v6r14p28]

*TS
FIX: TaskManager - protection against am empty task dictionary in 
     prepareTransformationTasks()
FIX: Test_Client_TransformationSystem - fixes ti run in the Travis CI 
     environment
     
*WMS
FIX: JobMemory - use urllib instead of requests Python module as the latter
     can be unavailable in pilots.           

[v6r14p27]

*Core
FIX: PlainTransport,SocketInfoFactory - fix for the IPv6 "Address family not supported 
     by protocol" problems

*Interfaces
NEW: Dirac.py - in ping()/pingService() allow to ping a specific URL

*Resources
FIX: LcgFileCatalogClient - convert LFN into str in __fullLfn to allow LFNs
     in a unicode encoding

*WMS
FIX: JobWrapper - set the job minor status to 'Failover Request Failed' 
     if the failover request fails sending

*TS
FIX: TransformationDB - in getTransformationTasks(),getTaskInputVector 
     forward error result to the callers
FIX: TaskManager - in case there is no InputData for a task, the Request created 
     for the previous task was reassigned. This fixes this bug.      

*tests
FIX: several fixes to satisfy on-the-fly unit tests with teh Travis CI service 

[v6r14p26]

NEW: Enabled on-the-fly tests using the Travis-CI service

*Core
FIX: Subprocess - fix two potential infinite loops which can result in indefinite
     output buffer overflow

*WMS
FIX: JobScheduling executor - check properly if staging is allowed, it was always True before

[v6r14p25]

*Core
FIX: Subprocess - more detailed error log message in case ov output buffer
     overflow

*DMS
FIX: DataManager - fix for getActiveReplicas(): first check Active replicas before 
     selecting disk SEs

*Resources
FIX: StorageElementCache - fixes to make this class thread safe
FIX: StorageFactory - fix in getConfigStorageProtocols() to properly get options
     for inheriting SE definitions

[v6r14p24]

*Accounting
FIX: Plots, JobPlotter - fix sorting by plot labels in case the enddata != "now"

*DMS
FIX: dirac-dms-user-lfns - add error message when proxy is expired 

[v6r14p23]

*Interfaces
FIX: Job.py - setCPUTime() method sets both CPUTime and MaxCPUTime JDL parameters
     for backward compatibility. Otherwise this setting was ignored by scheduling

*TS
BUGFIX: TaskManager - bug fixed in submitTransformationTasks in getting the TransformationID 

[v6r14p22]

CHANGE: Multiple commands - permissions bits changed from 644 to 755  

*Framework
FIX: UserProfileDB - in case of desktop name belonging to two different users we have 
     to use both desktop name and user id to identify the desktop

*WMS
BUGFIX: JobWrapperTemplate - bug fixed in evaluation of the job arguments

*TMS
CHANGE: TaskManager - added TransformationID to the log messages

[v6r14p21]

*DMS
CHANGE: dirac-admin-allow(ban)-se - allow an SE group to be banned/allowed

*SMS
FIX: RequestPreparationAgent - fix crash in execute() in case no replica information
     available

*WMS
FIX: TaskQueueDB, PilotAgentsDB - escape DN strings to avoid potential SQL injection
FIX: JobWrapperTemplate - pass JobArguments through a json file to fix the case
     of having apostrophes in the values

*TMS
FIX: TransformationAgent - in processTransformation() fix reduction of number of files

[v6r14p20]

*WMS
FIX: SandboxMetadataDB - escape values in SandboxMetadataDB SQL queries to accommodate
     DNs containing apostrophe 

[v6r14p19]

*Core
NEW: CLI base class for all the DIRAC CLI consoles, common methods moved to the new class,
     XXXCLI classes updated to inherit the base class
FIX: Network - fix crash when path is empty string, fixes partly #2413     
     
*Configuration
FIX: Utilities.addToChangeSet() - fix the case when comma is in the BDII Site description 
     followed by a white space, the description string was constantly updated in the CS

*Interfaces
FIX: Dirac.py - in retrieveRepositorySandboxes/Data - "Retrieved" and "OutputData" key values
     are strings '0' in the jobDict when a repository file is read, need to cast it to int

*DMS
FIX: RegisterReplica - if operation fails on a file that no longer exists and has no 
     replica at that SE, consider the operation as Done.

*Resources
FIX: ARCComputingElement - bug fix in getJobOutput in using the S_ERROR()

[v6r14p18]

*Core
FIX: VOMSService - attGetUserNickname() can only return string type values
FIX: dirac-deploy-scripts - install DIRAC scripts first so that they can be 
     overwritten by versions from extensions

*Framework
FIX: dirac-populate-component-db - bug fixed to avoid duplicate entries in the
     database

*TS
FIX: TaskManager - do not use ReqProxy when submitting Request for Tasks, otherwise
     no RequestID can be obtained

*Interfaces
CHANGE: Dirac.py - increase verbosity of a error log message in selectJobs

*Resources
FIX: XROOTStorage - fixed KeyError exception while checking file existence
FIX: ARCComputingElement - in getJobOutput test for existence of an already 
     downloaded pilot log

[v6r14p17]

*Core
FIX: Service.py - use the service name as defined in the corresponding section in the CS
     and not the name defined in service Module option. This fixes the problem with the
     StorageElement service not interpreting properly the PFN name and using a wrong local
     data path. 

*Resources
CHANGE: ARCComputingElement - if the VO is not discoverable from the environment, use ARC API
        call in the getCEStatus, use ldapsearch otherwise

[v6r14p16]

*Resources
CHANGE: ARC Computing Element automatically renew proxies of jobs when needed

[v6r14p15]

*Core
FIX: VOMS.py - Fixed bug that generates proxies which are a mix between legacy and rfc proxies.

*DMS
CHANGE: Allow selecting disk replicas in getActiveReplicas() and getReplicas()

*WMS
CHANGE: Use the preferDisk option in the InputData optimizer, the TransformationAgent and in the Interface splitter


[v6r14p14]

*Core
FIX: VOMS.py - return RFC proxy if necessary after adding the VOMS extension

*Configuration
FIX: Validate maxCPUTime and Site description value

*Resources
FIX: XROOTStorage - changes to allow third party transfers between XROOT storages
CHANGE: HTCondorCEComputingElement - the Condor logging can now be obtained in the webinterface;
        SIGTERM (instead of SIGKILL) is send to the application in case jobs are killed by the host site;
        when pilots are put in held status we kill them in condor and mark them as aborted.

*WMS
FIX: pilotCommands - fixes for intrepreting tags in the pilot

[v6r14p13]

*WMS
FIX: pilot commands CheckCECapabilities and CheckWNCapabilities were not considering the case of missing proxy

[v6r14p12]

*Core
FIX: allow a renormalization of the estimated CPU power
FIX: dirac-install: Make hashlib optional again (for previous versions of python, since the pilot may end up on old machines)

*Framework
FIX: allow to install agents with non-standard names (different from the module name)

*DMS
CHANGE: Consider files to reschedule and submit when they are Failed in FTS

*WMS
CHANGE: Move getCEStatus function back to using the ARC API

[v6r14p11]

*Core
FIX: XXXTimeLeft - set limit to CPU lower than wall clock if unknown
FIX: Logger - fix exception printing in gLogger.exception()
CHANGE: InstallTools - added more info about the process in getStartupComponentStatus()
CHANGE: Time - better report from timeThis() decorator

*DMS
CHANGE: FTSAgent - wait some time between 2 monitorings of each job

*WMS
NEW: pilotCommands - added CheckCECapabilities, CheckWNCapabilities commands
NEW: Added dirac-wms-get-wn-parameters command

*TS
NEW: Added dirac-production-runjoblocal command
FIX: TransformationAgent(Plugin) - clean getNextSite() and normalizeShares()
FIX: TransformationPlugin - added setParameters() method

*RSS
FIX: dirac-rss-sync - move imports to after the Script.getPositionalArguments()

*Resources
NEW: Added dirac-resource-get-parameters command

[v6r14p10]
*Configuration
FIX: Resources - getQueue() is fixed to get properly Tag parameters

*Framework
FIX: SecurityFileLog - fix for zipping very large files

*Resources
NEW: added dirac-resource-get-parameters command

*WMS
NEW: JobMonitoringHandler - add getJobsParameters() method
NEW: pilotCommands - added CheckCECapabilities, CheckWNCapabilities
NEW: Added dirac-wms-get-wn-parameters command
NEW: Matcher - generate internal tags for MaxRAM and NumberOfProcessors parameters
CHANGE: SiteDirector does not pass Tags to the Pilot
FIX: Matcher(Handler) - do not send error log message if No match found,
     fixed Matcher return value not correctly interpreted

[v6r14p9]

*Core
FIX: BaseClient - enhance retry connection logic to minimize the overall delay
FIX: MessageBroker - fix of calling private __remove() method from outside
     of the class

*Framework
BUGFIX: dirac-(un)install-component - bug in importing InstallTools module

*WMS:
FIX: JobWrapper - fix in getting the OutputPath defined in the job

*Resources
FIX: ARCComputingElement - add queue to the XRSL string

[v6r14p8]

*Core
FIX: XXXTimeLeft - minor fixes plus added the corresponding Test case
FIX: ReturnValues - fixes in the doc strings to comply with the sphinx syntax
FIX: SocketInfoFactory - in __sockConnect() catch exception when creating a
     socket

*Interfaces
FIX: Job.py - fixes in the doc strings to comply with the sphinx syntax

*RSS
NEW: Configurations.py - new possible configuration options for Downtime Policies

*WMS
CHANGE: StatesAccountingAgent - retry once and empty the local messages cache
        in case of failure to avoid large backlog of messages
CHANGE: SiteDirector - do not send SharedArea and ClientPlatform as pilot
        invocation arguments  
CHANGE: Matcher - allow matching by hosts in multi-VO installations              

[v6r14p7]

*Core
CHANGE: XXXTimeLeft utilities revisited - all return real seconds,
        code refactoring - use consistently always the same CPU power 

*WMS
FIX: JobAgent - code refactoring for the timeLeft logic part

*Resources
BUGFIX: ComputingElement - get rid of legacy getResourcesDict() call

[v6r14p6]

*Configuration
FIX: Bdii2CSAgent - refresh configuration from Master before updating
FIX: Bdii2CSAgent - distinguish the CE and the Cluster in the Glue 1.0 schema

*DMS
CHANGE: FTSAgent - make the amount of scheduled requests fetched by the 
        FTSAgent a parameter in the CS 
CHANGE: RMS Operations - check whether the always banned policy is applied for SEs
        to a given access type

*RMS
FIX: RequestClient(DB,Manager) - fix bulk requests, lock the lines when selecting 
     the requests to be assigned, update the LastUpdate time, and expose the 
     assigned flag to the client

*WMS
FIX: JobAgent - when the application finishes with errors but the agent continues 
     to take jobs, the timeLeft was not evaluated
FIX: JobAgent - the initial timeLeft value was always set to 0.0     

[v6r14p5]

*Core
FIX: X509Certificate - protect from VOMS attributes that are not decodable


*Resources
FIX: GFAL2_StorageBase - fixed indentation and a debug log typo

*WMS
BUGFIX: Matcher - only the first job was associated with the given pilot
FIX: pilotTools - 0o22 is only a valid int for recent python interpreters, 
     replaced by 18

[v6r14p4]

*Core
FIX: DictCache - fix the exception in the destructor preventing the final
     cache cleaning

*Framework
FIX: SystemAdministratorClientCLI - corrected info line inviting to update
     the pilot version after the software update

*DMS
FIX: FTSAgent - Add recovery of FTS files that can be left in weird statuses 
     when the agent dies
CHANGE: DataManager - allow to not get URLs of the replicas
CHANGE: FTSJob - keep and reuse the FTS3 Context object

*Storage
CHANGE: StorageManagerClient - don't fail getting metadata for staging if at 
        least one staged replica found

*WMS
FIX: CPUNormalization - protect MJF from 0 logical cores
FIX: JobScheduling - fix printout that was saying "single site" and "multiple sites" 
     in two consecutive lines
NEW: pilotTools,Commands - added CEType argument, e.g. to specify Pool CE usage 
FIX: WatchDog - added checks of function return status, added hmsCPU initialization to 0,
     removed extra printout     
     
*Resources
FIX: GFAL2 plugins - multiple bug fixes     

[v6r14p3]

*Core
BUGFIX: small bug fixed in dirac-install-component, dirac-uninstall-component
BUGFIX: VOMS - remove the temporary file created when issuing getVOMSProxyInfo
FIX: FileHelper - support unicode file names
FIX: DictCache - purges all the entry of the DictCache when deleting the DictCache object 

*Framework
BUGFIX: dirac-populate-component-db - avoid return statement out of scope

*Interfaces
BUGFIX: Dirac - in submitJob() faulty use of os.open

*WMS
FIX: JobWrapper - avoid evaluation of OutputData to ['']
FIX: Matcher - the Matcher object uses a VO dependent Operations helper
CHANGE: JobAgent - stop agent if time left is too small (default 1000 HS06.s)
FIX: CPUNormalization - use correct denominator to get power in MJF

*Resources
FIX: ARCComputingElement - changed implementation of ldap query for getCEStatus

[v6r14p2]

*Core
FIX: Use GSI version 0.6.3 by default
CHANGE: Time - print out the caller information in the timed decorator
CHANGE: dirac-install - set up ARC_PLUGIN_PATH environment variable

*Framework
FIX: dirac-proxy-info - use actimeleft VOMS attribute

*Accounting
CHANGE: Removed SRMSpaceTokenDeployment Accounting type

*RSS
CHANGE: ResourceStatus - re-try few times to update the RSS SE cache before giving up
FIX: XXXCommand, XXXAction - use self.lof instead of gLogger
CHANGE: Added support for all protocols for SEs managed by RSS

*RMS
FIX: Request - produce enhanced digest string
FIX: RequestDB - fix in getDigest() in case of errors while getting request

*Resources
CHANGE: Propagate hideExceptions flag to the ObjectLoader when creating StorageElements
FIX: ARCComputingElement - multiple fixes after experience in production

*WMS
FIX: Pilot commands - fixed an important bug, when using the 
     dirac-wms-cpu-normalization script

[v6r14p1]

The version is buggy when used in pilots

*Core
NEW: dirac-install-component command replacing dirac-install-agent/service/executor
     commands
     
*Resources
NEW: FileStorage - plugin for "file" protocol
FIX: ARCComputingElement - evaluate as int the job exit code

*RSS
FIX: CSHelpers - several fixes and beautifications     

[v6r14]

*Core
NEW: CSGlobals - includes Extensions class to consistently check the returned
     list of extensions with proper names 
NEW: ProxyManagerXXX, ProxyGeneration, X509XXX - support for RFC proxies
NEW: ProxyInfo - VOMS proxy information without using voms commands
NEW: LocalConfiguration - option to print out license information    
FIX: SocketInfo.py - check the CRL lists while handshaking  

Configuration
NEW: ConfigurationClient - added getSectionTree() method

*Framework
NEW: InstalledComponentsDB will now store information about the user who did the 
     installation/uninstallation of components.

*Resources
NEW: ARCComputingElement based on the ARC python API

*RSS
FIX: Improved logging all over the place 

*DMS
NEW: New FileCatalog SecurityManager with access control based on policies,
     VOMSPolicy as one of the policy implementations.
NEW: lfc_dfc_db_copy - script used by LHCb to migrate from the LFC to the DFC with 
     Foreign Keys and Stored Procedures by accessing the databases directly     
NEW: FileManagerPs.py - added _getFileLFNs() to serve info for the Web Portal     
CHANGE: Moving several tests to TestDIRAC

*Interfaces
CHANGE: use jobDescription.xml as a StringIO object to avoid multiple disk
        write operations while massive job submission

*WMS
FIX: Watchdog - review for style and pylint
CHANGE: Review of the Matcher code, extracting Limiter and Matcher as standalone 
        utilities
        

*Transformation
NEW: New ported plugins from LHCb, added unit tests


[v6r13p21]

*TS
FIX: Registering TargetSE for Standard TransformationAgent plugin

[v6r13p20]

*DMS
FIX: DMSHelpers - allow for more than one Site defined to be local per SE

*Resources
FIX: XRootStorage - fix in getURLBase()

[v6r13p19]

FIX: changes incorporated from v6r12p53 patch

[v6r13p18]

*WMS
FIX: JobWrapper - ported back from v6r14p9 the fix for getting OutputPath

[v6r13p17]

FIX: changes incorporated from v6r12p52 patch

[v6r13p16]

FIX: changes incorporated from v6r12p51 patch

[v6r13p15]

Included patches from v6r12p50 release 

[v6r13p14]

*DMS
FIX: ReplicateAndRegister - fix a problem when a file is set Problematic 
     in the FC but indeed doesn't exist at all 

*Resources
CHANGE: StorageFactory - enhance the logic of BaseSE inheritance in the
        SE definition in the CS
        
*WMS
CHANGE: CPUNormalization, dirac-wms-cpu-normalization - reading CPU power 
        from MJF for comparison with the DIRAC evaluation
FIX: SiteDirector - create pilot working directory in the batch system working
     directory and not in "/tmp"                

[v6r13p13]

*DMS
BUGFIX: FileCatalogClient - bug fixed in getDirectoryMetadata()

[v6r13p12]

*Resources
FIX: StorageElement - bug fixed in inValid()
CHANGE: StorageFactory - do not interpret VO parameter as mandatory

[v6r13p11]

*DMS
BUGFIX: RemoveReplica - fix in singleRemoval()
FIX: dirac-dms-user-lfns - increased timeout

[v6r13p10]

CHANGE: Use sublogger to better identify log source in multiple places

*Core
CHANGE: Review / beautify code in TimeLeft and LSFTimeLeft
FIX: LSFTimeLeft - is setting shell variables, not environment variables, 
     therefore added an "export" command to get the relevant variable 
     and extract then the correct normalization

*Accounting
FIX: DataOperationPlotter - add better names to the data operations

*DMS:
FIX: DataManager - add mandatory vo parameter in __SEActive()
CHANGE: dirac-dms-replicate-and-register-request - submit multiple requests
        to avoid too many files in a single FTS request
FIX: FileCatalog - typo in getDirectoryMetadata()
FIX: FileCatalog - pass directory name to getDirectoryMetadata and not file name 
FIX: DataManager - in __SEActive() break LFN list in smaller chunks when
     getting replicas from a catalog        

*WMS
FIX: WMSAdministratorHandler - fix in reporting pilot statistics
FIX: JobScheduling - fix in __getSitesRequired() when calling self.jobLog.info 
CHANGE: pilotCommands - when exiting with error, print out current processes info

[v6r13p9]

*Framework
FIX: SystemLoggingDB - schema change for ClientIPs table to store IPv6 addresses

*DMS
BUGFIX: DMSRequestOperationsBase - bug fix in checkSEsRSS()
FIX: RemoveFile - in __call__(): bug fix; fix in the BannedSE treatment logic

*RMS
BUGFIX: Operation - in catalogList()
BUGFIX: ReqClient - in printOperation()

*Resources
FIX: GFAL2_StorageBase - added Lost, Cached, Unavailable in getSingleFileMetadata() output
BUGFIX: GFAL2_StorageBase - fixed URL construction in put(get)SingleFile() methods

*WMS
FIX: InputDataByProtocol - removed StorageElement object caching

[v6r13p8]

*Framework
FIX: MonitoringUtilities - minor bug fix

*DMS
FIX: DataManager - remove local file when doing two hops transfer

*WMS
FIX: SandboxStoreClient - get the VO info from the delegatedGroup argument to 
     use for the StorageElement instantiation

*TMS
CHANGE: Transformation(Client,DB,Manager) - multiple code clean-up without
        changing the logic

[v6r13p7]

*Core
NEW: X509CRL - class to handle certificate revocation lists

*DMS
FIX: RequestOperations/RemoveFile.py - check target SEs to be online before
     performing the removal operation. 
FIX: SecurityManager, VOMSPolicy - make the vomspolicy compatible with the old client 
     by calling in case of need the old SecurityManager     

*Resources
BUGFIX: Torque, GE - methods must return Message field in case of non-zero return status
FIX: SRM2Storage - when used internaly, listDirectory should return urls and not lfns

*WMS
FIX: ConfigureCPURequirements pilot command - add queue CPU length to the extra local
     configuration
FIX: JobWrapper - load extra local configuration of any     

*RMS
FIX: RequestDB - fix in getRequestSummaryWeb() to suit the Web Portal requirements

*Transformation
FIX: TransformationManagerHandler - fix in getTransformationSummaryWeb() to suit 
     the Web Portal requirements

[v6r13p6]

*Core
FIX: X509Chain - use SHA1 signature encryption in all tha cases

*Resources
FIX: ComputingElement - take CPUTime from its configuration defined in the 
     pilot parameters

*WMS
FIX: SiteDirector - correctly configure jobExecDir and httpProxy Queue parameters

[v6r13p5]

*Resources
BUGFIX: Torque - getCEStatus() must return integer job numbers
FIX: StorageBase - removed checking the VO name inside the LFN 

*WMS
FIX: InputData, JobScheduling - StorageElement needs to know its VO

*DMS
FIX: ReplicateAndRegister - Add checksumType to RMS files when adding 
     checksum value
FIX: DataManager - remove unnecessary access to RSS and use SE.getStatus()     
FIX: DMHelpers - take into account Alias and BaseSE in site-SE relation

*RMS
FIX: Request - bug fixed in optimize() in File reassignment from one
     Operation to another  

*Transformation
FIX: TransformationDB - set derived transformation to Automatic

[v6r13p4]

*Core
FIX: VOMSService - treat properly the case when the VOMS service returns no result
     in attGetUserNickname()

*DMS
FIX: FTSAgent, ReplicateAndRegister - make sure we use source replicas with correct 
     checksum 

*RMS
FIX: Request - minor fix in setting the Request properties, suppressing pylint
     warnings
CHANGE: File, Reques, Operation, RequestDB - remove the use of sqlalchemy on 
        the client side     
     
*Resources
FIX: StorageElement - import FileCatalog class rather than the corresponding module     
FIX: SLURM - proper formatting commands using %j, %T placeholders
FIX: SSHComputingElement - return full job references from getJobStatus() 

*RSS
FIX: DowntimeCommand - checking for downtimes including the time to start in hours

*Workflow
CHANGE: FailoverRequest - assign to properties rather than using setters

*Transformation
FIX: TransformationClient(DB,Utilities) - fixes to make derived transformations work

[v6r13p3]

*DMS
FIX: DataManager - in putAndRegister() specify explicitly registration protocol
     to ensure the file URL available right after the transfer
     
*Resources
FIX: SRM2Storage - use the proper se.getStatus() interface ( not the one of the RSS )     

[v6r13p2]

*Framework
FIX: SystemAdministratorHandler - install WebAppDIRAC extension only in case
     of Web Portal installation
CHANGE: dirac-populate-component-db - check the setup of the hosts to register 
        into the DB only installations from the same setup; check the MySQL installation
        before retrieving the database information      

*DMS
FIX: FTSAgent - fix in parsing the server result
FIX: FTSFile - added Waiting status
FIX: FTSJob - updated regexps for the "missing source" reports from the server;
     more logging message 

*Resources
FIX: SRM2Storage - fix in treating the checksum type 
FIX: StorageElement - removed getTransportURL from read methods

*RMS
FIX: Request - typo in the optimize() method

[v6r13p1]

*Framework
CHANGE: SystemAdminstratorIntegrator - can take a list of hosts to exclude from contacting

*DMS
FIX: DataManager - fix in __getFile() in resolving local SEs
FIX: dirac-dms-user-lfns - sort result, simplify logic

*RMS
FIX: Request - Use DMSHelper to resolve the Failovers SEs
FIX: Operation - treat the case where the SourceSE is None

*WMS
FIX: WMSAdministratorHandler - return per DN dictionary from getPilotStatistics 

[v6r13]

CHANGE: Separating fixed and variable parts of error log messages for multiple systems 
        to allow SystemLogging to work

*Core
FIX: MySQL.py - treat in detailed way datetime functions in __escapeString()
FIX: DictCache.get() returns now None instead of False if no or expired value
NEW: InstallTools - allow to define environment variables to be added to the component
     runit run script
NEW: Changes to make the DISET protocol IP V6 ready
CHANGE: BaseClient - retry service call on another instance in case of failure
CHANGE: InnerRPCClient - retry 3 times in case of exception in the transport layer
CHANGE: SocketInfo - retry 3 times in case of handshaking error
CHANGE: MySQL - possibility to specify charset in the table definition
FIX: dirac-install, dirac-distribution - removed obsoleted defaults     
NEW: Proxy utility module with executeWithUserProxy decorator function

*Configuration
NEW: CSAPI,dirac-admin-add-shifter - function, and script, for adding or modifying a 
     shifter in the CS

*Framework
FIX: NotificationDB - escape fields for sorting in getNotifications()
NEW: Database, Service, Client, commands for tracking the installed DIRAC components

*Interfaces
CHANGE: Dirac - changed method names, keeping backward compatibility
CHANGE: multiple commands updated to use the new Dirac API method names

*DMS
NEW: Native use of the FTS3 services
CHANGE: Removed the use of current DataLogging service
CHANGE: DataManager - changes to manage URLs inside StorageElement objects only
FIX: DataManager - define SEGroup as accessible at a site
CHANGE: DirectoryListing - extracted from FileCatalogClientCLI as an independent utility
CHANGE: MetaQuery - extracted from FileCatalogClientCLI as an independent utility
CHANGE: FileCatalogClientCLI uses external DirectoryListing, MetaQuery utilities
CHANGE: FileCatalog - replace getDirectoryMetadata by getDirectoryUserMetadata
NEW: FileCatalog - added new getDirectoryMetadata() interface to get standard directory metadata
NEW: FileCatalog - possibility to find files by standard metadata
NEW: FileCatalog - possibility to use wildcards in the metadata values for queries
NEW: DMSHelpers class
NEW: dirac-dms-find-lfns command

*WMS
NEW: SiteDirector - support for the MaxRAM queue description parameter
CHANGE: JobScheduling executor uses the job owner proxy to evaluate which files to stage
FIX: DownloadInputData - localFile was not defined properly
FIX: DownloadInputData - could not find cached files (missing [lfn])

*RMS
CHANGE: Removed files from the previous generation RMS
CHANGE: RMS refactored based on SQLAlchemy 
NEW: ReqClient - added options to putRequest(): useFailoverProxy and retryMainServer
CHANGE: DMSRequestOperationsBase - delay execution or cancel request based on SE statuses 
        from RSS/CS
FIX: Fixes to make use of RequestID as a unique identifier. RequestName can be used in
     commands in case of its uniqueness        

*Resources
NEW: Computing - BatchSystem classes introduced to be used both in Local and SSH Computing Elements
CHANGE: Storage - reworked Storage Element/Plugins to encapsulate physical URLs 
NEW: GFAL2_StorageBase.py, GFAL2_SRM2Storage.py, GFAL2_XROOTStorage.py 

*RSS:
NEW: dirac-admin-allow(ban)-se - added RemoveAccess status
CHANGE: TokenAgent - added more info to the mail

*TS
CHANGE: Task Manager plugins

[v6r12p53]

*DMS
CHANGE: FileCatalogClientCLI - ls order by size, human readable size value
FIX: DirectoryMetadata - enhanced error message in getDirectoryMetadata

*WMS
BUGFIX: JobAgent - bug when rescheduling job due to glexec failure

*TS
NEW: TransformationCLI - added getOutputFiles, getAllByUser commands
NEW: Transformation - added getAuthorDNfromProxy, getTransformationsByUser methods

*Resources
CHANGE: GlobusComputingElement - simplify creating of pilotStamp

[v6r12p52]

*DMS
NEW: dirac-dms-directory-sync - new command to synchronize the contents of a
     local and remote directories
FIX: DataManager - in removeFile() return successfully if empty input file list     

*TS
NEW: TransformationCLI - getInputDataQuery command returning inputDataQuery 
     of a given transformation

[v6r12p51]

*Core
FIX: dirac-install - fix to work with python version prior to 2.5

*DMS
CHANGE: FileCatalogClientCLI - possibility to set multiple metadata with one command

*Resources
FIX: HTCondorComputingElement - multiple improvements

[v6r12p50]

*Core
FIX: dirac-install - define TERMINFO variable to include local sources as well

*Framework
FIX: SystemAdministratorHandler - show also executors in the log overview

*DMS
FIX: FileCatalogClientCLI - use getPath utility systematically to normalize the
     paths passed by users

*WMS
FIX: PilotStatusAgent - split dynamic and static parts in the log error message

*Resources
NEW: HTCondorCEComputingElement class

[v6r12p49]

*Resources
FIX: GlobusComputingElement - in killJob added -f switch to globus-job-clean command
FIX: ARCComputingElement - create working directory if it does not exist

*DMS
CHANGE: DataManager - added XROOTD to registration protocols

*TMS
FIX: TransformationCLI - doc string

[v6r12p48]

*DMS
FIX: DirectoryTreeBase - fix in changeDirectoryXXX methods to properly interpret input

[v6r12p47]

*DMS
BUGFIX: FileCatalogClientCLI - wrong signature in the removeMetadata() service call

[v6r12p46]

*Core
FIX: GraphData - check for missing keys in parsed_data in initialize()

*WMS
CHANGE: PilotStatusAgent - kill pilots being deleted; do not delete pilots still
        running jobs
  
*RSS
CHANGE: Instantiate RequestManagementDB/Client taking into account possible extensions        

*Resources
FIX: GlobusComputingElement - evaluate WaitingJobs in getCEStatus()
FIX: SRM2Storage - error 16 of exists call is interpreted as existing file
FIX: XROOTStorage - added Lost, Cached, Unavailable in the output of getSingleMetadata()

*WMS
FIX: pilotCommands - removed unnecessary doOSG() function

[v6r12p45]

*Resources
FIX: SRM2Storage - error 22 of exists call is interpreted as existing file
     ( backport from v6r13 )

[v6r12p44]

*WMS
FIX: SiteDirector - consider also pilots in Waiting status when evaluating
     queue slots available

*Resources
NEW: SRM2Storage - makes use of /Resources/StorageElements/SRMBusyFilesExist option
     to set up the mode of interpreting the 22 error code as existing file

[v6r12p43]

*DMS:
FIX: DirectoryTreeBase - avoid double definition of FC_DirectoryUsage table
     in _rebuildDirectoryUsage()

[v6r12p42]

FIX: added fixes from v6r11p34 patch release

[v6r12p41]

*WMS
CHANGE: dirac-wms-job-submit - "-r" switch to enable job repo

[v6r12p40]

*DMS
FIX: DirectoryTreeBase.py - set database engine to InnoDB 

[v6r12p39]

FIX: imported fixes from rel-v6r11

[v6r12p38]

*DMS
CHANGE: DataManager - enhanced real SE name resolution

*RMS
FIX: Request - fixed bug in the optimization of requests with failover operations

*Resources
CHANGE: StorageFactory - allow for BaseSE option in the SE definition

[v6r12p37]

*Core
FIX: InstallTools - force $HOME/.my.cnf to be the only defaults file

[v6r12p36]

*Configuration
FIX: Utilities.py - bug fix getSiteUpdates()

[v6r12p35]

*Core
CHANGE: VOMSService - add URL for the method to get certificates

*DMS
FIX: DataManager - in __replicate() set do not pass file size to the SE if no
     third party transfer
FIX: RemoveFile, ReplicateAndRegister - regular expression for "no replicas"
     common for both DFC and LFC     
     
*WMS
FIX: WMSHistoryCorrector - make explicit error if no data returned from WMSHistory
     accounting query     

[v6r12p34]

*DMS
BUGFIX: FileCatalogWithFkAndPsDB - fix storage usage calculation

[v6r12p33]

*Core
NEW: VOMSService - added method admListCertificates()

*DMS
BUGFIX: dirac-dms-put-and-register-request - missing Operation in the request

*Resources
FIX: sshce - better interpretation of the "ps" command output

[v6r12p32]

*RMS
FIX: ReqManager - in getRequest() possibility to accept None type
     argument for any request 

[v6r12p31]

*WMS
FIX: pilotCommands - import json module only in case it is needed

[v6r12p30]

*Core
FIX: InstallTools - 't' file is deployed for agents installation only
FIX: GOCDBClient - creates unique DowntimeID using the ENDPOINT

*Framework
FIX: SystemAdministratorHandler - use WebAppDIRAC extension, not just WebApp

*DMS:
FIX: FileCatalogComponents.Utilities - do not allow empty LFN names in
     checkArgumentDict()

[v6r12p29]

*CS
CHANGE: CSCLI - use readline to store and resurrect command history

*WMS
FIX: JobWrapper - bug fixed in the failoverTransfer() call
CHANGE: dirac-wms-job-submit - added -f flag to store ids

*DMS
FIX: DataManager - make successful removeReplica if missing replica 
     in one catalog

*RMS
FIX: Operation, Request - limit the length of the error message

[v6r12p28]

*RMS
FIX: Request - do not optimize requests already in the DB 

[v6r12p27]

*Core
CHANGE: InstallTools - install "t" script to gracefully stop agents

*DMS
FIX: FileCatalog - return GUID in DirectoryParameters

*Resource
CHANGE: DFC/LFC clients - added setReplicaProblematic()

[v6r12p26]

*DMS
BUGFIX: FileCatalog - getDirectoryMetadata was wrongly in ro_meta_methods list 

*RMS
FIX: Operation - temporary fix in catalog names evaluation to smooth
     LFC->DFC migration - not to forget to remove afterwards !

*WMS
CHANGE: JobWrapper - added MasterCatalogOnlyFlag configuration option

[v6r12p25]

*DMS
BUGFIX: PutAndRegister, RegitserFile, RegisterReplica, ReplicateAndRegister - do not
        evaluate the catalog list if None

[v6r12p24]

*DMS:
FIX: DataManager - retry RSS call 5 times - to be reviewed

[v6r12p23]

*DMS
FIX: pass a catalog list to the DataManager methods
FIX: FileCatalog - bug fixed in the catalog list evaluation

[v6r12p22]

*DMS
FIX: RegisterFile, PutAndRegister - pass a list of catalogs to the DataManager instead of a comma separated string
FIX: FTSJob - log when a job is not found in FTS
CHANGE: dropped commands dirac-admin-allow(ban)-catalog

*Interfaces
CHANGE: Dirac, JobMonitoringHandler,dirac-wms-job-get-jdl - possibility to retrieve original JDL

*WMS
CHANGE: JobManifest - make MaxInputData a configurable option

[v6r12p21]

*RMS
BUGFIX: File,Operation,RequestDB - bug making that the request would always show 
        the current time for LastUpdate
  
*WMS
FIX: JobAgent - storing on disk retrieved job JDL as required by VMDIRAC
     ( to be reviewed )        

[v6r12p20]

*DMS
FIX: DataManager - more informative log messages, checking return structure
FIX: FileCatalog - make exists() behave like LFC file catalog client by checking
     the unicity of supplied GUID if any
FIX: StorageElementProxyHandler - do not remove the cache directory

*Framework
FIX: SystemAdministratorClient - increase the timeout to 300 for the software update     

*RMS
FIX: Operation.py - set Operation Scheduled if one file is Scheduled
CHANGE: Request - group ReplicateAndRegister operations together for failover 
        requests: it allows to launch all FTS jobs at once

*Resources
FIX: LcgFileCatalogClient - fix longstanding problem in LFC when several files 
     were not available (only one was returned) 

*TS
BUGFIX: TransformationCleaning,ValidateOutputDataAgent - interpret correctly
        the result of getTransformationParameters() call
FIX: TaskManager - fix exception in RequestTaskAgent        

[v6r12p19]

*Core
FIX: Core.py - check return value of getRecursive() call

*DMS
FIX: FileCatalog - directory removal is successful if does not exist
     special treatment of Delete operation

*WMS
FIX: InputDataByProtocol - fix interpretation of return values

[v6r12p18]

*DMS
FIX: FTSStrategy - config option name
FIX: DataManager - removing dirac_directory flag file only of it is there
     in __cleanDirectory()

*RMS
FIX: Operation - MAX_FILES limit set to 10000
FIX: ReqClient - enhanced log messages

*TMS
FIX: TaskManager - enhanced log messages

*RSS
FIX: DowntimeCommand - fixed mix of SRM.NEARLINE and SRM

*WMS
FIX: InputDataByProtocol - fixed return structure

[v6r12p16]

*DMS
FIX: IRODSStorageElement more complete implementation
FIX: FileCatalogHandler(DB) - make removeMetadata bulk method

*Resources
FIX: FileCatalog - make a special option CatalogList (Operations) to specify catalogs used by a given VO

[v6r12p15]

*Core
FIX: ProcessPool - kill the working process in case of the task timeout
FIX: FileHelper - count transfered bytes in DataSourceToNetwork()

*DMS
BUGFIX: FileCatalogCLI - changed interface in changePathXXX() methods
NEW: IRODSStorageElementHandler class
CHANGE: FileCatalog - separate metadata and file catalog methods, 
        apply metadata methods only to Metadata Catalogs 

*Resources
FIX: SSHTorqueComputingElement - check the status of the ssh call for qstat 

*WMS
FIX: WatchdogLinux - fixed typo

[v6r12p14]

*TS
FIX: TaskManagerAgentBase: avoid race conditions when submitting to WMS

*DMS
NEW: FileCatalog - added new components ( directory tree, file manager ) 
     making use of foreign keys and stored procedures
FIX: DataManager returns properly the FileCatalog errors     

[v6r12p13]

*TS
BUGFIX: TransformationAgent - data member not defined

*WMS
FIX: InputData(Resolution,ByProtocol) - possibility to define RemoteProtocol

[v6r12p12]

*WMS
BUGFIX: pilotTools - missing comma

[v6r12p11]

*WMS
FIX: CPUNormalization - dealing with the case when the maxCPUTime is not set in the queue
     definition
FIX: pilotTools - added option pilotCFGFile

[v6r12p10]

*DMS
FIX: StorageElementProxy - BASE_PATH should be a full path

*Resources
FIX: SRM2Storage - return specific error in putFile

*TS
FIX: TransformationAgent - fix to avoid an exception in finalize and double printing 
     when terminating the agent
BUGFIX: TransformationDB - fix return value in setTransformationParameter()

[v6r12p9]

*Core
CHANGE: SiteCEMapping - getSiteForCE can take site argu

ment to avoid confusion

*Interfaces
FIX: Job - provide optional site name in setDestinationCE()

*WMS
FIX: pilotCommands - check properly the presence of extra cfg files
     when starting job agent
FIX: JobAgent - can pick up local cfg file if extraOptions are specified     

[v6r12p8]

*Core
FIX: dirac-configure - correctly deleting useServerCertificate flag
BUGFIX: InstallTools - in fixMySQLScript()

*DMS
BUGFIX: DatasetManager - bug fixes
CHANGE: StorageElementProxy - internal SE object created with the VO of the requester

*TS
FIX: dirac-transformation-xxx commands - do not check the transformation status
CHANGE: Agents - do not use shifter proxy 
FIX: TransformationAgent - correct handling of replica cache for transformations 
     when there were more files in the transformation than accepted to be executed
FIX: TransformationAgent - do not get replicas for the Removal transformations     

*RMS
NEW: new SetFileStatus Operation

[v6r12p7]

*Core
FIX: dirac-configure - always removing the UseServerCertificate flag before leaving
FIX: ProcessPool - one more check for the executing task ending properly 

*Interfaces 
FIX: Dirac.py - use printTable in loggingInfo()

[v6r12p6]

FIX: fixes from v6r11p26 patch release

[v6r12p5]

*Core
FIX: VOMS.py - do not use obsoleted -dont-verify-ac flag with voms-proxy-info

*TS
FIX: TransformationManager - no status checked at level service

[v6r12p4]

FIX: fixes from v6r11p23 patch release

[v6r12p3]

*Configuration
CHANGE: dirac-admin-add-resources - define VOPath/ option when adding new SE 

*Resources
NEW: StorageFactory - modify protocol Path for VO specific value

*DMS
FIX: FileCatalog - check for empty input in checkArgumentFormat utility
FIX: DataManager - protect against FC queries with empty input

[v6r12p2]

*Core
FIX: dirac-install - svn.cern.ch rather than svnweb.cern.ch is now needed for direct 
     HTTP access to files in SVN

*WMS
FIX: dirac-wms-cpu-normalization - when re-configuring, do not try to dump in the 
     diracConfigFilePath

[v6r12p1]

*Configuration
FIX: Core.Utilities.Grid, dirac-admin-add-resources - fix to make a best effort to 
     guess the proper VO specific path of a new SE
*WMS
FIX: dirac-configure, pilotCommands, pilotTools - fixes to use server certificate

[v6r12]

*Core
CHANGE: ProcessPool - do not stop working processes by default
NEW: ReturnValue - added returnSingleResult() utility 
FIX: MySQL - correctly parse BooleanType
FIX: dirac-install - use python 2.7 by default
FIX: dirac-install-xxx commands - complement installation with the component setup
     in runit
NEW: dirac-configure - added --SkipVOMSDownload switch, added --Output switch
     to define output configuration file
CHANGE: ProcessPool - exit from the working process if a task execution timed out  
NEW: ProcessMonitor - added evaluation of the memory consumed by a process and its children   
NEW: InstallTools - added flag to require MySQL installation
FIX: InstallTools - correctly installing DBs extended (with sql to be sourced) 
FIX: InstallTools - run MySQL commands one by one when creating a new database
FIX: InstallTools - fixMySQLScripts() fixes the mysql start script to ognore /etc/my.cnf file
CHANGE: Os.py - the use of "which" is replaced by distutils.spawn.find_executable
NEW: Grid.py - ldapSA replaced by ldapSE, added getBdiiSE(CE)Info() methods
CHANGE: CFG.py - only lines starting with ^\s*# will be treated as comments
CHANGE: Shifter - Agents will now have longer proxies cached to prevent errors 
        for heavy duty agents, closes #2110
NEW: Bdii2CSAgent - reworked to apply also for SEs and use the same utilities for the
     corresponding command line tool
NEW: dirac-admin-add-resources - an interactive tool to add and update sites, CEs, SEs
     to the DIRAC CS   
CHANGE: dirac-proxy-init - added message in case of impossibility to add VOMS extension   
FIX: GOCDBClient - handle correctly the case of multiple elements in the same DT            


*Accounting
NEW: Allow to have more than one DB for accounting
CHANGE: Accounting - use TypeLoader to load plotters

*Framework
FIX: Logger - fix FileBackend implementation

*WMS
NEW: Refactored pilots ( dirac-pilot-2 ) to become modular following RFC #18, 
     added pilotCommands.py, SiteDirector modified accordingly 
CHANGE: InputData(Executor) - use VO specific catalogs      
NEW: JobWrapper, Watchdog - monitor memory consumption by the job ( in a Warning mode )
FIX: SandboxStoreHandler - treat the case of exception while cleaning sandboxes
CHANGE: JobCleaningAgent - the delays of job removals become CS parameters
BUGFIX: JobDB - %j placeholder not replaced after rescheduling
FIX: JobDB - in the SQL schema description reorder tables to allow foreign keys
BUGFIX: JobAgent, Matcher - logical bug in using PilotInfoReported flag
FIX: OptimizerExecutor - when a job fails the optimization chain set the minor status 
     to the optimiser name and the app status to the fail error

*Resources
NEW: StorageElement - added a cache of already created SE objects
CHANGE: SSHTorqueComputingElement - mv getCEStatus to remote script

*ResourceStatus
NEW: ResourceManagementClient/DB, DowntimeCommand - distinguish Disk and Tape storage 
FIX: GODDBClient  - downTimeXMLParsing() can now handle the "service type" parameter properly
CHANGE: dirac-rss-xxx commands use the printTable standard utility
FIX: dirac-dms-ftsdb-summary - bug fix for #2096

*DMS
NEW: DataManager - add masterCatalogOnly flag in the constructor
FIX: DataManager - fix to protect against non valid SE
CHANGE: FC.DirectoryLevelTree - use SELECT ... FOR UPDATE lock in makeDir()
FIX: FileCatalog - fixes in using file and replica status
CHANGE: DataManager - added a new argument to the constructor - vo
CHANGE: DataManager - removed removeCatalogFile() and dirac-dms-remove-catalog-file adjusted
CHANGE: Several components - field/parameter CheckSumType all changed to ChecksumType
CHANGE: PoolXMLCatalog - add the SE by default in the xml dump and use the XML library 
        for dumping the XML
FIX: XROOTStorageElement - fixes to comply with the interface formalism        

*SMS
FIX: StorageManagementDB - small bugfix to avoid SQL errors

*RMS
NEW: Added 'since' and 'until' parameters for getting requests
NEW: Request - added optimize() method to merge similar operations when
     first inserting the request
NEW: ReqClient, RequestDB - added getBulkRequest() interface. RequestExecutingAgent
     can use it controlled by a special flag     
FIX: Operation, Request - set LastUpdate time stamp when reaching final state
FIX: OperationHandlerBase - don't erase the original message when reaching the max attempts      
FIX: removed some deprecated codes
FIX: RequestTask - always set useServerCerificate flag to tru in case of executing inside
     an agent
CHANGE: gRequestValidator removed to avoid object instantiation at import   
NEW: dirac-rms-cancel-request command and related additions to the db and service classes  

*TMS
NEW: WorkflowTaskAgent is now multi-threaded
NEW: Better use of threads in Transformation Agents
CHANGE: TransformationDB - modified such that the body in a transformation can be updated
FIX: TransformationCleaningAgent - removed non-ASCII characters in a comment

[v6r11p34]

*Resources
NEW: GlobusComputingElement class

[v6r11p33]

*Configuration
FIX: Resources - avoid white spaces in OSCompatibility

[v6r11p32]

*Core
CHANGE: BaseClient, SSLSocketFactory, SocketInfo - enable TLSv1 for outgoing 
        connections via suds, possibility to configure SSL connection details
        per host/IP 

[v6r11p31]

*Core
FIX: CFG - bug fixed in loadFromBuffer() resulting in a loss of comments

*Resources
FIX: SSHTorqueComputingElement - check the status of ssh call for qstat

*DMS
FIX: FileCatalog - return LFN name instead of True from exists() call if LFN
     already in the catalog

[v6r11p30]

*DMS
CHANGE: FileCatalogCLI - add new -D flag for find to print only directories

[v6r11p29]

*DMS
FIX: FTS(Agent,Startegy,Gragh) - make use of MaxActiveJobs parameter, bug fixes

*TMS
FIX: Transformation(Agent,Client) - Operations CS parameters can be defined for each plugin: MaxFiles, SortedBy, NoUnusedDelay. Fixes to facilitate work with large numbers of files.

[v6r11p28]

*Core
FIX: InstallTools - check properly the module availability before installation

*WMS
FIX: JobScheduling - protection against missing dict field RescheduleCounter

*TMS
FIX: TransformationCleaningAgent - execute DM operations with the shifter proxy

[v6r11p27]

*Core
BUGFIX: InstallTools - bug fix in installNewPortal()

*WMS
FIX: Watchdog - disallow cputime and wallclock to be negative

*TS
FIX: TransformationAgent - correct handling of replica caches when more than 5000 files


BUGFIX: ModuleBase - bug fix in execute()
BUGFIX: Workflow - bug fix in createStepInstance()

*DMS
BUGFIX: DiractoryTreeBase - bug fix in getDirectoryPhysicalSizeFromUsage()

*Resources
FIX: XROOTStorage - back ported fixes from #2126: putFile would place file in 
     the wrong location on eos

[v6r11p26]

*Framework
FIX: UserProfileDB.py - add PublishAccess field to the UserProfileDB

*RSS
FIX: Synchronizer.py - fix deletion of old resources

*DMS
FIX: DataManager - allow that permissions are OK for part of a list of LFNs ( __verifyWritePermission() )
     (when testing write access to parent directory). Allows removal of replicas 
     even if one cannot be removed
FIX: DataManager - test SE validity before removing replica     
     
*RMS
FIX: RequestTask - fail requests for users who are no longer in the system
FIX: RequestExecutingAgent - fix request timeout computation

[v6r11p25]

*Interfaces
FIX: Job.py - bring back different logfile names if they have not been specified by the user

[v6r11p24]

*DMS
BUGFIX: SEManagerDB - bug fixed in getting connection in __add/__removeSE

[v6r11p23]

*DMS
CHANGE: FTSRequest is left only to support dirac-dms-fts-XXX commands

[v6r11p22]

*DMS
FIX: FTSJob - fixes in the glite-transfer-status command outpu parsing
FIX: TransformationClient - allow single lfn in setFileStatusForTransformation()

*WMS
FIX: StatesMonitoringAgent - install pika on the fly as a temporary solution

[v6r11p21]

*DMS
BUGFIX: dirac-dms-remove-replicas - continue in case of single replica failure
FIX: dirac-rms-xxx scripts - use Script.getPositionalArgs() instead of sys.argv

*Workflow
FIX: Test_Modules.py - fix in mocking functions, less verbose logging

[v6r11p20]

*DMS
BUGFIX: DataManager - in __SEActive() use resolved SE name to deal with aliases
BUGFIX: FileMetadata - multiple bugs in __buildUserMetaQuery()

[v6r11p19]

*DMS
FIX: FTSJob - fix FTS job monitoring a la FTS2

*RMS
CHANGE: ReqClient - added setServer() method
FIX: File,Operation,Request - call the getters to fetch the up-to-date information 
     from the parent

[v6r11p18]

*DMS
FIX: FTSAgent(Job) - fixes for transfers requiring staging (bringOnline) and adaptation 
     to the FTS3 interface

*WMS
FIX: StatesMonitoringAgent - resend the records in case of failure

[v6r11p17]

*DMS
FIX: FileCatalog - in multi-VO case get common catalogs if even VO is not specified

*Resources
FIX: ComputintgElement - bugfix in available() method

*WMS
FIX: SiteDirector - if not pilots registered in the DB, pass empty list to the ce.available()

[v6r11p16]

*RMS
BUGFIX: Request,Operation,File - do not cast to str None values

[v6r11p15]

*DMS
FIX: ReplicateAndRegister - do not create FTSClient if no FTSMode requested
CHANGE: FTSAgent(Job,File) - allow to define the FTS2 submission command;
        added --copy-pin-lifetime only for a tape backend
        parse output of both commands (FTS2, FTS3)
        consider additional state for FTS retry (Canceled)
        
*RMS
FIX: Operation, Request - treat updates specially for Error fields        

*TMS
FIX: TransformationAgent - fixes in preparing json serialization of requests

*WMS
NEW: StateMonitoringAgent - sends WMS history data through MQ messages 

[v6r11p14]

*WMS
CHANGE: JobDB - removed unused tables and methods
CHANGE: removed obsoleted tests

*DMS
FIX: FTSAgent - recover case when a target is not in FTSDB
CHANGE: FTSAgent(Job) - give possibility to specify a pin life time in CS 

*RMS
FIX: Make RMS objects comply with Python Data Model by adding __nonzero__ methods 

[v6r11p13]

*DMS
BUGFIX: SEManager - in SEManagerDB.__addSE() bad _getConnection call, closes #2062

[v6r11p12]

*Resources
CHANGE: ARCComputingElement - accomodate changes in the ARC job reported states

*Configuration
CHANGE: Resources - define a default FTS server in the CS (only for v6r11 and v6r12)

*DMS
FIX: FTSStrategy - allow to use a given channel more than once in a tree 
FIX: FTSAgent - remove request from cache if not found
FIX: FTSAgent - recover deadlock situations when FTS Files had not been correctly 
     updated or were not in the DB

*RMS
FIX: RequestExecutingAgent - fix a race condition (cache was cleared after the request was put)
FIX: RequestValidator - check that the Operation handlers are defined when inserting a request

[v6r11p11]

*Core
FIX: TransportPool - fixed exception due to uninitialized variable
FIX: HTTPDISETSocket - readline() takes optional argument size ( = 0 )

*DMS
FIX: FTSAgent - check the type of the Operation object ( can be None ) and
     some other protections
FIX: FTSClient - avoid duplicates in the file list

*RMS
FIX: ReqClient - modified log message
CHANGE: dirac-dms-fts-monitor - allow multiple comma separated LFNs in the arguments

[v6r11p10]

*RSS
FIX: DowntimeCommand, Test_RSS_Command_GOCDBStatusCommand - correctly interpreting list of downtimes

*RMS
FIX: ReplicateAndRegister - Create a RegisterReplica (not RegisterFile) if ReplicateAndRegister 
     fails to register
FIX: OperationHandlerBase - handle correctly Attempt counters when SEs are banned
FIX: ReplicateAndRegister - use FC checksum in case of mismatch request/PFN
FIX: FTSAgent - in case a file is Submitted but the FTSJob is unknown, resubmit
FIX: FTSAgent - log exceptions and put request to DB in case of exception
FIX: FTSAgent - handle FTS error "Unknown transfer state NOT_USED", due to same file 
     registered twice (to be fixed in RMS, not clear origin)

*WMS
FIX: JobStateUpdateHandler - status not updated while jobLogging is, due to time skew between 
     WN and DB service
FIX: JobStateUpdateHandler - stager callback not getting the correct status Staging 
     (retry for 10 seconds)     

[v6r11p9]

*Core
NEW: AgentModule - set AGENT_WORKDIRECTORY env variable with the workDirectory
NEW: InstallTools - added methods for the new web portal installation

*DMS
FIX: ReplicateAndRegister - apply same error logic for DM replication as for FTS

*Resources:
FIX: SRM2Storage - fix log message level
FIX: SRM2Storage - avoid useless existence checks 

*RMS
FIX: ForwardDISET - a temporary fix for a special LHCb case, to be removed asap
FIX: ReqClient - prettyPrint is even prettier
FIX: RequestTask - always use server certificates when executed within an agent

[v6r11p8]

*TMS
FIX: TransformationDB - fix default value within ON DUPLICATE KEY UPDATE mysql statement

[v6r11p7]

*Framework
BUGFIX: ProxyDB.py - bug in a MySQL table definition

*DMS
FIX: ReplicateAndRegister.py - FTS client is not instantiated in the c'tor as it 
     might not be used, 

*WMS
FIX: JobWrapper - don't delete the sandbox tar file if upload fails
FIX: JobWrapper - fix in setting the failover request

*RMS
FIX: RequestDB - add protections when trying to get a non existing request

[v6r11p6]

*WMS
FIX: InpudDataResolution - fix the case when some files only have a local replica
FIX: DownloadInputData, InputDataByProtocol - fix the return structure of the
     execute() method
     
*Resources
NEW: LocalComputingElement, CondorComputingElement      

[v6r11p5]

FIX: Incorporated changes from v6r10p25 patch

*Framework
NEW: Added getUserProfileNames() interface

*WMS
NEW: WMSAdministrator - added getPilotStatistics() interface
BUGFIX: JobWrapperTemplate - use sendJobAccounting() instead of sendWMSAccounting()
FIX: JobCleaningAgent - skip if no jobs to remove

*DMS
BUGFIX: FileCatalogClientCLI - bug fix in the metaquery construction

*Resources
CHANGE: StorageElement - enable Storage Element proxy configuration by protocol name

*TMS
NEW: TransformationManager - add Scheduled to task state for monitoring

[v6r11p4]

*Framework
NEW: ProxyDB - added primary key to ProxyDB_Log table
CHANGE: ProxyManagerHandler - purge logs once in 6 hours

*DMS
FIX: DataManager - fix in the accounting report for deletion operation
CHANGE: FTSRequest - print FTS GUID when submitting request
FIX: dirac-dms-fts-monitor - fix for using the new FTS structure
FIX: DataLoggingDB - fix type of the StatusTimeOrder field
FIX: DataLoggingDB - take into account empty date argument in addFileRecord()
FIX: ReplicateAndRegister - use active replicas
FIX: FTS related modules - multiple fixes

*WMS
NEW: SiteDirector - pass the list of already registered pilots to the CE.available() query
FIX: JobCleaningAgent - do not attempt job removal if no eligible jobs

*Resources
FIX: LcgFileCatalogClient - if replica already exists while registration, reregister
NEW: CREAM, SSH, ComputingElement - consider only registered pilots to evaluate queue occupancy

[v6r11p3]

FIX: import gMonitor from it is original location

*Core
FIX: FC.Utilities - treat properly the LFN names starting with /grid ( /gridpp case )

*Configuration
FIX: LocalConfiguration - added exitCode optional argument to showHelp(), closes #1821

*WMS
FIX: StalledJobAgent - extra checks when failing Completed jobs, closes #1944
FIX: JobState - added protection against absent job in getStatus(), closes #1853

[v6r11p2]

*Core
FIX: dirac-install - skip expectedBytes check if Content-Length not returned by server
FIX: AgentModule - demote message "Cycle had an error:" to warning

*Accounting
FIX: BaseReporter - protect against division by zero

*DMS
CHANGE: FileCatalogClientCLI - quite "-q" option in find command
FIX: DataManager - bug fix in __initializeReplication()
FIX: DataManager - less verbose log message 
FIX: DataManager - report the size of removed files only for successfully removed ones
FIX: File, FTSFile, FTSJob - SQL tables schema change: Size filed INTEGER -> BIGINT

*RMS
FIX: dirac-rms-reset-request, dirac-rms-show-request - fixes
FIX: ForwardDISET - execute with trusted host certificate

*Resources
FIX: SSHComputingElement - SSHOptions are parsed at the wrong place
NEW: ComputingElement - evaluate the number of available cores if relevant

*WMS
NEW: JobMonitoringHander - added export_getOwnerGroup() interface

*TMS
CHANGE: TransformationCleaningAgent - instantiation of clients moved in the initialize()

[v6r11p1]

*RMS
FIX: ReqClient - failures due to banned sites are considered to be recoverable

*DMS
BUGFIX: dirac-dms-replicate-and-register-request - minor bug fixes

*Resources
FIX: InProcessComputingElement - stop proxy renewal thread for a finished payload

[v6r11]

*Core
FIX: Client - fix in __getattr__() to provide dir() functionality
CHANGE: dirac-configure - use Registry helper to get VOMS servers information
BUGFIX: ObjectLoader - extensions must be looked up first for plug-ins
CHANGE: Misc.py - removed obsoleted
NEW: added returnSingleResult() generic utility by moving it from Resources/Utils module 

*Configuration
CHANGE: Resources.getDIRACPlatform() returns a list of compatible DIRAC platforms
NEW: Resources.getDIRACPlatforms() used to access platforms from /Resources/Computing/OSCompatibility
     section
NEW: Registry - added getVOs() and getVOMSServerInfo()     
NEW: CE2CSAgent - added VO management

*Accounting
FIX: AccountingDB, Job - extra checks for invalid values

*WMS
NEW: WMS tags to allow jobs require special site/CE/queue properties  
CHANGES: DownloadInputData, InputDataByProtocol, InputDataResolution - allows to get multiple 
         PFNs for the protocol resolution
NEW: JobDB, JobMonitoringHandler - added traceJobParameters(s)() methods     
CHANGE: TaskQueueDirector - use ObjectLoader to load directors    
CHANGE: dirac-pilot - use Python 2.7 by default, 2014-04-09 LCG bundles

*DMS
NEW: DataManager to replace ReplicaManager class ( simplification, streamlining )
FIX: InputDataByProtocol - fix the case where file is only on tape
FIX: FTSAgent - multiple fixes
BUGFIX: ReplicateAndRegister - do not ask SE with explicit SRM2 protocol

*Interfaces
CHANGE: Dirac - instantiate SandboxStoreClient and WMSClient when needed, not in the constructor
CHANGE: Job - removed setSystemConfig() method
NEW: Job.py - added setTag() interface

*Resources
CHANGE: StorageElement - changes to avoid usage PFNs
FIX: XROOTStorage, SRM2Storage - changes in PFN construction 
NEW: PoolComputingElement - a CE allowing to manage multi-core slots
FIX: SSHTorqueComputingElement - specify the SSHUser user for querying running/waiting jobs 

*RSS
NEW: added commands dirac-rss-query-db and dirac-rss-query-dtcache

*RMS
CHANGE: ReqDB - added Foreign Keys to ReqDB tables
NEW: dirac-rms-reset-request command
FIX: RequestTask - always execute operations with owner proxy

*SMS
FIX: few minor fixes to avoid pylint warnings

[v6r10p25]

*DMS
CHANGE: FileCatalog - optimized file selection by metadata

[v6r10p24]

*DMS
FIX: FC.FileMetadata - optimized queries for list interception evaluation

[v6r10p23]

*Resoures
CHANGE: SSHComputingElement - allow SSH options to be passed from CS setup of SSH Computing Element
FIX: SSHComputingElement - use SharedArea path as $HOME by default

[v6r10p22]

*CS
CHANGE: Operations helper - if not given, determine the VO from the current proxy 

*Resources
FIX: glexecComputingElement - allows Application Failed with Errors results to show through, 
     rather than be masked by false "glexec CE submission" errors
     
*DMS     
CHANGE: ReplicaManager - in getReplicas() rebuild PFN if 
        <Operations>/DataManagement/UseCatalogPFN option is set to False ( True by default )

[v6r10p21]

*Configuration
FIX: CSGlobals - allow to specify extensions in xxxDIRAC form in the CS

*Interfaces
FIX: Job - removed self.reqParams
FIX: Job - setSubmitPools renamed to setSubmitPool, fixed parameter definition string

*WMS
FIX: JobMonitorigHandler, JobPolicy - allow JobMonitor property to access job information

[v6r10p20]

*DMS
FIX: FTSAgent/Client, ReplicateAndRegister - fixes to properly process failed
     FTS request scheduling

[v6r10p19]

*DMS
FIX: FTSAgent - putRequest when leaving processRequest
FIX: ReplicaManager - bug in getReplicas() in dictionary creation

[v6r10p18]

*DMS
FIX: ReplicateAndRegister - dictionary items incorrectly called in ftsTransfer()

[v6r10p17]

*RMS
FIX: RequestDB.py - typo in a table name
NEW: ReqManagerHandler - added getDistinctValues() to allow selectors in the web page

*DMS
CHANGE: ReplicaManager - bulk PFN lookup in getReplicas()

[v6r10p16]

*Framework
NEW: PlottingClient - added curveGraph() function

*Transformation
FIX: TaskManagerAgentBase - add the missing Scheduled state

*WMS
FIX: TaskQueueDB - reduced number of lines in the matching parameters printout

*DMS
FIX: dirac-dms-show-se-status - exit on error in the service call, closes #1840

*Interface
FIX: API.Job - removed special interpretation of obsoleted JDLreqt type parameters

*Resources
FIX: SSHComputingElement - increased timeout in getJobStatusOnHost() ssh call, closes #1830

[v6r10p15]

*DMS
FIX: FTSAgent - added missing monitoring activity
FIX: FileCatalog - do not check directory permissions when creating / directory

*Resources
FIX: SSHTorqueComputingElement - removed obsoleted stuff

[v6r10p14]

*SMS
FIX: RequestPreparationAgent - typo fixed

[v6r10p13]

*SMS
FIX: RequestPreparationAgent - use ReplicaManager to get active replicas

*DMS
FIX: ReplicaManager - getReplicas returns all replicas ( in all statuses ) by default
CHANGE: FC/SecurityManager - give full ACL access to the catalog to groups with admin rights

*WMS
CHANGE: SiteDirector - changes to reduce the load on computing elements
FIX: JobWrapper - do not set Completed status for the case with failed application thread

[v6r10p12]

*WMS
CHANGE: Replace consistently everywhere SAM JobType by Test JobType
FIX: JobWrapper - the outputSandbox should be always uploaded (outsized, in failed job)

*DMS
FIX: RemoveFile - bugfix
FIX: ReplicateAndRegister - fixes in the checksum check, retry failed FTS transfer 
     with RM transfer
NEW: RegisterReplica request operation     

*RMS
FIX: ReqClient - fix in the request state machine
FIX: Request - enhance digest string
NEW: dirac-dms-reset-request command
CHANGE: dirac-rms-show-request - allow selection of a request by job ID

*TS
FIX: TransformationDB - in getTransformationParameters() dropped "Submitted" counter 
     in the output

[v6r10p11]

*Core
FIX: X509Chain - cast life time to int before creating cert

*Accounting
FIX: DataStoreClient - self.__maxRecordsInABundle = 5000 instead of 1000
FIX: JobPolicy - allow access for JOB_MONITOR property

*RMS
FIX: ReqClient - fix the case when a job is Completed but in an unknown minor status

*Resources
BUGFIX: ProxyStorage - use checkArgumentFormat() instead of self.__checkArgumentFormatDict()

[v6r10p10]

*DMS
FIX: Several fixes to make FTS accounting working (FTSAgent/Job, ReplicaManager, File )

[v6r10p9]

*Core
BUGFIX: LineGraph - Ymin was set to a minimal plot value rather than 0.

*DMS
CHANGE: FTSJob(Agent) - get correct information for FTS accounting (registration)

[v6r10p8]

*Core
FIX: InstallTools - admin e-mail default location changed

*Framework
FIX: SystemAdministratorClientCLI - allow "set host localhost"
FIX: BundleDelivery - protect against empty bundle

*WMS
FIX: SiteDirector - Pass siteNames and ceList as None if any is accepted
FIX: WorkloadManagement.ConfigTemplate.SiteDorectory - set Site to Any by default 

*DMS
FIX: FileCatalogCLI - ignore Datasets in ls command for backward compatibility

*Resources
FIX: SSH - some platforms use Password instead of password prompt

[v6r10p7]

*Core
FIX: dirac-install - execute dirac-fix-mysql-script and dirac-external-requirements after sourcing the environment
FIX: InstallTools - set basedir variable in fixMySQLScript()
FIX: InstallTools - define user root@host.domain in installMySQL()

*Framework
BUGFIX: SystemAdministratorCLI - bug fixed in default() call signature

*DMS
FIX: FTSRequest - handle properly FTS server in the old system 
FIX: ReplicaManager - check if file is in FC before removing 
FIX: Request/RemovalTask - handle properly proxies for removing files 
BUGFIX: DatasetManager - in the table description

[v6r10p6]

*Core
FIX: X509Certificate - reenabled fix in getDIRACGroup()

*Configuration
FIX: CSAPI - Group should be taken from the X509 chain and not the certificate

*RMS
CHANGE: ReqClient - if the job does not exist, do not try further finalization

[v6r10p5]

*Core
FIX: X509Certificate - reverted fix in getDIRACGroup()

[v6r10p4]

*Core
NEW: dirac-info - extra printout
CHANGE: PrettyPrint - extra options in printTable()
FIX: X509Certificate - bug fixed in getDIRACGroup()

*Framework
NEW: SystemAdministratorCLI - new showall command to show components across hosts
NEW: ProxyDB - allow to upload proxies without DIRAC group

*RMS
CHANGE: ReqClient - requests from failed jobs update job status to Failed
CHANGE: RequestTask - retry in the request finalize()

[v6r10p3]

*Configuration
CHANGE: Registry - allow to define a default group per user

*WMS
BUGFIX: JobReport - typo in generateForwardDISET()

[v6r10p2]

*TMS
CHANGE: Backward compatibility fixes when setting the Transformation files status

*DMS
BUGFIX: ReplicateAndRegister - bugfix when replicating to multiple destination by ReplicaManager

*WMS
BUGFIX: JobManager - bug fix when deleting no-existing jobs

[v6r10p1]

*RMS
FIX: ReqDB.Operations - Arguments field changed type from BLOB to MEDIUMBLOB

*DMS
FIX: FileCatalog - check for non-exiting directories in removeDirectory()

*TMS
FIX: TransformationDB - removed constraint that was making impossible to derive a production

[v6r10]

*Core
FIX: Several fixes on DB classes(AccountingDB, SystemLoggingDB, UserProfileDB, TransformationDB, 
     JobDB, PilotAgentsDB) after the new movement to the new MySQL implementation with a persistent 
     connection per running thread
NEW: SystemAdministratorCLI - better support for executing remote commands 
FIX: DIRAC.__init__.py - avoid re-definition of platform variable    
NEW: Graphs - added CurveGraph class to draw non-stacked lines with markers
NEW: Graphs - allow graphs with negative Y values
NEW: Graphs - allow to provide errors with the data and display them in the CurveGraph
FIX: InstallTools - fix for creation of the root@'host' user in MySQL 
FIX: dirac-install - create links to permanent directories before module installation
CHANGE: InstallTools - use printTable() utility for table printing
CHANGE: move printTable() utility to Core.Utilities.PrettyPrint
NEW: added installation configuration examples
FIX: dirac-install - fixBuildPath() operates only on files in the directory
FIX: VOMSService - added X-VOMS-CSRF-GUARD to the html header to be compliant with EMI-3 servers

*CS
CHANGE: getVOMSVOForGroup() uses the VOMSName option of the VO definition 
NEW: CE2CSAgent - added ARC CE information lookup

*Framework
FIX: SystemAdministratorIntegrator - use Host option to get the host address in addition to the section name, closes #1628
FIX: dirac-proxy-init - uses getVOMSVOForGroup() when adding VOMS extensions

*DMS
CHANGE: DFC - optimization and bug fixes of the bulk file addition
FIX: TransferAgent - protection against badly defined LFNs in collectFiles()
NEW: DFC - added getDirectoryReplicas() service method support similar to the LFC
CHANGE: DFC - added new option VisibleReplicaStatus which is used in replica getting commands
CHANGE: FileCatalogClientCLI client shows number of replicas in the 2nd column rather than 
        unimplemented number of links
CHANGE: DFC - optimizations for the bulk replica look-up
CHANGE: DFC updated scalability testing tool FC_Scaling_test.py        
NEW: DFC - methods returning replicas provide also SE definitions instead of PFNs to construct PFNs on the client side
NEW: DFC - added getReplicasByMetadata() interface
CHANGE: DFC - optimized getDirectoryReplicas()
CHANGE: FileCatalogClient - treat the reduced output from various service queries restoring LFNs and PFNs on the fly
NEW: DFC - LFNPFNConvention flag can be None, Weak or Strong to facilitate compatibility with LFC data 
CHANGE: FileCatalog - do not return PFNs, construct them on the client side
CHANGE: FileCatalog - simplified FC_Scaling_test.py script
NEW: FileCatalog/DatasetManager class to define and manipulate datasets corresponding to meta queries
NEW: FileCatalogHandler - new interface methods to expose DatasetManager functionality
NEW: FileCatalogClientCLI - new dataset family of commands
FIX: StorageFactory, ReplicaManager - resolve SE alias name recursively
FIX: FTSRequest, ReplicaManager, SRM2Storage - use current proxy owner as user name in accounting reports, closes #1602
BUGFIX: FileCatalogClientCLI - bug fix in do_ls, missing argument to addFile() call, closes #1658
NEW: FileCatalog - added new setMetadataBulk() interface, closes #1358
FIX: FileCatalog - initial argument check strips off leading lfn:, LFN:, /grid, closes #448
NEW: FileCatalog - added new setFileStatus() interface, closes #170, valid and visible file and replica statuses can be defined in respective options.
CHANGE: multiple new FTS system fixes
CHANGE: uniform argument checking with checkArgumentFormat() in multiple modules
CHANGE: FileCatalog - add Trash to the default replica valid statuses
CHANGE: ReplicaManager,FTSRequest,StorageElement - no use of PFN as returned by the FC except for file removal,
        rather constructing it always on the fly
        
*SMS
CHANGE: PinRequestAgent, SENamespaceCatalogCheckAgent - removed
CHANGE: Use StorageManagerClient instead of StorageDB directly        

*WMS
CHANGE: JobPolicy - optimization for bulk job verification
NEW: JobPolicy - added getControlledUsers() to get users which jobs can be accessed for 
     a given operation
CHANGE: JobMonitoringHandler - Avoid doing a selection of all Jobs, first count matching jobs 
        and then use "limit" to select only the required JobIDs.
NEW: JobMonitoringHandler - use JobPolicy to filter jobs in getJobSummaryWeb()
NEW: new Operations option /Services/JobMonitoring/GlobalJobsInfo ( True by default ) to 
     allow or not job info lookup by anybody, used in JobMonitoringHandler       
BUGFIX: SiteDirector - take into account the target queue Platform
BUGFIX: JobDB - bug in __insertNewJDL()    
CHANGE: dirac-admin-show-task-queues - enhanced output  
CHANGE: JobLoggingDB.sql - use trigger to manage the new LoggingInfo structure  
CHANGE: JobWrapper - trying several times to upload a request before declaring the job failed
FIX: JobScheduling executor - fix race condition that causes a job to remain in Staging
NEW: SiteDirector - do not touch sites for which there is no work available
NEW: SiteDirector - allow sites not in mask to take jobs with JobType Test
NEW: SiteDirector - allow 1 hour grace period for pilots in Unknown state before aborting them
CHANGE: Allow usage of non-plural form of the job requirement options ( PilotType, GridCE, BannedSite, 
        SubmitPool ), keep backward compatibility with a plural form
        
*RSS
FIX: DowntimeCommand - take the latest Downtime that fits    
NEW: porting new Policies from integration  
NEW: RSS SpaceToken command querying endpoints/tokens that exist  
        
*Resources
NEW: added SSHOARComputingElement class 
NEW: added XROOTStorage class       
FIX: CREAMComputingElement - extra checks for validity of returned pilot references
        
*TS
CHANGE: TransformationClient(DB,Manager) - set file status for transformation as bulk operation 
CHANGE: TransformationClient - applying state machine when changing transformation status
BUGFIX: TransformationClient(Handler) - few minor fixes
NEW: TransformationDB - backported __deleteTransformationFileTask(s) methods
CHANGE: TransformationDB(Client) - fixes to reestablish the FileCatalog interface
FIX: TransformationAgent - added MissingInFC to consider for Removal transformations
BUGFIX: TransformationAgent - in _getTransformationFiles() variable 'now' was not defined
FIX: TransformationDB.sql - DataFiles primary key is changed to (FileID) from (FileID,LFN) 
CHANGE: TransformationDB(.sql) - schema changes suitable for InnoDB
FIX: TaskManager(AgentBase) - consider only submitted tasks for updating status
CHANGE: TransformationDB(.sql) - added index on LFN in DataFiles table

*RMS
NEW: Migrate to use the new Request Management by all the clients
CHANGE: RequestContainer - Retry failed transfers 10 times and avoid sub-requests to be set Done 
        when the files are failed
CHANGE: Use a unique name for storing the proxy as processes may use the same "random" name and 
        give conflicts
NEW: RequestClient(Handler) - add new method readRequest( requestname)                 

*Workflow
NEW: Porting the LHCb Workflow package to DIRAC to make the use of general purpose modules and
     simplify construction of workflows        

[v6r9p33]

*Accounting
BUGFIX: AccountingDB - wrong indentation

[v6r9p32]

*Accounting
FIX: AccountingDB - use old style grouping if the default grouping is altered, e.g. by Country

[v6r9p31]

*Accounting
CHANGE: AccountingDB - changes to speed up queries: use "values" in GROUP By clause;
        drop duplicate indexes; reorder fields in the UniqueConstraint index of the
        "bucket" tables  

[v6r9p30]

*DMS
CHANGE: FileCatalogFactory - construct CatalogURL from CatalogType by default

*SMS
FIX: dirac-stager-stage-files - changed the order of the arguments

[v6r9p29]

*TS
FIX: TaskManager(AgentBase) - fix for considering only submitted tasks 

[v6r9p28]

*TS
FIX: TransformationDB(ManagerHandler) - several portings from v6r10

[v6r9p27]

*SMS
FIX: StorageManagementDB - in removeUnlinkedReplicas() second look for CacheReplicas 
     for which there is no entry in StageRequests

[v6r9p26]

*Resources
CHANGE: CREAMComputigElement - Make sure that pilots submitted to CREAM get a 
        fresh proxy during their complete lifetime
*Framework
FIX: ProxyDB - process properly any SQLi with DNs/groups with 's in the name

[v6r9p25]

*TS
CHANGE: TransformationClient - changed default timeout values for service calls
FIX: TransformationClient - fixes for processing of derived transformations 

[v6r9p24]

*TS
FIX: TransformationClient - in moveFilesToDerivedTransformation() set file status
     to Moved-<prod>

[v6r9p23]

*Core
BUGFIX: InstallTools - improper configuration prevents a fresh new installation

*WMS
BUGFIX: PilotDirector - Operations Helper non-instantiated

[v6r9p22]

*WMS
FIX: PilotDirector - allow to properly define extensions to be installed by the 
     Pilot differently to those installed at the server
FIX: Watchdog - convert pid to string in ProcessMonitor

*TS
FIX: TransformationDB - splitting files in chunks

*DMS
NEW: dirac-dms-create-removal-request command
CHANGE: update dirac-dms-xxx commands to use the new RMS client,
        strip lines when reading LFNs from a file

[v6r9p21]

*TS
FIX: Transformation(Client,DB,Manager) - restored FileCatalog compliant interface
FIX: TransformationDB - fix in __insertIntoExistingTransformationFiles()

[v6r9p20]

*Core
BUGFIX: ProxyUpload - an on the fly upload does not require a proxy to exist

*DMS
CHANGE: TransferAgent - use compareAdler() for checking checksum
FIX: FailoverTransfer - recording the sourceSE in case of failover transfer request 

*WMS
FIX: ProcessMonitor - some fixes added, printout when <1 s of consumed CPU is found

*Transformation
BUGFIX: TransformationClient - fixed return value in moveFilesToDerivedTransformation()

*RMS
BUGFIX: CleanReqDBAgent - now() -> utcnow() in initialize()

*Resources
FIX: ARCComputingElement - fix the parsing of CE status if no jobs are available

[v6r9p19]

*DMS
FIX: FileCatalog/DirectoryMetadata - inherited metadata is used while selecting directories
     in findDirIDsByMetadata()

[v6r9p18]

*DMS
FIX: FTSSubmitAgent, FTSRequest - fixes the staging mechanism in the FTS transfer submission
NEW: TransferDBMonitoringHandler - added getFilesForChannel(), resetFileChannelStatus()

[v6r9p17]

*Accounting
FIX: DataStoreClient - send accounting records in batches of 1000 records instead of 100

*DMS:
FIX: FailoverTransfer - catalog name from list to string
FIX: FTSSubmitAgent, FTSRequest - handle FTS3 as new protocol and fix bad submission time
FIX: FTSSubmitAgent, FTSRequest - do not submit FTS transfers for staging files

*WMS
FIX: TaskQueueDB - do not check enabled when TQs are requested from Directors
FIX: TaskQueueDB - check for Enabled in the TaskQueues when inserting jobs to print an alert
NEW: TaskQueueDB - each TQ can have at most 5k jobs, if beyond the limit create a new TQ 
     to prevent long matching times when there are way too many jobs in a single TQ

[v6r9p16]

*TS
BUGFIX: typos in TransformationCleaningAgent.py

*DMS
CHANGE: DownloadInputData - check the available disk space in the right input data directory
FIX: DownloadInputData - try to download only Cached replicas 

[v6r9p15]

*Core
FIX: MySQL - do not decrease the retry counter after ping failure

*DMS
CHANGE: FC/DirectoryMetadata - Speed up findFilesByMetadataWeb when many files match
FIX: RemovalTask - fix error string when removing a non existing file (was incompatible 
     with the LHCb BK client). 

*WMS
FIX: JobReport - minor fix ( removed unused imports )
FIX: JobMonitoring(JobStateUpdate)Handler - jobID argument can be either string, int or long

*TS
CHANGE: TransformationClient - change status of Moved files to a deterministic value
FIX: FileReport - minor fix ( inherits object ) 

[v6r9p14]

*DMS
CHANGE: FTSDB - changed schema: removing FTSSite table. From now on FTS sites 
        would be read from CS Resources

[v6r9p13]

FIX: included fixes from v6r8p26 patch release

[v6r9p12]

FIX: included fixes from v6r8p25 patch release

[v6r9p11]

*DMS
BUGFIX: FTSRequest - in __resolveFTSServer() type "=" -> "=="

[v6r9p10]

FIX: included fixes from v6r8p24 patch release

*Core
NEW: StateMachine utility

*DMS
BUGFIX: in RegisterFile operation handler

*Interfaces
FIX: Dirac.py - in splitInputData() consider only Active replicas

[v6r9p9]

*RMS
FIX: RequestDB - added getRequestFileStatus(), getRequestName() methods

[v6r9p8]

*DMS
FIX: RequestDB - get correct digest ( short request description ) of a request

[v6r9p7]

FIX: included fixes from v6r8p23 patch release

*RSS
FIX: SpaceTokenOccupancyPolicy - SpaceToken Policy decision was based on 
     percentage by mistake
     
*RMS
NEW: new scripts dirac-dms-ftsdb-summary, dirac-dms-show-ftsjobs    
FIX: FTSAgent - setting space tokens for newly created FTSJobs 

[v6r9p6]

*DMS
BUGFIX: dirac-admin-add-ftssite - missing import

*RMS
NEW: RequestDB, ReqManagerHandler - added getRequestStatus() method

*TS
FIX: fixes when using new RequestClient with the TransformationCleaningAgent

*WMS
BUGFIX: typo in SandboxStoreHandler transfer_fromClient() method

[v6r9p5]

*DMS
BUGFIX: missing proxy in service env in the FTSManager service. By default service 
        will use DataManager proxy refreshed every 6 hours.

*Resources
NEW: StorageElement - new checkAccess policy: split the self.checkMethods in 
     self.okMethods. okMethods are the methods that do not use the physical SE. 
     The isValid returns S_OK for all those immediately

*RSS
FIX: SpaceTokenOccupancyPolicy - Policy that now takes into account absolute values 
     for the space left
     
*TS
FIX: TransformationCleaningAgent - will look for both old and new RMS     

[v6r9p4]

*Stager
NEW: Stager API: dirac-stager-monitor-file, dirac-stager-monitor-jobs, 
     dirac-stager-monitor-requests, dirac-stager-show-stats

[v6r9p3]

*Transformation
FIX: TransformationCleaning Agent status was set to 'Deleted' instead of 'Cleaned'

[v6r9p2]

*RSS
NEW: Added Component family tables and statuses
FIX: removed old & unused code 
NEW: allow RSS policies match wild cards on CS

*WMS
BUGFIX: FailoverTransfer,JobWrapper - proper propagation of file metadata

[v6r9p1]

*RMS
NEW: FTSAgent - update rwAccessValidStamp,
     update ftsGraphValidStamp,
     new option for staging files before submission,
     better log handling here and there
CHANGE: FTSJob - add staging flag in in submitFTS2
CHANGE: Changes in WMS (FailoverTransfer, JobReport, JobWrapper, SandboxStoreHandler) 
        and TS (FileReport) to follow the new RMS.
NEW: Full CRUD support in RMS.

*RSS
NEW: ResourceManagementDB - new table ErrorReportBuffer
NEW: new ResourceManagementClient methods - insertErrorReportBuffer, selectErrorReportBuffer,
     deleteErrorReportBuffer

[v6r9]

NEW: Refactored Request Management System, related DMS agents and FTS management
     components

[v6r8p28]

*Core
BUGFIX: RequestHandler - the lock Name includes ActionType/Action

*DMS
FIX: dirac-dms-filecatalog-cli - prevent exception in case of missing proxy

[v6r8p27]

*DMS
BUGFIX: dirac-dms-add-file - fixed typo item -> items

[v6r8p26]

*Core
NEW: RequestHandler - added getServiceOption() to properly resolve inherited options 
     in the global service handler initialize method
NEW: FileCatalogHandler, StorageElementHandler - use getServiceOption()

[v6r8p25]

FIX: included fixes from v6r7p40 patch release

*Resources
FIX: SRM2Storage - do not account gfal_ls operations

[v6r8p24]

FIX: included fixes from v6r7p39 patch release

*Core
FIX: SiteSEMapping was returning wrong info

*DMS
FIX: FTSRequest - choose explicitly target FTS point for RAL and CERN
BUGFIX: StrategyHandler - wrong return value in __getRWAccessForSE()

*Resources
CHANGE: SRM2Storage - do not account gfal_ls operations any more

[v6r8p23]

FIX: included fixes from v6r7p37 patch release

*TS
FIX: TransformationDB - allow tasks made with ProbInFC files
FIX: TransformationCleaingAgent,Client - correct setting of transformation 
     status while cleaning

[v6r8p22]

FIX: included fixes from v6r7p36 patch release

[v6r8p21]

*DMS
FIX: FileCatalog/DirectoryMetadata - even if there is no meta Selection 
     the path should be considered when getting Compatible Metadata
FIX: FileCatalog/DirectoryNodeTree - findDir will return S_OK( '' ) if dir not 
     found, always return the same error from DirectoryMetadata in this case.     

*RSS
FIX: DowntimeCommand - use UTC time stamps

*TS
FIX: TransformationAgent - in _getTransformationFiles() get also ProbInFC files in 
     addition to Used 

[v6r8p20]

*Stager
NEW: Stager API: dirac-stager-monitor-file, dirac-stager-monitor-jobs, 
     dirac-stager-monitor-requests, dirac-stager-show-stats

[v6r8p19]

*Transformation
FIX: TransformationCleaning Agent status was set to 'Deleted' instead of 'Cleaned'

[v6r8p18]

*TS
BUGFIX: TransformationAgent - regression in __cleanCache()

[v6r8p17]

FIX: included fixes from v6r7p32 patch release

*WMS
FIX: StalledJobAgent - for accidentally stopped jobs ExecTime can be not set, 
     set it to CPUTime for the accounting purposes in this case

[v6r8p16]

FIX: included fixes from v6r7p31 patch release

*WMS
BUGFIX: TaskQueueDB - fixed a bug in the negative matching conditions SQL construction

*RSS
NEW: improved doc strings of PEP, PDP modules ( part of PolicySystem )
FIX: Minor changes to ensure consistency if ElementInspectorAgent and 
     users interact simultaneously with the same element
CHANGE: removed DatabaseCleanerAgent ( to be uninstalled if already installed )
FIX: SummarizeLogsAgent - the logic of the agent was wrong, the agent has been re-written.
     
[v6r8p15]

*Core
FIX: X509Chain - fix invalid information when doing dirac-proxy-info without CS
     ( in getCredentials() )

*RSS
NEW: PDP, PEP - added support for option "doNotCombineResult" on PDP

[v6r8p14]

*Core
FIX: dirac-deploy-scripts - can now work with the system python

*WMS
NEW: dirac-wms-cpu-normalization - added -R option to modify a given configuration file
FIX: Executor/InputData - Add extra check for LFns in InputData optimizer, closes #1472

*Transformation
CHANGE: TransformationAgent - add possibility to kick a transformation (not skip it if no 
        unused files), by touching a file in workDirectory
BUGFIX: TransformationAgent - bug in __cleanCache() dict modified in a loop        

[v6r8p13]

*Transformation
BUGFIX: TransformationDB - restored import of StringType

[v6r8p12]

NEW: Applied patches from v6r7p29

*WMS
FIX: JobDB - check if SystemConfig is present in the job definition and convert it 
     into Platform

*DMS
FIX: ReplicaManager - do not get metadata of files when getting files in a directory 
     if not strictly necessary

*RSS
NEW: ported from LHCb PublisherHandler for RSS web views

[v6r8p11]

NEW: Applied patches from v6r7p27

*RSS
NEW: SpaceTokenOccupancyPolicy - ported from LHCbDIRAC 
NEW: db._checkTable done on service initialization ( removed dirac-rss-setup script doing it )

*Transformation
FIX: TaskManager - reset oJob for each task in prepareTransformationTasks()
BUGFIX: ValidateOutputDataAgent - typo fixed in getTransformationDirectories()
FIX: TransformationManagerHandler - use CS to get files statuses not to include in 
     processed file fraction calculation for the web monitoring pages

[v6r8p10]

NEW: Applied patches from v6r7p27

[v6r8p9]

*DMS
FIX: TransferAgent,dirac-dms-show-se-status, ResourceStatus,TaskManager - fixes
     needed for DMS components to use RSS status information
NEW: ReplicaManager - allow to get metadata for an LFN+SE as well as PFN+SE     

[v6r8p8]

*RSS
BUGFIX: dirac-rss-setup - added missing return of S_OK() result

[v6r8p7]

NEW: Applied patches from v6r7p24

*DMS
BUGFIX: LcgFileCatalogClient - bug in addFile()

*RSS
BUGFIX: fixed script dirac-rss-set-token, broken in the current release.
NEW: Statistics module - will be used in the future to provide detailed information 
     from the History of the elements 

[v6r8p6]

NEW: Applied patches from v6r7p23

*Transformation
FIX: TaskManager - allow prepareTransformationTasks to proceed if no OutputDataModule is defined
FIX: TransformationDB - remove INDEX(TaskID) from TransformationTasks. It produces a single counter 
     for the whole table instead of one per TransformationID
     
*WMS     
FIX: WMSUtilities - to allow support for EMI UI's for pilot submission we drop support for glite 3.1

[v6r8p5]

NEW: Applied patches from v6r7p22

*RSS
CHANGE: removed old tests and commented out files

*WMS
FIX: PoolXMLCatalog - proper addFile usage

*Transformation
CHANGE: TransformationAgent - clear replica cache when flushing or setting a file in the workdirectory

[v6r8p4]

*Transformation
FIX: The connection to the jobManager is done only at submission time
FIX: Jenkins complaints fixes

*WMS
BUGFIX: JobDB - CPUtime -> CPUTime
FIX: Jenkins complaints fixes

[v6r8p3]

*DMS
BUGFIX: LcgFileCatalogClient

[v6r8p2]

*DMS:
FIX: LcgFileCatalogClient - remove check for opening a session in __init__ as credentials are not yet set 

*Transformation
CHANGE: reuse RPC clients in Transformation System 

[v6r8p1]

*Core
FIX: dirac-deploy-scripts - restored regression w.r.t. support of scripts starting with "d"

*DMS
BUGFIX: LcgFileCatalogClient - two typos fixed

[v6r8]

CHANGE: Several fixes backported from the v7r0 integration branch

*Core
CHANGE: DictCache - uses global LockRing to avoid locks in multiprocessing
FIX: X509Chain - proxy-info showing an error when there's no CS

*DMS
FIX: TransferAgent - inside loop filter out waiting files dictionary
BUGFIX: dirac-admin-allow-se - there was a continue that was skipping the complete loop for 
        ARCHIVE elements
NEW: LcgFileCatalogClient - test return code in startsess lfc calls       

*WMS:
FIX: OptimizerExecutor, InputData, JobScheduling - check that site candidates have all the 
     replicas

*RSS: 
BUGFIX: ResourceStatus, RSSCacheNoThread - ensure that locks are always released

*Transformation
FIX: TaskManager - site in the job definition is taken into account when submitting
NEW: Transformation - get the allowed plugins from the CS /Operations/Transformations/AllowedPlugins
FIX: ValidateOutputDataAgent - self not needed for static methods

[v6r7p40]

*Resources
FIX: StorageElement class was not properly passing the lifetime argument for prestageFile method

[v6r7p39]

*Core
CHANGE: Grid - in executeGridCommand() allow environment script with arguments needed for ARC client

*DMS
FIX: DFC SEManager - DIP Storage can have a list of ports now

*Resources
FIX: ARCComputingElement - few fixes after debugging

[v6r7p38]

*Core
NEW: DISET FileHelper, TransferClient - possibility to switch off check sum

*Resources
NEW: ARCComputingElement - first version
NEW: StorageFactory - possibility to pass extra protocol parameters to storage object
NEW: DIPStorage - added CheckSum configuration option
BUGFIX: SSHComputingElement - use CE name in the pilot reference construction

*WMS
FIX: StalledJobAgent - if ExecTime < CPUTime make it equal to CPUTime

[v6r7p37]

*Framework
BUGFIX: NotificationDB - typos in SQL statement in purgeExpiredNotifications() 

*WMS
NEW: JobCleaningAgent - added scheduling sandbox LFN removal request 
     when deleting jobs
CHANGE: JobWrapper - report only error code as ApplicationError parameter 
        when payload finishes with errors    
NEW: SiteDirector - possibility to specify extensions to be installed in 
     pilots in /Operations/Pilots/Extensions option in order not to install
     all the server side extensions        

*DMS
CHANGE: FileCatalogFactory - use service path as default URL
CHANGE: FileCatalogFactory - use ObjectLoader to import catalog clients

*SMS
BUGFIX: StorageManagementDB, dirac-stager-monitor-jobs - small bug fixes ( sic, Daniela )

*Resources
CHANGE: DIPStorage - added possibility to specify a list of ports for multiple
        service end-points
CHANGE: InProcessComputingElement - demote log message when payload failure 
        to warning, the job will fail anyway
FIX: StalledJobAgent - if pilot reference is not registered, this is not an 
     error of the StalledJobAgent, no log.error() in  this case                
        
*RMS
CHANGE: RequestTask - ensure that tasks are executed with user credentials 
        even with respect to queries to DIRAC services ( useServerCertificate 
        flag set to false )        

[v6r7p36]

*WMS
FIX: CREAMCE, SiteDirector - make sure that the tmp executable is removed
CHANGE: JobWrapper - remove sending mails via Notification Service in case
        of job rescheduling
        
*SMS
FIX: StorageManagementDB - fix a race condition when old tasks are set failed 
     between stage submission and update.        

[v6r7p35]

*Stager
NEW: Stager API: dirac-stager-monitor-file, dirac-stager-monitor-jobs, 
     dirac-stager-monitor-requests, dirac-stager-show-stats

[v6r7p34]

*Transformation
FIX: TransformationCleaning Agent status was set to 'Deleted' instead of 'Cleaned'

[v6r7p33]

*Interfaces
FIX: Job.py - in setExecutable() - prevent changing the log file name string type

*StorageManagement
NEW: StorageManagementDB(Handler) - kill staging requests at the same time as 
     killing related jobs, closes #1510
FIX: StorageManagementDB - demote the level of several log messages       

[v6r7p32]

*DMS
FIX: StorageElementHandler - do not use getDiskSpace utility, use os.statvfs instead
CHANGE: StorageManagementDB - in getStageRequests() make MySQL do an UNIQUE selection 
        and use implicit loop to speed up queries for large results

*Resources
FIX: lsfce remote script - use re.search instead of re.match in submitJob() to cope with
     multipline output

[v6r7p31]

*WMS
FIX: SiteDirector - make possible more than one SiteDirector (with different pilot identity) attached 
     to a CE, ie sgm and pilot roles. Otherwise one is declaring Aborted the pilots from the other.

[v6r7p30]

*Core
CHANGE: X509Chain - added groupProperties field to the getCredentials() report
BUGFIX: InstallTools - in getSetupComponents() typo fixed: agent -> executor

[v6r7p29]

*DMS
CHANGE: FileCatalog - selection metadata is also returned as compatible metadata in the result
        of getCompatibleMetadata() call
NEW: FileCatalog - added path argument to getCompatibleMetadata() call
NEW: FileCatalogClient - added getFileUserMetadata()
BUGFIX: dirac-dms-fts-monitor - exit with code -1 in case of error

*Resources
FIX: CREAMComputingElement - check globus-url-copy result for errors when retrieving job output

[v6r7p28]

*DMS
BUGFIX: FileCatalog/DirectoryMetadata - wrong MySQL syntax 

[v6r7p27]

*Core
FIX: Mail.py - fix of the problem of colons in the mail's body

*Interfaces
NEW: Job API - added setSubmitPools(), setPlatform() sets ... "Platform"

*WMS
FIX: TaskQueueDB - use SystemConfig as Platform for matching ( if Platform is not set explicitly

*Resources
FIX: SSHComputingElement - use ssh host ( and not CE name ) in the pilot reference
BUGFIX: SSHGEComputingElement - forgotten return statement in _getJobOutputFiles()

*Framework
NEW: dirac-sys-sendmail - email's body can be taken from pipe. Command's argument 
     in this case will be interpreted as a destination address     

[v6r7p26]

*DMS
FIX: ReplicaManager - status names Read/Write -> ReadAccess/WriteAccess

[v6r7p25]

*Core
CHANGE: X509Chain - in getCredentials() failure to contact CS is not fatal, 
        can happen when calling dirac-proxy-init -x, for example

[v6r7p24]

*DMS
NEW: FileCatalog - added getFilesByMetadataWeb() to allow pagination in the Web 
     catalog browser
     
*WMS
CHANGE: WMSAdministrator, DiracAdmin - get banned sites list by specifying the status
        to the respective jobDB call     

[v6r7p23]

*Transformation
BUGFIX: TransformationDB - badly formatted error log message

*RMS
CHANGE: RequestDBMySQL - speedup the lookup of requests

*WMS
BUGFIX: dirac-dms-job-delete - in job selection by group

*DMS
FIX: LcgFileCatalogClient - getDirectorySize made compatible with DFC
BUGFIX: LcgFileCatalogClient - proper call of __getClientCertInfo()

[v6r7p22]

*Transformation
CHANGE: InputDataAgent - treats only suitable transformations, e.g. not the extendable ones. 
CHANGE: TransformationAgent - make some methods more public for easy overload

[v6r7p21]

*Core
FIX: Shifter - pass filePath argument when downloading proxy

[v6r7p20]

*DMS
CHANGE: StrategyHandler - move out SourceSE checking to TransferAgent
CHANGE: ReplicaManager, InputDataAgent - get active replicas
FIX: StorageElement, SRM2Storage - support for 'xxxAccess' statuses, checking results
     of return structures
     
*RSS
NEW: set configurable email address on the CS to send the RSS emails
NEW: RSSCache without thread in background
FIX: Synchronizer - moved to ResourceManager handler     

[v6r7p19]

*DMS
BUGFIX: ReplicaManager - in putAndRegister() SE.putFile() singleFile argument not used explicitly

[v6r7p18]

*WMS
FIX: StalledJobAgent - do not exit the loop over Completed jobs if accounting sending fails
NEW: dirac-wms-job-delete - allow to specify jobs to delete by job group and/or in a file
FIX: JobManifest - If CPUTime is not set, set it to MaxCPUTime value

[v6r7p17]

*Resources
FIX: SRM2Storage - treat properly "22 SRM_REQUEST_QUEUED" result code

[v6r7p16]

*DMS
FIX: StrategyHandler - do not proceed when the source SE is not valid for read 
BUGFIX: StorageElement - putFile can take an optional sourceSize argument
BUGFIX: ReplicaManager - in removeFile() proper loop on failed replicas

*RSS
FIX: SpaceTokenOccupancyCommand, CacheFeederAgent - add timeout when calling lcg_util commands

*WMS
FIX: JobManifest - take all the SubmitPools defined in the TaskQueueAgent 
NEW: StalledJobAgent - declare jobs stuck in Completed status as Failed

[v6r7p15]

*Core
BUGFIX: SocketInfo - in host identity evaluation

*DMS
BUGFIX: FileCatalogHandler - missing import os

*Transformation
CHANGE: JobManifest - getting allowed job types from operations() section 

[v6r7p14]

*DMS
CHANGE: StorageElementProxy - removed getParameters(), closes #1280
FIX: StorageElementProxy - free the getFile space before the next file
FIX: StorageElement - added getPFNBase() to comply with the interface

*Interfaces
CHANGE: Dirac API - allow lists of LFNs in removeFile() and removeReplica()

*WMS
CHANGE: JobSchedulingAgent(Executor) - allow both BannedSite and BannedSites JDL option

*RSS
FIX: ElementInspectorAgent - should only pick elements with rss token ( rs_svc ).
FIX: TokenAgent - using 4th element instead of the 5th. Added option to set admin email on the CS.

[v6r7p13]

*Core
FIX: Resources - in getStorageElementSiteMapping() return only sites with non-empty list of SEs

*DMS
FIX: StorageElement - restored the dropped logic of using proxy SEs
FIX: FileCatalog - fix the UseProxy /LocalSite/Catalog option

*Transformation
FIX: TransformationDB - use lower() string comparison in extendTransformation()

[v6r7p12]

*WMS
BUGFIX: JobManifest - get AllowedSubmitPools from the /Systems section, not from /Operations

*Core
NEW: Resources helper - added getSites(), getStorageElementSiteMapping()

*DMS
CHANGE: StrategyHandler - use getStorageElementSiteMapping helper function
BUGFIX: ReplicaManager - do not modify the loop dictionary inside the loop

[v6r7p11]

*Core
CHANGE: Subprocess - put the use of watchdog in flagging

[v6r7p10]

*Core
NEW: Logger - added getLevel() method, closes #1292
FIX: Subprocess - returns correct structure in case of timeout, closes #1295, #1294
CHANGE: TimeOutExec - dropped unused utility
FIX: Logger - cleaned unused imports

*RSS
CHANGE: ElementInspectorAgent - do not use mangled name and removed shifterProxy agentOption

[v6r7p9]

*Core
BUGFIX: InstallTools - MySQL Port should be an integer

[v6r7p8]

*Core
FIX: Subprocess - consistent timeout error message

*DMS
NEW: RemovalTask - added bulk removal
FIX: StrategyHandler - check file source CEs
CHANGE: DataIntegrityClient - code beautification
CHANGE: ReplicaManager - do not check file existence if replica information is queried anyway,
        do not fail if file to be removed does not exist already. 

[v6r7p7]

FIX: Several fixes to allow automatic code documentation

*Core
NEW: InstallTools - added mysqlPort and mysqlRootUser

*DMS
CHANGE: ReplicaManager - set possibility to force the deletion of non existing files
CHANGE: StrategyHandler - better handling of checksum check during scheduling 

[v6r7p6]

*Core
FIX: dirac-install - restore signal alarm if downloadable file is not found
FIX: Subprocess - using Manager proxy object to pass results from the working process

*DMS:
CHANGE: StorageElement - removed overwride mode
CHANGE: removed obsoleted dirac-dms-remove-lfn-replica, dirac-dms-remove-lfn
NEW: FTSMonitorAgent - filter out sources with checksum mismatch
FIX: FTSMonitorAgent, TransferAgent - fix the names of the RSS states

*RSS
NEW: ElementInspectorAgent runs with a variable number of threads which are automatically adjusted
NEW: Added policies to force a particular state, can be very convenient to keep something Banned for example.
NEW: policy system upgrade, added finer granularity when setting policies and actions

*WMS
NEW: SiteDirector- allow to define pilot DN/Group in the agent options
CHANGE: JobDescription, JobManifest - take values for job parameter verification from Operations CS section

[v6r7p5]

*Interfaces
BUGFIX: dirac-wms-job-get-output - properly treat the case when output directory is not specified 

[v6r7p4]

*Core
FIX: Subprocess - avoid that watchdog kills the executor process before it returns itself

*Framework
BUGFIX: ProxuManagerClient - wrong time for caching proxies

*RSS
FIX: removed obsoleted methods

*DMS
NEW: FileCatalog - added findFilesByMetadataDetailed - provides detailed metadata for 
     selected files

[v6r7p3]

*DMS
FIX: FTSMonitorAgent - logging less verbose

*Transformation
FIX: TransformationAgent - use the new CS defaults locations
FIX: Proper agent initialization
NEW: TransformationPlaugin - in Broadcast plugin added file groupings by number of files, 
     make the TargetSE always defined, even if the SourceSE list contains it 

*ResourceStatus
FIX: Added the shifter's proxy to several agents

*RMS
FIX: RequestContainer - the execution order was not properly set for the single files 

*Framework:
BUGFIX: ProxyManagerClient - proxy time can not be shorter than what was requested

[v6r7p2]

*Core
FIX: dirac-configure - switch to use CS before checking proxy info

*Framework
NEW: dirac-sys-sendmail new command
NEW: SystemAdmininistratorCLI - added show host, uninstall, revert commands
NEW: SystemAdmininistratorHandler - added more info in getHostInfo()
NEW: SystemAdmininistratorHandler - added revertSoftware() interface

*Transformation
FIX: TransformationCleaningAgent - check the status of returned results

[v6r7p1]

*Core
FIX: Subprocess - finalize the Watchdog closing internal connections after a command execution
CHANGE: add timeout for py(shell,system)Call calls where appropriate
CHANGE: Shifter - use gProxyManager in a way that allows proxy caching

*Framework
NEW: ProxyManagerClient - allow to specify validity and caching time separately
FIX: ProxyDB - replace instead of delete+insert proxy in __storeVOMSProxy

*DMS
NEW: FTSMonitorAgent - made multithreaded for better efficiency
FIX: dirac-dms-add-file - allow LFN: prefix for lfn argument

*WMS
NEW: dirac-wms-job-get-output, dirac-wms-job-status - allow to retrieve output for a job group
FIX: TaskQueueDB - fixed selection SQL in __generateTQMatchSQL()
CHANGE: OptimizerExecutor - reduce diversity of MinorStatuses for failed executors

*Resources
FIX: CREAMComputingElement - remove temporary JDL right after the submission 

[v6r6p21]

*DMS
BUGFIX: TransformationCleaningAgent - use the right signature of cleanMetadataCatalogFiles() call

[v6r6p20]

*DMS
FIX: RegistrationTask - properly escaped error messages
BUGFIX: DirectoryMetadata - use getFileMetadataFields from FileMetadata in addMetadataField()
NEW: When there is a missing source error spotted during FTS transfer, file should be reset 
     and rescheduled again until maxAttempt (set to 100) is reached

*WMS
FIX: JobScheduling - fix the site group logic in case of Tier0

[v6r6p19]

*DMS
BUGFIX: All DMS agents  - set up agent name in the initialization

*Core
NEW: Subprocess - timeout wrapper for subprocess calls
BUGFIX: Time - proper interpreting of 0's instead of None
CHANGE: DISET - use cStringIO for ANY read that's longer than 16k (speed improvement) 
        + Less mem when writing data to the net
FIX: Os.py - protection against failed "df" command execution       
NEW: dirac-info prints lcg bindings versions
CHANGE: PlotBase - made a new style class 
NEW: Subprocess - added debug level log message

*Framework
NEW: SystemAdministratorIntegrator client for collecting info from several hosts
NEW: SystemAdministrator - added getHostInfo()
FIX: dirac-proxy-init - always check for errors in S_OK/ERROR returned structures
CHANGE: Do not accept VOMS proxies when uploading a proxy to the proxy manager

*Configuration
FIX: CE2CSAgent - get a fresh copy of the cs data before attempting to modify it, closes #1151
FIX: Do not create useless backups due to slaves connecting and disconnecting
FIX: Refresher - prevent retrying with 'Insane environment'

*Accounting
NEW: Accounting/Job - added validation of reported values to cope with the weird Yandex case
FIX: DBUtils - take into account invalid values, closes #949

*DMS
FIX: FTSSubmitAgent - file for some reason rejected from submission should stay in 'Waiting' in 
     TransferDB.Channel table
FIX: FTSRequest - fix in the log printout     
CHANGE: dirac-dms-add-file removed, dirac-dms-add-files renamed to dirac-dms-add-file
FIX: FileCatalogCLI - check the result of removeFile call
FIX: LcgFileCatalogClient - get rid of LHCb specific VO evaluation
NEW: New FileCatalogProxy service - a generalization of a deprecated LcgFileCatalog service
FIX: Restored StorageElementProxy functionality
CHANGE: dirac-dms-add-file - added printout
NEW: FileCatalog(Factory), StorageElement(Factory) - UseProxy flag moved to /Operations and /LocalSite sections

*RSS
NEW:  general reimplementation: 
      New DB schema using python definition of tables, having three big blocks: Site, Resource and Node.
      MySQLMonkey functionality almost fully covered by DB module, eventually will disappear.
      Services updated to use new database.
      Clients updated to use new database.
      Synchronizer updated to fill the new database. When helpers will be ready, it will need an update.
      One ElementInspectorAgent, configurable now is hardcoded.
      New Generic StateMachine using OOP.
      Commands and Policies simplified.
      ResourceStatus using internal cache, needs to be tested with real load.
      Fixes for the state machine
      Replaced Bad with Degraded status ( outside RSS ).
      Added "Access" to Read|Write|Check|Remove SE statuses wherever it applies.
      ResourceStatus returns by default "Active" instead of "Allowed" for CS calls.
      Caching parameters are defined in the CS
FIX: dirac-admin-allow/ban-se - allow a SE on Degraded ( Degraded->Active ) and ban a SE on Probing 
     ( Probing -> Banned ). In practice, Active and Degraded are "usable" states anyway.            
      
*WMS
FIX: OptimizerExecutor - failed optimizations will still update the job     
NEW: JobWrapper - added LFNUserPrefix VO specific Operations option used for building user LFNs
CHANGE: JobDB - do not interpret SystemConfig in the WMS/JobDB
CHANGE: JobDB - Use CPUTime JDL only, keep MaxCPUTime for backward compatibility
CHANGE: JobWrapper - use CPUTime job parameter instead of MaxCPUTime
CHANGE: JobAgent - use CEType option instead of CEUniqueID
FIX: JobWrapper - do not attempt to untar directories before having checked if they are tarfiles 
NEW: dirac-wms-job-status - get job statuses for jobs in a given job group
 
*SMS
FIX: StorageManagementDB - when removing unlinked replicas, take into account the case where a
     staging request had been submitted, but failed
      
*Resources    
NEW: glexecCE - add new possible locations of the glexec binary: OSG specific stuff and in last resort 
     looking in the PATH    
NEW: LcgFileCatalogClient - in removeReplica() get the needed PFN inside instead of providing it as an argument     
      
*TS      
CHANGE: Transformation types definition are moved to the Operations CS section

*Interfaces
FIX: Dirac.py - CS option Scratchdir was in LocalSite/LocalSite
FIX: Dirac.py - do not define default catalog, use FileCatalog utility instead

[v6r6p19]

*DMS
BUGFIX: All DMS agents  - set up agent name in the initialization

[v6r6p18]

*Transformation
CHANGE: /DIRAC/VOPolicy/OutputDataModule option moved to <Operations>/Transformations/OutputDataModule

*Resources
FIX: ComputingElement - properly check if the pilot proxy has VOMS before adding it to the payload 
     when updating it

*WMS
BUGFIX: JobSanity - fixed misspelled method call SetParam -> SetParameter

[v6r6p17]

*Transformation
BUGFIX: TransformationAgent - corrected  __getDataReplicasRM()

[v6r6p16]

*DMS
FIX: Agents - proper __init__ implementation with arguments passing to the super class
FIX: LcgFileCatalogClient - in removeReplica() reload PFN in case it has changed

[v6r6p15]

*Framework
BUGFIX: ErrorMessageMonitor - corrected updateFields call 

*DMS:
NEW: FTSMonitorAgent completely rewritten in a multithreaded way

*Transformation
FIX: InputDataAgent - proper instantiation of TransformationClient
CHANGE: Transformation - several log message promoted from info to notice level

[v6r6p14]

*Transformation
FIX: Correct instantiation of agents inside several scripts
CHANGE: TransformationCleaningAgent - added verbosity to logs
CHANGE: TransformationAgent - missingLFC to MissingInFC as it could be the DFC as well
FIX: TransformationAgent - return an entry for all LFNs in __getDataReplicasRM

*DMS
FIX: TransferAgent - fix exception reason in registerFiles()

[v6r6p13]

*DMS
CHANGE: TransferAgent - change RM call from getCatalogueReplicas to getActiveReplicas. 
        Lowering log printouts here and there

[v6r6p12]

*DMS
BUGFIX: RemovalTask - Replacing "'" by "" in error str set as attribute for a subRequest file. 
        Without that request cannot be updated when some nasty error occurs.

[v6r6p11]

*RMS:
BUGFIX: RequestClient - log string formatting

*DMS
BUGFIX: RemovalTask - handling for files not existing in the catalogue

*Transformation
FIX: TransformationManager - ignore files in NotProcessed status to get the % of processed files

*Interfaces
FIX: Fixes due to the recent changes in PromptUser utility

[v6r6p10]

*RMS
FIX: RequestDBMySQL - better escaping of queries 

*WMS
FIX: SiteDirector - get compatible platforms before checking Task Queues for a site

[v6r6p9]

*Core
FIX: Utilities/PromptUser.py - better user prompt

*Accounting
NEW: Add some validation to the job records because of weird data coming from YANDEX.ru

*DMS
BUGFIX: ReplicaManager - typo errStr -> infoStr in __replicate()
FIX: FTSRequest - fixed log message

*WMS
FIX: SiteDirector - use CSGlobals.getVO() call instead of explicit CS option

[v6r6p8]

*Transformation
BUGFIX: TransformationDB - typo in getTransformationFiles(): iterValues -> itervalues

[v6r6p7]

*Resources
FIX: StorageFactory - uncommented line that was preventing the status to be returned 
BUGFIX: CE remote scripts - should return status and not call exit()
BUGFIX: SSHComputingElement - wrong pilot ID reference

[v6r6p6]

*WMS
FIX: TaskQueueDB - in findOrphanJobs() retrieve orphaned jobs as list of ints instead of list of tuples
FIX: OptimizerExecutor - added import of datetime to cope with the old style optimizer parameters

*Transformation
FIX: TransformationAgent - fix finalization entering in an infinite loop
NEW: TransformationCLI - added resetProcessedFile command
FIX: TransformationCleaningAgent - treating the archiving delay 
FIX: TransformationDB - fix in getTransformationFiles() in case of empty file list

[v6r6p5]

*Transformation
FIX: TransformationAgent - type( transClient -> transfClient )
FIX: TransformationAgent - self._logInfo -> self.log.info
FIX: TransformationAgent - skip if no Unused files
FIX: TransformationAgent - Use CS option for replica cache lifetime
CHANGE: TransformationAgent - accept No new Unused files every [6] hours

[v6r6p4]

*DMS
FIX: TransferAgent - protection for files that can not be scheduled
BUGFIX: TransferDB - typo (instIDList - > idList ) fixed

*Transformation
BUGFIX: TransformationAgent - typo ( loginfo -> logInfo )

[v6r6p3]

FIX: merged in patch v6r5p14

*Core
BUGFIX: X509Chain - return the right structure in getCredentials() in case of failure
FIX: dirac-deploy-scripts.py - allow short scripts starting from "d"
FIX: dirac-deploy-scripts.py - added DCOMMANDS_PPID env variable in the script wrapper
FIX: ExecutorReactor - reduced error message dropping redundant Task ID 

*Interfaces
BUGFIX: Dirac.py - allow to pass LFN list to replicateFile()

*DMS
FIX: FileManager - extra check if all files are available in _findFiles()
BUGFIX: FileCatalogClientCLI - bug in DirectoryListing

[v6r6p2]

FIX: merged in patch v6r5p13

*WMS
FIX: SiteDirector - if no community set, look for DIRAC/VirtualOrganization setting

*Framework
FIX: SystemLoggingDB - LogLevel made VARCHAR in the MessageRepository table
FIX: Logging - several log messages are split in fixed and variable parts
FIX: SystemLoggingDB - in insertMessage() do not insert new records in auxiliary tables if they 
     are already there

[v6r6p1]

*Core:
CHANGE: PromptUser - changed log level of the printout to NOTICE
NEW: Base Client constructor arguments are passed to the RPCClient constructor

*DMS:
NEW: FTSRequest - added a prestage mechanism for source files
NEW: FileCatalogClientCLI - added -f switch to the size command to use raw faile tables 
     instead of storage usage tables
NEW: FileCatalog - added orphan directory repair tool
NEW: FIleCatalog - more counters to control the catalog sanity     

*WMS:
FIX: SandboxStoreClient - no more kwargs tricks
FIX: SandboxStoreClient returns sandbox file name in case of upload failure to allow failover
FIX: dirac-pilot - fixed VO_%s_SW_DIR env variable in case of OSG

*TS:
FIX: TransformationManagerHandler - avoid multiple Operations() instantiation in 
     getTransformationSummaryWeb()

[v6r6]

*Core
CHANGE: getDNForUsername helper migrated from Core.Security.CS to Registry helper
NEW: SiteSEMapping - new utilities getSitesGroupedByTierLevel(), getTier1WithAttachedTier2(),
     getTier1WithTier2
CHANGE: The DIRAC.Core.Security.CS is replaced by the Registry helper     
BUGFIX: dirac-install - properly parse += in .cfg files
FIX: Graphs.Utilities - allow two lines input in makeDataFromCVS()
FIX: Graphs - allow Graphs package usage if even matplotlib is not installed
NEW: dirac-compile-externals will retrieve the Externals compilation scripts from it's new location 
     in github (DIRACGrid/Externals)
NEW: Possibility to define a thread-global credentials for DISET connections (for web framework)
NEW: Logger - color output ( configurable )
NEW: dirac-admin-sort-cs-sites - to sort sites in the CS
CHANGE: MessageClient(Factor) - added msgClient attribute to messages
NEW: Core.Security.Properties - added JOB_MONITOR and USER_MANAGER properties

*Configuration
NEW: Registry - added getAllGroups() method

*Framework
NEW: SystemAdministratorClientCLI - possibility to define roothPath and lcgVersion when updating software

*Accounting
NEW: JobPlotter - added Normalized CPU plots to Job accounting
FIX: DBUtils - plots going to greater granularity

*DMS
NEW: FileCatalog - storage usage info stored in all the directories, not only those with files
NEW: FileCatalog - added utility to rebuild storage usage info from scratch
FIX: FileCatalog - addMetadataField() allow generic types, e.g. string
FIX: FileCatalog - path argument is normalized before usage in multiple methods
FIX: FileCatalog - new metadata for files(directories) should not be there before for directories(files)
NEW: FileCatalog - added method for rebuilding DirectoryUsage data from scratch 
NEW: FileCatalog - Use DirectoryUsage mechanism for both logical and physical storage
CHANGE: FileCatalog - forbid removing non-empty directories
BUGFIX: FileCatalogClientCLI - in do_ls() check properly the path existence
FIX: FileCatalogClientCLI - protection against non-existing getCatalogCounters method in the LFC client
FIX: DMS Agents - properly call superclass constructor with loadName argument
FIX: ReplicaManager - in removeFile() non-existent file is marked as failed
FIX: Make several classes pylint compliant: DataIntegrityHandler, DataLoggingHandler,
     FileCatalogHandler, StorageElementHandler, StorageElementProxyHandler, TransferDBMonitoringHandler
FIX: LogUploadAgent - remove the OSError exception in __replicate()
FIX: FileCatalogClientCLI - multiple check of proper command inputs,
     automatic completion of several commands with subcommands,
     automatic completion of file names
CHANGE: FileCatalogClientCLI - reformat the output of size command 
FIX: dirac-admin-ban-se - allow to go over all options read/write/check for each SE      
NEW: StrategyHandler - new implementation to speed up file scheduling + better error reporting
NEW: LcgFileCatalogProxy - moved from from LHCbDirac to DIRAC
FIX: ReplicaManager - removed usage of obsolete "/Resources/StorageElements/BannedTarget" 
CHANGE: removed StorageUsageClient.py
CHANGE: removed obsoleted ProcessingDBAgent.py

*WMS
CHANGE: RunNumber job parameter was removed from all the relevant places ( JDL, JobDB, etc )
NEW: dirac-pilot - add environment setting for SSH and BOINC CEs
NEW: WMSAdministrator - get output for non-grid CEs if not yet in the DB
NEW: JobAgent - job publishes BOINC parameters if any
CHANGE: Get rid of LHCbPlatform everywhere except TaskQueueDB
FIX: SiteDirector - provide list of sites to the Matcher in the initial query
FIX: SiteDirector - present a list of all groups of a community to match TQs
CHANGE: dirac-boinc-pilot dropped
CHANGE: TaskQueueDirector does not depend on /LocalSite section any more
CHANGE: reduced default delays for JobCleaningAgent
CHANGE: limit the number of jobs received by JobCleaningAgent
CHANGE: JobDB - use insertFields instead of _insert
CHANGE: Matcher, TaskQueueDB - switch to use Platform rather than LHCbPlatform retaining LHCbPlatform compatibility
BUGFIX: Matcher - proper reporting pilot site and CE
CHANGE: JobManager - improved job Killing/Deleting logic
CHANGE: dirac-pilot - treat the OSG case when jobs on the same WN all run in the same directory
NEW: JobWrapper - added more status reports on different failures
FIX: PilotStatusAgent - use getPilotProxyFromDIRACGroup() instead of getPilotProxyFromVOMSGroup()
CHANGE: JobMonitoringHandler - add cutDate and condDict parameters to getJobGroup()
NEW: JobMonitoringHandler - check access rights with JobPolicy when accessing job info from the web
NEW: JobManager,JobWrapper - report to accounting jobs in Rescheduled final state if rescheduling is successful
FIX: WMSAdministrator, SiteDirector - store only non-empty pilot output to the PilotDB
NEW: added killPilot() to the WMSAdministrator interface, DiracAdmin and dirac-admin-kill-pilot command
NEW: TimeLeft - renormalize time left using DIRAC Normalization if available
FIX: JobManager - reconnect to the OptimizationMind in background if not yet connected
CHANGE: JobManifest - use Operations helper
NEW: JobCleaningAgent - delete logging records from JobLoggingDB when deleting jobs

*RMS
FIX: RequestDBFile - better exception handling in case no JobID supplied
FIX: RequestManagerHandler - make it pylint compliant
NEW: RequestProxyHandler - is forwarding requests from voboxes to central RequestManager. 
     If central RequestManager is down, requests are dumped into file cache and a separate thread 
     running in background is trying to push them into the central. 
CHANGE: Major revision of the code      
CHANGE: RequestDB - added index on SubRequestID in the Files table
CHANGE: RequestClient - readRequestForJobs updated to the new RequetsClient structure

*RSS
NEW: CS.py - Space Tokens were hardcoded, now are obtained after scanning the StorageElements.

*Resources
FIX: SSHComputingElement - enabled multiple hosts in one queue, more debugging
CHANGE: SSHXXX Computing Elements - define SSH class once in the SSHComputingElement
NEW: SSHComputingElement - added option to define private key location
CHANGE: Get rid of legacy methods in ComputingElement
NEW: enable definition of ChecksumType per SE
NEW: SSHBatch, SSHCondor Computing Elements
NEW: SSHxxx Computing Elements - using remote control scripts to better capture remote command errors
CHANGE: put common functionality into SSHComputingElement base class for all SSHxxx CEs
NEW: added killJob() method tp all the CEs
NEW: FileCatalog - take the catalog information info from /Operations CS section, if defined there, 
     to allow specifications per VO 

*Interfaces
CHANGE: Removed Script.initialize() from the API initialization
CHANGE: Some general API polishing
FIX: Dirac.py - when running in mode="local" any directory in the ISB would not get untarred, 
     contrary to what is done in the JobWrapper

*TS
BUGFIX: TaskManager - bug fixed in treating tasks with input data
FIX: TransformationCleaningAgent - properly call superclass constructor with loadName argument
NEW: TransformationCleaningAgent - added _addExtraDirectories() method to extend the list of
     directories to clean in a subclass if needed
CHANGE: TransformationCleaningAgent - removed usage of StorageUsageClient     
NEW: TransformationAgent is multithreaded now ( implementation moved from LHCbDIRAC )
NEW: added unit tests
NEW: InputDataAgent - possibility to refresh only data registered in the last predefined period of time 
NEW: TransformationAgent(Client) - management of derived transformations and more ported from LHCbDIRAC
BUGFIX: TransformationDB - wrong SQL statement generation in setFileStatusForTransformation()

[v6r5p14]

*Core
NEW: Utilities - added Backports utility

*WMS
FIX: Use /Operations/JobScheduling section consistently, drop /Operations/Matching section
NEW: Allow VO specific share correction plugins from extensions
FIX: Executors - several fixes

[v6r5p13]

*WMS
FIX: Executors - VOPlugin will properly send and receive the params
NEW: Correctors can be defined in an extension
FIX: Correctors - Properly retrieve info from the CS using the ops helper

[v6r5p12]

FIX: merged in patch v6r4p34

[v6r5p11]

FIX: merged in patch v6r4p33

*Core
FIX: MySQL - added offset argument to buildConditions()

[v6r5p10]

FIX: merged in patch v6r4p32

[v6r5p9]

FIX: merged in patch v6r4p30

[v6r5p8]

FIX: merged in patch v6r4p29

[v6r5p7]

FIX: merged in patch v6r4p28

[v6r5p6]

FIX: merged in patch v6r4p27

*Transformation
BUGFIX: TransformationDB - StringType must be imported before it can be used

*RSS
NEW: CS.py - Space Tokens were hardcoded, now are obtained after scanning the StorageElements.

[v6r5p5]

FIX: merged in patch v6r4p26

[v6r5p4]

FIX: merged in patch v6r4p25

[v6r5p3]

*Transformation
FIX: merged in patch v6r4p24

[v6r5p2]

*Web
NEW: includes DIRACWeb tag web2012092101

[v6r5p1]

*Core
BUGFIX: ExecutorMindHandler - return S_OK() in the initializeHandler
FIX: OptimizationMindHandler - if the manifest is not dirty it will not be updated by the Mind

*Configuration
NEW: Resources helper - added getCompatiblePlatform(), getDIRACPlatform() methods

*Resources
FIX: SSHComputingElement - add -q option to ssh command to avoid banners in the output
FIX: BOINCComputingElement - removed debugging printout
FIX: ComputingElement - use Platform CS option which will be converted to LHCbPlatform for legacy compatibility

*DMS
FIX: RequestAgentBase - lowering loglevel from ALWAYS to INFO to avoid flooding SystemLogging

*WMS:
FIX: SiteDirector - provide CE platform parameter when interrogating the TQ
FIX: GridPilotDirector - publish pilot OwnerGroup rather than VOMS role
FIX: WMSUtilities - add new error string into the parsing of the job output retrieval

[v6r5]

NEW: Executor framework

*Core
NEW: MySQL.py - added Test case for Time.dateTime time stamps
NEW: MySQL.py - insertFields and updateFields can get values via Lists or Dicts
NEW: DataIntegrityDB - use the new methods from MySQL and add test cases
NEW: DataIntegrityHandler - check connection to DB and create tables (or update their schema)
NEW: DataLoggingDB - use the new methods from MySQL and add test cases
NEW: DataLoggingHandler - check connection to DB and create tables (or update their schema)
FIX: ProcessPool - killing stuck workers after timeout
CHANGE: DB will throw a RuntimeException instead of a sys.exit in case it can't contact the DB
CHANGE: Several improvements on DISET
CHANGE: Fixed all DOS endings to UNIX
CHANGE: Agents, Services and Executors know how to react to CSSection/Module and react accordingly
NEW: install tools are updated to deal with executors
FIX: dirac-install - add -T/--Timeout option to define timeout for distribution downloads
NEW: dirac-install - added possibility of defining dirac-install's global defaults by command line switch
BUGFIX: avoid PathFinder.getServiceURL and use Client class ( DataLoggingClient,LfcFileCatalogProxyClient ) 
FIX: MySQL - added TIMESTAMPADD and TIMESTAMPDIFF to special values not to be scaped by MySQL
NEW: ObjectLoader utility
CHANGE: dirac-distribution - added global defaults flag and changed the flag to -M or --defaultsURL
FIX: Convert to string before trying to escape value in MySQL
NEW: DISET Services - added PacketTimeout option
NEW: SystemLoggingDB - updated to use the renewed MySQL interface and SQL schema
NEW: Added support for multiple entries in /Registry/DefaultGroup, for multi-VO installations
CHANGE: Component installation procedure updated to cope with components inheriting Modules
CHANGE: InstallTools - use dirac- command in runit run scripts
FIX: X509Chain - avoid a return of error when the group is not valid
FIX: MySQL - reduce verbosity of log messages when high level methods are used
CHANGE: Several DB classes have been updated to use the MySQL buildCondition method
NEW: MySQL - provide support for greater and smaller arguments to all MySQL high level methods
FIX: Service.py - check all return values from all initializers

*Configuration
CHANGE: By default return option and section lists ordered as in the CS
NEW: ConfigurationClient - added function to refresh remote configuration

*Framework
FIX: Registry.findDefaultGroup will never return False
CHANGE: ProxyManager does not accept proxies without explicit group
CHANGE: SystemAdministratorHandler - force refreshing the configuration after new component setup

*RSS
CHANGE: removed code execution from __init__
CHANGE: removed unused methods
NEW: Log all policy results 

*Resources
NEW: updated SSHComputingElement which allows multiple job submission
FIX: SGETimeLeft - better parsing of the batch system commands output
FIX: InProcessComputingElement - when starting a new job discard renewal of the previous proxy
NEW: BOINCComputingElement - new CE client to work with the BOINC desktop grid infrastructure 

*WMS
CHANGE: WMS Optimizers are now executors
CHANGE: SandboxStoreClient can directly access the DB if available
CHANGE: Moved JobDescription and improved into JobManifest
FIX: typo in JobLoggingDB
NEW: JobState/CachedJobState allow access to the Job via DB/JobStateSync Service automatically
BUGFIX: DownloadInputData - when not enough disk space, message was using "buffer" while it should be using "data"
FIX: the sandboxmetadataDB explosion when using the sandboxclient without direct access to the DB
NEW: Added support for reset/reschedule in the OptimizationMind
CHANGE: Whenever a DB is not properly initialized it will raise a catchable RuntimeError exception 
        instead of silently returning
FIX: InputDataResolution - just quick mod for easier extensibility, plus removed some LHCb specific stuff
NEW: allow jobids in a file in dirac-wms-job-get-output
NEW: JobManager - zfill in %n parameter substitution to allow alphabetical sorting
NEW: Directors - added checking of the TaskQueue limits when getting eligible queues
CHANGE: Natcher - refactor to simpify the logic, introduced Limiter class
CHANGE: Treat MaxCPUTime and CPUTime the same way in the JDL to avoid confusion
NEW: SiteDirector - added options PilotScript, MaxPilotsToSubmit, MaxJobsInFillMode
BUGFIX: StalledJobAgent - use cpuNormalization as float, not string 
FIX: Don't kill an executor if a task has been taken out from it
NEW: dirac-boinc-pilot - pilot script to be used on the BOINC volunteer nodes
FIX: SiteDirector - better handling of tokens and filling mode 
NEW: Generic pilot identities are automatically selected by the TQD and the SiteDirector 
     if not explicitly defined in /Pilot/GenericDN and GenericGroup
NEW: Generic pilot groups can have a VO that will be taken into account when selecting generic 
     credentials to submit pilots
NEW: Generic pilots that belong to a VO can only match jobs from that VO
NEW: StalledJobAgent - added rescheduling of jobs stuck in Matched or Rescheduled status
BUGFIX: StalledJobAgent - default startTime and endTime to "now", avoid None value
NEW: JobAgent - stop after N failed matching attempts (nothing to do), use StopAfterFailedMatches option
CHANGE: JobAgent - provide resource description as a dictionary to avoid extra JDL parsing by the Matcher
CHANGE: Matcher - report pilot info once instead of sending it several times from the job
CHANGE: Matcher - set the job site instead of making a separate call to JobStateUpdate
NEW: Matcher - added Matches done and matches OK statistics
NEW: TaskQueue - don't delete fresh task queues. Wait 5 minutes to do so.
CHANGE: Disabled TQs can also be matched, if no jobs are there, a retry will be triggered

*Transformation
FIX: TransformationAgent - a small improvement: now can pick the prods status to handle from the CS, 
     plus few minor corrections (e.g. logger messages)
FIX: TransformationCLI - take into accout possible failures in resetFile command     

*Accounting
NEW: AccountingDB - added retrieving RAW records for internal stuff
FIX: AccountingDB - fixed some logic for readonly cases
CHANGE: Added new simpler and faster bucket insertion mechanism
NEW: Added more info when rebucketing
FIX: Calculate the rebucket ETA using remaining records to be processed instead of the total records to be processed
FIX: Plots with no data still carry the plot name

*DMS
NEW: SRM2Storage - added retry in the gfal calls
NEW: added new FTSCleaningAgent cleaning up TransferDB tables
FIX: DataLoggingClient and DataLoggingDB - tests moved to separate files
CHANGE: request agents cleanup

*RMS
CHANGE: Stop using RequestAgentMixIn in the request agents

[v6r4p34]

*DMS
BUGFIX: FileCatalogCLI - fixed wrong indentation
CHANGE: RegistrationTask - removed some LHCb specific defaults

[v6r4p33]

*DMS
CHANGE: FTSRequest - be more verbose if something is wrong with file

[v6r4p32]

*WMS
FIX: StalledJobAgent - avoid exceptions in the stalled job accounting reporting

*DMS
NEW: FTSMonitorAgent - handling of expired FTS jobs 

*Interfaces
CHANGE: Dirac.py - attempt to retrieve output sandbox also for Completed jobs in retrieveRepositorySandboxes()

[v6r4p30]

*Core
BUGFIX: dirac-admin-bdii-ce-voview - proper check of the result structure

*Interfaces
FIX: Dirac.py, Job.py - allow to pass environment variables with special characters

*DMS
NEW: FileCatalogCLI - possibility to sort output in the ls command

*WMS:
FIX: JobWrapper - interpret environment variables with special characters 

[v6r4p29]

*RMS
BUGFIX: RequestDBMySQL - wrong indentation in __updateSubRequestFiles()

[v6r4p28]

*Interfaces
CHANGE: Dirac.py, DiracAdmin.py - remove explicit timeout on RPC client instantiation

*RSS
FIX: CS.py - fix for updated CS location (backward compatible)

*DMS
BUGFIX: StrategyHandler - bug fixed determineReplicationTree()
FIX: FTSRequest - add checksum string to SURLs file before submitting an FTS job

*WMS
FIX: JobWrapper - protection for double quotes in JobName
CHANGE: SiteDirector - switched some logging messages from verbose to info level

*RMS
NEW: Request(Client,DBMySQL,Manager) - added readRequestsForJobs() method

[v6r4p27]

*DMS
FIX: SRM2Storage - removed hack for EOS (fixed server-side)

*Transformation
CHANGE: TransformationClient - limit to 100 the number of transformations in getTransformations()
NEW: TransformationAgent - define the transformations type to use in the configuration

*Interfaces
FIX: Job.py -  fix for empty environmentDict (setExecutionEnv)

[v6r4p26]

*Transformation
BUGFIX: TransformationClient - fixed calling sequence in rpcClient.getTransformationTasks()
NEW: TransformationClient - added log messages in verbose level.

[v6r4p25]

*DMS
BUGFIX: StrategyHandler - sanity check for wrong replication tree 

[v6r4p24]

*Core
NEW: MySQL - add 'offset' argument to the buildCondition()

*Transformation
FIX: TransformationAgent - randomize the LFNs for removal/replication case when large number of those
CHANGE: TransformationClient(DB,Manager) - get transformation files in smaller chunks to
        improve performance
FIX: TransformationAgent(DB) - do not return redundant LFNs in getTransformationFiles()    

[v6r4p23]

*Web
NEW: includes DIRACWeb tag web2012092101

[v6r4p22]

*DMS
FIX: SRM2Storage - fix the problem with the CERN-EOS storage 

[v6r4p21]

*Core
BUGFIX: SGETimeLeft - take into account dd:hh:mm:ss format of the cpu consumed

[v6r4p20]

*WMS
BUGFIX: PilotDirector, GridPilotDirector - make sure that at least 1 pilot is to be submitted
BUGFIX: GridPilotDirector - bug on how pilots are counted when there is an error in the submit loop.
BUGFIX: dirac-pilot - proper install script installation on OSG sites

[v6r4p19]

*RMS
FIX: RequestDBMySQL - optimized request selection query 

[v6r4p18]

*Configuration
BUGFIX: CE2CSAgent.py - the default value must be set outside the loop

*DMS
NEW: dirac-dms-create-replication-request
BUGFIX: dirac-dms-fts-submit, dirac-dms-fts-monitor - print out error messages

*Resources
BUGFIX: TorqueComputingElement.py, plus add UserName for shared Queues

*WMS
BUGFIX: JobManagerHandler - default value for pStart (to avoid Exception)

[v6r4p17]

*Core
FIX: dirac-configure - setup was not updated in dirac.cfg even with -F option
FIX: RequestHandler - added fix for Missing ConnectionError

*DMS
FIX: dirac-dms-clean-directory - command fails with `KeyError: 'Replicas'`.

*WMS
FIX: SiteDirector - adapt to the new method in the Matcher getMatchingTaskQueue 
FIX: SiteDirector - added all SubmitPools to TQ requests

[v6r4p16]

*Core:
FIX: dirac-install - bashrc/cshrc were wrongly created when using versionsDir

*Accounting
CHANGE: Added new simpler and faster bucket insertion mechanism
NEW: Added more info when rebucketing

*WMS
CHANGE: Matcher - refactored to take into account job limits when providing info to directors
NEW: JoAgent - reports SubmitPool parameter if applicable
FIX: Matcher - bad codition if invalid result

[v6r4p15]

*WMS
FIX: gLitePilotDirector - fix the name of the MyProxy server to avoid crasehs of the gLite WMS

*Transformation
FIX: TaskManager - when the file is on many SEs, wrong results were generated

[v6r4p13]

*DMS
FIX: dirac-admin-allow-se - added missing interpreter line

[v6r4p12]

*DMS
CHANGE: RemovalTask - for DataManager shifter change creds after failure of removal with her/his proxy.

*RSS
NEW: Added RssConfiguration class
FIX: ResourceManagementClient  - Fixed wrong method name

[v6r4p11]

*Core
FIX: GGUSTicketsClient - GGUS SOAP URL updated

*DMS
BUGFIX: ReplicaManager - wrong for loop

*RequestManagement
BUGFIX: RequestClient - bug fix in finalizeRequest()

*Transformation
FIX: TaskManager - fix for correctly setting the sites (as list)

[v6r4p10]

*RequestManagement
BUGFIX: RequestContainer - in addSubrequest() function

*Resources
BUGFIX: SRM2Storage - in checksum type evaluation

*ResourceStatusSystem
BUGFIX: InfoGetter - wrong import statement

*WMS
BUGFIX: SandboxMetadataDB - __init__() can not return a value

[v6r4p9]

*DMS
CHANGE: FailoverTransfer - ensure the correct execution order of the subrequests

[v6r4p8]

Bring in fixes from v6r3p17

*Core:
FIX: Don't have the __init__ return True for all DBs
NEW: Added more protection for exceptions thrown in callbacks for the ProcessPool
FIX: Operations will now look in 'Defaults' instead of 'Default'

*DataManagement:
FIX: Put more protection in StrategyHandler for neither channels  not throughput read out of TransferDB
FIX: No JobIDs supplied in getRequestForJobs function for RequestDBMySQL taken into account
FIX: Fix on getRequestStatus
CHANGE: RequestClient proper use of getRequestStatus in finalizeRequest
CHANGE: Refactored RequestDBFile

[v6r4p7]

*WorkloadManagement
FIX: SandboxMetadataDB won't explode DIRAC when there's no access to the DB 
CHANGE: Whenever a DB fails to initialize it raises a catchable exception instead of just returning silently

*DataManagement
CHANGE: Added Lost and Unavailable to the file metadata

[v6r4p6]

Bring fixes from v6r4p6

[v6r4p5]

*Configuration
NEW: Added function to generate Operations CS paths

*Core
FIX: Added proper ProcessPool checks and finalisation

*DataManagement
FIX: don't set Files.Status to Failed for non-existign files, failover transfers won't go
FIX: remove classmethods here and there to unblock requestHolder
CHANGE: RAB, TA: change task timeout: 180 and 600 (was 600 and 900 respectively)
FIX: sorting replication tree by Ancestor, not hopAncestorgit add DataManagementSystem/Agent/TransferAgent.py
NEW: TA: add finalize
CHANGE: TransferAgent: add AcceptableFailedFiles to StrategyHandler to ban FTS channel from scheduling
FIX: if there is no failed files, put an empty dict


*RSS
FIX: RSS is setting Allowed but the StorageElement checks for Active

*Workflows
FIX: Part of WorfklowTask rewritten to fix some issues and allow 'ANY' as site

*Transformation
FIX: Wrong calls to TCA::cleanMetadataCatalogFiles

[v6r4p4]

*Core
FIX: Platform.py - check if Popen.terminate is available (only from 2.6)

[v6r4p3]

*Core
FIX: ProcessPool with watchdog and timeouts - applied in v6r3 first

[v6r4p2]

*StorageManagement
BUGFIX: StorageElement - staging is a Read operation and should be allowed as such

*WMS
BUGFIX: InProcessComputingElement, JobAgent - proper return status code from the job wrapper

*Core
FIX: Platform - manage properly the case of exception in the ldconfig execution

[v6r4p1]

*DMS
FIX: TransferDB.getChannelObservedThroughput - the channelDict was created in a wrong way

*RSS
FIX: ResourceStatus was not returning Allowed by default

[v6r4]

*Core
FIX: dirac-install-db.py: addDatabaseOptionsToCS has added a new keyed argument
NEW: SGETimeLeft.py: Support for SGE backend
FIX: If several extensions are installed, merge ConfigTemplate.cfg
NEW: Service framework - added monitoring of file descriptors open
NEW: Service framework - Reduced handshake timeout to prevent stuck threads
NEW: MySQL class with new high level methods - buildCondition,insertFields,updateFields
     deleteEntries, getFields, getCounters, getDistinctAttributeValues
FIX: ProcessPool - fixes in the locking mechanism with LockRing, stopping workers when the
     parent process is finished     
FIX: Added more locks to the LockRing
NEW: The installation tools are updated to install components by name with the components module specified as an option

*DMS
FIX: TransferDB.py - speed up the Throughput determination
NEW: dirac-dms-add-files: script similar to dirac-dms-remove-files, 
     allows for 1 file specification on the command line, using the usual dirac-dms-add-file options, 
     but also can take a text file in input to upload a bunch of files. Exit code is 0 only if all 
     was fine and is different for every error found. 
NEW: StorageElementProxy- support for data downloading with http protocol from arbitrary storage, 
     needed for the web data download
BUGFIX: FileCatalogCLI - replicate operation does a proper replica registration ( closes #5 )     
FIX: ReplicaManager - __cleanDirectory now working and thus dirac-dms-clean-directory

*WMS
NEW: CPU normalization script to run a quick test in the pilot, used by the JobWrapper
     to report the CPU consumption to the accounting
FIX: StalledJobAgent - StalledTimeHours and FailedTimeHours are read each cycle, refer to the 
     Watchdog heartBeat period (should be renamed); add NormCPUTime to Accounting record
NEW: SiteDirector - support for the operation per VO in multi-VO installations
FIX: StalledJobAgent - get ProcessingType from JDL if defined
BUGFIX: dirac-wms-job-peek - missing printout in the command
NEW: SiteDirector - take into account the number of already waiting pilots when evaluating the number of pilots to submit
FIX: properly report CPU usage when the Watchdog kill the payload.

*RSS
BUGFIX: Result in ClientCache table is a varchar, but the method was getting a datetime
NEW: CacheFeederAgent - VOBOX and SpaceTokenOccupancy commands added (ported from LHCbDIRAC)
CHANGE: RSS components get operational parameters from the Operations handler

*DataManagement
FIX: if there is no failed files, put an empty dict

*Transformation
FIX: Wrong calls to TCA::cleanMetadataCatalogFiles

[v6r3p19]

*WMS
FIX: gLitePilotDirector - fix the name of the MyProxy server to avoid crashes of the gLite WMS

[v6r3p18]

*Resources
BUGFIX: SRM2Storage - in checksum type evaluation

[v6r3p17]

*DataManagement
FIX: Fixes issues #783 and #781. Bugs in ReplicaManager removePhisicalReplica and getFilesFromDirectory
FIX: Return S_ERROR if missing jobid arguments
NEW: Checksum can be verified during FTS and SRM2Storage 

[v6r3p16]

*DataManagement
FIX: better monitoring of FTS channels 
FIX: Handle properly None value for channels and bandwidths

*Core
FIX: Properly calculate the release notes if there are newer releases in the release.notes file

[v6r3p15]

*DataManagement
FIX: if there is no failed files, put an empty dict

*Transformation
FIX: Wrong calls to TCA::cleanMetadataCatalogFiles


[v6r3p14]

* Core

BUGFIX: ProcessPool.py: clean processing and finalisation
BUGFIX: Pfn.py: don't check for 'FileName' in pfnDict

* DMS

NEW: dirac-dms-show-fts-status.py: script showing last hour history for FTS channels
NEW: TransferDBMonitoringHandler.py: new function exporting FST channel queues
BUGFIX: TransferAgent.py,RemovalAgent.py,RegistrationAgent.py - unlinking of temp proxy files, corection of values sent to gMonitor
BUGFIX: StrategyHandler - new config option 'AcceptableFailedFiles' to unblock scheduling for channels if problematic transfers occured for few files
NEW: TransferAgent,RemovalAgent,RegistrationAgent - new confing options for setting timeouts for tasks and ProcessPool finalisation
BUGFIX: ReplicaManager.py - reverse sort of LFNs when deleting files and directories to avoid blocks
NEW: moved StrategyHandler class def to separate file under DMS/private

* TMS

FIX: TransformationCleaningAgent.py: some refactoring, new way of disabling/enabline execution by 'EnableFlag' config option

[v6r3p13]

*Core
FIX: Added proper ProcessPool checks and finalisation

*DataManagement
FIX: don't set Files.Status to Failed for non-existign files, failover transfers won't go
FIX: remove classmethods here and there to unblock requestHolder
CHANGE: RAB, TA: change task timeout: 180 and 600 (was 600 and 900 respectively)
FIX: sorting replication tree by Ancestor, not hopAncestorgit add DataManagementSystem/Agent/TransferAgent.py
NEW: TA: add finalize
CHANGE: TransferAgent: add AcceptableFailedFiles to StrategyHandler to ban FTS channel from scheduling

[v6r3p12]

*Core
FIX: Platform.py - check if Popen.terminate is available (only from 2.6)

[v6r3p11]

*Core
FIX: ProcessPool with watchdog and timeouts

[v6r3p10]

*StorageManagement
BUGFIX: StorageElement - staging is a Read operation and should be allowed as such

*WMS
BUGFIX: InProcessComputingElement, JobAgent - proper return status code from the job wrapper

*Core
FIX: Platform - manage properly the case of exception in the ldconfig execution

[v6r3p9]

*DMS
FIX: TransferDB.getChannelObservedThroughput - the channelDict was created in a wrong way

[v6r3p8]

*Web
CHANGE: return back to the release web2012041601

[v6r3p7]

*Transformation
FIX: TransformationCleaningAgent - protection from deleting requests with jobID 0 

[v6r3p6]

*Core
FIX: dirac-install-db - proper key argument (follow change in InstallTools)
FIX: ProcessPool - release all locks every time WorkignProcess.run is executed, more fixes to come
FIX: dirac-configure - for Multi-Community installations, all vomsdir/vomses files are now created

*WMS
NEW: SiteDirector - add pilot option with CE name to allow matching of SAM jobs.
BUGFIX: dirac-pilot - SGE batch ID was overwriting the CREAM ID
FIX: PilotDirector - protect the CS master if there are at least 3 slaves
NEW: Watchdog - set LocalJobID in the SGE case

[v6r3p5]

*Core:
BUGFIX: ProcessPool - bug making TaskAgents hang after max cycles
BUGFIX: Graphs - proper handling plots with data containing empty string labels
FIX: GateWay - transfers were using an old API
FIX: GateWay - properly calculate the gateway URL
BUGFIX: Utilities/Pfn.py - bug in pfnunparse() when concatenating Path and FileName

*Accounting
NEW: ReportGenerator - make AccountingDB readonly
FIX: DataCache - set daemon the datacache thread
BUGFIX: BasePlotter - proper handling of the Petabyte scale data

*DMS:
BUGFIX: TransferAgent, RegistrationTask - typos 

[v6r3p4]

*DMS:
BUGFIX: TransferAgent - wrong value for failback in TA:execute

[v6r3p3]

*Configuration
BUGFIX: Operations helper - typo

*DMS:
FIX: TransferAgent - change the way of redirecting request to task

[v6r3p2]

*DMS
FIX: FTSRequest - updating metadata for accouting when finalizing FTS requests

*Core
FIX: DIRAC/__init__.py - default version is set to v6r3

[v6r3p1]

*WMS
CHANGE: Use ResourcesStatus and Resources helpers in the InputDataAgent logic

*Configuration
NEW: added getStorageElementOptions in Resources helper

*DMS
FIX: resourceStatus object created in TransferAgent instead of StrategyHandler

[v6r3]

*Core
NEW: Added protections due to the process pool usage in the locking logic

*Resources
FIX: LcgFileCatalogClient - reduce the number of retries: LFC_CONRETRY = 5 to 
     avoid combined catalog to be stuck on a faulty LFC server
     
*RSS
BUGFIX: ResourceStatus - reworked helper to keep DB connections     

*DMS
BUGFIX: ReplicaManager::CatalogBase::_callFileCatalogFcnSingleFile() - wrong argument

*RequestManagement
FIX: TaskAgents - set timeOut for task to 10 min (15 min)
NEW: TaskAgents - fill in Error fields in case of failing operations

*Interfaces
BUGFIX: dirac-wms-select-jobs - wrong use of the Dirac API

[v6r2p9]

*Core
FIX: dirac-configure - make use of getSEsForSite() method to determine LocalSEs

*WMS
NEW: DownloadInputData,InputDataByProtocol - check Files on Tape SEs are on Disk cache 
     before Download or getturl calls from Wrapper
CHANGE: Matcher - add Stalled to "Running" Jobs when JobLimits are applied   
CHANGE: JobDB - allow to specify required platform as Platform JDL parameter,
        the specified platform is taken into account even without /Resources/Computing/OSCompatibility section

*DMS
CHANGE: dirac-admin-allow(ban)-se - removed lhcb-grid email account by default, 
        and added switch to avoid sending email
FIX: TaskAgents - fix for non-existing files
FIX: change verbosity in failoverReplication 
FIX: FileCatalog - remove properly metadata indices 
BUGFIX: FileManagerBase - bugfix in the descendants evaluation logic  
FIX: TransferAgent and TransferTask - update Files.Status to Failed when ReplicaManager.replicateAndRegister 
     will fail completely; when no replica is available at all.

*Core
FIX: dirac-pilot - default lcg bindings version set to 2012-02-20

[v6r2p8]

*DMS:
CHANGE: TransferAgent - fallback to task execution if replication tree is not found

[v6r2p7]

*WMS
BUGFIX: SiteDirector - wrong CS option use: BundleProxy -> HttpProxy
FIX: SiteDirector - use short lines in compressed/encoded files in the executable
     python script

[v6r2p6]

*DataManagement
FIX: Bad logic in StrategyHandler:MinimiseTotalWait

*Core
CHANGE: updated GGUS web portal URL

*RSS
BUGFIX: meta key cannot be reused, it is popped from dictionary

*Framework
FIX: The Gateway service does not have a handler
NEW: ConfingTemplate entry for Gateway
FIX: distribution notes allow for word wrap

*WorkloadManagement
FIX: avoid unnecessary call if no LFN is left in one of the SEs
FIX: When Uploading job outputs, try first Local SEs, if any


[v6r2p5]

*RSS
BUGFIX: several minor bug fixes

*RequestManagement
BUGFIX: RequestDBMySQL - removed unnecessary request type check

*DMS
BUGFIX: FileCatalogClienctCLI - wrong evaluation of the operation in the find command
NEW: FileCatalog - added possibility to remove specified metadata for a given path 
BUGFIX: ReplicaManager - wrong operation order causing failure of UploadLogFile module

*Core
NEW: dirac-install - generate cshrc DIRAC environment setting file for the (t)csh 

*Interfaces
CHANGE: Job - added InputData to each element in the ParametricInputData

*WMS
CHANGE: dirac-jobexec - pass ParametericInputData to the workflow as a semicolon separated string

[v6r2p4]

*WMS
BUGFIX: StalledJobAgent - protection against jobs with no PilotReference in their parameters
BUGFIX: WMSAdministratorHandler - wrong argument type specification for getPilotInfo method

*StorageManagement
BUGFIX: RequestFinalizationAgent - no method existence check when calling RPC method

[v6r2p3]

*WMS
CHANGE: Matcher - fixed the credentials check in requestJob() to simplify it

*ConfigurationSystem
CHANGE: Operations helper - fix that allow no VO to be defined for components that do not need it

*Core
BUGFIX: InstallTools - when applying runsvctrl to a list of components make sure that the config server is treated first and the sysadmin service - last
        
[v6r2p2]

*WMS
BUGFIX: Matcher - restored logic for checking private pilot asking for a given DN for belonging to the same group with JOB_SHARING property.

[v6r2p1]

*RequestManagementSystem
BUGFIX: RequestCleaningAgent - missing import of the "second" interval definition 

[v6r2]

*General
FIX: replaced use of exec() python statement in favor of object method execution

*Accounting
CHANGE: Accounting 'byte' units are in powers of 1000 instead of powers of 1024 (closes #457)

*Core
CHANGE: Pfn.py - pfnparse function rewritten for speed up and mem usage, unit test case added
FIX: DISET Clients are now thread-safe. Same clients used twice in different threads was not 
closing the previous connection
NEW: reduce wait times in DISET protocol machinery to improve performance    
NEW: dirac-fix-mysql-script command to fix the mysql start-up script for the given installation
FIX: TransferClient closes connections properly
FIX: DISET Clients are now thread-safe. Same client used twice in different threads will not close the previous connection
CHANGE: Beautification and reduce wait times to improve performance
NEW: ProcessPool - added functionality to kill all children processes properly when destroying ProcessPool objects
NEW: CS Helper for LocalSite section, with gridEnv method
NEW: Grid module will use Local.gridEnv if nothing passed in the arguments
CHANGE: Add deprecated sections in the CS Operations helper to ease the transition
FIX: dirac-install - execute dirac-fix-mysql-script, if available, to fix the mysql.server startup script
FIX: dirac-distribution - Changed obsoleted tar.list file URL
FIX: typo in dirac-admin-add-host in case of error
CHANGE: dirac-admin-allow(ban)-se - use diracAdmin.sendMail() instead of NotificationClient.sendMail()

*Framework
BUGFIX: UserProfileDB - no more use of "type" variable as it is a reserved keyword 

*RequestManagement:
FIX: RequestDBFile - more consistent treatment of requestDB Path
FIX: RequestMySQL - Execution order is evaluated based on not Done state of subrequests
NEW: RequestCleaningAgent - resetting Assigned requests to Waiting after a configurable period of time

*RSS
CHANGE: RSS Action now inherits from a base class, and Actions are more homogeneous, they all take a uniform set of arguments. The name of modules has been changed from PolType to Action as well.
FIX: CacheFeederAgent - too verbose messages moved to debug instead of info level
BUGFIX: fixed a bug preventing RSS clients to connect to the services     
FIX: Proper services synchronization
FIX: Better handling of exceptions due to timeouts in GOCDBClient   
FIX: RSS.Notification emails are sent again
FIX: Commands have been modified to return S_OK, S_ERROR inside the Result dict. This way, policies get a S_ERROR / S_OK object. CacheFeederAgent has been updated accordingly.
FIX: allow clients, if db connection fails, to reconnect ( or at least try ) to the servers.
CHANGE: access control using CS Authentication options. Default is SiteManager, and get methods are all.
BUGFIX: MySQLMonkey - properly escaped all parameters of the SQL queries, other fixes.
NEW: CleanerAgent renamed to CacheCleanerAgent
NEW: Updated RSS scripts, to set element statuses and / or tokens.
NEW: Added a new script, dirac-rss-synch
BUGFIX: Minor bugfixes spotted on the Web development
FIX: Removed useless decorator from RSS handlers
CHANGE: ResourceStatus helper tool moved to RSS/Client directory, no RSS objects created if the system is InActive
CHANGE: Removed ClientFastDec decorator, using a more verbose alternative.
CHANGE: Removed useless usage of kwargs on helper functions.  
NEW: added getSESitesList method to RSSClient      
FIX: _checkFloat() checks INTEGERS, not datetimes

*DataManagement
CHANGE: refactoring of DMS agents executing requests, allow requests from arbitrary users
NEW: DFC - allow to specify multiple replicas, owner, mode when adding files
CHANGE: DFC - optimization of the directory size evaluation
NEW: Added CREATE TEMPORARY TABLES privilege to FileCatalogDB
CHANGE: DFC - getCatalogCounters() update to show numbers of directories
NEW: lfc_dfc_copy script to migrate data from LFC to DFC
FIX: dirac-dms-user-lfns - fixed the case when the baseDir is specified
FIX: FTS testing scripts were using sys.argv and getting confused if options are passed
NEW: DFC - use DirectoryUsage tables for the storage usage evaluations
NEW: DFC - search by metadata can be limited to a given directory subtree
NEW: DFC - search by both directory and file indexed metadata
BUGFIX: DFC - avoid crash if no directories or files found in metadata query
NEW: DFC FileCatalogHandler - define database location in the configuration
NEW: DFC - new FileCatalogFactory class, possibility to use named DFC services
FIX: FTSMonitor, FTSRequest - fixes in handling replica registration, setting registration requests in FileToCat table for later retry
FIX: Failover registration request in the FTS agents.      
FIX: FTSMonitor - enabled to register new replicas if even the corresponding request were removed from the RequestManagement 
FIX: StorageElement - check if SE has been properly initialized before executing any method     
CHANGE: LFC client getReplica() - make use of the new bulk method lfc.lfc_getreplicasl()
FIX: LFC client - protect against getting None in lfc.lfc_readdirxr( oDirectory, "" )  
FIX: add extra protection in dump method of StorageElement base class
CHANGE: FailoverTransfer - create subrequest per catalog if more than one catalog

*Interface
NEW: Job.py - added method to handle the parametric parameters in the workflow. They are made available to the workflow_commons via the key 'GenericParameters'.
FIX: Dirac.py - fix some type checking things
FIX: Dirac.py - the addFile() method can now register to more than 1 catalog.

*WMS
FIX: removed dependency of the JobSchedulingAgent on RSS. Move the getSiteTier functionality to a new CS Helper.
FIX: WMSAdministratorHandler - Replace StringType by StringTypes in the export methods argument type
FIX: JobAgent - Set explicitly UseServerCertificate to "no" for the job executable
NEW: dirac-pilot - change directory to $OSG_WN_TMP on OSG sites
FIX: SiteDirector passes jobExecDir to pilot, this defaults to "." for CREAM CEs. It can be set in the CS. It will not make use of $TMPDIR in this case.
FIX: Set proper project and release version to the SiteDirector     
NEW: Added "JobDelay" option for the matching, refactored and added CS options to the matcher
FIX: Added installation as an option to the pilots and random MyProxyServer
NEW: Support for parametric jobs with parameters that can be of List type

*Resources
NEW: Added SSH Grid Engine Computing Element
NEW: Added SSH Computing Element
FIX: make sure lfc client will not try to connect for several days

*Transformation
FIX: TransformationDB - in setFileStatusForTransformation() reset ErrorCount to zero if "force" flag and    the new status is "unused"
NEW: TransformationDB - added support for dictionary in metadata for the InputDataQuery mechanism     

[v6r1p13]

*WMS
FIX: JobSchedulingAgent - backported from v6r2 use of Resources helper

[v6r1p12]

*Accounting
FIX: Properly delete cached plots

*Core
FIX: dirac-install - run externals post install after generating the versions dir

[v6r1p11]

*Core
NEW: dirac-install - caches locally the externals and the grid bundle
FIX: dirac-distribution - properly generate releasehistory and releasenotes

[v6r1p10]

*WorloadManagement
FIX: JobAgent - set UseServerCertificate option "no" for the job executable

[v6r1p9]

*Core
FIX: dirac-configure - set the proper /DIRAC/Hostname when defining /LocalInstallation/Host

*DataManagement
FIX: dirac-dms-user-lfns - fixed the case when the baseDir is specified
BUGFIX: dirac-dms-remove-files - fixed crash in case of returned error report in a form of dictionary 

[v6r1p8]

*Web
FIX: restored Run panel in the production monitor

*Resources
FIX: FileCatalog - do not check existence of the catalog client module file

[v6r1p7]

*Web
BUGFIX: fixed scroll bar in the Monitoring plots view

[v6r1p6]

*Core
FIX: TransferClient closes connections properly

[v6r1p5]

*Core
FIX: DISET Clients are now thread-safe. Same clients used twice in different threads was not 
     closing the previous connection
NEW: reduce wait times in DISET protocol machinery to improve performance   

[v6r1p4]

*RequestManagement
BUGFIX: RequestContainer - in isSubRequestDone() treat special case for subrequests with files

*Transformation
BUGFIX: TransformationCleaningAgent - do not clear requests for tasks with no associated jobs

[v6r1p3]

*Framework
NEW: Pass the monitor down to the request RequestHandler
FIX: Define the service location for the monitor
FIX: Close some connections that DISET was leaving open

[v6r1p2]

*WorkloadManagement
BUGFIX: JobSchedulingAgent - use getSiteTiers() with returned direct value and not S_OK

*Transformation
BUGFIX: Uniform use of the TaskManager in the RequestTaskAgent and WorkflowTaskAgent

[v6r1p1]

*RSS
BUGFIX: Alarm_PolType now really send mails instead of crashing silently.

[v6r1]

*RSS
CHANGE: Major refactoring of the RSS system
CHANGE: DB.ResourceStatusDB has been refactored, making it a simple wrapper round ResourceStatusDB.sql with only four methods by table ( insert, update, get & delete )
CHANGE: DB.ResourceStatusDB.sql has been modified to support different statuses per granularity.
CHANGE: DB.ResourceManagementDB has been refactored, making it a simple wrapper round ResourceStatusDB.sql with only four methods by table ( insert, update, get & delete )
CHANGE: Service.ResourceStatusHandler has been refactored, removing all data processing, making it an intermediary between client and DB.
CHANGE: Service.ResourceManagementHandler has been refactored, removing all data processing, making it an intermediary between client and DB.
NEW: Utilities.ResourceStatusBooster makes use of the 'DB primitives' exposed on the client and does some useful data processing, exposing the new functions on the client.
NEW: Utilities.ResourceManagementBooster makes use of the 'DB primitives' exposed on the client and does some useful data processing, exposing the new functions on the client.
CHANGE: Client.ResourceStatusClient has been refactorerd. It connects automatically to DB or to the Service. Exposes DB and booster functions.
CHANGE: Client.ResourceManagementClient has been refactorerd. It connects automatically to DB or to the Service. Exposes DB and booster functions.
CHANGE: Agent.ClientsCacheFeederAgent renamed to CacheFeederAgent. The name was not accurate, as it also feeds Accouting Cache tables.
CHANGE: Agent.InspectorAgent, makes use of automatic API initialization.
CHANGE: Command. refactor and usage of automatic API initialization.
CHANGE: PolicySystem.PEP has reusable client connections, which increase significantly performance.
CHANGE: PolicySystem.PDP has reusable client connections, which increase significantly performance.
NEW: Utilities.Decorators are syntactic sugar for DB, Handler and Clients.
NEW: Utilities.MySQLMonkey is a mixture of laziness and refactoring, in order to generate the SQL statements automatically. Not anymore sqlStatemens hardcoded on the RSS.
NEW: Utilities.Validator are common checks done through RSS modules
CHANGE: Utilities.Synchronizer syncs users and DIRAC sites
CHANGE: cosmetic changes everywhere, added HeadURL and RCSID
CHANGE: Removed all the VOExtension logic on RSS
BUGFIX: ResourceStatusHandler - getStorageElementStatusWeb(), access mode by default is Read
FIX: RSS __init__.py will not crash anymore if no CS info provided
BUGFIX: CS.getSiteTier now behaves correctly when a site is passed as a string

*dirac-setup-site
BUGFIX: fixed typos in the Script class name

*Transformation
FIX: Missing logger in the TaskManager Client (was using agent's one)
NEW: Added UnitTest class for TaskManager Client

*DIRAC API
BUGFIX: Dirac.py. If /LocalSite/FileCatalog is not define the default Catalog was not properly set.
FIX: Dirac.py - fixed __printOutput to properly interpret the first argument: 0:stdout, 1:stderr
NEW: Dirac.py - added getConfigurationValue() method

*Framework
NEW: UsersAndGroups agent to synchronize users from VOMRS server.

*dirac-install
FIX: make Platform.py able to run with python2.3 to be used inside dirac-install
FIX: protection against the old or pro links pointing to non-existent directories
NEW: make use of the HTTP proxies if available
FIX: fixed the logic of creating links to /opt/dirac directories to take into account webRoot subdirs

*WorkloadManagement
FIX: SiteDirector - change getVO() function call to getVOForGroup()

*Core:
FIX: Pfn.py - check the sanity of the pfn and catch the erroneous case

*RequestManagement:
BUGFIX: RequestContainer.isSubrequestDone() - return 0 if Done check fails

*DataManagement
NEW: FileCatalog - possibility to configure multiple FileCatalog services of the same type

[v6r0p4]

*Framework
NEW: Pass the monitor down to the request RequestHandler
FIX: Define the service location for the monitor
FIX: Close some connections that DISET was leaving open

[v6r0p3]

*Framework
FIX: ProxyManager - Registry.groupHasProperties() wasn't returning a result 
CHANGE: Groups without AutoUploadProxy won't receive expiration notifications 
FIX: typo dirac-proxy-info -> dirac-proxy-init in the expiration mail contents
CHANGE: DISET - directly close the connection after a failed handshake

[v6r0p2]

*Framework
FIX: in services logs change ALWAYS log level for query messages to NOTICE

[v6r0p1]

*Core
BUGFIX: List.uniqueElements() preserves the other of the remaining elements

*Framework
CHANGE: By default set authorization rules to authenticated instead of all
FIX: Use all required arguments in read access data for UserProfileDB
FIX: NotificationClient - dropped LHCb-Production setup by default in the __getRPSClient()

[v6r0]

*Framework
NEW: DISET Framework modified client/server protocol, messaging mechanism to be used for optimizers
NEW: move functions in DIRAC.Core.Security.Misc to DIRAC.Core.Security.ProxyInfo
CHANGE: By default log level for agents and services is INFO
CHANGE: Disable the log headers by default before initializing
NEW: dirac-proxy-init modification according to issue #29: 
     -U flag will upload a long lived proxy to the ProxyManager
     If /Registry/DefaultGroup is defined, try to generate a proxy that has that group
     Replaced params.debugMessage by gLogger.verbose. Closes #65
     If AutoUploadProxy = true in the CS, the proxy will automatically be uploaded
CHANGE: Proxy upload by default is one month with dirac-proxy-upload
NEW: Added upload of pilot proxies automatically
NEW: Print info after creating a proxy
NEW: Added setting VOMS extensions automatically
NEW: dirac-proxy-info can also print the information of the uploaded proxies
NEW: dirac-proxy-init will check that the lifetime of the certificate is less than one month and advise to renew it
NEW: dirac-proxy-init will check that the certificate has at least one month of validity
FIX: Never use the host certificate if there is one for dirac-proxy-init
NEW: Proxy manager will send notifications when the uploaded proxies are about to expire (configurable via CS)
NEW: Now the proxyDB also has a knowledge of user names. Queries can use the user name as a query key
FIX: ProxyManager - calculate properly the dates for credentials about to expire
CHANGE: ProxyManager will autoexpire old proxies, also auto purge logs
CHANGE: Rename dirac-proxy-upload to dirac-admin-proxy-upload
NEW: dirac-proxy-init will complain if the user certificate has less than 30 days
CHANGE: SecurityLogging - security log level to verbose
NEW: OracleDB - added Array type 
NEW: MySQL - allow definition of the port number in the configuration
FIX: Utilities/Security - hash VOMS Attributes as string
FIX: Utilities/Security - Generate a chain hash to discover if two chains are equal
NEW: Use chain has to discover if it has already been dumped
FIX: SystemAdministrator - Do not set  a default lcg version
NEW: SystemAdministrator - added Project support for the sysadmin
CHANGE: SysAdmin CLI - will try to connect to the service when setting the host
NEW: SysAdmin CLI - colorization of errors in the cli
NEW: Logger - added showing the thread id in the logger if enabled
     
*Configuration
NEW: added getVOfromProxyGroup() utility
NEW: added getVoForGroup() utility, use it in the code as appropriate
NEW: added Registry and Operations Configuration helpers
NEW: dirac-configuration-shell - a configuration script for CS that behaves like an UNIX shellCHANGE: CSAPI - added more functionality required by updated configuration console
NEW: Added possibility to define LocalSE to any Site using the SiteLocalSEMapping 
     section on the Operations Section     
NEW: introduce Registry/VO section, associate groups to VOs, define SubmitPools per VO
FIX: CE2CSAgent - update the CEType only if there is a relevant info in the BDII  

*ReleaseManagement
NEW: release preparations and installation tools based on installation packages
NEW: dirac-compile-externals will try go get a DIRAC-free environment before compiling
NEW: dirac-disctribution - upload command can be defined via defaults file
NEW: dirac-disctribution - try to find if the version name is a branch or a tag in git and act accordingly
NEW: dirac-disctribution - added keyword substitution when creating a a distribution from git
FIX: Install tools won't write HostDN to the configuration if the Admin username is not set 
FIX: Properly set /DIRAC/Configuration/Servers when installing a CS Master
FIX: install_site.sh - missing option in wget for https download: --no-check-certificate
FIX: dirac-install-agent(service) - If the component being installed already has corresponding 
     CS section, it is not overwritten unless explicitly asked for
NEW: dirac-install functionality enhancement: start using the switches as defined in issue #26;
CHANGE: dirac-install - write the defaults if any under defaults-.cfg so dirac-configure can 
        pick it up
FIX: dirac-install - define DYLD_LIBRARY_PATH ( for Mac installations )     
NEW: dirac-install - put all the goodness under a function so scripts like lhcb-proxy-init can use it easily
FIX: dirac-install - Properly search for the LcgVer
NEW: dirac-install will write down the releases files in -d mode   
CHANGE: use new dirac_install from gothub/integration branch in install_site.sh
NEW: Extensions can request custom external dependencies to be installed via pip when 
     installing DIRAC.
NEW: LCG bundle version can be defined on a per release basis in the releases.cfg 
NEW: dirac-deploy-scripts - when setting the lib path in the deploy scripts. 
     Also search for subpaths of the libdir and include them
NEW: Install tools - plainly separate projects from installations

*Accounting
CHANGE: For the WMSHistory type, send as JobSplitType the JobType
CHANGE: Reduced the size of the max key length to workaround mysql max bytes for index problem
FIX: Modified buckets width of 1week to 1 week + 1 day to fix summer time end week (1 hour more )

*WorkloadManagement
CHANGE: SiteDirector - simplified executable generation
NEW: SiteDirector - few more checks of error conditions   
NEW: SiteDirector - limit the queue max length to the value of MaxQueueLengthOption 
     ( 3 days be default )
BUGFIX: SiteDirector - do not download pilot output if the flag getPilotOutput is not set     
NEW: JobDB will extract the VO when applying DIRAC/VOPolicy from the proper VO
FIX: SSHTorque - retrieve job status by chunks of 100 jobs to avoid too long
NEW: glexecComputingElement - allow glexecComputingElement to "Reschedule" jobs if the Test of
     the glexec fails, instead of defaulting to InProcess. Controlled by
     RescheduleOnError Option of the glexecComputingElement
NEW: SandboxStore - create a different SBPath with the group included     
FIX: JobDB - properly treat Site parameter in the job JDL while rescheduling jobs
NEW: JobSchedulingAgent - set the job Site attribute to the name of a group of sites corresponding 
     to a SE chosen by the data staging procedure 
CHANGE: TimeLeft - call batch system commands with the ( default ) timeout 120 sec
CHANGE: PBSTimeLeft - uses default CPU/WallClock if not present in the output  
FIX: PBSTimeLeft - proper handling of (p)cput parameter in the batch system output, recovery of the
     incomplete batch system output      
NEW: automatically add SubmitPools JDL option of the job owner's VO defines it     
NEW: JobManager - add MaxParametericJobs option to the service configuration
NEW: PilotDirector - each SubmitPool or Middleware can define TargetGrids
NEW: JobAgent - new StopOnApplicationFailure option to make the agent exiting the loop on application failure
NEW: PilotAgentsDB - on demand retrieval of the CREAM pilot output
NEW: Pilot - proper job ID evaluation for the OSG sites
FIX: ComputingElement - fixed proxy renewal logic for generic and private pilots
NEW: JDL - added %j placeholder in the JDL to be replaced by the JobID
BUGFIX: DownloadInputData - bug fixed in the naming of downloaded files
FIX: Matcher - set the group and DN when a request gets to the matcher if the request is not 
     coming from a pilot
FIX: Matcher = take into account JobSharing when checking the owner for the request
CHANGE: PilotDirector, dirac-pilot - interpret -V flag of the pilot as Installation name

*DataManagement
FIX: FileCatalog/DiractoryLevelTree - consistent application of the max directory level using global 
     MAX_LEVELS variable
FIX: FileCatalog - Directory metadata is deleted together with the directory deletion, issue #40    
CHANGE: FileCatalog - the logic of the files query by metadata revisited to increase efficiency 
FIX: LcgFileCatalog - use lfcthr and call lfcthr.init() to allow multithread
     try the import only once and just when LcgFileCatalogClient class is intantiated
NEW: LcgFileCatalogClient - new version of getPathPermissions relying on the lfc_access method to solve the problem
     of multiple user DNs in LFC.     
FIX: StorageElement - get service CS options with getCSOption() method ( closes #97 )
FIX: retrieve FileCatalogs as ordered list, to have a proper default.
CHANGE: FileCatalog - allow up to 15 levels of directories
BUGFIX: FileCatalog - bug fixes in the directory removal methods (closes #98)
BUGFIX: RemovalAgent - TypeError when getting JobID in RemovalAgent
BUGFIX: RemovalAgent - put a limit to be sure the execute method will end after a certain number of iterations
FIX: DownloadInputData - when files have been uploaded with lcg_util, the PFN filename
     might not match the LFN file name
FIX: putting FTSMonitor web page back
NEW: The default file catalog is now determined using /LocalSite/FileCatalog. The old behavior 
     is provided as a fallback solution
NEW: ReplicaManager - can now deal with multiple catalogs. Makes sure the surl used for removal is 
the same as the one used for registration.   
NEW: PoolXMLCatalog - added getTypeByPfn() function to get the type of the given PFN  
NEW: dirac-dms-ban(allow)-se - added possibility to use CheckAccess property of the SE

*StorageManagement
FIX: Stager - updateJobFromStager(): only return S_ERROR if the Status sent is not
recognized or if a state update fails. If the jobs has been removed or
has moved forward to another status, the Stager will get an S_OK and
should forget about the job.
NEW: new option in the StorageElement configuration "CheckAccess"
FIX: Requests older than 1 day, which haven't been staged are retried. Tasks older than "daysOld" 
     number of days are set to Failed. These tasks have already been retried "daysOld" times for staging.
FIX: CacheReplicas and StageRequests records are kept until the pin has expired. This way the 
     StageRequest agent will have proper accounting of the amount of staged data in cache.
NEW: FTSCleaningAgent will allow to fix transient errors in RequestDB. At the moment it's 
     only fixing Requests for which SourceTURL is equal to TargetSURL.
NEW: Stager - added new command dirac-stager-stage-files          
FIX: Update Stager code in v6 to the same point as v5r13p37
FIX: StorageManager - avoid race condition by ensuring that Links=0 in the query while removing replicas

*RequestManagement
FIX: RequestDBFile - get request in chronological order (closes issue #84)
BUGFIX: RequestDBFile - make getRequest return value for getRequest the same as for

*ResourceStatusSystem
NEW: Major code refacoring. First refactoring of RSS's PEP. Actions are now function 
     defined in modules residing in directory "Actions".
NEW: methods to store cached environment on a DB and ge them.
CHANGE: command caller looks on the extension for commands.
CHANGE: RSS use now the CS instead of getting info from Python modules.
BUGFIX: Cleaned RSS scripts, they are still prototypes
CHANGE: PEP actions now reside in separate modules outside PEP module.
NEW: RSS CS module add facilities to extract info from CS.
CHANGE: Updating various RSS tests to make them compatible with
changes in the system.
NEW: CS is used instead of ad-hoc configuration module in most places.
NEW: Adding various helper functions in RSS Utils module. These are
functions used by RSS developers, including mainly myself, and are
totally independant from the rest of DIRAC.
CHANGE: Mostly trivial changes, typos, etc in various files in RSS     
CHANGE: TokenAgent sends e-mails with current status   

*Transformation
CHANGE: allow Target SE specification for jobs, Site parameter is not set in this case
CHANGE: TransformationAgent  - add new file statuses in production monitoring display
CHANGE: TransformationAgent - limit the number of files to be treated in TransformationAgent 
        for replication and removal (default 5000)
BUGFIX: TransformationDB - not removing task when site is not set
BUGFIX: TransformationCleaningAgent - archiving instead of cleaning Removal and Replication 
        transformations 
FIX: TransformationCleaningAgent - kill jobs before deleting them        

*Workflow
NEW: allow modules to define Input and Output parameters that can be
     used instead of the step_commons/workflow_commons (Workflow.py, Step.py, Module.py)

*Various fixes
BUGFIX: Mail.py uses SMTP class rather than inheriting it
FIX: Platform utility will properly discover libc version even for the new Ubuntu
FIX: Removed old sandbox and other obsoleted components<|MERGE_RESOLUTION|>--- conflicted
+++ resolved
@@ -1,4 +1,3 @@
-<<<<<<< HEAD
 [v7r1-pre10]
 
 NEW: Add environment.yml file for preparing an environment with conda
@@ -44,11 +43,10 @@
 
 *docs
 NEW: (#4289) Document how to run integration tests in docker
-=======
+
 [v7r0p5]
 
 FIX: changes from v6r22p15 included
->>>>>>> 48c1a554
 
 [v7r0p4]
 
