<<<<<<< HEAD
[v6r13-pre6]

CHANGE: Separating fixed and variable parts of error log messages for multiple systems 
        to allow SystemLogging to work

*Core
NEW: Changes to make the DISET protocol IP V6 ready

*DMS
NEW: Native use of the FTS3 services
CHANGE: Removed the use of current DataLogging service
CHANGE: DataManager - changes to manage URLs inside StorageElement objects only

*RMS
CHANGE: Removed files from the previous generation RMS
CHANGE: RMS refactored based on SQLAlchemy 

*Resources
NEW: Computing - BatchSystem classes introduced to be used both in Local and SSH Computing Elements
CHANGE: Storage - reworked Storage Element/Plugins to encapsulate physical URLs  
=======
[v6r12p6]

FIX: fixes from v6r11p26 patch release
>>>>>>> 08f88296

[v6r12p5]

*Core
FIX: VOMS.py - do not use obsoleted -dont-verify-ac flag with voms-proxy-info

*TS
FIX: TransformationManager - no status checked at level service

[v6r12p4]

FIX: fixes from v6r11p23 patch release

[v6r12p3]

*Configuration
CHANGE: dirac-admin-add-resources - define VOPath/ option when adding new SE 

*Resources
NEW: StorageFactory - modify protocol Path for VO specific value

*DMS
FIX: FileCatalog - check for empty input in checkArgumentFormat utility
FIX: DataManager - protect against FC queries with empty input

[v6r12p2]

*Core
FIX: dirac-install - svn.cern.ch rather than svnweb.cern.ch is now needed for direct 
     HTTP access to files in SVN

*WMS
FIX: dirac-wms-cpu-normalization - when re-configuring, do not try to dump in the 
     diracConfigFilePath

[v6r12p1]

*Configuration
FIX: Core.Utilities.Grid, dirac-admin-add-resources - fix to make a best effort to 
     guess the proper VO specific path of a new SE
*WMS
FIX: dirac-configure, pilotCommands, pilotTools - fixes to use server certificate

[v6r12]

*Core
CHANGE: ProcessPool - do not stop working processes by default
NEW: ReturnValue - added returnSingleResult() utility 
FIX: MySQL - correctly parse BooleanType
FIX: dirac-install - use python 2.7 by default
FIX: dirac-install-xxx commands - complement installation with the component setup
     in runit
NEW: dirac-configure - added --SkipVOMSDownload switch, added --Output switch
     to define output configuration file
CHANGE: ProcessPool - exit from the working process if a task execution timed out  
NEW: ProcessMonitor - added evaluation of the memory consumed by a process and its children   
NEW: InstallTools - added flag to require MySQL installation
FIX: InstallTools - correctly installing DBs extended (with sql to be sourced) 
FIX: InstallTools - run MySQL commands one by one when creating a new database
FIX: InstallTools - fixMySQLScripts() fixes the mysql start script to ognore /etc/my.cnf file
CHANGE: Os.py - the use of "which" is replaced by distutils.spawn.find_executable
NEW: Grid.py - ldapSA replaced by ldapSE, added getBdiiSE(CE)Info() methods
CHANGE: CFG.py - only lines starting with ^\s*# will be treated as comments
CHANGE: Shifter - Agents will now have longer proxies cached to prevent errors 
        for heavy duty agents, closes #2110
NEW: Bdii2CSAgent - reworked to apply also for SEs and use the same utilities for the
     corresponding command line tool
NEW: dirac-admin-add-resources - an interactive tool to add and update sites, CEs, SEs
     to the DIRAC CS   
CHANGE: dirac-proxy-init - added message in case of impossibility to add VOMS extension   
FIX: GOCDBClient - handle correctly the case of multiple elements in the same DT            


*Accounting
NEW: Allow to have more than one DB for accounting
CHANGE: Accounting - use TypeLoader to load plotters

*Framework
FIX: Logger - fix FileBackend implementation

*WMS
NEW: Refactored pilots ( dirac-pilot-2 ) to become modular following RFC #18, 
     added pilotCommands.py, SiteDirector modified accordingly 
CHANGE: InputData(Executor) - use VO specific catalogs      
NEW: JobWrapper, Watchdog - monitor memory consumption by the job ( in a Warning mode )
FIX: SandboxStoreHandler - treat the case of exception while cleaning sandboxes
CHANGE: JobCleaningAgent - the delays of job removals become CS parameters
BUGFIX: JobDB - %j placeholder not replaced after rescheduling
FIX: JobDB - in the SQL schema description reorder tables to allow foreign keys
BUGFIX: JobAgent, Matcher - logical bug in using PilotInfoReported flag
FIX: OptimizerExecutor - when a job fails the optimization chain set the minor status 
     to the optimiser name and the app status to the fail error

*Resources
NEW: StorageElement - added a cache of already created SE objects
CHANGE: SSHTorqueComputingElement - mv getCEStatus to remote script

*ResourceStatus
NEW: ResourceManagementClient/DB, DowntimeCommand - distinguish Disk and Tape storage 
FIX: GODDBClient  - downTimeXMLParsing() can now handle the "service type" parameter properly
CHANGE: dirac-rss-xxx commands use the printTable standard utility
FIX: dirac-dms-ftsdb-summary - bug fix for #2096

*DMS
NEW: DataManager - add masterCatalogOnly flag in the constructor
FIX: DataManager - fix to protect against non valid SE
CHANGE: FC.DirectoryLevelTree - use SELECT ... FOR UPDATE lock in makeDir()
FIX: FileCatalog - fixes in using file and replica status
CHANGE: DataManager - added a new argument to the constructor - vo
CHANGE: DataManager - removed removeCatalogFile() and dirac-dms-remove-catalog-file adjusted
CHANGE: Several components - field/parameter CheckSumType all changed to ChecksumType
CHANGE: PoolXMLCatalog - add the SE by default in the xml dump and use the XML library 
        for dumping the XML
FIX: XROOTStorageElement - fixes to comply with the interface formalism        

*SMS
FIX: StorageManagementDB - small bugfix to avoid SQL errors

*RMS
NEW: Added 'since' and 'until' parameters for getting requests
NEW: Request - added optimize() method to merge similar operations when
     first inserting the request
NEW: ReqClient, RequestDB - added getBulkRequest() interface. RequestExecutingAgent
     can use it controlled by a special flag     
FIX: Operation, Request - set LastUpdate time stamp when reaching final state
FIX: OperationHandlerBase - don't erase the original message when reaching the max attempts      
FIX: removed some deprecated codes
FIX: RequestTask - always set useServerCerificate flag to tru in case of executing inside
     an agent
CHANGE: gRequestValidator removed to avoid object instantiation at import   
NEW: dirac-rms-cancel-request command and related additions to the db and service classes  

*TMS
NEW: WorkflowTaskAgent is now multi-threaded
NEW: Better use of threads in Transformation Agents
CHANGE: TransformationDB - modified such that the body in a transformation can be updated
FIX: TransformationCleaningAgent - removed non-ASCII characters in a comment

[v6r11p26]

*Framework
FIX: UserProfileDB.py - add PublishAccess field to the UserProfileDB

*RSS
FIX: Synchronizer.py - fix deletion of old resources

*DMS
FIX: DataManager - allow that permissions are OK for part of a list of LFNs ( __verifyWritePermission() )
     (when testing write access to parent directory). Allows removal of replicas 
     even if one cannot be removed
FIX: DataManager - test SE validity before removing replica     
     
*RMS
FIX: RequestTask - fail requests for users who are no longer in the system
FIX: RequestExecutingAgent - fix request timeout computation

[v6r11p25]

*Interfaces
FIX: Job.py - bring back different logfile names if they have not been specified by the user

[v6r11p24]

*DMS
BUGFIX: SEManagerDB - bug fixed in getting connection in __add/__removeSE

[v6r11p23]

*DMS
CHANGE: FTSRequest is left only to support dirac-dms-fts-XXX commands

[v6r11p22]

*DMS
FIX: FTSJob - fixes in the glite-transfer-status command outpu parsing
FIX: TransformationClient - allow single lfn in setFileStatusForTransformation()

*WMS
FIX: StatesMonitoringAgent - install pika on the fly as a temporary solution

[v6r11p21]

*DMS
BUGFIX: dirac-dms-remove-replicas - continue in case of single replica failure
FIX: dirac-rms-xxx scripts - use Script.getPositionalArgs() instead of sys.argv

*Workflow
FIX: Test_Modules.py - fix in mocking functions, less verbose logging

[v6r11p20]

*DMS
BUGFIX: DataManager - in __SEActive() use resolved SE name to deal with aliases
BUGFIX: FileMetadata - multiple bugs in __buildUserMetaQuery()

[v6r11p19]

*DMS
FIX: FTSJob - fix FTS job monitoring a la FTS2

*RMS
CHANGE: ReqClient - added setServer() method
FIX: File,Operation,Request - call the getters to fetch the up-to-date information 
     from the parent

[v6r11p18]

*DMS
FIX: FTSAgent(Job) - fixes for transfers requiring staging (bringOnline) and adaptation 
     to the FTS3 interface

*WMS
FIX: StatesMonitoringAgent - resend the records in case of failure

[v6r11p17]

*DMS
FIX: FileCatalog - in multi-VO case get common catalogs if even VO is not specified

*Resources
FIX: ComputintgElement - bugfix in available() method

*WMS
FIX: SiteDirector - if not pilots registered in the DB, pass empty list to the ce.available()

[v6r11p16]

*RMS
BUGFIX: Request,Operation,File - do not cast to str None values

[v6r11p15]

*DMS
FIX: ReplicateAndRegister - do not create FTSClient if no FTSMode requested
CHANGE: FTSAgent(Job,File) - allow to define the FTS2 submission command;
        added --copy-pin-lifetime only for a tape backend
        parse output of both commands (FTS2, FTS3)
        consider additional state for FTS retry (Canceled)
        
*RMS
FIX: Operation, Request - treat updates specially for Error fields        

*TMS
FIX: TransformationAgent - fixes in preparing json serialization of requests

*WMS
NEW: StateMonitoringAgent - sends WMS history data through MQ messages 

[v6r11p14]

*WMS
CHANGE: JobDB - removed unused tables and methods
CHANGE: removed obsoleted tests

*DMS
FIX: FTSAgent - recover case when a target is not in FTSDB
CHANGE: FTSAgent(Job) - give possibility to specify a pin life time in CS 

*RMS
FIX: Make RMS objects comply with Python Data Model by adding __nonzero__ methods 

[v6r11p13]

*DMS
BUGFIX: SEManager - in SEManagerDB.__addSE() bad _getConnection call, closes #2062

[v6r11p12]

*Resources
CHANGE: ARCComputingElement - accomodate changes in the ARC job reported states

*Configuration
CHANGE: Resources - define a default FTS server in the CS (only for v6r11 and v6r12)

*DMS
FIX: FTSStrategy - allow to use a given channel more than once in a tree 
FIX: FTSAgent - remove request from cache if not found
FIX: FTSAgent - recover deadlock situations when FTS Files had not been correctly 
     updated or were not in the DB

*RMS
FIX: RequestExecutingAgent - fix a race condition (cache was cleared after the request was put)
FIX: RequestValidator - check that the Operation handlers are defined when inserting a request

[v6r11p11]

*Core
FIX: TransportPool - fixed exception due to uninitialized variable
FIX: HTTPDISETSocket - readline() takes optional argument size ( = 0 )

*DMS
FIX: FTSAgent - check the type of the Operation object ( can be None ) and
     some other protections
FIX: FTSClient - avoid duplicates in the file list

*RMS
FIX: ReqClient - modified log message
CHANGE: dirac-dms-fts-monitor - allow multiple comma separated LFNs in the arguments

[v6r11p10]

*RSS
FIX: DowntimeCommand, Test_RSS_Command_GOCDBStatusCommand - correctly interpreting list of downtimes

*RMS
FIX: ReplicateAndRegister - Create a RegisterReplica (not RegisterFile) if ReplicateAndRegister 
     fails to register
FIX: OperationHandlerBase - handle correctly Attempt counters when SEs are banned
FIX: ReplicateAndRegister - use FC checksum in case of mismatch request/PFN
FIX: FTSAgent - in case a file is Submitted but the FTSJob is unknown, resubmit
FIX: FTSAgent - log exceptions and put request to DB in case of exception
FIX: FTSAgent - handle FTS error "Unknown transfer state NOT_USED", due to same file 
     registered twice (to be fixed in RMS, not clear origin)

*WMS
FIX: JobStateUpdateHandler - status not updated while jobLogging is, due to time skew between 
     WN and DB service
FIX: JobStateUpdateHandler - stager callback not getting the correct status Staging 
     (retry for 10 seconds)     

[v6r11p9]

*Core
NEW: AgentModule - set AGENT_WORKDIRECTORY env variable with the workDirectory
NEW: InstallTools - added methods for the new web portal installation

*DMS
FIX: ReplicateAndRegister - apply same error logic for DM replication as for FTS

*Resources:
FIX: SRM2Storage - fix log message level
FIX: SRM2Storage - avoid useless existence checks 

*RMS
FIX: ForwardDISET - a temporary fix for a special LHCb case, to be removed asap
FIX: ReqClient - prettyPrint is even prettier
FIX: RequestTask - always use server certificates when executed within an agent

[v6r11p8]

*TMS
FIX: TransformationDB - fix default value within ON DUPLICATE KEY UPDATE mysql statement

[v6r11p7]

*Framework
BUGFIX: ProxyDB.py - bug in a MySQL table definition

*DMS
FIX: ReplicateAndRegister.py - FTS client is not instantiated in the c'tor as it 
     might not be used, 

*WMS
FIX: JobWrapper - don't delete the sandbox tar file if upload fails
FIX: JobWrapper - fix in setting the failover request

*RMS
FIX: RequestDB - add protections when trying to get a non existing request

[v6r11p6]

*WMS
FIX: InpudDataResolution - fix the case when some files only have a local replica
FIX: DownloadInputData, InputDataByProtocol - fix the return structure of the
     execute() method
     
*Resources
NEW: LocalComputingElement, CondorComputingElement      

[v6r11p5]

FIX: Incorporated changes from v6r10p25 patch

*Framework
NEW: Added getUserProfileNames() interface

*WMS
NEW: WMSAdministrator - added getPilotStatistics() interface
BUGFIX: JobWrapperTemplate - use sendJobAccounting() instead of sendWMSAccounting()
FIX: JobCleaningAgent - skip if no jobs to remove

*DMS
BUGFIX: FileCatalogClientCLI - bug fix in the metaquery construction

*Resources
CHANGE: StorageElement - enable Storage Element proxy configuration by protocol name

*TMS
NEW: TransformationManager - add Scheduled to task state for monitoring

[v6r11p4]

*Framework
NEW: ProxyDB - added primary key to ProxyDB_Log table
CHANGE: ProxyManagerHandler - purge logs once in 6 hours

*DMS
FIX: DataManager - fix in the accounting report for deletion operation
CHANGE: FTSRequest - print FTS GUID when submitting request
FIX: dirac-dms-fts-monitor - fix for using the new FTS structure
FIX: DataLoggingDB - fix type of the StatusTimeOrder field
FIX: DataLoggingDB - take into account empty date argument in addFileRecord()
FIX: ReplicateAndRegister - use active replicas
FIX: FTS related modules - multiple fixes

*WMS
NEW: SiteDirector - pass the list of already registered pilots to the CE.available() query
FIX: JobCleaningAgent - do not attempt job removal if no eligible jobs

*Resources
FIX: LcgFileCatalogClient - if replica already exists while registration, reregister
NEW: CREAM, SSH, ComputingElement - consider only registered pilots to evaluate queue occupancy

[v6r11p3]

FIX: import gMonitor from it is original location

*Core
FIX: FC.Utilities - treat properly the LFN names starting with /grid ( /gridpp case )

*Configuration
FIX: LocalConfiguration - added exitCode optional argument to showHelp(), closes #1821

*WMS
FIX: StalledJobAgent - extra checks when failing Completed jobs, closes #1944
FIX: JobState - added protection against absent job in getStatus(), closes #1853

[v6r11p2]

*Core
FIX: dirac-install - skip expectedBytes check if Content-Length not returned by server
FIX: AgentModule - demote message "Cycle had an error:" to warning

*Accounting
FIX: BaseReporter - protect against division by zero

*DMS
CHANGE: FileCatalogClientCLI - quite "-q" option in find command
FIX: DataManager - bug fix in __initializeReplication()
FIX: DataManager - less verbose log message 
FIX: DataManager - report the size of removed files only for successfully removed ones
FIX: File, FTSFile, FTSJob - SQL tables schema change: Size filed INTEGER -> BIGINT

*RMS
FIX: dirac-rms-reset-request, dirac-rms-show-request - fixes
FIX: ForwardDISET - execute with trusted host certificate

*Resources
FIX: SSHComputingElement - SSHOptions are parsed at the wrong place
NEW: ComputingElement - evaluate the number of available cores if relevant

*WMS
NEW: JobMonitoringHander - added export_getOwnerGroup() interface

*TMS
CHANGE: TransformationCleaningAgent - instantiation of clients moved in the initialize()

[v6r11p1]

*RMS
FIX: ReqClient - failures due to banned sites are considered to be recoverable

*DMS
BUGFIX: dirac-dms-replicate-and-register-request - minor bug fixes

*Resources
FIX: InProcessComputingElement - stop proxy renewal thread for a finished payload

[v6r11]

*Core
FIX: Client - fix in __getattr__() to provide dir() functionality
CHANGE: dirac-configure - use Registry helper to get VOMS servers information
BUGFIX: ObjectLoader - extensions must be looked up first for plug-ins
CHANGE: Misc.py - removed obsoleted
NEW: added returnSingleResult() generic utility by moving it from Resources/Utils module 

*Configuration
CHANGE: Resources.getDIRACPlatform() returns a list of compatible DIRAC platforms
NEW: Resources.getDIRACPlatforms() used to access platforms from /Resources/Computing/OSCompatibility
     section
NEW: Registry - added getVOs() and getVOMSServerInfo()     
NEW: CE2CSAgent - added VO management

*Accounting
FIX: AccountingDB, Job - extra checks for invalid values

*WMS
NEW: WMS tags to allow jobs require special site/CE/queue properties  
CHANGES: DownloadInputData, InputDataByProtocol, InputDataResolution - allows to get multiple 
         PFNs for the protocol resolution
NEW: JobDB, JobMonitoringHandler - added traceJobParameters(s)() methods     
CHANGE: TaskQueueDirector - use ObjectLoader to load directors    
CHANGE: dirac-pilot - use Python 2.7 by default, 2014-04-09 LCG bundles

*DMS
NEW: DataManager to replace ReplicaManager class ( simplification, streamlining )
FIX: InputDataByProtocol - fix the case where file is only on tape
FIX: FTSAgent - multiple fixes
BUGFIX: ReplicateAndRegister - do not ask SE with explicit SRM2 protocol

*Interfaces
CHANGE: Dirac - instantiate SandboxStoreClient and WMSClient when needed, not in the constructor
CHANGE: Job - removed setSystemConfig() method
NEW: Job.py - added setTag() interface

*Resources
CHANGE: StorageElement - changes to avoid usage PFNs
FIX: XROOTStorage, SRM2Storage - changes in PFN construction 
NEW: PoolComputingElement - a CE allowing to manage multi-core slots
FIX: SSHTorqueComputingElement - specify the SSHUser user for querying running/waiting jobs 

*RSS
NEW: added commands dirac-rss-query-db and dirac-rss-query-dtcache

*RMS
CHANGE: ReqDB - added Foreign Keys to ReqDB tables
NEW: dirac-rms-reset-request command
FIX: RequestTask - always execute operations with owner proxy

*SMS
FIX: few minor fixes to avoid pylint warnings

[v6r10p25]

*DMS
CHANGE: FileCatalog - optimized file selection by metadata

[v6r10p24]

*DMS
FIX: FC.FileMetadata - optimized queries for list interception evaluation

[v6r10p23]

*Resoures
CHANGE: SSHComputingElement - allow SSH options to be passed from CS setup of SSH Computing Element
FIX: SSHComputingElement - use SharedArea path as $HOME by default

[v6r10p22]

*CS
CHANGE: Operations helper - if not given, determine the VO from the current proxy 

*Resources
FIX: glexecComputingElement - allows Application Failed with Errors results to show through, 
     rather than be masked by false "glexec CE submission" errors
     
*DMS     
CHANGE: ReplicaManager - in getReplicas() rebuild PFN if 
        <Operations>/DataManagement/UseCatalogPFN option is set to False ( True by default )

[v6r10p21]

*Configuration
FIX: CSGlobals - allow to specify extensions in xxxDIRAC form in the CS

*Interfaces
FIX: Job - removed self.reqParams
FIX: Job - setSubmitPools renamed to setSubmitPool, fixed parameter definition string

*WMS
FIX: JobMonitorigHandler, JobPolicy - allow JobMonitor property to access job information

[v6r10p20]

*DMS
FIX: FTSAgent/Client, ReplicateAndRegister - fixes to properly process failed
     FTS request scheduling

[v6r10p19]

*DMS
FIX: FTSAgent - putRequest when leaving processRequest
FIX: ReplicaManager - bug in getReplicas() in dictionary creation

[v6r10p18]

*DMS
FIX: ReplicateAndRegister - dictionary items incorrectly called in ftsTransfer()

[v6r10p17]

*RMS
FIX: RequestDB.py - typo in a table name
NEW: ReqManagerHandler - added getDistinctValues() to allow selectors in the web page

*DMS
CHANGE: ReplicaManager - bulk PFN lookup in getReplicas()

[v6r10p16]

*Framework
NEW: PlottingClient - added curveGraph() function

*Transformation
FIX: TaskManagerAgentBase - add the missing Scheduled state

*WMS
FIX: TaskQueueDB - reduced number of lines in the matching parameters printout

*DMS
FIX: dirac-dms-show-se-status - exit on error in the service call, closes #1840

*Interface
FIX: API.Job - removed special interpretation of obsoleted JDLreqt type parameters

*Resources
FIX: SSHComputingElement - increased timeout in getJobStatusOnHost() ssh call, closes #1830

[v6r10p15]

*DMS
FIX: FTSAgent - added missing monitoring activity
FIX: FileCatalog - do not check directory permissions when creating / directory

*Resources
FIX: SSHTorqueComputingElement - removed obsoleted stuff

[v6r10p14]

*SMS
FIX: RequestPreparationAgent - typo fixed

[v6r10p13]

*SMS
FIX: RequestPreparationAgent - use ReplicaManager to get active replicas

*DMS
FIX: ReplicaManager - getReplicas returns all replicas ( in all statuses ) by default
CHANGE: FC/SecurityManager - give full ACL access to the catalog to groups with admin rights

*WMS
CHANGE: SiteDirector - changes to reduce the load on computing elements
FIX: JobWrapper - do not set Completed status for the case with failed application thread

[v6r10p12]

*WMS
CHANGE: Replace consistently everywhere SAM JobType by Test JobType
FIX: JobWrapper - the outputSandbox should be always uploaded (outsized, in failed job)

*DMS
FIX: RemoveFile - bugfix
FIX: ReplicateAndRegister - fixes in the checksum check, retry failed FTS transfer 
     with RM transfer
NEW: RegisterReplica request operation     

*RMS
FIX: ReqClient - fix in the request state machine
FIX: Request - enhance digest string
NEW: dirac-dms-reset-request command
CHANGE: dirac-rms-show-request - allow selection of a request by job ID

*TS
FIX: TransformationDB - in getTransformationParameters() dropped "Submitted" counter 
     in the output

[v6r10p11]

*Core
FIX: X509Chain - cast life time to int before creating cert

*Accounting
FIX: DataStoreClient - self.__maxRecordsInABundle = 5000 instead of 1000
FIX: JobPolicy - allow access for JOB_MONITOR property

*RMS
FIX: ReqClient - fix the case when a job is Completed but in an unknown minor status

*Resources
BUGFIX: ProxyStorage - use checkArgumentFormat() instead of self.__checkArgumentFormatDict()

[v6r10p10]

*DMS
FIX: Several fixes to make FTS accounting working (FTSAgent/Job, ReplicaManager, File )

[v6r10p9]

*Core
BUGFIX: LineGraph - Ymin was set to a minimal plot value rather than 0.

*DMS
CHANGE: FTSJob(Agent) - get correct information for FTS accounting (registration)

[v6r10p8]

*Core
FIX: InstallTools - admin e-mail default location changed

*Framework
FIX: SystemAdministratorClientCLI - allow "set host localhost"
FIX: BundleDelivery - protect against empty bundle

*WMS
FIX: SiteDirector - Pass siteNames and ceList as None if any is accepted
FIX: WorkloadManagement.ConfigTemplate.SiteDorectory - set Site to Any by default 

*DMS
FIX: FileCatalogCLI - ignore Datasets in ls command for backward compatibility

*Resources
FIX: SSH - some platforms use Password instead of password prompt

[v6r10p7]

*Core
FIX: dirac-install - execute dirac-fix-mysql-script and dirac-external-requirements after sourcing the environment
FIX: InstallTools - set basedir variable in fixMySQLScript()
FIX: InstallTools - define user root@host.domain in installMySQL()

*Framework
BUGFIX: SystemAdministratorCLI - bug fixed in default() call signature

*DMS
FIX: FTSRequest - handle properly FTS server in the old system 
FIX: ReplicaManager - check if file is in FC before removing 
FIX: Request/RemovalTask - handle properly proxies for removing files 
BUGFIX: DatasetManager - in the table description

[v6r10p6]

*Core
FIX: X509Certificate - reenabled fix in getDIRACGroup()

*Configuration
FIX: CSAPI - Group should be taken from the X509 chain and not the certificate

*RMS
CHANGE: ReqClient - if the job does not exist, do not try further finalization

[v6r10p5]

*Core
FIX: X509Certificate - reverted fix in getDIRACGroup()

[v6r10p4]

*Core
NEW: dirac-info - extra printout
CHANGE: PrettyPrint - extra options in printTable()
FIX: X509Certificate - bug fixed in getDIRACGroup()

*Framework
NEW: SystemAdministratorCLI - new showall command to show components across hosts
NEW: ProxyDB - allow to upload proxies without DIRAC group

*RMS
CHANGE: ReqClient - requests from failed jobs update job status to Failed
CHANGE: RequestTask - retry in the request finalize()

[v6r10p3]

*Configuration
CHANGE: Registry - allow to define a default group per user

*WMS
BUGFIX: JobReport - typo in generateForwardDISET()

[v6r10p2]

*TMS
CHANGE: Backward compatibility fixes when setting the Transformation files status

*DMS
BUGFIX: ReplicateAndRegister - bugfix when replicating to multiple destination by ReplicaManager

*WMS
BUGFIX: JobManager - bug fix when deleting no-existing jobs

[v6r10p1]

*RMS
FIX: ReqDB.Operations - Arguments field changed type from BLOB to MEDIUMBLOB

*DMS
FIX: FileCatalog - check for non-exiting directories in removeDirectory()

*TMS
FIX: TransformationDB - removed constraint that was making impossible to derive a production

[v6r10]

*Core
FIX: Several fixes on DB classes(AccountingDB, SystemLoggingDB, UserProfileDB, TransformationDB, 
     JobDB, PilotAgentsDB) after the new movement to the new MySQL implementation with a persistent 
     connection per running thread
NEW: SystemAdministratorCLI - better support for executing remote commands 
FIX: DIRAC.__init__.py - avoid re-definition of platform variable    
NEW: Graphs - added CurveGraph class to draw non-stacked lines with markers
NEW: Graphs - allow graphs with negative Y values
NEW: Graphs - allow to provide errors with the data and display them in the CurveGraph
FIX: InstallTools - fix for creation of the root@'host' user in MySQL 
FIX: dirac-install - create links to permanent directories before module installation
CHANGE: InstallTools - use printTable() utility for table printing
CHANGE: move printTable() utility to Core.Utilities.PrettyPrint
NEW: added installation configuration examples
FIX: dirac-install - fixBuildPath() operates only on files in the directory
FIX: VOMSService - added X-VOMS-CSRF-GUARD to the html header to be compliant with EMI-3 servers

*CS
CHANGE: getVOMSVOForGroup() uses the VOMSName option of the VO definition 
NEW: CE2CSAgent - added ARC CE information lookup

*Framework
FIX: SystemAdministratorIntegrator - use Host option to get the host address in addition to the section name, closes #1628
FIX: dirac-proxy-init - uses getVOMSVOForGroup() when adding VOMS extensions

*DMS
CHANGE: DFC - optimization and bug fixes of the bulk file addition
FIX: TransferAgent - protection against badly defined LFNs in collectFiles()
NEW: DFC - added getDirectoryReplicas() service method support similar to the LFC
CHANGE: DFC - added new option VisibleReplicaStatus which is used in replica getting commands
CHANGE: FileCatalogClientCLI client shows number of replicas in the 2nd column rather than 
        unimplemented number of links
CHANGE: DFC - optimizations for the bulk replica look-up
CHANGE: DFC updated scalability testing tool FC_Scaling_test.py        
NEW: DFC - methods returning replicas provide also SE definitions instead of PFNs to construct PFNs on the client side
NEW: DFC - added getReplicasByMetadata() interface
CHANGE: DFC - optimized getDirectoryReplicas()
CHANGE: FileCatalogClient - treat the reduced output from various service queries restoring LFNs and PFNs on the fly
NEW: DFC - LFNPFNConvention flag can be None, Weak or Strong to facilitate compatibility with LFC data 
CHANGE: FileCatalog - do not return PFNs, construct them on the client side
CHANGE: FileCatalog - simplified FC_Scaling_test.py script
NEW: FileCatalog/DatasetManager class to define and manipulate datasets corresponding to meta queries
NEW: FileCatalogHandler - new interface methods to expose DatasetManager functionality
NEW: FileCatalogClientCLI - new dataset family of commands
FIX: StorageFactory, ReplicaManager - resolve SE alias name recursively
FIX: FTSRequest, ReplicaManager, SRM2Storage - use current proxy owner as user name in accounting reports, closes #1602
BUGFIX: FileCatalogClientCLI - bug fix in do_ls, missing argument to addFile() call, closes #1658
NEW: FileCatalog - added new setMetadataBulk() interface, closes #1358
FIX: FileCatalog - initial argument check strips off leading lfn:, LFN:, /grid, closes #448
NEW: FileCatalog - added new setFileStatus() interface, closes #170, valid and visible file and replica statuses can be defined in respective options.
CHANGE: multiple new FTS system fixes
CHANGE: uniform argument checking with checkArgumentFormat() in multiple modules
CHANGE: FileCatalog - add Trash to the default replica valid statuses
CHANGE: ReplicaManager,FTSRequest,StorageElement - no use of PFN as returned by the FC except for file removal,
        rather constructing it always on the fly
        
*SMS
CHANGE: PinRequestAgent, SENamespaceCatalogCheckAgent - removed
CHANGE: Use StorageManagerClient instead of StorageDB directly        

*WMS
CHANGE: JobPolicy - optimization for bulk job verification
NEW: JobPolicy - added getControlledUsers() to get users which jobs can be accessed for 
     a given operation
CHANGE: JobMonitoringHandler - Avoid doing a selection of all Jobs, first count matching jobs 
        and then use "limit" to select only the required JobIDs.
NEW: JobMonitoringHandler - use JobPolicy to filter jobs in getJobSummaryWeb()
NEW: new Operations option /Services/JobMonitoring/GlobalJobsInfo ( True by default ) to 
     allow or not job info lookup by anybody, used in JobMonitoringHandler       
BUGFIX: SiteDirector - take into account the target queue Platform
BUGFIX: JobDB - bug in __insertNewJDL()    
CHANGE: dirac-admin-show-task-queues - enhanced output  
CHANGE: JobLoggingDB.sql - use trigger to manage the new LoggingInfo structure  
CHANGE: JobWrapper - trying several times to upload a request before declaring the job failed
FIX: JobScheduling executor - fix race condition that causes a job to remain in Staging
NEW: SiteDirector - do not touch sites for which there is no work available
NEW: SiteDirector - allow sites not in mask to take jobs with JobType Test
NEW: SiteDirector - allow 1 hour grace period for pilots in Unknown state before aborting them
CHANGE: Allow usage of non-plural form of the job requirement options ( PilotType, GridCE, BannedSite, 
        SubmitPool ), keep backward compatibility with a plural form
        
*RSS
FIX: DowntimeCommand - take the latest Downtime that fits    
NEW: porting new Policies from integration  
NEW: RSS SpaceToken command querying endpoints/tokens that exist  
        
*Resources
NEW: added SSHOARComputingElement class 
NEW: added XROOTStorage class       
FIX: CREAMComputingElement - extra checks for validity of returned pilot references
        
*TS
CHANGE: TransformationClient(DB,Manager) - set file status for transformation as bulk operation 
CHANGE: TransformationClient - applying state machine when changing transformation status
BUGFIX: TransformationClient(Handler) - few minor fixes
NEW: TransformationDB - backported __deleteTransformationFileTask(s) methods
CHANGE: TransformationDB(Client) - fixes to reestablish the FileCatalog interface
FIX: TransformationAgent - added MissingInFC to consider for Removal transformations
BUGFIX: TransformationAgent - in _getTransformationFiles() variable 'now' was not defined
FIX: TransformationDB.sql - DataFiles primary key is changed to (FileID) from (FileID,LFN) 
CHANGE: TransformationDB(.sql) - schema changes suitable for InnoDB
FIX: TaskManager(AgentBase) - consider only submitted tasks for updating status
CHANGE: TransformationDB(.sql) - added index on LFN in DataFiles table

*RMS
NEW: Migrate to use the new Request Management by all the clients
CHANGE: RequestContainer - Retry failed transfers 10 times and avoid sub-requests to be set Done 
        when the files are failed
CHANGE: Use a unique name for storing the proxy as processes may use the same "random" name and 
        give conflicts
NEW: RequestClient(Handler) - add new method readRequest( requestname)                 

*Workflow
NEW: Porting the LHCb Workflow package to DIRAC to make the use of general purpose modules and
     simplify construction of workflows        

[v6r9p33]

*Accounting
BUGFIX: AccountingDB - wrong indentation

[v6r9p32]

*Accounting
FIX: AccountingDB - use old style grouping if the default grouping is altered, e.g. by Country

[v6r9p31]

*Accounting
CHANGE: AccountingDB - changes to speed up queries: use "values" in GROUP By clause;
        drop duplicate indexes; reorder fields in the UniqueConstraint index of the
        "bucket" tables  

[v6r9p30]

*DMS
CHANGE: FileCatalogFactory - construct CatalogURL from CatalogType by default

*SMS
FIX: dirac-stager-stage-files - changed the order of the arguments

[v6r9p29]

*TS
FIX: TaskManager(AgentBase) - fix for considering only submitted tasks 

[v6r9p28]

*TS
FIX: TransformationDB(ManagerHandler) - several portings from v6r10

[v6r9p27]

*SMS
FIX: StorageManagementDB - in removeUnlinkedReplicas() second look for CacheReplicas 
     for which there is no entry in StageRequests

[v6r9p26]

*Resources
CHANGE: CREAMComputigElement - Make sure that pilots submitted to CREAM get a 
        fresh proxy during their complete lifetime
*Framework
FIX: ProxyDB - process properly any SQLi with DNs/groups with 's in the name

[v6r9p25]

*TS
CHANGE: TransformationClient - changed default timeout values for service calls
FIX: TransformationClient - fixes for processing of derived transformations 

[v6r9p24]

*TS
FIX: TransformationClient - in moveFilesToDerivedTransformation() set file status
     to Moved-<prod>

[v6r9p23]

*Core
BUGFIX: InstallTools - improper configuration prevents a fresh new installation

*WMS
BUGFIX: PilotDirector - Operations Helper non-instantiated

[v6r9p22]

*WMS
FIX: PilotDirector - allow to properly define extensions to be installed by the 
     Pilot differently to those installed at the server
FIX: Watchdog - convert pid to string in ProcessMonitor

*TS
FIX: TransformationDB - splitting files in chunks

*DMS
NEW: dirac-dms-create-removal-request command
CHANGE: update dirac-dms-xxx commands to use the new RMS client,
        strip lines when reading LFNs from a file

[v6r9p21]

*TS
FIX: Transformation(Client,DB,Manager) - restored FileCatalog compliant interface
FIX: TransformationDB - fix in __insertIntoExistingTransformationFiles()

[v6r9p20]

*Core
BUGFIX: ProxyUpload - an on the fly upload does not require a proxy to exist

*DMS
CHANGE: TransferAgent - use compareAdler() for checking checksum
FIX: FailoverTransfer - recording the sourceSE in case of failover transfer request 

*WMS
FIX: ProcessMonitor - some fixes added, printout when <1 s of consumed CPU is found

*Transformation
BUGFIX: TransformationClient - fixed return value in moveFilesToDerivedTransformation()

*RMS
BUGFIX: CleanReqDBAgent - now() -> utcnow() in initialize()

*Resources
FIX: ARCComputingElement - fix the parsing of CE status if no jobs are available

[v6r9p19]

*DMS
FIX: FileCatalog/DirectoryMetadata - inherited metadata is used while selecting directories
     in findDirIDsByMetadata()

[v6r9p18]

*DMS
FIX: FTSSubmitAgent, FTSRequest - fixes the staging mechanism in the FTS transfer submission
NEW: TransferDBMonitoringHandler - added getFilesForChannel(), resetFileChannelStatus()

[v6r9p17]

*Accounting
FIX: DataStoreClient - send accounting records in batches of 1000 records instead of 100

*DMS:
FIX: FailoverTransfer - catalog name from list to string
FIX: FTSSubmitAgent, FTSRequest - handle FTS3 as new protocol and fix bad submission time
FIX: FTSSubmitAgent, FTSRequest - do not submit FTS transfers for staging files

*WMS
FIX: TaskQueueDB - do not check enabled when TQs are requested from Directors
FIX: TaskQueueDB - check for Enabled in the TaskQueues when inserting jobs to print an alert
NEW: TaskQueueDB - each TQ can have at most 5k jobs, if beyond the limit create a new TQ 
     to prevent long matching times when there are way too many jobs in a single TQ

[v6r9p16]

*TS
BUGFIX: typos in TransformationCleaningAgent.py

*DMS
CHANGE: DownloadInputData - check the available disk space in the right input data directory
FIX: DownloadInputData - try to download only Cached replicas 

[v6r9p15]

*Core
FIX: MySQL - do not decrease the retry counter after ping failure

*DMS
CHANGE: FC/DirectoryMetadata - Speed up findFilesByMetadataWeb when many files match
FIX: RemovalTask - fix error string when removing a non existing file (was incompatible 
     with the LHCb BK client). 

*WMS
FIX: JobReport - minor fix ( removed unused imports )
FIX: JobMonitoring(JobStateUpdate)Handler - jobID argument can be either string, int or long

*TS
CHANGE: TransformationClient - change status of Moved files to a deterministic value
FIX: FileReport - minor fix ( inherits object ) 

[v6r9p14]

*DMS
CHANGE: FTSDB - changed schema: removing FTSSite table. From now on FTS sites 
        would be read from CS Resources

[v6r9p13]

FIX: included fixes from v6r8p26 patch release

[v6r9p12]

FIX: included fixes from v6r8p25 patch release

[v6r9p11]

*DMS
BUGFIX: FTSRequest - in __resolveFTSServer() type "=" -> "=="

[v6r9p10]

FIX: included fixes from v6r8p24 patch release

*Core
NEW: StateMachine utility

*DMS
BUGFIX: in RegisterFile operation handler

*Interfaces
FIX: Dirac.py - in splitInputData() consider only Active replicas

[v6r9p9]

*RMS
FIX: RequestDB - added getRequestFileStatus(), getRequestName() methods

[v6r9p8]

*DMS
FIX: RequestDB - get correct digest ( short request description ) of a request

[v6r9p7]

FIX: included fixes from v6r8p23 patch release

*RSS
FIX: SpaceTokenOccupancyPolicy - SpaceToken Policy decision was based on 
     percentage by mistake
     
*RMS
NEW: new scripts dirac-dms-ftsdb-summary, dirac-dms-show-ftsjobs    
FIX: FTSAgent - setting space tokens for newly created FTSJobs 

[v6r9p6]

*DMS
BUGFIX: dirac-admin-add-ftssite - missing import

*RMS
NEW: RequestDB, ReqManagerHandler - added getRequestStatus() method

*TS
FIX: fixes when using new RequestClient with the TransformationCleaningAgent

*WMS
BUGFIX: typo in SandboxStoreHandler transfer_fromClient() method

[v6r9p5]

*DMS
BUGFIX: missing proxy in service env in the FTSManager service. By default service 
        will use DataManager proxy refreshed every 6 hours.

*Resources
NEW: StorageElement - new checkAccess policy: split the self.checkMethods in 
     self.okMethods. okMethods are the methods that do not use the physical SE. 
     The isValid returns S_OK for all those immediately

*RSS
FIX: SpaceTokenOccupancyPolicy - Policy that now takes into account absolute values 
     for the space left
     
*TS
FIX: TransformationCleaningAgent - will look for both old and new RMS     

[v6r9p4]

*Stager
NEW: Stager API: dirac-stager-monitor-file, dirac-stager-monitor-jobs, 
     dirac-stager-monitor-requests, dirac-stager-show-stats

[v6r9p3]

*Transformation
FIX: TransformationCleaning Agent status was set to 'Deleted' instead of 'Cleaned'

[v6r9p2]

*RSS
NEW: Added Component family tables and statuses
FIX: removed old & unused code 
NEW: allow RSS policies match wild cards on CS

*WMS
BUGFIX: FailoverTransfer,JobWrapper - proper propagation of file metadata

[v6r9p1]

*RMS
NEW: FTSAgent - update rwAccessValidStamp,
     update ftsGraphValidStamp,
     new option for staging files before submission,
     better log handling here and there
CHANGE: FTSJob - add staging flag in in submitFTS2
CHANGE: Changes in WMS (FailoverTransfer, JobReport, JobWrapper, SandboxStoreHandler) 
        and TS (FileReport) to follow the new RMS.
NEW: Full CRUD support in RMS.

*RSS
NEW: ResourceManagementDB - new table ErrorReportBuffer
NEW: new ResourceManagementClient methods - insertErrorReportBuffer, selectErrorReportBuffer,
     deleteErrorReportBuffer

[v6r9]

NEW: Refactored Request Management System, related DMS agents and FTS management
     components

[v6r8p28]

*Core
BUGFIX: RequestHandler - the lock Name includes ActionType/Action

*DMS
FIX: dirac-dms-filecatalog-cli - prevent exception in case of missing proxy

[v6r8p27]

*DMS
BUGFIX: dirac-dms-add-file - fixed typo item -> items

[v6r8p26]

*Core
NEW: RequestHandler - added getServiceOption() to properly resolve inherited options 
     in the global service handler initialize method
NEW: FileCatalogHandler, StorageElementHandler - use getServiceOption()

[v6r8p25]

FIX: included fixes from v6r7p40 patch release

*Resources
FIX: SRM2Storage - do not account gfal_ls operations

[v6r8p24]

FIX: included fixes from v6r7p39 patch release

*Core
FIX: SiteSEMapping was returning wrong info

*DMS
FIX: FTSRequest - choose explicitly target FTS point for RAL and CERN
BUGFIX: StrategyHandler - wrong return value in __getRWAccessForSE()

*Resources
CHANGE: SRM2Storage - do not account gfal_ls operations any more

[v6r8p23]

FIX: included fixes from v6r7p37 patch release

*TS
FIX: TransformationDB - allow tasks made with ProbInFC files
FIX: TransformationCleaingAgent,Client - correct setting of transformation 
     status while cleaning

[v6r8p22]

FIX: included fixes from v6r7p36 patch release

[v6r8p21]

*DMS
FIX: FileCatalog/DirectoryMetadata - even if there is no meta Selection 
     the path should be considered when getting Compatible Metadata
FIX: FileCatalog/DirectoryNodeTree - findDir will return S_OK( '' ) if dir not 
     found, always return the same error from DirectoryMetadata in this case.     

*RSS
FIX: DowntimeCommand - use UTC time stamps

*TS
FIX: TransformationAgent - in _getTransformationFiles() get also ProbInFC files in 
     addition to Used 

[v6r8p20]

*Stager
NEW: Stager API: dirac-stager-monitor-file, dirac-stager-monitor-jobs, 
     dirac-stager-monitor-requests, dirac-stager-show-stats

[v6r8p19]

*Transformation
FIX: TransformationCleaning Agent status was set to 'Deleted' instead of 'Cleaned'

[v6r8p18]

*TS
BUGFIX: TransformationAgent - regression in __cleanCache()

[v6r8p17]

FIX: included fixes from v6r7p32 patch release

*WMS
FIX: StalledJobAgent - for accidentally stopped jobs ExecTime can be not set, 
     set it to CPUTime for the accounting purposes in this case

[v6r8p16]

FIX: included fixes from v6r7p31 patch release

*WMS
BUGFIX: TaskQueueDB - fixed a bug in the negative matching conditions SQL construction

*RSS
NEW: improved doc strings of PEP, PDP modules ( part of PolicySystem )
FIX: Minor changes to ensure consistency if ElementInspectorAgent and 
     users interact simultaneously with the same element
CHANGE: removed DatabaseCleanerAgent ( to be uninstalled if already installed )
FIX: SummarizeLogsAgent - the logic of the agent was wrong, the agent has been re-written.
     
[v6r8p15]

*Core
FIX: X509Chain - fix invalid information when doing dirac-proxy-info without CS
     ( in getCredentials() )

*RSS
NEW: PDP, PEP - added support for option "doNotCombineResult" on PDP

[v6r8p14]

*Core
FIX: dirac-deploy-scripts - can now work with the system python

*WMS
NEW: dirac-wms-cpu-normalization - added -R option to modify a given configuration file
FIX: Executor/InputData - Add extra check for LFns in InputData optimizer, closes #1472

*Transformation
CHANGE: TransformationAgent - add possibility to kick a transformation (not skip it if no 
        unused files), by touching a file in workDirectory
BUGFIX: TransformationAgent - bug in __cleanCache() dict modified in a loop        

[v6r8p13]

*Transformation
BUGFIX: TransformationDB - restored import of StringType

[v6r8p12]

NEW: Applied patches from v6r7p29

*WMS
FIX: JobDB - check if SystemConfig is present in the job definition and convert it 
     into Platform

*DMS
FIX: ReplicaManager - do not get metadata of files when getting files in a directory 
     if not strictly necessary

*RSS
NEW: ported from LHCb PublisherHandler for RSS web views

[v6r8p11]

NEW: Applied patches from v6r7p27

*RSS
NEW: SpaceTokenOccupancyPolicy - ported from LHCbDIRAC 
NEW: db._checkTable done on service initialization ( removed dirac-rss-setup script doing it )

*Transformation
FIX: TaskManager - reset oJob for each task in prepareTransformationTasks()
BUGFIX: ValidateOutputDataAgent - typo fixed in getTransformationDirectories()
FIX: TransformationManagerHandler - use CS to get files statuses not to include in 
     processed file fraction calculation for the web monitoring pages

[v6r8p10]

NEW: Applied patches from v6r7p27

[v6r8p9]

*DMS
FIX: TransferAgent,dirac-dms-show-se-status, ResourceStatus,TaskManager - fixes
     needed for DMS components to use RSS status information
NEW: ReplicaManager - allow to get metadata for an LFN+SE as well as PFN+SE     

[v6r8p8]

*RSS
BUGFIX: dirac-rss-setup - added missing return of S_OK() result

[v6r8p7]

NEW: Applied patches from v6r7p24

*DMS
BUGFIX: LcgFileCatalogClient - bug in addFile()

*RSS
BUGFIX: fixed script dirac-rss-set-token, broken in the current release.
NEW: Statistics module - will be used in the future to provide detailed information 
     from the History of the elements 

[v6r8p6]

NEW: Applied patches from v6r7p23

*Transformation
FIX: TaskManager - allow prepareTransformationTasks to proceed if no OutputDataModule is defined
FIX: TransformationDB - remove INDEX(TaskID) from TransformationTasks. It produces a single counter 
     for the whole table instead of one per TransformationID
     
*WMS     
FIX: WMSUtilities - to allow support for EMI UI's for pilot submission we drop support for glite 3.1

[v6r8p5]

NEW: Applied patches from v6r7p22

*RSS
CHANGE: removed old tests and commented out files

*WMS
FIX: PoolXMLCatalog - proper addFile usage

*Transformation
CHANGE: TransformationAgent - clear replica cache when flushing or setting a file in the workdirectory

[v6r8p4]

*Transformation
FIX: The connection to the jobManager is done only at submission time
FIX: Jenkins complaints fixes

*WMS
BUGFIX: JobDB - CPUtime -> CPUTime
FIX: Jenkins complaints fixes

[v6r8p3]

*DMS
BUGFIX: LcgFileCatalogClient

[v6r8p2]

*DMS:
FIX: LcgFileCatalogClient - remove check for opening a session in __init__ as credentials are not yet set 

*Transformation
CHANGE: reuse RPC clients in Transformation System 

[v6r8p1]

*Core
FIX: dirac-deploy-scripts - restored regression w.r.t. support of scripts starting with "d"

*DMS
BUGFIX: LcgFileCatalogClient - two typos fixed

[v6r8]

CHANGE: Several fixes backported from the v7r0 integration branch

*Core
CHANGE: DictCache - uses global LockRing to avoid locks in multiprocessing
FIX: X509Chain - proxy-info showing an error when there's no CS

*DMS
FIX: TransferAgent - inside loop filter out waiting files dictionary
BUGFIX: dirac-admin-allow-se - there was a continue that was skipping the complete loop for 
        ARCHIVE elements
NEW: LcgFileCatalogClient - test return code in startsess lfc calls       

*WMS:
FIX: OptimizerExecutor, InputData, JobScheduling - check that site candidates have all the 
     replicas

*RSS: 
BUGFIX: ResourceStatus, RSSCacheNoThread - ensure that locks are always released

*Transformation
FIX: TaskManager - site in the job definition is taken into account when submitting
NEW: Transformation - get the allowed plugins from the CS /Operations/Transformations/AllowedPlugins
FIX: ValidateOutputDataAgent - self not needed for static methods

[v6r7p40]

*Resources
FIX: StorageElement class was not properly passing the lifetime argument for prestageFile method

[v6r7p39]

*Core
CHANGE: Grid - in executeGridCommand() allow environment script with arguments needed for ARC client

*DMS
FIX: DFC SEManager - DIP Storage can have a list of ports now

*Resources
FIX: ARCComputingElement - few fixes after debugging

[v6r7p38]

*Core
NEW: DISET FileHelper, TransferClient - possibility to switch off check sum

*Resources
NEW: ARCComputingElement - first version
NEW: StorageFactory - possibility to pass extra protocol parameters to storage object
NEW: DIPStorage - added CheckSum configuration option
BUGFIX: SSHComputingElement - use CE name in the pilot reference construction

*WMS
FIX: StalledJobAgent - if ExecTime < CPUTime make it equal to CPUTime

[v6r7p37]

*Framework
BUGFIX: NotificationDB - typos in SQL statement in purgeExpiredNotifications() 

*WMS
NEW: JobCleaningAgent - added scheduling sandbox LFN removal request 
     when deleting jobs
CHANGE: JobWrapper - report only error code as ApplicationError parameter 
        when payload finishes with errors    
NEW: SiteDirector - possibility to specify extensions to be installed in 
     pilots in /Operations/Pilots/Extensions option in order not to install
     all the server side extensions        

*DMS
CHANGE: FileCatalogFactory - use service path as default URL
CHANGE: FileCatalogFactory - use ObjectLoader to import catalog clients

*SMS
BUGFIX: StorageManagementDB, dirac-stager-monitor-jobs - small bug fixes ( sic, Daniela )

*Resources
CHANGE: DIPStorage - added possibility to specify a list of ports for multiple
        service end-points
CHANGE: InProcessComputingElement - demote log message when payload failure 
        to warning, the job will fail anyway
FIX: StalledJobAgent - if pilot reference is not registered, this is not an 
     error of the StalledJobAgent, no log.error() in  this case                
        
*RMS
CHANGE: RequestTask - ensure that tasks are executed with user credentials 
        even with respect to queries to DIRAC services ( useServerCertificate 
        flag set to false )        

[v6r7p36]

*WMS
FIX: CREAMCE, SiteDirector - make sure that the tmp executable is removed
CHANGE: JobWrapper - remove sending mails via Notification Service in case
        of job rescheduling
        
*SMS
FIX: StorageManagementDB - fix a race condition when old tasks are set failed 
     between stage submission and update.        

[v6r7p35]

*Stager
NEW: Stager API: dirac-stager-monitor-file, dirac-stager-monitor-jobs, 
     dirac-stager-monitor-requests, dirac-stager-show-stats

[v6r7p34]

*Transformation
FIX: TransformationCleaning Agent status was set to 'Deleted' instead of 'Cleaned'

[v6r7p33]

*Interfaces
FIX: Job.py - in setExecutable() - prevent changing the log file name string type

*StorageManagement
NEW: StorageManagementDB(Handler) - kill staging requests at the same time as 
     killing related jobs, closes #1510
FIX: StorageManagementDB - demote the level of several log messages       

[v6r7p32]

*DMS
FIX: StorageElementHandler - do not use getDiskSpace utility, use os.statvfs instead
CHANGE: StorageManagementDB - in getStageRequests() make MySQL do an UNIQUE selection 
        and use implicit loop to speed up queries for large results

*Resources
FIX: lsfce remote script - use re.search instead of re.match in submitJob() to cope with
     multipline output

[v6r7p31]

*WMS
FIX: SiteDirector - make possible more than one SiteDirector (with different pilot identity) attached 
     to a CE, ie sgm and pilot roles. Otherwise one is declaring Aborted the pilots from the other.

[v6r7p30]

*Core
CHANGE: X509Chain - added groupProperties field to the getCredentials() report
BUGFIX: InstallTools - in getSetupComponents() typo fixed: agent -> executor

[v6r7p29]

*DMS
CHANGE: FileCatalog - selection metadata is also returned as compatible metadata in the result
        of getCompatibleMetadata() call
NEW: FileCatalog - added path argument to getCompatibleMetadata() call
NEW: FileCatalogClient - added getFileUserMetadata()
BUGFIX: dirac-dms-fts-monitor - exit with code -1 in case of error

*Resources
FIX: CREAMComputingElement - check globus-url-copy result for errors when retrieving job output

[v6r7p28]

*DMS
BUGFIX: FileCatalog/DirectoryMetadata - wrong MySQL syntax 

[v6r7p27]

*Core
FIX: Mail.py - fix of the problem of colons in the mail's body

*Interfaces
NEW: Job API - added setSubmitPools(), setPlatform() sets ... "Platform"

*WMS
FIX: TaskQueueDB - use SystemConfig as Platform for matching ( if Platform is not set explicitly

*Resources
FIX: SSHComputingElement - use ssh host ( and not CE name ) in the pilot reference
BUGFIX: SSHGEComputingElement - forgotten return statement in _getJobOutputFiles()

*Framework
NEW: dirac-sys-sendmail - email's body can be taken from pipe. Command's argument 
     in this case will be interpreted as a destination address     

[v6r7p26]

*DMS
FIX: ReplicaManager - status names Read/Write -> ReadAccess/WriteAccess

[v6r7p25]

*Core
CHANGE: X509Chain - in getCredentials() failure to contact CS is not fatal, 
        can happen when calling dirac-proxy-init -x, for example

[v6r7p24]

*DMS
NEW: FileCatalog - added getFilesByMetadataWeb() to allow pagination in the Web 
     catalog browser
     
*WMS
CHANGE: WMSAdministrator, DiracAdmin - get banned sites list by specifying the status
        to the respective jobDB call     

[v6r7p23]

*Transformation
BUGFIX: TransformationDB - badly formatted error log message

*RMS
CHANGE: RequestDBMySQL - speedup the lookup of requests

*WMS
BUGFIX: dirac-dms-job-delete - in job selection by group

*DMS
FIX: LcgFileCatalogClient - getDirectorySize made compatible with DFC
BUGFIX: LcgFileCatalogClient - proper call of __getClientCertInfo()

[v6r7p22]

*Transformation
CHANGE: InputDataAgent - treats only suitable transformations, e.g. not the extendable ones. 
CHANGE: TransformationAgent - make some methods more public for easy overload

[v6r7p21]

*Core
FIX: Shifter - pass filePath argument when downloading proxy

[v6r7p20]

*DMS
CHANGE: StrategyHandler - move out SourceSE checking to TransferAgent
CHANGE: ReplicaManager, InputDataAgent - get active replicas
FIX: StorageElement, SRM2Storage - support for 'xxxAccess' statuses, checking results
     of return structures
     
*RSS
NEW: set configurable email address on the CS to send the RSS emails
NEW: RSSCache without thread in background
FIX: Synchronizer - moved to ResourceManager handler     

[v6r7p19]

*DMS
BUGFIX: ReplicaManager - in putAndRegister() SE.putFile() singleFile argument not used explicitly

[v6r7p18]

*WMS
FIX: StalledJobAgent - do not exit the loop over Completed jobs if accounting sending fails
NEW: dirac-wms-job-delete - allow to specify jobs to delete by job group and/or in a file
FIX: JobManifest - If CPUTime is not set, set it to MaxCPUTime value

[v6r7p17]

*Resources
FIX: SRM2Storage - treat properly "22 SRM_REQUEST_QUEUED" result code

[v6r7p16]

*DMS
FIX: StrategyHandler - do not proceed when the source SE is not valid for read 
BUGFIX: StorageElement - putFile can take an optional sourceSize argument
BUGFIX: ReplicaManager - in removeFile() proper loop on failed replicas

*RSS
FIX: SpaceTokenOccupancyCommand, CacheFeederAgent - add timeout when calling lcg_util commands

*WMS
FIX: JobManifest - take all the SubmitPools defined in the TaskQueueAgent 
NEW: StalledJobAgent - declare jobs stuck in Completed status as Failed

[v6r7p15]

*Core
BUGFIX: SocketInfo - in host identity evaluation

*DMS
BUGFIX: FileCatalogHandler - missing import os

*Transformation
CHANGE: JobManifest - getting allowed job types from operations() section 

[v6r7p14]

*DMS
CHANGE: StorageElementProxy - removed getParameters(), closes #1280
FIX: StorageElementProxy - free the getFile space before the next file
FIX: StorageElement - added getPFNBase() to comply with the interface

*Interfaces
CHANGE: Dirac API - allow lists of LFNs in removeFile() and removeReplica()

*WMS
CHANGE: JobSchedulingAgent(Executor) - allow both BannedSite and BannedSites JDL option

*RSS
FIX: ElementInspectorAgent - should only pick elements with rss token ( rs_svc ).
FIX: TokenAgent - using 4th element instead of the 5th. Added option to set admin email on the CS.

[v6r7p13]

*Core
FIX: Resources - in getStorageElementSiteMapping() return only sites with non-empty list of SEs

*DMS
FIX: StorageElement - restored the dropped logic of using proxy SEs
FIX: FileCatalog - fix the UseProxy /LocalSite/Catalog option

*Transformation
FIX: TransformationDB - use lower() string comparison in extendTransformation()

[v6r7p12]

*WMS
BUGFIX: JobManifest - get AllowedSubmitPools from the /Systems section, not from /Operations

*Core
NEW: Resources helper - added getSites(), getStorageElementSiteMapping()

*DMS
CHANGE: StrategyHandler - use getStorageElementSiteMapping helper function
BUGFIX: ReplicaManager - do not modify the loop dictionary inside the loop

[v6r7p11]

*Core
CHANGE: Subprocess - put the use of watchdog in flagging

[v6r7p10]

*Core
NEW: Logger - added getLevel() method, closes #1292
FIX: Subprocess - returns correct structure in case of timeout, closes #1295, #1294
CHANGE: TimeOutExec - dropped unused utility
FIX: Logger - cleaned unused imports

*RSS
CHANGE: ElementInspectorAgent - do not use mangled name and removed shifterProxy agentOption

[v6r7p9]

*Core
BUGFIX: InstallTools - MySQL Port should be an integer

[v6r7p8]

*Core
FIX: Subprocess - consistent timeout error message

*DMS
NEW: RemovalTask - added bulk removal
FIX: StrategyHandler - check file source CEs
CHANGE: DataIntegrityClient - code beautification
CHANGE: ReplicaManager - do not check file existence if replica information is queried anyway,
        do not fail if file to be removed does not exist already. 

[v6r7p7]

FIX: Several fixes to allow automatic code documentation

*Core
NEW: InstallTools - added mysqlPort and mysqlRootUser

*DMS
CHANGE: ReplicaManager - set possibility to force the deletion of non existing files
CHANGE: StrategyHandler - better handling of checksum check during scheduling 

[v6r7p6]

*Core
FIX: dirac-install - restore signal alarm if downloadable file is not found
FIX: Subprocess - using Manager proxy object to pass results from the working process

*DMS:
CHANGE: StorageElement - removed overwride mode
CHANGE: removed obsoleted dirac-dms-remove-lfn-replica, dirac-dms-remove-lfn
NEW: FTSMonitorAgent - filter out sources with checksum mismatch
FIX: FTSMonitorAgent, TransferAgent - fix the names of the RSS states

*RSS
NEW: ElementInspectorAgent runs with a variable number of threads which are automatically adjusted
NEW: Added policies to force a particular state, can be very convenient to keep something Banned for example.
NEW: policy system upgrade, added finer granularity when setting policies and actions

*WMS
NEW: SiteDirector- allow to define pilot DN/Group in the agent options
CHANGE: JobDescription, JobManifest - take values for job parameter verification from Operations CS section

[v6r7p5]

*Interfaces
BUGFIX: dirac-wms-job-get-output - properly treat the case when output directory is not specified 

[v6r7p4]

*Core
FIX: Subprocess - avoid that watchdog kills the executor process before it returns itself

*Framework
BUGFIX: ProxuManagerClient - wrong time for caching proxies

*RSS
FIX: removed obsoleted methods

*DMS
NEW: FileCatalog - added findFilesByMetadataDetailed - provides detailed metadata for 
     selected files

[v6r7p3]

*DMS
FIX: FTSMonitorAgent - logging less verbose

*Transformation
FIX: TransformationAgent - use the new CS defaults locations
FIX: Proper agent initialization
NEW: TransformationPlaugin - in Broadcast plugin added file groupings by number of files, 
     make the TargetSE always defined, even if the SourceSE list contains it 

*ResourceStatus
FIX: Added the shifter's proxy to several agents

*RMS
FIX: RequestContainer - the execution order was not properly set for the single files 

*Framework:
BUGFIX: ProxyManagerClient - proxy time can not be shorter than what was requested

[v6r7p2]

*Core
FIX: dirac-configure - switch to use CS before checking proxy info

*Framework
NEW: dirac-sys-sendmail new command
NEW: SystemAdmininistratorCLI - added show host, uninstall, revert commands
NEW: SystemAdmininistratorHandler - added more info in getHostInfo()
NEW: SystemAdmininistratorHandler - added revertSoftware() interface

*Transformation
FIX: TransformationCleaningAgent - check the status of returned results

[v6r7p1]

*Core
FIX: Subprocess - finalize the Watchdog closing internal connections after a command execution
CHANGE: add timeout for py(shell,system)Call calls where appropriate
CHANGE: Shifter - use gProxyManager in a way that allows proxy caching

*Framework
NEW: ProxyManagerClient - allow to specify validity and caching time separately
FIX: ProxyDB - replace instead of delete+insert proxy in __storeVOMSProxy

*DMS
NEW: FTSMonitorAgent - made multithreaded for better efficiency
FIX: dirac-dms-add-file - allow LFN: prefix for lfn argument

*WMS
NEW: dirac-wms-job-get-output, dirac-wms-job-status - allow to retrieve output for a job group
FIX: TaskQueueDB - fixed selection SQL in __generateTQMatchSQL()
CHANGE: OptimizerExecutor - reduce diversity of MinorStatuses for failed executors

*Resources
FIX: CREAMComputingElement - remove temporary JDL right after the submission 

[v6r6p21]

*DMS
BUGFIX: TransformationCleaningAgent - use the right signature of cleanMetadataCatalogFiles() call

[v6r6p20]

*DMS
FIX: RegistrationTask - properly escaped error messages
BUGFIX: DirectoryMetadata - use getFileMetadataFields from FileMetadata in addMetadataField()
NEW: When there is a missing source error spotted during FTS transfer, file should be reset 
     and rescheduled again until maxAttempt (set to 100) is reached

*WMS
FIX: JobScheduling - fix the site group logic in case of Tier0

[v6r6p19]

*DMS
BUGFIX: All DMS agents  - set up agent name in the initialization

*Core
NEW: Subprocess - timeout wrapper for subprocess calls
BUGFIX: Time - proper interpreting of 0's instead of None
CHANGE: DISET - use cStringIO for ANY read that's longer than 16k (speed improvement) 
        + Less mem when writing data to the net
FIX: Os.py - protection against failed "df" command execution       
NEW: dirac-info prints lcg bindings versions
CHANGE: PlotBase - made a new style class 
NEW: Subprocess - added debug level log message

*Framework
NEW: SystemAdministratorIntegrator client for collecting info from several hosts
NEW: SystemAdministrator - added getHostInfo()
FIX: dirac-proxy-init - always check for errors in S_OK/ERROR returned structures
CHANGE: Do not accept VOMS proxies when uploading a proxy to the proxy manager

*Configuration
FIX: CE2CSAgent - get a fresh copy of the cs data before attempting to modify it, closes #1151
FIX: Do not create useless backups due to slaves connecting and disconnecting
FIX: Refresher - prevent retrying with 'Insane environment'

*Accounting
NEW: Accounting/Job - added validation of reported values to cope with the weird Yandex case
FIX: DBUtils - take into account invalid values, closes #949

*DMS
FIX: FTSSubmitAgent - file for some reason rejected from submission should stay in 'Waiting' in 
     TransferDB.Channel table
FIX: FTSRequest - fix in the log printout     
CHANGE: dirac-dms-add-file removed, dirac-dms-add-files renamed to dirac-dms-add-file
FIX: FileCatalogCLI - check the result of removeFile call
FIX: LcgFileCatalogClient - get rid of LHCb specific VO evaluation
NEW: New FileCatalogProxy service - a generalization of a deprecated LcgFileCatalog service
FIX: Restored StorageElementProxy functionality
CHANGE: dirac-dms-add-file - added printout
NEW: FileCatalog(Factory), StorageElement(Factory) - UseProxy flag moved to /Operations and /LocalSite sections

*RSS
NEW:  general reimplementation: 
      New DB schema using python definition of tables, having three big blocks: Site, Resource and Node.
      MySQLMonkey functionality almost fully covered by DB module, eventually will disappear.
      Services updated to use new database.
      Clients updated to use new database.
      Synchronizer updated to fill the new database. When helpers will be ready, it will need an update.
      One ElementInspectorAgent, configurable now is hardcoded.
      New Generic StateMachine using OOP.
      Commands and Policies simplified.
      ResourceStatus using internal cache, needs to be tested with real load.
      Fixes for the state machine
      Replaced Bad with Degraded status ( outside RSS ).
      Added "Access" to Read|Write|Check|Remove SE statuses wherever it applies.
      ResourceStatus returns by default "Active" instead of "Allowed" for CS calls.
      Caching parameters are defined in the CS
FIX: dirac-admin-allow/ban-se - allow a SE on Degraded ( Degraded->Active ) and ban a SE on Probing 
     ( Probing -> Banned ). In practice, Active and Degraded are "usable" states anyway.            
      
*WMS
FIX: OptimizerExecutor - failed optimizations will still update the job     
NEW: JobWrapper - added LFNUserPrefix VO specific Operations option used for building user LFNs
CHANGE: JobDB - do not interpret SystemConfig in the WMS/JobDB
CHANGE: JobDB - Use CPUTime JDL only, keep MaxCPUTime for backward compatibility
CHANGE: JobWrapper - use CPUTime job parameter instead of MaxCPUTime
CHANGE: JobAgent - use CEType option instead of CEUniqueID
FIX: JobWrapper - do not attempt to untar directories before having checked if they are tarfiles 
NEW: dirac-wms-job-status - get job statuses for jobs in a given job group
 
*SMS
FIX: StorageManagementDB - when removing unlinked replicas, take into account the case where a
     staging request had been submitted, but failed
      
*Resources    
NEW: glexecCE - add new possible locations of the glexec binary: OSG specific stuff and in last resort 
     looking in the PATH    
NEW: LcgFileCatalogClient - in removeReplica() get the needed PFN inside instead of providing it as an argument     
      
*TS      
CHANGE: Transformation types definition are moved to the Operations CS section

*Interfaces
FIX: Dirac.py - CS option Scratchdir was in LocalSite/LocalSite
FIX: Dirac.py - do not define default catalog, use FileCatalog utility instead

[v6r6p19]

*DMS
BUGFIX: All DMS agents  - set up agent name in the initialization

[v6r6p18]

*Transformation
CHANGE: /DIRAC/VOPolicy/OutputDataModule option moved to <Operations>/Transformations/OutputDataModule

*Resources
FIX: ComputingElement - properly check if the pilot proxy has VOMS before adding it to the payload 
     when updating it

*WMS
BUGFIX: JobSanity - fixed misspelled method call SetParam -> SetParameter

[v6r6p17]

*Transformation
BUGFIX: TransformationAgent - corrected  __getDataReplicasRM()

[v6r6p16]

*DMS
FIX: Agents - proper __init__ implementation with arguments passing to the super class
FIX: LcgFileCatalogClient - in removeReplica() reload PFN in case it has changed

[v6r6p15]

*Framework
BUGFIX: ErrorMessageMonitor - corrected updateFields call 

*DMS:
NEW: FTSMonitorAgent completely rewritten in a multithreaded way

*Transformation
FIX: InputDataAgent - proper instantiation of TransformationClient
CHANGE: Transformation - several log message promoted from info to notice level

[v6r6p14]

*Transformation
FIX: Correct instantiation of agents inside several scripts
CHANGE: TransformationCleaningAgent - added verbosity to logs
CHANGE: TransformationAgent - missingLFC to MissingInFC as it could be the DFC as well
FIX: TransformationAgent - return an entry for all LFNs in __getDataReplicasRM

*DMS
FIX: TransferAgent - fix exception reason in registerFiles()

[v6r6p13]

*DMS
CHANGE: TransferAgent - change RM call from getCatalogueReplicas to getActiveReplicas. 
        Lowering log printouts here and there

[v6r6p12]

*DMS
BUGFIX: RemovalTask - Replacing "'" by "" in error str set as attribute for a subRequest file. 
        Without that request cannot be updated when some nasty error occurs.

[v6r6p11]

*RMS:
BUGFIX: RequestClient - log string formatting

*DMS
BUGFIX: RemovalTask - handling for files not existing in the catalogue

*Transformation
FIX: TransformationManager - ignore files in NotProcessed status to get the % of processed files

*Interfaces
FIX: Fixes due to the recent changes in PromptUser utility

[v6r6p10]

*RMS
FIX: RequestDBMySQL - better escaping of queries 

*WMS
FIX: SiteDirector - get compatible platforms before checking Task Queues for a site

[v6r6p9]

*Core
FIX: Utilities/PromptUser.py - better user prompt

*Accounting
NEW: Add some validation to the job records because of weird data coming from YANDEX.ru

*DMS
BUGFIX: ReplicaManager - typo errStr -> infoStr in __replicate()
FIX: FTSRequest - fixed log message

*WMS
FIX: SiteDirector - use CSGlobals.getVO() call instead of explicit CS option

[v6r6p8]

*Transformation
BUGFIX: TransformationDB - typo in getTransformationFiles(): iterValues -> itervalues

[v6r6p7]

*Resources
FIX: StorageFactory - uncommented line that was preventing the status to be returned 
BUGFIX: CE remote scripts - should return status and not call exit()
BUGFIX: SSHComputingElement - wrong pilot ID reference

[v6r6p6]

*WMS
FIX: TaskQueueDB - in findOrphanJobs() retrieve orphaned jobs as list of ints instead of list of tuples
FIX: OptimizerExecutor - added import of datetime to cope with the old style optimizer parameters

*Transformation
FIX: TransformationAgent - fix finalization entering in an infinite loop
NEW: TransformationCLI - added resetProcessedFile command
FIX: TransformationCleaningAgent - treating the archiving delay 
FIX: TransformationDB - fix in getTransformationFiles() in case of empty file list

[v6r6p5]

*Transformation
FIX: TransformationAgent - type( transClient -> transfClient )
FIX: TransformationAgent - self._logInfo -> self.log.info
FIX: TransformationAgent - skip if no Unused files
FIX: TransformationAgent - Use CS option for replica cache lifetime
CHANGE: TransformationAgent - accept No new Unused files every [6] hours

[v6r6p4]

*DMS
FIX: TransferAgent - protection for files that can not be scheduled
BUGFIX: TransferDB - typo (instIDList - > idList ) fixed

*Transformation
BUGFIX: TransformationAgent - typo ( loginfo -> logInfo )

[v6r6p3]

FIX: merged in patch v6r5p14

*Core
BUGFIX: X509Chain - return the right structure in getCredentials() in case of failure
FIX: dirac-deploy-scripts.py - allow short scripts starting from "d"
FIX: dirac-deploy-scripts.py - added DCOMMANDS_PPID env variable in the script wrapper
FIX: ExecutorReactor - reduced error message dropping redundant Task ID 

*Interfaces
BUGFIX: Dirac.py - allow to pass LFN list to replicateFile()

*DMS
FIX: FileManager - extra check if all files are available in _findFiles()
BUGFIX: FileCatalogClientCLI - bug in DirectoryListing

[v6r6p2]

FIX: merged in patch v6r5p13

*WMS
FIX: SiteDirector - if no community set, look for DIRAC/VirtualOrganization setting

*Framework
FIX: SystemLoggingDB - LogLevel made VARCHAR in the MessageRepository table
FIX: Logging - several log messages are split in fixed and variable parts
FIX: SystemLoggingDB - in insertMessage() do not insert new records in auxiliary tables if they 
     are already there

[v6r6p1]

*Core:
CHANGE: PromptUser - changed log level of the printout to NOTICE
NEW: Base Client constructor arguments are passed to the RPCClient constructor

*DMS:
NEW: FTSRequest - added a prestage mechanism for source files
NEW: FileCatalogClientCLI - added -f switch to the size command to use raw faile tables 
     instead of storage usage tables
NEW: FileCatalog - added orphan directory repair tool
NEW: FIleCatalog - more counters to control the catalog sanity     

*WMS:
FIX: SandboxStoreClient - no more kwargs tricks
FIX: SandboxStoreClient returns sandbox file name in case of upload failure to allow failover
FIX: dirac-pilot - fixed VO_%s_SW_DIR env variable in case of OSG

*TS:
FIX: TransformationManagerHandler - avoid multiple Operations() instantiation in 
     getTransformationSummaryWeb()

[v6r6]

*Core
CHANGE: getDNForUsername helper migrated from Core.Security.CS to Registry helper
NEW: SiteSEMapping - new utilities getSitesGroupedByTierLevel(), getTier1WithAttachedTier2(),
     getTier1WithTier2
CHANGE: The DIRAC.Core.Security.CS is replaced by the Registry helper     
BUGFIX: dirac-install - properly parse += in .cfg files
FIX: Graphs.Utilities - allow two lines input in makeDataFromCVS()
FIX: Graphs - allow Graphs package usage if even matplotlib is not installed
NEW: dirac-compile-externals will retrieve the Externals compilation scripts from it's new location 
     in github (DIRACGrid/Externals)
NEW: Possibility to define a thread-global credentials for DISET connections (for web framework)
NEW: Logger - color output ( configurable )
NEW: dirac-admin-sort-cs-sites - to sort sites in the CS
CHANGE: MessageClient(Factor) - added msgClient attribute to messages
NEW: Core.Security.Properties - added JOB_MONITOR and USER_MANAGER properties

*Configuration
NEW: Registry - added getAllGroups() method

*Framework
NEW: SystemAdministratorClientCLI - possibility to define roothPath and lcgVersion when updating software

*Accounting
NEW: JobPlotter - added Normalized CPU plots to Job accounting
FIX: DBUtils - plots going to greater granularity

*DMS
NEW: FileCatalog - storage usage info stored in all the directories, not only those with files
NEW: FileCatalog - added utility to rebuild storage usage info from scratch
FIX: FileCatalog - addMetadataField() allow generic types, e.g. string
FIX: FileCatalog - path argument is normalized before usage in multiple methods
FIX: FileCatalog - new metadata for files(directories) should not be there before for directories(files)
NEW: FileCatalog - added method for rebuilding DirectoryUsage data from scratch 
NEW: FileCatalog - Use DirectoryUsage mechanism for both logical and physical storage
CHANGE: FileCatalog - forbid removing non-empty directories
BUGFIX: FileCatalogClientCLI - in do_ls() check properly the path existence
FIX: FileCatalogClientCLI - protection against non-existing getCatalogCounters method in the LFC client
FIX: DMS Agents - properly call superclass constructor with loadName argument
FIX: ReplicaManager - in removeFile() non-existent file is marked as failed
FIX: Make several classes pylint compliant: DataIntegrityHandler, DataLoggingHandler,
     FileCatalogHandler, StorageElementHandler, StorageElementProxyHandler, TransferDBMonitoringHandler
FIX: LogUploadAgent - remove the OSError exception in __replicate()
FIX: FileCatalogClientCLI - multiple check of proper command inputs,
     automatic completion of several commands with subcommands,
     automatic completion of file names
CHANGE: FileCatalogClientCLI - reformat the output of size command 
FIX: dirac-admin-ban-se - allow to go over all options read/write/check for each SE      
NEW: StrategyHandler - new implementation to speed up file scheduling + better error reporting
NEW: LcgFileCatalogProxy - moved from from LHCbDirac to DIRAC
FIX: ReplicaManager - removed usage of obsolete "/Resources/StorageElements/BannedTarget" 
CHANGE: removed StorageUsageClient.py
CHANGE: removed obsoleted ProcessingDBAgent.py

*WMS
CHANGE: RunNumber job parameter was removed from all the relevant places ( JDL, JobDB, etc )
NEW: dirac-pilot - add environment setting for SSH and BOINC CEs
NEW: WMSAdministrator - get output for non-grid CEs if not yet in the DB
NEW: JobAgent - job publishes BOINC parameters if any
CHANGE: Get rid of LHCbPlatform everywhere except TaskQueueDB
FIX: SiteDirector - provide list of sites to the Matcher in the initial query
FIX: SiteDirector - present a list of all groups of a community to match TQs
CHANGE: dirac-boinc-pilot dropped
CHANGE: TaskQueueDirector does not depend on /LocalSite section any more
CHANGE: reduced default delays for JobCleaningAgent
CHANGE: limit the number of jobs received by JobCleaningAgent
CHANGE: JobDB - use insertFields instead of _insert
CHANGE: Matcher, TaskQueueDB - switch to use Platform rather than LHCbPlatform retaining LHCbPlatform compatibility
BUGFIX: Matcher - proper reporting pilot site and CE
CHANGE: JobManager - improved job Killing/Deleting logic
CHANGE: dirac-pilot - treat the OSG case when jobs on the same WN all run in the same directory
NEW: JobWrapper - added more status reports on different failures
FIX: PilotStatusAgent - use getPilotProxyFromDIRACGroup() instead of getPilotProxyFromVOMSGroup()
CHANGE: JobMonitoringHandler - add cutDate and condDict parameters to getJobGroup()
NEW: JobMonitoringHandler - check access rights with JobPolicy when accessing job info from the web
NEW: JobManager,JobWrapper - report to accounting jobs in Rescheduled final state if rescheduling is successful
FIX: WMSAdministrator, SiteDirector - store only non-empty pilot output to the PilotDB
NEW: added killPilot() to the WMSAdministrator interface, DiracAdmin and dirac-admin-kill-pilot command
NEW: TimeLeft - renormalize time left using DIRAC Normalization if available
FIX: JobManager - reconnect to the OptimizationMind in background if not yet connected
CHANGE: JobManifest - use Operations helper
NEW: JobCleaningAgent - delete logging records from JobLoggingDB when deleting jobs

*RMS
FIX: RequestDBFile - better exception handling in case no JobID supplied
FIX: RequestManagerHandler - make it pylint compliant
NEW: RequestProxyHandler - is forwarding requests from voboxes to central RequestManager. 
     If central RequestManager is down, requests are dumped into file cache and a separate thread 
     running in background is trying to push them into the central. 
CHANGE: Major revision of the code      
CHANGE: RequestDB - added index on SubRequestID in the Files table
CHANGE: RequestClient - readRequestForJobs updated to the new RequetsClient structure

*RSS
NEW: CS.py - Space Tokens were hardcoded, now are obtained after scanning the StorageElements.

*Resources
FIX: SSHComputingElement - enabled multiple hosts in one queue, more debugging
CHANGE: SSHXXX Computing Elements - define SSH class once in the SSHComputingElement
NEW: SSHComputingElement - added option to define private key location
CHANGE: Get rid of legacy methods in ComputingElement
NEW: enable definition of ChecksumType per SE
NEW: SSHBatch, SSHCondor Computing Elements
NEW: SSHxxx Computing Elements - using remote control scripts to better capture remote command errors
CHANGE: put common functionality into SSHComputingElement base class for all SSHxxx CEs
NEW: added killJob() method tp all the CEs
NEW: FileCatalog - take the catalog information info from /Operations CS section, if defined there, 
     to allow specifications per VO 

*Interfaces
CHANGE: Removed Script.initialize() from the API initialization
CHANGE: Some general API polishing
FIX: Dirac.py - when running in mode="local" any directory in the ISB would not get untarred, 
     contrary to what is done in the JobWrapper

*TS
BUGFIX: TaskManager - bug fixed in treating tasks with input data
FIX: TransformationCleaningAgent - properly call superclass constructor with loadName argument
NEW: TransformationCleaningAgent - added _addExtraDirectories() method to extend the list of
     directories to clean in a subclass if needed
CHANGE: TransformationCleaningAgent - removed usage of StorageUsageClient     
NEW: TransformationAgent is multithreaded now ( implementation moved from LHCbDIRAC )
NEW: added unit tests
NEW: InputDataAgent - possibility to refresh only data registered in the last predefined period of time 
NEW: TransformationAgent(Client) - management of derived transformations and more ported from LHCbDIRAC
BUGFIX: TransformationDB - wrong SQL statement generation in setFileStatusForTransformation()

[v6r5p14]

*Core
NEW: Utilities - added Backports utility

*WMS
FIX: Use /Operations/JobScheduling section consistently, drop /Operations/Matching section
NEW: Allow VO specific share correction plugins from extensions
FIX: Executors - several fixes

[v6r5p13]

*WMS
FIX: Executors - VOPlugin will properly send and receive the params
NEW: Correctors can be defined in an extension
FIX: Correctors - Properly retrieve info from the CS using the ops helper

[v6r5p12]

FIX: merged in patch v6r4p34

[v6r5p11]

FIX: merged in patch v6r4p33

*Core
FIX: MySQL - added offset argument to buildConditions()

[v6r5p10]

FIX: merged in patch v6r4p32

[v6r5p9]

FIX: merged in patch v6r4p30

[v6r5p8]

FIX: merged in patch v6r4p29

[v6r5p7]

FIX: merged in patch v6r4p28

[v6r5p6]

FIX: merged in patch v6r4p27

*Transformation
BUGFIX: TransformationDB - StringType must be imported before it can be used

*RSS
NEW: CS.py - Space Tokens were hardcoded, now are obtained after scanning the StorageElements.

[v6r5p5]

FIX: merged in patch v6r4p26

[v6r5p4]

FIX: merged in patch v6r4p25

[v6r5p3]

*Transformation
FIX: merged in patch v6r4p24

[v6r5p2]

*Web
NEW: includes DIRACWeb tag web2012092101

[v6r5p1]

*Core
BUGFIX: ExecutorMindHandler - return S_OK() in the initializeHandler
FIX: OptimizationMindHandler - if the manifest is not dirty it will not be updated by the Mind

*Configuration
NEW: Resources helper - added getCompatiblePlatform(), getDIRACPlatform() methods

*Resources
FIX: SSHComputingElement - add -q option to ssh command to avoid banners in the output
FIX: BOINCComputingElement - removed debugging printout
FIX: ComputingElement - use Platform CS option which will be converted to LHCbPlatform for legacy compatibility

*DMS
FIX: RequestAgentBase - lowering loglevel from ALWAYS to INFO to avoid flooding SystemLogging

*WMS:
FIX: SiteDirector - provide CE platform parameter when interrogating the TQ
FIX: GridPilotDirector - publish pilot OwnerGroup rather than VOMS role
FIX: WMSUtilities - add new error string into the parsing of the job output retrieval

[v6r5]

NEW: Executor framework

*Core
NEW: MySQL.py - added Test case for Time.dateTime time stamps
NEW: MySQL.py - insertFields and updateFields can get values via Lists or Dicts
NEW: DataIntegrityDB - use the new methods from MySQL and add test cases
NEW: DataIntegrityHandler - check connection to DB and create tables (or update their schema)
NEW: DataLoggingDB - use the new methods from MySQL and add test cases
NEW: DataLoggingHandler - check connection to DB and create tables (or update their schema)
FIX: ProcessPool - killing stuck workers after timeout
CHANGE: DB will throw a RuntimeException instead of a sys.exit in case it can't contact the DB
CHANGE: Several improvements on DISET
CHANGE: Fixed all DOS endings to UNIX
CHANGE: Agents, Services and Executors know how to react to CSSection/Module and react accordingly
NEW: install tools are updated to deal with executors
FIX: dirac-install - add -T/--Timeout option to define timeout for distribution downloads
NEW: dirac-install - added possibility of defining dirac-install's global defaults by command line switch
BUGFIX: avoid PathFinder.getServiceURL and use Client class ( DataLoggingClient,LfcFileCatalogProxyClient ) 
FIX: MySQL - added TIMESTAMPADD and TIMESTAMPDIFF to special values not to be scaped by MySQL
NEW: ObjectLoader utility
CHANGE: dirac-distribution - added global defaults flag and changed the flag to -M or --defaultsURL
FIX: Convert to string before trying to escape value in MySQL
NEW: DISET Services - added PacketTimeout option
NEW: SystemLoggingDB - updated to use the renewed MySQL interface and SQL schema
NEW: Added support for multiple entries in /Registry/DefaultGroup, for multi-VO installations
CHANGE: Component installation procedure updated to cope with components inheriting Modules
CHANGE: InstallTools - use dirac- command in runit run scripts
FIX: X509Chain - avoid a return of error when the group is not valid
FIX: MySQL - reduce verbosity of log messages when high level methods are used
CHANGE: Several DB classes have been updated to use the MySQL buildCondition method
NEW: MySQL - provide support for greater and smaller arguments to all MySQL high level methods
FIX: Service.py - check all return values from all initializers

*Configuration
CHANGE: By default return option and section lists ordered as in the CS
NEW: ConfigurationClient - added function to refresh remote configuration

*Framework
FIX: Registry.findDefaultGroup will never return False
CHANGE: ProxyManager does not accept proxies without explicit group
CHANGE: SystemAdministratorHandler - force refreshing the configuration after new component setup

*RSS
CHANGE: removed code execution from __init__
CHANGE: removed unused methods
NEW: Log all policy results 

*Resources
NEW: updated SSHComputingElement which allows multiple job submission
FIX: SGETimeLeft - better parsing of the batch system commands output
FIX: InProcessComputingElement - when starting a new job discard renewal of the previous proxy
NEW: BOINCComputingElement - new CE client to work with the BOINC desktop grid infrastructure 

*WMS
CHANGE: WMS Optimizers are now executors
CHANGE: SandboxStoreClient can directly access the DB if available
CHANGE: Moved JobDescription and improved into JobManifest
FIX: typo in JobLoggingDB
NEW: JobState/CachedJobState allow access to the Job via DB/JobStateSync Service automatically
BUGFIX: DownloadInputData - when not enough disk space, message was using "buffer" while it should be using "data"
FIX: the sandboxmetadataDB explosion when using the sandboxclient without direct access to the DB
NEW: Added support for reset/reschedule in the OptimizationMind
CHANGE: Whenever a DB is not properly initialized it will raise a catchable RuntimeError exception 
        instead of silently returning
FIX: InputDataResolution - just quick mod for easier extensibility, plus removed some LHCb specific stuff
NEW: allow jobids in a file in dirac-wms-job-get-output
NEW: JobManager - zfill in %n parameter substitution to allow alphabetical sorting
NEW: Directors - added checking of the TaskQueue limits when getting eligible queues
CHANGE: Natcher - refactor to simpify the logic, introduced Limiter class
CHANGE: Treat MaxCPUTime and CPUTime the same way in the JDL to avoid confusion
NEW: SiteDirector - added options PilotScript, MaxPilotsToSubmit, MaxJobsInFillMode
BUGFIX: StalledJobAgent - use cpuNormalization as float, not string 
FIX: Don't kill an executor if a task has been taken out from it
NEW: dirac-boinc-pilot - pilot script to be used on the BOINC volunteer nodes
FIX: SiteDirector - better handling of tokens and filling mode 
NEW: Generic pilot identities are automatically selected by the TQD and the SiteDirector 
     if not explicitly defined in /Pilot/GenericDN and GenericGroup
NEW: Generic pilot groups can have a VO that will be taken into account when selecting generic 
     credentials to submit pilots
NEW: Generic pilots that belong to a VO can only match jobs from that VO
NEW: StalledJobAgent - added rescheduling of jobs stuck in Matched or Rescheduled status
BUGFIX: StalledJobAgent - default startTime and endTime to "now", avoid None value
NEW: JobAgent - stop after N failed matching attempts (nothing to do), use StopAfterFailedMatches option
CHANGE: JobAgent - provide resource description as a dictionary to avoid extra JDL parsing by the Matcher
CHANGE: Matcher - report pilot info once instead of sending it several times from the job
CHANGE: Matcher - set the job site instead of making a separate call to JobStateUpdate
NEW: Matcher - added Matches done and matches OK statistics
NEW: TaskQueue - don't delete fresh task queues. Wait 5 minutes to do so.
CHANGE: Disabled TQs can also be matched, if no jobs are there, a retry will be triggered

*Transformation
FIX: TransformationAgent - a small improvement: now can pick the prods status to handle from the CS, 
     plus few minor corrections (e.g. logger messages)
FIX: TransformationCLI - take into accout possible failures in resetFile command     

*Accounting
NEW: AccountingDB - added retrieving RAW records for internal stuff
FIX: AccountingDB - fixed some logic for readonly cases
CHANGE: Added new simpler and faster bucket insertion mechanism
NEW: Added more info when rebucketing
FIX: Calculate the rebucket ETA using remaining records to be processed instead of the total records to be processed
FIX: Plots with no data still carry the plot name

*DMS
NEW: SRM2Storage - added retry in the gfal calls
NEW: added new FTSCleaningAgent cleaning up TransferDB tables
FIX: DataLoggingClient and DataLoggingDB - tests moved to separate files
CHANGE: request agents cleanup

*RMS
CHANGE: Stop using RequestAgentMixIn in the request agents

[v6r4p34]

*DMS
BUGFIX: FileCatalogCLI - fixed wrong indentation
CHANGE: RegistrationTask - removed some LHCb specific defaults

[v6r4p33]

*DMS
CHANGE: FTSRequest - be more verbose if something is wrong with file

[v6r4p32]

*WMS
FIX: StalledJobAgent - avoid exceptions in the stalled job accounting reporting

*DMS
NEW: FTSMonitorAgent - handling of expired FTS jobs 

*Interfaces
CHANGE: Dirac.py - attempt to retrieve output sandbox also for Completed jobs in retrieveRepositorySandboxes()

[v6r4p30]

*Core
BUGFIX: dirac-admin-bdii-ce-voview - proper check of the result structure

*Interfaces
FIX: Dirac.py, Job.py - allow to pass environment variables with special characters

*DMS
NEW: FileCatalogCLI - possibility to sort output in the ls command

*WMS:
FIX: JobWrapper - interpret environment variables with special characters 

[v6r4p29]

*RMS
BUGFIX: RequestDBMySQL - wrong indentation in __updateSubRequestFiles()

[v6r4p28]

*Interfaces
CHANGE: Dirac.py, DiracAdmin.py - remove explicit timeout on RPC client instantiation

*RSS
FIX: CS.py - fix for updated CS location (backward compatible)

*DMS
BUGFIX: StrategyHandler - bug fixed determineReplicationTree()
FIX: FTSRequest - add checksum string to SURLs file before submitting an FTS job

*WMS
FIX: JobWrapper - protection for double quotes in JobName
CHANGE: SiteDirector - switched some logging messages from verbose to info level

*RMS
NEW: Request(Client,DBMySQL,Manager) - added readRequestsForJobs() method

[v6r4p27]

*DMS
FIX: SRM2Storage - removed hack for EOS (fixed server-side)

*Transformation
CHANGE: TransformationClient - limit to 100 the number of transformations in getTransformations()
NEW: TransformationAgent - define the transformations type to use in the configuration

*Interfaces
FIX: Job.py -  fix for empty environmentDict (setExecutionEnv)

[v6r4p26]

*Transformation
BUGFIX: TransformationClient - fixed calling sequence in rpcClient.getTransformationTasks()
NEW: TransformationClient - added log messages in verbose level.

[v6r4p25]

*DMS
BUGFIX: StrategyHandler - sanity check for wrong replication tree 

[v6r4p24]

*Core
NEW: MySQL - add 'offset' argument to the buildCondition()

*Transformation
FIX: TransformationAgent - randomize the LFNs for removal/replication case when large number of those
CHANGE: TransformationClient(DB,Manager) - get transformation files in smaller chunks to
        improve performance
FIX: TransformationAgent(DB) - do not return redundant LFNs in getTransformationFiles()    

[v6r4p23]

*Web
NEW: includes DIRACWeb tag web2012092101

[v6r4p22]

*DMS
FIX: SRM2Storage - fix the problem with the CERN-EOS storage 

[v6r4p21]

*Core
BUGFIX: SGETimeLeft - take into account dd:hh:mm:ss format of the cpu consumed

[v6r4p20]

*WMS
BUGFIX: PilotDirector, GridPilotDirector - make sure that at least 1 pilot is to be submitted
BUGFIX: GridPilotDirector - bug on how pilots are counted when there is an error in the submit loop.
BUGFIX: dirac-pilot - proper install script installation on OSG sites

[v6r4p19]

*RMS
FIX: RequestDBMySQL - optimized request selection query 

[v6r4p18]

*Configuration
BUGFIX: CE2CSAgent.py - the default value must be set outside the loop

*DMS
NEW: dirac-dms-create-replication-request
BUGFIX: dirac-dms-fts-submit, dirac-dms-fts-monitor - print out error messages

*Resources
BUGFIX: TorqueComputingElement.py, plus add UserName for shared Queues

*WMS
BUGFIX: JobManagerHandler - default value for pStart (to avoid Exception)

[v6r4p17]

*Core
FIX: dirac-configure - setup was not updated in dirac.cfg even with -F option
FIX: RequestHandler - added fix for Missing ConnectionError

*DMS
FIX: dirac-dms-clean-directory - command fails with `KeyError: 'Replicas'`.

*WMS
FIX: SiteDirector - adapt to the new method in the Matcher getMatchingTaskQueue 
FIX: SiteDirector - added all SubmitPools to TQ requests

[v6r4p16]

*Core:
FIX: dirac-install - bashrc/cshrc were wrongly created when using versionsDir

*Accounting
CHANGE: Added new simpler and faster bucket insertion mechanism
NEW: Added more info when rebucketing

*WMS
CHANGE: Matcher - refactored to take into account job limits when providing info to directors
NEW: JoAgent - reports SubmitPool parameter if applicable
FIX: Matcher - bad codition if invalid result

[v6r4p15]

*WMS
FIX: gLitePilotDirector - fix the name of the MyProxy server to avoid crasehs of the gLite WMS

*Transformation
FIX: TaskManager - when the file is on many SEs, wrong results were generated

[v6r4p13]

*DMS
FIX: dirac-admin-allow-se - added missing interpreter line

[v6r4p12]

*DMS
CHANGE: RemovalTask - for DataManager shifter change creds after failure of removal with her/his proxy.

*RSS
NEW: Added RssConfiguration class
FIX: ResourceManagementClient  - Fixed wrong method name

[v6r4p11]

*Core
FIX: GGUSTicketsClient - GGUS SOAP URL updated

*DMS
BUGFIX: ReplicaManager - wrong for loop

*RequestManagement
BUGFIX: RequestClient - bug fix in finalizeRequest()

*Transformation
FIX: TaskManager - fix for correctly setting the sites (as list)

[v6r4p10]

*RequestManagement
BUGFIX: RequestContainer - in addSubrequest() function

*Resources
BUGFIX: SRM2Storage - in checksum type evaluation

*ResourceStatusSystem
BUGFIX: InfoGetter - wrong import statement

*WMS
BUGFIX: SandboxMetadataDB - __init__() can not return a value

[v6r4p9]

*DMS
CHANGE: FailoverTransfer - ensure the correct execution order of the subrequests

[v6r4p8]

Bring in fixes from v6r3p17

*Core:
FIX: Don't have the __init__ return True for all DBs
NEW: Added more protection for exceptions thrown in callbacks for the ProcessPool
FIX: Operations will now look in 'Defaults' instead of 'Default'

*DataManagement:
FIX: Put more protection in StrategyHandler for neither channels  not throughput read out of TransferDB
FIX: No JobIDs supplied in getRequestForJobs function for RequestDBMySQL taken into account
FIX: Fix on getRequestStatus
CHANGE: RequestClient proper use of getRequestStatus in finalizeRequest
CHANGE: Refactored RequestDBFile

[v6r4p7]

*WorkloadManagement
FIX: SandboxMetadataDB won't explode DIRAC when there's no access to the DB 
CHANGE: Whenever a DB fails to initialize it raises a catchable exception instead of just returning silently

*DataManagement
CHANGE: Added Lost and Unavailable to the file metadata

[v6r4p6]

Bring fixes from v6r4p6

[v6r4p5]

*Configuration
NEW: Added function to generate Operations CS paths

*Core
FIX: Added proper ProcessPool checks and finalisation

*DataManagement
FIX: don't set Files.Status to Failed for non-existign files, failover transfers won't go
FIX: remove classmethods here and there to unblock requestHolder
CHANGE: RAB, TA: change task timeout: 180 and 600 (was 600 and 900 respectively)
FIX: sorting replication tree by Ancestor, not hopAncestorgit add DataManagementSystem/Agent/TransferAgent.py
NEW: TA: add finalize
CHANGE: TransferAgent: add AcceptableFailedFiles to StrategyHandler to ban FTS channel from scheduling
FIX: if there is no failed files, put an empty dict


*RSS
FIX: RSS is setting Allowed but the StorageElement checks for Active

*Workflows
FIX: Part of WorfklowTask rewritten to fix some issues and allow 'ANY' as site

*Transformation
FIX: Wrong calls to TCA::cleanMetadataCatalogFiles

[v6r4p4]

*Core
FIX: Platform.py - check if Popen.terminate is available (only from 2.6)

[v6r4p3]

*Core
FIX: ProcessPool with watchdog and timeouts - applied in v6r3 first

[v6r4p2]

*StorageManagement
BUGFIX: StorageElement - staging is a Read operation and should be allowed as such

*WMS
BUGFIX: InProcessComputingElement, JobAgent - proper return status code from the job wrapper

*Core
FIX: Platform - manage properly the case of exception in the ldconfig execution

[v6r4p1]

*DMS
FIX: TransferDB.getChannelObservedThroughput - the channelDict was created in a wrong way

*RSS
FIX: ResourceStatus was not returning Allowed by default

[v6r4]

*Core
FIX: dirac-install-db.py: addDatabaseOptionsToCS has added a new keyed argument
NEW: SGETimeLeft.py: Support for SGE backend
FIX: If several extensions are installed, merge ConfigTemplate.cfg
NEW: Service framework - added monitoring of file descriptors open
NEW: Service framework - Reduced handshake timeout to prevent stuck threads
NEW: MySQL class with new high level methods - buildCondition,insertFields,updateFields
     deleteEntries, getFields, getCounters, getDistinctAttributeValues
FIX: ProcessPool - fixes in the locking mechanism with LockRing, stopping workers when the
     parent process is finished     
FIX: Added more locks to the LockRing
NEW: The installation tools are updated to install components by name with the components module specified as an option

*DMS
FIX: TransferDB.py - speed up the Throughput determination
NEW: dirac-dms-add-files: script similar to dirac-dms-remove-files, 
     allows for 1 file specification on the command line, using the usual dirac-dms-add-file options, 
     but also can take a text file in input to upload a bunch of files. Exit code is 0 only if all 
     was fine and is different for every error found. 
NEW: StorageElementProxy- support for data downloading with http protocol from arbitrary storage, 
     needed for the web data download
BUGFIX: FileCatalogCLI - replicate operation does a proper replica registration ( closes #5 )     
FIX: ReplicaManager - __cleanDirectory now working and thus dirac-dms-clean-directory

*WMS
NEW: CPU normalization script to run a quick test in the pilot, used by the JobWrapper
     to report the CPU consumption to the accounting
FIX: StalledJobAgent - StalledTimeHours and FailedTimeHours are read each cycle, refer to the 
     Watchdog heartBeat period (should be renamed); add NormCPUTime to Accounting record
NEW: SiteDirector - support for the operation per VO in multi-VO installations
FIX: StalledJobAgent - get ProcessingType from JDL if defined
BUGFIX: dirac-wms-job-peek - missing printout in the command
NEW: SiteDirector - take into account the number of already waiting pilots when evaluating the number of pilots to submit
FIX: properly report CPU usage when the Watchdog kill the payload.

*RSS
BUGFIX: Result in ClientCache table is a varchar, but the method was getting a datetime
NEW: CacheFeederAgent - VOBOX and SpaceTokenOccupancy commands added (ported from LHCbDIRAC)
CHANGE: RSS components get operational parameters from the Operations handler

*DataManagement
FIX: if there is no failed files, put an empty dict

*Transformation
FIX: Wrong calls to TCA::cleanMetadataCatalogFiles

[v6r3p19]

*WMS
FIX: gLitePilotDirector - fix the name of the MyProxy server to avoid crashes of the gLite WMS

[v6r3p18]

*Resources
BUGFIX: SRM2Storage - in checksum type evaluation

[v6r3p17]

*DataManagement
FIX: Fixes issues #783 and #781. Bugs in ReplicaManager removePhisicalReplica and getFilesFromDirectory
FIX: Return S_ERROR if missing jobid arguments
NEW: Checksum can be verified during FTS and SRM2Storage 

[v6r3p16]

*DataManagement
FIX: better monitoring of FTS channels 
FIX: Handle properly None value for channels and bandwidths

*Core
FIX: Properly calculate the release notes if there are newer releases in the release.notes file

[v6r3p15]

*DataManagement
FIX: if there is no failed files, put an empty dict

*Transformation
FIX: Wrong calls to TCA::cleanMetadataCatalogFiles


[v6r3p14]

* Core

BUGFIX: ProcessPool.py: clean processing and finalisation
BUGFIX: Pfn.py: don't check for 'FileName' in pfnDict

* DMS

NEW: dirac-dms-show-fts-status.py: script showing last hour history for FTS channels
NEW: TransferDBMonitoringHandler.py: new function exporting FST channel queues
BUGFIX: TransferAgent.py,RemovalAgent.py,RegistrationAgent.py - unlinking of temp proxy files, corection of values sent to gMonitor
BUGFIX: StrategyHandler - new config option 'AcceptableFailedFiles' to unblock scheduling for channels if problematic transfers occured for few files
NEW: TransferAgent,RemovalAgent,RegistrationAgent - new confing options for setting timeouts for tasks and ProcessPool finalisation
BUGFIX: ReplicaManager.py - reverse sort of LFNs when deleting files and directories to avoid blocks
NEW: moved StrategyHandler class def to separate file under DMS/private

* TMS

FIX: TransformationCleaningAgent.py: some refactoring, new way of disabling/enabline execution by 'EnableFlag' config option

[v6r3p13]

*Core
FIX: Added proper ProcessPool checks and finalisation

*DataManagement
FIX: don't set Files.Status to Failed for non-existign files, failover transfers won't go
FIX: remove classmethods here and there to unblock requestHolder
CHANGE: RAB, TA: change task timeout: 180 and 600 (was 600 and 900 respectively)
FIX: sorting replication tree by Ancestor, not hopAncestorgit add DataManagementSystem/Agent/TransferAgent.py
NEW: TA: add finalize
CHANGE: TransferAgent: add AcceptableFailedFiles to StrategyHandler to ban FTS channel from scheduling

[v6r3p12]

*Core
FIX: Platform.py - check if Popen.terminate is available (only from 2.6)

[v6r3p11]

*Core
FIX: ProcessPool with watchdog and timeouts

[v6r3p10]

*StorageManagement
BUGFIX: StorageElement - staging is a Read operation and should be allowed as such

*WMS
BUGFIX: InProcessComputingElement, JobAgent - proper return status code from the job wrapper

*Core
FIX: Platform - manage properly the case of exception in the ldconfig execution

[v6r3p9]

*DMS
FIX: TransferDB.getChannelObservedThroughput - the channelDict was created in a wrong way

[v6r3p8]

*Web
CHANGE: return back to the release web2012041601

[v6r3p7]

*Transformation
FIX: TransformationCleaningAgent - protection from deleting requests with jobID 0 

[v6r3p6]

*Core
FIX: dirac-install-db - proper key argument (follow change in InstallTools)
FIX: ProcessPool - release all locks every time WorkignProcess.run is executed, more fixes to come
FIX: dirac-configure - for Multi-Community installations, all vomsdir/vomses files are now created

*WMS
NEW: SiteDirector - add pilot option with CE name to allow matching of SAM jobs.
BUGFIX: dirac-pilot - SGE batch ID was overwriting the CREAM ID
FIX: PilotDirector - protect the CS master if there are at least 3 slaves
NEW: Watchdog - set LocalJobID in the SGE case

[v6r3p5]

*Core:
BUGFIX: ProcessPool - bug making TaskAgents hang after max cycles
BUGFIX: Graphs - proper handling plots with data containing empty string labels
FIX: GateWay - transfers were using an old API
FIX: GateWay - properly calculate the gateway URL
BUGFIX: Utilities/Pfn.py - bug in pfnunparse() when concatenating Path and FileName

*Accounting
NEW: ReportGenerator - make AccountingDB readonly
FIX: DataCache - set daemon the datacache thread
BUGFIX: BasePlotter - proper handling of the Petabyte scale data

*DMS:
BUGFIX: TransferAgent, RegistrationTask - typos 

[v6r3p4]

*DMS:
BUGFIX: TransferAgent - wrong value for failback in TA:execute

[v6r3p3]

*Configuration
BUGFIX: Operations helper - typo

*DMS:
FIX: TransferAgent - change the way of redirecting request to task

[v6r3p2]

*DMS
FIX: FTSRequest - updating metadata for accouting when finalizing FTS requests

*Core
FIX: DIRAC/__init__.py - default version is set to v6r3

[v6r3p1]

*WMS
CHANGE: Use ResourcesStatus and Resources helpers in the InputDataAgent logic

*Configuration
NEW: added getStorageElementOptions in Resources helper

*DMS
FIX: resourceStatus object created in TransferAgent instead of StrategyHandler

[v6r3]

*Core
NEW: Added protections due to the process pool usage in the locking logic

*Resources
FIX: LcgFileCatalogClient - reduce the number of retries: LFC_CONRETRY = 5 to 
     avoid combined catalog to be stuck on a faulty LFC server
     
*RSS
BUGFIX: ResourceStatus - reworked helper to keep DB connections     

*DMS
BUGFIX: ReplicaManager::CatalogBase::_callFileCatalogFcnSingleFile() - wrong argument

*RequestManagement
FIX: TaskAgents - set timeOut for task to 10 min (15 min)
NEW: TaskAgents - fill in Error fields in case of failing operations

*Interfaces
BUGFIX: dirac-wms-select-jobs - wrong use of the Dirac API

[v6r2p9]

*Core
FIX: dirac-configure - make use of getSEsForSite() method to determine LocalSEs

*WMS
NEW: DownloadInputData,InputDataByProtocol - check Files on Tape SEs are on Disk cache 
     before Download or getturl calls from Wrapper
CHANGE: Matcher - add Stalled to "Running" Jobs when JobLimits are applied   
CHANGE: JobDB - allow to specify required platform as Platform JDL parameter,
        the specified platform is taken into account even without /Resources/Computing/OSCompatibility section

*DMS
CHANGE: dirac-admin-allow(ban)-se - removed lhcb-grid email account by default, 
        and added switch to avoid sending email
FIX: TaskAgents - fix for non-existing files
FIX: change verbosity in failoverReplication 
FIX: FileCatalog - remove properly metadata indices 
BUGFIX: FileManagerBase - bugfix in the descendants evaluation logic  
FIX: TransferAgent and TransferTask - update Files.Status to Failed when ReplicaManager.replicateAndRegister 
     will fail completely; when no replica is available at all.

*Core
FIX: dirac-pilot - default lcg bindings version set to 2012-02-20

[v6r2p8]

*DMS:
CHANGE: TransferAgent - fallback to task execution if replication tree is not found

[v6r2p7]

*WMS
BUGFIX: SiteDirector - wrong CS option use: BundleProxy -> HttpProxy
FIX: SiteDirector - use short lines in compressed/encoded files in the executable
     python script

[v6r2p6]

*DataManagement
FIX: Bad logic in StrategyHandler:MinimiseTotalWait

*Core
CHANGE: updated GGUS web portal URL

*RSS
BUGFIX: meta key cannot be reused, it is popped from dictionary

*Framework
FIX: The Gateway service does not have a handler
NEW: ConfingTemplate entry for Gateway
FIX: distribution notes allow for word wrap

*WorkloadManagement
FIX: avoid unnecessary call if no LFN is left in one of the SEs
FIX: When Uploading job outputs, try first Local SEs, if any


[v6r2p5]

*RSS
BUGFIX: several minor bug fixes

*RequestManagement
BUGFIX: RequestDBMySQL - removed unnecessary request type check

*DMS
BUGFIX: FileCatalogClienctCLI - wrong evaluation of the operation in the find command
NEW: FileCatalog - added possibility to remove specified metadata for a given path 
BUGFIX: ReplicaManager - wrong operation order causing failure of UploadLogFile module

*Core
NEW: dirac-install - generate cshrc DIRAC environment setting file for the (t)csh 

*Interfaces
CHANGE: Job - added InputData to each element in the ParametricInputData

*WMS
CHANGE: dirac-jobexec - pass ParametericInputData to the workflow as a semicolon separated string

[v6r2p4]

*WMS
BUGFIX: StalledJobAgent - protection against jobs with no PilotReference in their parameters
BUGFIX: WMSAdministratorHandler - wrong argument type specification for getPilotInfo method

*StorageManagement
BUGFIX: RequestFinalizationAgent - no method existence check when calling RPC method

[v6r2p3]

*WMS
CHANGE: Matcher - fixed the credentials check in requestJob() to simplify it

*ConfigurationSystem
CHANGE: Operations helper - fix that allow no VO to be defined for components that do not need it

*Core
BUGFIX: InstallTools - when applying runsvctrl to a list of components make sure that the config server is treated first and the sysadmin service - last
        
[v6r2p2]

*WMS
BUGFIX: Matcher - restored logic for checking private pilot asking for a given DN for belonging to the same group with JOB_SHARING property.

[v6r2p1]

*RequestManagementSystem
BUGFIX: RequestCleaningAgent - missing import of the "second" interval definition 

[v6r2]

*General
FIX: replaced use of exec() python statement in favor of object method execution

*Accounting
CHANGE: Accounting 'byte' units are in powers of 1000 instead of powers of 1024 (closes #457)

*Core
CHANGE: Pfn.py - pfnparse function rewritten for speed up and mem usage, unit test case added
FIX: DISET Clients are now thread-safe. Same clients used twice in different threads was not 
closing the previous connection
NEW: reduce wait times in DISET protocol machinery to improve performance    
NEW: dirac-fix-mysql-script command to fix the mysql start-up script for the given installation
FIX: TransferClient closes connections properly
FIX: DISET Clients are now thread-safe. Same client used twice in different threads will not close the previous connection
CHANGE: Beautification and reduce wait times to improve performance
NEW: ProcessPool - added functionality to kill all children processes properly when destroying ProcessPool objects
NEW: CS Helper for LocalSite section, with gridEnv method
NEW: Grid module will use Local.gridEnv if nothing passed in the arguments
CHANGE: Add deprecated sections in the CS Operations helper to ease the transition
FIX: dirac-install - execute dirac-fix-mysql-script, if available, to fix the mysql.server startup script
FIX: dirac-distribution - Changed obsoleted tar.list file URL
FIX: typo in dirac-admin-add-host in case of error
CHANGE: dirac-admin-allow(ban)-se - use diracAdmin.sendMail() instead of NotificationClient.sendMail()

*Framework
BUGFIX: UserProfileDB - no more use of "type" variable as it is a reserved keyword 

*RequestManagement:
FIX: RequestDBFile - more consistent treatment of requestDB Path
FIX: RequestMySQL - Execution order is evaluated based on not Done state of subrequests
NEW: RequestCleaningAgent - resetting Assigned requests to Waiting after a configurable period of time

*RSS
CHANGE: RSS Action now inherits from a base class, and Actions are more homogeneous, they all take a uniform set of arguments. The name of modules has been changed from PolType to Action as well.
FIX: CacheFeederAgent - too verbose messages moved to debug instead of info level
BUGFIX: fixed a bug preventing RSS clients to connect to the services     
FIX: Proper services synchronization
FIX: Better handling of exceptions due to timeouts in GOCDBClient   
FIX: RSS.Notification emails are sent again
FIX: Commands have been modified to return S_OK, S_ERROR inside the Result dict. This way, policies get a S_ERROR / S_OK object. CacheFeederAgent has been updated accordingly.
FIX: allow clients, if db connection fails, to reconnect ( or at least try ) to the servers.
CHANGE: access control using CS Authentication options. Default is SiteManager, and get methods are all.
BUGFIX: MySQLMonkey - properly escaped all parameters of the SQL queries, other fixes.
NEW: CleanerAgent renamed to CacheCleanerAgent
NEW: Updated RSS scripts, to set element statuses and / or tokens.
NEW: Added a new script, dirac-rss-synch
BUGFIX: Minor bugfixes spotted on the Web development
FIX: Removed useless decorator from RSS handlers
CHANGE: ResourceStatus helper tool moved to RSS/Client directory, no RSS objects created if the system is InActive
CHANGE: Removed ClientFastDec decorator, using a more verbose alternative.
CHANGE: Removed useless usage of kwargs on helper functions.  
NEW: added getSESitesList method to RSSClient      
FIX: _checkFloat() checks INTEGERS, not datetimes

*DataManagement
CHANGE: refactoring of DMS agents executing requests, allow requests from arbitrary users
NEW: DFC - allow to specify multiple replicas, owner, mode when adding files
CHANGE: DFC - optimization of the directory size evaluation
NEW: Added CREATE TEMPORARY TABLES privilege to FileCatalogDB
CHANGE: DFC - getCatalogCounters() update to show numbers of directories
NEW: lfc_dfc_copy script to migrate data from LFC to DFC
FIX: dirac-dms-user-lfns - fixed the case when the baseDir is specified
FIX: FTS testing scripts were using sys.argv and getting confused if options are passed
NEW: DFC - use DirectoryUsage tables for the storage usage evaluations
NEW: DFC - search by metadata can be limited to a given directory subtree
NEW: DFC - search by both directory and file indexed metadata
BUGFIX: DFC - avoid crash if no directories or files found in metadata query
NEW: DFC FileCatalogHandler - define database location in the configuration
NEW: DFC - new FileCatalogFactory class, possibility to use named DFC services
FIX: FTSMonitor, FTSRequest - fixes in handling replica registration, setting registration requests in FileToCat table for later retry
FIX: Failover registration request in the FTS agents.      
FIX: FTSMonitor - enabled to register new replicas if even the corresponding request were removed from the RequestManagement 
FIX: StorageElement - check if SE has been properly initialized before executing any method     
CHANGE: LFC client getReplica() - make use of the new bulk method lfc.lfc_getreplicasl()
FIX: LFC client - protect against getting None in lfc.lfc_readdirxr( oDirectory, "" )  
FIX: add extra protection in dump method of StorageElement base class
CHANGE: FailoverTransfer - create subrequest per catalog if more than one catalog

*Interface
NEW: Job.py - added method to handle the parametric parameters in the workflow. They are made available to the workflow_commons via the key 'GenericParameters'.
FIX: Dirac.py - fix some type checking things
FIX: Dirac.py - the addFile() method can now register to more than 1 catalog.

*WMS
FIX: removed dependency of the JobSchedulingAgent on RSS. Move the getSiteTier functionality to a new CS Helper.
FIX: WMSAdministratorHandler - Replace StringType by StringTypes in the export methods argument type
FIX: JobAgent - Set explicitly UseServerCertificate to "no" for the job executable
NEW: dirac-pilot - change directory to $OSG_WN_TMP on OSG sites
FIX: SiteDirector passes jobExecDir to pilot, this defaults to "." for CREAM CEs. It can be set in the CS. It will not make use of $TMPDIR in this case.
FIX: Set proper project and release version to the SiteDirector     
NEW: Added "JobDelay" option for the matching, refactored and added CS options to the matcher
FIX: Added installation as an option to the pilots and random MyProxyServer
NEW: Support for parametric jobs with parameters that can be of List type

*Resources
NEW: Added SSH Grid Engine Computing Element
NEW: Added SSH Computing Element
FIX: make sure lfc client will not try to connect for several days

*Transformation
FIX: TransformationDB - in setFileStatusForTransformation() reset ErrorCount to zero if "force" flag and    the new status is "unused"
NEW: TransformationDB - added support for dictionary in metadata for the InputDataQuery mechanism     

[v6r1p13]

*WMS
FIX: JobSchedulingAgent - backported from v6r2 use of Resources helper

[v6r1p12]

*Accounting
FIX: Properly delete cached plots

*Core
FIX: dirac-install - run externals post install after generating the versions dir

[v6r1p11]

*Core
NEW: dirac-install - caches locally the externals and the grid bundle
FIX: dirac-distribution - properly generate releasehistory and releasenotes

[v6r1p10]

*WorloadManagement
FIX: JobAgent - set UseServerCertificate option "no" for the job executable

[v6r1p9]

*Core
FIX: dirac-configure - set the proper /DIRAC/Hostname when defining /LocalInstallation/Host

*DataManagement
FIX: dirac-dms-user-lfns - fixed the case when the baseDir is specified
BUGFIX: dirac-dms-remove-files - fixed crash in case of returned error report in a form of dictionary 

[v6r1p8]

*Web
FIX: restored Run panel in the production monitor

*Resources
FIX: FileCatalog - do not check existence of the catalog client module file

[v6r1p7]

*Web
BUGFIX: fixed scroll bar in the Monitoring plots view

[v6r1p6]

*Core
FIX: TransferClient closes connections properly

[v6r1p5]

*Core
FIX: DISET Clients are now thread-safe. Same clients used twice in different threads was not 
     closing the previous connection
NEW: reduce wait times in DISET protocol machinery to improve performance   

[v6r1p4]

*RequestManagement
BUGFIX: RequestContainer - in isSubRequestDone() treat special case for subrequests with files

*Transformation
BUGFIX: TransformationCleaningAgent - do not clear requests for tasks with no associated jobs

[v6r1p3]

*Framework
NEW: Pass the monitor down to the request RequestHandler
FIX: Define the service location for the monitor
FIX: Close some connections that DISET was leaving open

[v6r1p2]

*WorkloadManagement
BUGFIX: JobSchedulingAgent - use getSiteTiers() with returned direct value and not S_OK

*Transformation
BUGFIX: Uniform use of the TaskManager in the RequestTaskAgent and WorkflowTaskAgent

[v6r1p1]

*RSS
BUGFIX: Alarm_PolType now really send mails instead of crashing silently.

[v6r1]

*RSS
CHANGE: Major refactoring of the RSS system
CHANGE: DB.ResourceStatusDB has been refactored, making it a simple wrapper round ResourceStatusDB.sql with only four methods by table ( insert, update, get & delete )
CHANGE: DB.ResourceStatusDB.sql has been modified to support different statuses per granularity.
CHANGE: DB.ResourceManagementDB has been refactored, making it a simple wrapper round ResourceStatusDB.sql with only four methods by table ( insert, update, get & delete )
CHANGE: Service.ResourceStatusHandler has been refactored, removing all data processing, making it an intermediary between client and DB.
CHANGE: Service.ResourceManagementHandler has been refactored, removing all data processing, making it an intermediary between client and DB.
NEW: Utilities.ResourceStatusBooster makes use of the 'DB primitives' exposed on the client and does some useful data processing, exposing the new functions on the client.
NEW: Utilities.ResourceManagementBooster makes use of the 'DB primitives' exposed on the client and does some useful data processing, exposing the new functions on the client.
CHANGE: Client.ResourceStatusClient has been refactorerd. It connects automatically to DB or to the Service. Exposes DB and booster functions.
CHANGE: Client.ResourceManagementClient has been refactorerd. It connects automatically to DB or to the Service. Exposes DB and booster functions.
CHANGE: Agent.ClientsCacheFeederAgent renamed to CacheFeederAgent. The name was not accurate, as it also feeds Accouting Cache tables.
CHANGE: Agent.InspectorAgent, makes use of automatic API initialization.
CHANGE: Command. refactor and usage of automatic API initialization.
CHANGE: PolicySystem.PEP has reusable client connections, which increase significantly performance.
CHANGE: PolicySystem.PDP has reusable client connections, which increase significantly performance.
NEW: Utilities.Decorators are syntactic sugar for DB, Handler and Clients.
NEW: Utilities.MySQLMonkey is a mixture of laziness and refactoring, in order to generate the SQL statements automatically. Not anymore sqlStatemens hardcoded on the RSS.
NEW: Utilities.Validator are common checks done through RSS modules
CHANGE: Utilities.Synchronizer syncs users and DIRAC sites
CHANGE: cosmetic changes everywhere, added HeadURL and RCSID
CHANGE: Removed all the VOExtension logic on RSS
BUGFIX: ResourceStatusHandler - getStorageElementStatusWeb(), access mode by default is Read
FIX: RSS __init__.py will not crash anymore if no CS info provided
BUGFIX: CS.getSiteTier now behaves correctly when a site is passed as a string

*dirac-setup-site
BUGFIX: fixed typos in the Script class name

*Transformation
FIX: Missing logger in the TaskManager Client (was using agent's one)
NEW: Added UnitTest class for TaskManager Client

*DIRAC API
BUGFIX: Dirac.py. If /LocalSite/FileCatalog is not define the default Catalog was not properly set.
FIX: Dirac.py - fixed __printOutput to properly interpret the first argument: 0:stdout, 1:stderr
NEW: Dirac.py - added getConfigurationValue() method

*Framework
NEW: UsersAndGroups agent to synchronize users from VOMRS server.

*dirac-install
FIX: make Platform.py able to run with python2.3 to be used inside dirac-install
FIX: protection against the old or pro links pointing to non-existent directories
NEW: make use of the HTTP proxies if available
FIX: fixed the logic of creating links to /opt/dirac directories to take into account webRoot subdirs

*WorkloadManagement
FIX: SiteDirector - change getVO() function call to getVOForGroup()

*Core:
FIX: Pfn.py - check the sanity of the pfn and catch the erroneous case

*RequestManagement:
BUGFIX: RequestContainer.isSubrequestDone() - return 0 if Done check fails

*DataManagement
NEW: FileCatalog - possibility to configure multiple FileCatalog services of the same type

[v6r0p4]

*Framework
NEW: Pass the monitor down to the request RequestHandler
FIX: Define the service location for the monitor
FIX: Close some connections that DISET was leaving open

[v6r0p3]

*Framework
FIX: ProxyManager - Registry.groupHasProperties() wasn't returning a result 
CHANGE: Groups without AutoUploadProxy won't receive expiration notifications 
FIX: typo dirac-proxy-info -> dirac-proxy-init in the expiration mail contents
CHANGE: DISET - directly close the connection after a failed handshake

[v6r0p2]

*Framework
FIX: in services logs change ALWAYS log level for query messages to NOTICE

[v6r0p1]

*Core
BUGFIX: List.uniqueElements() preserves the other of the remaining elements

*Framework
CHANGE: By default set authorization rules to authenticated instead of all
FIX: Use all required arguments in read access data for UserProfileDB
FIX: NotificationClient - dropped LHCb-Production setup by default in the __getRPSClient()

[v6r0]

*Framework
NEW: DISET Framework modified client/server protocol, messaging mechanism to be used for optimizers
NEW: move functions in DIRAC.Core.Security.Misc to DIRAC.Core.Security.ProxyInfo
CHANGE: By default log level for agents and services is INFO
CHANGE: Disable the log headers by default before initializing
NEW: dirac-proxy-init modification according to issue #29: 
     -U flag will upload a long lived proxy to the ProxyManager
     If /Registry/DefaultGroup is defined, try to generate a proxy that has that group
     Replaced params.debugMessage by gLogger.verbose. Closes #65
     If AutoUploadProxy = true in the CS, the proxy will automatically be uploaded
CHANGE: Proxy upload by default is one month with dirac-proxy-upload
NEW: Added upload of pilot proxies automatically
NEW: Print info after creating a proxy
NEW: Added setting VOMS extensions automatically
NEW: dirac-proxy-info can also print the information of the uploaded proxies
NEW: dirac-proxy-init will check that the lifetime of the certificate is less than one month and advise to renew it
NEW: dirac-proxy-init will check that the certificate has at least one month of validity
FIX: Never use the host certificate if there is one for dirac-proxy-init
NEW: Proxy manager will send notifications when the uploaded proxies are about to expire (configurable via CS)
NEW: Now the proxyDB also has a knowledge of user names. Queries can use the user name as a query key
FIX: ProxyManager - calculate properly the dates for credentials about to expire
CHANGE: ProxyManager will autoexpire old proxies, also auto purge logs
CHANGE: Rename dirac-proxy-upload to dirac-admin-proxy-upload
NEW: dirac-proxy-init will complain if the user certificate has less than 30 days
CHANGE: SecurityLogging - security log level to verbose
NEW: OracleDB - added Array type 
NEW: MySQL - allow definition of the port number in the configuration
FIX: Utilities/Security - hash VOMS Attributes as string
FIX: Utilities/Security - Generate a chain hash to discover if two chains are equal
NEW: Use chain has to discover if it has already been dumped
FIX: SystemAdministrator - Do not set  a default lcg version
NEW: SystemAdministrator - added Project support for the sysadmin
CHANGE: SysAdmin CLI - will try to connect to the service when setting the host
NEW: SysAdmin CLI - colorization of errors in the cli
NEW: Logger - added showing the thread id in the logger if enabled
     
*Configuration
NEW: added getVOfromProxyGroup() utility
NEW: added getVoForGroup() utility, use it in the code as appropriate
NEW: added Registry and Operations Configuration helpers
NEW: dirac-configuration-shell - a configuration script for CS that behaves like an UNIX shellCHANGE: CSAPI - added more functionality required by updated configuration console
NEW: Added possibility to define LocalSE to any Site using the SiteLocalSEMapping 
     section on the Operations Section     
NEW: introduce Registry/VO section, associate groups to VOs, define SubmitPools per VO
FIX: CE2CSAgent - update the CEType only if there is a relevant info in the BDII  

*ReleaseManagement
NEW: release preparations and installation tools based on installation packages
NEW: dirac-compile-externals will try go get a DIRAC-free environment before compiling
NEW: dirac-disctribution - upload command can be defined via defaults file
NEW: dirac-disctribution - try to find if the version name is a branch or a tag in git and act accordingly
NEW: dirac-disctribution - added keyword substitution when creating a a distribution from git
FIX: Install tools won't write HostDN to the configuration if the Admin username is not set 
FIX: Properly set /DIRAC/Configuration/Servers when installing a CS Master
FIX: install_site.sh - missing option in wget for https download: --no-check-certificate
FIX: dirac-install-agent(service) - If the component being installed already has corresponding 
     CS section, it is not overwritten unless explicitly asked for
NEW: dirac-install functionality enhancement: start using the switches as defined in issue #26;
CHANGE: dirac-install - write the defaults if any under defaults-.cfg so dirac-configure can 
        pick it up
FIX: dirac-install - define DYLD_LIBRARY_PATH ( for Mac installations )     
NEW: dirac-install - put all the goodness under a function so scripts like lhcb-proxy-init can use it easily
FIX: dirac-install - Properly search for the LcgVer
NEW: dirac-install will write down the releases files in -d mode   
CHANGE: use new dirac_install from gothub/integration branch in install_site.sh
NEW: Extensions can request custom external dependencies to be installed via pip when 
     installing DIRAC.
NEW: LCG bundle version can be defined on a per release basis in the releases.cfg 
NEW: dirac-deploy-scripts - when setting the lib path in the deploy scripts. 
     Also search for subpaths of the libdir and include them
NEW: Install tools - plainly separate projects from installations

*Accounting
CHANGE: For the WMSHistory type, send as JobSplitType the JobType
CHANGE: Reduced the size of the max key length to workaround mysql max bytes for index problem
FIX: Modified buckets width of 1week to 1 week + 1 day to fix summer time end week (1 hour more )

*WorkloadManagement
CHANGE: SiteDirector - simplified executable generation
NEW: SiteDirector - few more checks of error conditions   
NEW: SiteDirector - limit the queue max length to the value of MaxQueueLengthOption 
     ( 3 days be default )
BUGFIX: SiteDirector - do not download pilot output if the flag getPilotOutput is not set     
NEW: JobDB will extract the VO when applying DIRAC/VOPolicy from the proper VO
FIX: SSHTorque - retrieve job status by chunks of 100 jobs to avoid too long
NEW: glexecComputingElement - allow glexecComputingElement to "Reschedule" jobs if the Test of
     the glexec fails, instead of defaulting to InProcess. Controlled by
     RescheduleOnError Option of the glexecComputingElement
NEW: SandboxStore - create a different SBPath with the group included     
FIX: JobDB - properly treat Site parameter in the job JDL while rescheduling jobs
NEW: JobSchedulingAgent - set the job Site attribute to the name of a group of sites corresponding 
     to a SE chosen by the data staging procedure 
CHANGE: TimeLeft - call batch system commands with the ( default ) timeout 120 sec
CHANGE: PBSTimeLeft - uses default CPU/WallClock if not present in the output  
FIX: PBSTimeLeft - proper handling of (p)cput parameter in the batch system output, recovery of the
     incomplete batch system output      
NEW: automatically add SubmitPools JDL option of the job owner's VO defines it     
NEW: JobManager - add MaxParametericJobs option to the service configuration
NEW: PilotDirector - each SubmitPool or Middleware can define TargetGrids
NEW: JobAgent - new StopOnApplicationFailure option to make the agent exiting the loop on application failure
NEW: PilotAgentsDB - on demand retrieval of the CREAM pilot output
NEW: Pilot - proper job ID evaluation for the OSG sites
FIX: ComputingElement - fixed proxy renewal logic for generic and private pilots
NEW: JDL - added %j placeholder in the JDL to be replaced by the JobID
BUGFIX: DownloadInputData - bug fixed in the naming of downloaded files
FIX: Matcher - set the group and DN when a request gets to the matcher if the request is not 
     coming from a pilot
FIX: Matcher = take into account JobSharing when checking the owner for the request
CHANGE: PilotDirector, dirac-pilot - interpret -V flag of the pilot as Installation name

*DataManagement
FIX: FileCatalog/DiractoryLevelTree - consistent application of the max directory level using global 
     MAX_LEVELS variable
FIX: FileCatalog - Directory metadata is deleted together with the directory deletion, issue #40    
CHANGE: FileCatalog - the logic of the files query by metadata revisited to increase efficiency 
FIX: LcgFileCatalog - use lfcthr and call lfcthr.init() to allow multithread
     try the import only once and just when LcgFileCatalogClient class is intantiated
NEW: LcgFileCatalogClient - new version of getPathPermissions relying on the lfc_access method to solve the problem
     of multiple user DNs in LFC.     
FIX: StorageElement - get service CS options with getCSOption() method ( closes #97 )
FIX: retrieve FileCatalogs as ordered list, to have a proper default.
CHANGE: FileCatalog - allow up to 15 levels of directories
BUGFIX: FileCatalog - bug fixes in the directory removal methods (closes #98)
BUGFIX: RemovalAgent - TypeError when getting JobID in RemovalAgent
BUGFIX: RemovalAgent - put a limit to be sure the execute method will end after a certain number of iterations
FIX: DownloadInputData - when files have been uploaded with lcg_util, the PFN filename
     might not match the LFN file name
FIX: putting FTSMonitor web page back
NEW: The default file catalog is now determined using /LocalSite/FileCatalog. The old behavior 
     is provided as a fallback solution
NEW: ReplicaManager - can now deal with multiple catalogs. Makes sure the surl used for removal is 
the same as the one used for registration.   
NEW: PoolXMLCatalog - added getTypeByPfn() function to get the type of the given PFN  
NEW: dirac-dms-ban(allow)-se - added possibility to use CheckAccess property of the SE

*StorageManagement
FIX: Stager - updateJobFromStager(): only return S_ERROR if the Status sent is not
recognized or if a state update fails. If the jobs has been removed or
has moved forward to another status, the Stager will get an S_OK and
should forget about the job.
NEW: new option in the StorageElement configuration "CheckAccess"
FIX: Requests older than 1 day, which haven't been staged are retried. Tasks older than "daysOld" 
     number of days are set to Failed. These tasks have already been retried "daysOld" times for staging.
FIX: CacheReplicas and StageRequests records are kept until the pin has expired. This way the 
     StageRequest agent will have proper accounting of the amount of staged data in cache.
NEW: FTSCleaningAgent will allow to fix transient errors in RequestDB. At the moment it's 
     only fixing Requests for which SourceTURL is equal to TargetSURL.
NEW: Stager - added new command dirac-stager-stage-files          
FIX: Update Stager code in v6 to the same point as v5r13p37
FIX: StorageManager - avoid race condition by ensuring that Links=0 in the query while removing replicas

*RequestManagement
FIX: RequestDBFile - get request in chronological order (closes issue #84)
BUGFIX: RequestDBFile - make getRequest return value for getRequest the same as for

*ResourceStatusSystem
NEW: Major code refacoring. First refactoring of RSS's PEP. Actions are now function 
     defined in modules residing in directory "Actions".
NEW: methods to store cached environment on a DB and ge them.
CHANGE: command caller looks on the extension for commands.
CHANGE: RSS use now the CS instead of getting info from Python modules.
BUGFIX: Cleaned RSS scripts, they are still prototypes
CHANGE: PEP actions now reside in separate modules outside PEP module.
NEW: RSS CS module add facilities to extract info from CS.
CHANGE: Updating various RSS tests to make them compatible with
changes in the system.
NEW: CS is used instead of ad-hoc configuration module in most places.
NEW: Adding various helper functions in RSS Utils module. These are
functions used by RSS developers, including mainly myself, and are
totally independant from the rest of DIRAC.
CHANGE: Mostly trivial changes, typos, etc in various files in RSS     
CHANGE: TokenAgent sends e-mails with current status   

*Transformation
CHANGE: allow Target SE specification for jobs, Site parameter is not set in this case
CHANGE: TransformationAgent  - add new file statuses in production monitoring display
CHANGE: TransformationAgent - limit the number of files to be treated in TransformationAgent 
        for replication and removal (default 5000)
BUGFIX: TransformationDB - not removing task when site is not set
BUGFIX: TransformationCleaningAgent - archiving instead of cleaning Removal and Replication 
        transformations 
FIX: TransformationCleaningAgent - kill jobs before deleting them        

*Workflow
NEW: allow modules to define Input and Output parameters that can be
     used instead of the step_commons/workflow_commons (Workflow.py, Step.py, Module.py)

*Various fixes
BUGFIX: Mail.py uses SMTP class rather than inheriting it
FIX: Platform utility will properly discover libc version even for the new Ubuntu
FIX: Removed old sandbox and other obsoleted components<|MERGE_RESOLUTION|>--- conflicted
+++ resolved
@@ -1,4 +1,3 @@
-<<<<<<< HEAD
 [v6r13-pre6]
 
 CHANGE: Separating fixed and variable parts of error log messages for multiple systems 
@@ -19,11 +18,10 @@
 *Resources
 NEW: Computing - BatchSystem classes introduced to be used both in Local and SSH Computing Elements
 CHANGE: Storage - reworked Storage Element/Plugins to encapsulate physical URLs  
-=======
+
 [v6r12p6]
 
 FIX: fixes from v6r11p26 patch release
->>>>>>> 08f88296
 
 [v6r12p5]
 
