--- conflicted
+++ resolved
@@ -1,4 +1,3 @@
-<<<<<<< HEAD
 [v7r0p19]
 
 *DMS
@@ -356,7 +355,7 @@
 NEW: (#4170) added Production system documentation
 CHANGE: (#4224) Pilot 3 is the default
 NEW: (#4244) Added a few notes on using the JobParameters on ElasticSearch database
-=======
+
 [v6r22p26]
 
 *Resources
@@ -366,7 +365,6 @@
 FIX: (#4523) when getTransformationFiles was called with a large list
      of LFNs, the DB couldn't cope. This fix truncates the list of
      LFNs in chunks such that each call to the DB is fast enough.
->>>>>>> 9f3c0ace
 
 [v6r22p25]
 
