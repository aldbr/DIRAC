--- conflicted
+++ resolved
@@ -1,4 +1,3 @@
-<<<<<<< HEAD
 [v6r16-pre12]
 
 *Core
@@ -32,13 +31,12 @@
 *Resources
 NEW: MessageQueue resources to manage MQ connections complemented with
      MQListener and MQPublisher helper classes
-=======
+
 [v6r15p22]
 
 *Interfaces
 CHANGE: Dirac API - add possibility to define the VO in the API
 CHANGE: Dirac API - add checkSEAccess() method for checking SE status
->>>>>>> 2155205f
 
 [v6r15p21]
 
