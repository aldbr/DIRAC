<<<<<<< HEAD
[v6r16-pre3]

*Core
CHANGE: dirac-install, dirac-configure - use Extensions options consistently, drop
        ExtraModule option

*Monitoring
NEW: New Monitoring system is introduced to collect, analyze and display various
     monitoring information on DIRAC components status and behavior using ElasticSearch
     database. The initial implementation is to collect WMSHistory counters.

*DMS
NEW: MoveReplica operation for the RMS system and a corresponding dirac-dms-move-replica-request
     comand line tool

*Resources
NEW: MessageQueue resources to manage MQ connections complemented with
     MQListener and MQPublisher helper classes
=======
[v6r15p16]

*Core
CHANGE: AgentModule - added a SIGALARM handler to set a hard timeout for each Agent
        cycle to avoid agents stuck forever due to some faults in the execution code

*DMS
FIX: DataManager - cache SE status information in filterTapeReplicas() to speed up execution
     
*WMS
BUGFIX: InputDataByProtocol - the failed resolution for local SEs was not considered correctly:
        if there were other SEs that were ignored (e.g. because on tape)     
     
*TS
FIX: TransformationAgent - in getDataReplicasDM() no need to get replica PFNs     
>>>>>>> 49671bba

[v6r15p15]

*Configuration
CHANGE: VOMS2CSAgent - added new features: deleting users no more registered in VOMS;
        automatic creation of home directories in the File Catalog for new users

*WMS
CHANGE: JobScheduling - correct handling of user specified sites in the executor,
        including non-existent (misspelled) site names
FIX: CPUNormalization - accept if the JOBFEATURES information is zero or absent        

[v6r15p14]

*Core
FIX: BaseClient - proper error propagation to avoid excessive output in the logger

*Configuration
CHANGE: Resources helper - in getStorageElementOptions() dereference SEs containing
        BaseSE and Alias references

*Accounting
FIX: AccountingDB - changes to use DB index to speed-up removal query

*DMS
CHANGE: DMSHelpers - define SE groups SEsUsedForFailover, SEsNotToBeUsedForJobs, 
        SEsUsedForArchive in the Operations/DataManagement and use them in the
        corresponding helper functions
FIX: FTSJob - temporary fix for the FTS rest interface Request object until it is
     fixed in the FTS REST server         

*Resources
FIX: HTCondorCEComputingElement - check that some path was found in findFile(), return with error otherwise
CHANGE: ARCComputingElement - consider jobs in Hold state as Failed as they never come back
CHANGE: ARCComputingElement - do not use JobSupervisor tool for bulk job cancellation as
        it does not seem to work, cancel jobs one by one
FIX: ARCComputingElement - ensure that pilot jobs that are queued also get their proxies renewed on ARC-CE        

*WMS
FIX: SiteDirector - ensure that a proxy of at least 3 hours is available to the updatePilotStatus 
     function so that if it renews any proxies, it's not renewing them with a very short proxy

[v6r15p13]

*Resources
FIX: HTCondorCEComputingElement - fixed location of log/output files 
  
*TS
FIX: ValidateOutputDataAgent - works now with the DataManager shifter proxy

[v6r15p12]

*Core
FIX: Graphs - make sure matplotlib package is always using Agg backend
FIX: cshrc - added protection for cases with undefined environment variables
NEW: AuthManager - added possibility to define authorization rules by VO
     and by user group

*Configuration
NEW: Resources, ComputingElement(Factory) - added possibility to define site-wide
     CE parameters; added possibility to define common parameters for a given
     CE type.

*Framework
FIX: SystemAdministrator service - avoid using its own client to connect
     to itself for storing host information
FIX: SystemAdministratorClientCLI, dirac-populate-component-db - fix insertion
     of wrongly configured component to the ComponentMonitorDB     

*DMS
FIX: FileCatalog service - fix the argument type for getAncestor(), getDescendents()

*WMS
NEW: JobCleaningAgent - add an option (disabled by default) to remove Jobs from the 
     dirac server irrespective of their state

*Resources
CHANGE: HTCondorCE - added new configurable options - ExtraSubmitString, WorkingDirectory
        DaysToKeepLogs

[v6r15p11]

*Framework
NEW: dirac-proxy-destroy command to destroy proxy locally and in the ProxyManager
     service
CHANGE: ProxyManagerClient - reduce the proxy caching time to be more suitable
        for cases with short VOMS extensions     

*Configuration
FIX: VOMS2CSAgent - fixed typo bug in execute()

*RMS
FIX: RequestTask - fix if the problem when the processing of an operation times out, 
     there was no increment of the attempts done.

*DMS
FIX: FTSAgent - avoid FTS to fetch a request that was canceled

*Resources
FIX: HTCondorCE - protect against non-standard line in 'job status' list in the getJobStatus()
CHANGE: ComputingElement - reduce the default time length of the payload proxy to accomodate
        the case with short VOMS extensions

[v6r15p10]

*Core
FIX: MySQL - do not print database access password explicitly in the logs

*Configuration
CHANGE: VOMS2CSAgent - show in the log if there are changes ready to be committed
CHANGE: Bdii2CSAgent - get information from alternative BDII's for sites not 
        existing in central BDII

*Framework
FIX: ComponentInstaller - fixed location of stop_agent file in the content of t file
     of the runsv tool 

*RMS
FIX: Changed default port of ReqProxy service to 9161 from 9198

*Resources
FIX: BatchSystem/Condor, HYCondroCEComputingElement - more resilient parsing 
     of the status lookup command
FIX: CREAMComputingElement - in case of glite-ce-job-submit error print our both 
     std.err and std.out for completeness and better understanding    

*DMS
FIX: FileCatalogClient - bug fix in getDirectoryUserMetadata()

*Interfaces
FIX: Dirac - in replicateFile() in case of copying via the local cache check if 
     there is another copy for the same file name is happening at the same time

[v6r15p9]

*Configuration
FIX: fixed CS agents initialization bug

*DMS
FIX: fixed inconsistency between DataIntegrity and ConsistencyInspector modules

*Interfaces
FIX: Fix download of LFNs in InputSandbox when running job locally

[v6r15p8]

*Configuration
NEW: Added DryRun option for CS agents (false by default, True for new installations)

[v6r15p7]

*Core
CHANGE: Enabled attachments in the emails

*TS
*CHANGE: Added possibility for multiple operations in Data Operation Transformations

[v6r15p6]

*Resources
FIX: FCConditionParser: ProxyPlugin handles the case of having no proxy

*WMS
FIX: MJF messages correctly parsed from the pilot
NEW: Added integration test for TimeLeft utility and script calling it

[v6r15p5]

Included fixes from v6r14p36 patch release

*Framework
FIX: added GOCDB2CSAgent in template
FIX: Fixed permissions for HostLogging

*DMS
FIX: Introduced hopefully temporary fix to circumvent globus bug in gfal2

*WMS:
FIX: added test for MJF and made code more robust

*RSS
NEW: HTML notification Emails


[v6r15p4]

Included fixes from v6r14p35 patch release

*Core
NEW: Added a new way of doing pfnparse and pfnunparse using the standard python library. 
     The two methods now contains a flag to know which method to use. By default, the old 
     hand made one is used. The new one works perfectly for all standard protocols, except SRM

*RSS
FIX: dirac-rss-sync - command fixed to work with calling services rather than 
     databases directly
     
*Resources     
CHANGE: In multiple Storage classes use pfnparse and pfnunparse methods to manipulate
        url strings instead of using just string operations
NEW: A new attribute is added to the storage plugins: DYNAMIC_OPTIONS. This allows to construct 
     URLs with attributes going at the end of the URL, in the form ?key1=value1&key2=value2 
     This is useful for xroot and http.         

[v6r15p3]

Included changes from v6r14p34 patch release

*Accounting
FIX: DataStoreClient - catch all exceptions in sending failover accounting 
     requests as it could disrupt the logic of the caller 

*DMS
CHANGE: dirac-dms-show-se-status - added switches to show SEs only accessible by
        a given VO and SEs not assigned to any VO
FIX: dirac-dms-replicate-and-register-request - prints out the new request IDs
     to allow their monitoring by ID rather than possibly ambiguous request name      

[v6r15p2]

*WMS
FIX: pilotCommands - protect calls to external commands in case of empty
     or erroneous output
FIX: Matcher - fixed bug in the tag matching logic: if a site presented an empty
     Tag list instead of no Tag field at all, it was interpreted as site accepts
     all the tags
FIX: Matcher - matching parameters are printed out in the Matcher rather than
     in the TaskQueueDB, MaxRAM and Processors are not expanded into tags           

[v6r15p1]

Included patches for v6r14p32

*Configuration
CHANGE: Resources helper - remove "dips" protocol from the default list of third party
        protocols

*Resources
FIX: XROOTStorage - bug fixed in __createSingleDirectory() - proper interpretation
     of the xrootClient.mkdir return status
FIX: XROOTStorage unit test reenabled by mocking the xrootd import      

[v6r15]

Removed general "from DIRAC.Core.Utilities import *" in the top-level __init__.py

Made service handlers systematically working with unicode string arguments
Added requirements.txt and Makefile in the root of the project to support pip style installation

DIRAC documentation moved to the "docs" directory if the DIRAC project from the
DIRACDocs separate project.

*Accounting
CHANGE: INTEGER -> BIGINT for "id" in "in" accountingDB tables

*Core
NEW: The S_ERROR has an enhanced structure containing also the error code and the call
     stack from where the structure was created
NEW: DErrno module to contain definitions of the DIRAC error numbers and standard
     descriptions to be used from now on in any error code check      
CHANGE: gMonitor instantiation removed from DIRAC.__init__.py to avoid problems in
        documentation generation
CHANGE: removed Core.Utilities.List.sortList (sorted does the job)
CHANGE: removed unused module Core.Utilities.TimeSeries
NEW: dirac-install - makes us of the DIRAC tar files in CVMFS if available
NEW: dirac-install-client - a guiding script to install the DIRAC client from A to Z        
CHANGE: dirac-install - when generating bashrc and cshrc scripts prepend DIRAC paths
        to the ones existing in the environment already
NEW: MJFTimeLeft - using Machine JOb features in the TimeLeft utility
FIX: BaseClient - only give warning log message "URL banned" when one of the
     service URLs is really banned
CHANGE: DISET components - improved logic of service URL retries to speedup queries
        in case of problematic services     
NEW: dirac-rss-policy-manager - allows to interactively modify and test only the 
     policy section of Dirac.cfg     
FIX: XXXTimeLeft - do not mix CPU and WallTime values     
FIX: ComponentInstaller - longer timeout for checking components PID (after restart)
CHANGE: Proxy - in executeWithUserProxy() when multiple DNs are present, try all of them
CHANGE: List utility - change uniqueElements() to be much faster
NEW: Platform - added getPlatform() and getPlatformTuple() utilities to evaluate lazily the
     DIRAC platform only when it is needed, this accelerates DIRAC commands not needing
     the platform information. 

*Configuration
NEW: GOCDB2CSAgent agent to synchronize GOCDB and CS data about perfSONAR services
NEW: VOMS2CSAgent to synchronize VOMS user data with the DIRAC Registry
CHANGE: ConfigurationData - lazy config data compression in getCompressedData()

*Framework
CHANGE: SystemAdministratorIntegrator - make initial pinging of the hosts in parallel
        to speed up the operation
CHANGE: InstalledComponentsDB - table to cache host status information populated
        by a periodic task    
NEW: ComponentInstaller Client class to encapsulate all the installation utilities
     from InstallTools module    
NEW: SystemAdministratorClientCLI - added uninstall host command
NEW: SystemAdministratorClientCLI - added show ports command
NEW: SystemAdministratorHandler - added getUsedPorts() interface
NEW: SystemAdministratorHandler - show host command shows also versions of the Extensions
NEW: InstalledComponentsDB - added Extension field to the HostLogging table 
FIX: SystemLoggingDB - fixed double creation of db tables

*Accounting
FIX: DataStoreClient - Synchronizer based decorators have been replaced with a simple 
     lock as they were blocking addRegister() during every commit(); 

*RSS
NEW: CE Availability policy, closing #2373
CHANGE: Ported setStatus and setToken rpc calls to PublisherHandler from LHCb implementation
NEW: E-mails generated while RSS actions are now aggregated to avoid avalanches of mails
NEW: dirac-rss-sync is also synchronizing Sites now

*DMS
CHANGE: FileCatalogClient - make explicit methods for all service calls
CHANGE: DataManager, StorageElement - move physical accounting the StorageElement
CHANGE: FileCatalog - added recursive changePathXXX operations
CHANGE: FileCatalog contained objects have Master attribute defined in the CS. Extra check of eligibility of the catalogs specified explicitely. No-LFN write methods return just the Master result to be compatible with the current use in the clients.
CHANGE: Removed LcgFileCatalogXXX obsoleted classes
NEW: ConsistencyInspector class to perform data consistency checks between 
     different databases
CHANGE: FileCatalog(Client) - refactored to allow clients declare which interface
        they implement     
NEW: FileCatalog - conditional FileCatalog instantiation based on the configured
     Operations criteria        

*TS
CHANGE: TransformationDB table TaskInputs: InputVector column from BLOB to MEDIUMTEXT
FIX: TaskManager - fix bug in case there is no InputData for a task, the Request created 
     for the previous task was reassigned
NEW: TaskManager - possibility to submit one bulk job for a series of tasks     

*WMS
NEW: TaskQueueDB - possibility to present requirements in a form of tags from the 
     site( pilot ) to the jobs to select ones with required properties
FIX: JobWrapper - the InputData optimizer parameters are now DEncoded     
CHANGE: JobAgent - add Processors and WholeNode tags to the resources description
CHANGE: SiteDirector - flag to always download pilot output is set to False by default
FIX: SiteDirector - using PilotRunDirectory as WorkingDirectory, if available at the CE 
     level in the CS. Featire requested in issue #2746
NEW: MultiProcessorSiteDirector - new director to experiment with the multiprocessor/
     wholeNode queues
CHANGE: JobMemory utility renamed to JobParameters
CHANGE: CheckWNCapabilities pilot command changed to get WN parameters from the
        Machine Job Features (MJF) - NumberOfProcessors, MaxRAM    
NEW: JobManager, ParametricJob - utilities and support for parametric jobs with multiple
     parameter sequences      
NEW: SiteDirector - added logic to send pilots to sites with no waiting pilots even if
     the number of already sent pilots exceeds the number of waiting jobs. The functionality
     is switched on/off by the AddPilotsToEmptySites option.        

*RMS
FIX: Request - fix for the case when one of the request is malformed, the rest of 
     the requests could not be swiped
FIX: ReqProxyHandler - don't block the ReqProxy sweeping if one of the request is buggy     
CHANGE: ReqProxyHandler - added monitoring counters
NEW: ReqProxyHandler - added interface methods to list and show requests in a ReqProxy

*Resources
FIX: SRM2Storage - do not add accounting to the output structure as it is done in 
     the container StorageElement class
CHANGE: Add standard metadata in the output of all the Storage plugins     

*Interfaces
NEW: Job API - added setParameterSequence() to add an arbitrary number of parameter
     sequences for parametric jobs, generate the corresponding JDL

*tests
NEW: The contents of the TestDIRAC package is moved into the tests directory here

[v6r14p39]

Patch to include WebApp version v1r6p32

[v6r14p38]

*Core
CHANGE: Unhashable objects as DAG graph nodes

*RMS
CHANGE: Added possibility of constant delay for RMS operations

[v6r14p37]

*Core
NEW: Added soft implementation of a Direct Acyclic Graph

*Configuration
FIX: Bdii2CSAgent finds all CEs of a site (was finding only one)

*Resources
FIX: Make sure transferClient connects to the same ProxyStorage instance

[v6r14p36]

*Core
FIX: Sending mails to multiple recipients was not working

*WMS
FIX: Allow staging from SEs accessible by protocol


[v6r14p35]

*Core
FIX: SOAPFactory - fixes for import statements of suds module to work with the
     suds-jurko package that replaces the suds package

*Resources
FIX: BatchSystems.Torque - take into account that in some cases jobID includes
     a host name that should be stripped off
FIX: SSHComputingElement - in _getJobOutputFiles() fixed bug where the output
     of scpCall() call was wrongly interpreted    
FIX: ProxyStorage - evaluate the service url as simple /DataManagement/StorageElementProxy
     to solve the problem with redundant StorageElementProxy services with multiple
     possible urls       
     
*RSS
CHANGE: Configurations.py - Added DTScheduled3 policy (3 hours before downtime)     
     
*WMS
FIX: pilotCommands - take into account that in the case of Torque batch system
     jobID includes a host name that should be stripped off   
       
[v6r14p34]

*Configuration
FIX: Bdii2CSAgent - reinitilize the BDII info cache at each cycle in order not to 
     carry on obsoleted stuff. Fixes #2959

*Resources
FIX: Slurm.py - use --partition rather --cluster for passing the DIRAC queue name
FIX: DIPStorage - fixed bug in putFile preventing third party-like transfer from
     another DIPS Storage Element. Fixes #2413

*WMS
CHANGE: JobWrapper - added BOINC user ID to the job parameters
FIX: pilotCommands - interpret SLURM_JOBID environment if present
FIX: WMSClient - strip of comments in the job JDL before any processing.
     Passing jdl with comments to the WMS could provoke errors in the
     job checking.

[v6r14p33]

*WMS
FIX: JobAgent - included a mechanism to stop JobAgent if the host operator
     creates /var/lib/dirac_drain
FIX: CPUNormalization - fixed a typo in getPowerFromMJF() in the name of the
     exception log message           

[v6r14p32]

*Core
FIX: InstallTools - getStartupComponentStatus() uses "ps -p <pid>" variant of the
     system call to be independent of the OS differences

*DMS
FIX: RemoveReplica - bulkRemoval() was modifying its input dict argument and returning it,
     which was useless, only modify argument

*WMS
CHANGE: CPUNormalization - get HS'06 worker node value from JOBFEATURES if available

*RMS
FIX: ReqClient - bug fixed preventing the client to contact multiple instances of ReqManager
     service

[v6r14p31]

*DMS
FIX: FTSAgent - if a file was not Scheduled, the FTSAgent was setting it Done even if it had 
     not been replicated.

*Workflow
FIX: FailoverRequest - forcing setting the input file Unused if it was already set Processed

[v6r14p30]

*Framework
BUGFIX: MonitoringHandler - in deleteActivities() use retVal['Message'] if result is not OK

*Resources
FIX: XROOTStorage - in getFile() evaluate file URL without URL parameters
                    in __putSingleFile() use result['Message'] in case of error
                    
*RMS
FIX: dirac-rms-cancel-request - fixed crash because of gLogger object was not imported

*TS
FIX: TransformationCLI - in resetProcessedFile() added check that the Failed dictionary
     is present in the result of a call                    

[v6r14p29]

*Core
FIX: Time - skip the effect of timeThis decorator if not running interractively

*DMS
FIX: DataManager - in getFile(), select preferentially local disk replicas, if none disk replicas, 
     if none tape replicas
FIX: DataManager - avoid changing argument of public method checkActiveReplicas()
FIX: FTSAgent - wait 3 times longer for monitoring FTS jobs if Staging

*Accounting
CHANGE: Jobs per pilot plot is presented as Quality plot rather than a histogram

*WMS
CHANGE: dirac-wms-cpu-normalization - reduce memory usage by using xrange() instead of range()
        in the large test loop

[v6r14p28]

*TS
FIX: TaskManager - protection against am empty task dictionary in 
     prepareTransformationTasks()
FIX: Test_Client_TransformationSystem - fixes ti run in the Travis CI 
     environment
     
*WMS
FIX: JobMemory - use urllib instead of requests Python module as the latter
     can be unavailable in pilots.           

[v6r14p27]

*Core
FIX: PlainTransport,SocketInfoFactory - fix for the IPv6 "Address family not supported 
     by protocol" problems

*Interfaces
NEW: Dirac.py - in ping()/pingService() allow to ping a specific URL

*Resources
FIX: LcgFileCatalogClient - convert LFN into str in __fullLfn to allow LFNs
     in a unicode encoding

*WMS
FIX: JobWrapper - set the job minor status to 'Failover Request Failed' 
     if the failover request fails sending

*TS
FIX: TransformationDB - in getTransformationTasks(),getTaskInputVector 
     forward error result to the callers
FIX: TaskManager - in case there is no InputData for a task, the Request created 
     for the previous task was reassigned. This fixes this bug.      

*tests
FIX: several fixes to satisfy on-the-fly unit tests with teh Travis CI service 

[v6r14p26]

NEW: Enabled on-the-fly tests using the Travis-CI service

*Core
FIX: Subprocess - fix two potential infinite loops which can result in indefinite
     output buffer overflow

*WMS
FIX: JobScheduling executor - check properly if staging is allowed, it was always True before

[v6r14p25]

*Core
FIX: Subprocess - more detailed error log message in case ov output buffer
     overflow

*DMS
FIX: DataManager - fix for getActiveReplicas(): first check Active replicas before 
     selecting disk SEs

*Resources
FIX: StorageElementCache - fixes to make this class thread safe
FIX: StorageFactory - fix in getConfigStorageProtocols() to properly get options
     for inheriting SE definitions

[v6r14p24]

*Accounting
FIX: Plots, JobPlotter - fix sorting by plot labels in case the enddata != "now"

*DMS
FIX: dirac-dms-user-lfns - add error message when proxy is expired 

[v6r14p23]

*Interfaces
FIX: Job.py - setCPUTime() method sets both CPUTime and MaxCPUTime JDL parameters
     for backward compatibility. Otherwise this setting was ignored by scheduling

*TS
BUGFIX: TaskManager - bug fixed in submitTransformationTasks in getting the TransformationID 

[v6r14p22]

CHANGE: Multiple commands - permissions bits changed from 644 to 755  

*Framework
FIX: UserProfileDB - in case of desktop name belonging to two different users we have 
     to use both desktop name and user id to identify the desktop

*WMS
BUGFIX: JobWrapperTemplate - bug fixed in evaluation of the job arguments

*TMS
CHANGE: TaskManager - added TransformationID to the log messages

[v6r14p21]

*DMS
CHANGE: dirac-admin-allow(ban)-se - allow an SE group to be banned/allowed

*SMS
FIX: RequestPreparationAgent - fix crash in execute() in case no replica information
     available

*WMS
FIX: TaskQueueDB, PilotAgentsDB - escape DN strings to avoid potential SQL injection
FIX: JobWrapperTemplate - pass JobArguments through a json file to fix the case
     of having apostrophes in the values

*TMS
FIX: TransformationAgent - in processTransformation() fix reduction of number of files

[v6r14p20]

*WMS
FIX: SandboxMetadataDB - escape values in SandboxMetadataDB SQL queries to accommodate
     DNs containing apostrophe 

[v6r14p19]

*Core
NEW: CLI base class for all the DIRAC CLI consoles, common methods moved to the new class,
     XXXCLI classes updated to inherit the base class
FIX: Network - fix crash when path is empty string, fixes partly #2413     
     
*Configuration
FIX: Utilities.addToChangeSet() - fix the case when comma is in the BDII Site description 
     followed by a white space, the description string was constantly updated in the CS

*Interfaces
FIX: Dirac.py - in retrieveRepositorySandboxes/Data - "Retrieved" and "OutputData" key values
     are strings '0' in the jobDict when a repository file is read, need to cast it to int

*DMS
FIX: RegisterReplica - if operation fails on a file that no longer exists and has no 
     replica at that SE, consider the operation as Done.

*Resources
FIX: ARCComputingElement - bug fix in getJobOutput in using the S_ERROR()

[v6r14p18]

*Core
FIX: VOMSService - attGetUserNickname() can only return string type values
FIX: dirac-deploy-scripts - install DIRAC scripts first so that they can be 
     overwritten by versions from extensions

*Framework
FIX: dirac-populate-component-db - bug fixed to avoid duplicate entries in the
     database

*TS
FIX: TaskManager - do not use ReqProxy when submitting Request for Tasks, otherwise
     no RequestID can be obtained

*Interfaces
CHANGE: Dirac.py - increase verbosity of a error log message in selectJobs

*Resources
FIX: XROOTStorage - fixed KeyError exception while checking file existence
FIX: ARCComputingElement - in getJobOutput test for existence of an already 
     downloaded pilot log

[v6r14p17]

*Core
FIX: Service.py - use the service name as defined in the corresponding section in the CS
     and not the name defined in service Module option. This fixes the problem with the
     StorageElement service not interpreting properly the PFN name and using a wrong local
     data path. 

*Resources
CHANGE: ARCComputingElement - if the VO is not discoverable from the environment, use ARC API
        call in the getCEStatus, use ldapsearch otherwise

[v6r14p16]

*Resources
CHANGE: ARC Computing Element automatically renew proxies of jobs when needed

[v6r14p15]

*Core
FIX: VOMS.py - Fixed bug that generates proxies which are a mix between legacy and rfc proxies.

*DMS
CHANGE: Allow selecting disk replicas in getActiveReplicas() and getReplicas()

*WMS
CHANGE: Use the preferDisk option in the InputData optimizer, the TransformationAgent and in the Interface splitter


[v6r14p14]

*Core
FIX: VOMS.py - return RFC proxy if necessary after adding the VOMS extension

*Configuration
FIX: Validate maxCPUTime and Site description value

*Resources
FIX: XROOTStorage - changes to allow third party transfers between XROOT storages
CHANGE: HTCondorCEComputingElement - the Condor logging can now be obtained in the webinterface;
        SIGTERM (instead of SIGKILL) is send to the application in case jobs are killed by the host site;
        when pilots are put in held status we kill them in condor and mark them as aborted.

*WMS
FIX: pilotCommands - fixes for intrepreting tags in the pilot

[v6r14p13]

*WMS
FIX: pilot commands CheckCECapabilities and CheckWNCapabilities were not considering the case of missing proxy

[v6r14p12]

*Core
FIX: allow a renormalization of the estimated CPU power
FIX: dirac-install: Make hashlib optional again (for previous versions of python, since the pilot may end up on old machines)

*Framework
FIX: allow to install agents with non-standard names (different from the module name)

*DMS
CHANGE: Consider files to reschedule and submit when they are Failed in FTS

*WMS
CHANGE: Move getCEStatus function back to using the ARC API

[v6r14p11]

*Core
FIX: XXXTimeLeft - set limit to CPU lower than wall clock if unknown
FIX: Logger - fix exception printing in gLogger.exception()
CHANGE: InstallTools - added more info about the process in getStartupComponentStatus()
CHANGE: Time - better report from timeThis() decorator

*DMS
CHANGE: FTSAgent - wait some time between 2 monitorings of each job

*WMS
NEW: pilotCommands - added CheckCECapabilities, CheckWNCapabilities commands
NEW: Added dirac-wms-get-wn-parameters command

*TS
NEW: Added dirac-production-runjoblocal command
FIX: TransformationAgent(Plugin) - clean getNextSite() and normalizeShares()
FIX: TransformationPlugin - added setParameters() method

*RSS
FIX: dirac-rss-sync - move imports to after the Script.getPositionalArguments()

*Resources
NEW: Added dirac-resource-get-parameters command

[v6r14p10]
*Configuration
FIX: Resources - getQueue() is fixed to get properly Tag parameters

*Framework
FIX: SecurityFileLog - fix for zipping very large files

*Resources
NEW: added dirac-resource-get-parameters command

*WMS
NEW: JobMonitoringHandler - add getJobsParameters() method
NEW: pilotCommands - added CheckCECapabilities, CheckWNCapabilities
NEW: Added dirac-wms-get-wn-parameters command
NEW: Matcher - generate internal tags for MaxRAM and NumberOfProcessors parameters
CHANGE: SiteDirector does not pass Tags to the Pilot
FIX: Matcher(Handler) - do not send error log message if No match found,
     fixed Matcher return value not correctly interpreted

[v6r14p9]

*Core
FIX: BaseClient - enhance retry connection logic to minimize the overall delay
FIX: MessageBroker - fix of calling private __remove() method from outside
     of the class

*Framework
BUGFIX: dirac-(un)install-component - bug in importing InstallTools module

*WMS:
FIX: JobWrapper - fix in getting the OutputPath defined in the job

*Resources
FIX: ARCComputingElement - add queue to the XRSL string

[v6r14p8]

*Core
FIX: XXXTimeLeft - minor fixes plus added the corresponding Test case
FIX: ReturnValues - fixes in the doc strings to comply with the sphinx syntax
FIX: SocketInfoFactory - in __sockConnect() catch exception when creating a
     socket

*Interfaces
FIX: Job.py - fixes in the doc strings to comply with the sphinx syntax

*RSS
NEW: Configurations.py - new possible configuration options for Downtime Policies

*WMS
CHANGE: StatesAccountingAgent - retry once and empty the local messages cache
        in case of failure to avoid large backlog of messages
CHANGE: SiteDirector - do not send SharedArea and ClientPlatform as pilot
        invocation arguments  
CHANGE: Matcher - allow matching by hosts in multi-VO installations              

[v6r14p7]

*Core
CHANGE: XXXTimeLeft utilities revisited - all return real seconds,
        code refactoring - use consistently always the same CPU power 

*WMS
FIX: JobAgent - code refactoring for the timeLeft logic part

*Resources
BUGFIX: ComputingElement - get rid of legacy getResourcesDict() call

[v6r14p6]

*Configuration
FIX: Bdii2CSAgent - refresh configuration from Master before updating
FIX: Bdii2CSAgent - distinguish the CE and the Cluster in the Glue 1.0 schema

*DMS
CHANGE: FTSAgent - make the amount of scheduled requests fetched by the 
        FTSAgent a parameter in the CS 
CHANGE: RMS Operations - check whether the always banned policy is applied for SEs
        to a given access type

*RMS
FIX: RequestClient(DB,Manager) - fix bulk requests, lock the lines when selecting 
     the requests to be assigned, update the LastUpdate time, and expose the 
     assigned flag to the client

*WMS
FIX: JobAgent - when the application finishes with errors but the agent continues 
     to take jobs, the timeLeft was not evaluated
FIX: JobAgent - the initial timeLeft value was always set to 0.0     

[v6r14p5]

*Core
FIX: X509Certificate - protect from VOMS attributes that are not decodable


*Resources
FIX: GFAL2_StorageBase - fixed indentation and a debug log typo

*WMS
BUGFIX: Matcher - only the first job was associated with the given pilot
FIX: pilotTools - 0o22 is only a valid int for recent python interpreters, 
     replaced by 18

[v6r14p4]

*Core
FIX: DictCache - fix the exception in the destructor preventing the final
     cache cleaning

*Framework
FIX: SystemAdministratorClientCLI - corrected info line inviting to update
     the pilot version after the software update

*DMS
FIX: FTSAgent - Add recovery of FTS files that can be left in weird statuses 
     when the agent dies
CHANGE: DataManager - allow to not get URLs of the replicas
CHANGE: FTSJob - keep and reuse the FTS3 Context object

*Storage
CHANGE: StorageManagerClient - don't fail getting metadata for staging if at 
        least one staged replica found

*WMS
FIX: CPUNormalization - protect MJF from 0 logical cores
FIX: JobScheduling - fix printout that was saying "single site" and "multiple sites" 
     in two consecutive lines
NEW: pilotTools,Commands - added CEType argument, e.g. to specify Pool CE usage 
FIX: WatchDog - added checks of function return status, added hmsCPU initialization to 0,
     removed extra printout     
     
*Resources
FIX: GFAL2 plugins - multiple bug fixes     

[v6r14p3]

*Core
BUGFIX: small bug fixed in dirac-install-component, dirac-uninstall-component
BUGFIX: VOMS - remove the temporary file created when issuing getVOMSProxyInfo
FIX: FileHelper - support unicode file names
FIX: DictCache - purges all the entry of the DictCache when deleting the DictCache object 

*Framework
BUGFIX: dirac-populate-component-db - avoid return statement out of scope

*Interfaces
BUGFIX: Dirac - in submitJob() faulty use of os.open

*WMS
FIX: JobWrapper - avoid evaluation of OutputData to ['']
FIX: Matcher - the Matcher object uses a VO dependent Operations helper
CHANGE: JobAgent - stop agent if time left is too small (default 1000 HS06.s)
FIX: CPUNormalization - use correct denominator to get power in MJF

*Resources
FIX: ARCComputingElement - changed implementation of ldap query for getCEStatus

[v6r14p2]

*Core
FIX: Use GSI version 0.6.3 by default
CHANGE: Time - print out the caller information in the timed decorator
CHANGE: dirac-install - set up ARC_PLUGIN_PATH environment variable

*Framework
FIX: dirac-proxy-info - use actimeleft VOMS attribute

*Accounting
CHANGE: Removed SRMSpaceTokenDeployment Accounting type

*RSS
CHANGE: ResourceStatus - re-try few times to update the RSS SE cache before giving up
FIX: XXXCommand, XXXAction - use self.lof instead of gLogger
CHANGE: Added support for all protocols for SEs managed by RSS

*RMS
FIX: Request - produce enhanced digest string
FIX: RequestDB - fix in getDigest() in case of errors while getting request

*Resources
CHANGE: Propagate hideExceptions flag to the ObjectLoader when creating StorageElements
FIX: ARCComputingElement - multiple fixes after experience in production

*WMS
FIX: Pilot commands - fixed an important bug, when using the 
     dirac-wms-cpu-normalization script

[v6r14p1]

The version is buggy when used in pilots

*Core
NEW: dirac-install-component command replacing dirac-install-agent/service/executor
     commands
     
*Resources
NEW: FileStorage - plugin for "file" protocol
FIX: ARCComputingElement - evaluate as int the job exit code

*RSS
FIX: CSHelpers - several fixes and beautifications     

[v6r14]

*Core
NEW: CSGlobals - includes Extensions class to consistently check the returned
     list of extensions with proper names 
NEW: ProxyManagerXXX, ProxyGeneration, X509XXX - support for RFC proxies
NEW: ProxyInfo - VOMS proxy information without using voms commands
NEW: LocalConfiguration - option to print out license information    
FIX: SocketInfo.py - check the CRL lists while handshaking  

Configuration
NEW: ConfigurationClient - added getSectionTree() method

*Framework
NEW: InstalledComponentsDB will now store information about the user who did the 
     installation/uninstallation of components.

*Resources
NEW: ARCComputingElement based on the ARC python API

*RSS
FIX: Improved logging all over the place 

*DMS
NEW: New FileCatalog SecurityManager with access control based on policies,
     VOMSPolicy as one of the policy implementations.
NEW: lfc_dfc_db_copy - script used by LHCb to migrate from the LFC to the DFC with 
     Foreign Keys and Stored Procedures by accessing the databases directly     
NEW: FileManagerPs.py - added _getFileLFNs() to serve info for the Web Portal     
CHANGE: Moving several tests to TestDIRAC

*Interfaces
CHANGE: use jobDescription.xml as a StringIO object to avoid multiple disk
        write operations while massive job submission

*WMS
FIX: Watchdog - review for style and pylint
CHANGE: Review of the Matcher code, extracting Limiter and Matcher as standalone 
        utilities
        

*Transformation
NEW: New ported plugins from LHCb, added unit tests


[v6r13p21]

*TS
FIX: Registering TargetSE for Standard TransformationAgent plugin

[v6r13p20]

*DMS
FIX: DMSHelpers - allow for more than one Site defined to be local per SE

*Resources
FIX: XRootStorage - fix in getURLBase()

[v6r13p19]

FIX: changes incorporated from v6r12p53 patch

[v6r13p18]

*WMS
FIX: JobWrapper - ported back from v6r14p9 the fix for getting OutputPath

[v6r13p17]

FIX: changes incorporated from v6r12p52 patch

[v6r13p16]

FIX: changes incorporated from v6r12p51 patch

[v6r13p15]

Included patches from v6r12p50 release 

[v6r13p14]

*DMS
FIX: ReplicateAndRegister - fix a problem when a file is set Problematic 
     in the FC but indeed doesn't exist at all 

*Resources
CHANGE: StorageFactory - enhance the logic of BaseSE inheritance in the
        SE definition in the CS
        
*WMS
CHANGE: CPUNormalization, dirac-wms-cpu-normalization - reading CPU power 
        from MJF for comparison with the DIRAC evaluation
FIX: SiteDirector - create pilot working directory in the batch system working
     directory and not in "/tmp"                

[v6r13p13]

*DMS
BUGFIX: FileCatalogClient - bug fixed in getDirectoryMetadata()

[v6r13p12]

*Resources
FIX: StorageElement - bug fixed in inValid()
CHANGE: StorageFactory - do not interpret VO parameter as mandatory

[v6r13p11]

*DMS
BUGFIX: RemoveReplica - fix in singleRemoval()
FIX: dirac-dms-user-lfns - increased timeout

[v6r13p10]

CHANGE: Use sublogger to better identify log source in multiple places

*Core
CHANGE: Review / beautify code in TimeLeft and LSFTimeLeft
FIX: LSFTimeLeft - is setting shell variables, not environment variables, 
     therefore added an "export" command to get the relevant variable 
     and extract then the correct normalization

*Accounting
FIX: DataOperationPlotter - add better names to the data operations

*DMS:
FIX: DataManager - add mandatory vo parameter in __SEActive()
CHANGE: dirac-dms-replicate-and-register-request - submit multiple requests
        to avoid too many files in a single FTS request
FIX: FileCatalog - typo in getDirectoryMetadata()
FIX: FileCatalog - pass directory name to getDirectoryMetadata and not file name 
FIX: DataManager - in __SEActive() break LFN list in smaller chunks when
     getting replicas from a catalog        

*WMS
FIX: WMSAdministratorHandler - fix in reporting pilot statistics
FIX: JobScheduling - fix in __getSitesRequired() when calling self.jobLog.info 
CHANGE: pilotCommands - when exiting with error, print out current processes info

[v6r13p9]

*Framework
FIX: SystemLoggingDB - schema change for ClientIPs table to store IPv6 addresses

*DMS
BUGFIX: DMSRequestOperationsBase - bug fix in checkSEsRSS()
FIX: RemoveFile - in __call__(): bug fix; fix in the BannedSE treatment logic

*RMS
BUGFIX: Operation - in catalogList()
BUGFIX: ReqClient - in printOperation()

*Resources
FIX: GFAL2_StorageBase - added Lost, Cached, Unavailable in getSingleFileMetadata() output
BUGFIX: GFAL2_StorageBase - fixed URL construction in put(get)SingleFile() methods

*WMS
FIX: InputDataByProtocol - removed StorageElement object caching

[v6r13p8]

*Framework
FIX: MonitoringUtilities - minor bug fix

*DMS
FIX: DataManager - remove local file when doing two hops transfer

*WMS
FIX: SandboxStoreClient - get the VO info from the delegatedGroup argument to 
     use for the StorageElement instantiation

*TMS
CHANGE: Transformation(Client,DB,Manager) - multiple code clean-up without
        changing the logic

[v6r13p7]

*Core
NEW: X509CRL - class to handle certificate revocation lists

*DMS
FIX: RequestOperations/RemoveFile.py - check target SEs to be online before
     performing the removal operation. 
FIX: SecurityManager, VOMSPolicy - make the vomspolicy compatible with the old client 
     by calling in case of need the old SecurityManager     

*Resources
BUGFIX: Torque, GE - methods must return Message field in case of non-zero return status
FIX: SRM2Storage - when used internaly, listDirectory should return urls and not lfns

*WMS
FIX: ConfigureCPURequirements pilot command - add queue CPU length to the extra local
     configuration
FIX: JobWrapper - load extra local configuration of any     

*RMS
FIX: RequestDB - fix in getRequestSummaryWeb() to suit the Web Portal requirements

*Transformation
FIX: TransformationManagerHandler - fix in getTransformationSummaryWeb() to suit 
     the Web Portal requirements

[v6r13p6]

*Core
FIX: X509Chain - use SHA1 signature encryption in all tha cases

*Resources
FIX: ComputingElement - take CPUTime from its configuration defined in the 
     pilot parameters

*WMS
FIX: SiteDirector - correctly configure jobExecDir and httpProxy Queue parameters

[v6r13p5]

*Resources
BUGFIX: Torque - getCEStatus() must return integer job numbers
FIX: StorageBase - removed checking the VO name inside the LFN 

*WMS
FIX: InputData, JobScheduling - StorageElement needs to know its VO

*DMS
FIX: ReplicateAndRegister - Add checksumType to RMS files when adding 
     checksum value
FIX: DataManager - remove unnecessary access to RSS and use SE.getStatus()     
FIX: DMHelpers - take into account Alias and BaseSE in site-SE relation

*RMS
FIX: Request - bug fixed in optimize() in File reassignment from one
     Operation to another  

*Transformation
FIX: TransformationDB - set derived transformation to Automatic

[v6r13p4]

*Core
FIX: VOMSService - treat properly the case when the VOMS service returns no result
     in attGetUserNickname()

*DMS
FIX: FTSAgent, ReplicateAndRegister - make sure we use source replicas with correct 
     checksum 

*RMS
FIX: Request - minor fix in setting the Request properties, suppressing pylint
     warnings
CHANGE: File, Reques, Operation, RequestDB - remove the use of sqlalchemy on 
        the client side     
     
*Resources
FIX: StorageElement - import FileCatalog class rather than the corresponding module     
FIX: SLURM - proper formatting commands using %j, %T placeholders
FIX: SSHComputingElement - return full job references from getJobStatus() 

*RSS
FIX: DowntimeCommand - checking for downtimes including the time to start in hours

*Workflow
CHANGE: FailoverRequest - assign to properties rather than using setters

*Transformation
FIX: TransformationClient(DB,Utilities) - fixes to make derived transformations work

[v6r13p3]

*DMS
FIX: DataManager - in putAndRegister() specify explicitly registration protocol
     to ensure the file URL available right after the transfer
     
*Resources
FIX: SRM2Storage - use the proper se.getStatus() interface ( not the one of the RSS )     

[v6r13p2]

*Framework
FIX: SystemAdministratorHandler - install WebAppDIRAC extension only in case
     of Web Portal installation
CHANGE: dirac-populate-component-db - check the setup of the hosts to register 
        into the DB only installations from the same setup; check the MySQL installation
        before retrieving the database information      

*DMS
FIX: FTSAgent - fix in parsing the server result
FIX: FTSFile - added Waiting status
FIX: FTSJob - updated regexps for the "missing source" reports from the server;
     more logging message 

*Resources
FIX: SRM2Storage - fix in treating the checksum type 
FIX: StorageElement - removed getTransportURL from read methods

*RMS
FIX: Request - typo in the optimize() method

[v6r13p1]

*Framework
CHANGE: SystemAdminstratorIntegrator - can take a list of hosts to exclude from contacting

*DMS
FIX: DataManager - fix in __getFile() in resolving local SEs
FIX: dirac-dms-user-lfns - sort result, simplify logic

*RMS
FIX: Request - Use DMSHelper to resolve the Failovers SEs
FIX: Operation - treat the case where the SourceSE is None

*WMS
FIX: WMSAdministratorHandler - return per DN dictionary from getPilotStatistics 

[v6r13]

CHANGE: Separating fixed and variable parts of error log messages for multiple systems 
        to allow SystemLogging to work

*Core
FIX: MySQL.py - treat in detailed way datetime functions in __escapeString()
FIX: DictCache.get() returns now None instead of False if no or expired value
NEW: InstallTools - allow to define environment variables to be added to the component
     runit run script
NEW: Changes to make the DISET protocol IP V6 ready
CHANGE: BaseClient - retry service call on another instance in case of failure
CHANGE: InnerRPCClient - retry 3 times in case of exception in the transport layer
CHANGE: SocketInfo - retry 3 times in case of handshaking error
CHANGE: MySQL - possibility to specify charset in the table definition
FIX: dirac-install, dirac-distribution - removed obsoleted defaults     
NEW: Proxy utility module with executeWithUserProxy decorator function

*Configuration
NEW: CSAPI,dirac-admin-add-shifter - function, and script, for adding or modifying a 
     shifter in the CS

*Framework
FIX: NotificationDB - escape fields for sorting in getNotifications()
NEW: Database, Service, Client, commands for tracking the installed DIRAC components

*Interfaces
CHANGE: Dirac - changed method names, keeping backward compatibility
CHANGE: multiple commands updated to use the new Dirac API method names

*DMS
NEW: Native use of the FTS3 services
CHANGE: Removed the use of current DataLogging service
CHANGE: DataManager - changes to manage URLs inside StorageElement objects only
FIX: DataManager - define SEGroup as accessible at a site
CHANGE: DirectoryListing - extracted from FileCatalogClientCLI as an independent utility
CHANGE: MetaQuery - extracted from FileCatalogClientCLI as an independent utility
CHANGE: FileCatalogClientCLI uses external DirectoryListing, MetaQuery utilities
CHANGE: FileCatalog - replace getDirectoryMetadata by getDirectoryUserMetadata
NEW: FileCatalog - added new getDirectoryMetadata() interface to get standard directory metadata
NEW: FileCatalog - possibility to find files by standard metadata
NEW: FileCatalog - possibility to use wildcards in the metadata values for queries
NEW: DMSHelpers class
NEW: dirac-dms-find-lfns command

*WMS
NEW: SiteDirector - support for the MaxRAM queue description parameter
CHANGE: JobScheduling executor uses the job owner proxy to evaluate which files to stage
FIX: DownloadInputData - localFile was not defined properly
FIX: DownloadInputData - could not find cached files (missing [lfn])

*RMS
CHANGE: Removed files from the previous generation RMS
CHANGE: RMS refactored based on SQLAlchemy 
NEW: ReqClient - added options to putRequest(): useFailoverProxy and retryMainServer
CHANGE: DMSRequestOperationsBase - delay execution or cancel request based on SE statuses 
        from RSS/CS
FIX: Fixes to make use of RequestID as a unique identifier. RequestName can be used in
     commands in case of its uniqueness        

*Resources
NEW: Computing - BatchSystem classes introduced to be used both in Local and SSH Computing Elements
CHANGE: Storage - reworked Storage Element/Plugins to encapsulate physical URLs 
NEW: GFAL2_StorageBase.py, GFAL2_SRM2Storage.py, GFAL2_XROOTStorage.py 

*RSS:
NEW: dirac-admin-allow(ban)-se - added RemoveAccess status
CHANGE: TokenAgent - added more info to the mail

*TS
CHANGE: Task Manager plugins

[v6r12p53]

*DMS
CHANGE: FileCatalogClientCLI - ls order by size, human readable size value
FIX: DirectoryMetadata - enhanced error message in getDirectoryMetadata

*WMS
BUGFIX: JobAgent - bug when rescheduling job due to glexec failure

*TS
NEW: TransformationCLI - added getOutputFiles, getAllByUser commands
NEW: Transformation - added getAuthorDNfromProxy, getTransformationsByUser methods

*Resources
CHANGE: GlobusComputingElement - simplify creating of pilotStamp

[v6r12p52]

*DMS
NEW: dirac-dms-directory-sync - new command to synchronize the contents of a
     local and remote directories
FIX: DataManager - in removeFile() return successfully if empty input file list     

*TS
NEW: TransformationCLI - getInputDataQuery command returning inputDataQuery 
     of a given transformation

[v6r12p51]

*Core
FIX: dirac-install - fix to work with python version prior to 2.5

*DMS
CHANGE: FileCatalogClientCLI - possibility to set multiple metadata with one command

*Resources
FIX: HTCondorComputingElement - multiple improvements

[v6r12p50]

*Core
FIX: dirac-install - define TERMINFO variable to include local sources as well

*Framework
FIX: SystemAdministratorHandler - show also executors in the log overview

*DMS
FIX: FileCatalogClientCLI - use getPath utility systematically to normalize the
     paths passed by users

*WMS
FIX: PilotStatusAgent - split dynamic and static parts in the log error message

*Resources
NEW: HTCondorCEComputingElement class

[v6r12p49]

*Resources
FIX: GlobusComputingElement - in killJob added -f switch to globus-job-clean command
FIX: ARCComputingElement - create working directory if it does not exist

*DMS
CHANGE: DataManager - added XROOTD to registration protocols

*TMS
FIX: TransformationCLI - doc string

[v6r12p48]

*DMS
FIX: DirectoryTreeBase - fix in changeDirectoryXXX methods to properly interpret input

[v6r12p47]

*DMS
BUGFIX: FileCatalogClientCLI - wrong signature in the removeMetadata() service call

[v6r12p46]

*Core
FIX: GraphData - check for missing keys in parsed_data in initialize()

*WMS
CHANGE: PilotStatusAgent - kill pilots being deleted; do not delete pilots still
        running jobs
  
*RSS
CHANGE: Instantiate RequestManagementDB/Client taking into account possible extensions        

*Resources
FIX: GlobusComputingElement - evaluate WaitingJobs in getCEStatus()
FIX: SRM2Storage - error 16 of exists call is interpreted as existing file
FIX: XROOTStorage - added Lost, Cached, Unavailable in the output of getSingleMetadata()

*WMS
FIX: pilotCommands - removed unnecessary doOSG() function

[v6r12p45]

*Resources
FIX: SRM2Storage - error 22 of exists call is interpreted as existing file
     ( backport from v6r13 )

[v6r12p44]

*WMS
FIX: SiteDirector - consider also pilots in Waiting status when evaluating
     queue slots available

*Resources
NEW: SRM2Storage - makes use of /Resources/StorageElements/SRMBusyFilesExist option
     to set up the mode of interpreting the 22 error code as existing file

[v6r12p43]

*DMS:
FIX: DirectoryTreeBase - avoid double definition of FC_DirectoryUsage table
     in _rebuildDirectoryUsage()

[v6r12p42]

FIX: added fixes from v6r11p34 patch release

[v6r12p41]

*WMS
CHANGE: dirac-wms-job-submit - "-r" switch to enable job repo

[v6r12p40]

*DMS
FIX: DirectoryTreeBase.py - set database engine to InnoDB 

[v6r12p39]

FIX: imported fixes from rel-v6r11

[v6r12p38]

*DMS
CHANGE: DataManager - enhanced real SE name resolution

*RMS
FIX: Request - fixed bug in the optimization of requests with failover operations

*Resources
CHANGE: StorageFactory - allow for BaseSE option in the SE definition

[v6r12p37]

*Core
FIX: InstallTools - force $HOME/.my.cnf to be the only defaults file

[v6r12p36]

*Configuration
FIX: Utilities.py - bug fix getSiteUpdates()

[v6r12p35]

*Core
CHANGE: VOMSService - add URL for the method to get certificates

*DMS
FIX: DataManager - in __replicate() set do not pass file size to the SE if no
     third party transfer
FIX: RemoveFile, ReplicateAndRegister - regular expression for "no replicas"
     common for both DFC and LFC     
     
*WMS
FIX: WMSHistoryCorrector - make explicit error if no data returned from WMSHistory
     accounting query     

[v6r12p34]

*DMS
BUGFIX: FileCatalogWithFkAndPsDB - fix storage usage calculation

[v6r12p33]

*Core
NEW: VOMSService - added method admListCertificates()

*DMS
BUGFIX: dirac-dms-put-and-register-request - missing Operation in the request

*Resources
FIX: sshce - better interpretation of the "ps" command output

[v6r12p32]

*RMS
FIX: ReqManager - in getRequest() possibility to accept None type
     argument for any request 

[v6r12p31]

*WMS
FIX: pilotCommands - import json module only in case it is needed

[v6r12p30]

*Core
FIX: InstallTools - 't' file is deployed for agents installation only
FIX: GOCDBClient - creates unique DowntimeID using the ENDPOINT

*Framework
FIX: SystemAdministratorHandler - use WebAppDIRAC extension, not just WebApp

*DMS:
FIX: FileCatalogComponents.Utilities - do not allow empty LFN names in
     checkArgumentDict()

[v6r12p29]

*CS
CHANGE: CSCLI - use readline to store and resurrect command history

*WMS
FIX: JobWrapper - bug fixed in the failoverTransfer() call
CHANGE: dirac-wms-job-submit - added -f flag to store ids

*DMS
FIX: DataManager - make successful removeReplica if missing replica 
     in one catalog

*RMS
FIX: Operation, Request - limit the length of the error message

[v6r12p28]

*RMS
FIX: Request - do not optimize requests already in the DB 

[v6r12p27]

*Core
CHANGE: InstallTools - install "t" script to gracefully stop agents

*DMS
FIX: FileCatalog - return GUID in DirectoryParameters

*Resource
CHANGE: DFC/LFC clients - added setReplicaProblematic()

[v6r12p26]

*DMS
BUGFIX: FileCatalog - getDirectoryMetadata was wrongly in ro_meta_methods list 

*RMS
FIX: Operation - temporary fix in catalog names evaluation to smooth
     LFC->DFC migration - not to forget to remove afterwards !

*WMS
CHANGE: JobWrapper - added MasterCatalogOnlyFlag configuration option

[v6r12p25]

*DMS
BUGFIX: PutAndRegister, RegitserFile, RegisterReplica, ReplicateAndRegister - do not
        evaluate the catalog list if None

[v6r12p24]

*DMS:
FIX: DataManager - retry RSS call 5 times - to be reviewed

[v6r12p23]

*DMS
FIX: pass a catalog list to the DataManager methods
FIX: FileCatalog - bug fixed in the catalog list evaluation

[v6r12p22]

*DMS
FIX: RegisterFile, PutAndRegister - pass a list of catalogs to the DataManager instead of a comma separated string
FIX: FTSJob - log when a job is not found in FTS
CHANGE: dropped commands dirac-admin-allow(ban)-catalog

*Interfaces
CHANGE: Dirac, JobMonitoringHandler,dirac-wms-job-get-jdl - possibility to retrieve original JDL

*WMS
CHANGE: JobManifest - make MaxInputData a configurable option

[v6r12p21]

*RMS
BUGFIX: File,Operation,RequestDB - bug making that the request would always show 
        the current time for LastUpdate
  
*WMS
FIX: JobAgent - storing on disk retrieved job JDL as required by VMDIRAC
     ( to be reviewed )        

[v6r12p20]

*DMS
FIX: DataManager - more informative log messages, checking return structure
FIX: FileCatalog - make exists() behave like LFC file catalog client by checking
     the unicity of supplied GUID if any
FIX: StorageElementProxyHandler - do not remove the cache directory

*Framework
FIX: SystemAdministratorClient - increase the timeout to 300 for the software update     

*RMS
FIX: Operation.py - set Operation Scheduled if one file is Scheduled
CHANGE: Request - group ReplicateAndRegister operations together for failover 
        requests: it allows to launch all FTS jobs at once

*Resources
FIX: LcgFileCatalogClient - fix longstanding problem in LFC when several files 
     were not available (only one was returned) 

*TS
BUGFIX: TransformationCleaning,ValidateOutputDataAgent - interpret correctly
        the result of getTransformationParameters() call
FIX: TaskManager - fix exception in RequestTaskAgent        

[v6r12p19]

*Core
FIX: Core.py - check return value of getRecursive() call

*DMS
FIX: FileCatalog - directory removal is successful if does not exist
     special treatment of Delete operation

*WMS
FIX: InputDataByProtocol - fix interpretation of return values

[v6r12p18]

*DMS
FIX: FTSStrategy - config option name
FIX: DataManager - removing dirac_directory flag file only of it is there
     in __cleanDirectory()

*RMS
FIX: Operation - MAX_FILES limit set to 10000
FIX: ReqClient - enhanced log messages

*TMS
FIX: TaskManager - enhanced log messages

*RSS
FIX: DowntimeCommand - fixed mix of SRM.NEARLINE and SRM

*WMS
FIX: InputDataByProtocol - fixed return structure

[v6r12p16]

*DMS
FIX: IRODSStorageElement more complete implementation
FIX: FileCatalogHandler(DB) - make removeMetadata bulk method

*Resources
FIX: FileCatalog - make a special option CatalogList (Operations) to specify catalogs used by a given VO

[v6r12p15]

*Core
FIX: ProcessPool - kill the working process in case of the task timeout
FIX: FileHelper - count transfered bytes in DataSourceToNetwork()

*DMS
BUGFIX: FileCatalogCLI - changed interface in changePathXXX() methods
NEW: IRODSStorageElementHandler class
CHANGE: FileCatalog - separate metadata and file catalog methods, 
        apply metadata methods only to Metadata Catalogs 

*Resources
FIX: SSHTorqueComputingElement - check the status of the ssh call for qstat 

*WMS
FIX: WatchdogLinux - fixed typo

[v6r12p14]

*TS
FIX: TaskManagerAgentBase: avoid race conditions when submitting to WMS

*DMS
NEW: FileCatalog - added new components ( directory tree, file manager ) 
     making use of foreign keys and stored procedures
FIX: DataManager returns properly the FileCatalog errors     

[v6r12p13]

*TS
BUGFIX: TransformationAgent - data member not defined

*WMS
FIX: InputData(Resolution,ByProtocol) - possibility to define RemoteProtocol

[v6r12p12]

*WMS
BUGFIX: pilotTools - missing comma

[v6r12p11]

*WMS
FIX: CPUNormalization - dealing with the case when the maxCPUTime is not set in the queue
     definition
FIX: pilotTools - added option pilotCFGFile

[v6r12p10]

*DMS
FIX: StorageElementProxy - BASE_PATH should be a full path

*Resources
FIX: SRM2Storage - return specific error in putFile

*TS
FIX: TransformationAgent - fix to avoid an exception in finalize and double printing 
     when terminating the agent
BUGFIX: TransformationDB - fix return value in setTransformationParameter()

[v6r12p9]

*Core
CHANGE: SiteCEMapping - getSiteForCE can take site argu

ment to avoid confusion

*Interfaces
FIX: Job - provide optional site name in setDestinationCE()

*WMS
FIX: pilotCommands - check properly the presence of extra cfg files
     when starting job agent
FIX: JobAgent - can pick up local cfg file if extraOptions are specified     

[v6r12p8]

*Core
FIX: dirac-configure - correctly deleting useServerCertificate flag
BUGFIX: InstallTools - in fixMySQLScript()

*DMS
BUGFIX: DatasetManager - bug fixes
CHANGE: StorageElementProxy - internal SE object created with the VO of the requester

*TS
FIX: dirac-transformation-xxx commands - do not check the transformation status
CHANGE: Agents - do not use shifter proxy 
FIX: TransformationAgent - correct handling of replica cache for transformations 
     when there were more files in the transformation than accepted to be executed
FIX: TransformationAgent - do not get replicas for the Removal transformations     

*RMS
NEW: new SetFileStatus Operation

[v6r12p7]

*Core
FIX: dirac-configure - always removing the UseServerCertificate flag before leaving
FIX: ProcessPool - one more check for the executing task ending properly 

*Interfaces 
FIX: Dirac.py - use printTable in loggingInfo()

[v6r12p6]

FIX: fixes from v6r11p26 patch release

[v6r12p5]

*Core
FIX: VOMS.py - do not use obsoleted -dont-verify-ac flag with voms-proxy-info

*TS
FIX: TransformationManager - no status checked at level service

[v6r12p4]

FIX: fixes from v6r11p23 patch release

[v6r12p3]

*Configuration
CHANGE: dirac-admin-add-resources - define VOPath/ option when adding new SE 

*Resources
NEW: StorageFactory - modify protocol Path for VO specific value

*DMS
FIX: FileCatalog - check for empty input in checkArgumentFormat utility
FIX: DataManager - protect against FC queries with empty input

[v6r12p2]

*Core
FIX: dirac-install - svn.cern.ch rather than svnweb.cern.ch is now needed for direct 
     HTTP access to files in SVN

*WMS
FIX: dirac-wms-cpu-normalization - when re-configuring, do not try to dump in the 
     diracConfigFilePath

[v6r12p1]

*Configuration
FIX: Core.Utilities.Grid, dirac-admin-add-resources - fix to make a best effort to 
     guess the proper VO specific path of a new SE
*WMS
FIX: dirac-configure, pilotCommands, pilotTools - fixes to use server certificate

[v6r12]

*Core
CHANGE: ProcessPool - do not stop working processes by default
NEW: ReturnValue - added returnSingleResult() utility 
FIX: MySQL - correctly parse BooleanType
FIX: dirac-install - use python 2.7 by default
FIX: dirac-install-xxx commands - complement installation with the component setup
     in runit
NEW: dirac-configure - added --SkipVOMSDownload switch, added --Output switch
     to define output configuration file
CHANGE: ProcessPool - exit from the working process if a task execution timed out  
NEW: ProcessMonitor - added evaluation of the memory consumed by a process and its children   
NEW: InstallTools - added flag to require MySQL installation
FIX: InstallTools - correctly installing DBs extended (with sql to be sourced) 
FIX: InstallTools - run MySQL commands one by one when creating a new database
FIX: InstallTools - fixMySQLScripts() fixes the mysql start script to ognore /etc/my.cnf file
CHANGE: Os.py - the use of "which" is replaced by distutils.spawn.find_executable
NEW: Grid.py - ldapSA replaced by ldapSE, added getBdiiSE(CE)Info() methods
CHANGE: CFG.py - only lines starting with ^\s*# will be treated as comments
CHANGE: Shifter - Agents will now have longer proxies cached to prevent errors 
        for heavy duty agents, closes #2110
NEW: Bdii2CSAgent - reworked to apply also for SEs and use the same utilities for the
     corresponding command line tool
NEW: dirac-admin-add-resources - an interactive tool to add and update sites, CEs, SEs
     to the DIRAC CS   
CHANGE: dirac-proxy-init - added message in case of impossibility to add VOMS extension   
FIX: GOCDBClient - handle correctly the case of multiple elements in the same DT            


*Accounting
NEW: Allow to have more than one DB for accounting
CHANGE: Accounting - use TypeLoader to load plotters

*Framework
FIX: Logger - fix FileBackend implementation

*WMS
NEW: Refactored pilots ( dirac-pilot-2 ) to become modular following RFC #18, 
     added pilotCommands.py, SiteDirector modified accordingly 
CHANGE: InputData(Executor) - use VO specific catalogs      
NEW: JobWrapper, Watchdog - monitor memory consumption by the job ( in a Warning mode )
FIX: SandboxStoreHandler - treat the case of exception while cleaning sandboxes
CHANGE: JobCleaningAgent - the delays of job removals become CS parameters
BUGFIX: JobDB - %j placeholder not replaced after rescheduling
FIX: JobDB - in the SQL schema description reorder tables to allow foreign keys
BUGFIX: JobAgent, Matcher - logical bug in using PilotInfoReported flag
FIX: OptimizerExecutor - when a job fails the optimization chain set the minor status 
     to the optimiser name and the app status to the fail error

*Resources
NEW: StorageElement - added a cache of already created SE objects
CHANGE: SSHTorqueComputingElement - mv getCEStatus to remote script

*ResourceStatus
NEW: ResourceManagementClient/DB, DowntimeCommand - distinguish Disk and Tape storage 
FIX: GODDBClient  - downTimeXMLParsing() can now handle the "service type" parameter properly
CHANGE: dirac-rss-xxx commands use the printTable standard utility
FIX: dirac-dms-ftsdb-summary - bug fix for #2096

*DMS
NEW: DataManager - add masterCatalogOnly flag in the constructor
FIX: DataManager - fix to protect against non valid SE
CHANGE: FC.DirectoryLevelTree - use SELECT ... FOR UPDATE lock in makeDir()
FIX: FileCatalog - fixes in using file and replica status
CHANGE: DataManager - added a new argument to the constructor - vo
CHANGE: DataManager - removed removeCatalogFile() and dirac-dms-remove-catalog-file adjusted
CHANGE: Several components - field/parameter CheckSumType all changed to ChecksumType
CHANGE: PoolXMLCatalog - add the SE by default in the xml dump and use the XML library 
        for dumping the XML
FIX: XROOTStorageElement - fixes to comply with the interface formalism        

*SMS
FIX: StorageManagementDB - small bugfix to avoid SQL errors

*RMS
NEW: Added 'since' and 'until' parameters for getting requests
NEW: Request - added optimize() method to merge similar operations when
     first inserting the request
NEW: ReqClient, RequestDB - added getBulkRequest() interface. RequestExecutingAgent
     can use it controlled by a special flag     
FIX: Operation, Request - set LastUpdate time stamp when reaching final state
FIX: OperationHandlerBase - don't erase the original message when reaching the max attempts      
FIX: removed some deprecated codes
FIX: RequestTask - always set useServerCerificate flag to tru in case of executing inside
     an agent
CHANGE: gRequestValidator removed to avoid object instantiation at import   
NEW: dirac-rms-cancel-request command and related additions to the db and service classes  

*TMS
NEW: WorkflowTaskAgent is now multi-threaded
NEW: Better use of threads in Transformation Agents
CHANGE: TransformationDB - modified such that the body in a transformation can be updated
FIX: TransformationCleaningAgent - removed non-ASCII characters in a comment

[v6r11p34]

*Resources
NEW: GlobusComputingElement class

[v6r11p33]

*Configuration
FIX: Resources - avoid white spaces in OSCompatibility

[v6r11p32]

*Core
CHANGE: BaseClient, SSLSocketFactory, SocketInfo - enable TLSv1 for outgoing 
        connections via suds, possibility to configure SSL connection details
        per host/IP 

[v6r11p31]

*Core
FIX: CFG - bug fixed in loadFromBuffer() resulting in a loss of comments

*Resources
FIX: SSHTorqueComputingElement - check the status of ssh call for qstat

*DMS
FIX: FileCatalog - return LFN name instead of True from exists() call if LFN
     already in the catalog

[v6r11p30]

*DMS
CHANGE: FileCatalogCLI - add new -D flag for find to print only directories

[v6r11p29]

*DMS
FIX: FTS(Agent,Startegy,Gragh) - make use of MaxActiveJobs parameter, bug fixes

*TMS
FIX: Transformation(Agent,Client) - Operations CS parameters can be defined for each plugin: MaxFiles, SortedBy, NoUnusedDelay. Fixes to facilitate work with large numbers of files.

[v6r11p28]

*Core
FIX: InstallTools - check properly the module availability before installation

*WMS
FIX: JobScheduling - protection against missing dict field RescheduleCounter

*TMS
FIX: TransformationCleaningAgent - execute DM operations with the shifter proxy

[v6r11p27]

*Core
BUGFIX: InstallTools - bug fix in installNewPortal()

*WMS
FIX: Watchdog - disallow cputime and wallclock to be negative

*TS
FIX: TransformationAgent - correct handling of replica caches when more than 5000 files


BUGFIX: ModuleBase - bug fix in execute()
BUGFIX: Workflow - bug fix in createStepInstance()

*DMS
BUGFIX: DiractoryTreeBase - bug fix in getDirectoryPhysicalSizeFromUsage()

*Resources
FIX: XROOTStorage - back ported fixes from #2126: putFile would place file in 
     the wrong location on eos

[v6r11p26]

*Framework
FIX: UserProfileDB.py - add PublishAccess field to the UserProfileDB

*RSS
FIX: Synchronizer.py - fix deletion of old resources

*DMS
FIX: DataManager - allow that permissions are OK for part of a list of LFNs ( __verifyWritePermission() )
     (when testing write access to parent directory). Allows removal of replicas 
     even if one cannot be removed
FIX: DataManager - test SE validity before removing replica     
     
*RMS
FIX: RequestTask - fail requests for users who are no longer in the system
FIX: RequestExecutingAgent - fix request timeout computation

[v6r11p25]

*Interfaces
FIX: Job.py - bring back different logfile names if they have not been specified by the user

[v6r11p24]

*DMS
BUGFIX: SEManagerDB - bug fixed in getting connection in __add/__removeSE

[v6r11p23]

*DMS
CHANGE: FTSRequest is left only to support dirac-dms-fts-XXX commands

[v6r11p22]

*DMS
FIX: FTSJob - fixes in the glite-transfer-status command outpu parsing
FIX: TransformationClient - allow single lfn in setFileStatusForTransformation()

*WMS
FIX: StatesMonitoringAgent - install pika on the fly as a temporary solution

[v6r11p21]

*DMS
BUGFIX: dirac-dms-remove-replicas - continue in case of single replica failure
FIX: dirac-rms-xxx scripts - use Script.getPositionalArgs() instead of sys.argv

*Workflow
FIX: Test_Modules.py - fix in mocking functions, less verbose logging

[v6r11p20]

*DMS
BUGFIX: DataManager - in __SEActive() use resolved SE name to deal with aliases
BUGFIX: FileMetadata - multiple bugs in __buildUserMetaQuery()

[v6r11p19]

*DMS
FIX: FTSJob - fix FTS job monitoring a la FTS2

*RMS
CHANGE: ReqClient - added setServer() method
FIX: File,Operation,Request - call the getters to fetch the up-to-date information 
     from the parent

[v6r11p18]

*DMS
FIX: FTSAgent(Job) - fixes for transfers requiring staging (bringOnline) and adaptation 
     to the FTS3 interface

*WMS
FIX: StatesMonitoringAgent - resend the records in case of failure

[v6r11p17]

*DMS
FIX: FileCatalog - in multi-VO case get common catalogs if even VO is not specified

*Resources
FIX: ComputintgElement - bugfix in available() method

*WMS
FIX: SiteDirector - if not pilots registered in the DB, pass empty list to the ce.available()

[v6r11p16]

*RMS
BUGFIX: Request,Operation,File - do not cast to str None values

[v6r11p15]

*DMS
FIX: ReplicateAndRegister - do not create FTSClient if no FTSMode requested
CHANGE: FTSAgent(Job,File) - allow to define the FTS2 submission command;
        added --copy-pin-lifetime only for a tape backend
        parse output of both commands (FTS2, FTS3)
        consider additional state for FTS retry (Canceled)
        
*RMS
FIX: Operation, Request - treat updates specially for Error fields        

*TMS
FIX: TransformationAgent - fixes in preparing json serialization of requests

*WMS
NEW: StateMonitoringAgent - sends WMS history data through MQ messages 

[v6r11p14]

*WMS
CHANGE: JobDB - removed unused tables and methods
CHANGE: removed obsoleted tests

*DMS
FIX: FTSAgent - recover case when a target is not in FTSDB
CHANGE: FTSAgent(Job) - give possibility to specify a pin life time in CS 

*RMS
FIX: Make RMS objects comply with Python Data Model by adding __nonzero__ methods 

[v6r11p13]

*DMS
BUGFIX: SEManager - in SEManagerDB.__addSE() bad _getConnection call, closes #2062

[v6r11p12]

*Resources
CHANGE: ARCComputingElement - accomodate changes in the ARC job reported states

*Configuration
CHANGE: Resources - define a default FTS server in the CS (only for v6r11 and v6r12)

*DMS
FIX: FTSStrategy - allow to use a given channel more than once in a tree 
FIX: FTSAgent - remove request from cache if not found
FIX: FTSAgent - recover deadlock situations when FTS Files had not been correctly 
     updated or were not in the DB

*RMS
FIX: RequestExecutingAgent - fix a race condition (cache was cleared after the request was put)
FIX: RequestValidator - check that the Operation handlers are defined when inserting a request

[v6r11p11]

*Core
FIX: TransportPool - fixed exception due to uninitialized variable
FIX: HTTPDISETSocket - readline() takes optional argument size ( = 0 )

*DMS
FIX: FTSAgent - check the type of the Operation object ( can be None ) and
     some other protections
FIX: FTSClient - avoid duplicates in the file list

*RMS
FIX: ReqClient - modified log message
CHANGE: dirac-dms-fts-monitor - allow multiple comma separated LFNs in the arguments

[v6r11p10]

*RSS
FIX: DowntimeCommand, Test_RSS_Command_GOCDBStatusCommand - correctly interpreting list of downtimes

*RMS
FIX: ReplicateAndRegister - Create a RegisterReplica (not RegisterFile) if ReplicateAndRegister 
     fails to register
FIX: OperationHandlerBase - handle correctly Attempt counters when SEs are banned
FIX: ReplicateAndRegister - use FC checksum in case of mismatch request/PFN
FIX: FTSAgent - in case a file is Submitted but the FTSJob is unknown, resubmit
FIX: FTSAgent - log exceptions and put request to DB in case of exception
FIX: FTSAgent - handle FTS error "Unknown transfer state NOT_USED", due to same file 
     registered twice (to be fixed in RMS, not clear origin)

*WMS
FIX: JobStateUpdateHandler - status not updated while jobLogging is, due to time skew between 
     WN and DB service
FIX: JobStateUpdateHandler - stager callback not getting the correct status Staging 
     (retry for 10 seconds)     

[v6r11p9]

*Core
NEW: AgentModule - set AGENT_WORKDIRECTORY env variable with the workDirectory
NEW: InstallTools - added methods for the new web portal installation

*DMS
FIX: ReplicateAndRegister - apply same error logic for DM replication as for FTS

*Resources:
FIX: SRM2Storage - fix log message level
FIX: SRM2Storage - avoid useless existence checks 

*RMS
FIX: ForwardDISET - a temporary fix for a special LHCb case, to be removed asap
FIX: ReqClient - prettyPrint is even prettier
FIX: RequestTask - always use server certificates when executed within an agent

[v6r11p8]

*TMS
FIX: TransformationDB - fix default value within ON DUPLICATE KEY UPDATE mysql statement

[v6r11p7]

*Framework
BUGFIX: ProxyDB.py - bug in a MySQL table definition

*DMS
FIX: ReplicateAndRegister.py - FTS client is not instantiated in the c'tor as it 
     might not be used, 

*WMS
FIX: JobWrapper - don't delete the sandbox tar file if upload fails
FIX: JobWrapper - fix in setting the failover request

*RMS
FIX: RequestDB - add protections when trying to get a non existing request

[v6r11p6]

*WMS
FIX: InpudDataResolution - fix the case when some files only have a local replica
FIX: DownloadInputData, InputDataByProtocol - fix the return structure of the
     execute() method
     
*Resources
NEW: LocalComputingElement, CondorComputingElement      

[v6r11p5]

FIX: Incorporated changes from v6r10p25 patch

*Framework
NEW: Added getUserProfileNames() interface

*WMS
NEW: WMSAdministrator - added getPilotStatistics() interface
BUGFIX: JobWrapperTemplate - use sendJobAccounting() instead of sendWMSAccounting()
FIX: JobCleaningAgent - skip if no jobs to remove

*DMS
BUGFIX: FileCatalogClientCLI - bug fix in the metaquery construction

*Resources
CHANGE: StorageElement - enable Storage Element proxy configuration by protocol name

*TMS
NEW: TransformationManager - add Scheduled to task state for monitoring

[v6r11p4]

*Framework
NEW: ProxyDB - added primary key to ProxyDB_Log table
CHANGE: ProxyManagerHandler - purge logs once in 6 hours

*DMS
FIX: DataManager - fix in the accounting report for deletion operation
CHANGE: FTSRequest - print FTS GUID when submitting request
FIX: dirac-dms-fts-monitor - fix for using the new FTS structure
FIX: DataLoggingDB - fix type of the StatusTimeOrder field
FIX: DataLoggingDB - take into account empty date argument in addFileRecord()
FIX: ReplicateAndRegister - use active replicas
FIX: FTS related modules - multiple fixes

*WMS
NEW: SiteDirector - pass the list of already registered pilots to the CE.available() query
FIX: JobCleaningAgent - do not attempt job removal if no eligible jobs

*Resources
FIX: LcgFileCatalogClient - if replica already exists while registration, reregister
NEW: CREAM, SSH, ComputingElement - consider only registered pilots to evaluate queue occupancy

[v6r11p3]

FIX: import gMonitor from it is original location

*Core
FIX: FC.Utilities - treat properly the LFN names starting with /grid ( /gridpp case )

*Configuration
FIX: LocalConfiguration - added exitCode optional argument to showHelp(), closes #1821

*WMS
FIX: StalledJobAgent - extra checks when failing Completed jobs, closes #1944
FIX: JobState - added protection against absent job in getStatus(), closes #1853

[v6r11p2]

*Core
FIX: dirac-install - skip expectedBytes check if Content-Length not returned by server
FIX: AgentModule - demote message "Cycle had an error:" to warning

*Accounting
FIX: BaseReporter - protect against division by zero

*DMS
CHANGE: FileCatalogClientCLI - quite "-q" option in find command
FIX: DataManager - bug fix in __initializeReplication()
FIX: DataManager - less verbose log message 
FIX: DataManager - report the size of removed files only for successfully removed ones
FIX: File, FTSFile, FTSJob - SQL tables schema change: Size filed INTEGER -> BIGINT

*RMS
FIX: dirac-rms-reset-request, dirac-rms-show-request - fixes
FIX: ForwardDISET - execute with trusted host certificate

*Resources
FIX: SSHComputingElement - SSHOptions are parsed at the wrong place
NEW: ComputingElement - evaluate the number of available cores if relevant

*WMS
NEW: JobMonitoringHander - added export_getOwnerGroup() interface

*TMS
CHANGE: TransformationCleaningAgent - instantiation of clients moved in the initialize()

[v6r11p1]

*RMS
FIX: ReqClient - failures due to banned sites are considered to be recoverable

*DMS
BUGFIX: dirac-dms-replicate-and-register-request - minor bug fixes

*Resources
FIX: InProcessComputingElement - stop proxy renewal thread for a finished payload

[v6r11]

*Core
FIX: Client - fix in __getattr__() to provide dir() functionality
CHANGE: dirac-configure - use Registry helper to get VOMS servers information
BUGFIX: ObjectLoader - extensions must be looked up first for plug-ins
CHANGE: Misc.py - removed obsoleted
NEW: added returnSingleResult() generic utility by moving it from Resources/Utils module 

*Configuration
CHANGE: Resources.getDIRACPlatform() returns a list of compatible DIRAC platforms
NEW: Resources.getDIRACPlatforms() used to access platforms from /Resources/Computing/OSCompatibility
     section
NEW: Registry - added getVOs() and getVOMSServerInfo()     
NEW: CE2CSAgent - added VO management

*Accounting
FIX: AccountingDB, Job - extra checks for invalid values

*WMS
NEW: WMS tags to allow jobs require special site/CE/queue properties  
CHANGES: DownloadInputData, InputDataByProtocol, InputDataResolution - allows to get multiple 
         PFNs for the protocol resolution
NEW: JobDB, JobMonitoringHandler - added traceJobParameters(s)() methods     
CHANGE: TaskQueueDirector - use ObjectLoader to load directors    
CHANGE: dirac-pilot - use Python 2.7 by default, 2014-04-09 LCG bundles

*DMS
NEW: DataManager to replace ReplicaManager class ( simplification, streamlining )
FIX: InputDataByProtocol - fix the case where file is only on tape
FIX: FTSAgent - multiple fixes
BUGFIX: ReplicateAndRegister - do not ask SE with explicit SRM2 protocol

*Interfaces
CHANGE: Dirac - instantiate SandboxStoreClient and WMSClient when needed, not in the constructor
CHANGE: Job - removed setSystemConfig() method
NEW: Job.py - added setTag() interface

*Resources
CHANGE: StorageElement - changes to avoid usage PFNs
FIX: XROOTStorage, SRM2Storage - changes in PFN construction 
NEW: PoolComputingElement - a CE allowing to manage multi-core slots
FIX: SSHTorqueComputingElement - specify the SSHUser user for querying running/waiting jobs 

*RSS
NEW: added commands dirac-rss-query-db and dirac-rss-query-dtcache

*RMS
CHANGE: ReqDB - added Foreign Keys to ReqDB tables
NEW: dirac-rms-reset-request command
FIX: RequestTask - always execute operations with owner proxy

*SMS
FIX: few minor fixes to avoid pylint warnings

[v6r10p25]

*DMS
CHANGE: FileCatalog - optimized file selection by metadata

[v6r10p24]

*DMS
FIX: FC.FileMetadata - optimized queries for list interception evaluation

[v6r10p23]

*Resoures
CHANGE: SSHComputingElement - allow SSH options to be passed from CS setup of SSH Computing Element
FIX: SSHComputingElement - use SharedArea path as $HOME by default

[v6r10p22]

*CS
CHANGE: Operations helper - if not given, determine the VO from the current proxy 

*Resources
FIX: glexecComputingElement - allows Application Failed with Errors results to show through, 
     rather than be masked by false "glexec CE submission" errors
     
*DMS     
CHANGE: ReplicaManager - in getReplicas() rebuild PFN if 
        <Operations>/DataManagement/UseCatalogPFN option is set to False ( True by default )

[v6r10p21]

*Configuration
FIX: CSGlobals - allow to specify extensions in xxxDIRAC form in the CS

*Interfaces
FIX: Job - removed self.reqParams
FIX: Job - setSubmitPools renamed to setSubmitPool, fixed parameter definition string

*WMS
FIX: JobMonitorigHandler, JobPolicy - allow JobMonitor property to access job information

[v6r10p20]

*DMS
FIX: FTSAgent/Client, ReplicateAndRegister - fixes to properly process failed
     FTS request scheduling

[v6r10p19]

*DMS
FIX: FTSAgent - putRequest when leaving processRequest
FIX: ReplicaManager - bug in getReplicas() in dictionary creation

[v6r10p18]

*DMS
FIX: ReplicateAndRegister - dictionary items incorrectly called in ftsTransfer()

[v6r10p17]

*RMS
FIX: RequestDB.py - typo in a table name
NEW: ReqManagerHandler - added getDistinctValues() to allow selectors in the web page

*DMS
CHANGE: ReplicaManager - bulk PFN lookup in getReplicas()

[v6r10p16]

*Framework
NEW: PlottingClient - added curveGraph() function

*Transformation
FIX: TaskManagerAgentBase - add the missing Scheduled state

*WMS
FIX: TaskQueueDB - reduced number of lines in the matching parameters printout

*DMS
FIX: dirac-dms-show-se-status - exit on error in the service call, closes #1840

*Interface
FIX: API.Job - removed special interpretation of obsoleted JDLreqt type parameters

*Resources
FIX: SSHComputingElement - increased timeout in getJobStatusOnHost() ssh call, closes #1830

[v6r10p15]

*DMS
FIX: FTSAgent - added missing monitoring activity
FIX: FileCatalog - do not check directory permissions when creating / directory

*Resources
FIX: SSHTorqueComputingElement - removed obsoleted stuff

[v6r10p14]

*SMS
FIX: RequestPreparationAgent - typo fixed

[v6r10p13]

*SMS
FIX: RequestPreparationAgent - use ReplicaManager to get active replicas

*DMS
FIX: ReplicaManager - getReplicas returns all replicas ( in all statuses ) by default
CHANGE: FC/SecurityManager - give full ACL access to the catalog to groups with admin rights

*WMS
CHANGE: SiteDirector - changes to reduce the load on computing elements
FIX: JobWrapper - do not set Completed status for the case with failed application thread

[v6r10p12]

*WMS
CHANGE: Replace consistently everywhere SAM JobType by Test JobType
FIX: JobWrapper - the outputSandbox should be always uploaded (outsized, in failed job)

*DMS
FIX: RemoveFile - bugfix
FIX: ReplicateAndRegister - fixes in the checksum check, retry failed FTS transfer 
     with RM transfer
NEW: RegisterReplica request operation     

*RMS
FIX: ReqClient - fix in the request state machine
FIX: Request - enhance digest string
NEW: dirac-dms-reset-request command
CHANGE: dirac-rms-show-request - allow selection of a request by job ID

*TS
FIX: TransformationDB - in getTransformationParameters() dropped "Submitted" counter 
     in the output

[v6r10p11]

*Core
FIX: X509Chain - cast life time to int before creating cert

*Accounting
FIX: DataStoreClient - self.__maxRecordsInABundle = 5000 instead of 1000
FIX: JobPolicy - allow access for JOB_MONITOR property

*RMS
FIX: ReqClient - fix the case when a job is Completed but in an unknown minor status

*Resources
BUGFIX: ProxyStorage - use checkArgumentFormat() instead of self.__checkArgumentFormatDict()

[v6r10p10]

*DMS
FIX: Several fixes to make FTS accounting working (FTSAgent/Job, ReplicaManager, File )

[v6r10p9]

*Core
BUGFIX: LineGraph - Ymin was set to a minimal plot value rather than 0.

*DMS
CHANGE: FTSJob(Agent) - get correct information for FTS accounting (registration)

[v6r10p8]

*Core
FIX: InstallTools - admin e-mail default location changed

*Framework
FIX: SystemAdministratorClientCLI - allow "set host localhost"
FIX: BundleDelivery - protect against empty bundle

*WMS
FIX: SiteDirector - Pass siteNames and ceList as None if any is accepted
FIX: WorkloadManagement.ConfigTemplate.SiteDorectory - set Site to Any by default 

*DMS
FIX: FileCatalogCLI - ignore Datasets in ls command for backward compatibility

*Resources
FIX: SSH - some platforms use Password instead of password prompt

[v6r10p7]

*Core
FIX: dirac-install - execute dirac-fix-mysql-script and dirac-external-requirements after sourcing the environment
FIX: InstallTools - set basedir variable in fixMySQLScript()
FIX: InstallTools - define user root@host.domain in installMySQL()

*Framework
BUGFIX: SystemAdministratorCLI - bug fixed in default() call signature

*DMS
FIX: FTSRequest - handle properly FTS server in the old system 
FIX: ReplicaManager - check if file is in FC before removing 
FIX: Request/RemovalTask - handle properly proxies for removing files 
BUGFIX: DatasetManager - in the table description

[v6r10p6]

*Core
FIX: X509Certificate - reenabled fix in getDIRACGroup()

*Configuration
FIX: CSAPI - Group should be taken from the X509 chain and not the certificate

*RMS
CHANGE: ReqClient - if the job does not exist, do not try further finalization

[v6r10p5]

*Core
FIX: X509Certificate - reverted fix in getDIRACGroup()

[v6r10p4]

*Core
NEW: dirac-info - extra printout
CHANGE: PrettyPrint - extra options in printTable()
FIX: X509Certificate - bug fixed in getDIRACGroup()

*Framework
NEW: SystemAdministratorCLI - new showall command to show components across hosts
NEW: ProxyDB - allow to upload proxies without DIRAC group

*RMS
CHANGE: ReqClient - requests from failed jobs update job status to Failed
CHANGE: RequestTask - retry in the request finalize()

[v6r10p3]

*Configuration
CHANGE: Registry - allow to define a default group per user

*WMS
BUGFIX: JobReport - typo in generateForwardDISET()

[v6r10p2]

*TMS
CHANGE: Backward compatibility fixes when setting the Transformation files status

*DMS
BUGFIX: ReplicateAndRegister - bugfix when replicating to multiple destination by ReplicaManager

*WMS
BUGFIX: JobManager - bug fix when deleting no-existing jobs

[v6r10p1]

*RMS
FIX: ReqDB.Operations - Arguments field changed type from BLOB to MEDIUMBLOB

*DMS
FIX: FileCatalog - check for non-exiting directories in removeDirectory()

*TMS
FIX: TransformationDB - removed constraint that was making impossible to derive a production

[v6r10]

*Core
FIX: Several fixes on DB classes(AccountingDB, SystemLoggingDB, UserProfileDB, TransformationDB, 
     JobDB, PilotAgentsDB) after the new movement to the new MySQL implementation with a persistent 
     connection per running thread
NEW: SystemAdministratorCLI - better support for executing remote commands 
FIX: DIRAC.__init__.py - avoid re-definition of platform variable    
NEW: Graphs - added CurveGraph class to draw non-stacked lines with markers
NEW: Graphs - allow graphs with negative Y values
NEW: Graphs - allow to provide errors with the data and display them in the CurveGraph
FIX: InstallTools - fix for creation of the root@'host' user in MySQL 
FIX: dirac-install - create links to permanent directories before module installation
CHANGE: InstallTools - use printTable() utility for table printing
CHANGE: move printTable() utility to Core.Utilities.PrettyPrint
NEW: added installation configuration examples
FIX: dirac-install - fixBuildPath() operates only on files in the directory
FIX: VOMSService - added X-VOMS-CSRF-GUARD to the html header to be compliant with EMI-3 servers

*CS
CHANGE: getVOMSVOForGroup() uses the VOMSName option of the VO definition 
NEW: CE2CSAgent - added ARC CE information lookup

*Framework
FIX: SystemAdministratorIntegrator - use Host option to get the host address in addition to the section name, closes #1628
FIX: dirac-proxy-init - uses getVOMSVOForGroup() when adding VOMS extensions

*DMS
CHANGE: DFC - optimization and bug fixes of the bulk file addition
FIX: TransferAgent - protection against badly defined LFNs in collectFiles()
NEW: DFC - added getDirectoryReplicas() service method support similar to the LFC
CHANGE: DFC - added new option VisibleReplicaStatus which is used in replica getting commands
CHANGE: FileCatalogClientCLI client shows number of replicas in the 2nd column rather than 
        unimplemented number of links
CHANGE: DFC - optimizations for the bulk replica look-up
CHANGE: DFC updated scalability testing tool FC_Scaling_test.py        
NEW: DFC - methods returning replicas provide also SE definitions instead of PFNs to construct PFNs on the client side
NEW: DFC - added getReplicasByMetadata() interface
CHANGE: DFC - optimized getDirectoryReplicas()
CHANGE: FileCatalogClient - treat the reduced output from various service queries restoring LFNs and PFNs on the fly
NEW: DFC - LFNPFNConvention flag can be None, Weak or Strong to facilitate compatibility with LFC data 
CHANGE: FileCatalog - do not return PFNs, construct them on the client side
CHANGE: FileCatalog - simplified FC_Scaling_test.py script
NEW: FileCatalog/DatasetManager class to define and manipulate datasets corresponding to meta queries
NEW: FileCatalogHandler - new interface methods to expose DatasetManager functionality
NEW: FileCatalogClientCLI - new dataset family of commands
FIX: StorageFactory, ReplicaManager - resolve SE alias name recursively
FIX: FTSRequest, ReplicaManager, SRM2Storage - use current proxy owner as user name in accounting reports, closes #1602
BUGFIX: FileCatalogClientCLI - bug fix in do_ls, missing argument to addFile() call, closes #1658
NEW: FileCatalog - added new setMetadataBulk() interface, closes #1358
FIX: FileCatalog - initial argument check strips off leading lfn:, LFN:, /grid, closes #448
NEW: FileCatalog - added new setFileStatus() interface, closes #170, valid and visible file and replica statuses can be defined in respective options.
CHANGE: multiple new FTS system fixes
CHANGE: uniform argument checking with checkArgumentFormat() in multiple modules
CHANGE: FileCatalog - add Trash to the default replica valid statuses
CHANGE: ReplicaManager,FTSRequest,StorageElement - no use of PFN as returned by the FC except for file removal,
        rather constructing it always on the fly
        
*SMS
CHANGE: PinRequestAgent, SENamespaceCatalogCheckAgent - removed
CHANGE: Use StorageManagerClient instead of StorageDB directly        

*WMS
CHANGE: JobPolicy - optimization for bulk job verification
NEW: JobPolicy - added getControlledUsers() to get users which jobs can be accessed for 
     a given operation
CHANGE: JobMonitoringHandler - Avoid doing a selection of all Jobs, first count matching jobs 
        and then use "limit" to select only the required JobIDs.
NEW: JobMonitoringHandler - use JobPolicy to filter jobs in getJobSummaryWeb()
NEW: new Operations option /Services/JobMonitoring/GlobalJobsInfo ( True by default ) to 
     allow or not job info lookup by anybody, used in JobMonitoringHandler       
BUGFIX: SiteDirector - take into account the target queue Platform
BUGFIX: JobDB - bug in __insertNewJDL()    
CHANGE: dirac-admin-show-task-queues - enhanced output  
CHANGE: JobLoggingDB.sql - use trigger to manage the new LoggingInfo structure  
CHANGE: JobWrapper - trying several times to upload a request before declaring the job failed
FIX: JobScheduling executor - fix race condition that causes a job to remain in Staging
NEW: SiteDirector - do not touch sites for which there is no work available
NEW: SiteDirector - allow sites not in mask to take jobs with JobType Test
NEW: SiteDirector - allow 1 hour grace period for pilots in Unknown state before aborting them
CHANGE: Allow usage of non-plural form of the job requirement options ( PilotType, GridCE, BannedSite, 
        SubmitPool ), keep backward compatibility with a plural form
        
*RSS
FIX: DowntimeCommand - take the latest Downtime that fits    
NEW: porting new Policies from integration  
NEW: RSS SpaceToken command querying endpoints/tokens that exist  
        
*Resources
NEW: added SSHOARComputingElement class 
NEW: added XROOTStorage class       
FIX: CREAMComputingElement - extra checks for validity of returned pilot references
        
*TS
CHANGE: TransformationClient(DB,Manager) - set file status for transformation as bulk operation 
CHANGE: TransformationClient - applying state machine when changing transformation status
BUGFIX: TransformationClient(Handler) - few minor fixes
NEW: TransformationDB - backported __deleteTransformationFileTask(s) methods
CHANGE: TransformationDB(Client) - fixes to reestablish the FileCatalog interface
FIX: TransformationAgent - added MissingInFC to consider for Removal transformations
BUGFIX: TransformationAgent - in _getTransformationFiles() variable 'now' was not defined
FIX: TransformationDB.sql - DataFiles primary key is changed to (FileID) from (FileID,LFN) 
CHANGE: TransformationDB(.sql) - schema changes suitable for InnoDB
FIX: TaskManager(AgentBase) - consider only submitted tasks for updating status
CHANGE: TransformationDB(.sql) - added index on LFN in DataFiles table

*RMS
NEW: Migrate to use the new Request Management by all the clients
CHANGE: RequestContainer - Retry failed transfers 10 times and avoid sub-requests to be set Done 
        when the files are failed
CHANGE: Use a unique name for storing the proxy as processes may use the same "random" name and 
        give conflicts
NEW: RequestClient(Handler) - add new method readRequest( requestname)                 

*Workflow
NEW: Porting the LHCb Workflow package to DIRAC to make the use of general purpose modules and
     simplify construction of workflows        

[v6r9p33]

*Accounting
BUGFIX: AccountingDB - wrong indentation

[v6r9p32]

*Accounting
FIX: AccountingDB - use old style grouping if the default grouping is altered, e.g. by Country

[v6r9p31]

*Accounting
CHANGE: AccountingDB - changes to speed up queries: use "values" in GROUP By clause;
        drop duplicate indexes; reorder fields in the UniqueConstraint index of the
        "bucket" tables  

[v6r9p30]

*DMS
CHANGE: FileCatalogFactory - construct CatalogURL from CatalogType by default

*SMS
FIX: dirac-stager-stage-files - changed the order of the arguments

[v6r9p29]

*TS
FIX: TaskManager(AgentBase) - fix for considering only submitted tasks 

[v6r9p28]

*TS
FIX: TransformationDB(ManagerHandler) - several portings from v6r10

[v6r9p27]

*SMS
FIX: StorageManagementDB - in removeUnlinkedReplicas() second look for CacheReplicas 
     for which there is no entry in StageRequests

[v6r9p26]

*Resources
CHANGE: CREAMComputigElement - Make sure that pilots submitted to CREAM get a 
        fresh proxy during their complete lifetime
*Framework
FIX: ProxyDB - process properly any SQLi with DNs/groups with 's in the name

[v6r9p25]

*TS
CHANGE: TransformationClient - changed default timeout values for service calls
FIX: TransformationClient - fixes for processing of derived transformations 

[v6r9p24]

*TS
FIX: TransformationClient - in moveFilesToDerivedTransformation() set file status
     to Moved-<prod>

[v6r9p23]

*Core
BUGFIX: InstallTools - improper configuration prevents a fresh new installation

*WMS
BUGFIX: PilotDirector - Operations Helper non-instantiated

[v6r9p22]

*WMS
FIX: PilotDirector - allow to properly define extensions to be installed by the 
     Pilot differently to those installed at the server
FIX: Watchdog - convert pid to string in ProcessMonitor

*TS
FIX: TransformationDB - splitting files in chunks

*DMS
NEW: dirac-dms-create-removal-request command
CHANGE: update dirac-dms-xxx commands to use the new RMS client,
        strip lines when reading LFNs from a file

[v6r9p21]

*TS
FIX: Transformation(Client,DB,Manager) - restored FileCatalog compliant interface
FIX: TransformationDB - fix in __insertIntoExistingTransformationFiles()

[v6r9p20]

*Core
BUGFIX: ProxyUpload - an on the fly upload does not require a proxy to exist

*DMS
CHANGE: TransferAgent - use compareAdler() for checking checksum
FIX: FailoverTransfer - recording the sourceSE in case of failover transfer request 

*WMS
FIX: ProcessMonitor - some fixes added, printout when <1 s of consumed CPU is found

*Transformation
BUGFIX: TransformationClient - fixed return value in moveFilesToDerivedTransformation()

*RMS
BUGFIX: CleanReqDBAgent - now() -> utcnow() in initialize()

*Resources
FIX: ARCComputingElement - fix the parsing of CE status if no jobs are available

[v6r9p19]

*DMS
FIX: FileCatalog/DirectoryMetadata - inherited metadata is used while selecting directories
     in findDirIDsByMetadata()

[v6r9p18]

*DMS
FIX: FTSSubmitAgent, FTSRequest - fixes the staging mechanism in the FTS transfer submission
NEW: TransferDBMonitoringHandler - added getFilesForChannel(), resetFileChannelStatus()

[v6r9p17]

*Accounting
FIX: DataStoreClient - send accounting records in batches of 1000 records instead of 100

*DMS:
FIX: FailoverTransfer - catalog name from list to string
FIX: FTSSubmitAgent, FTSRequest - handle FTS3 as new protocol and fix bad submission time
FIX: FTSSubmitAgent, FTSRequest - do not submit FTS transfers for staging files

*WMS
FIX: TaskQueueDB - do not check enabled when TQs are requested from Directors
FIX: TaskQueueDB - check for Enabled in the TaskQueues when inserting jobs to print an alert
NEW: TaskQueueDB - each TQ can have at most 5k jobs, if beyond the limit create a new TQ 
     to prevent long matching times when there are way too many jobs in a single TQ

[v6r9p16]

*TS
BUGFIX: typos in TransformationCleaningAgent.py

*DMS
CHANGE: DownloadInputData - check the available disk space in the right input data directory
FIX: DownloadInputData - try to download only Cached replicas 

[v6r9p15]

*Core
FIX: MySQL - do not decrease the retry counter after ping failure

*DMS
CHANGE: FC/DirectoryMetadata - Speed up findFilesByMetadataWeb when many files match
FIX: RemovalTask - fix error string when removing a non existing file (was incompatible 
     with the LHCb BK client). 

*WMS
FIX: JobReport - minor fix ( removed unused imports )
FIX: JobMonitoring(JobStateUpdate)Handler - jobID argument can be either string, int or long

*TS
CHANGE: TransformationClient - change status of Moved files to a deterministic value
FIX: FileReport - minor fix ( inherits object ) 

[v6r9p14]

*DMS
CHANGE: FTSDB - changed schema: removing FTSSite table. From now on FTS sites 
        would be read from CS Resources

[v6r9p13]

FIX: included fixes from v6r8p26 patch release

[v6r9p12]

FIX: included fixes from v6r8p25 patch release

[v6r9p11]

*DMS
BUGFIX: FTSRequest - in __resolveFTSServer() type "=" -> "=="

[v6r9p10]

FIX: included fixes from v6r8p24 patch release

*Core
NEW: StateMachine utility

*DMS
BUGFIX: in RegisterFile operation handler

*Interfaces
FIX: Dirac.py - in splitInputData() consider only Active replicas

[v6r9p9]

*RMS
FIX: RequestDB - added getRequestFileStatus(), getRequestName() methods

[v6r9p8]

*DMS
FIX: RequestDB - get correct digest ( short request description ) of a request

[v6r9p7]

FIX: included fixes from v6r8p23 patch release

*RSS
FIX: SpaceTokenOccupancyPolicy - SpaceToken Policy decision was based on 
     percentage by mistake
     
*RMS
NEW: new scripts dirac-dms-ftsdb-summary, dirac-dms-show-ftsjobs    
FIX: FTSAgent - setting space tokens for newly created FTSJobs 

[v6r9p6]

*DMS
BUGFIX: dirac-admin-add-ftssite - missing import

*RMS
NEW: RequestDB, ReqManagerHandler - added getRequestStatus() method

*TS
FIX: fixes when using new RequestClient with the TransformationCleaningAgent

*WMS
BUGFIX: typo in SandboxStoreHandler transfer_fromClient() method

[v6r9p5]

*DMS
BUGFIX: missing proxy in service env in the FTSManager service. By default service 
        will use DataManager proxy refreshed every 6 hours.

*Resources
NEW: StorageElement - new checkAccess policy: split the self.checkMethods in 
     self.okMethods. okMethods are the methods that do not use the physical SE. 
     The isValid returns S_OK for all those immediately

*RSS
FIX: SpaceTokenOccupancyPolicy - Policy that now takes into account absolute values 
     for the space left
     
*TS
FIX: TransformationCleaningAgent - will look for both old and new RMS     

[v6r9p4]

*Stager
NEW: Stager API: dirac-stager-monitor-file, dirac-stager-monitor-jobs, 
     dirac-stager-monitor-requests, dirac-stager-show-stats

[v6r9p3]

*Transformation
FIX: TransformationCleaning Agent status was set to 'Deleted' instead of 'Cleaned'

[v6r9p2]

*RSS
NEW: Added Component family tables and statuses
FIX: removed old & unused code 
NEW: allow RSS policies match wild cards on CS

*WMS
BUGFIX: FailoverTransfer,JobWrapper - proper propagation of file metadata

[v6r9p1]

*RMS
NEW: FTSAgent - update rwAccessValidStamp,
     update ftsGraphValidStamp,
     new option for staging files before submission,
     better log handling here and there
CHANGE: FTSJob - add staging flag in in submitFTS2
CHANGE: Changes in WMS (FailoverTransfer, JobReport, JobWrapper, SandboxStoreHandler) 
        and TS (FileReport) to follow the new RMS.
NEW: Full CRUD support in RMS.

*RSS
NEW: ResourceManagementDB - new table ErrorReportBuffer
NEW: new ResourceManagementClient methods - insertErrorReportBuffer, selectErrorReportBuffer,
     deleteErrorReportBuffer

[v6r9]

NEW: Refactored Request Management System, related DMS agents and FTS management
     components

[v6r8p28]

*Core
BUGFIX: RequestHandler - the lock Name includes ActionType/Action

*DMS
FIX: dirac-dms-filecatalog-cli - prevent exception in case of missing proxy

[v6r8p27]

*DMS
BUGFIX: dirac-dms-add-file - fixed typo item -> items

[v6r8p26]

*Core
NEW: RequestHandler - added getServiceOption() to properly resolve inherited options 
     in the global service handler initialize method
NEW: FileCatalogHandler, StorageElementHandler - use getServiceOption()

[v6r8p25]

FIX: included fixes from v6r7p40 patch release

*Resources
FIX: SRM2Storage - do not account gfal_ls operations

[v6r8p24]

FIX: included fixes from v6r7p39 patch release

*Core
FIX: SiteSEMapping was returning wrong info

*DMS
FIX: FTSRequest - choose explicitly target FTS point for RAL and CERN
BUGFIX: StrategyHandler - wrong return value in __getRWAccessForSE()

*Resources
CHANGE: SRM2Storage - do not account gfal_ls operations any more

[v6r8p23]

FIX: included fixes from v6r7p37 patch release

*TS
FIX: TransformationDB - allow tasks made with ProbInFC files
FIX: TransformationCleaingAgent,Client - correct setting of transformation 
     status while cleaning

[v6r8p22]

FIX: included fixes from v6r7p36 patch release

[v6r8p21]

*DMS
FIX: FileCatalog/DirectoryMetadata - even if there is no meta Selection 
     the path should be considered when getting Compatible Metadata
FIX: FileCatalog/DirectoryNodeTree - findDir will return S_OK( '' ) if dir not 
     found, always return the same error from DirectoryMetadata in this case.     

*RSS
FIX: DowntimeCommand - use UTC time stamps

*TS
FIX: TransformationAgent - in _getTransformationFiles() get also ProbInFC files in 
     addition to Used 

[v6r8p20]

*Stager
NEW: Stager API: dirac-stager-monitor-file, dirac-stager-monitor-jobs, 
     dirac-stager-monitor-requests, dirac-stager-show-stats

[v6r8p19]

*Transformation
FIX: TransformationCleaning Agent status was set to 'Deleted' instead of 'Cleaned'

[v6r8p18]

*TS
BUGFIX: TransformationAgent - regression in __cleanCache()

[v6r8p17]

FIX: included fixes from v6r7p32 patch release

*WMS
FIX: StalledJobAgent - for accidentally stopped jobs ExecTime can be not set, 
     set it to CPUTime for the accounting purposes in this case

[v6r8p16]

FIX: included fixes from v6r7p31 patch release

*WMS
BUGFIX: TaskQueueDB - fixed a bug in the negative matching conditions SQL construction

*RSS
NEW: improved doc strings of PEP, PDP modules ( part of PolicySystem )
FIX: Minor changes to ensure consistency if ElementInspectorAgent and 
     users interact simultaneously with the same element
CHANGE: removed DatabaseCleanerAgent ( to be uninstalled if already installed )
FIX: SummarizeLogsAgent - the logic of the agent was wrong, the agent has been re-written.
     
[v6r8p15]

*Core
FIX: X509Chain - fix invalid information when doing dirac-proxy-info without CS
     ( in getCredentials() )

*RSS
NEW: PDP, PEP - added support for option "doNotCombineResult" on PDP

[v6r8p14]

*Core
FIX: dirac-deploy-scripts - can now work with the system python

*WMS
NEW: dirac-wms-cpu-normalization - added -R option to modify a given configuration file
FIX: Executor/InputData - Add extra check for LFns in InputData optimizer, closes #1472

*Transformation
CHANGE: TransformationAgent - add possibility to kick a transformation (not skip it if no 
        unused files), by touching a file in workDirectory
BUGFIX: TransformationAgent - bug in __cleanCache() dict modified in a loop        

[v6r8p13]

*Transformation
BUGFIX: TransformationDB - restored import of StringType

[v6r8p12]

NEW: Applied patches from v6r7p29

*WMS
FIX: JobDB - check if SystemConfig is present in the job definition and convert it 
     into Platform

*DMS
FIX: ReplicaManager - do not get metadata of files when getting files in a directory 
     if not strictly necessary

*RSS
NEW: ported from LHCb PublisherHandler for RSS web views

[v6r8p11]

NEW: Applied patches from v6r7p27

*RSS
NEW: SpaceTokenOccupancyPolicy - ported from LHCbDIRAC 
NEW: db._checkTable done on service initialization ( removed dirac-rss-setup script doing it )

*Transformation
FIX: TaskManager - reset oJob for each task in prepareTransformationTasks()
BUGFIX: ValidateOutputDataAgent - typo fixed in getTransformationDirectories()
FIX: TransformationManagerHandler - use CS to get files statuses not to include in 
     processed file fraction calculation for the web monitoring pages

[v6r8p10]

NEW: Applied patches from v6r7p27

[v6r8p9]

*DMS
FIX: TransferAgent,dirac-dms-show-se-status, ResourceStatus,TaskManager - fixes
     needed for DMS components to use RSS status information
NEW: ReplicaManager - allow to get metadata for an LFN+SE as well as PFN+SE     

[v6r8p8]

*RSS
BUGFIX: dirac-rss-setup - added missing return of S_OK() result

[v6r8p7]

NEW: Applied patches from v6r7p24

*DMS
BUGFIX: LcgFileCatalogClient - bug in addFile()

*RSS
BUGFIX: fixed script dirac-rss-set-token, broken in the current release.
NEW: Statistics module - will be used in the future to provide detailed information 
     from the History of the elements 

[v6r8p6]

NEW: Applied patches from v6r7p23

*Transformation
FIX: TaskManager - allow prepareTransformationTasks to proceed if no OutputDataModule is defined
FIX: TransformationDB - remove INDEX(TaskID) from TransformationTasks. It produces a single counter 
     for the whole table instead of one per TransformationID
     
*WMS     
FIX: WMSUtilities - to allow support for EMI UI's for pilot submission we drop support for glite 3.1

[v6r8p5]

NEW: Applied patches from v6r7p22

*RSS
CHANGE: removed old tests and commented out files

*WMS
FIX: PoolXMLCatalog - proper addFile usage

*Transformation
CHANGE: TransformationAgent - clear replica cache when flushing or setting a file in the workdirectory

[v6r8p4]

*Transformation
FIX: The connection to the jobManager is done only at submission time
FIX: Jenkins complaints fixes

*WMS
BUGFIX: JobDB - CPUtime -> CPUTime
FIX: Jenkins complaints fixes

[v6r8p3]

*DMS
BUGFIX: LcgFileCatalogClient

[v6r8p2]

*DMS:
FIX: LcgFileCatalogClient - remove check for opening a session in __init__ as credentials are not yet set 

*Transformation
CHANGE: reuse RPC clients in Transformation System 

[v6r8p1]

*Core
FIX: dirac-deploy-scripts - restored regression w.r.t. support of scripts starting with "d"

*DMS
BUGFIX: LcgFileCatalogClient - two typos fixed

[v6r8]

CHANGE: Several fixes backported from the v7r0 integration branch

*Core
CHANGE: DictCache - uses global LockRing to avoid locks in multiprocessing
FIX: X509Chain - proxy-info showing an error when there's no CS

*DMS
FIX: TransferAgent - inside loop filter out waiting files dictionary
BUGFIX: dirac-admin-allow-se - there was a continue that was skipping the complete loop for 
        ARCHIVE elements
NEW: LcgFileCatalogClient - test return code in startsess lfc calls       

*WMS:
FIX: OptimizerExecutor, InputData, JobScheduling - check that site candidates have all the 
     replicas

*RSS: 
BUGFIX: ResourceStatus, RSSCacheNoThread - ensure that locks are always released

*Transformation
FIX: TaskManager - site in the job definition is taken into account when submitting
NEW: Transformation - get the allowed plugins from the CS /Operations/Transformations/AllowedPlugins
FIX: ValidateOutputDataAgent - self not needed for static methods

[v6r7p40]

*Resources
FIX: StorageElement class was not properly passing the lifetime argument for prestageFile method

[v6r7p39]

*Core
CHANGE: Grid - in executeGridCommand() allow environment script with arguments needed for ARC client

*DMS
FIX: DFC SEManager - DIP Storage can have a list of ports now

*Resources
FIX: ARCComputingElement - few fixes after debugging

[v6r7p38]

*Core
NEW: DISET FileHelper, TransferClient - possibility to switch off check sum

*Resources
NEW: ARCComputingElement - first version
NEW: StorageFactory - possibility to pass extra protocol parameters to storage object
NEW: DIPStorage - added CheckSum configuration option
BUGFIX: SSHComputingElement - use CE name in the pilot reference construction

*WMS
FIX: StalledJobAgent - if ExecTime < CPUTime make it equal to CPUTime

[v6r7p37]

*Framework
BUGFIX: NotificationDB - typos in SQL statement in purgeExpiredNotifications() 

*WMS
NEW: JobCleaningAgent - added scheduling sandbox LFN removal request 
     when deleting jobs
CHANGE: JobWrapper - report only error code as ApplicationError parameter 
        when payload finishes with errors    
NEW: SiteDirector - possibility to specify extensions to be installed in 
     pilots in /Operations/Pilots/Extensions option in order not to install
     all the server side extensions        

*DMS
CHANGE: FileCatalogFactory - use service path as default URL
CHANGE: FileCatalogFactory - use ObjectLoader to import catalog clients

*SMS
BUGFIX: StorageManagementDB, dirac-stager-monitor-jobs - small bug fixes ( sic, Daniela )

*Resources
CHANGE: DIPStorage - added possibility to specify a list of ports for multiple
        service end-points
CHANGE: InProcessComputingElement - demote log message when payload failure 
        to warning, the job will fail anyway
FIX: StalledJobAgent - if pilot reference is not registered, this is not an 
     error of the StalledJobAgent, no log.error() in  this case                
        
*RMS
CHANGE: RequestTask - ensure that tasks are executed with user credentials 
        even with respect to queries to DIRAC services ( useServerCertificate 
        flag set to false )        

[v6r7p36]

*WMS
FIX: CREAMCE, SiteDirector - make sure that the tmp executable is removed
CHANGE: JobWrapper - remove sending mails via Notification Service in case
        of job rescheduling
        
*SMS
FIX: StorageManagementDB - fix a race condition when old tasks are set failed 
     between stage submission and update.        

[v6r7p35]

*Stager
NEW: Stager API: dirac-stager-monitor-file, dirac-stager-monitor-jobs, 
     dirac-stager-monitor-requests, dirac-stager-show-stats

[v6r7p34]

*Transformation
FIX: TransformationCleaning Agent status was set to 'Deleted' instead of 'Cleaned'

[v6r7p33]

*Interfaces
FIX: Job.py - in setExecutable() - prevent changing the log file name string type

*StorageManagement
NEW: StorageManagementDB(Handler) - kill staging requests at the same time as 
     killing related jobs, closes #1510
FIX: StorageManagementDB - demote the level of several log messages       

[v6r7p32]

*DMS
FIX: StorageElementHandler - do not use getDiskSpace utility, use os.statvfs instead
CHANGE: StorageManagementDB - in getStageRequests() make MySQL do an UNIQUE selection 
        and use implicit loop to speed up queries for large results

*Resources
FIX: lsfce remote script - use re.search instead of re.match in submitJob() to cope with
     multipline output

[v6r7p31]

*WMS
FIX: SiteDirector - make possible more than one SiteDirector (with different pilot identity) attached 
     to a CE, ie sgm and pilot roles. Otherwise one is declaring Aborted the pilots from the other.

[v6r7p30]

*Core
CHANGE: X509Chain - added groupProperties field to the getCredentials() report
BUGFIX: InstallTools - in getSetupComponents() typo fixed: agent -> executor

[v6r7p29]

*DMS
CHANGE: FileCatalog - selection metadata is also returned as compatible metadata in the result
        of getCompatibleMetadata() call
NEW: FileCatalog - added path argument to getCompatibleMetadata() call
NEW: FileCatalogClient - added getFileUserMetadata()
BUGFIX: dirac-dms-fts-monitor - exit with code -1 in case of error

*Resources
FIX: CREAMComputingElement - check globus-url-copy result for errors when retrieving job output

[v6r7p28]

*DMS
BUGFIX: FileCatalog/DirectoryMetadata - wrong MySQL syntax 

[v6r7p27]

*Core
FIX: Mail.py - fix of the problem of colons in the mail's body

*Interfaces
NEW: Job API - added setSubmitPools(), setPlatform() sets ... "Platform"

*WMS
FIX: TaskQueueDB - use SystemConfig as Platform for matching ( if Platform is not set explicitly

*Resources
FIX: SSHComputingElement - use ssh host ( and not CE name ) in the pilot reference
BUGFIX: SSHGEComputingElement - forgotten return statement in _getJobOutputFiles()

*Framework
NEW: dirac-sys-sendmail - email's body can be taken from pipe. Command's argument 
     in this case will be interpreted as a destination address     

[v6r7p26]

*DMS
FIX: ReplicaManager - status names Read/Write -> ReadAccess/WriteAccess

[v6r7p25]

*Core
CHANGE: X509Chain - in getCredentials() failure to contact CS is not fatal, 
        can happen when calling dirac-proxy-init -x, for example

[v6r7p24]

*DMS
NEW: FileCatalog - added getFilesByMetadataWeb() to allow pagination in the Web 
     catalog browser
     
*WMS
CHANGE: WMSAdministrator, DiracAdmin - get banned sites list by specifying the status
        to the respective jobDB call     

[v6r7p23]

*Transformation
BUGFIX: TransformationDB - badly formatted error log message

*RMS
CHANGE: RequestDBMySQL - speedup the lookup of requests

*WMS
BUGFIX: dirac-dms-job-delete - in job selection by group

*DMS
FIX: LcgFileCatalogClient - getDirectorySize made compatible with DFC
BUGFIX: LcgFileCatalogClient - proper call of __getClientCertInfo()

[v6r7p22]

*Transformation
CHANGE: InputDataAgent - treats only suitable transformations, e.g. not the extendable ones. 
CHANGE: TransformationAgent - make some methods more public for easy overload

[v6r7p21]

*Core
FIX: Shifter - pass filePath argument when downloading proxy

[v6r7p20]

*DMS
CHANGE: StrategyHandler - move out SourceSE checking to TransferAgent
CHANGE: ReplicaManager, InputDataAgent - get active replicas
FIX: StorageElement, SRM2Storage - support for 'xxxAccess' statuses, checking results
     of return structures
     
*RSS
NEW: set configurable email address on the CS to send the RSS emails
NEW: RSSCache without thread in background
FIX: Synchronizer - moved to ResourceManager handler     

[v6r7p19]

*DMS
BUGFIX: ReplicaManager - in putAndRegister() SE.putFile() singleFile argument not used explicitly

[v6r7p18]

*WMS
FIX: StalledJobAgent - do not exit the loop over Completed jobs if accounting sending fails
NEW: dirac-wms-job-delete - allow to specify jobs to delete by job group and/or in a file
FIX: JobManifest - If CPUTime is not set, set it to MaxCPUTime value

[v6r7p17]

*Resources
FIX: SRM2Storage - treat properly "22 SRM_REQUEST_QUEUED" result code

[v6r7p16]

*DMS
FIX: StrategyHandler - do not proceed when the source SE is not valid for read 
BUGFIX: StorageElement - putFile can take an optional sourceSize argument
BUGFIX: ReplicaManager - in removeFile() proper loop on failed replicas

*RSS
FIX: SpaceTokenOccupancyCommand, CacheFeederAgent - add timeout when calling lcg_util commands

*WMS
FIX: JobManifest - take all the SubmitPools defined in the TaskQueueAgent 
NEW: StalledJobAgent - declare jobs stuck in Completed status as Failed

[v6r7p15]

*Core
BUGFIX: SocketInfo - in host identity evaluation

*DMS
BUGFIX: FileCatalogHandler - missing import os

*Transformation
CHANGE: JobManifest - getting allowed job types from operations() section 

[v6r7p14]

*DMS
CHANGE: StorageElementProxy - removed getParameters(), closes #1280
FIX: StorageElementProxy - free the getFile space before the next file
FIX: StorageElement - added getPFNBase() to comply with the interface

*Interfaces
CHANGE: Dirac API - allow lists of LFNs in removeFile() and removeReplica()

*WMS
CHANGE: JobSchedulingAgent(Executor) - allow both BannedSite and BannedSites JDL option

*RSS
FIX: ElementInspectorAgent - should only pick elements with rss token ( rs_svc ).
FIX: TokenAgent - using 4th element instead of the 5th. Added option to set admin email on the CS.

[v6r7p13]

*Core
FIX: Resources - in getStorageElementSiteMapping() return only sites with non-empty list of SEs

*DMS
FIX: StorageElement - restored the dropped logic of using proxy SEs
FIX: FileCatalog - fix the UseProxy /LocalSite/Catalog option

*Transformation
FIX: TransformationDB - use lower() string comparison in extendTransformation()

[v6r7p12]

*WMS
BUGFIX: JobManifest - get AllowedSubmitPools from the /Systems section, not from /Operations

*Core
NEW: Resources helper - added getSites(), getStorageElementSiteMapping()

*DMS
CHANGE: StrategyHandler - use getStorageElementSiteMapping helper function
BUGFIX: ReplicaManager - do not modify the loop dictionary inside the loop

[v6r7p11]

*Core
CHANGE: Subprocess - put the use of watchdog in flagging

[v6r7p10]

*Core
NEW: Logger - added getLevel() method, closes #1292
FIX: Subprocess - returns correct structure in case of timeout, closes #1295, #1294
CHANGE: TimeOutExec - dropped unused utility
FIX: Logger - cleaned unused imports

*RSS
CHANGE: ElementInspectorAgent - do not use mangled name and removed shifterProxy agentOption

[v6r7p9]

*Core
BUGFIX: InstallTools - MySQL Port should be an integer

[v6r7p8]

*Core
FIX: Subprocess - consistent timeout error message

*DMS
NEW: RemovalTask - added bulk removal
FIX: StrategyHandler - check file source CEs
CHANGE: DataIntegrityClient - code beautification
CHANGE: ReplicaManager - do not check file existence if replica information is queried anyway,
        do not fail if file to be removed does not exist already. 

[v6r7p7]

FIX: Several fixes to allow automatic code documentation

*Core
NEW: InstallTools - added mysqlPort and mysqlRootUser

*DMS
CHANGE: ReplicaManager - set possibility to force the deletion of non existing files
CHANGE: StrategyHandler - better handling of checksum check during scheduling 

[v6r7p6]

*Core
FIX: dirac-install - restore signal alarm if downloadable file is not found
FIX: Subprocess - using Manager proxy object to pass results from the working process

*DMS:
CHANGE: StorageElement - removed overwride mode
CHANGE: removed obsoleted dirac-dms-remove-lfn-replica, dirac-dms-remove-lfn
NEW: FTSMonitorAgent - filter out sources with checksum mismatch
FIX: FTSMonitorAgent, TransferAgent - fix the names of the RSS states

*RSS
NEW: ElementInspectorAgent runs with a variable number of threads which are automatically adjusted
NEW: Added policies to force a particular state, can be very convenient to keep something Banned for example.
NEW: policy system upgrade, added finer granularity when setting policies and actions

*WMS
NEW: SiteDirector- allow to define pilot DN/Group in the agent options
CHANGE: JobDescription, JobManifest - take values for job parameter verification from Operations CS section

[v6r7p5]

*Interfaces
BUGFIX: dirac-wms-job-get-output - properly treat the case when output directory is not specified 

[v6r7p4]

*Core
FIX: Subprocess - avoid that watchdog kills the executor process before it returns itself

*Framework
BUGFIX: ProxuManagerClient - wrong time for caching proxies

*RSS
FIX: removed obsoleted methods

*DMS
NEW: FileCatalog - added findFilesByMetadataDetailed - provides detailed metadata for 
     selected files

[v6r7p3]

*DMS
FIX: FTSMonitorAgent - logging less verbose

*Transformation
FIX: TransformationAgent - use the new CS defaults locations
FIX: Proper agent initialization
NEW: TransformationPlaugin - in Broadcast plugin added file groupings by number of files, 
     make the TargetSE always defined, even if the SourceSE list contains it 

*ResourceStatus
FIX: Added the shifter's proxy to several agents

*RMS
FIX: RequestContainer - the execution order was not properly set for the single files 

*Framework:
BUGFIX: ProxyManagerClient - proxy time can not be shorter than what was requested

[v6r7p2]

*Core
FIX: dirac-configure - switch to use CS before checking proxy info

*Framework
NEW: dirac-sys-sendmail new command
NEW: SystemAdmininistratorCLI - added show host, uninstall, revert commands
NEW: SystemAdmininistratorHandler - added more info in getHostInfo()
NEW: SystemAdmininistratorHandler - added revertSoftware() interface

*Transformation
FIX: TransformationCleaningAgent - check the status of returned results

[v6r7p1]

*Core
FIX: Subprocess - finalize the Watchdog closing internal connections after a command execution
CHANGE: add timeout for py(shell,system)Call calls where appropriate
CHANGE: Shifter - use gProxyManager in a way that allows proxy caching

*Framework
NEW: ProxyManagerClient - allow to specify validity and caching time separately
FIX: ProxyDB - replace instead of delete+insert proxy in __storeVOMSProxy

*DMS
NEW: FTSMonitorAgent - made multithreaded for better efficiency
FIX: dirac-dms-add-file - allow LFN: prefix for lfn argument

*WMS
NEW: dirac-wms-job-get-output, dirac-wms-job-status - allow to retrieve output for a job group
FIX: TaskQueueDB - fixed selection SQL in __generateTQMatchSQL()
CHANGE: OptimizerExecutor - reduce diversity of MinorStatuses for failed executors

*Resources
FIX: CREAMComputingElement - remove temporary JDL right after the submission 

[v6r6p21]

*DMS
BUGFIX: TransformationCleaningAgent - use the right signature of cleanMetadataCatalogFiles() call

[v6r6p20]

*DMS
FIX: RegistrationTask - properly escaped error messages
BUGFIX: DirectoryMetadata - use getFileMetadataFields from FileMetadata in addMetadataField()
NEW: When there is a missing source error spotted during FTS transfer, file should be reset 
     and rescheduled again until maxAttempt (set to 100) is reached

*WMS
FIX: JobScheduling - fix the site group logic in case of Tier0

[v6r6p19]

*DMS
BUGFIX: All DMS agents  - set up agent name in the initialization

*Core
NEW: Subprocess - timeout wrapper for subprocess calls
BUGFIX: Time - proper interpreting of 0's instead of None
CHANGE: DISET - use cStringIO for ANY read that's longer than 16k (speed improvement) 
        + Less mem when writing data to the net
FIX: Os.py - protection against failed "df" command execution       
NEW: dirac-info prints lcg bindings versions
CHANGE: PlotBase - made a new style class 
NEW: Subprocess - added debug level log message

*Framework
NEW: SystemAdministratorIntegrator client for collecting info from several hosts
NEW: SystemAdministrator - added getHostInfo()
FIX: dirac-proxy-init - always check for errors in S_OK/ERROR returned structures
CHANGE: Do not accept VOMS proxies when uploading a proxy to the proxy manager

*Configuration
FIX: CE2CSAgent - get a fresh copy of the cs data before attempting to modify it, closes #1151
FIX: Do not create useless backups due to slaves connecting and disconnecting
FIX: Refresher - prevent retrying with 'Insane environment'

*Accounting
NEW: Accounting/Job - added validation of reported values to cope with the weird Yandex case
FIX: DBUtils - take into account invalid values, closes #949

*DMS
FIX: FTSSubmitAgent - file for some reason rejected from submission should stay in 'Waiting' in 
     TransferDB.Channel table
FIX: FTSRequest - fix in the log printout     
CHANGE: dirac-dms-add-file removed, dirac-dms-add-files renamed to dirac-dms-add-file
FIX: FileCatalogCLI - check the result of removeFile call
FIX: LcgFileCatalogClient - get rid of LHCb specific VO evaluation
NEW: New FileCatalogProxy service - a generalization of a deprecated LcgFileCatalog service
FIX: Restored StorageElementProxy functionality
CHANGE: dirac-dms-add-file - added printout
NEW: FileCatalog(Factory), StorageElement(Factory) - UseProxy flag moved to /Operations and /LocalSite sections

*RSS
NEW:  general reimplementation: 
      New DB schema using python definition of tables, having three big blocks: Site, Resource and Node.
      MySQLMonkey functionality almost fully covered by DB module, eventually will disappear.
      Services updated to use new database.
      Clients updated to use new database.
      Synchronizer updated to fill the new database. When helpers will be ready, it will need an update.
      One ElementInspectorAgent, configurable now is hardcoded.
      New Generic StateMachine using OOP.
      Commands and Policies simplified.
      ResourceStatus using internal cache, needs to be tested with real load.
      Fixes for the state machine
      Replaced Bad with Degraded status ( outside RSS ).
      Added "Access" to Read|Write|Check|Remove SE statuses wherever it applies.
      ResourceStatus returns by default "Active" instead of "Allowed" for CS calls.
      Caching parameters are defined in the CS
FIX: dirac-admin-allow/ban-se - allow a SE on Degraded ( Degraded->Active ) and ban a SE on Probing 
     ( Probing -> Banned ). In practice, Active and Degraded are "usable" states anyway.            
      
*WMS
FIX: OptimizerExecutor - failed optimizations will still update the job     
NEW: JobWrapper - added LFNUserPrefix VO specific Operations option used for building user LFNs
CHANGE: JobDB - do not interpret SystemConfig in the WMS/JobDB
CHANGE: JobDB - Use CPUTime JDL only, keep MaxCPUTime for backward compatibility
CHANGE: JobWrapper - use CPUTime job parameter instead of MaxCPUTime
CHANGE: JobAgent - use CEType option instead of CEUniqueID
FIX: JobWrapper - do not attempt to untar directories before having checked if they are tarfiles 
NEW: dirac-wms-job-status - get job statuses for jobs in a given job group
 
*SMS
FIX: StorageManagementDB - when removing unlinked replicas, take into account the case where a
     staging request had been submitted, but failed
      
*Resources    
NEW: glexecCE - add new possible locations of the glexec binary: OSG specific stuff and in last resort 
     looking in the PATH    
NEW: LcgFileCatalogClient - in removeReplica() get the needed PFN inside instead of providing it as an argument     
      
*TS      
CHANGE: Transformation types definition are moved to the Operations CS section

*Interfaces
FIX: Dirac.py - CS option Scratchdir was in LocalSite/LocalSite
FIX: Dirac.py - do not define default catalog, use FileCatalog utility instead

[v6r6p19]

*DMS
BUGFIX: All DMS agents  - set up agent name in the initialization

[v6r6p18]

*Transformation
CHANGE: /DIRAC/VOPolicy/OutputDataModule option moved to <Operations>/Transformations/OutputDataModule

*Resources
FIX: ComputingElement - properly check if the pilot proxy has VOMS before adding it to the payload 
     when updating it

*WMS
BUGFIX: JobSanity - fixed misspelled method call SetParam -> SetParameter

[v6r6p17]

*Transformation
BUGFIX: TransformationAgent - corrected  __getDataReplicasRM()

[v6r6p16]

*DMS
FIX: Agents - proper __init__ implementation with arguments passing to the super class
FIX: LcgFileCatalogClient - in removeReplica() reload PFN in case it has changed

[v6r6p15]

*Framework
BUGFIX: ErrorMessageMonitor - corrected updateFields call 

*DMS:
NEW: FTSMonitorAgent completely rewritten in a multithreaded way

*Transformation
FIX: InputDataAgent - proper instantiation of TransformationClient
CHANGE: Transformation - several log message promoted from info to notice level

[v6r6p14]

*Transformation
FIX: Correct instantiation of agents inside several scripts
CHANGE: TransformationCleaningAgent - added verbosity to logs
CHANGE: TransformationAgent - missingLFC to MissingInFC as it could be the DFC as well
FIX: TransformationAgent - return an entry for all LFNs in __getDataReplicasRM

*DMS
FIX: TransferAgent - fix exception reason in registerFiles()

[v6r6p13]

*DMS
CHANGE: TransferAgent - change RM call from getCatalogueReplicas to getActiveReplicas. 
        Lowering log printouts here and there

[v6r6p12]

*DMS
BUGFIX: RemovalTask - Replacing "'" by "" in error str set as attribute for a subRequest file. 
        Without that request cannot be updated when some nasty error occurs.

[v6r6p11]

*RMS:
BUGFIX: RequestClient - log string formatting

*DMS
BUGFIX: RemovalTask - handling for files not existing in the catalogue

*Transformation
FIX: TransformationManager - ignore files in NotProcessed status to get the % of processed files

*Interfaces
FIX: Fixes due to the recent changes in PromptUser utility

[v6r6p10]

*RMS
FIX: RequestDBMySQL - better escaping of queries 

*WMS
FIX: SiteDirector - get compatible platforms before checking Task Queues for a site

[v6r6p9]

*Core
FIX: Utilities/PromptUser.py - better user prompt

*Accounting
NEW: Add some validation to the job records because of weird data coming from YANDEX.ru

*DMS
BUGFIX: ReplicaManager - typo errStr -> infoStr in __replicate()
FIX: FTSRequest - fixed log message

*WMS
FIX: SiteDirector - use CSGlobals.getVO() call instead of explicit CS option

[v6r6p8]

*Transformation
BUGFIX: TransformationDB - typo in getTransformationFiles(): iterValues -> itervalues

[v6r6p7]

*Resources
FIX: StorageFactory - uncommented line that was preventing the status to be returned 
BUGFIX: CE remote scripts - should return status and not call exit()
BUGFIX: SSHComputingElement - wrong pilot ID reference

[v6r6p6]

*WMS
FIX: TaskQueueDB - in findOrphanJobs() retrieve orphaned jobs as list of ints instead of list of tuples
FIX: OptimizerExecutor - added import of datetime to cope with the old style optimizer parameters

*Transformation
FIX: TransformationAgent - fix finalization entering in an infinite loop
NEW: TransformationCLI - added resetProcessedFile command
FIX: TransformationCleaningAgent - treating the archiving delay 
FIX: TransformationDB - fix in getTransformationFiles() in case of empty file list

[v6r6p5]

*Transformation
FIX: TransformationAgent - type( transClient -> transfClient )
FIX: TransformationAgent - self._logInfo -> self.log.info
FIX: TransformationAgent - skip if no Unused files
FIX: TransformationAgent - Use CS option for replica cache lifetime
CHANGE: TransformationAgent - accept No new Unused files every [6] hours

[v6r6p4]

*DMS
FIX: TransferAgent - protection for files that can not be scheduled
BUGFIX: TransferDB - typo (instIDList - > idList ) fixed

*Transformation
BUGFIX: TransformationAgent - typo ( loginfo -> logInfo )

[v6r6p3]

FIX: merged in patch v6r5p14

*Core
BUGFIX: X509Chain - return the right structure in getCredentials() in case of failure
FIX: dirac-deploy-scripts.py - allow short scripts starting from "d"
FIX: dirac-deploy-scripts.py - added DCOMMANDS_PPID env variable in the script wrapper
FIX: ExecutorReactor - reduced error message dropping redundant Task ID 

*Interfaces
BUGFIX: Dirac.py - allow to pass LFN list to replicateFile()

*DMS
FIX: FileManager - extra check if all files are available in _findFiles()
BUGFIX: FileCatalogClientCLI - bug in DirectoryListing

[v6r6p2]

FIX: merged in patch v6r5p13

*WMS
FIX: SiteDirector - if no community set, look for DIRAC/VirtualOrganization setting

*Framework
FIX: SystemLoggingDB - LogLevel made VARCHAR in the MessageRepository table
FIX: Logging - several log messages are split in fixed and variable parts
FIX: SystemLoggingDB - in insertMessage() do not insert new records in auxiliary tables if they 
     are already there

[v6r6p1]

*Core:
CHANGE: PromptUser - changed log level of the printout to NOTICE
NEW: Base Client constructor arguments are passed to the RPCClient constructor

*DMS:
NEW: FTSRequest - added a prestage mechanism for source files
NEW: FileCatalogClientCLI - added -f switch to the size command to use raw faile tables 
     instead of storage usage tables
NEW: FileCatalog - added orphan directory repair tool
NEW: FIleCatalog - more counters to control the catalog sanity     

*WMS:
FIX: SandboxStoreClient - no more kwargs tricks
FIX: SandboxStoreClient returns sandbox file name in case of upload failure to allow failover
FIX: dirac-pilot - fixed VO_%s_SW_DIR env variable in case of OSG

*TS:
FIX: TransformationManagerHandler - avoid multiple Operations() instantiation in 
     getTransformationSummaryWeb()

[v6r6]

*Core
CHANGE: getDNForUsername helper migrated from Core.Security.CS to Registry helper
NEW: SiteSEMapping - new utilities getSitesGroupedByTierLevel(), getTier1WithAttachedTier2(),
     getTier1WithTier2
CHANGE: The DIRAC.Core.Security.CS is replaced by the Registry helper     
BUGFIX: dirac-install - properly parse += in .cfg files
FIX: Graphs.Utilities - allow two lines input in makeDataFromCVS()
FIX: Graphs - allow Graphs package usage if even matplotlib is not installed
NEW: dirac-compile-externals will retrieve the Externals compilation scripts from it's new location 
     in github (DIRACGrid/Externals)
NEW: Possibility to define a thread-global credentials for DISET connections (for web framework)
NEW: Logger - color output ( configurable )
NEW: dirac-admin-sort-cs-sites - to sort sites in the CS
CHANGE: MessageClient(Factor) - added msgClient attribute to messages
NEW: Core.Security.Properties - added JOB_MONITOR and USER_MANAGER properties

*Configuration
NEW: Registry - added getAllGroups() method

*Framework
NEW: SystemAdministratorClientCLI - possibility to define roothPath and lcgVersion when updating software

*Accounting
NEW: JobPlotter - added Normalized CPU plots to Job accounting
FIX: DBUtils - plots going to greater granularity

*DMS
NEW: FileCatalog - storage usage info stored in all the directories, not only those with files
NEW: FileCatalog - added utility to rebuild storage usage info from scratch
FIX: FileCatalog - addMetadataField() allow generic types, e.g. string
FIX: FileCatalog - path argument is normalized before usage in multiple methods
FIX: FileCatalog - new metadata for files(directories) should not be there before for directories(files)
NEW: FileCatalog - added method for rebuilding DirectoryUsage data from scratch 
NEW: FileCatalog - Use DirectoryUsage mechanism for both logical and physical storage
CHANGE: FileCatalog - forbid removing non-empty directories
BUGFIX: FileCatalogClientCLI - in do_ls() check properly the path existence
FIX: FileCatalogClientCLI - protection against non-existing getCatalogCounters method in the LFC client
FIX: DMS Agents - properly call superclass constructor with loadName argument
FIX: ReplicaManager - in removeFile() non-existent file is marked as failed
FIX: Make several classes pylint compliant: DataIntegrityHandler, DataLoggingHandler,
     FileCatalogHandler, StorageElementHandler, StorageElementProxyHandler, TransferDBMonitoringHandler
FIX: LogUploadAgent - remove the OSError exception in __replicate()
FIX: FileCatalogClientCLI - multiple check of proper command inputs,
     automatic completion of several commands with subcommands,
     automatic completion of file names
CHANGE: FileCatalogClientCLI - reformat the output of size command 
FIX: dirac-admin-ban-se - allow to go over all options read/write/check for each SE      
NEW: StrategyHandler - new implementation to speed up file scheduling + better error reporting
NEW: LcgFileCatalogProxy - moved from from LHCbDirac to DIRAC
FIX: ReplicaManager - removed usage of obsolete "/Resources/StorageElements/BannedTarget" 
CHANGE: removed StorageUsageClient.py
CHANGE: removed obsoleted ProcessingDBAgent.py

*WMS
CHANGE: RunNumber job parameter was removed from all the relevant places ( JDL, JobDB, etc )
NEW: dirac-pilot - add environment setting for SSH and BOINC CEs
NEW: WMSAdministrator - get output for non-grid CEs if not yet in the DB
NEW: JobAgent - job publishes BOINC parameters if any
CHANGE: Get rid of LHCbPlatform everywhere except TaskQueueDB
FIX: SiteDirector - provide list of sites to the Matcher in the initial query
FIX: SiteDirector - present a list of all groups of a community to match TQs
CHANGE: dirac-boinc-pilot dropped
CHANGE: TaskQueueDirector does not depend on /LocalSite section any more
CHANGE: reduced default delays for JobCleaningAgent
CHANGE: limit the number of jobs received by JobCleaningAgent
CHANGE: JobDB - use insertFields instead of _insert
CHANGE: Matcher, TaskQueueDB - switch to use Platform rather than LHCbPlatform retaining LHCbPlatform compatibility
BUGFIX: Matcher - proper reporting pilot site and CE
CHANGE: JobManager - improved job Killing/Deleting logic
CHANGE: dirac-pilot - treat the OSG case when jobs on the same WN all run in the same directory
NEW: JobWrapper - added more status reports on different failures
FIX: PilotStatusAgent - use getPilotProxyFromDIRACGroup() instead of getPilotProxyFromVOMSGroup()
CHANGE: JobMonitoringHandler - add cutDate and condDict parameters to getJobGroup()
NEW: JobMonitoringHandler - check access rights with JobPolicy when accessing job info from the web
NEW: JobManager,JobWrapper - report to accounting jobs in Rescheduled final state if rescheduling is successful
FIX: WMSAdministrator, SiteDirector - store only non-empty pilot output to the PilotDB
NEW: added killPilot() to the WMSAdministrator interface, DiracAdmin and dirac-admin-kill-pilot command
NEW: TimeLeft - renormalize time left using DIRAC Normalization if available
FIX: JobManager - reconnect to the OptimizationMind in background if not yet connected
CHANGE: JobManifest - use Operations helper
NEW: JobCleaningAgent - delete logging records from JobLoggingDB when deleting jobs

*RMS
FIX: RequestDBFile - better exception handling in case no JobID supplied
FIX: RequestManagerHandler - make it pylint compliant
NEW: RequestProxyHandler - is forwarding requests from voboxes to central RequestManager. 
     If central RequestManager is down, requests are dumped into file cache and a separate thread 
     running in background is trying to push them into the central. 
CHANGE: Major revision of the code      
CHANGE: RequestDB - added index on SubRequestID in the Files table
CHANGE: RequestClient - readRequestForJobs updated to the new RequetsClient structure

*RSS
NEW: CS.py - Space Tokens were hardcoded, now are obtained after scanning the StorageElements.

*Resources
FIX: SSHComputingElement - enabled multiple hosts in one queue, more debugging
CHANGE: SSHXXX Computing Elements - define SSH class once in the SSHComputingElement
NEW: SSHComputingElement - added option to define private key location
CHANGE: Get rid of legacy methods in ComputingElement
NEW: enable definition of ChecksumType per SE
NEW: SSHBatch, SSHCondor Computing Elements
NEW: SSHxxx Computing Elements - using remote control scripts to better capture remote command errors
CHANGE: put common functionality into SSHComputingElement base class for all SSHxxx CEs
NEW: added killJob() method tp all the CEs
NEW: FileCatalog - take the catalog information info from /Operations CS section, if defined there, 
     to allow specifications per VO 

*Interfaces
CHANGE: Removed Script.initialize() from the API initialization
CHANGE: Some general API polishing
FIX: Dirac.py - when running in mode="local" any directory in the ISB would not get untarred, 
     contrary to what is done in the JobWrapper

*TS
BUGFIX: TaskManager - bug fixed in treating tasks with input data
FIX: TransformationCleaningAgent - properly call superclass constructor with loadName argument
NEW: TransformationCleaningAgent - added _addExtraDirectories() method to extend the list of
     directories to clean in a subclass if needed
CHANGE: TransformationCleaningAgent - removed usage of StorageUsageClient     
NEW: TransformationAgent is multithreaded now ( implementation moved from LHCbDIRAC )
NEW: added unit tests
NEW: InputDataAgent - possibility to refresh only data registered in the last predefined period of time 
NEW: TransformationAgent(Client) - management of derived transformations and more ported from LHCbDIRAC
BUGFIX: TransformationDB - wrong SQL statement generation in setFileStatusForTransformation()

[v6r5p14]

*Core
NEW: Utilities - added Backports utility

*WMS
FIX: Use /Operations/JobScheduling section consistently, drop /Operations/Matching section
NEW: Allow VO specific share correction plugins from extensions
FIX: Executors - several fixes

[v6r5p13]

*WMS
FIX: Executors - VOPlugin will properly send and receive the params
NEW: Correctors can be defined in an extension
FIX: Correctors - Properly retrieve info from the CS using the ops helper

[v6r5p12]

FIX: merged in patch v6r4p34

[v6r5p11]

FIX: merged in patch v6r4p33

*Core
FIX: MySQL - added offset argument to buildConditions()

[v6r5p10]

FIX: merged in patch v6r4p32

[v6r5p9]

FIX: merged in patch v6r4p30

[v6r5p8]

FIX: merged in patch v6r4p29

[v6r5p7]

FIX: merged in patch v6r4p28

[v6r5p6]

FIX: merged in patch v6r4p27

*Transformation
BUGFIX: TransformationDB - StringType must be imported before it can be used

*RSS
NEW: CS.py - Space Tokens were hardcoded, now are obtained after scanning the StorageElements.

[v6r5p5]

FIX: merged in patch v6r4p26

[v6r5p4]

FIX: merged in patch v6r4p25

[v6r5p3]

*Transformation
FIX: merged in patch v6r4p24

[v6r5p2]

*Web
NEW: includes DIRACWeb tag web2012092101

[v6r5p1]

*Core
BUGFIX: ExecutorMindHandler - return S_OK() in the initializeHandler
FIX: OptimizationMindHandler - if the manifest is not dirty it will not be updated by the Mind

*Configuration
NEW: Resources helper - added getCompatiblePlatform(), getDIRACPlatform() methods

*Resources
FIX: SSHComputingElement - add -q option to ssh command to avoid banners in the output
FIX: BOINCComputingElement - removed debugging printout
FIX: ComputingElement - use Platform CS option which will be converted to LHCbPlatform for legacy compatibility

*DMS
FIX: RequestAgentBase - lowering loglevel from ALWAYS to INFO to avoid flooding SystemLogging

*WMS:
FIX: SiteDirector - provide CE platform parameter when interrogating the TQ
FIX: GridPilotDirector - publish pilot OwnerGroup rather than VOMS role
FIX: WMSUtilities - add new error string into the parsing of the job output retrieval

[v6r5]

NEW: Executor framework

*Core
NEW: MySQL.py - added Test case for Time.dateTime time stamps
NEW: MySQL.py - insertFields and updateFields can get values via Lists or Dicts
NEW: DataIntegrityDB - use the new methods from MySQL and add test cases
NEW: DataIntegrityHandler - check connection to DB and create tables (or update their schema)
NEW: DataLoggingDB - use the new methods from MySQL and add test cases
NEW: DataLoggingHandler - check connection to DB and create tables (or update their schema)
FIX: ProcessPool - killing stuck workers after timeout
CHANGE: DB will throw a RuntimeException instead of a sys.exit in case it can't contact the DB
CHANGE: Several improvements on DISET
CHANGE: Fixed all DOS endings to UNIX
CHANGE: Agents, Services and Executors know how to react to CSSection/Module and react accordingly
NEW: install tools are updated to deal with executors
FIX: dirac-install - add -T/--Timeout option to define timeout for distribution downloads
NEW: dirac-install - added possibility of defining dirac-install's global defaults by command line switch
BUGFIX: avoid PathFinder.getServiceURL and use Client class ( DataLoggingClient,LfcFileCatalogProxyClient ) 
FIX: MySQL - added TIMESTAMPADD and TIMESTAMPDIFF to special values not to be scaped by MySQL
NEW: ObjectLoader utility
CHANGE: dirac-distribution - added global defaults flag and changed the flag to -M or --defaultsURL
FIX: Convert to string before trying to escape value in MySQL
NEW: DISET Services - added PacketTimeout option
NEW: SystemLoggingDB - updated to use the renewed MySQL interface and SQL schema
NEW: Added support for multiple entries in /Registry/DefaultGroup, for multi-VO installations
CHANGE: Component installation procedure updated to cope with components inheriting Modules
CHANGE: InstallTools - use dirac- command in runit run scripts
FIX: X509Chain - avoid a return of error when the group is not valid
FIX: MySQL - reduce verbosity of log messages when high level methods are used
CHANGE: Several DB classes have been updated to use the MySQL buildCondition method
NEW: MySQL - provide support for greater and smaller arguments to all MySQL high level methods
FIX: Service.py - check all return values from all initializers

*Configuration
CHANGE: By default return option and section lists ordered as in the CS
NEW: ConfigurationClient - added function to refresh remote configuration

*Framework
FIX: Registry.findDefaultGroup will never return False
CHANGE: ProxyManager does not accept proxies without explicit group
CHANGE: SystemAdministratorHandler - force refreshing the configuration after new component setup

*RSS
CHANGE: removed code execution from __init__
CHANGE: removed unused methods
NEW: Log all policy results 

*Resources
NEW: updated SSHComputingElement which allows multiple job submission
FIX: SGETimeLeft - better parsing of the batch system commands output
FIX: InProcessComputingElement - when starting a new job discard renewal of the previous proxy
NEW: BOINCComputingElement - new CE client to work with the BOINC desktop grid infrastructure 

*WMS
CHANGE: WMS Optimizers are now executors
CHANGE: SandboxStoreClient can directly access the DB if available
CHANGE: Moved JobDescription and improved into JobManifest
FIX: typo in JobLoggingDB
NEW: JobState/CachedJobState allow access to the Job via DB/JobStateSync Service automatically
BUGFIX: DownloadInputData - when not enough disk space, message was using "buffer" while it should be using "data"
FIX: the sandboxmetadataDB explosion when using the sandboxclient without direct access to the DB
NEW: Added support for reset/reschedule in the OptimizationMind
CHANGE: Whenever a DB is not properly initialized it will raise a catchable RuntimeError exception 
        instead of silently returning
FIX: InputDataResolution - just quick mod for easier extensibility, plus removed some LHCb specific stuff
NEW: allow jobids in a file in dirac-wms-job-get-output
NEW: JobManager - zfill in %n parameter substitution to allow alphabetical sorting
NEW: Directors - added checking of the TaskQueue limits when getting eligible queues
CHANGE: Natcher - refactor to simpify the logic, introduced Limiter class
CHANGE: Treat MaxCPUTime and CPUTime the same way in the JDL to avoid confusion
NEW: SiteDirector - added options PilotScript, MaxPilotsToSubmit, MaxJobsInFillMode
BUGFIX: StalledJobAgent - use cpuNormalization as float, not string 
FIX: Don't kill an executor if a task has been taken out from it
NEW: dirac-boinc-pilot - pilot script to be used on the BOINC volunteer nodes
FIX: SiteDirector - better handling of tokens and filling mode 
NEW: Generic pilot identities are automatically selected by the TQD and the SiteDirector 
     if not explicitly defined in /Pilot/GenericDN and GenericGroup
NEW: Generic pilot groups can have a VO that will be taken into account when selecting generic 
     credentials to submit pilots
NEW: Generic pilots that belong to a VO can only match jobs from that VO
NEW: StalledJobAgent - added rescheduling of jobs stuck in Matched or Rescheduled status
BUGFIX: StalledJobAgent - default startTime and endTime to "now", avoid None value
NEW: JobAgent - stop after N failed matching attempts (nothing to do), use StopAfterFailedMatches option
CHANGE: JobAgent - provide resource description as a dictionary to avoid extra JDL parsing by the Matcher
CHANGE: Matcher - report pilot info once instead of sending it several times from the job
CHANGE: Matcher - set the job site instead of making a separate call to JobStateUpdate
NEW: Matcher - added Matches done and matches OK statistics
NEW: TaskQueue - don't delete fresh task queues. Wait 5 minutes to do so.
CHANGE: Disabled TQs can also be matched, if no jobs are there, a retry will be triggered

*Transformation
FIX: TransformationAgent - a small improvement: now can pick the prods status to handle from the CS, 
     plus few minor corrections (e.g. logger messages)
FIX: TransformationCLI - take into accout possible failures in resetFile command     

*Accounting
NEW: AccountingDB - added retrieving RAW records for internal stuff
FIX: AccountingDB - fixed some logic for readonly cases
CHANGE: Added new simpler and faster bucket insertion mechanism
NEW: Added more info when rebucketing
FIX: Calculate the rebucket ETA using remaining records to be processed instead of the total records to be processed
FIX: Plots with no data still carry the plot name

*DMS
NEW: SRM2Storage - added retry in the gfal calls
NEW: added new FTSCleaningAgent cleaning up TransferDB tables
FIX: DataLoggingClient and DataLoggingDB - tests moved to separate files
CHANGE: request agents cleanup

*RMS
CHANGE: Stop using RequestAgentMixIn in the request agents

[v6r4p34]

*DMS
BUGFIX: FileCatalogCLI - fixed wrong indentation
CHANGE: RegistrationTask - removed some LHCb specific defaults

[v6r4p33]

*DMS
CHANGE: FTSRequest - be more verbose if something is wrong with file

[v6r4p32]

*WMS
FIX: StalledJobAgent - avoid exceptions in the stalled job accounting reporting

*DMS
NEW: FTSMonitorAgent - handling of expired FTS jobs 

*Interfaces
CHANGE: Dirac.py - attempt to retrieve output sandbox also for Completed jobs in retrieveRepositorySandboxes()

[v6r4p30]

*Core
BUGFIX: dirac-admin-bdii-ce-voview - proper check of the result structure

*Interfaces
FIX: Dirac.py, Job.py - allow to pass environment variables with special characters

*DMS
NEW: FileCatalogCLI - possibility to sort output in the ls command

*WMS:
FIX: JobWrapper - interpret environment variables with special characters 

[v6r4p29]

*RMS
BUGFIX: RequestDBMySQL - wrong indentation in __updateSubRequestFiles()

[v6r4p28]

*Interfaces
CHANGE: Dirac.py, DiracAdmin.py - remove explicit timeout on RPC client instantiation

*RSS
FIX: CS.py - fix for updated CS location (backward compatible)

*DMS
BUGFIX: StrategyHandler - bug fixed determineReplicationTree()
FIX: FTSRequest - add checksum string to SURLs file before submitting an FTS job

*WMS
FIX: JobWrapper - protection for double quotes in JobName
CHANGE: SiteDirector - switched some logging messages from verbose to info level

*RMS
NEW: Request(Client,DBMySQL,Manager) - added readRequestsForJobs() method

[v6r4p27]

*DMS
FIX: SRM2Storage - removed hack for EOS (fixed server-side)

*Transformation
CHANGE: TransformationClient - limit to 100 the number of transformations in getTransformations()
NEW: TransformationAgent - define the transformations type to use in the configuration

*Interfaces
FIX: Job.py -  fix for empty environmentDict (setExecutionEnv)

[v6r4p26]

*Transformation
BUGFIX: TransformationClient - fixed calling sequence in rpcClient.getTransformationTasks()
NEW: TransformationClient - added log messages in verbose level.

[v6r4p25]

*DMS
BUGFIX: StrategyHandler - sanity check for wrong replication tree 

[v6r4p24]

*Core
NEW: MySQL - add 'offset' argument to the buildCondition()

*Transformation
FIX: TransformationAgent - randomize the LFNs for removal/replication case when large number of those
CHANGE: TransformationClient(DB,Manager) - get transformation files in smaller chunks to
        improve performance
FIX: TransformationAgent(DB) - do not return redundant LFNs in getTransformationFiles()    

[v6r4p23]

*Web
NEW: includes DIRACWeb tag web2012092101

[v6r4p22]

*DMS
FIX: SRM2Storage - fix the problem with the CERN-EOS storage 

[v6r4p21]

*Core
BUGFIX: SGETimeLeft - take into account dd:hh:mm:ss format of the cpu consumed

[v6r4p20]

*WMS
BUGFIX: PilotDirector, GridPilotDirector - make sure that at least 1 pilot is to be submitted
BUGFIX: GridPilotDirector - bug on how pilots are counted when there is an error in the submit loop.
BUGFIX: dirac-pilot - proper install script installation on OSG sites

[v6r4p19]

*RMS
FIX: RequestDBMySQL - optimized request selection query 

[v6r4p18]

*Configuration
BUGFIX: CE2CSAgent.py - the default value must be set outside the loop

*DMS
NEW: dirac-dms-create-replication-request
BUGFIX: dirac-dms-fts-submit, dirac-dms-fts-monitor - print out error messages

*Resources
BUGFIX: TorqueComputingElement.py, plus add UserName for shared Queues

*WMS
BUGFIX: JobManagerHandler - default value for pStart (to avoid Exception)

[v6r4p17]

*Core
FIX: dirac-configure - setup was not updated in dirac.cfg even with -F option
FIX: RequestHandler - added fix for Missing ConnectionError

*DMS
FIX: dirac-dms-clean-directory - command fails with `KeyError: 'Replicas'`.

*WMS
FIX: SiteDirector - adapt to the new method in the Matcher getMatchingTaskQueue 
FIX: SiteDirector - added all SubmitPools to TQ requests

[v6r4p16]

*Core:
FIX: dirac-install - bashrc/cshrc were wrongly created when using versionsDir

*Accounting
CHANGE: Added new simpler and faster bucket insertion mechanism
NEW: Added more info when rebucketing

*WMS
CHANGE: Matcher - refactored to take into account job limits when providing info to directors
NEW: JoAgent - reports SubmitPool parameter if applicable
FIX: Matcher - bad codition if invalid result

[v6r4p15]

*WMS
FIX: gLitePilotDirector - fix the name of the MyProxy server to avoid crasehs of the gLite WMS

*Transformation
FIX: TaskManager - when the file is on many SEs, wrong results were generated

[v6r4p13]

*DMS
FIX: dirac-admin-allow-se - added missing interpreter line

[v6r4p12]

*DMS
CHANGE: RemovalTask - for DataManager shifter change creds after failure of removal with her/his proxy.

*RSS
NEW: Added RssConfiguration class
FIX: ResourceManagementClient  - Fixed wrong method name

[v6r4p11]

*Core
FIX: GGUSTicketsClient - GGUS SOAP URL updated

*DMS
BUGFIX: ReplicaManager - wrong for loop

*RequestManagement
BUGFIX: RequestClient - bug fix in finalizeRequest()

*Transformation
FIX: TaskManager - fix for correctly setting the sites (as list)

[v6r4p10]

*RequestManagement
BUGFIX: RequestContainer - in addSubrequest() function

*Resources
BUGFIX: SRM2Storage - in checksum type evaluation

*ResourceStatusSystem
BUGFIX: InfoGetter - wrong import statement

*WMS
BUGFIX: SandboxMetadataDB - __init__() can not return a value

[v6r4p9]

*DMS
CHANGE: FailoverTransfer - ensure the correct execution order of the subrequests

[v6r4p8]

Bring in fixes from v6r3p17

*Core:
FIX: Don't have the __init__ return True for all DBs
NEW: Added more protection for exceptions thrown in callbacks for the ProcessPool
FIX: Operations will now look in 'Defaults' instead of 'Default'

*DataManagement:
FIX: Put more protection in StrategyHandler for neither channels  not throughput read out of TransferDB
FIX: No JobIDs supplied in getRequestForJobs function for RequestDBMySQL taken into account
FIX: Fix on getRequestStatus
CHANGE: RequestClient proper use of getRequestStatus in finalizeRequest
CHANGE: Refactored RequestDBFile

[v6r4p7]

*WorkloadManagement
FIX: SandboxMetadataDB won't explode DIRAC when there's no access to the DB 
CHANGE: Whenever a DB fails to initialize it raises a catchable exception instead of just returning silently

*DataManagement
CHANGE: Added Lost and Unavailable to the file metadata

[v6r4p6]

Bring fixes from v6r4p6

[v6r4p5]

*Configuration
NEW: Added function to generate Operations CS paths

*Core
FIX: Added proper ProcessPool checks and finalisation

*DataManagement
FIX: don't set Files.Status to Failed for non-existign files, failover transfers won't go
FIX: remove classmethods here and there to unblock requestHolder
CHANGE: RAB, TA: change task timeout: 180 and 600 (was 600 and 900 respectively)
FIX: sorting replication tree by Ancestor, not hopAncestorgit add DataManagementSystem/Agent/TransferAgent.py
NEW: TA: add finalize
CHANGE: TransferAgent: add AcceptableFailedFiles to StrategyHandler to ban FTS channel from scheduling
FIX: if there is no failed files, put an empty dict


*RSS
FIX: RSS is setting Allowed but the StorageElement checks for Active

*Workflows
FIX: Part of WorfklowTask rewritten to fix some issues and allow 'ANY' as site

*Transformation
FIX: Wrong calls to TCA::cleanMetadataCatalogFiles

[v6r4p4]

*Core
FIX: Platform.py - check if Popen.terminate is available (only from 2.6)

[v6r4p3]

*Core
FIX: ProcessPool with watchdog and timeouts - applied in v6r3 first

[v6r4p2]

*StorageManagement
BUGFIX: StorageElement - staging is a Read operation and should be allowed as such

*WMS
BUGFIX: InProcessComputingElement, JobAgent - proper return status code from the job wrapper

*Core
FIX: Platform - manage properly the case of exception in the ldconfig execution

[v6r4p1]

*DMS
FIX: TransferDB.getChannelObservedThroughput - the channelDict was created in a wrong way

*RSS
FIX: ResourceStatus was not returning Allowed by default

[v6r4]

*Core
FIX: dirac-install-db.py: addDatabaseOptionsToCS has added a new keyed argument
NEW: SGETimeLeft.py: Support for SGE backend
FIX: If several extensions are installed, merge ConfigTemplate.cfg
NEW: Service framework - added monitoring of file descriptors open
NEW: Service framework - Reduced handshake timeout to prevent stuck threads
NEW: MySQL class with new high level methods - buildCondition,insertFields,updateFields
     deleteEntries, getFields, getCounters, getDistinctAttributeValues
FIX: ProcessPool - fixes in the locking mechanism with LockRing, stopping workers when the
     parent process is finished     
FIX: Added more locks to the LockRing
NEW: The installation tools are updated to install components by name with the components module specified as an option

*DMS
FIX: TransferDB.py - speed up the Throughput determination
NEW: dirac-dms-add-files: script similar to dirac-dms-remove-files, 
     allows for 1 file specification on the command line, using the usual dirac-dms-add-file options, 
     but also can take a text file in input to upload a bunch of files. Exit code is 0 only if all 
     was fine and is different for every error found. 
NEW: StorageElementProxy- support for data downloading with http protocol from arbitrary storage, 
     needed for the web data download
BUGFIX: FileCatalogCLI - replicate operation does a proper replica registration ( closes #5 )     
FIX: ReplicaManager - __cleanDirectory now working and thus dirac-dms-clean-directory

*WMS
NEW: CPU normalization script to run a quick test in the pilot, used by the JobWrapper
     to report the CPU consumption to the accounting
FIX: StalledJobAgent - StalledTimeHours and FailedTimeHours are read each cycle, refer to the 
     Watchdog heartBeat period (should be renamed); add NormCPUTime to Accounting record
NEW: SiteDirector - support for the operation per VO in multi-VO installations
FIX: StalledJobAgent - get ProcessingType from JDL if defined
BUGFIX: dirac-wms-job-peek - missing printout in the command
NEW: SiteDirector - take into account the number of already waiting pilots when evaluating the number of pilots to submit
FIX: properly report CPU usage when the Watchdog kill the payload.

*RSS
BUGFIX: Result in ClientCache table is a varchar, but the method was getting a datetime
NEW: CacheFeederAgent - VOBOX and SpaceTokenOccupancy commands added (ported from LHCbDIRAC)
CHANGE: RSS components get operational parameters from the Operations handler

*DataManagement
FIX: if there is no failed files, put an empty dict

*Transformation
FIX: Wrong calls to TCA::cleanMetadataCatalogFiles

[v6r3p19]

*WMS
FIX: gLitePilotDirector - fix the name of the MyProxy server to avoid crashes of the gLite WMS

[v6r3p18]

*Resources
BUGFIX: SRM2Storage - in checksum type evaluation

[v6r3p17]

*DataManagement
FIX: Fixes issues #783 and #781. Bugs in ReplicaManager removePhisicalReplica and getFilesFromDirectory
FIX: Return S_ERROR if missing jobid arguments
NEW: Checksum can be verified during FTS and SRM2Storage 

[v6r3p16]

*DataManagement
FIX: better monitoring of FTS channels 
FIX: Handle properly None value for channels and bandwidths

*Core
FIX: Properly calculate the release notes if there are newer releases in the release.notes file

[v6r3p15]

*DataManagement
FIX: if there is no failed files, put an empty dict

*Transformation
FIX: Wrong calls to TCA::cleanMetadataCatalogFiles


[v6r3p14]

* Core

BUGFIX: ProcessPool.py: clean processing and finalisation
BUGFIX: Pfn.py: don't check for 'FileName' in pfnDict

* DMS

NEW: dirac-dms-show-fts-status.py: script showing last hour history for FTS channels
NEW: TransferDBMonitoringHandler.py: new function exporting FST channel queues
BUGFIX: TransferAgent.py,RemovalAgent.py,RegistrationAgent.py - unlinking of temp proxy files, corection of values sent to gMonitor
BUGFIX: StrategyHandler - new config option 'AcceptableFailedFiles' to unblock scheduling for channels if problematic transfers occured for few files
NEW: TransferAgent,RemovalAgent,RegistrationAgent - new confing options for setting timeouts for tasks and ProcessPool finalisation
BUGFIX: ReplicaManager.py - reverse sort of LFNs when deleting files and directories to avoid blocks
NEW: moved StrategyHandler class def to separate file under DMS/private

* TMS

FIX: TransformationCleaningAgent.py: some refactoring, new way of disabling/enabline execution by 'EnableFlag' config option

[v6r3p13]

*Core
FIX: Added proper ProcessPool checks and finalisation

*DataManagement
FIX: don't set Files.Status to Failed for non-existign files, failover transfers won't go
FIX: remove classmethods here and there to unblock requestHolder
CHANGE: RAB, TA: change task timeout: 180 and 600 (was 600 and 900 respectively)
FIX: sorting replication tree by Ancestor, not hopAncestorgit add DataManagementSystem/Agent/TransferAgent.py
NEW: TA: add finalize
CHANGE: TransferAgent: add AcceptableFailedFiles to StrategyHandler to ban FTS channel from scheduling

[v6r3p12]

*Core
FIX: Platform.py - check if Popen.terminate is available (only from 2.6)

[v6r3p11]

*Core
FIX: ProcessPool with watchdog and timeouts

[v6r3p10]

*StorageManagement
BUGFIX: StorageElement - staging is a Read operation and should be allowed as such

*WMS
BUGFIX: InProcessComputingElement, JobAgent - proper return status code from the job wrapper

*Core
FIX: Platform - manage properly the case of exception in the ldconfig execution

[v6r3p9]

*DMS
FIX: TransferDB.getChannelObservedThroughput - the channelDict was created in a wrong way

[v6r3p8]

*Web
CHANGE: return back to the release web2012041601

[v6r3p7]

*Transformation
FIX: TransformationCleaningAgent - protection from deleting requests with jobID 0 

[v6r3p6]

*Core
FIX: dirac-install-db - proper key argument (follow change in InstallTools)
FIX: ProcessPool - release all locks every time WorkignProcess.run is executed, more fixes to come
FIX: dirac-configure - for Multi-Community installations, all vomsdir/vomses files are now created

*WMS
NEW: SiteDirector - add pilot option with CE name to allow matching of SAM jobs.
BUGFIX: dirac-pilot - SGE batch ID was overwriting the CREAM ID
FIX: PilotDirector - protect the CS master if there are at least 3 slaves
NEW: Watchdog - set LocalJobID in the SGE case

[v6r3p5]

*Core:
BUGFIX: ProcessPool - bug making TaskAgents hang after max cycles
BUGFIX: Graphs - proper handling plots with data containing empty string labels
FIX: GateWay - transfers were using an old API
FIX: GateWay - properly calculate the gateway URL
BUGFIX: Utilities/Pfn.py - bug in pfnunparse() when concatenating Path and FileName

*Accounting
NEW: ReportGenerator - make AccountingDB readonly
FIX: DataCache - set daemon the datacache thread
BUGFIX: BasePlotter - proper handling of the Petabyte scale data

*DMS:
BUGFIX: TransferAgent, RegistrationTask - typos 

[v6r3p4]

*DMS:
BUGFIX: TransferAgent - wrong value for failback in TA:execute

[v6r3p3]

*Configuration
BUGFIX: Operations helper - typo

*DMS:
FIX: TransferAgent - change the way of redirecting request to task

[v6r3p2]

*DMS
FIX: FTSRequest - updating metadata for accouting when finalizing FTS requests

*Core
FIX: DIRAC/__init__.py - default version is set to v6r3

[v6r3p1]

*WMS
CHANGE: Use ResourcesStatus and Resources helpers in the InputDataAgent logic

*Configuration
NEW: added getStorageElementOptions in Resources helper

*DMS
FIX: resourceStatus object created in TransferAgent instead of StrategyHandler

[v6r3]

*Core
NEW: Added protections due to the process pool usage in the locking logic

*Resources
FIX: LcgFileCatalogClient - reduce the number of retries: LFC_CONRETRY = 5 to 
     avoid combined catalog to be stuck on a faulty LFC server
     
*RSS
BUGFIX: ResourceStatus - reworked helper to keep DB connections     

*DMS
BUGFIX: ReplicaManager::CatalogBase::_callFileCatalogFcnSingleFile() - wrong argument

*RequestManagement
FIX: TaskAgents - set timeOut for task to 10 min (15 min)
NEW: TaskAgents - fill in Error fields in case of failing operations

*Interfaces
BUGFIX: dirac-wms-select-jobs - wrong use of the Dirac API

[v6r2p9]

*Core
FIX: dirac-configure - make use of getSEsForSite() method to determine LocalSEs

*WMS
NEW: DownloadInputData,InputDataByProtocol - check Files on Tape SEs are on Disk cache 
     before Download or getturl calls from Wrapper
CHANGE: Matcher - add Stalled to "Running" Jobs when JobLimits are applied   
CHANGE: JobDB - allow to specify required platform as Platform JDL parameter,
        the specified platform is taken into account even without /Resources/Computing/OSCompatibility section

*DMS
CHANGE: dirac-admin-allow(ban)-se - removed lhcb-grid email account by default, 
        and added switch to avoid sending email
FIX: TaskAgents - fix for non-existing files
FIX: change verbosity in failoverReplication 
FIX: FileCatalog - remove properly metadata indices 
BUGFIX: FileManagerBase - bugfix in the descendants evaluation logic  
FIX: TransferAgent and TransferTask - update Files.Status to Failed when ReplicaManager.replicateAndRegister 
     will fail completely; when no replica is available at all.

*Core
FIX: dirac-pilot - default lcg bindings version set to 2012-02-20

[v6r2p8]

*DMS:
CHANGE: TransferAgent - fallback to task execution if replication tree is not found

[v6r2p7]

*WMS
BUGFIX: SiteDirector - wrong CS option use: BundleProxy -> HttpProxy
FIX: SiteDirector - use short lines in compressed/encoded files in the executable
     python script

[v6r2p6]

*DataManagement
FIX: Bad logic in StrategyHandler:MinimiseTotalWait

*Core
CHANGE: updated GGUS web portal URL

*RSS
BUGFIX: meta key cannot be reused, it is popped from dictionary

*Framework
FIX: The Gateway service does not have a handler
NEW: ConfingTemplate entry for Gateway
FIX: distribution notes allow for word wrap

*WorkloadManagement
FIX: avoid unnecessary call if no LFN is left in one of the SEs
FIX: When Uploading job outputs, try first Local SEs, if any


[v6r2p5]

*RSS
BUGFIX: several minor bug fixes

*RequestManagement
BUGFIX: RequestDBMySQL - removed unnecessary request type check

*DMS
BUGFIX: FileCatalogClienctCLI - wrong evaluation of the operation in the find command
NEW: FileCatalog - added possibility to remove specified metadata for a given path 
BUGFIX: ReplicaManager - wrong operation order causing failure of UploadLogFile module

*Core
NEW: dirac-install - generate cshrc DIRAC environment setting file for the (t)csh 

*Interfaces
CHANGE: Job - added InputData to each element in the ParametricInputData

*WMS
CHANGE: dirac-jobexec - pass ParametericInputData to the workflow as a semicolon separated string

[v6r2p4]

*WMS
BUGFIX: StalledJobAgent - protection against jobs with no PilotReference in their parameters
BUGFIX: WMSAdministratorHandler - wrong argument type specification for getPilotInfo method

*StorageManagement
BUGFIX: RequestFinalizationAgent - no method existence check when calling RPC method

[v6r2p3]

*WMS
CHANGE: Matcher - fixed the credentials check in requestJob() to simplify it

*ConfigurationSystem
CHANGE: Operations helper - fix that allow no VO to be defined for components that do not need it

*Core
BUGFIX: InstallTools - when applying runsvctrl to a list of components make sure that the config server is treated first and the sysadmin service - last
        
[v6r2p2]

*WMS
BUGFIX: Matcher - restored logic for checking private pilot asking for a given DN for belonging to the same group with JOB_SHARING property.

[v6r2p1]

*RequestManagementSystem
BUGFIX: RequestCleaningAgent - missing import of the "second" interval definition 

[v6r2]

*General
FIX: replaced use of exec() python statement in favor of object method execution

*Accounting
CHANGE: Accounting 'byte' units are in powers of 1000 instead of powers of 1024 (closes #457)

*Core
CHANGE: Pfn.py - pfnparse function rewritten for speed up and mem usage, unit test case added
FIX: DISET Clients are now thread-safe. Same clients used twice in different threads was not 
closing the previous connection
NEW: reduce wait times in DISET protocol machinery to improve performance    
NEW: dirac-fix-mysql-script command to fix the mysql start-up script for the given installation
FIX: TransferClient closes connections properly
FIX: DISET Clients are now thread-safe. Same client used twice in different threads will not close the previous connection
CHANGE: Beautification and reduce wait times to improve performance
NEW: ProcessPool - added functionality to kill all children processes properly when destroying ProcessPool objects
NEW: CS Helper for LocalSite section, with gridEnv method
NEW: Grid module will use Local.gridEnv if nothing passed in the arguments
CHANGE: Add deprecated sections in the CS Operations helper to ease the transition
FIX: dirac-install - execute dirac-fix-mysql-script, if available, to fix the mysql.server startup script
FIX: dirac-distribution - Changed obsoleted tar.list file URL
FIX: typo in dirac-admin-add-host in case of error
CHANGE: dirac-admin-allow(ban)-se - use diracAdmin.sendMail() instead of NotificationClient.sendMail()

*Framework
BUGFIX: UserProfileDB - no more use of "type" variable as it is a reserved keyword 

*RequestManagement:
FIX: RequestDBFile - more consistent treatment of requestDB Path
FIX: RequestMySQL - Execution order is evaluated based on not Done state of subrequests
NEW: RequestCleaningAgent - resetting Assigned requests to Waiting after a configurable period of time

*RSS
CHANGE: RSS Action now inherits from a base class, and Actions are more homogeneous, they all take a uniform set of arguments. The name of modules has been changed from PolType to Action as well.
FIX: CacheFeederAgent - too verbose messages moved to debug instead of info level
BUGFIX: fixed a bug preventing RSS clients to connect to the services     
FIX: Proper services synchronization
FIX: Better handling of exceptions due to timeouts in GOCDBClient   
FIX: RSS.Notification emails are sent again
FIX: Commands have been modified to return S_OK, S_ERROR inside the Result dict. This way, policies get a S_ERROR / S_OK object. CacheFeederAgent has been updated accordingly.
FIX: allow clients, if db connection fails, to reconnect ( or at least try ) to the servers.
CHANGE: access control using CS Authentication options. Default is SiteManager, and get methods are all.
BUGFIX: MySQLMonkey - properly escaped all parameters of the SQL queries, other fixes.
NEW: CleanerAgent renamed to CacheCleanerAgent
NEW: Updated RSS scripts, to set element statuses and / or tokens.
NEW: Added a new script, dirac-rss-synch
BUGFIX: Minor bugfixes spotted on the Web development
FIX: Removed useless decorator from RSS handlers
CHANGE: ResourceStatus helper tool moved to RSS/Client directory, no RSS objects created if the system is InActive
CHANGE: Removed ClientFastDec decorator, using a more verbose alternative.
CHANGE: Removed useless usage of kwargs on helper functions.  
NEW: added getSESitesList method to RSSClient      
FIX: _checkFloat() checks INTEGERS, not datetimes

*DataManagement
CHANGE: refactoring of DMS agents executing requests, allow requests from arbitrary users
NEW: DFC - allow to specify multiple replicas, owner, mode when adding files
CHANGE: DFC - optimization of the directory size evaluation
NEW: Added CREATE TEMPORARY TABLES privilege to FileCatalogDB
CHANGE: DFC - getCatalogCounters() update to show numbers of directories
NEW: lfc_dfc_copy script to migrate data from LFC to DFC
FIX: dirac-dms-user-lfns - fixed the case when the baseDir is specified
FIX: FTS testing scripts were using sys.argv and getting confused if options are passed
NEW: DFC - use DirectoryUsage tables for the storage usage evaluations
NEW: DFC - search by metadata can be limited to a given directory subtree
NEW: DFC - search by both directory and file indexed metadata
BUGFIX: DFC - avoid crash if no directories or files found in metadata query
NEW: DFC FileCatalogHandler - define database location in the configuration
NEW: DFC - new FileCatalogFactory class, possibility to use named DFC services
FIX: FTSMonitor, FTSRequest - fixes in handling replica registration, setting registration requests in FileToCat table for later retry
FIX: Failover registration request in the FTS agents.      
FIX: FTSMonitor - enabled to register new replicas if even the corresponding request were removed from the RequestManagement 
FIX: StorageElement - check if SE has been properly initialized before executing any method     
CHANGE: LFC client getReplica() - make use of the new bulk method lfc.lfc_getreplicasl()
FIX: LFC client - protect against getting None in lfc.lfc_readdirxr( oDirectory, "" )  
FIX: add extra protection in dump method of StorageElement base class
CHANGE: FailoverTransfer - create subrequest per catalog if more than one catalog

*Interface
NEW: Job.py - added method to handle the parametric parameters in the workflow. They are made available to the workflow_commons via the key 'GenericParameters'.
FIX: Dirac.py - fix some type checking things
FIX: Dirac.py - the addFile() method can now register to more than 1 catalog.

*WMS
FIX: removed dependency of the JobSchedulingAgent on RSS. Move the getSiteTier functionality to a new CS Helper.
FIX: WMSAdministratorHandler - Replace StringType by StringTypes in the export methods argument type
FIX: JobAgent - Set explicitly UseServerCertificate to "no" for the job executable
NEW: dirac-pilot - change directory to $OSG_WN_TMP on OSG sites
FIX: SiteDirector passes jobExecDir to pilot, this defaults to "." for CREAM CEs. It can be set in the CS. It will not make use of $TMPDIR in this case.
FIX: Set proper project and release version to the SiteDirector     
NEW: Added "JobDelay" option for the matching, refactored and added CS options to the matcher
FIX: Added installation as an option to the pilots and random MyProxyServer
NEW: Support for parametric jobs with parameters that can be of List type

*Resources
NEW: Added SSH Grid Engine Computing Element
NEW: Added SSH Computing Element
FIX: make sure lfc client will not try to connect for several days

*Transformation
FIX: TransformationDB - in setFileStatusForTransformation() reset ErrorCount to zero if "force" flag and    the new status is "unused"
NEW: TransformationDB - added support for dictionary in metadata for the InputDataQuery mechanism     

[v6r1p13]

*WMS
FIX: JobSchedulingAgent - backported from v6r2 use of Resources helper

[v6r1p12]

*Accounting
FIX: Properly delete cached plots

*Core
FIX: dirac-install - run externals post install after generating the versions dir

[v6r1p11]

*Core
NEW: dirac-install - caches locally the externals and the grid bundle
FIX: dirac-distribution - properly generate releasehistory and releasenotes

[v6r1p10]

*WorloadManagement
FIX: JobAgent - set UseServerCertificate option "no" for the job executable

[v6r1p9]

*Core
FIX: dirac-configure - set the proper /DIRAC/Hostname when defining /LocalInstallation/Host

*DataManagement
FIX: dirac-dms-user-lfns - fixed the case when the baseDir is specified
BUGFIX: dirac-dms-remove-files - fixed crash in case of returned error report in a form of dictionary 

[v6r1p8]

*Web
FIX: restored Run panel in the production monitor

*Resources
FIX: FileCatalog - do not check existence of the catalog client module file

[v6r1p7]

*Web
BUGFIX: fixed scroll bar in the Monitoring plots view

[v6r1p6]

*Core
FIX: TransferClient closes connections properly

[v6r1p5]

*Core
FIX: DISET Clients are now thread-safe. Same clients used twice in different threads was not 
     closing the previous connection
NEW: reduce wait times in DISET protocol machinery to improve performance   

[v6r1p4]

*RequestManagement
BUGFIX: RequestContainer - in isSubRequestDone() treat special case for subrequests with files

*Transformation
BUGFIX: TransformationCleaningAgent - do not clear requests for tasks with no associated jobs

[v6r1p3]

*Framework
NEW: Pass the monitor down to the request RequestHandler
FIX: Define the service location for the monitor
FIX: Close some connections that DISET was leaving open

[v6r1p2]

*WorkloadManagement
BUGFIX: JobSchedulingAgent - use getSiteTiers() with returned direct value and not S_OK

*Transformation
BUGFIX: Uniform use of the TaskManager in the RequestTaskAgent and WorkflowTaskAgent

[v6r1p1]

*RSS
BUGFIX: Alarm_PolType now really send mails instead of crashing silently.

[v6r1]

*RSS
CHANGE: Major refactoring of the RSS system
CHANGE: DB.ResourceStatusDB has been refactored, making it a simple wrapper round ResourceStatusDB.sql with only four methods by table ( insert, update, get & delete )
CHANGE: DB.ResourceStatusDB.sql has been modified to support different statuses per granularity.
CHANGE: DB.ResourceManagementDB has been refactored, making it a simple wrapper round ResourceStatusDB.sql with only four methods by table ( insert, update, get & delete )
CHANGE: Service.ResourceStatusHandler has been refactored, removing all data processing, making it an intermediary between client and DB.
CHANGE: Service.ResourceManagementHandler has been refactored, removing all data processing, making it an intermediary between client and DB.
NEW: Utilities.ResourceStatusBooster makes use of the 'DB primitives' exposed on the client and does some useful data processing, exposing the new functions on the client.
NEW: Utilities.ResourceManagementBooster makes use of the 'DB primitives' exposed on the client and does some useful data processing, exposing the new functions on the client.
CHANGE: Client.ResourceStatusClient has been refactorerd. It connects automatically to DB or to the Service. Exposes DB and booster functions.
CHANGE: Client.ResourceManagementClient has been refactorerd. It connects automatically to DB or to the Service. Exposes DB and booster functions.
CHANGE: Agent.ClientsCacheFeederAgent renamed to CacheFeederAgent. The name was not accurate, as it also feeds Accouting Cache tables.
CHANGE: Agent.InspectorAgent, makes use of automatic API initialization.
CHANGE: Command. refactor and usage of automatic API initialization.
CHANGE: PolicySystem.PEP has reusable client connections, which increase significantly performance.
CHANGE: PolicySystem.PDP has reusable client connections, which increase significantly performance.
NEW: Utilities.Decorators are syntactic sugar for DB, Handler and Clients.
NEW: Utilities.MySQLMonkey is a mixture of laziness and refactoring, in order to generate the SQL statements automatically. Not anymore sqlStatemens hardcoded on the RSS.
NEW: Utilities.Validator are common checks done through RSS modules
CHANGE: Utilities.Synchronizer syncs users and DIRAC sites
CHANGE: cosmetic changes everywhere, added HeadURL and RCSID
CHANGE: Removed all the VOExtension logic on RSS
BUGFIX: ResourceStatusHandler - getStorageElementStatusWeb(), access mode by default is Read
FIX: RSS __init__.py will not crash anymore if no CS info provided
BUGFIX: CS.getSiteTier now behaves correctly when a site is passed as a string

*dirac-setup-site
BUGFIX: fixed typos in the Script class name

*Transformation
FIX: Missing logger in the TaskManager Client (was using agent's one)
NEW: Added UnitTest class for TaskManager Client

*DIRAC API
BUGFIX: Dirac.py. If /LocalSite/FileCatalog is not define the default Catalog was not properly set.
FIX: Dirac.py - fixed __printOutput to properly interpret the first argument: 0:stdout, 1:stderr
NEW: Dirac.py - added getConfigurationValue() method

*Framework
NEW: UsersAndGroups agent to synchronize users from VOMRS server.

*dirac-install
FIX: make Platform.py able to run with python2.3 to be used inside dirac-install
FIX: protection against the old or pro links pointing to non-existent directories
NEW: make use of the HTTP proxies if available
FIX: fixed the logic of creating links to /opt/dirac directories to take into account webRoot subdirs

*WorkloadManagement
FIX: SiteDirector - change getVO() function call to getVOForGroup()

*Core:
FIX: Pfn.py - check the sanity of the pfn and catch the erroneous case

*RequestManagement:
BUGFIX: RequestContainer.isSubrequestDone() - return 0 if Done check fails

*DataManagement
NEW: FileCatalog - possibility to configure multiple FileCatalog services of the same type

[v6r0p4]

*Framework
NEW: Pass the monitor down to the request RequestHandler
FIX: Define the service location for the monitor
FIX: Close some connections that DISET was leaving open

[v6r0p3]

*Framework
FIX: ProxyManager - Registry.groupHasProperties() wasn't returning a result 
CHANGE: Groups without AutoUploadProxy won't receive expiration notifications 
FIX: typo dirac-proxy-info -> dirac-proxy-init in the expiration mail contents
CHANGE: DISET - directly close the connection after a failed handshake

[v6r0p2]

*Framework
FIX: in services logs change ALWAYS log level for query messages to NOTICE

[v6r0p1]

*Core
BUGFIX: List.uniqueElements() preserves the other of the remaining elements

*Framework
CHANGE: By default set authorization rules to authenticated instead of all
FIX: Use all required arguments in read access data for UserProfileDB
FIX: NotificationClient - dropped LHCb-Production setup by default in the __getRPSClient()

[v6r0]

*Framework
NEW: DISET Framework modified client/server protocol, messaging mechanism to be used for optimizers
NEW: move functions in DIRAC.Core.Security.Misc to DIRAC.Core.Security.ProxyInfo
CHANGE: By default log level for agents and services is INFO
CHANGE: Disable the log headers by default before initializing
NEW: dirac-proxy-init modification according to issue #29: 
     -U flag will upload a long lived proxy to the ProxyManager
     If /Registry/DefaultGroup is defined, try to generate a proxy that has that group
     Replaced params.debugMessage by gLogger.verbose. Closes #65
     If AutoUploadProxy = true in the CS, the proxy will automatically be uploaded
CHANGE: Proxy upload by default is one month with dirac-proxy-upload
NEW: Added upload of pilot proxies automatically
NEW: Print info after creating a proxy
NEW: Added setting VOMS extensions automatically
NEW: dirac-proxy-info can also print the information of the uploaded proxies
NEW: dirac-proxy-init will check that the lifetime of the certificate is less than one month and advise to renew it
NEW: dirac-proxy-init will check that the certificate has at least one month of validity
FIX: Never use the host certificate if there is one for dirac-proxy-init
NEW: Proxy manager will send notifications when the uploaded proxies are about to expire (configurable via CS)
NEW: Now the proxyDB also has a knowledge of user names. Queries can use the user name as a query key
FIX: ProxyManager - calculate properly the dates for credentials about to expire
CHANGE: ProxyManager will autoexpire old proxies, also auto purge logs
CHANGE: Rename dirac-proxy-upload to dirac-admin-proxy-upload
NEW: dirac-proxy-init will complain if the user certificate has less than 30 days
CHANGE: SecurityLogging - security log level to verbose
NEW: OracleDB - added Array type 
NEW: MySQL - allow definition of the port number in the configuration
FIX: Utilities/Security - hash VOMS Attributes as string
FIX: Utilities/Security - Generate a chain hash to discover if two chains are equal
NEW: Use chain has to discover if it has already been dumped
FIX: SystemAdministrator - Do not set  a default lcg version
NEW: SystemAdministrator - added Project support for the sysadmin
CHANGE: SysAdmin CLI - will try to connect to the service when setting the host
NEW: SysAdmin CLI - colorization of errors in the cli
NEW: Logger - added showing the thread id in the logger if enabled
     
*Configuration
NEW: added getVOfromProxyGroup() utility
NEW: added getVoForGroup() utility, use it in the code as appropriate
NEW: added Registry and Operations Configuration helpers
NEW: dirac-configuration-shell - a configuration script for CS that behaves like an UNIX shellCHANGE: CSAPI - added more functionality required by updated configuration console
NEW: Added possibility to define LocalSE to any Site using the SiteLocalSEMapping 
     section on the Operations Section     
NEW: introduce Registry/VO section, associate groups to VOs, define SubmitPools per VO
FIX: CE2CSAgent - update the CEType only if there is a relevant info in the BDII  

*ReleaseManagement
NEW: release preparations and installation tools based on installation packages
NEW: dirac-compile-externals will try go get a DIRAC-free environment before compiling
NEW: dirac-disctribution - upload command can be defined via defaults file
NEW: dirac-disctribution - try to find if the version name is a branch or a tag in git and act accordingly
NEW: dirac-disctribution - added keyword substitution when creating a a distribution from git
FIX: Install tools won't write HostDN to the configuration if the Admin username is not set 
FIX: Properly set /DIRAC/Configuration/Servers when installing a CS Master
FIX: install_site.sh - missing option in wget for https download: --no-check-certificate
FIX: dirac-install-agent(service) - If the component being installed already has corresponding 
     CS section, it is not overwritten unless explicitly asked for
NEW: dirac-install functionality enhancement: start using the switches as defined in issue #26;
CHANGE: dirac-install - write the defaults if any under defaults-.cfg so dirac-configure can 
        pick it up
FIX: dirac-install - define DYLD_LIBRARY_PATH ( for Mac installations )     
NEW: dirac-install - put all the goodness under a function so scripts like lhcb-proxy-init can use it easily
FIX: dirac-install - Properly search for the LcgVer
NEW: dirac-install will write down the releases files in -d mode   
CHANGE: use new dirac_install from gothub/integration branch in install_site.sh
NEW: Extensions can request custom external dependencies to be installed via pip when 
     installing DIRAC.
NEW: LCG bundle version can be defined on a per release basis in the releases.cfg 
NEW: dirac-deploy-scripts - when setting the lib path in the deploy scripts. 
     Also search for subpaths of the libdir and include them
NEW: Install tools - plainly separate projects from installations

*Accounting
CHANGE: For the WMSHistory type, send as JobSplitType the JobType
CHANGE: Reduced the size of the max key length to workaround mysql max bytes for index problem
FIX: Modified buckets width of 1week to 1 week + 1 day to fix summer time end week (1 hour more )

*WorkloadManagement
CHANGE: SiteDirector - simplified executable generation
NEW: SiteDirector - few more checks of error conditions   
NEW: SiteDirector - limit the queue max length to the value of MaxQueueLengthOption 
     ( 3 days be default )
BUGFIX: SiteDirector - do not download pilot output if the flag getPilotOutput is not set     
NEW: JobDB will extract the VO when applying DIRAC/VOPolicy from the proper VO
FIX: SSHTorque - retrieve job status by chunks of 100 jobs to avoid too long
NEW: glexecComputingElement - allow glexecComputingElement to "Reschedule" jobs if the Test of
     the glexec fails, instead of defaulting to InProcess. Controlled by
     RescheduleOnError Option of the glexecComputingElement
NEW: SandboxStore - create a different SBPath with the group included     
FIX: JobDB - properly treat Site parameter in the job JDL while rescheduling jobs
NEW: JobSchedulingAgent - set the job Site attribute to the name of a group of sites corresponding 
     to a SE chosen by the data staging procedure 
CHANGE: TimeLeft - call batch system commands with the ( default ) timeout 120 sec
CHANGE: PBSTimeLeft - uses default CPU/WallClock if not present in the output  
FIX: PBSTimeLeft - proper handling of (p)cput parameter in the batch system output, recovery of the
     incomplete batch system output      
NEW: automatically add SubmitPools JDL option of the job owner's VO defines it     
NEW: JobManager - add MaxParametericJobs option to the service configuration
NEW: PilotDirector - each SubmitPool or Middleware can define TargetGrids
NEW: JobAgent - new StopOnApplicationFailure option to make the agent exiting the loop on application failure
NEW: PilotAgentsDB - on demand retrieval of the CREAM pilot output
NEW: Pilot - proper job ID evaluation for the OSG sites
FIX: ComputingElement - fixed proxy renewal logic for generic and private pilots
NEW: JDL - added %j placeholder in the JDL to be replaced by the JobID
BUGFIX: DownloadInputData - bug fixed in the naming of downloaded files
FIX: Matcher - set the group and DN when a request gets to the matcher if the request is not 
     coming from a pilot
FIX: Matcher = take into account JobSharing when checking the owner for the request
CHANGE: PilotDirector, dirac-pilot - interpret -V flag of the pilot as Installation name

*DataManagement
FIX: FileCatalog/DiractoryLevelTree - consistent application of the max directory level using global 
     MAX_LEVELS variable
FIX: FileCatalog - Directory metadata is deleted together with the directory deletion, issue #40    
CHANGE: FileCatalog - the logic of the files query by metadata revisited to increase efficiency 
FIX: LcgFileCatalog - use lfcthr and call lfcthr.init() to allow multithread
     try the import only once and just when LcgFileCatalogClient class is intantiated
NEW: LcgFileCatalogClient - new version of getPathPermissions relying on the lfc_access method to solve the problem
     of multiple user DNs in LFC.     
FIX: StorageElement - get service CS options with getCSOption() method ( closes #97 )
FIX: retrieve FileCatalogs as ordered list, to have a proper default.
CHANGE: FileCatalog - allow up to 15 levels of directories
BUGFIX: FileCatalog - bug fixes in the directory removal methods (closes #98)
BUGFIX: RemovalAgent - TypeError when getting JobID in RemovalAgent
BUGFIX: RemovalAgent - put a limit to be sure the execute method will end after a certain number of iterations
FIX: DownloadInputData - when files have been uploaded with lcg_util, the PFN filename
     might not match the LFN file name
FIX: putting FTSMonitor web page back
NEW: The default file catalog is now determined using /LocalSite/FileCatalog. The old behavior 
     is provided as a fallback solution
NEW: ReplicaManager - can now deal with multiple catalogs. Makes sure the surl used for removal is 
the same as the one used for registration.   
NEW: PoolXMLCatalog - added getTypeByPfn() function to get the type of the given PFN  
NEW: dirac-dms-ban(allow)-se - added possibility to use CheckAccess property of the SE

*StorageManagement
FIX: Stager - updateJobFromStager(): only return S_ERROR if the Status sent is not
recognized or if a state update fails. If the jobs has been removed or
has moved forward to another status, the Stager will get an S_OK and
should forget about the job.
NEW: new option in the StorageElement configuration "CheckAccess"
FIX: Requests older than 1 day, which haven't been staged are retried. Tasks older than "daysOld" 
     number of days are set to Failed. These tasks have already been retried "daysOld" times for staging.
FIX: CacheReplicas and StageRequests records are kept until the pin has expired. This way the 
     StageRequest agent will have proper accounting of the amount of staged data in cache.
NEW: FTSCleaningAgent will allow to fix transient errors in RequestDB. At the moment it's 
     only fixing Requests for which SourceTURL is equal to TargetSURL.
NEW: Stager - added new command dirac-stager-stage-files          
FIX: Update Stager code in v6 to the same point as v5r13p37
FIX: StorageManager - avoid race condition by ensuring that Links=0 in the query while removing replicas

*RequestManagement
FIX: RequestDBFile - get request in chronological order (closes issue #84)
BUGFIX: RequestDBFile - make getRequest return value for getRequest the same as for

*ResourceStatusSystem
NEW: Major code refacoring. First refactoring of RSS's PEP. Actions are now function 
     defined in modules residing in directory "Actions".
NEW: methods to store cached environment on a DB and ge them.
CHANGE: command caller looks on the extension for commands.
CHANGE: RSS use now the CS instead of getting info from Python modules.
BUGFIX: Cleaned RSS scripts, they are still prototypes
CHANGE: PEP actions now reside in separate modules outside PEP module.
NEW: RSS CS module add facilities to extract info from CS.
CHANGE: Updating various RSS tests to make them compatible with
changes in the system.
NEW: CS is used instead of ad-hoc configuration module in most places.
NEW: Adding various helper functions in RSS Utils module. These are
functions used by RSS developers, including mainly myself, and are
totally independant from the rest of DIRAC.
CHANGE: Mostly trivial changes, typos, etc in various files in RSS     
CHANGE: TokenAgent sends e-mails with current status   

*Transformation
CHANGE: allow Target SE specification for jobs, Site parameter is not set in this case
CHANGE: TransformationAgent  - add new file statuses in production monitoring display
CHANGE: TransformationAgent - limit the number of files to be treated in TransformationAgent 
        for replication and removal (default 5000)
BUGFIX: TransformationDB - not removing task when site is not set
BUGFIX: TransformationCleaningAgent - archiving instead of cleaning Removal and Replication 
        transformations 
FIX: TransformationCleaningAgent - kill jobs before deleting them        

*Workflow
NEW: allow modules to define Input and Output parameters that can be
     used instead of the step_commons/workflow_commons (Workflow.py, Step.py, Module.py)

*Various fixes
BUGFIX: Mail.py uses SMTP class rather than inheriting it
FIX: Platform utility will properly discover libc version even for the new Ubuntu
FIX: Removed old sandbox and other obsoleted components<|MERGE_RESOLUTION|>--- conflicted
+++ resolved
@@ -1,4 +1,3 @@
-<<<<<<< HEAD
 [v6r16-pre3]
 
 *Core
@@ -17,7 +16,7 @@
 *Resources
 NEW: MessageQueue resources to manage MQ connections complemented with
      MQListener and MQPublisher helper classes
-=======
+
 [v6r15p16]
 
 *Core
@@ -33,7 +32,6 @@
      
 *TS
 FIX: TransformationAgent - in getDataReplicasDM() no need to get replica PFNs     
->>>>>>> 49671bba
 
 [v6r15p15]
 
