<<<<<<< HEAD
[v7r3-pre23]

NEW: (#5000) Initial support for Python 3 server installations
NEW: VMDIRAC separate project is merged into the core DIRAC project
CHANGE: (#5035) use registerArgument to register positional arguments for scripts
CHANGE: (#4715) removing env variable DIRAC_USE_NEWTHREADPOOL
FIX: (#5035) use DIRACScript instead of Script
FIX: (#5028) Replaced all the cases of BaseException use by Exception

*Core
NEW: (#5062) provide some docs and add registerArgument method to register arguments in Script
NEW: (#4997) dirac-configure can now be ran without arguments when using Python 3
CHANGE: (#4937) removed dirac-agent, dirac-service, dirac-executor scripts (use '_' counterparts instead)
CHANGE: (#5110) Removed Core.Utilities.Grid.getBdiiCEInfo function use Utilities.Glue2.getGlue2CEInfo.
        Also dropped ldapSite, ldapCluster, ldapCE, ldapCEState, ldapCEVOView, ldapService functions
CHANGE: (#4903) Using former RSS State Machine as general State Machine
CHANGE: (#5237) Use generic ObjectLoader.loadObjects() function in the specific Plotting.ObjectLoader class
CHANGE: (#5244) dirac-configure: no upload attempt upon initial proxy generation
CHANGE: (#5246) Drop MySQL._to_string() method
CHANGE: Release constraint on SQLALchemy versions
FIX: (#5210) show extremely small values in pie plots
FIX: (#4997) Handle SIGINT correctly when reading certificate passwords
FIX: (#5269) Use isinstance when checking types in MessageFactory
FIX: (#5272) encode stub before base64
FIX: (#5326) fix bug in getSystemURLs: getOptionsFromCFG can return None
CHANGE: (#5337) removed src/DIRAC/Core/scripts/dirac-install.py

*Configuration
NEW: (#5062) add registerCmdArg to register arguments and group argument to group returned arguments
NEW: (#5286) test new PathFinder methods
NEW: (#5286) PathFinder - add checkServiceURL that check URL port and path
NEW: (#5286) PathFinder - add getServiceURLs that return list type result
NEW: (#5286) PathFinder - add getSystemURLs that return all services URLs for system
CHANGE: (#5110) Dropped Glue2Only and Glue2URLS options from Bdii2CSAgent, Glue2 is now the only way
CHANGE: (#5110) dirac-admin-add-resources: drop -g -G options, Glue2 is now the only way
CHANGE: (#5110) Configuration.Client.Utilities functions getGridCEs, getSiteUpdates no longer take glue2 parameter
CHANGE: (#5000) Deprecate CSGlobals.getInstalledExtensions, DIRAC.Core.Utilities.Extensions.extensionsByPriority
        should be used instead
CHANGE: (#5000) Deprecate getCSExtensions, DIRAC.Core.Utilities.Extensions.extensionsByPriority should be used instead
CHANGE: (#5286) PathFinder - getSystemSection do not use serviceTuple, add docs, use system and service instead
         of componentTuple
FIX: (#5286) PathFinder - getGatewayURLs pass list to randomize when serviceName is empty
FIX: (#5298) fix getServiceFailoverURL for multi url case

*DMS
CHANGE: (#5206) prints why dirac-dms-add-files failed

*Framework:
CHANGE: (#4303) Removed completely the SystemLogging
CHANGE: (#5164) Remove HashTag table from Framework/UserProfile
CHANGE: (#5164) Remove dataTypeRE argument when retrieving values from Framework/UserProfileClient
FIX: (#5340) Fix using the System Administrator to install Python 3 releases of DIRAC from Python 2

*Interfaces
CHANGE: (#5110) DiracAdmin: dropped getBDII* functions, which were looking for Glue1 information
CHANGE: (#5110) removed dirac-admin-bdii-info command

*Resources
CHANGE: (#5314) Remove GlobusComputingElement

*RMS
CHANGE: (#5291) ReqDB don't cast datetime to strings

*RSS
NEW: (#5042) Multi-VO mode of operation support
FIX: (#5335) VO parameter is optional. When omitted commands will act on all VOs.

*WMS
NEW: (#4903) Added WMS (Jobs) State Machine
NEW: (#5214) Added a HTTPs JobManager service
NEW: (#5214) Added a HTTPs JobMonitor service
NEW: (#5214) Added a HTTPs JobStateUpdate service
NEW: (#5314) Add a PilotStatus module to clearly define the pilot status in the code
CHANGE: (#5214) Removed need for ThreadScheduler in JobManagerHandler
CHANGE: (#5289) SiteDirector: do not send dirac-install if it's py3 pilot
CHANGE: (#4884) JobDB: compress JDLs by default (no need for flag anymore)
CHANGE: (#4937) removed StatesMonitoringAgent (use StatesAccountingAgent agent instead)
CHANGE: (#5141) add an Aborted_HOUR column to the pilot efficiency table needed by the WebApp
CHANGE: (#5178) JobMonitoring does not need to look into TaskQueue
CHANGE: (#5246) remove pilots before start Test_PilotsClient test
CHANGE: (#5318) Move SiteDirector.getQueues in QueueUtilities module
FIX: (#5246) mock _escapeString in Test_Agent_PilotStatusAgent to pass test
FIX: (#5246) escape values in PilotAgentsDB
FIX: (#5246) decode values using decode() method in JobDB
NEW: (#5314) Add a PilotStatus module to clearly define the pilot status in the code
FIX: (#5325) Fix-up minor errors introduced during VMDIRAC merge
NEW: (#5325) Tests for VirtualMachine DB & Service
FIX: (#5342) Allow Platform parameter to be missing from the queue configuration

*TS
NEW: (#5327) Added TransformationFilesStatus module

*tests
NEW: (#5062) add Test_LocalConfiguration
CHANGE: (#5046) don't use mail in the self generated certificates
CHANGE: (#5301) added RALPP as a multi-VO test site and added env dump to job.log to ease debugging
NEW: (#5321) added integration test for AccountingDB

*docs
CHANGE: (#5313) replace the theme by the sphinx_rtd_theme
=======
[v7r2p23]

*WMS
CHANGE: (#5348) PilotWrapper: added file:/cvmfs/dirac.egi.eu/pilot/ as location
CHANGE: (#5356) SiteDirector - continue queues initialization if one of them fails

*Resources
FIX: (#5356) executeBatch - fallback to urllib if six module is not available
FIX: (#5356) Host.py - return Message in case of non-zero status in getCEStatus
FIX: (#5356) SSHBatchComputingElement - added forgotten instantiation of the BatchSystem plugin
>>>>>>> a803592a

[v7r2p22]

*Workflow
FIX: (#5346) UnicodeEncodeError when application log contains non-ascii characters

*Resources
FIX: (#5345) Pass --cfg /tmp/pilot.cfg when reusing host DIRAC installation in SingularityComputingElement

[v7r2p21]

*Core
FIX: (#5334) Use selectors(2) instead of select.select to avoid issues with file descriptors > 1024, fixes #5232
FIX: (#5336) ElasticSearchDB: use ca certs file if requested
FIX: (#5328) ElasticSearchDB: work on a copy of the documents in generateDocs()

*WorkloadManagement
FIX: (#5332) Fix unassigning sandboxes when removing jobs from the transformation system

*Resources
NEW: (#5329) Added PBSResourceUsage unit test

[v7r2p20]

*Resources
NEW: (#5316) Support Python 3 pilots in SingularityCE
CHANGE: (#5310) changes some log levels in StorageElement
CHANGE: (#5310) Default to using CERNVM4 in SingularityCE
FIX: (#5310) Propagate the DIRAC and DIRACOS variables when not re-installing DIRAC in SingularityCE
FIX: (#5315) Parallel Library Srun: remove chmod of executableFile

*WMS
FIX: (#5323) fix python3 incompatibility in InputDataByProtocol

[v7r2p19]

*Configuration
FIX: VOMS2CSSynchronizer: if a user is in QuarantineGroup, remove it from all other VOMS groups

[v7r2p18]

*Framework
FIX: ComponentSupervisionAgent: consistently use the actual "Setup", and not the "instance" to look up options. Note: you might need to change your config from "Production" to "DIRAC-Production" depending on you config.
FIX: fix ProxyManagerClient docs

*Resources
NEW: removal throttle for Echo
CHANGE: private methods in GFAL2_StorageBase are now protected

*Transformation
FIX: Python 3 serialisation error when calling JobMonitoringClient.getJobsStatus in WorkflowTasks.getSubmittedFileStatus
FIX: DataRecoveryAgent: fix exception when there is exactly 1 done or failed job for a transformation

[v7r2p17]

*Framework
FIX: (#5288) fix use of --excludeHosts in dirac-admin-update-instance
NEW: (#5284) Introduce Local SubLogger

*WMS
CHANGE: (#5284) attempt to use Local subLogger
NEW: (#5279) Added option for rescheduling Stalled Jobs, for certain sites

*Resources
FIX: (#5281) SSHComputingElement - treat properly the case of the pilots submitted to SSHBatch CE
FIX: (#5281) SSHBatchComputingElement - use special SSHBATCH execution context
FIX: (#5281) Host.py - put the actual execution host name/IP into the SSH_NODE_HOST environment

[v7r2p16]

*Configuration
FIX: (#5266) fix RefresherBase log

*Resources
FIX: (#5271) only evaluate number of GPUs if necessary

*WMS
FIX: (#5271) Limiter: no error if the section does not exist

*TS
NEW: (#5268) add currentStatus parameter to TransformationClient.setTransformationParameter

[v7r2p15]

*WorkloadManagement
FIX: (#5270) SandboxStoreClient tarfile mode

[v7r2p14]

NEW: Patch release is broken, use v7r2p15 instead

*Core
FIX: (#5265) Avoid pinging the database every time MySQL.__escapeString is called
NEW: (#5263) Support datetime.date objects in JEncode

*Framework
FIX: (#5254) ComponentSupervisionAgent - use socket.getfqdn() instead of gethostname()

*WorkloadManagement
FIX: (#5264) TypeError when running dirac-wms-pilot-job-info
CHANGE: (#5248) When removing Deleted jobs, they could not be removed if they had still an attached
        request. With this change, if the request is in final state, it will be removed and the job as well.

*Transformation
NEW: (#5265) Add columns keyword argument to TransformationClient.getTransformations
NEW: (#5265) Add index on (TransformationID,Status) in TransformationFiles table
NEW: (#5265) Add index on (TransformationID,ExternalStatus) in TransformationTasks table
NEW: (#5265) Add index on (TransformationFamily) in Transformations table

*Resources
NEW: (#5256) SLURM can set gpus-per-task job requirement
NEW: (#5256) added getNumberOfGPUs method to JobParameters utility
FIX: (#5242) HTCondorCE: corrected ClassAd for requesting MP slots

[v7r2p13]

*Core
CHANGE: (#5233) protect client doc generation against new importlib_resources

*WorkloadManagement
FIX: (#5245) Bytes confusion when using SandboxStoreClient with Python 3

*Resources
FIX: (#5245) Bytes confusion when using SingularityComputingElement with Python 3

[v7r2p12]

CHANGE: (#5219) Service Handlers discover DBs in Extensions

*Core
FIX: (#5226) DIRAC_USE_TORNADO_IOLOOP is set in the runsv file rather than the python starting script (#5223 )
FIX: (#5234) GOC: taking hostname from URL, if present

*WMS
NEW: (#5212) SiteDirector: added flag for pilots to install python3 DIRAC clients
FIX: (#5220) JobPath executor: fix bug for per-job list of optimizers
FIX: (#5229) JobAgent - protect against trying to send a None operation in a request
CHANGE: (#5229) CHANGE: JobCleaningAgent - fixed some printouts
FIX: (#5229) dirac-admin-ban-se - make it work with option --Site

*Resources
FIX: (#5231) fix path of the executable file when using a parallel library within SSHCE

[v7r2p11]

*Core
FIX: (#5197) Fix handling Subprocess calls which produce invalid output

*Framework
FIX: (#5195) Avoid TypeError in ColorGenerator
FIX: (#5198) ComponentSupervisionAgent: Pick up PollingTime from a base agent config

*Resources
FIX: (#5199) remove CPUScalingFactor calls
*WorkloadManagementSystem
FIX: (#5199) remove CPUScalingFactor calls
FIX: (#5200) Matcher: use custom exception for Pilot Version Error

[v7r2p10]

*Python 3
FIX: (#5175) Improve "git describe" command used by setuptools-scm to ignore v6e7p27

*Core
NEW: (#5180) Add callStack keyword argument to S_ERROR to allow object to be created much faster
FIX: (#5182) Optimise ClassAd.asJDL to remove quadratic runtime dependence on the length of the output

*Framework
FIX: (#5187) ComponentSupervisionAgent: add necessary SystemAdministrator Authorization
     Settings in the docstring

*Configuration
CHANGE: (#5180) No longer include a full CallStack in the S_ERROR object returned by
        ConfigurationClient.getOption
NEW: (#5185) Add DIRAC_FEWER_CFG_LOCKS environment variable to significantly improve multithreading
     performance in CS heavy workloads

*WMS
FIX: (#5184) JobDB: Getting InputDataModule from Operations section
FIX: (#5184) JobCleaningAgent: get jobIDs old and recent, and combine

*Resources
FIX: (#5179) Handle the case where inputs is None in SSHComputingElement.submitJobToHost()
CHANGE: (#5189) PoolComputingElement use concurrent.futures.ProcessPoolExecutor
CHANGE: (#5189) PoolComputingElement: added a shutdown (called by JobAgent)

*tests
CHANGE: (#5186) AgentOptionTests: re-work ConfigTemplate discovery, should be
        transparent for the users, but work better for extensions

[v7r2p9]

*FrameworkSystem
NEW: (#5173) Add option to exclude list of hosts from dirac-admin-instace-update
CHANGE: (#5169) Deprecate checkTypeRe and HashTags in UserProfileClient
FIX: (#5169) Python 3 compatibility in UserProfileClient

[v7r2p8]

*Core
FIX: (#5158) Workaround for OSError when copying vomses directory with too many extended attributes

*Framework
NEW: (#5155) ComponentSupervisionAgent to Monitor running components. See Agent Documentation for details.

*WorkloadManagement
NEW: (#5122) multi-node allocation support via the ParallelLibraries and srun

[v7r2p7]

*Core
CHANGE: (#5142) Move MySQL.ConnectionPool class to the module level
CHANGE: (#5142) Move RequestHandler.ConnectionError to the module level
FIX: (#5133) The RPC Client class should now be threadsafe
FIX: (#5133) Correctly add RPC attributes to client objects in Python 3
FIX: (#5130) Avoid race when importing modules which can cause classes to be redefined

*Transformation
FIX: (#5135) TransformationBody update is too long for parameters

[v7r2p6]

*Core
FIX: (#5000) Display thousands separators in PrettyScalarFormatter again

[v7r2p5]

FIX: fixes from v7r0p56, v7r1p39

*WMS
CHANGE: (#5102) JobCleaningAgent will first DELETE and only then REMOVE jobs

[v7r2p4]

*Core
NEW: (#5094) DIRAC.Core.Utilities.Extensions module for interacting with extensions in a Python 3 compatible way

*tests
NEW: (#5094) ./integration_tests.py helper script for running the integration tests locally

[v7r2p3]

FIX: Fixes from v7r054 and v7r1p37
FIX: (#5088) Fix various Python 3.9 deprecations

*Core
FIX: (#5095) Avoid KeyError when calling parseCommandLine

*Framework
CHANGE: (#5092) Use String(64) for DIRACVersion column in InstalledComponentsDB.HostLogging
CHANGE: (#5098) in the run files created by ComponentInstaller, execute directly the deployed scripts

*WMS
NEW: (#5073) JobManager service now exposes a "RemoveJob" RPC call
NEW: (#5073) implementing bulk indexing for jobs parameters
CHANGE: (#5073) JobCleaningAgent will not remove those jobs that, while marked "DELETED", have still Operations to do in RMS

*RequestManagement
FIX: (#5091) Ensure BLOB columns are always passed bytes data

*Resources
CHANGE: (#5050) StompMQConnector uses a single connection

*tests
NEW: (#5086) Integration tests can be re-ran locally without re-installing the entire setup

[v7r2p2]

FIX: Fixes from v7r053 and v7r1p36

[v7r2p1]

NEW: (#5041) Add Python 3 install docs to README
FIX: (#5065) Explicitly convert variables assigned to range() into lists

*Core
CHANGE: (#5052) Added IS NULL mySql condition

*WMS
FIX: (#5039) dirac_wms_cpu_normalization: fix for python3 client, and stop looking for MJF
CHANGE: (#5070) Using ThreadPool in StalledJobAgent

*DMS
NEW: (#5057) Allows to retrieve the non recursive size of a directory from the DFC
CHANGE: (#5057) Factorize TornadoFileCatalogHandler and FileCatalogHander

[v7r2]

FIX: python 2-3 compatibility fixes
NEW: (#4209) Extends the MonitoringSystem to support RMS and DMS/Agents/RequestOperations.
CHANGE: (#4586) Use __future__ imports to get Python 3 like behaviour for imports, division and printing
CHANGE: (#4796, #4797) removed obsoleted codes
CHANGE: (#4823) Service handlers use class variables instead of global
NEW: Moved to a src/ repository layout
NEW: (#4906) Deploy releases to PyPI
FIX: (#4921) use six.moves for urllib
CHANGE: (#4958) use __doc__ for script help message, remove filecfg as argument from usage description
FIX: (#5015) Add prompt-toolkit to setuptools metadata

*Core
FIX: (#4283) Added protection against empty certificates directory in dirac-install
CHANGE: (#4582) Use concurrent.future.ThreadPoolExecutor by default.
FIX: (#4606) Handle expected HTTP status codes in dirac-install (#4562)
CHANGE: (#4630) Create symlinks to bashrc when using versions directory structure
        with dirac-install.py. Fixes #4565
NEW: (#4497) add histogram support to the Graph package.
NEW: (#4497) adapt Graph package to python3
CHANGE: (#4581) Replace DIRAC.Core.Utilities.CFG with independent diraccfg module
CHANGE: (#4671) Add an example for DIRAC_NO_CFG to bashrc.
FIX: (#4736) dirac-install: use system tar command for extracting tarballs, fixes #4246
NEW: (#4677) X509Chain returns DN entry
NEW: (#4677) introduction of Tornado based services
NEW: (#4732) Support installing Python 3 clients using by passing --pythonVersion=3 to ./dirac-install.py
CHANGE: (#4791) dirac-install with diracos: remove TERMINFO, RRD_DEFAULT_FONT, GFAL and ARC paths from bashrc
FIX: (#4791) Late import of MonitoringReport
NEW: (#4823) flipped default value of DIRAC_USE_JSON_DECODE env variable
FIX: (#4843) X509Chain: fix downloading X509 certificates
FIX: (#4870) ElasticSearchDB: fix exception handling when checking existance of indices
FIX: (#4887) fix exception in Services when trying to use uninitialized gMonitor client while
             targeting ES monitoring
NEW: (#4898) added a base DB class for all DB types
NEW: (#4865) Fully support installation with setuptools
CHANGE: (#4932) Rename DIRAC_VOMSES to X509_VOMSES in dirac-install.py
CHANGE: (#4958) when import Script, a help message is formed from __doc__, not need to use Script.setUsageMessage(__doc__)
FIX: (#4956) use logging.warning in favor of deprecated logging.warn
CHANGE: (#4997) Use prompt-toolkit for password input when generating proxies
CHANGE: (#4994) dirac-install.py should now be taken from management
CHANGE: (#5010) Use ConfigurationClient in CSCLI and CSShellCLI
CHANGE: (#5026) Remove DIRAC.Core.Utilities.ExitCallback

*Configuration
CHANGE: (#4866) split standard and tornado refresher in two files to avoid tornado dependency on the client
CHANGE: (#4958) setUsageMessage in LocalConfiguration will parse received str value for building help message
FIX: (#5008) HTTPS: allow to run master CS in parallel of other tornado services
FIX: (#5016) harmonize https and dips version of ServiceHandler, and make doc consistent with reality

*Framework
CHANGE: (#4787) expose deleteProxyBundle call to ProxyManagerClient
FIX: (#4850) MQ logging sends also the message,asctime and levelname field
FIX: fix link to DIRAC install instruction and comments for WebApp
FIX: (#4977) SystemAdministratorClientCLI - fix log message about responding hosts in sysadmin cli
CHANGE: (#4956) renames of column names to avoid reserved keywords

*Interfaces
CHANGE: (#4799) remove runLocalAgent method from DIRAC API

*Accounting
NEW: (#4537) Add histogram of CPU usage to Job accounting
NEW: (#4537) Implement the method used to retrieve data for creating histograms

*WMS
NEW: (#4367) Added option "CompressJDLs" to JobDB, which compresses JDLs before they are
     added to the JobJDLs table
CHANGE: (#4428) removed the watchdog for mac, simplified linux
CHANGE: (#4577) Removed the Pilot2
NEW: (#4799) JobWrapperTemplate kills the JobWrapper in case of Exception during Execution phase
CHANGE: (#4799) Remove MultiProcessorSiteDirector (use standard SiteDirector)
CHANGE: (#4799) stop setting JDL requirements MaxCPUTime, SubmitPools, GridRequiredCEs, Origin, JobMode
CHANGE: (#4823) using JobReport and delayed send for JobStateUpdate
FIX: (#4829) PilotCStoJSONSynchronizer - upload method uses WebDav
NEW: (#4874) new agent PilotsSyncAgent for syncing pilot files.
NEW: (#4874) new script dirac-admin-sync-pilots for syncing pilot files.
CHANGE: (#4874) largely simplified PilotCStoJSONSynchronizer
CHANGE: (#4874) don't call PilotCStoJSONSynchronizer from the CS
NEW: (#4905) moving towards a single agent for WMS history
CHANGE: (#4925) SiteDirector - removed using of SubmitPools requirement by default
CHANGE: (#4925) SiteDirector, JobAgent - no more using ProxyManager tokens while user proxy retrieval
NEW: (#4950) JobAgent adds GridCE and queue to Job Parameters
CHANGE: (#4966) added flag to exclude the master CS from the list of servers synchronized by PilotCS2JSON
FIX: (#5017) Fix uploading jobDescription.xml in upload sandboxes with Python 3

*DataManagement
CHANGE: (#5019) Remove IRODSStorageElementHandler

*Monitoring
FIX: (#4768) Adapting RMSMonitoring type to ES7
FIX: (#4844) Correct the rounding of integers when computing buckets in MonitoringDB
NEW: (#4898) added possibility to configure the period and so the indexing strategy
CHANGE: (#4976) removed DynamicMonitoring (replaced by ActivityMonitoring)

*ResourceStatusSystem
CHANGE: (#4235) Removes locals() way of passing parameters
NEW: (#4900) Remove old entries from history
CHANGE: (#5002) RSS handlers: removed global objects

*RMS
CHANGE: (#4887) use dedicated ES monitoring flag RMSMonitoring

*docs
FIX: (#4740) make dirac-docs-get-release-notes.py python3 compatible
CHANGE: (#4823) added some clarifications on starting the pilots
CHANGE: (#4829) updated configuration in terms of security, added description of webdav
FIX: (#4905) added config and instructions for Monitoring DBs (ES) configuration
FIX: (#4973) fix link to DIRAC install instruction and comments for WebApp

*tests
NEW: (#4179) Set up Gitlab CI pipeline using Docker containers
FIX: (#4677) Ignore tornado services and test DBs
NEW: (#4677) new integration tests for Tornado based services
NEW: (#4910) --runslow option on unit tests to allow faster local tests
NEW: (#4938) added a helloworld test for the (yet to be implemented) cloud testing in certification
CHANGE: (#4968) Change the defaults for tests (to MySQL 8 and ES 7)

[v7r1p45]

Data Management
FIX: (#5290) Type error when calling FTS3ManagerHandler.getActiveJobs

[v7r1p44]

*WorkloadManagement
CHANGE: (#5205) Make error message from SandboxStoreClient clearer when the sandbox is not found

*DataManagement
CHANGE: (#5211) FileCatalogClientCLI register File now takes a fixed number of arguments (6)
        including Checksum

*Resources
NEW: GFAL2_XROOTStorage - set XrdSecGSIDELEGPROXY=1 to enable third party copy

*Interfaces
NEW: (#5201) Implemented a function that allows programmatic listing of directories in the DFC.
Meant to replace the never fully deployed listCatalog function.

[v7r1p43]

CHANGE: new features and fixes from v7r0p57

*WorkloadManagement
FIX: (#5177) Look for dirac-jobexec instead of $DIRACROOT to decide when to copy the pilot.cfg
     to improve compatibility with v7r2

[v7r1p42]

*Framework
FIX: (#5168) Avoid minor caching bug which causes constraints to be violated when rapidly
     writing to UserProfileDB

[v7r1p41]

*Accounting
FIX: (#5152) Bug in PilotSubmission efficiency plot

*Framework
NEW: (#5159) Add UserProfileClient.listStatesForWeb endpoint to make the Public State Manager faster
CHANGE: (#5153) change SQLITE connection option for speed improvement

*DataManagement
FIX: (#5163) DatasetManager - Fix the syntax of the query to get dataset files
FIX: (#5162) Improve listing error if file info is missing from DB

*WorkloadManagement
CHANGE: (#5161) SiteDirector - Combine CE and Queue name in PilotSubmissionAccounting
        to avoid duplicated queue name

[v7r1p40]

*Core
CHANGE: (#5123) Read X509_CERT_DIR from central place

*WorkloadManagement
CHANGE: (#5143) Clarify that "tarfile failed with message" can be normal
FIX: (#5146) SiteDirector._getPilotsWeMayWantToSubmit: fix return type in case of error

*DataManagement
CHANGE: (#5144) FileManagerPS has bulk method for getReplicas

*Resources
CHANGE: (#5137) HTCondorCE submits jobs with -spool option when a local schedd is used to
        spool the pilot wrappers that can be deleted afterwards

[v7r1p39]

*WMS
CHANGE: (#5121) for HTCondor, the SiteDirectory write the executable in the globally defined working directory

[v7r1p38]

FIX: fixes from v7r0p55

*WMS
FIX: (#5108) delete the local output sandbox tarfile in case it's still there
FIX: (#5106) SiteDirector - use | operand for the union of tests
CHANGE: (#5104) JobDB.setJobAttributes: use _update instead of _transaction (as not needed)

[v7r1p37]

*DataManagement
NEW: (#5096) FTS3 plugins to alter TPC and source SE preferences

[v7r1p36]

*DMS
FIX: (#5080) SQLAlchemy 1.4 support for FTS3DB
FIX: (#5054) Submit FTS3 jobs with lowercase checksum

*RMS
FIX: (#5080) SQLAlchemy 1.4 support for ReqDB

*Resources
FIX: (#5077) Host.py - Fix for the case where no subprocess32 module found

[v7r1p35]

FIX: Fixes from v7r0p52

*Core
NEW: (#5047) DIRAC_M2CRYPTO_DEBUG env variable for SSL debugging

*WorkloadManagement
FIX: (#5062) Move the CPU work left computation at the beginning of the JobAgent execution
CHANGE: (#5053) Remove margins from the TimeLeft utility
CHANGE: (#5051) if the HeartBeatTime of a job is not set, it cannot be seen as Stalled.
        Hence set the HeartBeatTime (if not set) when setting the StartExecTime
CHANGE (#5051) (StalledJobAgent): don't try and get pilot status if "Unknown"

*Interfaces
CHANGE: (#5051) print the jobID in dirac-wms-job-logging-info

*DMS
CHANGE: (#5051) lower logging level for individual LFNs (from INFO to VERBOSE) to decrease
        amount of logged information. Replace with a summary

[v7r1p34]

FIX: Fixes from v7r0p51 patch release

[v7r1p33]

*DMS
FIX: (#4960) FTS3 explicitly use verify_checksum
NEW: (#4960) add --FTSOnly and --ExcludeSE options to dirac-dms-protocol-matrix

*RMS
CHANGE: (#4960) ReqClient prints the FTS3 job url directly

[v7r1p32]

*Core
FIX: (#5021) Glue2: fix error when too many execution environments were looked for
FIX: (#5021) Subprocess: when the systemCall failed, S_ERROR now contains a string
             in 'Message' instead of an exception object

[v7r1p31]

*Resources
FIX: (#4996) Getting access to $_CONDOR_JOB_AD in HTCondorResourceUsage

*WMS
CHANGE: (#5001) JobAgent: if we don't match a job, independently from the reason, we wait a
        bit longer before trying again
CHANGE: (#5001) JobAgent: moved check of availability of CE before doing anything else
NEW: (#4998) JobWrapper - find executables from PATH if not using an absolute filename
FIX: (#5009) As the job status is set AFTER the request is uploaded, it may happen that the request
     is executed BEFORE the status is set... Add thus a delay of 2 minutes for execution

[v7r1p30]

*Configuration
FIX: (#4879) The loop in the siteCE mapping was exiting as soon as a mis-configured site was found.
     Fixed to continue the loop, while adding an error message.
FIX: (#4970) Utilities - fixed bug in addToChangeSet(): use tuple instead 4 arguments
FIX: (#4974) Utilities - fix setting of LocalCEType

*WorkloadManagementSystem
FIX: (#4972) fix the cpu work left computation in JobAgent when batch system information cannot be processed
CHANGE: (#4978) Improved logging of the Matcher: adding pilotReference

*Resources
FIX: (#4955) SingularityComputingElement - better error message when the Singularity CE not found
CHANGE: (#4972) add a condition in TimeLeft module to know whether the batch system relies on wallclock and/or cpu time
NEW: (#4972) HTCondorResourceUsage module to get the time left in CERN-specific HTCondor resources.
CHANGE: (#4935) HTCondorCE: add a periodic remove in case we are not using the local schedd

[v7r1p29]

FIX: Fixes from v7r0p49 patch release

*Core
CHANGE: (#4954) using argparse for a few scripts instead of getopt
NEW: (#4957) ObjectLoader: do not fail if one module fails importing in recursive loading

*Framework
CHANGE: (#4964) dirac-proxy-init always uploads the proxy unless --no-upload is specified
FIX: (#4964) ProxyManagerClient checks for group and groupless proxies in its cache

*WMS
FIX: (#4954) PilotCStoJSONSynchronizer - bug fixed in getting CE information
CHANGE: (#4956) JobAgent - resorting to calculate time left with info in possession

*Workflow
FIX: (#4953) ModuleBase - remove deprecated function that does not do anything

[v7r1p28]

CHANGE: Revert #4919 - absolute imports in several modules

*Configuration
FIX: (#4945) CS.Client.Utilities: change exception caught to IndexError

*WMS
FIX: (#4947) SiteDirector: fix for case of empty tag

*DMS
CHANGE: (#4891) split staging and access protocols
NEW: (#4891) FTS3 can submit transfers with staging protocols different from transfer protocols

[v7r1p27]

FIX: Fixes from v7r0p47
FIX: (#4919) Added from future import absolute_import when having conflicts when importing standard modules.
     Fixes issue #2207

*Core
FIX: (#4918) Glue2: fix problem for CEs with multiple Queues, only one queue was discovered
FIX: (#4926) ElasticSearchDB: fix exception handling when checking existence of indices

*Configuration
CHANGE: (#4926) Adding Pool as LocalCEType for MultiProcessor queues (invoked by BDII2CSAgent)

*Framework
CHANGE: (#4928) initialized, processMessage and flushAllMessages functions of Logging are deprecated

*WMS
FIX: (#4923) The StalledJobAgent's behaviour changed (for bad) as only jobs stalled for more than 24.5 hours were
     checked before being set Failed... Restore v7r0 behaviour with immediate check
CHANGE: (#4926) JobAgent: getting CEType only from LocalSite/LocalCE config
CHANGE: (#4926) JobAgent: flipped the default for fillingMode
CHANGE: (#4926) SiteDirector: The max number of jobs in filling mode is not set anymore by the SD. The option
        MaxJobsInFillMode was removed

*Resources
FIX: (#4931) InProcess/SingularityComputingElement - Fix calling _monitorProxy as a periodic task

*Monitoring
NEW: (#4924) added possibility to login to ES via certificates.

*docs
NEW: (#4853) user management, ProxyManager
CHANGE: (#4853) move Registry from ConfReference to dirac.cfg
CHANGE: (#4853) move CommandReference content to scripts docs

[v7r1p26]

FIX: Fixes from v7r0p46

*Resources
FIX: (#4909) use grid CA to download the srr file
FIX: (#4904) ARCComputingElement: fixed a few places where unicode literals have leaked: wrapped in str

*WMS
FIX: (#4904) JobAgent: using internal function for rescheduling jobs

[v7r1p25]

FIX: Fixes from v7r0p45

*Core
CHANGE: (#4890) logging failing MySQL commands

*WMS
FIX: (#4889) fix for retrieving the pilot reference when it's an ES JobParameter
FIX: (#4889) fix for using the ES JobParameters for static data of heartbeats (app std out)
FIX: (#4897) added timestamp to pilot.json

[v7r1p24]

FIX: fixes from v7r0p44

*TransformationSystem
FIX: (#4883) fix to allow to pass a list of sourceSE to dirac-transformation-replication

[v7r1p23]

FIX: Fixes from v7r0p43

*Configuration
FIX: (#4869) Bdii2CSAgent: remove constant update of NumberOfProcessors parameter.
     Comparison between int and str lead to "new" value every run.

*WMS
FIX: (#4868) JobLoggingDB: fix for backward compatibility

*Monitoring
CHANGE: (#4872) better, faster aggregations. Always using term queries for keyword fields,
         and other less important changes
CHANGE: (#4872) do not return error if trying to delete non-existing index

*tests
NEW: (#4872) added integration test for MonitoringDB

[v7r1p22]

*WMS
NEW: (#4852) new module JobMinorStatus.py to put some standard minor statuses
CHANGE: (#4852) JobStateUpdateHandler - set startTime of job (in attributes) as from when the
        (#4852) job is Running (was when the application started). As agreed in a mail discussion...
CHANGE: (#4852) JobWrapper - send failover requests and accounting information after setting the final status

[v7r1p21]

*ConfigurationSystem
FIX: (#4854) Fix typo in CERNLDAPSyncPlugin

*Resources
FIX: (#4848) Fix SingularityComputingElement for non-server-style installations

[v7r1p20]

*Core
CHANGE: (#4842) TLS: read proxy flag from M2Crypto.X509

*Framework
CHANGE: (#4832) NotificationHandler: sendMail: the avoidSpam parameter is deprecated.
        All emails (same subject, address, body) are now only sent once per 24h

*WorkloadManagementSystem
FIX: (#4839) There was a bug handling the bulk status updates that was not updating
             correctly the job status although the job logging information was correct).
             This PR fixes this bug. It was tested in certification as a hotfix
CHANGE: (#4839) internally always call the setJobStatusBulk() method in order to be consistent
CHANGE: (#4839) in JobReport, only send statuses that are not empty, and remove handling of
                ApplicationCounter that is never sent nor used anywhere
CHANGE: (#4834) JobStateUpdateHandler: use class variables instead of global

*Resources
FIX: (#4841) Fix using SingularityComputingElement with the host's DIRAC installation

*Interfaces
FIX: (#4834) Job.py: use --cfg option for JobConfigArgs

*RSS
FIX: (#4834) Added one field for retrieving the corrected order of columns

[v7r1p19]

FIX: Fixes from v7r0p40

*Configuration
FIX: (#4821) Bdii2CSAgent: Updating CE information wasn't working because the list of
     CEs wasn't picked up from the right place (Site/CE option, instead of Site/CES/<CE_Sections>)
FIX: (#4821) Glue2: fix association of CEs to sites if the CE associated sitename in the BDII differs
     from the Name given in the CS
FIX: (#4821) dirac-admin-add-resources: Fix bug preventing the use of GLUE2 mode
CHANGE: (#4636) BDII2CSAgent: stop looking for SEs in BDII

*Resources
FIX: (#4827) SingularityCE: Create pilot.cfg as part of the inner DIRAC install.

*RSS
FIX: (#4830) added vo field to ResourceStatusClient calls

[v7r1p18]

*RSS
FIX: (#4815) Fix a problem with vo being returned in a middle to a list in toList

[v7r1p17]

*Configuration
NEW: (#4784) VOMS2CSAgent introduce SyncPlugins to add extra or validate user information information
NEW: (#4809) Add CERNLDAPSyncPlugin for VOMS2CSAgent

*Accounting
CHANGE: (#4798) multiply wallclock per the number of processors used

*WMS
FIX: (#4816) JobStateUpdateHandler - Fix bug when using elasticJobParametersDB

*Resources
FIX: (#4792) Initialisation of arc.Endpoint in ARCComputingElement

*RSS
FIX: (#4790) use createClient decorator for RSS clients

[v7r1p16]

*Resources
FIX: (#4786) FileCatalogClient: correctly returning error in getReplicas() call

[v7r1p15]

*Configuration
FIX: (#4766) Bdii2CSAgent: Fix exception if selectedSites was set, but some unknown Sites were found by the agent
CHANGE: Bdii2CSAgent: if selectedSites is configured, also remove all CEs from unknown sites from the results

*Framework
CHANGE: (#4766) NotificationHandler: sendMail: the avoidSpam parameter is deprecated. All emails (same subject, address,
        body) are now only sent once per 24h

*Resources
FIX: (#4777) Mount the host's DIRAC installation in the container when using SingularityCE without
     InstallDIRACInContainer

*RSS
CHANGE: (#4767) SummarizeLogAgent uses list instead of tuples

*WorkloadManagement
CHANGE: (#4767) JobMonitoring uses cls/self attributes instead of global variable
CHANGE: (#4772) JobMonitoring.getJobPageSummaryWeb can provide jobIDs according to the pilotJobReferences

[v7r1p14]

*Core
CHANGE: (#4752) Glue2: the number of ldap searches has been reduced to three making lookups much faster
CHANGE: (#4752) Glue2: return also unknown sites not found in the information provider for given VO
CHANGE: (#4752) Glue2: fill value for SI00 for queues as well. Value is fixed at 2500 and will overwrite any existing value.
CHANGE: (#4752) Glue2: architecture will now always be lowercase.
CHANGE: (#4752) Glue2: Read the GLUE2ComputingShareMaxSlotsPerJob value and fill the NumberOfProcessors entry for
                the respective queue. Ignores CREAM CEs. A Ceiling for this number can be set by
                /Resources/Computing/CEDefaults/MaxNumberOfProcessors, defaults to 8. Solves #3926
CHANGE: (#4747) Added support for ElasticSearch 7.
CHANGE: (#4747)  Find cas.pem and crls.pem if they are local, before generating them.

*Configuration:
CHANGE: (#4752) Bdii2CSAgent: change email subject to agent name
CHANGE: (#4752) Bdii2CSAgent: Make GLUE2Only=True the default
CHANGE: (#4752) Bdii2CSAgent: Email also information about CEs not found in the specified information, CEs can be ignored with BannedCEs option, solves #1034
CHANGE: (#4752) dirac-admin-add-resources: printout CEs that are not known at the given information provider
CHANGE: (#4752) dirac-admin-add-resources: default to Glue2, deprecate -G flag. Add -g flag to use glue1
FIX: (#4752) dirac-admin-add-resources: Do not exit if no new CEs are found, still look for changes of existing CEs

*Monitoring
CHANGE: (#4747) Eliminate types from MonitoringDB for support for ElasticSearch 7

*WMS
CHANGE: (#4747) renamed ElasticJobDB.py in ElasticJobParametersDB.py
CHANGE: (#4747) Eliminate types from ElasticJobParametersDB.py for support for ElasticSearch 7
CHANGE: (#4747) Use ES query DSL for searches in ElasticJobParametersDB.py, also for deleting entries

*Resources

CHANGE: (#4755) remove backward compatibility for BaseSE defined in StorageElements section (issue #3516)
CHANGE: (#4755) Clearer error message related to LFN convention (issue #2790)

[v7r1p13]

*WMS
CHANGE: (#4750) JobMonitoring casts for JSON

*Framework
CHANGE: (#4750) ignore serialization error for JSON in the Monitoring

*RMS
CHANGE: (#4750) ignore serialization error in ForwardDISET

tests
FIX: (#4745, #4746) transformation_replication - fix integration test

[v7r1p12]

*Core:
FIX: (#4724) correctly pass the argument to the new ThreadPool in MessageBroker
FIX: (#4737) modify logging when CAs & CRLs sync

*Framework
FIX: (#4728) Fix hashing of local CA and CRL bundles
FIX: (#4737) add check of availability of directories for sync CAs in BundleDeliveryClient

*Production
FIX: (#4739) Fixes for JSON serialization

*WMS
FIX: (#4739) Fixes for JSON serialization

*Transformation
FIX: (#4739) TransformationManagerHandler: fixes for JSON serialization


*ResourceStatusSystem
CHANGE: (#4720) add a VO column to all tables as apart of the primary key and a default value='all'

*Resources
NEW: (#4721) SingularityCE: singularityCE: added possibility to run without re-installing DIRAC inside the container
CHANGE: (#4733) SingularityComputingElement: Enable userns option in singularity if possible.
CHANGE: (#4733) SingularityComputingElement: Use CVMFS as singularity fallback location if userns is enabled.

*docs:
CHANGE: (#4721) improved doc for SingularityCE options

*tests
FIX: (#4724) fix rss-scripts syntax

[v7r1p11]

*WMS
FIX: (#4712) PilotStatusAgent was crashing due to a bug

*Test
FIX: (#4712) fix for main RSS system test

[v7r1p10]

Fixes from v7r0p32

CHANGE: (#4690) ComponentInstaller uses --cfg option

[v7r1p9]

Fixes from v7r0p31

*Resources
FIX: (#4704) ARCComputingElement: fix use of gLogger, which was replaced by self.log

[v7r1p8]

*WMS
NEW: (#4699) add a retryUpload option in the JobWrapper

*DMS
NEW: (#4699) add a retryUpload option to FailoverTransfer
CHANGE: (#4693) Retry file upload for any error condition, not just file catalogue failure.

*Resources
FIX: (#4669) multiple minor style fixes

*tests
FIX: (#4695) Tests are modified so the MultiVO File catalog is not a master catalog anymore.
     Addresses #4682 .

[v7r1p7]

*Core
FIX: (#4679) dirac-install is getting the globalDefaults.cfg from CVMFS if available
FIX: (#4679) dirac-install - loads the installation configuration from etc/dirac.cfg if it is present
NEW: (#4679) dirac-install-extension - new command to add an extension to an existing installation
CHANGE: (#4679) dirac-deploy-scripts - added --module option to inspect only specified modules

*WMS
CHANGE: (#4674) DownloadInputData no longer fails if getFileMetadata fails for the first SE, tries others if available

*DMS
FIX: (#4678) Fix problem where a FileCatalog instance was not aware of SEs added by a different instance.
     SEManager.getSEName now refreshes if an seID is not known. Fixes #4653

*docs
FIX: (#4667) some more info on duplications

*tests
FIX: (#4681) Test_UserMetadata makes dynamic lfns using VO

[v7r1p6]

*Framework
CHANGE: (#4643) BundleDeliveryClient: inheriting from Client

*SMS
FIX: (#4645) StorageManagementDB - drop the tables in the correct order to avoid foreign key errors

*TS
NEW: (#4641) TransformationCleaningAgent will (re)clean very old transformations that are still in the system

*tests
FIX: (#4645) dropDBs uses real array;
FIX: (#4645) remove readonly variables

[v7r1p5]

*Framework
FIX: (#4640) Install of ES DBs: only search in *DB.py files

[v7r1p4]

Includes fixes from v6r22p30, v7r0p26

*Framework
CHANGE: (#4632) dirac-sysadmin - handle installation possible also for ES DBs

*tests
NEW: (#4633) added xmltodict module - makes working with XML feel like working with JSON.

[v7r1p3]

Includes fixes from v6r22p29, v7r0p25

*Framework
FIX: (#4611) ProxyManager, dirac-admin-get-proxy - allow bool type for vomsAttribute parameter
     on service side. Fixes #4608

[v7r1p2]

Changes from v7r0p24 patch

[v7r1p1]

Changes from v6r22p28 patch

*Framework
CHANGE: (#4572) removed group from proxy expiration notification

[v7r1]

NEW: Add environment.yml file for preparing an environment with conda
CHANGE: (#4507) autopep8 for the entire code stack

*Core
NEW: initial support for mysql8
NEW: (#4236) DISET - pass the client DIRAC version as part of the request description structure
NEW: (#4274) Allow installation from a local directory
FIX: (#4289) Use subprocess32 if possible for significantly better performance
FIX: (#4289) TypeLoader should not be a singleton as it has a cache
CHANGE: (#4362) RPC parameters are cast to list/tuples when needed
FIX: (#4410) M2Crypto transport cast socket.error to strings
CHANGE: (#4410) (JSON) rpcStub uses list instead of tuples
NEW: (#4410) add utilities for JSON Serialization (strToIntDict and ignoreEncodeWarning)
CHANGE: (#4354) ThreadPool - replaced by ThreadPoolExecutor(native python)
FIX: (#4439) MySQLDB _connect method
NEW: (#4510) Removed dirac-distribution (use docker image)
CHANGE: (#4491) Streamline of CS helpers for sites and computing elements
NEW: (#4538) MixedEncode - allows for json serialization transition
CHANGE: (#4461) use M2Crypto by default
CHANGE: (#4565) Source bashrc in wrapper script

*Configuration
CHANGE: (#4157) add new helper methods for IdP/Proxy Providers, OAuthManager. Add methods that 
        read DN options in dirac user section
NEW: (#4241) Slave configuration servers are automatically updated as part of the new configuration 
     changes commit
NEW: (#4241) Configuration Server - added forceGlobalConfigurationUpdate() interface to force all 
     registered service to update their configuration
NEW: (#4257) Add search emails for group method in Registry
NEW: (#4397) ConfigurationClient - added getOptionsDictRecursively method, add docs
CHANGE: (#4551) Registry - change search DN properties logic

*Framework
CHANGE: (#4157) add possibility to work with Proxy Providers and "clean" proxy without 
        voms/dirac extensions
NEW: (#4257) Filter of duplicate mails in Notification
FIX: (#4257) Optimize test in NotificationHandler
FIX: (#4289) Avoid leaking std(in|out|err) file handles when running runsvdir
CHANGE: (#4362) BundleDeliveryFramework uses list instead of tuple
CHANGE: (#4410) (JSON) use of list instead of tuples for SecurityLog

*WMS
CHANGE: (#4362) SandboxStoreClient uses list instead of tuple
CHANGE: (#4396) Removed outdated PilotMonitorAgent
CHANGE: (#4410) (JSON) use of list instead of tuples for JobReport and Watchdog
CHANGE: (#4416) As explained in #4412, Completed jobs is used as major status for jobs during
        completion while it is also used for jobs that have a pending request and require a further
        action before being Done or Failed.
CHANGE: (#4416) Completing jobs are treated exactly like Running jobs, i.e. set Stalled if they
        didn't give sign of life, and are not set Failed directly as before. Jobs to be checked
        are those that had not sent a heartbeat within the stalledTime period, in order to reduce
        the number of jobs to check.
NEW: (#4416) Created a file JobStatus.py for replacing the literal job statuses, and updated many
        modules using these new variables. Note that there are still many others to change, but
        could be done gradually...
FIX: (#4451) StalledJobAgent - use int factor to the seconds time delta
FIX: (#4451) ProxyDB - set UserName in setPersistencyFlag() if it is a first record in ProxyDB_Proxies
FIX: (#4514) JobWrapper: try to send the failover requests BEFORE declaring the job status
FIX: (#4514) JobAgent: do not override the job status after the job has finished

*DMS
CHANGE: (#4243) FileCatalog - standard components are loaded using ObjectLoader mechanism
NEW: (#4279) FileCatalog - added VOMSSecurityManager class
CHANGE: (#4279) FileCatalog - dropped PolicyBasedSecurityManager and VOMSPolicy classes
CHANGE: (#4410) (JSON) correct casts for serialization for FTS
CHANGE: (#4364) remove all the SE mangling in the DFC (SEPrefix, resolvePFN, SEDefinition)
CHANGE: (#4423) FileMetadata - split getFileMetadataFields into getFileMetadataFields and _getFileMetadataFields
CHANGE: (#4423) DirectoryMetadata - split getMetadataFields into getMetadataFields and _getMetadataFields
NEW: (#4465) FileCatalog - a FileMetadata and DirectoryMetadata multi VO targeted plug-in wrappers for
     user metadata operations.
FIX: (#4535) StorageElement - do not return negative values in getFreeDiskSpace()

*RMS
CHANGE: (#4410) (JSON) correct casts for serialization
FIX: (#4517) When finalising the request, one should take into account the fact that if the job is
     Stalled one must find its previous status. This is fixed in ReqClient

*Resources
NEW: (#4157) ProxyProvider resources with implementation for DIRAC CA and PUSP proxy providers
NEW: (#4276) IdProvider resources to represent external user identity providers
FIX: (#4455) discrepancy in CE._reset() methods return value in different CE implementations
NEW: (#4546) add Test_ProxyProviderFactory, docs


*RSS
CHANGE: (#4362) SQL query orders using list instead of tuples
CHANGE: (#4410) (JSON) db ordering uses list instead of tuples
FIX: (#4462) convert the dictionary keys to number, when it is required.
CHANGE: (#4463) Dynamically load database handlers for ResourceStatus and ResourceManagement modules in
         preparation for a schema changes needed by multi-VO versions of these.


*StorageManagement
CHANGE: (#4410) (JSON) use lists instead of tuples

*tests
CHANGE: (#4279) use VOMSSecurityManager for integration instead of PolicyBasedSecurityManager/VOMSPolicy
FIX: (#4284) DMS client tests to use DIRAC user name, rather than the local system user name
NEW: (#4289) CI for unit/lint/integration testing with GitHub actions
NEW: (#4289) Start using shell linting of the test scripts
FIX: (#4289) Exit quickly if the installation fails to make it easier to find issues
CHANGE: (#4410) call pytest directly instead of as a module
FIX: (#4426) restored system test, moved Jenkins test to appropriate location
CHANGE: (#4439) integrate test_MySQLDB to all_integration_server_tests

*tests
FIX: (#4469) ProxyDB integration tests fixed for the M2Crypto case
FIX: (#4551) align ProxyDB test to current changes

*docs
NEW: (#4289) Document how to run integration tests in docker
NEW: (#4551) add DNProperties description to Registry/Users subsection

[v7r0p57]

*Resources
NEW: (#5067) RucioFileCatalog plugin based on Belle II implementation

[v7r0p56]

*Resources
FIX: (#5119) HTCondorCE: Limit calls to actual cleanup (find and delete files on disk) to
     once per minute per SiteDirector, fixes #5118
CHANGE: (#5119) HTCondorCE cleanup: Run the DIRAC_ executable purge with -O3 and -maxdepth
        1 to speed up the find

[v7r0p55]

*TS
FIX: (#5109) DataRecoveryAgent: immediately skip transformations without jobs, prevents
     exception later on

[v7r0p54]

*Core
FIX: (#5087) Undefined variable error when RabbitMQAdmin fails to connect

*CS
FIX: (#5090) VOMS2CSSynchronizer: add email information about a user joining groups for an additional VO, fix for #5037
FIX: (#5090) VOMS2CSSynchronizer: When a user leaves a second VO, only the membership in these groups is removed
CHANGE: (#5090) VOMS2CSSynchronizer: If email of user is known, do not replace it with None

[v7r0p53]

*Interface
FIX: (#5069) parseArguments strip arguments correctly

[v7r0p52]

*Core
FIX: (#5058) (M2Crypto) fixes in proxy serial parsing

[v7r0p51]

*Configuration
FIX: (#5037) VOMS2CSAgent: fix an issue in the agent that prevented users being added to
     a second VO if they were already existing in another VO

[v7r0p50]

*Core
CHANGE: (#4927) Added MySQL LIKE query feature.

[v7r0p49]

*Core
NEW: (#4967) introduce DIRAC_M2CRYPTO_SSL_METHODS to configure accepted protocols
NEW: (#4967) introduce DIRAC_M2CRYPTO_SSL_CIPHERS to configure accepted ciphers

[v7r0p48]

CHANGE: (#4949) change default top-level bdii to cclcgtopbdii01.in2p3.fr (was lcg-bdii.cern.ch)

*CS
FIX: (#4943) Fix exception in VOMS2CSAgent for missing 'suspended' and other entries occurring if the credentials
     used to query the VOMS server have insufficient privileges to obtain this information

[v7r0p47]

*Core
CHANGE: (#4930) Resolve location of etc/grid-security/vomses via env variable X509_VOMSES

[v7r0p46]

*DMS
FIX: (#4908) FTS3Job: fix the check of isTapeSE for multiVO instances, fixes #4878
FIX: (#4908) FTS3Job: pass VO for fetchSpaceToken function to StorageElement

[v7r0p45]

*WMS
FIX: (#4899) JobAgent: adding ExtraOptions as argument iff the executable is a DIRAC script

*Resources
CHANGE: (#4896) ARC CE: request all processors on the same node.

[v7r0p44]

*Core
CHANGE: (#4873) default generated bashrc does not overwrite X509* variables if already set
NEW: (#4873) Add DIRAC_X509_HOST_CERT and DIRAC_X509_HOST_KEY environment variables

*WMS
CHANGE: (#4836) JobWrapper: Add extraOptions only when the executable is a DIRAC script

[v7r0p43]

*RSS
FIX: (#4871) SiteInspectorAgent: prevent the agent from getting locked if an exception occurs during enforcement
FIX: (#4871) ElementInspectorAgent: prevent the agent from getting locked if an exception occurs during enforcement

[v7r0p42]

*Configuration
CHANGE: (#4587) Added possibility to load more then one cfg file from DIRACSYSCONFIGFILE env variable

[v7r0p41]

*Core
FIX: (#4845) Fix hashing SubjectName in X509Chain

*FrameworkSystem
FIX: (#4833) pilot update script, update global CS not the local one
NEW: (#4840) Add option to retry to update hosts in dirac-admin-update-instance

*WorkloadManagementSystem
FIX: (#4838) SiteDirector - Flatten platform list avoid crash if CheckPlatform=True

[v7r0p40]

*docs
FIX: (#4826) correct link to LHCb documentation

[v7r0p39]

NEW: (#4814) FileManager, FileCatalogDB - added repairFilesTable function to fix differencies between FC_Files
     and FC_FileInfo tables
NEW: (#4814) FileCatalog CLI - rmdir command can perform recursive directory removal
NEW: (#4814) FileCatalog CLI - repair command adapted to multiple repair operations

[v7r0p38]

*Configuration
FIX: (#4807) --cfg option supports tilde
FIX: (#4813) Show username when deleting users

*FrameworkSystem
NEW: (#4800) new tool dirac-admin-update-instance to update all servers of a dirac instance from command line
NEW: (#4800) new tool dirac-admin-update-pilot to update version of pilot in CS from command line

*DMS
CHANGE: (#4807) FTS3 gives priority to disk replicas

*Resources
NEW: (#4807) CTA compatible Storage plugin
FIX: (#4812) get SSH hostname from the CE config instead of the job ID to get the job output

*tests
FIX: (#4803) Use GitHub Container registry due to pull limit on dockerhub
CHANGE: (#4806) Remove obsolete gitlab integration

[v7r0p37]

*TS
CHANGE: (#4769) consider all sites when getting sites with storage (not only LCG sites with Tier0, 1 or 2

*WMS
FIX: (#4769) dirac-wms-job-parameters: output was printed twice

*docs
NEW: (#4771) admin tutorial on how to install the WorkloadManagementSystem
CHANGE: (#4780) mock the MySQLDB python module as we cannot install it in RTD any longer

[v7r0p36]

FIX: fixes from v6r22p35 patch release

[v7r0p35]

*Core
FIX: (#4751) Do not read suspensionReason from VOMS as it's not used anywhere and
     needs special permissions to give this information
FIX: (#4756) Fix for silly-formed XMLs from GOCDB

*Framework
CHANGE: (#4753) NotificationService: if avoidSpam=True the email is now sent immediately
        and cached for up to one hour, instead of being cached and then sent after up to an hour.

*Resources
FIX: (#4743) remove dots in xroot virtual username

[v7r0p34]

*Core
NEW: (#4391) Make M2Crypto TLS implementation compatible with openssl 1.1 series

*DataManagement
FIX: (#4729) Allow no LFNs to be passed to getReplicas

*RSS
FIX: (#4722) GOCDBClient: fix for different forms of XML answer from GOC

*Resources
FIX: (#4725) create "task kwargs" with the required arguments in PoolCE before passing them to the ProcessPool
FIX: (#4738) create chunks before using the Arc.JobSupervisor

[v7r0p33]

*Interfaces
FIX: (#4713) Pass useCertificates to WMSClient in Dirac API

*Resources
NEW: (#4716) better way to discover the innerCESubmissionType (Pool CE)
CHANGE: (#4716) SingularityCE: get info from Pilot3 pilot.json, if present

*tests
NEW: (#4716) added integration test for SingularityCE

[v7r0p32]

*Core
FIX: (#4688) M2Crypto based protocol - better handling of timeout
NEW: (#4710) add loadCRLFromFile to pyGSI implementation of X509CRL

*WorkloadManagement
NEW: (#4708) JobAgent - define DIRAC_JOB_PROCESSORS environment to number of
     processors allocated for the user job

[v7r0p31]

*WorkloadManagement
FIX: (#4706) Crash getting available memory limits when MJF is not available

[v7r0p30]

*Core
FIX: (#4698) Glue2: Fix crash in bdii2CSAgent, when ARC CEs do not have an ExecutionEnvironment

*WorkloadManagementSystem
FIX: (#4701) Ensure JobParameters.getNumberOfProcessors always returns an integer

*RSS
NEW: (#4691) GOCDB - interpret also downtimes with URLs different from the hostname

*Resources
CHANGE: (#4666) ARCComputingElement - enable GLUE2 queries on ARC CEs, which is now strongly recommended
        as GLUE1 publishing is stopped in ARC6.

*docs
NEW: (#4684) Added documentation for HTCondor/use full proxy length setting.

[v7r0p29]

*Core
FIX: (#4683) M2Crypto - force bio free and shutdown when closing

*Configuration
CHANGE: (#4651) Add --cfg option for config files, deprecating old non-option version.

*TransformationSystem
FIX: (#4680) Bug fixed in updateFilterQueries. The bug was affecting only TS catalog interface.

*Production
FIX: (#4672) minor fix in ProdValidator
FIX: (#4672) more detailed output added in dirac-prod-get-trans

*Resources
FIX: (#4673) hack in Slurm ResourceUsage to stop jobs running out of time on multi-processors resources

[v7r0p28]

*Core
FIX: (#4642) M2Crypto closes the socket after dereferencing the Connection instance

*DMS
FIX: (#4644) Cancel FTS3 Operation if the RMS request does not exist

*RMS
NEW: (#4644) getRequestStatus returns ENOENT if the request does not exist

*TS
FIX: (#4647) TaskManager - hospital sites were not looked for correctly, which
      generated an exception
FIX: (#4656) fix parsing of command line flags (e.g., -ddd) for dirac-transformation-archive/clean/remove-output/verify-outputdata

*Interfaces
CHANGE: (#4652) dirac-admin-add-host now inserts hosts into the ComponentMonitoring if the host
        is not yet known

[v7r0p27]

*Framework
FIX: (#4639) MySQL - commit transaction when creating tables

[v7r0p26]

*Resources
CHANGE: (#4626) Test_PoolComputingElement - increase delays for job submission
CHANGE: (#4626) PoolComputingElement - fix the logic of number of processors evaluation
FIX: (#4634) Add pilot.cfg symlink in SingularityCE for Pilot3 compatibility.
FIX: (#4620) in getPilotOutput, returns errors when the HTCondor working directory is
     not available and condor_transfer_data fails

*WMS
NEW: (#4614) uploadToWebApp flag to disable the json upload for the CSToJson
FIX: (#4614) Fix an absolute path in the CSToJSON
NEW: (#4620) pop the pilot reference from the failedPilotOutput dictionary when
     maxRetryGetPilotOutput is reached
NEW: (#4619) Watchdog - added DISABLE_WATCHDOG_CPU_WALLCLOCK_CHECK env variable
FIX: (#4619) Watchdog - Split check methods for better control

*Docs:
CHANGE: (#4614) allow to generate only header/footer in the release notes if no PR were merged
FIX: (#4635) add missing packages for the UBUNTU Linux Distribution that need to be installed
     before installing DIRAC
NEW: (#4635) add useful commands for working with conda environments
CHANGE: (#4622) diracdoctools - No longer mock numpy and matplotlib
FIX: (#4619) added doc about DIRACSYSCONFIG environment variable

[v7r0p25]

Fixes from v6r22p29 patch

*Core
FIX: (#4615) M2SSLTransport does not catch all the exceptions
FIX: (#4615) M2SSLTransport calls parent class when renewing context
CHANGE: (#4615) default to split handshake
NEW: (#4617) Added test for profiler.py

*WMS
FIX: (#4617) Watchdog - use 2 flags for profiler: withChildren and withTerminatedChildren

[v7r0p24]

*Core
FIX: (#4584) M2SSLTransport catch exceptions and convert them into S_ERROR
CHANGE: (#4584) M2SSLTransport: allow to do the SSL handshake in threads
CHANGE: (#4584) Do not query the Registry when doing the handshake

*WMS
CHANGE: (#4587) Check LFN InputSandbox separately from InputData
NEW: (#4593) option to only retry to get pilot outputs a limited number of times
CHANGE: (#4594) SandboxStoreClient - remove direct access to SandboxMetadataDB by default
CHANGE: (#4594) JobSanity - instantiate SandboxStoreClient with direct access to SandboxMetadataDB
FIX: (#4601) JobAgent: check if there are arguments

*Resources
CHANGE: (#4593) retrieve pilot output paths in getJobOutput using the pilot IDs instead of calling condor

*Interfaces
Change: (#4594) Dirac - instantiate SandboxStoreClient without smdb=False which is now a default

*docs
FIX: (#4598) Use also time in addition to date to get list of PRs since last tag

[v7r0p23]

*Core
FIX: (#4580) The CPU for the jobWrapper process group was incorrectly calculated as
     it was not including former children of the JobWrapper.

*Framework
FIX: (#4570) MonitoringCatalog only prints an error when there is really one

*WMS
NEW: (#4576) add a workDir to PilotCStoJSONSynchronizer
FIX: (#4591) Fix exception when calling HTCondorCE killJob, used when killing pilots
     with dirac-admin-kill-pilot for example. Fixes #4590

*DMS
FIX: (#4591) allow dirac-dms-protocol-matrix be run for non LHCb VOs

*RMS
CHANGE: (#4573) Add include from ConfigTemplate to CleanReqDBAgent, RequestExecutingAgent, ReqManager
CHANGE: (#4573) align defaults in ConfigTemplate with those in the Code

*Resources
FIX: (#4588) HTCondorCE cleanup only the pilots files related to the CE

*Docs:
NEW: (#4571) the DiracDocTools are now also compatible with python3
NEW: (#4571) added ".readthedocs.yml" config

[v7r0p22]

*Core:
CHANGE: (#4554) dirac-install: remove empty lines between options in dirac-install --help

*Configuration
CHANGE: (#4563) move documentation to ConfigTemplate, Module docstrings

*Accounting
CHANGE: (#4564) Move documentation about agent and services configuration to module docstrings, ConfigTemplate

*Docs
CHANGE: (#4554) Small restructuring in the DeveloperGuide: merge sections on testing, add note about generating command references
NEW: (#4554) DeveloperGuide: add section about DIRACOS and link to diracos.readthedocs.io
CHANGE: (#4560) allow release notes to be empty in dirac-docs-get-release-notes

*Tests
FIX: (#4560) DataManager tests check VO dynamically

[v7r0p21]

*Core
CHANGE: (#4506) remove rst2pdf from dirac-create-distribution-tarball

*Framework
CHANGE: (#4536) Don't loop forever if a query does not work in the MonitoringCatalog

[v7r0p20]

*Core
FIX: (#4531) Mail.py - add SMTP parameters

*DMS
CHANGE: (#4528) FTS3 - failoverTransfer sleep & retries in case of FC unavailability

*Resources
NEW: (#4529) WLCGAccountingHTTPJson occupancy plugin

*TS
CHANGE: (#4525) clean the DataFiles table when cleaning a Transformation

[v7r0p19]

*DMS
CHANGE: (#4505) explicitly delegate the proxy to FTS3 with a configurable lifetime
NEW: (#4519) S3 storage support

*RSS
FIX: (#4520) correct verbosity (avoid non-necessary warnings)

*docs
NEW: (#4520) Minimal documentation on Bdii2CSAgent and GOCDB2CSAgent

[v7r0p18]

*Interfaces
CHANGE: (#4502) run jobs locally: use $DIRAC for $DIRACROOT

*Docs
NEW: (#4513) add recommonmark extension to allow use of markdown files in the documenation

[v7r0p17]

*WMS
FIX: (#4496) PilotCS2Json: fix writing of local pilot.json file, which is used to calculate the hash
FIX: (#4496) PilotCS2Json: write checksum file in text mode

*DMS
FIX: (#4476) StorageElementHandler: removed ignoreMaxStorageSize flag from getTotalDiskSpace and getFreeDiskSpace

*Resources
FIX: (#4499) Slurm Resource Usage

[v7r0p16]

*Core
CHANGE: (#4482) TimeLeft modules become ResourceUsage and inherit from an abstract module called ResourceUsage
NEW: (#4482) TimeLeft/SLURMResourceUsage module to get resource usage from a SLURM installation
CHANGE: (#4482) Move TimeLeft from Core/Utilities to Resources/Computing/BatchSystems

*WMS
NEW: (#4493) Add checksum calculation for PilotCSToJsonSynchroniser
NEW: (#4493) Add checksum checks to PilotWrapper
FIX: (#4493) Fix download checks in PilotWrapper in case the webserver does not return 404 but not the expected file content either.

*Resources
FIX: (#4482) LocalCE: proxy submission and getJobStatus
FIX: (#4482) Slurm getJobStatus() making use of sacct
FIX: (#4466) Stomp reconnection only reconnect the connection that dropped

[v7r0p15]

*Accounting
NEW: (#4464) StorageOccupancy accounting

*RSS
NEW: (#4464) FreeDiskSpaceCommand used to fill the StorageOccupancy accounting
CHANGE: (#4464) FreeDiskSpaceCommand can clean the from not-anymore-existing SEs

*WMS
CHANGE: (#4471) Optimizer: treat input sandboxes uploaded as LFNs ad Input Data

[v7r0p14]

*Framework
CHANGE: (#4458) Remove LHCb specific code used to install cx_Oracle

*Core
CHANGE: (#4460) agents exit with sys.exit(2) in case of errors

*Resources
CHANGE: (#4460) InProcess CE correctly reports number of processors available

*WMS
FIX: (#4454) PilotWrapper: try to untar also with system tar

[v7r0p13]

*Core
FIX: (#4448) SubProcess: rewritten function for getting child PIDs

*ResourceStatusSystem
NEW: (#4419) Backported GGUSTicketsPolicy from LHCb
CHANGE: (#4419) removed dangerous script dirac-rss-policy-manager

*tests
NEW: (#4429) Allow extensions to extend the continuous integration tests

*docs
NEW: (#4431) dirac-doc-get-release-notes can take a sinceLatestTag option, header and footer messages,
     and can create github/gitlab release

[v7r0p12]

*WMS
FIX: (#4432) Better logging for WMS Optimizers
NEW: (#4435) PilotCS2JSONSynchronizer: added options pilotRepoBranch and pilotVORepoBranch

*DMS
FIX: (#4436) dirac-dms-clean-directory: also works on single empty directory, fixes #4420

*Framework
FIX: (#4436) dirac-install-component: fix bug prohibiting use of the -m/--module parameter

*tests
NEW: (#4429) Allow extensions to extend the continuous integration tests
NEW: (#4433) added README.rst for every subdirectory

*docs
FIX: (#4438) update notes for dirac-distribution (add extensions)

[v7r0p11]

*Core
FIX: (#4411) Make dirac-install tool python 3 compatible
NEW: (#4409) Allow --dirac-os-version argument to dirac-install.py to be a path or URL to a tarball

[v7r0p10]

*Core
FIX: (#4394) RequestHandler - fix log output for the case where the ActionTuple is actually a string
FIX: (#4394) AuthManager - manage the case where ExtraCredentials are in a form of a list
NEW: (#4379) dirac-install accepts userEnvVariables switch, adds user-requested env variables
     to *rc* files

*WMS
FIX: (#4404) Fix the matching delay functionality, fixes #2983
NEW: (#4403) JobCleaningAgent: Add possibility to remove HeartBeatLoggingInfo before jobs are
     completely removed.
FIX: (#4394) SiteDirector - do not add downloading files ti the pilot if Pilot3 flag is False
FIX: (#4390) Watchdog: get the CPU consumed by children processes too
FIX: (#4370) SiteDirector: Pilot3 option easier to interpret
CHANGE: (#4338) getStatus method in ARC CE now uses a JobSupervisor to get status of multiple pilots at once.
CHANGE: (#4338) SiteDirector.updatePilotStatus has been parallelized using threads.
NEW: (#4338) AvailableSlotsUpdateCycleFactor is a parameter part of the configuration allowing to control
     the rate of the update of the available slots in the queues.
FIX: (#4338) Revert to queueCECache being an object attribute to fix the CEs instantiation.

*RMS
CHANGE: (#4400) ReqDB: Add pool_recycle=3600 parameter for sql engine setup, might prevent
        occasional "Mysql Server has gone away" errors

*Resources
FIX: (#4380) ComputingElement classes: use GridEnv if present
CHANGE: (#4360) in HTCondor CEs, the pilot stamps are now used to retrieve outputs and logging info

*DMS
CHANGE: (#4400) FTS3DB: Add pool_recycle=3600 parameter for sql engine setup, might prevent
        occasional "Mysql Server has gone away" errors

*Docs
CHANGE: (#4402) dirac-docs-get-release-notes.py does not require a GITLABTOKEN

[v7r0p9]

*Core
CHANGE: (#4302) Simplify and convert command wrapper scripts to bash. Also removed some obsolete MacOS code.
FIX: (#4361) restore the possibility to set a global timeout for a Client

*DMS
CHANGE: (#4353) FTS3 persistOperation method checks that the caller is allowed to do so
CHANGE: (#4353) FTS3Manager: do not expose updateJobStatus and updateFileStatus on the service
CHANGE: (#4353) FTS3 operation is canceled if the matching request is canceled
CHANGE: (#4353) when a source file does not exist, defunct the FTS3File associated
CHANGE: (#4353) use the JEncode serializer instead of the custom FTS3Serializer
CHANGE: (#4353) cancel an FTS3Job together with its associated FTS3Files if the job is not found on the server

*RSS
CHANGE: (#4336) remove a call to shifterProxy configuration which would not work for multi VO Dirac

*docs
CHANGE: (#4378) using docker images from docker hub

[v7r0p8]

*Configuration
CHANGE: Let update the config, even if the Pilot info is not in the CS

[v7r0p7]

*Core
CHANGE: {bash,tchs,diracos}rc set the PYTHONPATH to only dirac (ignore existing PYTHONPATH)
CHANGE: dirac-configure might work without the need of a proxy
CHANGE: the timeout of an RPC call is always updated

[v7r0p8]

*Configuration
CHANGE: Let update the config, even if the Pilot info is not in the CS

[v7r0p7]

*Core
CHANGE: {bash,tchs,diracos}rc set the PYTHONPATH to only dirac (ignore existing PYTHONPATH)
CHANGE: dirac-configure might work without the need of a proxy
CHANGE: the timeout of an RPC call is always updated

[v7r0p6]

*Core
NEW: Add environment.yml file for preparing an environment with conda
CHANGE: Use subprocess32 if possible for significantly better performance
FIX: TypeLoader should not be a singleton as it has a cache

*FrameworkSystem
FIX: Avoid leaking std(in|out|err) file handles when running runsvdir

*WorkloadManagementSystem
NEW: To activate the pilot logging mechanism the following option must be present in CS: Pilot/PilotLogging with a value set to "true", "yes" or "y".

*Tests
NEW: CI for unit/lint/integration testing with GitHub actions
NEW: Start using shell linting of the test scripts
FIX: Exit quickly if the installation fails to make it easier to find issues

*Docs
NEW: Document how to run integration tests in docker
CHANGE: The options in the command reference sections: 'ignore' and 'scripts', are replaced by 'exclude' and 'manual' respectively. The entries in 'exclude' will now reject scripts that are otherwise picked up by the 'patterns'. Entries in 'manual' will be added to the indexFile, but their rst file has to be provided by hand. Fixes #4345

[v7r0p5]

FIX: changes from v6r22p15 included

[v7r0p4]

*Core
FIX: (#4337) remove unexisting import from dirac-info

*WMS
CHANGE: (#4317) dealing with min and max number of processors from the job

*docs
CHANGE: (#4317) added WMS admin doc (job state machine)

[v7r0p3]

*Core
FIX: (#4298) install_site.sh : set UpdatePilotCStoJSONFile=False for initial installations

*WMS
FIX: (#4294) JobState - restored logic of having database clients at the class level

*TS
CHANGE: (#4308) Rename Operations option Productions/ProductionFilesMaxResetCounter to Transformations/FilesMaxResetCounter

*Resources, WMS, tests
CHANGE: (#4295) save the number of processors as jobLimits in pilot cfg

*tests
CHANGE: (#4291) removed pilot2 tests

*docs
NEW: (#4309) Added how to create a dedicated dirac file catalog

[v7r0p2]

*Accounting
FIX: (#4290) Allow longer user and site names.

*WMS
NEW: (#4287) dirac-wms-get-wn and dirac-wms-pilot-job-info scripts (ported from LHCbDIRAC)

*docs
CHANGE: (#4266) the AdministratorGuide has been restructured

[v7r0p1]

FIX: Removing some deprecated codes

[v7r0]

FIX: (#3962) use print function instead of print statement
FIX: (#3962) remove the usage of the long suffix to distinguish between long and int
FIX: (#3962) convert octal literals to new syntax
NEW: (#3962) Add pylint test to check python 3 compatibility

*Configuration
CHANGE: (#4249) The flag UpdatePilotCStoJSONFile has been moved to Operations/[]/Pilot section
NEW: (#4255) Resources - added getStorageElements() method

*Framework
CHANGE: (#4180) Removed local MySQL handling (DIRACOS won't have install it)
CHANGE: (#4180) Removed setup of old portal

*Accounting
CHANGE: (Multi)AccountingDB - Grouping Type and Object loader together with the MonitoringSystem ones.

*WorkloadManagementSystem
NEW: Add JobElasticDB.py with getJobParameters and setJobParameter methods to work with ElasticSearch (ES) backend.
NEW: Add gJobElasticDB variable and indicates the activation of ES backend.
CHANGE: Modify export_getJobParameter(s) to report values from ES if available.
CHANGE: (#3748) Reduced (removed, in fact) interactions of Optimizers with JobParameters, using only OptimizerParameters
NEW: (#3760) Add Client/JobStateUpdateClient.py
NEW: (#3760) Add Client/JobManagerClient.py
CHANGE: (#3760) Use the above Client classes instead of invoking RPCClient()
NEW: Added ES backend to WMSAdministratorHandler to get JobParameters.
NEW: Added separate MySQL table for JobsStatus in JobDB, and modified code accordingly.
CHANGE: ElasticJobDB.py: Modify setJobParameter method to register JobAttributes like Owner, Proxy, JobGroup etc.
CHANGE: ElasticJobDB.py: added getJobParametersAndAttributes method to retrieve both parameters and attributes for a given JobID.
CHANGE: Pilot Watchdog - using python UNIX services for some watchdog calls
CHANGE: (#3890) JobState always connects to DBs directly
CHANGE: (#3890) remove JobStateSync service
CHANGE: (#3873) Watchdog: use Profiler instead of ProcessMonitor
NEW: (#4163) SiteDirectors send by default Pilot3 (flag for pilot2 is still kept)
FIX: (#4163) removed unicode_literals (messes up things with DEncode)
NEW: (#4224) PilotWrapper can get the Pilot files from a list of locations
CHANGE: (#4224) PilotWrapper is compatible with several python versions
NEW: (#4260) New dirac-wms-match command to test a given job for matching computing resources
NEW: (#4260) QueueUtilities - utilities relevant to queues manipulation
FIX: (#4265) urllib.urlopen() call with and without the 'context' parameter in Utilities/PilotWrapper.py 
     according to the version of urllib instead of the python version
CHANGE: (#4244) Modified flag for using the JobParameters on ElasticSearch database

*Core
NEW: (#3744) Add update method to the ElasticSearchDB.py to update or if not available create the values 
     sent from the setJobParameter function. Uses update_by_query and index ES APIs.
CHANGE: (#3744) generateFullIndexName() method made static under the ElasticSearchDB class.
CHANGE: (#3744) removed unused/outdated stuff from Distribution module
FIX: check for empty /etc/grid-security/certificates dir
NEW: (#3842) Add createClient decorator to add wrapper for all export_ functions automatically
NEW: (#3678) dirac-install can install a non released code directly from the git repository
FIX: (#3931) AuthManager - modified to work with the case of unregistered DN in credDict
FIX: (#4182) Add CountryName OID and be more permissive in the String type for decoding VOMSExtensions
FIX: (#4211) change orders of @deprecated and @classmethod decorators in X509Chain
NEW: (#4229) dirac-install defines XRD_RUNFORKHANDLER environment variable

*TransformationSystem
NEW: (#4124) InputDataQuery and OutputDataQuery parameters can be set for Transformations before 
     they are added to the transformation system. Solves #4071
CHANGE: (#4238) TransformationDB.getTransformationMetaQuery returns ENOENT if no meta query exists
FIX: (#4238) InputDataAgent: silence warnings about transformations not having a input data query

*ProductionManagement
NEW: (#3703) ProductionManagement system is introduced

*Interfaces
CHANGE: (#4163) removed deprecated methods from Dirac.py

*Resources
FIX: (#4229) add proxy location as a virtual user for xroot urls
FIX: (#4234) future import in executeBatch script that prevented the pilot deployment on SSH CE, fixes #4233
FIX: (#4231) SE __executeMethod: only pass protocols parameter to getTransportURL
NEW: (#4255) New dirac-resource-info command to display computing and storage resources available
     to a given VO     

*ResourceStatusSystem
CHANGE: (#4177) use the ObjectLoader for Clients, in PEP

*Monitoring
FIX: MonitoringReporter - make processRecords() method thread safe, fixes #4193

*tests
NEW: Add ChangeESFlag.py script to modify useES flag in dirac.cfg. To be integrated with Jenkins code.
CHANGE: (#3760) Use the above Client classes instead of invoking RPCClient()
NEW: (#3744) Added performance tests for ES and MySQL for WMS DB backends
NEW: (#3744) Added miniInstallDIRAC function for Jenkins jobs
FIX: (#4177) restored test of JobsMonitor().JobParameters
NEW: (#4224) added a test for PilotWrapper
NEW: (#4244) integration test for JobParameters on ElasticSearch database

*Docs
FIX: Better dirac.cfg example configuration for web
NEW: (#3744) Add WMS documentation in DeveloperGuide/Systems
NEW: Added script (docs/Tools/UpdateDiracCFG.py) to collate the ConfigTemplate.cfg 
     files into the main dirac.cfg file
CHANGE: (#4110) updated basic tutorial for CC7 instead of SLC6.     
NEW: (#4170) added Production system documentation
CHANGE: (#4224) Pilot 3 is the default
NEW: (#4244) Added a few notes on using the JobParameters on ElasticSearch database

[v6r22p35]

*WMS
FIX: (#4759) exclude fuse from df (watchdog checks)

[v6r22p34]

*DMS
FIX: (#4748) FTS3Agent - Rotate FTS3Operations list to fetch all. Fixes #4727

[v6r22p33]

*Core
NEW: (#4710) add loadCRLFromFile to pyGSI implementation of X509CRL

[v6r22p32]

*Core
Change: (#4665) ElasticSearchDB - existing index function is modified to add argument option of document id
NEW: (#4665) ElasticSearchDB - update() function is added.

*Resources
CHANGE: (#4676) ARCComputingElement - reserve the number of cores as defined in the NumberOfProcessors
        configuration parameter
FIX: (#4676) ARCComputingElement - use CEQueueName configuration parameter if defined

[v6r22p31]

*DMS
FIX: (#4646) Print error from dirac-dms-add-file if input LFN list file is missing.

*RMS
FIX: (#4657) RequestDB - fix getRequestCountersWeb error in DIRACOS

[v6r22p30]

*DataManagementSystem
FIX: (#4627) Throw an error if LFN contains '//'

[v6r22p29]

*WorkloadManagementSystem
CHANGE: (#4603) Updated to customize the JobType of user jobs in JobDescription and JobManifest

*DataManagementSystem
CHANGE: (#4618) dirac-dms-remove-catalog-files and dirac-dms-remove-catalog-files use
        Operations/.../DataManagement/AllowUserReplicaManagement to allow users perform
        direct File Catalog operations

[v6r22p28]

*TS
FIX: (#4569) TransformationClient - allow "LFN" condition as a string to be compatible with the service

[v6r22p27]

*Monitoring
CHANGE: (#4543) Allow to retrieve multiple variables from Monitoring DB.
        Add functions to calculate efficiency.

*TS
FIX: (#4550) infinite loop when a file was requested an it was not in the TS
CHANGE: (#4550) show headers in Utilities sub logger (but this is not effective yet)

[v6r22p26]

*Resources
FIX: (#4518) HTCondorCE - added missing multicore option

*Transformation
FIX: (#4523) when getTransformationFiles was called with a large list
     of LFNs, the DB couldn't cope. This fix truncates the list of
     LFNs in chunks such that each call to the DB is fast enough.

[v6r22p25]

*Framework
FIX: (#4503) SystemLoggingDB: reduce too long messages to 255 characters (see also #1780 ?)

*WMS
FIX: (#4503) JobLoggingDB: Limit StatusSource to 32 characters

*TS
CHANGE: (#4503) TransformationDB.Transformations TransformationGroup column increased to 255 characters
        (ALTER TABLE Transformations MODIFY TransformationGroup VARCHAR(255) NOT NULL default 'General';)

*Resources
FIX: (#4511) Moved _prepareRemoteHost in SSHComputingElement

[v6r22p24]

*Core
FIX: (#4477) Try to untar using system tar in case tarfile module is failing

[v6r22p23]

*DMS
CHANGE: (#4472) DM.getFile only checks metadata of files with replicas

[v6r22p22]

*Framework
CHANGE: (#4457) Web portal compilation is done during the DIRAC distribution, it is not
        required to compile during the installation

*RSS
FIX: (#4452) PublisherHandler - fix UnboundLocalError

[v6r22p21]

*Core
FIX: (#4442) If no port is set in the CS for ES assume that the URL points to right location

*RSS
FIX: (#4441) DowntimeCommand - fix typo that was preventing to update expired or deleted
     downtimes from RSS downtime cache.

*ConfigurationSystem
FIX: (#4447) remove logging from inside getConfigurationTree

*MonitoringSystem
FIX: (#4447) add check if MQ is setup for Monitoring
CHANGE: (#4443) Read the IndexPrefix for the CS and use this index prefix when creating ES indices,
        if not given use the name of the setup

[v6r22p20]

*Core
CHANGE: (#4424) SocketInfo.py - DEFAULT_SSL_CIPHERS updated following the issue #4393

*WorkloadManagement
FIX: (#4440) ServerUtils.py - server name in ServerUtils.getPilotAgentsDB()

*Transformation
FIX: (#4434) TaskManager.py - fix bug in finding the settings for Clinics in the hospital

[v6r22p19]

*Framework
CHANGE: (#4415) ComponentInstaller - do not start runsvdir if not needed

*Resources
FIX: (#4414) Enable setting of WaitingToRunningRatio from Global CE Defaults, fixes #4368

*DMS
CHANGE: (#4413) FTS3Agent - change proxy lifetime of FTS3Agent from 2 to 12 hours

[v6r22p18]

*TS
CHANGE: (#4331) TaskManager - give possibility to run jobs for different problematic productions at
        different Hospital sites

[v6r22p17]

CHANGE: Just update the Web version

[v6r22p16]

*Core
CHANGE: remove many calls to gLogger.debug() of low level DB modules (in particular MySQL.py) that may slowdown services

*FrameworkSystem
FIX: PRIVATE_LIMITED_DELEGATION role can download its own proxies

*ResourceStatusSystem
FIX: PublisherHandler: Convert set to list, because set can not be serialized using DEncode.

[v6r22p15]

*Resources
NEW: GFAL2_StorageBase: Disable GRIDFTP SESSION_REUSE by default. It can be enabled via 
     an environment variable export DIRAC_GFAL_GRIDFTP_SESSION_REUSE=True. This export 
     should be added in server bashrc files.

[v6r22p14]

*Framework
FIX: (#4318) NotificationHandler: fix name of initializeHandler function so the 
     handler is properly initialized and the periodicTasks are created
CHANGE: (#4325) InstalledComponentsDB.addInstalledComponents: Instead of creating a new 
        Host entry if only the CPU model changed, update the CPU field in the DBCHANGE: 
        InstalledComponentsDB.addInstalledComponents: Instead of creating a new Host entry 
        if only the CPU model changed, update the CPU field in the DB

*WMS
FIX: (#4329) Fix exception for PilotManager or PilotStatusAgent: itertems -> iteritems

*DMS
FIX: (#4327) avoid introducing inconsistencies in the DB due to the FTS inconsistencies

*Resources
CHANGE: (#4313) increase the SE logging level for plugin errors

*TS
CHANGE: (#4315) DataRecoveryAgent: Tweak information printout for email formatting; 
        clarify use of default values; reduce logging verbosity

[v6r22p13]

*Resources
FIX: (#4299) CREAMComputingElement - possibility to defined CEQueueName to be used in the pilot submission command
CHANGE: (#4297) SingularityCE: Delete workDir at end of job by default.
FIX: (#4297) SingularityCE: Always stop proxy renewal thread at end of job.

*TS
NEW: (#4301) DataRecoveryAgent to perform and apply consistency checks for transformations
NEW: (#4301) dirac-transformation-recover-data : script to manually run consistency checks on 
     individual transformations, for debugging and testing of the DataRecoveryAgent

[v6r22p12]

FIX: fixes from v6r21p16

[v6r22p11]

*Interfaces
FIX: (#4277) Dirac.py - fix error handling in getJobParameters()

[v6r22p10]

*Resources
FIX: (#4271) StorageElement - loadObject of occupancyPlugin is called with the path to OccupancyPlugins

[v6r22p9]

*Core
FIX: (#4269) Workflow - revert changes introduced in #4253

[v6r22p8]

*WMS
FIX: (#4256) handle empty results of getJobParameter in StalledJobAgent

*Resources
NEW: (#4223) Storage - occupancy plugin for WLCG standard accounting JSON
FIX: (#4259) SingularityComputingElement - ensure lcgBundle is installed in container if LCGBundleVersion is set.

[v6r22p7]

*Core
FIX: (#4253) Workflow - accept unicode file path to workflow XML

*WMS
NEW: (#4205) Statistics of Pilot submission is sent to Accounting System by SiteDirector.
FIX: (#4250) use host credentials to query the SandboxMetadataDB for async removal

*Resources
CHANGE: (#4242) DFC SEManagerDB: only acquire the lock if the cache needs to be modified
FIX: (#4251) preamble attribute was missing in SSHBatchComputingElement causing an error 
     in _submitJobHost()

*DMS
FIX: (#4248) SEManager correct order of calls at init

[v6r22p6]

*Core
CHANGE: (#4203) A VO with diracos extension, must be able to install the main diracos from DIRAC repository.

*TS
CHANGE: (#4218) do not set Job type 'hospital'

[v6r22p5]

*WMS
CHANGE: (#4217) Sandbox: Adding OwnerDN and OwnerGroup for DelayedExternalDeletion

*DMS
CHANGE: (#4202) relax permissions on getLFNForGUID

*Resources
FIX: (#4200) re-allow the use of the gsiftp cache in the SE
CHANGE: (#4206) Storage - improved treatment for the case without SpaceToken in SpaceOccupancy

[v6r22p4]

*Core
NEW: (#4181) Allow to install an extension of DIRACOS

*Docs
FIX: (#4187) Create a TransformationAgent Plugin -- more concrete 
     descriptions for adding a plugin to AllowedPlugins

[v6r22p3]

*WMS
CHANGE: (#4175) added function to get the number of Processors, using it in dirac-wms-get-wn-parameters (invoked by the pilots)
CHANGE: (#4175) changed port of PilotManager from 9129 to 9171

*docs
CHANGE: (#4174) update WebApp administrator docs
CHANGE: (#4175) removed mentions of MPIService

[v6r22p2]

*Core
FIX: (#4165) $Id$ keyword must be replaced only at the beginning of the file

*RSS
FIX: (#4169) PublisherHandler fix (UnboundLocalError)

*Docs
NEW: (#4167) /Operations/DataManagement - Added a link to the documentation on "Multi Protocol"

[v6r22p1]

*WMS
NEW: (#4147) added option for specifying a LocalCEType (which by default is "InProcess")

*Interfaces
NEW: (#4146) added setNumberOfProcessors method to Job() API

*Resources
NEW: (#4159) add dav(s) in the protocol lists of GFAL2_HTTPS

*tests
NEW: (#4154) Using variable for location of INSTALL_CFG_FILE (useful for extensions)

[v6r22]

*WorkloadManagementSystem
NEW: (#4045) PilotsHandler service (to interact with PilotAgentsDB)
CHANGE: (#4049) Pilot wrapper for pilot3: download files at runtime
CHANGE: (#4119) removed last bit looking into /Registry/VOMS/ section
CHANGE: (#4119) VOMS2CSAgent: mailFrom option is invalid, use MailFrom instead
FIX: (#4074) fixed PilotManager service name in ConfigTemplate.cfg
FIX: (#4100) use CAs to upload the pilot files to a dedicated web server using requests
FIX: (#4106) fixes for logging messages for Matcher
FIX: (#4106) fixes for logging messages for Optimizers
NEW: (#4136) added DIRACOS option (for SiteDirectors)

*ConfigurationSystem
NEW: (#4053) VOMS2CSSynchronizer/VOMS2CSAgent - enable automatic synchronization of the 
     Suspended user status with the VOMS database
CHANGE: (#4113) VOMS2CSSynchronizer: considering the case when no email is provided by VOMS

*Core
NEW: (#4053) AuthManager - interpret the Suspended user status considering suspended 
     users as anonymous visitors
CHANGE: (#4053) The use of CS.py module is replaced by the use of Registry.py and CSGlobals.py

*Interfaces
CHANGE: (#4098) removed dirac-admin-get-site-protocols.py as it could give potentially wrong results (use dirac-dms-protocol-matrix instead)

*Resources
NEW: (#4142) enable to get SE occupancy from plugin
NEW: (#4142) add occupancy plugin to retrieve the info from BDII
CHANGE: (#4142) GFAL2_SRM2Storage.getOccupancy() calls parent if SpaceToken is not given

*ResourceStatusSystem
CHANGE: clients: using DIRAC.Core.Base.Client as base
CHANGE: (#4098) SiteInspectorAgent runs only on sites with tokenOwner="rs_svc"
CHANGE: (#4098) remove SRM dependencies
CHANGE: (#4136) downtimeCommand will use the GOCServiceType only for SRM SEs
FIX: (#4139) only take the first endpoint for the SpaceOccupancy

*DataManagementSystem
CHANGE: (#4136) Moved methods from ResourceStatusSystem/CSHelpers to DMSHelpers
CHANGE: (#4138) FTS3 is now the default

*docs
NEW: (#4099) Instructions about setting up the DIRAC web server for pilot3
CHANGE: (#4119) added note on MultiProcessor jobs preparation

*test
FIX: (#4119) Not lhcb but dteam (for DIRAC certification)
FIX: (#4139) client_dms.sh not lhcb specific
CHANGE:(#4140) adapt transformation certification tests to dteam VO

[v6r21p16]

*Resources
FIX: (#4292) SSHComputingElement - define X509_USER_PROXY in case of gsissh access

*WMS
FIX: (#4292) SiteDirector - do not use keyword arguments when making setPilotStatus call

[v6r21p15]

*WMS
CHANGE: (#4214) Add an argument to the constructor of SandboxStoreClient for using in scripts 
        that cannot use the DB directly

*DMS
NEW: (#4171) ArchiveFiles Request Operation: to create a tarball out of a list of LFNs
NEW: (#4171) CheckMigration Request Operation to hold the request progress until the attached 
             LFNs are migrated to tape
NEW: (#4171) FCOnlyStorage StorageElement plugin to register LFNs without physical replica to 
             conserve LFN metadata when they are archived, for example
NEW: (#4171) dirac-dms-create-archive-request command to create a request to archive a list of 
             LFNs and remove their physical copies
NEW: (#4171) dirac-dms-create-moving-request command to move LFNs from a to b with optional 
             "CheckMigration" step. as it uses the ReplicateAndRegister operation, transfer via 
             FTS is also possible
FIX: (#4171) FileCatalogClient: add "addFileAncestors" to list of "write functions"

[v6r21p14]

*DMS
FIX: (#4192) dirac-dms-clean-directory correct usage message for list of arguments
FIX: (#4192) dirac-dms-clean-directory now properly prints error messages
FIX: (#4192) dirac-dms-clean-directory will now also clean empty directories
FIX: (#4192) FileCatalog.DirectoryMetadata: prevent error when removeMetadataDirectory is 
     called on empty list of directories, triggered when calling removeDirectory 
     on non-existing directory
FIX: (#4192) FileCatalog.DirectoryTreeBase: prevent maximum recursion depth exception 
     when calling remove directory with illegal path

*Resources
CHANGE: (#4191) Storages: catch specific DPM/Globus error code when creating existing directory

[v6r21p13]

*RSS
FIX: (#4173) only use the hostname of FTS servers in the RSS commands

[v6r21p12]

*WMS
FIX: (#4155) JobDB.getAttributesForJobList: Return S_ERROR if unknown attributes are requested. 
     Instead of potentially returning garbage a clear error message is returned.

[v6r21p11]

*Transformation
FIX: (#4144) fixed a logic bug in counting numberOfTasks in MCExtension which is expected
     to limit the total number of tasks for MC transformations

*Accounting
FIX: (#4151) In AccountingDB.insertRecordThroughQueue fix bad dictionary key "0K"

[v6r21p10]

*Core
FIX: (#4133) dirac-install: correct location for ARC plugins with DIRACOS

*WMS
CHANGE: (#4136) JobStateUpdateHandler - restoring the job status to Running after hearbeat

*Docs
NEW: (#4134) Added /Operations/DataManagement parameters for protocols

[v6r21p9]

*Core
FIX: (#4130) correct symlinks in dirac-deploy

[v6r21p8]

*WMS
CHANGE: (#4111) Better logging in JobWrapper
CHANGE: (#4114) JobScheduling - allow both Tag and Tags option in the job JDL

*DMS
FIX: (#4101) FileManagerBase - use returned ID:LFN dict instead of the LFN list. Fixes the bug in 
             getReplicasByMetadata reported in #4058

*TransformationSystem
FIX: (#4112) TaskManager.py - testing if the request ID is correct was not done properly, test the numerical value

[v6r21p7]

*Core
FIX: (#4076) A certain module like WebAppDIRAC must be checked out from the code repository once.

*Resources
FIX: (#4078) Fix the exception when StorageElement objects are created with a list of plugins

*SMS
NEW: (#4086) StageMonitorAgent: new option StoragePlugins to limit the protocols used to contact storagelements for staged files.

*WMS
FIX: (#4093) better logging from services

*TS
CHANGE: (#4095) ConfigTemplate for RequestTaskAgent now contains all options
CHANGE: (#4096) the Broadcast TransformationPlugin no longer requires a SourceSE to be set. If it is set, the behaviour is unchanged
CHANGE: (#4096) dirac-transformation-replication: change default pluging back to Broadcast (reverts #4066)

*Docs:
CHANGE: (#4095) AdministratorGuide install TS tutorial: added options MonitorFiles and MonitorTasks for TaskAgents

[v6r21p6]

*CS
FIX: (#4064) Fix exception when calling dirac-admin-add-shifter with already existing values

*Core
NEW: (#4065) getIndexInList utility in List.py

*Resources
NEW: (#4065) add a SpaceReservation concept to storages
NEW: (#4065) add a getEndpoint method to StorageBase

*RSS
CHANGE: (#4065) CSHelpers.getStorageElementEndpoint returns the endpoint or non srm protocol
CHANGE: (#4065) add the SpaceReservation to the FreeDiskSpaceCommand result

*TS
FIX: (#4066) The dirac-transformation-replication script will now create valid transformations 
     given only the required arguments. Instead of the 'Broadcast' plugin, the 'Standard' plugin 
     is created if not SourceSE is given. If a value for the plugin argument is given, that will 
     be used.

*docs
CHANGE: (#4069) DIRAC installation procedure is updated taking account DIRACOS
CHANGE: (#4094) Pilots3 options: moved to /Operation/Pilot section

[v6r21p5]

*Core
NEW: (#4046) allow install_site to install DIRACOS
FIX: (#4047) dirac-deploy-scripts uses correct regex to find scripts
NEW: (#4047) dirac-deploy-scripts can use symplink instead of wrapper
CHANGE: (#4051) use debug level for logs in the ProcessPool

*RequestManagementSystem
CHANGE: (#4051) split log messages

*ResourceStatusSystem
FIX: (#4050) fix reporting from EmailAgent
CHANGE: (#4051) split log messages in static and dynamic parts

*Docs
CHANGE: (#4034) Add magic runs to setup DIRAC in example scripts, so they work out of the box.
NEW: (#4046) add a tuto for setting up a basic installation
NEW: (#4046) add a tuto for setting up two Dirac SEs
NEW: (#4046) add a tuto for setting up the DFC
NEW: (#4046) add a tuto for managing identities
NEW: (#4046) add a tuto for setting up the RMS
NEW: (#4046) add a tuto for doing DMS with TS

*ConfigurationSystem
CHANGE: (#4044) dirac-configure: forcing update (override, in fact) of CS list

*WorkloadManagementSystem
FIX: (#4052) SiteDirector - restore the logic of limiting the number of pilots to submit due to the  
             WaitingToRunningRatio option
FIX: (#4052) Matcher - if a pilot presents OwnerGroup parameter in its description, this is interpreted 
             as a pilot requirement to jobs and should not be overriden.
CHANGE: (#4027) Improve scalability of HTCondorCE jobs

*Accounting
CHANGE: (#4033) accounting clients use DIRAC.Core.Base.Client as base

*DataManagementSystem
FIX: (#4042) add exit handler for stored procedure
FIX: (#4048) correct the header of the CSV file generated by dirac-dms-protocol-matrix

*TransformationSystem
FIX: (#4038) TransformationCleaningAgent cancels the Request instead of removing them

*Resources
CHANGE: (#4048) SE: give preference to native plugins when generating third party URLS

[v6r21p4]

WorkloadManagementSystem
CHANGE: (#4008) Modification of utility function PilotCStoJSONSynchronizer. The modification 
        allows to add information to created json file about the DNs fields of users belonging 
        to 'lhcb_pilot' group. This information is needed for the second level authorization 
        used in the Pilot Logger architecture. Also, some basic unit tests are added.

*Docs
CHANGE: (#4028) update instructions to install and setup runit

*TransformationSystem
FIX: (#4022) when a site was requested inside the job workflow description, and BulkSubmission was used, such site was not considered.

*Resources
FIX: (#4006) Resources/MessageQueue: add a dedicated listener ReconnectListener

[v6r21p3]

*Core
FIX: (#4005) getDiracModules is removed, class member is used instead.
FIX: (#4013) Use getCAsLocation in order to avoid non-exist os.environ['X509_CERT_DIR']

*ConfigurationSystem
FIX: (#4004) BDII2CSAgent: fix for CEs with incomplete BDII info

*WorkloadManagementSystem
NEW: (#4016) JobAgent - added possibility to try out several CE descriptions when 
             getting jobs in one cycle
NEW: (#4016) Matcher - MultiProcessor tag is added to the resource description if appropriate
NEW: (#4016) JobScheduling - MultiProcessor tag is added to the job description if it 
             specifies multiple processor requirements
FIX: (#4018) JobMonitoring.getJobParameter cast to int
NEW: (#4019) added WMSAdministratorClient module, and using it throughout the code

*Resources/MessageQueue
CHANGE: (#4007) change the way of defining identifier  format for MQ resources: 
        accepted values are  'Topics' or 'Queues'.

*DataManagementSystem
CHANGE: (#4017) DIP handler internally uses bytes instead of MB
NEW: (#4010) add dirac-dms-protocol-matrix script
CHANGE: (#4010) remove dirac-dms-add-files script

*Resources
NEW: (#4016) PoolComputingElement - getDescription returns a list of descriptions 
             with different requirements to jobs to be matched
CHANGE: (#4017) Standardize sizes returned by StoragePlugins in Bytes
CHANGE: (#4011) MQ: randomzied the broker list when putting message

[v6r21p2]

*Core
CHANGE: (#3992) dirac-install does not define REQUESTS_CA_BUNDLE in the bashrc anymore
NEW: (#3998) dirac-install if DIRACOS already installed and DIRACOS is not requested, 
             it will force to install it
CHANGE: (#3992) specify the ca location when calling requests
CHANGE: (#3991) MySQL class prints only debug logs
FIX: (#4003) dirac-install - if the DIRACOS version is not given then use the proper 
             release version

*WorkloadManagementSystem
CHANGE: (#3992) specify the ca location when calling requests
FIX: (#4002) Local protocols are retrieved as a list in InputDataResolution

*Interfaces
FIX: (#4000) Dirac.py - bug fixed: return value of getJobParameters changed that
     should be taken into account by the clients

[v6r21p1]

*WorkloadManagementSystem
CHANGE: (#3989) JobDB.py - do not add default SubmitPool parameter to a job description
FIX: (#3989) dirac-admin-get-site-mask - show only sites in Active state

*DataManagementSystem
CHANGE: (#3985) FTS3DB: getActiveJobs, those jobs are now selected that have been monitored the longest time ago. Ensure better cycling through FTS Jobs
FIX: (#3987) check missing file with another string

[v6r21]

*Core
NEW: (#3921) DictCache - allow threadLocal cache
FIX: (#3936) DictCache - Fix exception upon delete
FIX: (#3922) allow Script.py to accommodate specific test calls with pytest
CHANGE: (#3940) dirac-install - instrument to support DiracOS
FIX: (#3945) set DIRACOS environment variable before souring diracosrc
CHANGE: (#3949) Removed unattended dirac-install-client.py
CHANGE: (#3950) File.py - do not follow links when getting files list or size 
        in directory via getGlobbedFiles and getGlobbedTotalSize
CHANGE: (#3969) Use EOS for installing DIRAC software        

*FrameworkSystem
FIX: (#3968) removed the old logging

*ResourceStatusSystem
FIX: (#3921) fix logic of the RSSCache leading in expired keys

*Accounting
CHANGE: (#3933) Change the columns size of the FinalMinorStatus

*WorkloadManagementSystem
CHANGE: (#3923) Clean PYTHONPATH from *rc when installing DIRAC from the pilot
NEW: (#3941) JobDB: getJobParameters work also with list on job IDs
CHANGE: (#3941) JobCleaningAgent queries for job parameters in bulk
CHANGE: (#3941) Optimizers only set optimizers parameters (backported from v7r0)
CHANGE: (#3970) streamlining code in OptimizerModule. Also pep8 formatting (ignore white spaces for reviewing)
FIX: (#3976) fixed Banned Sites matching in TaskQueueDB
FIX: (#3970) when an optimizer agent was instantiating JobDB (via the base class) and the machine 
     was overloaded, the connection to the DB failed but this was not noticed and the agent was 
     not working until restarted after max cycles. Now testing JobDB  is valid in OptimizerModule 
     base class and exit if not valid.

*TransformationSystem
CHANGE: (#3946) Remove directory listing from ValidateOutputDataAgent
CHANGE: (#3946) Remove directory listing from TransformationCleaningAgent
FIX: (#3967) TransformationCleaningAgent: don't return error if log directory does not exist

*Interfaces
CHANGE: (#3947) removed old methods going through old RMS
CHANGE: (#3960) Dirac.py - getLFNMetadata returns result for both file and directory LFNs
FIX: (#3966) Dirac: replace the use of deprecated function status by getJobStatus

*DataManagementSystem
FIX: (#3922) Fixes FTS3 duplicate transfers
FIX: (#3982) respect the source limitation when picking source for an FTS transfer

*MonitoringSystem
CHANGE: (#3956) Change the bucket size from week to day.

*Resources
CHANGE: (#3933) When crating a consumer or producer then the error message must be 
        handled by the caller.
CHANGE: (#3937) MessageQueue log backends is now set to VERBOSE instead of DEBUG        
NEW: (#3943) SSHComputingElement - added Preamble option to define a command to be 
     executed right before the batch system job submission command
NEW: (#3953) Added the possibility to add filters to log backends to refine the 
     output shown/stored
NEW: (#3953) Resources.LogFilters.ModuleFilter: Filter that allows one to set the 
     LogLevel for individual modules
NEW: (#3953) Resources.LogFilter.PatternFilter: Filter to select or reject log 
     output based on words
FIX: (#3959) PoolComputingElement - bug fix: initialize process pool if not yet 
     done in getCEStatus()     

*test
CHANGE: (#3948) integration tests run with unittest now exit with exit code != 0 if failed

*docs
NEW: (#3974) Added HowTo section to the User Guide

[v6r20p28]

*WorkloadManagementSystem
FIX: (#4092) pilotTools - Ensure maxNumberOfProcessors is an int

[v6r20p27]

*WMS
FIX: (#4020) SiteDirector - do not use keywords in addPilotTQReference/setPilotStatus calls

[v6r20p26]

*WorkloadManagementSystem
FIX: (#3932) MutiProcessorSiteDirector: get platform is checkPLatform flag is true

*DataManagementSystem
FIX: (#3928) `FileCatalogClient` now properly forwards function docstrings through 
     `checkCatalogArguments` decorator, fixes #3927
CHANGE: (#3928) `Resources.Catalog.Utilities`: use functool_wraps in `checkCatalogArguments`

*TransformationSystem
CHANGE: (#3934) make the recursive removal of the log directory explicit in the TransformationCleaningAgent

[v6r20p25]

*Core
FIX: (#3909) DISET - always close the socket even in case of exception

*FrameworkSystem
FIX: (#3913) NotificationHandler - bugfixed: changed SMTPServer to SMTP
FIX: (#3914) add extjs6 support to the web compiler

*docs
NEW: (#3910) Added documentation on MultiProcessor jobs

*WorkloadManagementSystem
FIX: (#3910) TaskQueueDB - fixed strict matching with tags, plus extended the integration test

*DataManagementSystem
CHANGE: (#3917) FTS3: speedup by using subqueries for the Jobs table

*TransformationSystem
CHANGE: (#3916) use SE.isSameSE() method

*Resources
NEW: (#3916) Add isSameSE method to StorageElement which works for all protocols

[v6r20p24]

*WorkloadManagementSystem
FIX: (#3904) SiteDirector fixed case with TQs for 'ANY' site

[v6r20p23]

*TransformationSystem
NEW: (#3903)  do not remove archive SEs when looking at closerSE

*CORE
NEW: (#3902) When the environment variable DIRAC_DEPRECATED_FAIL is set to a non-empty value, 
     the use of deprecated functions will raise a NotImplementError exception

*ConfigurationSystem
FIX: (#3903) ServiceInterface - fix exception when removing dead slave

*FrameworkSystem
FIX: (#3901) NotificationClient - bug fix

[v6r20p22]

*Core
FIX: (#3897) ObjectLoader returns DErrno code
FIX: (#3895) more debug messages in BaseClient

*ResourceStatusSystem
FIX: (#3895) fixed bug in dirac-rss-set-token script

*WorkloadManagementSystem
FIX: (#3897) SiteDirector: using checkPlatform flag everwhere needed
CHANGE: (#3894) Using JobStateUpdateClient instead of RPCClient to it
CHANGE: (#3894) Using JobManagerClient instead of RPCClient to it

[v6r20p20]

*Core
CHANGE: (#3885) Script.parseCommandLine: the called script is not necessarily the first in sys.argv

*ConfigurationSystem
CHANGE: (#3887) /Client/Helpers/Registry.py: Added search dirac user for ID and CA

*MonitoringSystem
FIX: (#3888) mqProducer field in MonitoringReporter can be set to None, and the comparison was broken. 
     It is fixed. Also some additional checks are added.

*WorkloadManagementSystem
CHANGE: (#3889) removed confusing Job parameter LocalBatchID
CHANGE: (#3854) TQ matching (TaskQueueDB.py): when "ANY" is specified, don't exclude task queues 
        (fix with "Platforms" matching in mind)
CHANGE: (#3854) SiteDirector: split method getPlatforms, for extension purposes

*DataManagementSystem
FIX: (#3884) restore correct default value for the SEPrefix in the FileCatalogClient
FIX: (#3886) FTS3: remove the hardcoded srm protocol for registration
FIX: (#3886) FTS3: return an empty spacetoken if SRM is not available

*TransformationSystem
CHANGE: (#3891) ReplicationTransformation.createDataTransformation: returns S_OK with the 
        transformation object when it was successfully added, instead of S_OK(None)

*Resources
NEW: (#3886) SE - return a standard error in case the requested protocol is not available

[v6r20p18]

*DataManagementSystem
CHANGE: (#3882) script for allow/ban SEs now accepting -a/--All switch, for allo status types

*Core
FIX: (#3882) ClassAdLight - fix to avoid returning a list with empty string

*Resources
FIX: (#3882) Add site name configuration for the dirac installation inside singularity CE

*test
FIX: (#3882) fully activating RSS in Jenkins tests

[v6r20p17]

*Core
CHANGE: (#3874) dirac-create-distribution-tarball - add tests directory to the tar file and fix pylint warnings.
FIX: (#3876) Add function "discoverInterfaces" again which is still needed for VMDIRAC

*ConfigurationSystem
CHANGE: (#3875) Resources - allow to pass a list of platforms to getDIRACPlatform()

*WorkloadManagement
CHANGE: (#3867) SandboxStoreClient - Returning file location in output of getOutputSandbox
CHANGE: (#3875) JobDB - allow to define a list of Platforms in a job description JDL

*ResourceStatusSystem
CHANGE: (#3863) deprecated CSHelpers.getSites() function

*Interfaces
NEW: (#3872) Add protocol option to dirac-dms-lfn-accessURL
CHANGE: (#3864) marked deprecated some API functions (perfect replace exists already, as specified)

*Resources
FIX: (#3868) GFAL2_SRM2Storage: only set SPACETOKENDESC when SpaceToken is not an empty string

*Test
CHANGE: (#3863) Enable RSS in Jenkins

*DataManagementSystem
FIX: (#3859) FTS3: resubmit files in status Canceled on the FTS server
NEW: (#3871) FTS submissions can use any third party protocol
NEW: (#3871) Storage plugin for Echo (gsiftp+root)
FIX: (#3871) replace deprecated calls to the gfal2 API
NEW: (#3871) Generic implementation for retrieving space occupancy on storage

*TransformationSystem
FIX: (#3865) fixed submission of parametric jobs with InputData from WorkflowTask
FIX: (#3865) better logging for parametric jobs submission

*StorageManagamentSystem
FIX: (#3868) Fix StageRequestAgent failures for SEs without a SpaceToken

*RequestManagementSystem
FIX: (#3861) tests do not re-use File objects

[v6r20p16]

*WorkloadManagementSystem
CHANGE: (#3850) the platform discovery can be VO-specific.

*Interfaces
CHANGE: (#3856) setParameterSequence always return S_OK/S_ERROR

*TransformationSystem
FIX: (#3856) check for return value on Job interface and handle it

*ResourceStatusSystem
FIX: (#3852) site may not have any SE

[v6r20p15]

*Interface
FIX: (#3843) Fix the sandbox download, returning the inMemory default.

*WorkloadManagementSystem
FIX: (#3845) late creation on RPC in JobMonitoringClient and PilotsLoggingClient

*DataManagementSystem
FIX: (#3839) Update obsolete dirac-rms-show-request command in user message displayed when running dirac-dms-replicate-and-register-request

*FrameworkSystem
FIX: (#3845) added setServer for NotificationClient

*Docs
NEW: (#3847) Added some info on parametric jobs

[v6r20p14]

CHANGE: (#3826) emacs backup file pattern added to .gitignore

*MonitoringSystem
CHANGE: (#3827) The default name of the Message Queue can be changed

*Core
FIX: (#3832) VOMSService.py: better logging and error prevention

*ConfigurationSystem
FIX: (#3837) Corrected configuration location for Pilot 3 files synchronization

*FrameworkSystem
FIX: (#3830) InstalledComponentDB.__filterFields: fix error in "Component History Web App" when filter values are unicode

*Interface
CHANGE: (#3836) Dirac.py API - make the unpacking of downloaded sandboxes optional

*Accounting
CHANGE: (#3831) ReportGenerator: Authenticated users without JOB_SHARING will now only get plots showing their own jobs, solves #3776

*ResourceStatusSystem
FIX: (#3833) Documentation update
CHANGE: (#3838) For some info, use DMSHelper instead of CSHelper for better precision

*RequestManagementSystem
FIX: (#3829) catch more exception in the ReqClient when trying to display the associated FTS jobs

[v6r20p13]

*FrameworkSystem

FIX: (#3822) obsolete parameter maxQueueSize in UserProfileDB initialization removed

*WorkloadManagementSystem

FIX: (#3824) Added Parameter "Queue" to methods invoked on batch systems by LocalComputingElement
FIX: (#3818) Testing parametric jobs locally now should also work for parametric input data
NEW: (#3818) Parameters from Parametric jobs are also replaced for ModuleParameters, 
             and not only for common workflow parameters

*DataManagementSystem

FIX: (#3825) FileCatalogCLI: print error message when removeReplica encounters weird return value
FIX: (#3819) ReplicateAndRegister: fix a problem when transferring files to multiple storage 
             elements, if more than one attempt was needed the transfer to all SEs was not always 
             happening.
CHANGE: (#3821) FTS3Agent: set pool_size of the FTS3DB

*TransformationSystem

FIX: (#3820) Fix exception in TransformationCleaningAgent: "'str' object not callable"

*ConfigurationSystem

FIX: (#3816) The VOMS2CSAgent was not sending notification emails when the DetailedReport 
             option was set to False, it will now send emails again when things change for a VO.
CHANGE: (#3816) VOMS2CSAgent: Users to be checked for deletion are now printed sorted and line 
                by line
NEW: (#3817) dirac-admin-check-config-options script to compare options and values between 
             the current Configuration and the ConfigTemplates. Allows one to find wrong or 
             missing option names or just see the difference between the current settings and 
             the default values.

[v6r20p12]

*Core
FIX: (#3807) Glue2 will return a constant 2500 for the SI00 queue parameter, 
     any value is needed so that the SiteDirector does not ignore the queue, fixes #3790

*ConfigurationSystem
FIX: (#3797) VOMS2CSAgent: return error when VO is not set (instead of exception)
FIX: (#3797) BDII2CSAgent: Fix for GLUE2URLs option in ConfigTemplate (Lower case S at the end)

*DataManagementSystem
FIX: (#3814) SEManager - adapt to the new meaning of the SE plugin section name
FIX: (#3814) SEManager - return also VO specific prefixes for the getReplicas() and similar calls
FIX: (#3814) FileCatalogClient - take into account VO specific prefixes when constructing PFNs on the fly

*TransformationSystem
FIX: (#3812) checking return value of jobManagerClient.getMaxParametricJobs() call

[v6r20p11]

*Core
FIX: (#3805) ElasticSearchDB - fix a typo (itertems -> iteritems())

[v6r20p10]

*Core
NEW: (#3801) ElasticSearchDB - add method which allows for deletion by query
NEW: (#3792) added breakDictionaryIntoChunks utility

*WorkloadManagementSystem
FIX: (#3796) Removed legacy "SystemConfig" and "LHCbPlatform" checks
FIX: (#3803) bug fix: missing loop on pRef in SiteDirector
NEW: (#3792) JobManager exposes a call to get the maxParametricJobs

*TransformationSystem
NEW: (#3804) new option for dirac-transformation-replication scrip `--GroupName/-R`
FIX: (#3804) The TransformationGroup is now properly set for transformation created with dirac-transformation-replication, previously a transformation parameter Group was created instead.
FIX: (#3792) Adding JobType as parameter to parametric jobs
FIX: (#3792) WorkflowTaskAgent is submitting a chunk of tasks not exceeding the MaxParametricJobs accepted by JobManager

[v6r20p9]

*Core
FIX: (#3794) Fix executeWithUserProxy when called with proxyUserDN, 
     fixes exception in WMSAdministrator getPilotLoggingInfo and TransformationCleaningAgent

*DataManagementSystem
CHANGE: (#3793) reuse of the ThreadPool in the FTS3Agent in order to optimize the Context use

*WorkloadManagementSystem
FIX: (#3787) Better and simpler code and test for SiteDirector 
FIX: (#3791) Fix exception in TaskQueueDB.getActiveTaskQueues, triggered 
             by dirac-admin-show-task-queues

[v6r20p8]

*ResourceStatusSystem
FIX: (#3782) try/except for OperationalError for sqlite (EmailAction)

*Core
FIX: (#3785) Adjust voms-proxy-init timeouts
NEW: (#3773) New Core.Utilities.Proxy.UserProxy class to be used as a contextManager
FIX: (#3773) Fix race condition in Core.Utilities.Proxy.executeWithUserProxy, 
     the $X509_USER_PROXY environment variable from one thread could leak to another, fixes #3764


*ConfigurationSystem
NEW: (#3784) Bdii2CSAgent: New option **SelectedSites**, if any sites are set, only those will 
     be updated
NEW: (#3788) for CS/Registry section: added possibility to define a QuarantineGroup per VO

*WorkloadManagementSystem

FIX: (#3786) StalledJobAgent: fix "Proxy not found" error when sending kill command to stalled job, 
     fixes #3783
FIX: (#3773) The solution for bug #3764 fixes a problem with the JobScheduling executor, where 
     files could end up in the checking state with the error "Couldn't get storage metadata 
     of some files"
FIX: (#3779) Add setting of X509_USER_PROXY in pilot wrapper script, 
which is needed to establish pilot env in work nodes of Cluster sites.

*DataManagementSystem
FIX: (#3778) Added template for RegisterReplica
FIX: (#3772) add a protection against race condition between RMS and FTS3
FIX: (#3774) Fix FTS3 multi-VO support by setting VO name in SE constructor.

*TransformationSystem
FIX: (#3789) better tests for TS agents

*StorageManagamentSystem
FIX: (#3773) Fix setting of the user proxy for StorageElement.getFileMetadata calls, fixes #3764

[v6r20p7]

*Core
FIX: (#3768) The Glue2 parsing handles some common issues more gracefully:
     handle cases where the execution environment just does not exist, use sensible;
     dummy values in this case (many sites);
     handle multiple execution environments at a single computing share (i.e., CERN);
     handle multiple execution environments with the same ID (e.g., SARA)
     
CHANGE: (#3768) some print outs are prefixed with "SCHEMA PROBLEM", which seem to point to problems in the published information, i.e. keys pointing to non-existent entries, or non-unique IDs

*Tests
NEW: (#3769) allow to install DIRACOS if DIRACOSVER env variable is specified

*ResourceStatusSystem
CHANGE: (#3767) Added a post-processing function in InfoGetter, for handling special case of FreeDisk policies

*WorkloadManagementSystem
FIX: (#3767) corrected inconsistent option name for pilotFileServer CS option

*TransformationSystem
CHANGE: (#3766) TransformationCleaningAgent can now run without a shifterProxy, it uses 
        the author of the transformation for the cleanup actions instead.
CHANGE: (#3766) TransformationCleaningAgent: the default value for shifterProxy was removed
FIX: (#3766) TaskManagerAgent: RequestTasks/WorkflowTasks: value for useCertficates to `False` 
     instead of `None`. Fixes the broken submission when using a shifterProxy for the TaskManagerAgents

[v6r20p6]

*Tests
CHANGE: (#3757) generate self signed certificate TLS compliant

*Interfaces
FIX: (#3754) classmethods should not have self! (Dirac.py)

*WorkloadManagementSystem
FIX: (#3755) JobManager - bug fix in __deleteJob resulting in exceptions

*DataManagementSystem
NEW: (#3736) FTS3 add kicking of stuck jobs
FIX: (#3736) FTS3 update files in sequence to avoid mysql deadlock
CHANGE: (#3736) Canceled is not a final state for FTS3 Files
CHANGE: (#3736) FTS3Operations are finalized if the Request is in a final state (instead of Scheduled)
FIX: (#3724) change the ps_delete_files and ps_delete_replicas_from_file_ids to not lock on MySQL 5.7

*TransformationSystem
CHANGE: (#3758) re-written a large test as pytest (much less verbosity, plan to extend it)
FIX: (#3758) added BulkSubmission option in documentation for WorkflowTaskAgent

*RequestManagementSystem
FIX: (#3759) dirac-rms-request: silence a warning, when not using the old FTS Services

*ResourceStatusSystem
FIX: (#3753) - style changes

[v6r20p5]

*Docs

FIX: (#3747) fix many warnings
FIX: (#3735) GetReleaseNotes.py no longer depends on curl, but the python requests packe
FIX: (#3740) Fix fake environments for sqlalchemy.ext import, some code documentation pages were not build, e.g. FTS3Agent
NEW: (#3762) Add --repo option, e.g. --repo DiracGrid/DiracOS, or just --repo DiracOS, fixes DIRACGrid/DIRACOS#30

*TransformationSystem

FIX: (#3726) If the result can not be evaluated, it can be converted to list
FIX: (#3723) TaskManagerAgentBase - add option ShifterCredentials to set the credentials to 
     use for all submissions, this is single VO only
FIX: (#3723) WorkflowTasks/RequestTasks: pass ownerDN and ownerGroup parameter to all the submission 
     clients if using shifterProxy ownerDN and ownerGroup are None thus reproducing the original behaviour
FIX: (#3723) TaskManagerAgentBase - refactor adding operations for transformation to separate function to 
     ensure presence of Owner/DN/Group in dict entries RequestTaskAgent no longer sets shifterProxy by default.

*Resources

CHANGE: (#3745) Add the deprecated decorator to native XROOT plugin

[v6r20p4]

*DMS
FIX: (#3727) use proxy location in the SECache

*RMS
FIX: (#3727) use downloadVOMSProxyToFile in RequestTask

*TS
FIX: (#3720) TaskManager - pass output data arguments as lists rather 
     than strings to the parametric job description

Docs:
FIX: (#3725) AdministratorGuide TransformationSystem spell check and added a few 
     phrases, notably for bulk submission working in v6r20p3

[v6r20p3]

*Framework
FIX: SystemAdministrator - Get the correct cpu usage data for each component

*TS
NEW: new command dirac-transformation-replication to create replication transformation to copy files from some SEs to other SEs, resolves #3700

*RMS
FIX: fix integration tests to work with privileged and non privileged proxies

*RSS
FIX: Fix for downtime publisher: wrong column names. Avoiding dates (not reflected in web app)

[v6r20p2]

*Core

CHANGE: (#3713) Fixes the infamous "invalid action proposal" by speeding up the handshake and not looking up the user/group in the baseStub

*RequestManagementSystem
CHANGE: (#3713) FowardDISET uses the owner/group of Request to execute the stub
CHANGE: (#3713) owner/group of the Requests are evaluated/authorized on the server side
CHANGE: (#3713) LimitedDelegation or FullDelegation are required to set requests on behalf of others -> pilot user and hosts should must them (which should already be the case)

*docs

NEW: (#3699) documentation on Workflow
CHANGE: (#3699) update on documentation for integration tests

*ConfigurationSystem

CHANGE: (#3699) for pilotCS2JSONSynchronizer: if pilotFileServer is not set, still print out the content

*WorkloadManagementSystem

CHANGE: (#3693) introduce options for sites to choose usage of Singularity

*TransformationSystem

FIX: (#3706) TaskManger with bulksubmission might have occasional exception, depending on order of entries in a dictionary
FIX: (#3709) TaskManager - fix the generated JobName to be of the form ProdID_TaskID
FIX: (#3709) TaskManager - check the JOB_ID and PRODUCTION_ID parameters are defined in the workflow

*Interfaces

FIX: (#3709) Job API - do not merge workflow non-JDL parameters with the sequence parameters of the same name

[v6r20p1]

*WorkloadManagementSystem

FIX: (#3697) Ensure retrieveTaskQueues doesn't return anything when given an empty list of TQ IDs.
FIX: (#3698) Call optimizer fast-path for non-bulk jobs

[v6r20]

*Core
NEW: MJF utility added, providing a general interface to Machine/Job Features values.
NEW: DEncode - added unit tests
NEW: JEncode for json based serialization
NEW: Add conditional printout of the traceback when serializing/deserializing non json compatible
     object in DEncode (enabled with DIRAC_DEBUG_DENCODE_CALLSTACK environment variable)
NEW: File.py - utility to convert file sizes between different unit
NEW: new flag in dirac-install script to install DIRAC-OS on demand
CHANGE: Removed deprecated option "ExtraModules" (dirac-configure, dirac-install scripts)
CHANGE: dirac-deploy-scripts, dirac-install - allow command modules with underscores in 
        their names in order for better support for the code checking tools
CHANGE: dirac-distribution and related scripts - compile web code while release
        generation
CHANGE: dirac-external-requirements - reimplemented to use preinstalled pip command rather than
the pip python API
FIX: dirac-distribution - fixed wrong indentation  
NEW: new command name for voms proxy
FIX: dirac-install default behaviour preserved even with diracos options
New: Add additional check in MJF utility to look for a shutdown file located at '/var/run/shutdown_time'
FIX: The hardcoded rule was not taken into account when the query was coming from the web server
CHANGE: VOMSService - reimplemented using VOMS REST interface
FIX: MJF utility won't throw exceptions when MJF is not fully deployed at a site

*Framework
NEW: WebAppCompiler methods is implemented, which is used to compile the web framework
NEW: add JsonFormatter for logs
NEW: add default configuration to CS: only TrustedHost can upload file
CHANGE: ComponentInstaller - remove the old web portal configuration data used during the installation
CHANGE: MessageQueue log handler uses JsonFormatter

*Monitoring
CHANGE: fixes for testing in Jenkins with locally-deployed ElasticSearch
FIX: fixes in the query results interpretation

*Configuration
FIX: ConfigurationHandler, PilotCStoJSONSynchronizer - fixes for enabling pilotCStoJSONSynchronizer, and doc
NEW: dirac-admin-voms-sync - command line for VOMS to CS synchronization
NEW: VOMS2CSSynchronizer - new class encapsulating VOMS to CS synchronization
CHANGE: VOMS2CSAgent - reimplemented to use VOMS2CSSynchronizer

*WorkloadManagementSystem
NEW: StopSigRegex, StopSigStartSeconds, StopSigFinishSeconds, StopSigNumber added to JDL, which cause Watchdog to send a signal StopSigNumber to payload processes matching StopSigRegex when there are less than StopSigFinishSeconds of wall clock remaining according to MJF.
NEW: PilotLoggingDB, Service and Client for handling extended pilot logging
NEW: added a new synchronizer for Pilot3: sync of subset of CS info to JSON file, 
     and sync of pilot3 files
NEW: dirac-admin-get-pilotslogging script for viewing PilotsLogging
NEW: Bulk job submission with protection of the operation transaction
NEW: WMSHistoryCorrector and MonitoringHistoryCorrector classes inheriting from a common BaseHistoryCorrector class
CHANGE: SiteDirector - refactored Site Director for better extensibility
CHANGE: dirac-wms-cpu-normalization uses the abstracted DB12 benchmark script used by the HEPiX Benchmarking Working Group, and the new MJF utility to obtain values from the system and to save them into the DIRAC LocalSite configuration.
CHANGE: Removed TaskQueueDirector and the other old style (WMS) *PilotDirector
CHANGE: TaskQueueDB - removed PilotsRequirements table
CHANGE: TaskQueueDB - added FOREIGN KEYS 
CHANGE: Removed gLite pilot related WMS code
FIX: always initialize gPilotAgentsDB object
FIX: JobManager - Added some debug message when deleting jobs
FIX: Job.py - fixing finding XML file
NEW: SiteDirector - added flag for sending pilot3 files
CHANGE: SiteDirector - changed the way we create the pilotWrapper (better extensibility)
NEW: SiteDirector - added possibility for deploying environment variables in the pilot wrapper

*Workflow
CHANGE: Script.py: created _exitWithError method for extension possibilities

*TS
FIX: TranformationCleaningAgent - just few simplifications 

*DMS
NEW: FTS3Agent working only with the FTS3 service to replace the existing one
NEW: FTS3Utilities - use correct FTS Server Selection Policy
NEW: StorageElement service - getFreeDiskSpace() and getTotalDiskSpace() take into account 
     MAX_STORAGE_SIZE parameter value
CHANGE: Adding vo name argument for StorageElement   
CHANGE: Fixing rss to fetch fts3 server status
NEW: Add a feature to the DFC LHCbManager to dump the content of an SE as a CSV file
FIX: FTS3DB: sqlalchemy filter statements with "is None" do not work and result in no lines being selected
NEW: FTS3Agent and FTS3DB: add functionality to kick stuck requests and delete old requests
NEW: FTS3Agent - add accounting report

*RMS
FIX: Really exit the RequestExecutingAgent when the result queue is buggy

*RSS
CHANGE: Using StorageElement.getOccupancy()
FIX: Initialize RPC to WMSAdministrator only once
FIX: Using MB as default for the size
FIX: flagged some commands that for the moment are unusable
FIX: fixed documentation of how to develop commands

*Resources
NEW: New SingularityComputingElement to submit jobs to a Singularity container
NEW: Added StorageElement.getOccupancy() method for DIP and GFAL2_SMR2 SE types
CHANGE: enable Stomp logging only if DIRAC_DEBUG_STOMP environment variable is set to any value

*Interfaces
CHANGE: Dirac.py - saving output of jobs run with 'runLocal' when they fail (for DEBUG purposes)

*Docs
CHANGE: WebApp release procedure
FIX: Update of the FTS3 docs

*Tests
FIX: add MonitoringDB to the configuration
FIX: Installing elasticSeach locally in Jenkins, with ComponentInstaller support.

[v6r19p25]

*TransformationSystem
FIX: (#3742) TransformationDB - when adding files to transformations with a multi-threaded agent, 
     it might happen that 2 threads are adding the same file at the same time. The LFN was not 
     unique in the DataFiles table, which was a mistake... This fix assumes the LFN is unique, 
     i.e. if not the table had been cleaned and the table updated to be unique.

[v6r19p24]

*WMS
FIX: (#3739) pilotTools - added --tag and --requiredTag options
FIX: (#3739) pilotCommands - make NumberOfProcessors = 1 if nowhere defined (default)

*Resources
FIX: (#3739) CREAMComputingElement - possibility to defined CEQueueName to be used in the pilot submission command

[v6r19p23]

*TS
FIX: (#3734) catch correct exception for ast.literal_eval

[v6r19p22]

*Core
CHANGE: Backport from v6r20 - fixes the infamous "invalid action proposal" by speeding up 
        the handshake and not looking up the user/group in the baseStub

RMS:
CHANGE: Backport from v6r20 - FowardDISET uses the owner/group of Request to execute the stub
CHANGE: Backport from v6r20 - owner/group of the Requests are evaluated/authorized on the server side
CHANGE: Backport from v6r20 - LimitedDelegation or FullDelegation are required to set requests on behalf 
        of others -> pilot user and hosts should must them (which should already be the case)

*API
NEW: Dirac.py - running jobs locally now also works for parametric jobs. Only the first sequence will be run
FIX: Dirac.py - running jobs locally will now properly work with LFNs in the inputSanbdox

*DMS
FIX: DMSHelpers - in getLocalSiteForSE() return None as LocalSite if an SE is at no site

[v6r19p21]

*Configuration
FIX: Bdii2CSAgent - make the GLUE2 information gathering less verbose; Silently ignore StorageShares

*Test
CHANGE: backported some of the CI tools from the integration branch 

[v6r19p20]

*StorageManagement
FIX: StorageManagementDB - fixed buggy group by with MySQL 5.7

[v6r19p19]

*Configuration

NEW: BDII2CSAgent - new options: GLUE2URLs, if set this is queried in addition to the other BDII;
    GLUE2Only to turn off looking on the old schema, if true only the main BDII URL is queried;
    Host to set the BDII host to search

NEW: dirac-admin-add-resources new option G/glue2 , enable looking at GLUE2 Schema, 
     H/host to set the host URL to something else

[v6r19p18]

*Configuration
CHANGE: Better logging of the Configuration file write exception

*RSS
FIX: SummarizeLogsAgent - fix the case when no previous history

[v6r19p17]

*Framework
FIX: ProxyManager - if an extension has a ProxyDB, use it

*RSS
FIX: CSHelpers.py minor fixes

[v6r19p16]

*WMS
FIX: pilotCommands - cast maxNumOfProcs to an int.
CHANGE: pilotTools - change maxNumOfProcs short option from -P to -m.

[v6r19p15]

*Framework
NEW: ProxyDB - allow FROM address to be set for proxy expiry e-mails

*DMS
CHANGE: FTSJob - FailedSize is now BIGINT in FTSJob
CHANGE: FTSJob - increase the bringonline time

*WMS
FIX: SiteDirector won't set CPUTime of the pilot
FIX: convert MaxRAM inside the pilots to int

*RSS
FIX: SummarizeLogsAgent: comparison bug fix
FIX: Fixed sites synchronizer

[v6r19p14]

*WMS
NEW: pilotCommands/Tools - added possibility to specify a maxNumberOfProcessors parameter for pilots
CHANGE: MultiProcessorSiteDirector - allow kwargs to SiteDirector getExecutable & _getPilotOptions functions

*RMS
FIX: Fix a bug in ReplicateAndRegister Operation preventing files having failed once to be retried

*DMS
FIX: FileCatalogWithFkAndPsDB.sql - Fixes for the DFC to be compatible with strict group by mode 
     (https://dev.mysql.com/doc/refman/5.7/en/sql-mode.html#sqlmode_only_full_group_by)

*docs
CHANGE: added little documentation for lcgBundles

[v6r19p13]

*WMS
FIX: JobWrapper - added a debug message
FIX: Allow non-processor related tags to match TQ in MultiProcessorSiteDirector.

*Test
CHANGE: improve Gfal2 integration tests by checking the metadata

[v6r19p12]

*Core
CHANGE: QualityMapGraph - change the color map of the Quality plots

*Framework
FIX: Logging - remove the space after log messages if no variable message is printed, fixes #3587

*MonitoringSystem
CHANGE: ElasticSearch 6 does not support multiple types, only one type is created instead.

*RSS
FIX: GOCDBClient - encode in utf-8, update goc db web api URL
FIX: fixed bug in creation of history of status (avoid repetition of entries)

*DMS
FIX: fixed bug in FTSAgent initialization

*WMS
FIX: fix bug in dirac-wms-job-select: treating the case of jobGroup(s) not requested

[v6r19p11]

*Framework:
CHANGE: moved column "Instance" of InstalledComponentsDB.InstalledComponent 
        table from 64 to 32 characters

*WMS
FIX: JobWrapperTemplate - fix exception handling
CHANGE: dirac-wms-select-jobs - new option to limit the number of selected jobs
CHANGE: returning an error when sandboxes can't be unassigned from jobs (JobCleaningAgent)

*RMS
FIX: RequestDB - add missing JOIN in the web summary query
NEW: dirac-rms-request - add option to allow resetting the NotBefore member even 
     for non-failed requests

*DMS
FIX: FTSAgent - change data member names from uppercase to lower case

*Interfaces
CHANGE: autopep8 on the API/Dirac module

*docs:
NEW: added some doc about shifterProxy

[v6r19p10]

*Core
FIX: MySQL - catch exception when closing closed connection

*TS
CHANGE: add possibility to get extension-specific tasks and files statuses in TransformationMonitor web application

*RMS
NEW: dirac-rms-request - add option --ListJobs to list the jobs for a set of requests

*Resources
FIX: Use parameters given at construction for SRM2 protocols List

*StorageManagement
FIX: use StorageElement object to get disk cache size

*DMS
FIX: DMSHelpers - fix case when no site is found for an SE
FIX: ReplicateAndRegister - don't try and get SE metadata is replica is inactive

[v6r19p9]

*WMS
CHANGE: DownloadInputData was instantiating all local SEs which is not necessary... Only instantiate those that are needed
CHANGE: JobWrapper - use resolveSEGroup in order to allow defining SE groups including other SE groups
FIX: JobDB - fixed typo in getSiteMaskStatus() method
FIX: Fix getSiteMaskStatus in SiteDirector and MultiProcessSiteDirector
CHANGE: WatchdogLinux - using python modules in  instead of shell calls

*DMS
FIX: in DMSHelpers don't complain if an SE is at 0 sites

*Interfaces
CHANGE: Job.py - using the deprecated decorator for 2 deprecated methods

*RSS
FIX: EmailAction considers also CEs, not only SEs

*Resources
FIX: removed a useless/broken method in Resources helper
FIX: marked as obsoleted two methods in Resources helper (FTS2 related)

[v6r19p8]

*Configuration
FIX; Resources - don't overwrite queue tags if requiredtags are set.

*Framework
CHANGE: dirac-proxy-init - increase dirac-proxy-init CRL update frequency

*Accounting
CHANGE: AccountingDB - if the bucket length is part of the selected conditions, 
        add to the grouping

*WorkloadManagement
FIX: ConfigTemplate.cfg - allow user access to getSiteMaskStatus

*DataManagementSystem
FIX: DMSHelpers - recursive resolution of SEGroup was keeping the SEGroup in the list

*RSS
FIX: CSHelper - getting FTS from the correct location
CHANGE: use the SiteStatus object wherever possible

*Resources
FIX: CREAMComputingElement - added CS option for extra JDL parameters

*Documentation
CHANGE: point README to master and add badges for integration

[v6r19p7]

*WorkloadManagement
FIX: SiteDirector - correct escaping in pilot template
FIX: dirac-wms-get-wn-parameters - added some printouts to dirac-wms-get-wn-parameters

[v6r19p6]

*Core
FIX: SocketInfo - log proper message on CA's init failure.

*Accounting
CHANGE: NetworkAgent - remove support of perfSONAR summaries and add support of raw metrics.

*WMS
FIX: JobDB - don't trigger exception in webSummary if a site with a single dot is in the system
CHANGE: SiteDirector - added logging format and UTC timestamp to pilot wrapper
FIX: JobMonitoring - fix in getJobPageSummaryWeb() for showing correct sign of life for stalled jobs

*TS
FIX: TransformationManager - fix for wrong method called by the Manager

*RSS
NEW: SiteStatus object uses the RSS Cache
FIX: expiration time is a date (dirac-rss-query-db)

[v6r19p5]

*WMS
CHANGE: ParametricJob - added getParameterVectorLength() to replace getNumberOfParameters with a more detailed check of the job JDL validity
FIX: JobManagerHandler - restored the use of MaxParametricJobs configuration option

*Interfaces
FIX: Always use a list of LFNs for input data resolution (local run, mostly)

*tests
FIX: use rootPath instead of environment variable


[v6r19p4]

NEW: Added dummy setup.py in anticipation for standard installation procedure

*Core
CHANGE: SocketInfoFactory - version check of GSI at run time is removed

*Configuration 
FIX: Resources - fix RequiredTags in getQueue() function

*Interfaces
FIX: fix exception when using Dirac.Job.getJobJDL

*WMS
FIX: SiteDirector - fix proxy validity check in updatePilotStatus, a new proxy was 
     never created because isProxyValid returns non-empty dictionary
FIX: JobMonitoring - web table was not considering correctly Failed jobs because 
     stalled for setting the LastSignOfLife     

*DMS
FIX: StorageFactory - avoid complaining if Access option is not in SE section
CHANGE: dirac-dms-user-lfns - the wildcard flag will always assume leading "*" to match files, 
       unless the full path was specified in the wildcard no files were previously matched

*RSS
FIX: CacheFeederAgent resilient to command exceptions

*Resources
FIX: ARCComputingElement - the proxy environment variable was assumed before the 
     return value of the prepareProxy function was checked, which could lead to exceptions

[v6r19p3]

CHANGE: .pylintrc - disable redefined-variable-type
CHANGE: .pylintrc - max-nested-blocks=10 due to the many tests of result['OK']
CHANGE: use autopep8 for auto-formatting with following exceptions:
        tabs = 2 spaces and not 4
        line length check disabled (i.e. 120 characters instead of 80)
        Option for autopep8 are: --ignore E111,E101,E501

*Configuration
FIX: retrigger the initialization of the logger and the ObjectLoader after 
     all the CS has been loaded

*WMS
FIX: pilot commands will add /DIRAC/Extensions=extensions if requested
FIX: SiteDirector, pilotCommands - fix support for multiple values in the 
     RequiredTag CE parameter
FIX: MultiProcessorSiteDirector - fix dictionary changed size exception 

*Workflow
FIX: application log name can also come from step_commons.get['logFile']

*Resources
CHANGE: Condor, SLURM, SSHComputingElement - added parameters to force allocation
        of multi-core job slots

[v6r19p2]

*DMS
FIX: dirac-admin-allow-se: fix crash because of usage of old RSS function

*RSS
FIX: ResourceStatusDB - microseconds should always be 0 
FIX: Multiple fixes for the RSS tests

[v6r19p1]

*Core
FIX: ElasticSearchDB - certifi package was miscalled
FIX: ElasticSearchDB - added debug messages for DB connection

*Framework
FIX: ComponentInstaller - handling correctly extensions of DBs found in sql files

*WMS
FIX: SudoComputingElement - prevent message overwriting application errors
FIX: JobDB.getInputData now returns list of cleaned LFNs strings, possible "LFN:" 
     prefix is removed

*Interfaces
FIX: Dirac.py - bring back treatment of files in working local submission directory

[v6r19]

FIX: In multiple places - use systemCall() rather than shellCall() to avoid
     potential shell injection problems

FIX: All Databases are granting also REFERENCES grant to Dirac user to comply with
     more strict policies of MySQL version >= 5.7

*Accounting
NEW: new functionality to plot the data gathered by perfSONARs. It allows to 
     present jitter, one-way delay, packet-loss rate and some derived functions.
FIX: compatibility of AccountingDB with MySQL 5.7

*ConfigurationSystem
NEW: Allow to define FailoverURLs and to reference MainServers in the URLs

*FrameworkSystem
NEW: gLogger is replaced by the new logging system based on the python logging module
NEW: Added ElasticSearch backend for the logging
NEW: Central Backends configuration to customize their use by multiple components 
NEW: BundleDelivery - serves also CA's and CRL's all-in-one files
NEW: added shell scripts for generating CAs and CRLs with the possibility to specify the Input and/or output directories
CHANGE: can now send mails to multiple recipients using the NotificationClient
CHANGE: Make the new logging system thread-safe
FIX: Adapting query to MySLQ 5.7 "GROUP BY" clause
FIX: TopErrorMessagesReporter - more precise selection to please stricter versions of MySQL
CHANGE: ProxyGeneration - make RFC proxies by default, added -L/--legacy flag to dirac-proxy-init
        to force generation of no-RFC proxies

*Core
FIX: dirac-install - allow to use local md5 files
CHANGE: X509Chain - fixes to allow robot proxies with embedded DIRAC group extension
        ( allow DIRAC group extension not in the first certificate chain step )
CHANGE: BaseClient - recheck the useServerCertificate while establishing connection
        and take it into account even if it has changed after the client object creation    
FIX: PlainTransport - fixed socket creation in initAsClient()         
NEW: Technology preview of new logging system, based on standard python logging module
CHANGE: Added graphviz extension to sphinx builds
FIX: Added documentation of low level RPC/DISET classes
FIX: Gateway service - multiple fixes to resurrect the service and to correctly instantiate it
NEW: dirac-install will change the shebang of the python scripts to use the environment 
     python instead of the system one
NEW: Security.Utilities - methods to generate all-in-one CA certificates and CRLs files     
NEW: ElasticSearchDB - gets CA's all-in-one file from the BundleDelivery service if needed
NEW: genAllCAs.sh, genRevokedCerts.sh - DIRAC-free commands to generate all-in-one CA 
     certificates and CRLs files     
CHANGE: dirac-create-distribution-tarball - removing docs and tests directories when 
        creating release tarballs     

*DMS
CHANGE: FTSJob - use Request wrapper for the fts3 REST interface instead of pycurl based
        client
CHANGE: FTSHistoryView - drop FTSServer field from the view description   
CHANGE: FTSFile DB table: increased length of fields LFN(955), SourceSURL(1024), TargetSURL(1024)
CHANGE: Uniform length of LFN to 255 across DIRAC dbs
FIX: FTSJob - fix the serialization of 0 values
FIX: FTSFile, FTSJob - fix SQL statement generation for stricter versions of MySQL

*Resources
NEW: New method in the StorageElement to generate pair of URLs for third party copy.
     Implement the logic to generate pair of URLs to do third party copy. 
     This will be used mostly by FTS, but is not enabled as of now
FIX: StorageElement - fix different weird behaviors in Storage Element, in particular, 
     the inheritance of the protocol sections     
FIX: GFAL2 storage element: update for compatibility with GFAL2 2.13.3 APIs
NEW: Introduced Resources/StorageElementBases configuration section for definitions
     of abstract SEs to be used in real SEs definition by inheritance     

*RMS
NEW: dirac-rms-request - command including functionality of several other commands:
     dirac-rms-cancel|reset|show-request which are dropped. The required functionality
     is selected by the appropriate switches   

*RSS
NEW: Put Sites, ComputingElements, FTS and Catalogs under the status control of the
     RSS system 
NEW: Rewrote RsourceStatus/ResourceManagementDB tables with sqlAlchemy (RM DB with declarative base style)
NEW: SiteStatus client to interrogate site status with respect to RSS
CHANGE: introduced backward compatibility of RSS services with DIRAC v6r17 clients
CHANGE: moved some integration tests from pytest to unittest
CHANGE: Moved ResourceStatusDB to sqlAlchemy declarative_base
FIX: Automated setting of lastCheckTime and Dateffective in ResourceStatusDB and ResourceManagementDB
FIX: fixes for tables inheritance and extensions
FIX: fixes for Web return structure ("meta" column)
FIX: ResourceStatus, RSSCacheNoThread - fixed RSS cache generation 
FIX: ResourceStatus - fixes for getting status from the CS information
FIX: ResourceManagement/StatusDB - fixed bugs in meta parameter check
FIX: fixed incompatibility between Active/InActive RSS clients return format
FIX: SiteStatus - bug fixed in getSites() method - siteState argument not propagated to
     the service call
FIX: ResourceStatus - return the same structure for status lookup in both RSS and CS cases     
FIX: Bug fixes in scripts getting data out of DB


*Monitoring
CHANGE: DBUtils - change the bucket sizes for the monitoring plots as function of the time span

*WMS
NEW: SiteDirector - checks the status of CEs and Sites with respect to RSS  
NEW: pilotCommands - new ReplaceDIRACCode command mostly for testing purposes
NEW: JobAgent, JobWrapper - several fixes to allow the work with PoolComputingElement
     to support multiprocessor jobs    
NEW: JobScheduling - interpret WholeNode and NumberOfProcessors job JDL parameters and
     convert then to corresponding tags
NEW: SiteDirector - CEs can define QueryCEFlag in the Configuration Service which can be
     used to disallow querying the CE status and use information from PiltAgentsDB instead     
NEW: The application error codes, when returned, are passed to the JobWrapper, and maybe interpreted.
NEW: The JobWrapperTemplate can reschedule a job if the payload exits with status DErrno.EWMSRESC & 255 (222)
FIX: SiteDirector - unlink is also to be skipped for Local Condor batch system
FIX: JobDB - fixes necessary to suite MySQL 5.7
FIX: dirac-pilot, pilotTools - PYTHONPATH is cleared on pilot start, pilot option keepPP
     can override this
FIX: WMSAdministratorHandler - make methods static appropriately
FIX: Bug fix for correctly excluding WebApp extensions
CHANGE: JobScheduling - more precise site name while the job is Waiting, using the set of 
        sites at which the input files are online rather than checking Tier1s in eligible sites      
FIX: SiteDirector - aggregate tags for the general job availability test         
FIX: JobScheduling - bug fix in __sendToTQ()
FIX: pilotTools,pilotCommands - pick up all the necessary settings from the site/queue configuration
     related to Tags and multi-processor
NEW: SiteDirector - added option to force lcgBundle version in the pilot
FIX: SiteDirector - if MaxWaitingJobs or MaxTotalJobs not defined for a queue, assume a default value of 10
FIX: MatcherHandler - preprocess resource description in getMatchingTaskQueues()
FIX: JobDB - set CPUTime to a default value if not defined when rescheduling jobs

*TS
FIX: TransformationClient - fix issue #3446 for wrong file error counting in TS
FIX: TransformationDB - set ExternalID before ExternalStatus in tasks
BUGFIX: TransformationClient - fix a bug in the TS files state machine (comparing old status.lower() 
        with new status)

*Interfaces
CHANGE: Dirac API - expose the protocol parameter of getAccessURL()
CHANGE: Dirac API - added runLocal as an API method

*Docs
NEW: Documentation for developing with a container (includes Dockerfile)
NEW: Add script to collate release notes from Pull Request comments  
NEW: Chapter on scaling and limitations
CHANGE: Added documentation about runsv installation outside of DIRAC

*tests
NEW: Added client (scripts) system test
CHANGE: Add to the TS system test, the test for transformations with meta-filters
FIX: Minor fixes in the TS system test
FIX: correctly update the DFC DB configuration in jenkins' tests

[v6r17p35]

*Core
FIX: GOCDBClient - add EXTENSIONS & SCOPE tag support to GOCDB service queries.

[v6r17p34]

*SMS
FIX: StorageManagerClient - fix logic for JobScheduling executor when CheckOnlyTapeSEs is 
     its default true and the lfn is only on a tapeSE

[v6r17p33]

*WMS
FIX: StalledJobAgent - if no PilotReference found in jobs parameters, do as if there would be 
     no pilot information, i.e. set Stalled job Failed immediately
CHANGE: DownloadInputData - job parameters report not only successful downloads but also failed ones
FIX: JobDB - back port - set CPUTime to 0 if not defined at all for the given job 
FIX: JobDB - back port - use default CPUTime in the job description when rescheduling jobs

*Resources
FIX: ARCComputingElement - fix job submission issue due to timeout for newer lcg-bundles

[v6r17p32]

Resources:
CHANGE: /Computing/BatchSystems/Condor.py: do not copy SiteDirector's shell environment variables into the job environment

*WMS
CHANGE: Add option to clear PYTHONPATH on pilot start

[v6r17p31]

*RMS
FIX: ReqClient - avoid INFO message in client
*WMS
CHANGE: JobWrapper - allow SE-USER to be defined as another SE group (e.g. Tier1-USER)
*DMS
CHANGE: DMSHelpers - make resolveSEGroup recursive in order to be able to define SE groups in terms of SE groups

[v6r17p30]

*DMS
CHANGE: StorageElement - added status(), storageElementName(), checksumType() methods returning
        values directly without the S_OK structure. Remove the checks of OK everywhere
NEW: dirac-dms-add-file, DataManager - added option (-f) to force an overwrite of an existing file

*TS:
FIX: TransformationDB.py - set the ExternalID before the ExternalStatus in order to avoid inconsistent 
     tasks if setting the ExternalID fails

*StorageManagementSystem
FIX: StorageManagementClient.py - return the full list of onlineSites while it was previously happy 
     with only one

*Resources
FIX: HTCondorCEComputingElement.py - transfer output files(only log and err) for remote scheduler

[v6r17p29]

*WMS
CHANGE: split time left margins in cpuMargin and wallClockMargin. Also simplified check.


[v6r17p28]

*WMS
BUGFIX: JobScheduling - fix a bug introduced in 6r17p27 changes

*Monitoring
BUGFIX: MonitoringReporter - do not try to close the MQ connection if MD is not used

[v6r17p27]

*Configuration
FIX: ConfigurationClient - allow default value to be a tuple, a dict or a set

*Monitoring
CHANGE: DBUtils - change bucket sizes and simplify settings

*DMS
FIX: DMSRequestOperationsBase, RemoveFile - allow request to not fail if an SE is temporarily banned
FIX: dirac-admin-allow-se - first call of gLogger after its import

*RMS
CHANGE: remove scripts dirac-rms-show-request, dirac-rms-cancel-request and dirac-rms-reset-request 
        and replace with a single script dirac-rms-request with option (default is "show")
CHANGE: allow script to finalize a request if needed and set the job status appropriately

*Resources
FIX: LocalComputingElement - pilot jobIDs start with ssh to be compatible with pilotCommands. 
     Still original jobIDs are passed to getJobStatus. To be reviewed

*WMS
CHANGE: JobScheduling - assign a job to Group.<site>.<country>, if input files are at <site>.<country>.
        If several input replicas, assign Waiting to "MultipleInput"

[v6r17p26]

*Core
FIX: dirac-install.py to fail when installation of lcgBundle has failed
FIX: ClassAdLight - getAttributeInt() and getAttributeFloat() return None 
     if the corresponding JDL attribute is not defined

*MonitoringSystem
CHANGE: The Consumer and Producer use separate connections to the MQ; 
        If the db is not accessible, the messaged will not be consumed.

*WMS
FIX: JobDB - fix the case where parametric job placeholder %j is used in the JobName attribute
FIX: JobDB - take into account that ClassAdLight methods return None if numerical attribute is not defined
FIX: ParametricJob utility - fixed bug in evaluation of the ParameterStart|Step|Factor.X job numerical attribute

[v6r17p25]

*Monitoring
NEW: Implemented the support of monthly indexes and the unit tests are fixed

*RMS
FIX: RequestExecutingAgent - fix infinite loop for duplicate requests

*WMS 
NEW: ARCComputingElement - add support for multiprocessor jobs

[v6r17p24]

*WMS
FIX: SiteDirector - unlink is also to be skipped for Local Condor batch system

[v6r17p23]

*WMS
FIX: get job output for remote scheduler in the case of HTCondorCE

[v6r17p22]

*Framework
FIX: NotificationClient - added avoidSpam flag to sendMail() method which is propagated to
     the corresponding service call
     
*Integration
FIX: several fixes in integration testing scripts     

[v6r17p21]

*Core
NEW: Mail.py - added mechanism to compare mail objects
FIX: Grid.py - take into account the case sometimes happening to ARC CEs 
     where ARC-CE BDII definitions have SubClusters where the name isn't set to 
     the hostname of the machine

*Framework
FIX: Notification service - avoid duplicate emails mechanism 

[v6r17p20]

*Core
NEW: API.py - added __getstate__, __setstate__ to allow pickling objects inheriting
     API class by special treatment of internal Logger objects, fixes #3334

*Framework
FIX: SystemAdministrator - sort software version directories by explicit versions in the
     old software cleaning logic
FIX: MonitoringUtilities - sets a suitable "unknown" username when installing DIRAC from scratch, 
     and the CS isn't initialized fully when running dirac-setup-site     
CHANGE: Logger - added getter methods to access internal protected variables, use these methods
        in various places instead of access Logger protected variables     

*WMS
CHANGE: JobDB - removed unused CPUTime field in the Jobs table
CHANGE: JobScheduling - make check for requested Platform among otherwise eligible sites
        for a given job, fail jobs if no site with requested Platform are available

*RSS
FIX: Commands - improved logging messages

*SMS
FIX: StorageManagerClient - instantiate StorageElement object with an explicit vo argument,
     fixes #3335

*Interfaces
NEW: dirac-framework-self-ping command for a server to self ping using it's own certificate

[v6r17p19]

*Core
FIX: Adler - fix checksum with less than 8 characters to be 8 chars long

*Configuration
FIX: VOMS2CSAgent - fix to accomodate some weird new user DNs (containing only CN field)

*DMS
FIX: FileCatalog - fix for the doc strings usage in file catalog CLI, fixes #3306
FIX: FileCatalog - modified recursive file parameter setting to enable usage of the index

*SMS
CHANGE: StorageManagerClient - try to get sites with data online if possible in getFilesToStage

*RMS
FIX: RequestExecutingAgent - tuning of the request caching while execution

*WMS
FIX: DownloadInputData - do not mistakenly use other metadata from the replica info than SEs
FIX: JobScheduling - put sites holding data before others in the list of available sites
FIX: JobScheduling - try and select replicas for staging at the same site as online files
FIX: SiteDirector - keep the old pilot status if the new one can not be obtained in updatePilotStatus()

*Resources
FIX: CREAMComputingElement - return error when pilot output is missing in getJobOutput()

*Monitoring
FIX: DBUtils - change the buckets in order to support queries which require more than one year 
     data. The maximum buckets size is 7 weeks

[v6r17p18]

*Framework
NEW: SystemAdministrator - added possibility to remove old software installations keeping
     only a predefined number of the most recent ones.

*DMS
FIX: RemoveReplica - removing replica of a non-existing file is considered successful

*SMS
CHANGE: StorageManagerClient - restrict usage of executeWithUserProxy decorator 
        to calling the SE.getFileMetadata only; added flag to check only replicas 
        at tape SEs
        
*WMS
FIX: JobScheduling - added CS option to flag checking only replicas at tape SEs;
     fail jobs with input data not available in the File Catalog        

[v6r17p17]

*DMS
NEW: FTSAgent has a new CS parameter ProcessJobRequests to be able to process job
     requests only. This allows to run 2 FTS agents in parallel
     
*Resources
FIX: GFAL2_StorageBase - only set the space token if there is one to avoid problems
     with some SEs     

[v6r17p16]

*Configuration
FIX: VOMS2CSAgent - create user home directory in the catalog without
     recursion in the chown command
     
*RMS
FIX: RequestExecutingAgent - catch error of the cacheRequest() call
FIX: ReqClient - enhanced log error message

*SMS
FIX: StorageManagerClient - treat the case of absent and offline files on an SE 
     while staging
     
*TS
FIX: TaskManagerBase - process tasks in chunks of 100 in order to 
     update faster the TS (tasks and files)          

*WMS
FIX: JobScheduling - do not assume that all non-online files required staging

[v6r17p15]

*WMS
CHANGE: StalledJobAgent - ignore or prolong the Stalled state period for jobs 
        at particular sites which can be suspended, e.g. Boinc sites

[v6r17p14]

*Core
FIX: PrettyPrint.printTable utility enhanced to allow multi-row fields and
     justification specification for each field value  

*Accounting
NEW: DataStore - allow to run several instances of the service with only one which
     is enabled to do the bucketing

*RMS
NEW: new dirac-rms-list-req-cache command to list the requests in the ReqProxies services

*Interfaces
CHANGE: Dirac API - make several private methods visible to derived class

[v6r17p13]

*Core
NEW: Proxy - added executeWithoutServerCertificate() decorator function 

*Resources
FIX: CREAMComputingElement - split CREAM proxy renewal operation into smaller chunks for 
     improved reliability

[v6r17p12]

*Framework
FIX: SecurityFileLog  - when the security logs are rotated, the buffer size is reduced
     to 1 MB to avoid gzip failures ( was 2 GBs )

*WMS
FIX: pilotCommands - fix for interpreting DNs when saving the installation environment
FIX: SandboxStoreClient - do not check/make destination directory if requested sandbox 
     is returned InMemory

*TS
FIX: TransformationAgent CS option MaxFiles split in MaxFilesToProcess and MaxFilesPerTask,
     MaxFiles option is interpreted as MaxFilesPerTask for backward compatibility

*Resources
NEW: Added plug-ins for GSIFTP and HTTPS Storage protocols 

[v6r17p11]

*Core
FIX: ElasticSearchDB - set a very high number (10K) for the size of the ElasticSearch result

*Monitoring
FIX: MonitoringDB - et a very high number (10K) for the size of the ElasticSearch result

*WMS
FIX: pilotCommands - get the pilot environment from the contents of the bashrc script

*DMS
FIX: RemoveReplica - fix for the problem that if an error was set it was never reset
FIX: SE metadata usage in several components: ConsistencyInspector, DataIntwgrityClient,
     FTSRequest, dirac-dms-replica-metadata, StageMonitorAgent, StageRequestAgent,
     StorageManagerClient, DownloadInputData, InputDataByProtocol

[v6r17p10]

*Core
NEW: Logger - printing methods return True/False if the message was printed or not
FIX: ElastocSearchDB - error messages demoted to warnings

*Monitoring
FIX: MonitoringReporter - create producers if the CS definitions are properly in place

*TS
CHANGE: TaskManagerPlugin - allow to redefine the AutoAddedSites for each job type

[v6r17p9]

*WMS
BUGFIX: JobScheduling - bug fixed introduced in the previous patch 
NEW: pilotTools - introduced -o swicth for a generic CS option

*SMS
FIX: StorageManagerClient - fixes in the unit test

*DMS
FIX: FileManagerPs - in _getFileLFNs() - break a long list of LFNs into smaller chunks

[v6r17p8]

*Core
NEW: DErrno.ENOGROUP error to denote proxies without DIRAC group extension embedded
CHANGE: X509Chain - use DErrno.ENOGROUP error
FIX: dirac-install, dirac-deploy-scripts - fixes to allow DIRAC client installation on
     recent MacOS versions with System Integrity Protection feature
CHANGE: Proxy - added executionLock optional argument to executeWithUserProxy() decorator
        to lock while executing the function with user proxy 
FIX: Proxy - fix indentation in getProxy() preventing looping on the DNs  

*Framework
FIX: ProxyDB - fix of error message check in completeDelegation()

*WMS
FIX: TaskQueueDB - when an empty TaskQueue is marked for deletion, it can still get matches 
     which result in no selected jobs that produced unnecessary error messages 
FIX: JobScheduling executor - calls getFilesToStage() with a flag to lock while file lookup
     with user proxy; same for InputData executor for calling _resolveInputData()      

*TS
FIX: FileReport - fix in setFileStatus() for setting status for multiple LFNs at once

*SMS
FIX: StorageManagerClient - in getFilesToStage() avoid using proxy if no files to check
     on a storage element

*Resources
FIX: GFAL2_XROOTStorage - fix to allow interactive use of xroot plugin
FIX: GFAL2_StorageBase - enable IPV6 for gsiftp

[v6r17p7]

*DMS
FIX: dirac-dms-user-lfns - do not print out empty directories

*WMS
FIX: InputData Executor, JobWrapper - use DataManager.getReplicasForJobs() for
     getting input data replicas

*TS
FIX: TransformationAgent - use DataManager.getReplicasForJobs() for transformations
     creating jobs  

[v6r17p6]

*DMS
NEW: DataManager - add key argument forJobs (default False) in getReplicas() in order 
     to get only replicas that can be used for jobs (as defined in the CS); added
     getReplicasForJobs(), also used in the Dirac API

*SMS
FIX: Stager agents - monitor files even when there is no requestID, e.g. dCache returns None 
     when staging a file that is already staged    

*Resources
FIX: StorageFactory - bug fixes when interpreting SEs inheriting other SE parameters
NEW: Test_StorageFactory unit test and corresponding docs
FIX: Torque - some sites put advertising in the command answer that can not be parsed:
     redirect stderr to /dev/null

[v6r17p5]

*Resources
FIX: LcgFileCatalogClient - do not evaluate GUID if it is not a string

[v6r17p4]

*Configuration
FIX: Utilities - fixed interpretation of weird values of GlueCEPolicyMaxWallClockTime
     BDII parameter; newMaxCPUTime should is made integer

*Framework
FIX: Logger - make subloggers processing messages with the same level
     as the parent logger

*Docs
NEW: Updated documentation in several sections

*DMS
FIX: RemoveReplica operation - don't set file Done in RemoveReplicas if there is an error

[v6r17p3]

*RSS
FIX: Synchronizer - the sync method removes the resources that are no longer 
     in the CS from the DowntimeCache table

*DMS
CHANGE: dirac-dms-find-lfns - added SE switch to look for files only having
        replicas on a given SE (list)

*TS
FIX: TaskManager - optimization of the site checking while preparing job; optimized
     creation of the job template

*Resources
CHANGE: GFAL2_SRM2Storage, SRM2Storage - added gsiftp to the list of OUTPUT protocols 

[v6r17p2]

*Monitoring
FIX: ElasticSearchDB - fixes required to use host certificate for connection;
     fixes required to pass to version 5.0.1 of the elasticsearch.py binding

[v6r17p1]

*RSS
FIX: GOCDBSync - make commmand more verbose and added some minor fixes

[v6r17]

*Core
FIX: Adler - check explicitly if the checksum value is "False"
FIX: install_site.sh - added command line option to choose DIRAC version to install
NEW: ComponentInstaller - added configuration parameters to setup NoSQL database

*Framework
CHANGE: Logger - test level before processing string (i.e. mostly converting objects to strings)  
CHANGE: dirac-proxy-init - check and attempt to update local CRLs at the same time as
        generating user proxy
CHANGE: ProxyManager service - always store the uploaded proxy even if the already stored
        one is of the same validity length to allow replacement in case of proxy type
        changes, e.g. RFC type proxies           

*DMS
NEW: Next in implementation multi-protocol support for storage elements. When performing 
     an action on the StorageElement, instead of looping over all the protocol plugins, 
     we loop over a filtered list. This list is built taking into account which action 
     is taken (read vs write), and is also sorted according to lists defined in the CS.
     The negotiation for third party transfer is also improved: it takes into account all 
     possible protocols the source SE is able to produce, and all protocols the target is 
     able to receive as input.
NEW: StorageElement - added methods for monitoring used disk space
FIX: ReplicateAndRegister - fix the case when checksum is False in the FC
NEW: DMSHelpers - get list of sites from CS via methods; allow to add automatically sites 
     with storage

*RSS
NEW: FreeDiskSpace - added new command which is used to get the total and the remaining 
     disk space of all dirac storage elements that are found in the CS and inserts the 
     results in the SpaceTokenOccupancyCache table of ResourceManagementDB database.  
NEW: GOCDBSync command to ensure that all the downtime dates in the DowntimeCache 
     table are up to date       

Resources*
NEW: Updated Message Queue interface: MQ service connection management, support for
     SSL connections, better code arrangement

*Workflow
FIX: Modulebase, Script - avoid too many unnecessarily different application states

*WMS
FIX: JobStateUpdate service - in setJobStatusBulk() avoid adding false information when adding 
     an application status
     
*TS
FIX: TaskManager, TaskManagerAgentBase - standardize the logging information; removed unnecessary 
     code; use iterators wherever possible     
NEW: Introduced metadata-based filters when registering new data in the TS as catalog       

[v6r16p6]

*WMS
NEW: Added MultiProcessorSiteDirector section to the ConfigTemplate.cfg

*DMS
FIX: FileCatalogClient - added missing read methods to the interface description
     getDirectoryUserMetadata(), getFileUserMetadata()

[v6r16p5]

FIX: included patches from v6r15p27

[v6r16p4]

FIX: applied fixes from v6r15p26

[v6r16p3]

FIX: incorporated fixes from v6r15p25

[v6r16p2]

*Configuration
CHANGE: VOMS2CSAgent - remove user DNs which are no more in VOMS. Fixes #3130

*Monitoring
CHANGE: WMSHistory - added user, jobgroup and usergroup selection keys

*DMS
FIX: DataManager - retry checksum calculation on putAndRegister, pass checksum to the DataManager
     object in the FailoverTransfer object.
FIX: DatasetManager, FileCatalogClientCLI - bug fixes in the dataset management and commands      
     
*WMS
CHANGE: JobManager - added 'Killed' to list of jobs status that can be deleted     

[v6r16p1]

*Monitoring
CHANGE: MonitorinDB - allow to use more than one filter condition

*WMS
CHANGE: StalledJobAgent - send a kill signal to the job before setting it Failed. This should 
        prevent jobs to continue running after they have been found Stalled and then Failed.

[v6r16]

*Core
CHANGE: dirac-install, dirac-configure - use Extensions options consistently, drop
        ExtraModule option
CHANGE: dirac-install - use insecure ssl context for downloading files with urllib2.urlopen    
CHANGE: GOCDBClient - replaced urllib2 with requests module
        FIX: dirac-setup-site - added switch to exitOnError, do not exit on error by default
CHANGE: Added environment variables to rc files to enable certificates verification (necessary for python 2.7.9+)
FIX: ComponentInstaller - always update CS when a database is installed, even if it is
     already existing in the db server 
FIX: SSLSocketFactory - in __checkKWArgs() use correct host address composed of 2 parts      

*Framework
FIX: SystemAdministrator service - do not install WebAppDIRAC by default, only for the host
     really running the web portal

*Accounting
FIX: JobPolicy - remove User field from the policy conditions to fix a problem that 
     non-authenticated user gets more privileges on the Accounting info.

*Monitoring
NEW: New Monitoring system is introduced to collect, analyze and display various
     monitoring information on DIRAC components status and behavior using ElasticSearch
     database. The initial implementation is to collect WMSHistory counters.

*DMS
NEW: MoveReplica operation for the RMS system and a corresponding dirac-dms-move-replica-request
     comand line tool

*Resources
NEW: MessageQueue resources to manage MQ connections complemented with
     MQListener and MQPublisher helper classes
NEW: SudoComputingElement - computing element to execute payload with a sudo to a dedicated
     UNIX account     

[v6r15p27]

*Configuration
FIX: CSAPI - changed so that empty but existing options in the CS can be still
     modified

[v6r15p26]

*WMS
FIX: SandboxStoreClient - ensure that the latest sandbox is returned in the Web
     portal in the case the job was reset.

[v6r15p25]

*Resources
FIX: HTCondorCEComputingElement - cast useLocalSchedd to bool value even if it
     is defined as srting

[v6r15p24]

*Resources
CHANGE: HTCondorCE - added option to use remote scheduler daemon

[v6r15p23]

*DMS
FIX: dirac-dms-find-lfns - fixed bug causing generl script failure

[v6r15p22]

*Interfaces
CHANGE: Dirac API - add possibility to define the VO in the API
CHANGE: Dirac API - add checkSEAccess() method for checking SE status

[v6r15p21]

*WMS
FIX: removed default LCG version from the pilot (dirac-install will use the one of the requested release)

*RMS
FIX: reject bad checksum

[v6r15p20]

*Framework
FIX: SystemAdministratorHandler - in updateSoftware() put explicitly the project
     name into the command
FIX: ComponentInstaller - added baseDir option to the mysql_install_db call
     while a fresh new database server installation     

[v6r15p19]

*Core
FIX: dirac-install - lcg-binding version specified in the command switch
     overrides the configuration option value
     
*DMS
FIX: RemoveFile operation - Remove all files that are not at banned SEs

*TMS
FIX: FileReport - after successful update of input files status, clear the 
     cache dictionary to avoid double update      

[v6r15p18]

*Configuration
FIX: Utilities - take into account WallClock time limit while the MaxCPUTime
     evaluation in the Bdii@CSAgent 

*DMS
FIX: FTSJob - specify checksum type at FTS request submission

*StorageManagement
FIX: StorageManagerClient - in getFilesToStage() avoid exception in case
     of no active replicas

*Resources
FIX: StorageBase - in getParameters() added baseURL in the list of parameters returned 

*WMS
FIX: CPUNormalization - minor code rearrangement

[v6r15p17]

*Core
CHANGE: GOCDBClient - catch all downtimes, independently of their scope
FIX: LSFTimeLeft - accept 2 "word" output from bqueues command
CHANGE: dirac-install - create bashrc/cshrc with the possibility to define
        installation path in the $DIRAC env variable, this is needed for
        the cvmfs DIRAC client installation

[v6r15p16]

*Core
CHANGE: AgentModule - added a SIGALARM handler to set a hard timeout for each Agent
        cycle to avoid agents stuck forever due to some faults in the execution code

*DMS
FIX: DataManager - cache SE status information in filterTapeReplicas() to speed up execution
     
*WMS
BUGFIX: InputDataByProtocol - the failed resolution for local SEs was not considered correctly:
        if there were other SEs that were ignored (e.g. because on tape)     
     
*TS
FIX: TransformationAgent - in getDataReplicasDM() no need to get replica PFNs     

[v6r15p15]

*Configuration
CHANGE: VOMS2CSAgent - added new features: deleting users no more registered in VOMS;
        automatic creation of home directories in the File Catalog for new users

*WMS
CHANGE: JobScheduling - correct handling of user specified sites in the executor,
        including non-existent (misspelled) site names
FIX: CPUNormalization - accept if the JOBFEATURES information is zero or absent        

[v6r15p14]

*Core
FIX: BaseClient - proper error propagation to avoid excessive output in the logger

*Configuration
CHANGE: Resources helper - in getStorageElementOptions() dereference SEs containing
        BaseSE and Alias references

*Accounting
FIX: AccountingDB - changes to use DB index to speed-up removal query

*DMS
CHANGE: DMSHelpers - define SE groups SEsUsedForFailover, SEsNotToBeUsedForJobs, 
        SEsUsedForArchive in the Operations/DataManagement and use them in the
        corresponding helper functions
FIX: FTSJob - temporary fix for the FTS rest interface Request object until it is
     fixed in the FTS REST server         

*Resources
FIX: HTCondorCEComputingElement - check that some path was found in findFile(), return with error otherwise
CHANGE: ARCComputingElement - consider jobs in Hold state as Failed as they never come back
CHANGE: ARCComputingElement - do not use JobSupervisor tool for bulk job cancellation as
        it does not seem to work, cancel jobs one by one
FIX: ARCComputingElement - ensure that pilot jobs that are queued also get their proxies renewed on ARC-CE        

*WMS
FIX: SiteDirector - ensure that a proxy of at least 3 hours is available to the updatePilotStatus 
     function so that if it renews any proxies, it's not renewing them with a very short proxy

[v6r15p13]

*Resources
FIX: HTCondorCEComputingElement - fixed location of log/output files 
  
*TS
FIX: ValidateOutputDataAgent - works now with the DataManager shifter proxy

[v6r15p12]

*Core
FIX: Graphs - make sure matplotlib package is always using Agg backend
FIX: cshrc - added protection for cases with undefined environment variables
NEW: AuthManager - added possibility to define authorization rules by VO
     and by user group

*Configuration
NEW: Resources, ComputingElement(Factory) - added possibility to define site-wide
     CE parameters; added possibility to define common parameters for a given
     CE type.

*Framework
FIX: SystemAdministrator service - avoid using its own client to connect
     to itself for storing host information
FIX: SystemAdministratorClientCLI, dirac-populate-component-db - fix insertion
     of wrongly configured component to the ComponentMonitorDB     

*DMS
FIX: FileCatalog service - fix the argument type for getAncestor(), getDescendents()

*WMS
NEW: JobCleaningAgent - add an option (disabled by default) to remove Jobs from the 
     dirac server irrespective of their state

*Resources
CHANGE: HTCondorCE - added new configurable options - ExtraSubmitString, WorkingDirectory
        DaysToKeepLogs

[v6r15p11]

*Framework
NEW: dirac-proxy-destroy command to destroy proxy locally and in the ProxyManager
     service
CHANGE: ProxyManagerClient - reduce the proxy caching time to be more suitable
        for cases with short VOMS extensions     

*Configuration
FIX: VOMS2CSAgent - fixed typo bug in execute()

*RMS
FIX: RequestTask - fix if the problem when the processing of an operation times out, 
     there was no increment of the attempts done.

*DMS
FIX: FTSAgent - avoid FTS to fetch a request that was canceled

*Resources
FIX: HTCondorCE - protect against non-standard line in 'job status' list in the getJobStatus()
CHANGE: ComputingElement - reduce the default time length of the payload proxy to accomodate
        the case with short VOMS extensions

[v6r15p10]

*Core
FIX: MySQL - do not print database access password explicitly in the logs

*Configuration
CHANGE: VOMS2CSAgent - show in the log if there are changes ready to be committed
CHANGE: Bdii2CSAgent - get information from alternative BDII's for sites not 
        existing in central BDII

*Framework
FIX: ComponentInstaller - fixed location of stop_agent file in the content of t file
     of the runsv tool 

*RMS
FIX: Changed default port of ReqProxy service to 9161 from 9198

*Resources
FIX: BatchSystem/Condor, HYCondroCEComputingElement - more resilient parsing 
     of the status lookup command
FIX: CREAMComputingElement - in case of glite-ce-job-submit error print our both 
     std.err and std.out for completeness and better understanding    

*DMS
FIX: FileCatalogClient - bug fix in getDirectoryUserMetadata()

*Interfaces
FIX: Dirac - in replicateFile() in case of copying via the local cache check if 
     there is another copy for the same file name is happening at the same time

[v6r15p9]

*Configuration
FIX: fixed CS agents initialization bug

*DMS
FIX: fixed inconsistency between DataIntegrity and ConsistencyInspector modules

*Interfaces
FIX: Fix download of LFNs in InputSandbox when running job locally

[v6r15p8]

*Configuration
NEW: Added DryRun option for CS agents (false by default, True for new installations)

[v6r15p7]

*Core
CHANGE: Enabled attachments in the emails

*TS
*CHANGE: Added possibility for multiple operations in Data Operation Transformations

[v6r15p6]

*Resources
FIX: FCConditionParser: ProxyPlugin handles the case of having no proxy

*WMS
FIX: MJF messages correctly parsed from the pilot
NEW: Added integration test for TimeLeft utility and script calling it

[v6r15p5]

Included fixes from v6r14p36 patch release

*Framework
FIX: added GOCDB2CSAgent in template
FIX: Fixed permissions for HostLogging

*DMS
FIX: Introduced hopefully temporary fix to circumvent globus bug in gfal2

*WMS:
FIX: added test for MJF and made code more robust

*RSS
NEW: HTML notification Emails


[v6r15p4]

Included fixes from v6r14p35 patch release

*Core
NEW: Added a new way of doing pfnparse and pfnunparse using the standard python library. 
     The two methods now contains a flag to know which method to use. By default, the old 
     hand made one is used. The new one works perfectly for all standard protocols, except SRM

*RSS
FIX: dirac-rss-sync - command fixed to work with calling services rather than 
     databases directly
     
*Resources     
CHANGE: In multiple Storage classes use pfnparse and pfnunparse methods to manipulate
        url strings instead of using just string operations
NEW: A new attribute is added to the storage plugins: DYNAMIC_OPTIONS. This allows to construct 
     URLs with attributes going at the end of the URL, in the form ?key1=value1&key2=value2 
     This is useful for xroot and http.         

[v6r15p3]

Included changes from v6r14p34 patch release

*Accounting
FIX: DataStoreClient - catch all exceptions in sending failover accounting 
     requests as it could disrupt the logic of the caller 

*DMS
CHANGE: dirac-dms-show-se-status - added switches to show SEs only accessible by
        a given VO and SEs not assigned to any VO
FIX: dirac-dms-replicate-and-register-request - prints out the new request IDs
     to allow their monitoring by ID rather than possibly ambiguous request name      

[v6r15p2]

*WMS
FIX: pilotCommands - protect calls to external commands in case of empty
     or erroneous output
FIX: Matcher - fixed bug in the tag matching logic: if a site presented an empty
     Tag list instead of no Tag field at all, it was interpreted as site accepts
     all the tags
FIX: Matcher - matching parameters are printed out in the Matcher rather than
     in the TaskQueueDB, MaxRAM and Processors are not expanded into tags           

[v6r15p1]

Included patches for v6r14p32

*Configuration
CHANGE: Resources helper - remove "dips" protocol from the default list of third party
        protocols

*Resources
FIX: XROOTStorage - bug fixed in __createSingleDirectory() - proper interpretation
     of the xrootClient.mkdir return status
FIX: XROOTStorage unit test reenabled by mocking the xrootd import      

[v6r15]

Removed general "from DIRAC.Core.Utilities import *" in the top-level __init__.py

Made service handlers systematically working with unicode string arguments
Added requirements.txt and Makefile in the root of the project to support pip style installation

DIRAC documentation moved to the "docs" directory if the DIRAC project from the
DIRACDocs separate project.

*Accounting
CHANGE: INTEGER -> BIGINT for "id" in "in" accountingDB tables

*Core
NEW: The S_ERROR has an enhanced structure containing also the error code and the call
     stack from where the structure was created
NEW: DErrno module to contain definitions of the DIRAC error numbers and standard
     descriptions to be used from now on in any error code check      
CHANGE: gMonitor instantiation removed from DIRAC.__init__.py to avoid problems in
        documentation generation
CHANGE: removed Core.Utilities.List.sortList (sorted does the job)
CHANGE: removed unused module Core.Utilities.TimeSeries
NEW: dirac-install - makes us of the DIRAC tar files in CVMFS if available
NEW: dirac-install-client - a guiding script to install the DIRAC client from A to Z        
CHANGE: dirac-install - when generating bashrc and cshrc scripts prepend DIRAC paths
        to the ones existing in the environment already
NEW: MJFTimeLeft - using Machine JOb features in the TimeLeft utility
FIX: BaseClient - only give warning log message "URL banned" when one of the
     service URLs is really banned
CHANGE: DISET components - improved logic of service URL retries to speedup queries
        in case of problematic services     
NEW: dirac-rss-policy-manager - allows to interactively modify and test only the 
     policy section of Dirac.cfg     
FIX: XXXTimeLeft - do not mix CPU and WallTime values     
FIX: ComponentInstaller - longer timeout for checking components PID (after restart)
CHANGE: Proxy - in executeWithUserProxy() when multiple DNs are present, try all of them
CHANGE: List utility - change uniqueElements() to be much faster
NEW: Platform - added getPlatform() and getPlatformTuple() utilities to evaluate lazily the
     DIRAC platform only when it is needed, this accelerates DIRAC commands not needing
     the platform information. 

*Configuration
NEW: GOCDB2CSAgent agent to synchronize GOCDB and CS data about perfSONAR services
NEW: VOMS2CSAgent to synchronize VOMS user data with the DIRAC Registry
CHANGE: ConfigurationData - lazy config data compression in getCompressedData()

*Framework
CHANGE: SystemAdministratorIntegrator - make initial pinging of the hosts in parallel
        to speed up the operation
CHANGE: InstalledComponentsDB - table to cache host status information populated
        by a periodic task    
NEW: ComponentInstaller Client class to encapsulate all the installation utilities
     from InstallTools module    
NEW: SystemAdministratorClientCLI - added uninstall host command
NEW: SystemAdministratorClientCLI - added show ports command
NEW: SystemAdministratorHandler - added getUsedPorts() interface
NEW: SystemAdministratorHandler - show host command shows also versions of the Extensions
NEW: InstalledComponentsDB - added Extension field to the HostLogging table 
FIX: SystemLoggingDB - fixed double creation of db tables

*Accounting
FIX: DataStoreClient - Synchronizer based decorators have been replaced with a simple 
     lock as they were blocking addRegister() during every commit(); 

*RSS
NEW: CE Availability policy, closing #2373
CHANGE: Ported setStatus and setToken rpc calls to PublisherHandler from LHCb implementation
NEW: E-mails generated while RSS actions are now aggregated to avoid avalanches of mails
NEW: dirac-rss-sync is also synchronizing Sites now

*DMS
CHANGE: FileCatalogClient - make explicit methods for all service calls
CHANGE: DataManager, StorageElement - move physical accounting the StorageElement
CHANGE: FileCatalog - added recursive changePathXXX operations
CHANGE: FileCatalog contained objects have Master attribute defined in the CS. Extra check of eligibility of the catalogs specified explicitely. No-LFN write methods return just the Master result to be compatible with the current use in the clients.
CHANGE: Removed LcgFileCatalogXXX obsoleted classes
NEW: ConsistencyInspector class to perform data consistency checks between 
     different databases
CHANGE: FileCatalog(Client) - refactored to allow clients declare which interface
        they implement     
NEW: FileCatalog - conditional FileCatalog instantiation based on the configured
     Operations criteria        

*TS
CHANGE: TransformationDB table TaskInputs: InputVector column from BLOB to MEDIUMTEXT
FIX: TaskManager - fix bug in case there is no InputData for a task, the Request created 
     for the previous task was reassigned
NEW: TaskManager - possibility to submit one bulk job for a series of tasks     

*WMS
NEW: TaskQueueDB - possibility to present requirements in a form of tags from the 
     site( pilot ) to the jobs to select ones with required properties
FIX: JobWrapper - the InputData optimizer parameters are now DEncoded     
CHANGE: JobAgent - add Processors and WholeNode tags to the resources description
CHANGE: SiteDirector - flag to always download pilot output is set to False by default
FIX: SiteDirector - using PilotRunDirectory as WorkingDirectory, if available at the CE 
     level in the CS. Featire requested in issue #2746
NEW: MultiProcessorSiteDirector - new director to experiment with the multiprocessor/
     wholeNode queues
CHANGE: JobMemory utility renamed to JobParameters
CHANGE: CheckWNCapabilities pilot command changed to get WN parameters from the
        Machine Job Features (MJF) - NumberOfProcessors, MaxRAM    
NEW: JobManager, ParametricJob - utilities and support for parametric jobs with multiple
     parameter sequences      
NEW: SiteDirector - added logic to send pilots to sites with no waiting pilots even if
     the number of already sent pilots exceeds the number of waiting jobs. The functionality
     is switched on/off by the AddPilotsToEmptySites option.        

*RMS
FIX: Request - fix for the case when one of the request is malformed, the rest of 
     the requests could not be swiped
FIX: ReqProxyHandler - don't block the ReqProxy sweeping if one of the request is buggy     
CHANGE: ReqProxyHandler - added monitoring counters
NEW: ReqProxyHandler - added interface methods to list and show requests in a ReqProxy

*Resources
FIX: SRM2Storage - do not add accounting to the output structure as it is done in 
     the container StorageElement class
CHANGE: Add standard metadata in the output of all the Storage plugins     

*Interfaces
NEW: Job API - added setParameterSequence() to add an arbitrary number of parameter
     sequences for parametric jobs, generate the corresponding JDL

*tests
NEW: The contents of the TestDIRAC package is moved into the tests directory here

[v6r14p39]

Patch to include WebApp version v1r6p32

[v6r14p38]

*Core
CHANGE: Unhashable objects as DAG graph nodes

*RMS
CHANGE: Added possibility of constant delay for RMS operations

[v6r14p37]

*Core
NEW: Added soft implementation of a Direct Acyclic Graph

*Configuration
FIX: Bdii2CSAgent finds all CEs of a site (was finding only one)

*Resources
FIX: Make sure transferClient connects to the same ProxyStorage instance

[v6r14p36]

*Core
FIX: Sending mails to multiple recipients was not working

*WMS
FIX: Allow staging from SEs accessible by protocol


[v6r14p35]

*Core
FIX: SOAPFactory - fixes for import statements of suds module to work with the
     suds-jurko package that replaces the suds package

*Resources
FIX: BatchSystems.Torque - take into account that in some cases jobID includes
     a host name that should be stripped off
FIX: SSHComputingElement - in _getJobOutputFiles() fixed bug where the output
     of scpCall() call was wrongly interpreted    
FIX: ProxyStorage - evaluate the service url as simple /DataManagement/StorageElementProxy
     to solve the problem with redundant StorageElementProxy services with multiple
     possible urls       
     
*RSS
CHANGE: Configurations.py - Added DTScheduled3 policy (3 hours before downtime)     
     
*WMS
FIX: pilotCommands - take into account that in the case of Torque batch system
     jobID includes a host name that should be stripped off   
       
[v6r14p34]

*Configuration
FIX: Bdii2CSAgent - reinitilize the BDII info cache at each cycle in order not to 
     carry on obsoleted stuff. Fixes #2959

*Resources
FIX: Slurm.py - use --partition rather --cluster for passing the DIRAC queue name
FIX: DIPStorage - fixed bug in putFile preventing third party-like transfer from
     another DIPS Storage Element. Fixes #2413

*WMS
CHANGE: JobWrapper - added BOINC user ID to the job parameters
FIX: pilotCommands - interpret SLURM_JOBID environment if present
FIX: WMSClient - strip of comments in the job JDL before any processing.
     Passing jdl with comments to the WMS could provoke errors in the
     job checking.

[v6r14p33]

*WMS
FIX: JobAgent - included a mechanism to stop JobAgent if the host operator
     creates /var/lib/dirac_drain
FIX: CPUNormalization - fixed a typo in getPowerFromMJF() in the name of the
     exception log message           

[v6r14p32]

*Core
FIX: InstallTools - getStartupComponentStatus() uses "ps -p <pid>" variant of the
     system call to be independent of the OS differences

*DMS
FIX: RemoveReplica - bulkRemoval() was modifying its input dict argument and returning it,
     which was useless, only modify argument

*WMS
CHANGE: CPUNormalization - get HS'06 worker node value from JOBFEATURES if available

*RMS
FIX: ReqClient - bug fixed preventing the client to contact multiple instances of ReqManager
     service

[v6r14p31]

*DMS
FIX: FTSAgent - if a file was not Scheduled, the FTSAgent was setting it Done even if it had 
     not been replicated.

*Workflow
FIX: FailoverRequest - forcing setting the input file Unused if it was already set Processed

[v6r14p30]

*Framework
BUGFIX: MonitoringHandler - in deleteActivities() use retVal['Message'] if result is not OK

*Resources
FIX: XROOTStorage - in getFile() evaluate file URL without URL parameters
                    in __putSingleFile() use result['Message'] in case of error
                    
*RMS
FIX: dirac-rms-cancel-request - fixed crash because of gLogger object was not imported

*TS
FIX: TransformationCLI - in resetProcessedFile() added check that the Failed dictionary
     is present in the result of a call                    

[v6r14p29]

*Core
FIX: Time - skip the effect of timeThis decorator if not running interractively

*DMS
FIX: DataManager - in getFile(), select preferentially local disk replicas, if none disk replicas, 
     if none tape replicas
FIX: DataManager - avoid changing argument of public method checkActiveReplicas()
FIX: FTSAgent - wait 3 times longer for monitoring FTS jobs if Staging

*Accounting
CHANGE: Jobs per pilot plot is presented as Quality plot rather than a histogram

*WMS
CHANGE: dirac-wms-cpu-normalization - reduce memory usage by using xrange() instead of range()
        in the large test loop

[v6r14p28]

*TS
FIX: TaskManager - protection against am empty task dictionary in 
     prepareTransformationTasks()
FIX: Test_Client_TransformationSystem - fixes ti run in the Travis CI 
     environment
     
*WMS
FIX: JobMemory - use urllib instead of requests Python module as the latter
     can be unavailable in pilots.           

[v6r14p27]

*Core
FIX: PlainTransport,SocketInfoFactory - fix for the IPv6 "Address family not supported 
     by protocol" problems

*Interfaces
NEW: Dirac.py - in ping()/pingService() allow to ping a specific URL

*Resources
FIX: LcgFileCatalogClient - convert LFN into str in __fullLfn to allow LFNs
     in a unicode encoding

*WMS
FIX: JobWrapper - set the job minor status to 'Failover Request Failed' 
     if the failover request fails sending

*TS
FIX: TransformationDB - in getTransformationTasks(),getTaskInputVector 
     forward error result to the callers
FIX: TaskManager - in case there is no InputData for a task, the Request created 
     for the previous task was reassigned. This fixes this bug.      

*tests
FIX: several fixes to satisfy on-the-fly unit tests with teh Travis CI service 

[v6r14p26]

NEW: Enabled on-the-fly tests using the Travis-CI service

*Core
FIX: Subprocess - fix two potential infinite loops which can result in indefinite
     output buffer overflow

*WMS
FIX: JobScheduling executor - check properly if staging is allowed, it was always True before

[v6r14p25]

*Core
FIX: Subprocess - more detailed error log message in case ov output buffer
     overflow

*DMS
FIX: DataManager - fix for getActiveReplicas(): first check Active replicas before 
     selecting disk SEs

*Resources
FIX: StorageElementCache - fixes to make this class thread safe
FIX: StorageFactory - fix in getConfigStorageProtocols() to properly get options
     for inheriting SE definitions

[v6r14p24]

*Accounting
FIX: Plots, JobPlotter - fix sorting by plot labels in case the enddata != "now"

*DMS
FIX: dirac-dms-user-lfns - add error message when proxy is expired 

[v6r14p23]

*Interfaces
FIX: Job.py - setCPUTime() method sets both CPUTime and MaxCPUTime JDL parameters
     for backward compatibility. Otherwise this setting was ignored by scheduling

*TS
BUGFIX: TaskManager - bug fixed in submitTransformationTasks in getting the TransformationID 

[v6r14p22]

CHANGE: Multiple commands - permissions bits changed from 644 to 755  

*Framework
FIX: UserProfileDB - in case of desktop name belonging to two different users we have 
     to use both desktop name and user id to identify the desktop

*WMS
BUGFIX: JobWrapperTemplate - bug fixed in evaluation of the job arguments

*TMS
CHANGE: TaskManager - added TransformationID to the log messages

[v6r14p21]

*DMS
CHANGE: dirac-admin-allow(ban)-se - allow an SE group to be banned/allowed

*SMS
FIX: RequestPreparationAgent - fix crash in execute() in case no replica information
     available

*WMS
FIX: TaskQueueDB, PilotAgentsDB - escape DN strings to avoid potential SQL injection
FIX: JobWrapperTemplate - pass JobArguments through a json file to fix the case
     of having apostrophes in the values

*TMS
FIX: TransformationAgent - in processTransformation() fix reduction of number of files

[v6r14p20]

*WMS
FIX: SandboxMetadataDB - escape values in SandboxMetadataDB SQL queries to accommodate
     DNs containing apostrophe 

[v6r14p19]

*Core
NEW: CLI base class for all the DIRAC CLI consoles, common methods moved to the new class,
     XXXCLI classes updated to inherit the base class
FIX: Network - fix crash when path is empty string, fixes partly #2413     
     
*Configuration
FIX: Utilities.addToChangeSet() - fix the case when comma is in the BDII Site description 
     followed by a white space, the description string was constantly updated in the CS

*Interfaces
FIX: Dirac.py - in retrieveRepositorySandboxes/Data - "Retrieved" and "OutputData" key values
     are strings '0' in the jobDict when a repository file is read, need to cast it to int

*DMS
FIX: RegisterReplica - if operation fails on a file that no longer exists and has no 
     replica at that SE, consider the operation as Done.

*Resources
FIX: ARCComputingElement - bug fix in getJobOutput in using the S_ERROR()

[v6r14p18]

*Core
FIX: VOMSService - attGetUserNickname() can only return string type values
FIX: dirac-deploy-scripts - install DIRAC scripts first so that they can be 
     overwritten by versions from extensions

*Framework
FIX: dirac-populate-component-db - bug fixed to avoid duplicate entries in the
     database

*TS
FIX: TaskManager - do not use ReqProxy when submitting Request for Tasks, otherwise
     no RequestID can be obtained

*Interfaces
CHANGE: Dirac.py - increase verbosity of a error log message in selectJobs

*Resources
FIX: XROOTStorage - fixed KeyError exception while checking file existence
FIX: ARCComputingElement - in getJobOutput test for existence of an already 
     downloaded pilot log

[v6r14p17]

*Core
FIX: Service.py - use the service name as defined in the corresponding section in the CS
     and not the name defined in service Module option. This fixes the problem with the
     StorageElement service not interpreting properly the PFN name and using a wrong local
     data path. 

*Resources
CHANGE: ARCComputingElement - if the VO is not discoverable from the environment, use ARC API
        call in the getCEStatus, use ldapsearch otherwise

[v6r14p16]

*Resources
CHANGE: ARC Computing Element automatically renew proxies of jobs when needed

[v6r14p15]

*Core
FIX: VOMS.py - Fixed bug that generates proxies which are a mix between legacy and rfc proxies.

*DMS
CHANGE: Allow selecting disk replicas in getActiveReplicas() and getReplicas()

*WMS
CHANGE: Use the preferDisk option in the InputData optimizer, the TransformationAgent and in the Interface splitter


[v6r14p14]

*Core
FIX: VOMS.py - return RFC proxy if necessary after adding the VOMS extension

*Configuration
FIX: Validate maxCPUTime and Site description value

*Resources
FIX: XROOTStorage - changes to allow third party transfers between XROOT storages
CHANGE: HTCondorCEComputingElement - the Condor logging can now be obtained in the webinterface;
        SIGTERM (instead of SIGKILL) is send to the application in case jobs are killed by the host site;
        when pilots are put in held status we kill them in condor and mark them as aborted.

*WMS
FIX: pilotCommands - fixes for intrepreting tags in the pilot

[v6r14p13]

*WMS
FIX: pilot commands CheckCECapabilities and CheckWNCapabilities were not considering the case of missing proxy

[v6r14p12]

*Core
FIX: allow a renormalization of the estimated CPU power
FIX: dirac-install: Make hashlib optional again (for previous versions of python, since the pilot may end up on old machines)

*Framework
FIX: allow to install agents with non-standard names (different from the module name)

*DMS
CHANGE: Consider files to reschedule and submit when they are Failed in FTS

*WMS
CHANGE: Move getCEStatus function back to using the ARC API

[v6r14p11]

*Core
FIX: XXXTimeLeft - set limit to CPU lower than wall clock if unknown
FIX: Logger - fix exception printing in gLogger.exception()
CHANGE: InstallTools - added more info about the process in getStartupComponentStatus()
CHANGE: Time - better report from timeThis() decorator

*DMS
CHANGE: FTSAgent - wait some time between 2 monitorings of each job

*WMS
NEW: pilotCommands - added CheckCECapabilities, CheckWNCapabilities commands
NEW: Added dirac-wms-get-wn-parameters command

*TS
NEW: Added dirac-production-runjoblocal command
FIX: TransformationAgent(Plugin) - clean getNextSite() and normalizeShares()
FIX: TransformationPlugin - added setParameters() method

*RSS
FIX: dirac-rss-sync - move imports to after the Script.getPositionalArguments()

*Resources
NEW: Added dirac-resource-get-parameters command

[v6r14p10]
*Configuration
FIX: Resources - getQueue() is fixed to get properly Tag parameters

*Framework
FIX: SecurityFileLog - fix for zipping very large files

*Resources
NEW: added dirac-resource-get-parameters command

*WMS
NEW: JobMonitoringHandler - add getJobsParameters() method
NEW: pilotCommands - added CheckCECapabilities, CheckWNCapabilities
NEW: Added dirac-wms-get-wn-parameters command
NEW: Matcher - generate internal tags for MaxRAM and NumberOfProcessors parameters
CHANGE: SiteDirector does not pass Tags to the Pilot
FIX: Matcher(Handler) - do not send error log message if No match found,
     fixed Matcher return value not correctly interpreted

[v6r14p9]

*Core
FIX: BaseClient - enhance retry connection logic to minimize the overall delay
FIX: MessageBroker - fix of calling private __remove() method from outside
     of the class

*Framework
BUGFIX: dirac-(un)install-component - bug in importing InstallTools module

*WMS:
FIX: JobWrapper - fix in getting the OutputPath defined in the job

*Resources
FIX: ARCComputingElement - add queue to the XRSL string

[v6r14p8]

*Core
FIX: XXXTimeLeft - minor fixes plus added the corresponding Test case
FIX: ReturnValues - fixes in the doc strings to comply with the sphinx syntax
FIX: SocketInfoFactory - in __sockConnect() catch exception when creating a
     socket

*Interfaces
FIX: Job.py - fixes in the doc strings to comply with the sphinx syntax

*RSS
NEW: Configurations.py - new possible configuration options for Downtime Policies

*WMS
CHANGE: StatesAccountingAgent - retry once and empty the local messages cache
        in case of failure to avoid large backlog of messages
CHANGE: SiteDirector - do not send SharedArea and ClientPlatform as pilot
        invocation arguments  
CHANGE: Matcher - allow matching by hosts in multi-VO installations              

[v6r14p7]

*Core
CHANGE: XXXTimeLeft utilities revisited - all return real seconds,
        code refactoring - use consistently always the same CPU power 

*WMS
FIX: JobAgent - code refactoring for the timeLeft logic part

*Resources
BUGFIX: ComputingElement - get rid of legacy getResourcesDict() call

[v6r14p6]

*Configuration
FIX: Bdii2CSAgent - refresh configuration from Master before updating
FIX: Bdii2CSAgent - distinguish the CE and the Cluster in the Glue 1.0 schema

*DMS
CHANGE: FTSAgent - make the amount of scheduled requests fetched by the 
        FTSAgent a parameter in the CS 
CHANGE: RMS Operations - check whether the always banned policy is applied for SEs
        to a given access type

*RMS
FIX: RequestClient(DB,Manager) - fix bulk requests, lock the lines when selecting 
     the requests to be assigned, update the LastUpdate time, and expose the 
     assigned flag to the client

*WMS
FIX: JobAgent - when the application finishes with errors but the agent continues 
     to take jobs, the timeLeft was not evaluated
FIX: JobAgent - the initial timeLeft value was always set to 0.0     

[v6r14p5]

*Core
FIX: X509Certificate - protect from VOMS attributes that are not decodable


*Resources
FIX: GFAL2_StorageBase - fixed indentation and a debug log typo

*WMS
BUGFIX: Matcher - only the first job was associated with the given pilot
FIX: pilotTools - 0o22 is only a valid int for recent python interpreters, 
     replaced by 18

[v6r14p4]

*Core
FIX: DictCache - fix the exception in the destructor preventing the final
     cache cleaning

*Framework
FIX: SystemAdministratorClientCLI - corrected info line inviting to update
     the pilot version after the software update

*DMS
FIX: FTSAgent - Add recovery of FTS files that can be left in weird statuses 
     when the agent dies
CHANGE: DataManager - allow to not get URLs of the replicas
CHANGE: FTSJob - keep and reuse the FTS3 Context object

*Storage
CHANGE: StorageManagerClient - don't fail getting metadata for staging if at 
        least one staged replica found

*WMS
FIX: CPUNormalization - protect MJF from 0 logical cores
FIX: JobScheduling - fix printout that was saying "single site" and "multiple sites" 
     in two consecutive lines
NEW: pilotTools,Commands - added CEType argument, e.g. to specify Pool CE usage 
FIX: WatchDog - added checks of function return status, added hmsCPU initialization to 0,
     removed extra printout     
     
*Resources
FIX: GFAL2 plugins - multiple bug fixes     

[v6r14p3]

*Core
BUGFIX: small bug fixed in dirac-install-component, dirac-uninstall-component
BUGFIX: VOMS - remove the temporary file created when issuing getVOMSProxyInfo
FIX: FileHelper - support unicode file names
FIX: DictCache - purges all the entry of the DictCache when deleting the DictCache object 

*Framework
BUGFIX: dirac-populate-component-db - avoid return statement out of scope

*Interfaces
BUGFIX: Dirac - in submitJob() faulty use of os.open

*WMS
FIX: JobWrapper - avoid evaluation of OutputData to ['']
FIX: Matcher - the Matcher object uses a VO dependent Operations helper
CHANGE: JobAgent - stop agent if time left is too small (default 1000 HS06.s)
FIX: CPUNormalization - use correct denominator to get power in MJF

*Resources
FIX: ARCComputingElement - changed implementation of ldap query for getCEStatus

[v6r14p2]

*Core
FIX: Use GSI version 0.6.3 by default
CHANGE: Time - print out the caller information in the timed decorator
CHANGE: dirac-install - set up ARC_PLUGIN_PATH environment variable

*Framework
FIX: dirac-proxy-info - use actimeleft VOMS attribute

*Accounting
CHANGE: Removed SRMSpaceTokenDeployment Accounting type

*RSS
CHANGE: ResourceStatus - re-try few times to update the RSS SE cache before giving up
FIX: XXXCommand, XXXAction - use self.lof instead of gLogger
CHANGE: Added support for all protocols for SEs managed by RSS

*RMS
FIX: Request - produce enhanced digest string
FIX: RequestDB - fix in getDigest() in case of errors while getting request

*Resources
CHANGE: Propagate hideExceptions flag to the ObjectLoader when creating StorageElements
FIX: ARCComputingElement - multiple fixes after experience in production

*WMS
FIX: Pilot commands - fixed an important bug, when using the 
     dirac-wms-cpu-normalization script

[v6r14p1]

The version is buggy when used in pilots

*Core
NEW: dirac-install-component command replacing dirac-install-agent/service/executor
     commands
     
*Resources
NEW: FileStorage - plugin for "file" protocol
FIX: ARCComputingElement - evaluate as int the job exit code

*RSS
FIX: CSHelpers - several fixes and beautifications     

[v6r14]

*Core
NEW: CSGlobals - includes Extensions class to consistently check the returned
     list of extensions with proper names 
NEW: ProxyManagerXXX, ProxyGeneration, X509XXX - support for RFC proxies
NEW: ProxyInfo - VOMS proxy information without using voms commands
NEW: LocalConfiguration - option to print out license information    
FIX: SocketInfo.py - check the CRL lists while handshaking  

Configuration
NEW: ConfigurationClient - added getSectionTree() method

*Framework
NEW: InstalledComponentsDB will now store information about the user who did the 
     installation/uninstallation of components.

*Resources
NEW: ARCComputingElement based on the ARC python API

*RSS
FIX: Improved logging all over the place 

*DMS
NEW: New FileCatalog SecurityManager with access control based on policies,
     VOMSPolicy as one of the policy implementations.
NEW: lfc_dfc_db_copy - script used by LHCb to migrate from the LFC to the DFC with 
     Foreign Keys and Stored Procedures by accessing the databases directly     
NEW: FileManagerPs.py - added _getFileLFNs() to serve info for the Web Portal     
CHANGE: Moving several tests to TestDIRAC

*Interfaces
CHANGE: use jobDescription.xml as a StringIO object to avoid multiple disk
        write operations while massive job submission

*WMS
FIX: Watchdog - review for style and pylint
CHANGE: Review of the Matcher code, extracting Limiter and Matcher as standalone 
        utilities
        

*Transformation
NEW: New ported plugins from LHCb, added unit tests


[v6r13p21]

*TS
FIX: Registering TargetSE for Standard TransformationAgent plugin

[v6r13p20]

*DMS
FIX: DMSHelpers - allow for more than one Site defined to be local per SE

*Resources
FIX: XRootStorage - fix in getURLBase()

[v6r13p19]

FIX: changes incorporated from v6r12p53 patch

[v6r13p18]

*WMS
FIX: JobWrapper - ported back from v6r14p9 the fix for getting OutputPath

[v6r13p17]

FIX: changes incorporated from v6r12p52 patch

[v6r13p16]

FIX: changes incorporated from v6r12p51 patch

[v6r13p15]

Included patches from v6r12p50 release 

[v6r13p14]

*DMS
FIX: ReplicateAndRegister - fix a problem when a file is set Problematic 
     in the FC but indeed doesn't exist at all 

*Resources
CHANGE: StorageFactory - enhance the logic of BaseSE inheritance in the
        SE definition in the CS
        
*WMS
CHANGE: CPUNormalization, dirac-wms-cpu-normalization - reading CPU power 
        from MJF for comparison with the DIRAC evaluation
FIX: SiteDirector - create pilot working directory in the batch system working
     directory and not in "/tmp"                

[v6r13p13]

*DMS
BUGFIX: FileCatalogClient - bug fixed in getDirectoryMetadata()

[v6r13p12]

*Resources
FIX: StorageElement - bug fixed in inValid()
CHANGE: StorageFactory - do not interpret VO parameter as mandatory

[v6r13p11]

*DMS
BUGFIX: RemoveReplica - fix in singleRemoval()
FIX: dirac-dms-user-lfns - increased timeout

[v6r13p10]

CHANGE: Use sublogger to better identify log source in multiple places

*Core
CHANGE: Review / beautify code in TimeLeft and LSFTimeLeft
FIX: LSFTimeLeft - is setting shell variables, not environment variables, 
     therefore added an "export" command to get the relevant variable 
     and extract then the correct normalization

*Accounting
FIX: DataOperationPlotter - add better names to the data operations

*DMS:
FIX: DataManager - add mandatory vo parameter in __SEActive()
CHANGE: dirac-dms-replicate-and-register-request - submit multiple requests
        to avoid too many files in a single FTS request
FIX: FileCatalog - typo in getDirectoryMetadata()
FIX: FileCatalog - pass directory name to getDirectoryMetadata and not file name 
FIX: DataManager - in __SEActive() break LFN list in smaller chunks when
     getting replicas from a catalog        

*WMS
FIX: WMSAdministratorHandler - fix in reporting pilot statistics
FIX: JobScheduling - fix in __getSitesRequired() when calling self.jobLog.info 
CHANGE: pilotCommands - when exiting with error, print out current processes info

[v6r13p9]

*Framework
FIX: SystemLoggingDB - schema change for ClientIPs table to store IPv6 addresses

*DMS
BUGFIX: DMSRequestOperationsBase - bug fix in checkSEsRSS()
FIX: RemoveFile - in __call__(): bug fix; fix in the BannedSE treatment logic

*RMS
BUGFIX: Operation - in catalogList()
BUGFIX: ReqClient - in printOperation()

*Resources
FIX: GFAL2_StorageBase - added Lost, Cached, Unavailable in getSingleFileMetadata() output
BUGFIX: GFAL2_StorageBase - fixed URL construction in put(get)SingleFile() methods

*WMS
FIX: InputDataByProtocol - removed StorageElement object caching

[v6r13p8]

*Framework
FIX: MonitoringUtilities - minor bug fix

*DMS
FIX: DataManager - remove local file when doing two hops transfer

*WMS
FIX: SandboxStoreClient - get the VO info from the delegatedGroup argument to 
     use for the StorageElement instantiation

*TMS
CHANGE: Transformation(Client,DB,Manager) - multiple code clean-up without
        changing the logic

[v6r13p7]

*Core
NEW: X509CRL - class to handle certificate revocation lists

*DMS
FIX: RequestOperations/RemoveFile.py - check target SEs to be online before
     performing the removal operation. 
FIX: SecurityManager, VOMSPolicy - make the vomspolicy compatible with the old client 
     by calling in case of need the old SecurityManager     

*Resources
BUGFIX: Torque, GE - methods must return Message field in case of non-zero return status
FIX: SRM2Storage - when used internaly, listDirectory should return urls and not lfns

*WMS
FIX: ConfigureCPURequirements pilot command - add queue CPU length to the extra local
     configuration
FIX: JobWrapper - load extra local configuration of any     

*RMS
FIX: RequestDB - fix in getRequestSummaryWeb() to suit the Web Portal requirements

*Transformation
FIX: TransformationManagerHandler - fix in getTransformationSummaryWeb() to suit 
     the Web Portal requirements

[v6r13p6]

*Core
FIX: X509Chain - use SHA1 signature encryption in all tha cases

*Resources
FIX: ComputingElement - take CPUTime from its configuration defined in the 
     pilot parameters

*WMS
FIX: SiteDirector - correctly configure jobExecDir and httpProxy Queue parameters

[v6r13p5]

*Resources
BUGFIX: Torque - getCEStatus() must return integer job numbers
FIX: StorageBase - removed checking the VO name inside the LFN 

*WMS
FIX: InputData, JobScheduling - StorageElement needs to know its VO

*DMS
FIX: ReplicateAndRegister - Add checksumType to RMS files when adding 
     checksum value
FIX: DataManager - remove unnecessary access to RSS and use SE.getStatus()     
FIX: DMHelpers - take into account Alias and BaseSE in site-SE relation

*RMS
FIX: Request - bug fixed in optimize() in File reassignment from one
     Operation to another  

*Transformation
FIX: TransformationDB - set derived transformation to Automatic

[v6r13p4]

*Core
FIX: VOMSService - treat properly the case when the VOMS service returns no result
     in attGetUserNickname()

*DMS
FIX: FTSAgent, ReplicateAndRegister - make sure we use source replicas with correct 
     checksum 

*RMS
FIX: Request - minor fix in setting the Request properties, suppressing pylint
     warnings
CHANGE: File, Reques, Operation, RequestDB - remove the use of sqlalchemy on 
        the client side     
     
*Resources
FIX: StorageElement - import FileCatalog class rather than the corresponding module     
FIX: SLURM - proper formatting commands using %j, %T placeholders
FIX: SSHComputingElement - return full job references from getJobStatus() 

*RSS
FIX: DowntimeCommand - checking for downtimes including the time to start in hours

*Workflow
CHANGE: FailoverRequest - assign to properties rather than using setters

*Transformation
FIX: TransformationClient(DB,Utilities) - fixes to make derived transformations work

[v6r13p3]

*DMS
FIX: DataManager - in putAndRegister() specify explicitly registration protocol
     to ensure the file URL available right after the transfer
     
*Resources
FIX: SRM2Storage - use the proper se.getStatus() interface ( not the one of the RSS )     

[v6r13p2]

*Framework
FIX: SystemAdministratorHandler - install WebAppDIRAC extension only in case
     of Web Portal installation
CHANGE: dirac-populate-component-db - check the setup of the hosts to register 
        into the DB only installations from the same setup; check the MySQL installation
        before retrieving the database information      

*DMS
FIX: FTSAgent - fix in parsing the server result
FIX: FTSFile - added Waiting status
FIX: FTSJob - updated regexps for the "missing source" reports from the server;
     more logging message 

*Resources
FIX: SRM2Storage - fix in treating the checksum type 
FIX: StorageElement - removed getTransportURL from read methods

*RMS
FIX: Request - typo in the optimize() method

[v6r13p1]

*Framework
CHANGE: SystemAdminstratorIntegrator - can take a list of hosts to exclude from contacting

*DMS
FIX: DataManager - fix in __getFile() in resolving local SEs
FIX: dirac-dms-user-lfns - sort result, simplify logic

*RMS
FIX: Request - Use DMSHelper to resolve the Failovers SEs
FIX: Operation - treat the case where the SourceSE is None

*WMS
FIX: WMSAdministratorHandler - return per DN dictionary from getPilotStatistics 

[v6r13]

CHANGE: Separating fixed and variable parts of error log messages for multiple systems 
        to allow SystemLogging to work

*Core
FIX: MySQL.py - treat in detailed way datetime functions in __escapeString()
FIX: DictCache.get() returns now None instead of False if no or expired value
NEW: InstallTools - allow to define environment variables to be added to the component
     runit run script
NEW: Changes to make the DISET protocol IP V6 ready
CHANGE: BaseClient - retry service call on another instance in case of failure
CHANGE: InnerRPCClient - retry 3 times in case of exception in the transport layer
CHANGE: SocketInfo - retry 3 times in case of handshaking error
CHANGE: MySQL - possibility to specify charset in the table definition
FIX: dirac-install, dirac-distribution - removed obsoleted defaults     
NEW: Proxy utility module with executeWithUserProxy decorator function

*Configuration
NEW: CSAPI,dirac-admin-add-shifter - function, and script, for adding or modifying a 
     shifter in the CS

*Framework
FIX: NotificationDB - escape fields for sorting in getNotifications()
NEW: Database, Service, Client, commands for tracking the installed DIRAC components

*Interfaces
CHANGE: Dirac - changed method names, keeping backward compatibility
CHANGE: multiple commands updated to use the new Dirac API method names

*DMS
NEW: Native use of the FTS3 services
CHANGE: Removed the use of current DataLogging service
CHANGE: DataManager - changes to manage URLs inside StorageElement objects only
FIX: DataManager - define SEGroup as accessible at a site
CHANGE: DirectoryListing - extracted from FileCatalogClientCLI as an independent utility
CHANGE: MetaQuery - extracted from FileCatalogClientCLI as an independent utility
CHANGE: FileCatalogClientCLI uses external DirectoryListing, MetaQuery utilities
CHANGE: FileCatalog - replace getDirectoryMetadata by getDirectoryUserMetadata
NEW: FileCatalog - added new getDirectoryMetadata() interface to get standard directory metadata
NEW: FileCatalog - possibility to find files by standard metadata
NEW: FileCatalog - possibility to use wildcards in the metadata values for queries
NEW: DMSHelpers class
NEW: dirac-dms-find-lfns command

*WMS
NEW: SiteDirector - support for the MaxRAM queue description parameter
CHANGE: JobScheduling executor uses the job owner proxy to evaluate which files to stage
FIX: DownloadInputData - localFile was not defined properly
FIX: DownloadInputData - could not find cached files (missing [lfn])

*RMS
CHANGE: Removed files from the previous generation RMS
CHANGE: RMS refactored based on SQLAlchemy 
NEW: ReqClient - added options to putRequest(): useFailoverProxy and retryMainServer
CHANGE: DMSRequestOperationsBase - delay execution or cancel request based on SE statuses 
        from RSS/CS
FIX: Fixes to make use of RequestID as a unique identifier. RequestName can be used in
     commands in case of its uniqueness        

*Resources
NEW: Computing - BatchSystem classes introduced to be used both in Local and SSH Computing Elements
CHANGE: Storage - reworked Storage Element/Plugins to encapsulate physical URLs 
NEW: GFAL2_StorageBase.py, GFAL2_SRM2Storage.py, GFAL2_XROOTStorage.py 

*RSS:
NEW: dirac-admin-allow(ban)-se - added RemoveAccess status
CHANGE: TokenAgent - added more info to the mail

*TS
CHANGE: Task Manager plugins

[v6r12p53]

*DMS
CHANGE: FileCatalogClientCLI - ls order by size, human readable size value
FIX: DirectoryMetadata - enhanced error message in getDirectoryMetadata

*WMS
BUGFIX: JobAgent - bug when rescheduling job due to glexec failure

*TS
NEW: TransformationCLI - added getOutputFiles, getAllByUser commands
NEW: Transformation - added getAuthorDNfromProxy, getTransformationsByUser methods

*Resources
CHANGE: GlobusComputingElement - simplify creating of pilotStamp

[v6r12p52]

*DMS
NEW: dirac-dms-directory-sync - new command to synchronize the contents of a
     local and remote directories
FIX: DataManager - in removeFile() return successfully if empty input file list     

*TS
NEW: TransformationCLI - getInputDataQuery command returning inputDataQuery 
     of a given transformation

[v6r12p51]

*Core
FIX: dirac-install - fix to work with python version prior to 2.5

*DMS
CHANGE: FileCatalogClientCLI - possibility to set multiple metadata with one command

*Resources
FIX: HTCondorComputingElement - multiple improvements

[v6r12p50]

*Core
FIX: dirac-install - define TERMINFO variable to include local sources as well

*Framework
FIX: SystemAdministratorHandler - show also executors in the log overview

*DMS
FIX: FileCatalogClientCLI - use getPath utility systematically to normalize the
     paths passed by users

*WMS
FIX: PilotStatusAgent - split dynamic and static parts in the log error message

*Resources
NEW: HTCondorCEComputingElement class

[v6r12p49]

*Resources
FIX: GlobusComputingElement - in killJob added -f switch to globus-job-clean command
FIX: ARCComputingElement - create working directory if it does not exist

*DMS
CHANGE: DataManager - added XROOTD to registration protocols

*TMS
FIX: TransformationCLI - doc string

[v6r12p48]

*DMS
FIX: DirectoryTreeBase - fix in changeDirectoryXXX methods to properly interpret input

[v6r12p47]

*DMS
BUGFIX: FileCatalogClientCLI - wrong signature in the removeMetadata() service call

[v6r12p46]

*Core
FIX: GraphData - check for missing keys in parsed_data in initialize()

*WMS
CHANGE: PilotStatusAgent - kill pilots being deleted; do not delete pilots still
        running jobs
  
*RSS
CHANGE: Instantiate RequestManagementDB/Client taking into account possible extensions        

*Resources
FIX: GlobusComputingElement - evaluate WaitingJobs in getCEStatus()
FIX: SRM2Storage - error 16 of exists call is interpreted as existing file
FIX: XROOTStorage - added Lost, Cached, Unavailable in the output of getSingleMetadata()

*WMS
FIX: pilotCommands - removed unnecessary doOSG() function

[v6r12p45]

*Resources
FIX: SRM2Storage - error 22 of exists call is interpreted as existing file
     ( backport from v6r13 )

[v6r12p44]

*WMS
FIX: SiteDirector - consider also pilots in Waiting status when evaluating
     queue slots available

*Resources
NEW: SRM2Storage - makes use of /Resources/StorageElements/SRMBusyFilesExist option
     to set up the mode of interpreting the 22 error code as existing file

[v6r12p43]

*DMS:
FIX: DirectoryTreeBase - avoid double definition of FC_DirectoryUsage table
     in _rebuildDirectoryUsage()

[v6r12p42]

FIX: added fixes from v6r11p34 patch release

[v6r12p41]

*WMS
CHANGE: dirac-wms-job-submit - "-r" switch to enable job repo

[v6r12p40]

*DMS
FIX: DirectoryTreeBase.py - set database engine to InnoDB 

[v6r12p39]

FIX: imported fixes from rel-v6r11

[v6r12p38]

*DMS
CHANGE: DataManager - enhanced real SE name resolution

*RMS
FIX: Request - fixed bug in the optimization of requests with failover operations

*Resources
CHANGE: StorageFactory - allow for BaseSE option in the SE definition

[v6r12p37]

*Core
FIX: InstallTools - force $HOME/.my.cnf to be the only defaults file

[v6r12p36]

*Configuration
FIX: Utilities.py - bug fix getSiteUpdates()

[v6r12p35]

*Core
CHANGE: VOMSService - add URL for the method to get certificates

*DMS
FIX: DataManager - in __replicate() set do not pass file size to the SE if no
     third party transfer
FIX: RemoveFile, ReplicateAndRegister - regular expression for "no replicas"
     common for both DFC and LFC     
     
*WMS
FIX: WMSHistoryCorrector - make explicit error if no data returned from WMSHistory
     accounting query     

[v6r12p34]

*DMS
BUGFIX: FileCatalogWithFkAndPsDB - fix storage usage calculation

[v6r12p33]

*Core
NEW: VOMSService - added method admListCertificates()

*DMS
BUGFIX: dirac-dms-put-and-register-request - missing Operation in the request

*Resources
FIX: sshce - better interpretation of the "ps" command output

[v6r12p32]

*RMS
FIX: ReqManager - in getRequest() possibility to accept None type
     argument for any request 

[v6r12p31]

*WMS
FIX: pilotCommands - import json module only in case it is needed

[v6r12p30]

*Core
FIX: InstallTools - 't' file is deployed for agents installation only
FIX: GOCDBClient - creates unique DowntimeID using the ENDPOINT

*Framework
FIX: SystemAdministratorHandler - use WebAppDIRAC extension, not just WebApp

*DMS:
FIX: FileCatalogComponents.Utilities - do not allow empty LFN names in
     checkArgumentDict()

[v6r12p29]

*CS
CHANGE: CSCLI - use readline to store and resurrect command history

*WMS
FIX: JobWrapper - bug fixed in the failoverTransfer() call
CHANGE: dirac-wms-job-submit - added -f flag to store ids

*DMS
FIX: DataManager - make successful removeReplica if missing replica 
     in one catalog

*RMS
FIX: Operation, Request - limit the length of the error message

[v6r12p28]

*RMS
FIX: Request - do not optimize requests already in the DB 

[v6r12p27]

*Core
CHANGE: InstallTools - install "t" script to gracefully stop agents

*DMS
FIX: FileCatalog - return GUID in DirectoryParameters

*Resource
CHANGE: DFC/LFC clients - added setReplicaProblematic()

[v6r12p26]

*DMS
BUGFIX: FileCatalog - getDirectoryMetadata was wrongly in ro_meta_methods list 

*RMS
FIX: Operation - temporary fix in catalog names evaluation to smooth
     LFC->DFC migration - not to forget to remove afterwards !

*WMS
CHANGE: JobWrapper - added MasterCatalogOnlyFlag configuration option

[v6r12p25]

*DMS
BUGFIX: PutAndRegister, RegitserFile, RegisterReplica, ReplicateAndRegister - do not
        evaluate the catalog list if None

[v6r12p24]

*DMS:
FIX: DataManager - retry RSS call 5 times - to be reviewed

[v6r12p23]

*DMS
FIX: pass a catalog list to the DataManager methods
FIX: FileCatalog - bug fixed in the catalog list evaluation

[v6r12p22]

*DMS
FIX: RegisterFile, PutAndRegister - pass a list of catalogs to the DataManager instead of a comma separated string
FIX: FTSJob - log when a job is not found in FTS
CHANGE: dropped commands dirac-admin-allow(ban)-catalog

*Interfaces
CHANGE: Dirac, JobMonitoringHandler,dirac-wms-job-get-jdl - possibility to retrieve original JDL

*WMS
CHANGE: JobManifest - make MaxInputData a configurable option

[v6r12p21]

*RMS
BUGFIX: File,Operation,RequestDB - bug making that the request would always show 
        the current time for LastUpdate
  
*WMS
FIX: JobAgent - storing on disk retrieved job JDL as required by VMDIRAC
     ( to be reviewed )        

[v6r12p20]

*DMS
FIX: DataManager - more informative log messages, checking return structure
FIX: FileCatalog - make exists() behave like LFC file catalog client by checking
     the unicity of supplied GUID if any
FIX: StorageElementProxyHandler - do not remove the cache directory

*Framework
FIX: SystemAdministratorClient - increase the timeout to 300 for the software update     

*RMS
FIX: Operation.py - set Operation Scheduled if one file is Scheduled
CHANGE: Request - group ReplicateAndRegister operations together for failover 
        requests: it allows to launch all FTS jobs at once

*Resources
FIX: LcgFileCatalogClient - fix longstanding problem in LFC when several files 
     were not available (only one was returned) 

*TS
BUGFIX: TransformationCleaning,ValidateOutputDataAgent - interpret correctly
        the result of getTransformationParameters() call
FIX: TaskManager - fix exception in RequestTaskAgent        

[v6r12p19]

*Core
FIX: Core.py - check return value of getRecursive() call

*DMS
FIX: FileCatalog - directory removal is successful if does not exist
     special treatment of Delete operation

*WMS
FIX: InputDataByProtocol - fix interpretation of return values

[v6r12p18]

*DMS
FIX: FTSStrategy - config option name
FIX: DataManager - removing dirac_directory flag file only of it is there
     in __cleanDirectory()

*RMS
FIX: Operation - MAX_FILES limit set to 10000
FIX: ReqClient - enhanced log messages

*TMS
FIX: TaskManager - enhanced log messages

*RSS
FIX: DowntimeCommand - fixed mix of SRM.NEARLINE and SRM

*WMS
FIX: InputDataByProtocol - fixed return structure

[v6r12p16]

*DMS
FIX: IRODSStorageElement more complete implementation
FIX: FileCatalogHandler(DB) - make removeMetadata bulk method

*Resources
FIX: FileCatalog - make a special option CatalogList (Operations) to specify catalogs used by a given VO

[v6r12p15]

*Core
FIX: ProcessPool - kill the working process in case of the task timeout
FIX: FileHelper - count transfered bytes in DataSourceToNetwork()

*DMS
BUGFIX: FileCatalogCLI - changed interface in changePathXXX() methods
NEW: IRODSStorageElementHandler class
CHANGE: FileCatalog - separate metadata and file catalog methods, 
        apply metadata methods only to Metadata Catalogs 

*Resources
FIX: SSHTorqueComputingElement - check the status of the ssh call for qstat 

*WMS
FIX: WatchdogLinux - fixed typo

[v6r12p14]

*TS
FIX: TaskManagerAgentBase: avoid race conditions when submitting to WMS

*DMS
NEW: FileCatalog - added new components ( directory tree, file manager ) 
     making use of foreign keys and stored procedures
FIX: DataManager returns properly the FileCatalog errors     

[v6r12p13]

*TS
BUGFIX: TransformationAgent - data member not defined

*WMS
FIX: InputData(Resolution,ByProtocol) - possibility to define RemoteProtocol

[v6r12p12]

*WMS
BUGFIX: pilotTools - missing comma

[v6r12p11]

*WMS
FIX: CPUNormalization - dealing with the case when the maxCPUTime is not set in the queue
     definition
FIX: pilotTools - added option pilotCFGFile

[v6r12p10]

*DMS
FIX: StorageElementProxy - BASE_PATH should be a full path

*Resources
FIX: SRM2Storage - return specific error in putFile

*TS
FIX: TransformationAgent - fix to avoid an exception in finalize and double printing 
     when terminating the agent
BUGFIX: TransformationDB - fix return value in setTransformationParameter()

[v6r12p9]

*Core
CHANGE: SiteCEMapping - getSiteForCE can take site argu

ment to avoid confusion

*Interfaces
FIX: Job - provide optional site name in setDestinationCE()

*WMS
FIX: pilotCommands - check properly the presence of extra cfg files
     when starting job agent
FIX: JobAgent - can pick up local cfg file if extraOptions are specified     

[v6r12p8]

*Core
FIX: dirac-configure - correctly deleting useServerCertificate flag
BUGFIX: InstallTools - in fixMySQLScript()

*DMS
BUGFIX: DatasetManager - bug fixes
CHANGE: StorageElementProxy - internal SE object created with the VO of the requester

*TS
FIX: dirac-transformation-xxx commands - do not check the transformation status
CHANGE: Agents - do not use shifter proxy 
FIX: TransformationAgent - correct handling of replica cache for transformations 
     when there were more files in the transformation than accepted to be executed
FIX: TransformationAgent - do not get replicas for the Removal transformations     

*RMS
NEW: new SetFileStatus Operation

[v6r12p7]

*Core
FIX: dirac-configure - always removing the UseServerCertificate flag before leaving
FIX: ProcessPool - one more check for the executing task ending properly 

*Interfaces 
FIX: Dirac.py - use printTable in loggingInfo()

[v6r12p6]

FIX: fixes from v6r11p26 patch release

[v6r12p5]

*Core
FIX: VOMS.py - do not use obsoleted -dont-verify-ac flag with voms-proxy-info

*TS
FIX: TransformationManager - no status checked at level service

[v6r12p4]

FIX: fixes from v6r11p23 patch release

[v6r12p3]

*Configuration
CHANGE: dirac-admin-add-resources - define VOPath/ option when adding new SE 

*Resources
NEW: StorageFactory - modify protocol Path for VO specific value

*DMS
FIX: FileCatalog - check for empty input in checkArgumentFormat utility
FIX: DataManager - protect against FC queries with empty input

[v6r12p2]

*Core
FIX: dirac-install - svn.cern.ch rather than svnweb.cern.ch is now needed for direct 
     HTTP access to files in SVN

*WMS
FIX: dirac-wms-cpu-normalization - when re-configuring, do not try to dump in the 
     diracConfigFilePath

[v6r12p1]

*Configuration
FIX: Core.Utilities.Grid, dirac-admin-add-resources - fix to make a best effort to 
     guess the proper VO specific path of a new SE
*WMS
FIX: dirac-configure, pilotCommands, pilotTools - fixes to use server certificate

[v6r12]

*Core
CHANGE: ProcessPool - do not stop working processes by default
NEW: ReturnValue - added returnSingleResult() utility 
FIX: MySQL - correctly parse BooleanType
FIX: dirac-install - use python 2.7 by default
FIX: dirac-install-xxx commands - complement installation with the component setup
     in runit
NEW: dirac-configure - added --SkipVOMSDownload switch, added --Output switch
     to define output configuration file
CHANGE: ProcessPool - exit from the working process if a task execution timed out  
NEW: ProcessMonitor - added evaluation of the memory consumed by a process and its children   
NEW: InstallTools - added flag to require MySQL installation
FIX: InstallTools - correctly installing DBs extended (with sql to be sourced) 
FIX: InstallTools - run MySQL commands one by one when creating a new database
FIX: InstallTools - fixMySQLScripts() fixes the mysql start script to ognore /etc/my.cnf file
CHANGE: Os.py - the use of "which" is replaced by distutils.spawn.find_executable
NEW: Grid.py - ldapSA replaced by ldapSE, added getBdiiSE(CE)Info() methods
CHANGE: CFG.py - only lines starting with ^\s*# will be treated as comments
CHANGE: Shifter - Agents will now have longer proxies cached to prevent errors 
        for heavy duty agents, closes #2110
NEW: Bdii2CSAgent - reworked to apply also for SEs and use the same utilities for the
     corresponding command line tool
NEW: dirac-admin-add-resources - an interactive tool to add and update sites, CEs, SEs
     to the DIRAC CS   
CHANGE: dirac-proxy-init - added message in case of impossibility to add VOMS extension   
FIX: GOCDBClient - handle correctly the case of multiple elements in the same DT            


*Accounting
NEW: Allow to have more than one DB for accounting
CHANGE: Accounting - use TypeLoader to load plotters

*Framework
FIX: Logger - fix FileBackend implementation

*WMS
NEW: Refactored pilots ( dirac-pilot-2 ) to become modular following RFC #18, 
     added pilotCommands.py, SiteDirector modified accordingly 
CHANGE: InputData(Executor) - use VO specific catalogs      
NEW: JobWrapper, Watchdog - monitor memory consumption by the job ( in a Warning mode )
FIX: SandboxStoreHandler - treat the case of exception while cleaning sandboxes
CHANGE: JobCleaningAgent - the delays of job removals become CS parameters
BUGFIX: JobDB - %j placeholder not replaced after rescheduling
FIX: JobDB - in the SQL schema description reorder tables to allow foreign keys
BUGFIX: JobAgent, Matcher - logical bug in using PilotInfoReported flag
FIX: OptimizerExecutor - when a job fails the optimization chain set the minor status 
     to the optimiser name and the app status to the fail error

*Resources
NEW: StorageElement - added a cache of already created SE objects
CHANGE: SSHTorqueComputingElement - mv getCEStatus to remote script

*ResourceStatus
NEW: ResourceManagementClient/DB, DowntimeCommand - distinguish Disk and Tape storage 
FIX: GODDBClient  - downTimeXMLParsing() can now handle the "service type" parameter properly
CHANGE: dirac-rss-xxx commands use the printTable standard utility
FIX: dirac-dms-ftsdb-summary - bug fix for #2096

*DMS
NEW: DataManager - add masterCatalogOnly flag in the constructor
FIX: DataManager - fix to protect against non valid SE
CHANGE: FC.DirectoryLevelTree - use SELECT ... FOR UPDATE lock in makeDir()
FIX: FileCatalog - fixes in using file and replica status
CHANGE: DataManager - added a new argument to the constructor - vo
CHANGE: DataManager - removed removeCatalogFile() and dirac-dms-remove-catalog-file adjusted
CHANGE: Several components - field/parameter CheckSumType all changed to ChecksumType
CHANGE: PoolXMLCatalog - add the SE by default in the xml dump and use the XML library 
        for dumping the XML
FIX: XROOTStorageElement - fixes to comply with the interface formalism        

*SMS
FIX: StorageManagementDB - small bugfix to avoid SQL errors

*RMS
NEW: Added 'since' and 'until' parameters for getting requests
NEW: Request - added optimize() method to merge similar operations when
     first inserting the request
NEW: ReqClient, RequestDB - added getBulkRequest() interface. RequestExecutingAgent
     can use it controlled by a special flag     
FIX: Operation, Request - set LastUpdate time stamp when reaching final state
FIX: OperationHandlerBase - don't erase the original message when reaching the max attempts      
FIX: removed some deprecated codes
FIX: RequestTask - always set useServerCerificate flag to tru in case of executing inside
     an agent
CHANGE: gRequestValidator removed to avoid object instantiation at import   
NEW: dirac-rms-cancel-request command and related additions to the db and service classes  

*TMS
NEW: WorkflowTaskAgent is now multi-threaded
NEW: Better use of threads in Transformation Agents
CHANGE: TransformationDB - modified such that the body in a transformation can be updated
FIX: TransformationCleaningAgent - removed non-ASCII characters in a comment

[v6r11p34]

*Resources
NEW: GlobusComputingElement class

[v6r11p33]

*Configuration
FIX: Resources - avoid white spaces in OSCompatibility

[v6r11p32]

*Core
CHANGE: BaseClient, SSLSocketFactory, SocketInfo - enable TLSv1 for outgoing 
        connections via suds, possibility to configure SSL connection details
        per host/IP 

[v6r11p31]

*Core
FIX: CFG - bug fixed in loadFromBuffer() resulting in a loss of comments

*Resources
FIX: SSHTorqueComputingElement - check the status of ssh call for qstat

*DMS
FIX: FileCatalog - return LFN name instead of True from exists() call if LFN
     already in the catalog

[v6r11p30]

*DMS
CHANGE: FileCatalogCLI - add new -D flag for find to print only directories

[v6r11p29]

*DMS
FIX: FTS(Agent,Startegy,Gragh) - make use of MaxActiveJobs parameter, bug fixes

*TMS
FIX: Transformation(Agent,Client) - Operations CS parameters can be defined for each plugin: MaxFiles, SortedBy, NoUnusedDelay. Fixes to facilitate work with large numbers of files.

[v6r11p28]

*Core
FIX: InstallTools - check properly the module availability before installation

*WMS
FIX: JobScheduling - protection against missing dict field RescheduleCounter

*TMS
FIX: TransformationCleaningAgent - execute DM operations with the shifter proxy

[v6r11p27]

*Core
BUGFIX: InstallTools - bug fix in installNewPortal()

*WMS
FIX: Watchdog - disallow cputime and wallclock to be negative

*TS
FIX: TransformationAgent - correct handling of replica caches when more than 5000 files


BUGFIX: ModuleBase - bug fix in execute()
BUGFIX: Workflow - bug fix in createStepInstance()

*DMS
BUGFIX: DiractoryTreeBase - bug fix in getDirectoryPhysicalSizeFromUsage()

*Resources
FIX: XROOTStorage - back ported fixes from #2126: putFile would place file in 
     the wrong location on eos

[v6r11p26]

*Framework
FIX: UserProfileDB.py - add PublishAccess field to the UserProfileDB

*RSS
FIX: Synchronizer.py - fix deletion of old resources

*DMS
FIX: DataManager - allow that permissions are OK for part of a list of LFNs ( __verifyWritePermission() )
     (when testing write access to parent directory). Allows removal of replicas 
     even if one cannot be removed
FIX: DataManager - test SE validity before removing replica     
     
*RMS
FIX: RequestTask - fail requests for users who are no longer in the system
FIX: RequestExecutingAgent - fix request timeout computation

[v6r11p25]

*Interfaces
FIX: Job.py - bring back different logfile names if they have not been specified by the user

[v6r11p24]

*DMS
BUGFIX: SEManagerDB - bug fixed in getting connection in __add/__removeSE

[v6r11p23]

*DMS
CHANGE: FTSRequest is left only to support dirac-dms-fts-XXX commands

[v6r11p22]

*DMS
FIX: FTSJob - fixes in the glite-transfer-status command outpu parsing
FIX: TransformationClient - allow single lfn in setFileStatusForTransformation()

*WMS
FIX: StatesMonitoringAgent - install pika on the fly as a temporary solution

[v6r11p21]

*DMS
BUGFIX: dirac-dms-remove-replicas - continue in case of single replica failure
FIX: dirac-rms-xxx scripts - use Script.getPositionalArgs() instead of sys.argv

*Workflow
FIX: Test_Modules.py - fix in mocking functions, less verbose logging

[v6r11p20]

*DMS
BUGFIX: DataManager - in __SEActive() use resolved SE name to deal with aliases
BUGFIX: FileMetadata - multiple bugs in __buildUserMetaQuery()

[v6r11p19]

*DMS
FIX: FTSJob - fix FTS job monitoring a la FTS2

*RMS
CHANGE: ReqClient - added setServer() method
FIX: File,Operation,Request - call the getters to fetch the up-to-date information 
     from the parent

[v6r11p18]

*DMS
FIX: FTSAgent(Job) - fixes for transfers requiring staging (bringOnline) and adaptation 
     to the FTS3 interface

*WMS
FIX: StatesMonitoringAgent - resend the records in case of failure

[v6r11p17]

*DMS
FIX: FileCatalog - in multi-VO case get common catalogs if even VO is not specified

*Resources
FIX: ComputintgElement - bugfix in available() method

*WMS
FIX: SiteDirector - if not pilots registered in the DB, pass empty list to the ce.available()

[v6r11p16]

*RMS
BUGFIX: Request,Operation,File - do not cast to str None values

[v6r11p15]

*DMS
FIX: ReplicateAndRegister - do not create FTSClient if no FTSMode requested
CHANGE: FTSAgent(Job,File) - allow to define the FTS2 submission command;
        added --copy-pin-lifetime only for a tape backend
        parse output of both commands (FTS2, FTS3)
        consider additional state for FTS retry (Canceled)
        
*RMS
FIX: Operation, Request - treat updates specially for Error fields        

*TMS
FIX: TransformationAgent - fixes in preparing json serialization of requests

*WMS
NEW: StateMonitoringAgent - sends WMS history data through MQ messages 

[v6r11p14]

*WMS
CHANGE: JobDB - removed unused tables and methods
CHANGE: removed obsoleted tests

*DMS
FIX: FTSAgent - recover case when a target is not in FTSDB
CHANGE: FTSAgent(Job) - give possibility to specify a pin life time in CS 

*RMS
FIX: Make RMS objects comply with Python Data Model by adding __nonzero__ methods 

[v6r11p13]

*DMS
BUGFIX: SEManager - in SEManagerDB.__addSE() bad _getConnection call, closes #2062

[v6r11p12]

*Resources
CHANGE: ARCComputingElement - accomodate changes in the ARC job reported states

*Configuration
CHANGE: Resources - define a default FTS server in the CS (only for v6r11 and v6r12)

*DMS
FIX: FTSStrategy - allow to use a given channel more than once in a tree 
FIX: FTSAgent - remove request from cache if not found
FIX: FTSAgent - recover deadlock situations when FTS Files had not been correctly 
     updated or were not in the DB

*RMS
FIX: RequestExecutingAgent - fix a race condition (cache was cleared after the request was put)
FIX: RequestValidator - check that the Operation handlers are defined when inserting a request

[v6r11p11]

*Core
FIX: TransportPool - fixed exception due to uninitialized variable
FIX: HTTPDISETSocket - readline() takes optional argument size ( = 0 )

*DMS
FIX: FTSAgent - check the type of the Operation object ( can be None ) and
     some other protections
FIX: FTSClient - avoid duplicates in the file list

*RMS
FIX: ReqClient - modified log message
CHANGE: dirac-dms-fts-monitor - allow multiple comma separated LFNs in the arguments

[v6r11p10]

*RSS
FIX: DowntimeCommand, Test_RSS_Command_GOCDBStatusCommand - correctly interpreting list of downtimes

*RMS
FIX: ReplicateAndRegister - Create a RegisterReplica (not RegisterFile) if ReplicateAndRegister 
     fails to register
FIX: OperationHandlerBase - handle correctly Attempt counters when SEs are banned
FIX: ReplicateAndRegister - use FC checksum in case of mismatch request/PFN
FIX: FTSAgent - in case a file is Submitted but the FTSJob is unknown, resubmit
FIX: FTSAgent - log exceptions and put request to DB in case of exception
FIX: FTSAgent - handle FTS error "Unknown transfer state NOT_USED", due to same file 
     registered twice (to be fixed in RMS, not clear origin)

*WMS
FIX: JobStateUpdateHandler - status not updated while jobLogging is, due to time skew between 
     WN and DB service
FIX: JobStateUpdateHandler - stager callback not getting the correct status Staging 
     (retry for 10 seconds)     

[v6r11p9]

*Core
NEW: AgentModule - set AGENT_WORKDIRECTORY env variable with the workDirectory
NEW: InstallTools - added methods for the new web portal installation

*DMS
FIX: ReplicateAndRegister - apply same error logic for DM replication as for FTS

*Resources:
FIX: SRM2Storage - fix log message level
FIX: SRM2Storage - avoid useless existence checks 

*RMS
FIX: ForwardDISET - a temporary fix for a special LHCb case, to be removed asap
FIX: ReqClient - prettyPrint is even prettier
FIX: RequestTask - always use server certificates when executed within an agent

[v6r11p8]

*TMS
FIX: TransformationDB - fix default value within ON DUPLICATE KEY UPDATE mysql statement

[v6r11p7]

*Framework
BUGFIX: ProxyDB.py - bug in a MySQL table definition

*DMS
FIX: ReplicateAndRegister.py - FTS client is not instantiated in the c'tor as it 
     might not be used, 

*WMS
FIX: JobWrapper - don't delete the sandbox tar file if upload fails
FIX: JobWrapper - fix in setting the failover request

*RMS
FIX: RequestDB - add protections when trying to get a non existing request

[v6r11p6]

*WMS
FIX: InpudDataResolution - fix the case when some files only have a local replica
FIX: DownloadInputData, InputDataByProtocol - fix the return structure of the
     execute() method
     
*Resources
NEW: LocalComputingElement, CondorComputingElement      

[v6r11p5]

FIX: Incorporated changes from v6r10p25 patch

*Framework
NEW: Added getUserProfileNames() interface

*WMS
NEW: WMSAdministrator - added getPilotStatistics() interface
BUGFIX: JobWrapperTemplate - use sendJobAccounting() instead of sendWMSAccounting()
FIX: JobCleaningAgent - skip if no jobs to remove

*DMS
BUGFIX: FileCatalogClientCLI - bug fix in the metaquery construction

*Resources
CHANGE: StorageElement - enable Storage Element proxy configuration by protocol name

*TMS
NEW: TransformationManager - add Scheduled to task state for monitoring

[v6r11p4]

*Framework
NEW: ProxyDB - added primary key to ProxyDB_Log table
CHANGE: ProxyManagerHandler - purge logs once in 6 hours

*DMS
FIX: DataManager - fix in the accounting report for deletion operation
CHANGE: FTSRequest - print FTS GUID when submitting request
FIX: dirac-dms-fts-monitor - fix for using the new FTS structure
FIX: DataLoggingDB - fix type of the StatusTimeOrder field
FIX: DataLoggingDB - take into account empty date argument in addFileRecord()
FIX: ReplicateAndRegister - use active replicas
FIX: FTS related modules - multiple fixes

*WMS
NEW: SiteDirector - pass the list of already registered pilots to the CE.available() query
FIX: JobCleaningAgent - do not attempt job removal if no eligible jobs

*Resources
FIX: LcgFileCatalogClient - if replica already exists while registration, reregister
NEW: CREAM, SSH, ComputingElement - consider only registered pilots to evaluate queue occupancy

[v6r11p3]

FIX: import gMonitor from it is original location

*Core
FIX: FC.Utilities - treat properly the LFN names starting with /grid ( /gridpp case )

*Configuration
FIX: LocalConfiguration - added exitCode optional argument to showHelp(), closes #1821

*WMS
FIX: StalledJobAgent - extra checks when failing Completed jobs, closes #1944
FIX: JobState - added protection against absent job in getStatus(), closes #1853

[v6r11p2]

*Core
FIX: dirac-install - skip expectedBytes check if Content-Length not returned by server
FIX: AgentModule - demote message "Cycle had an error:" to warning

*Accounting
FIX: BaseReporter - protect against division by zero

*DMS
CHANGE: FileCatalogClientCLI - quite "-q" option in find command
FIX: DataManager - bug fix in __initializeReplication()
FIX: DataManager - less verbose log message 
FIX: DataManager - report the size of removed files only for successfully removed ones
FIX: File, FTSFile, FTSJob - SQL tables schema change: Size filed INTEGER -> BIGINT

*RMS
FIX: dirac-rms-reset-request, dirac-rms-show-request - fixes
FIX: ForwardDISET - execute with trusted host certificate

*Resources
FIX: SSHComputingElement - SSHOptions are parsed at the wrong place
NEW: ComputingElement - evaluate the number of available cores if relevant

*WMS
NEW: JobMonitoringHander - added export_getOwnerGroup() interface

*TMS
CHANGE: TransformationCleaningAgent - instantiation of clients moved in the initialize()

[v6r11p1]

*RMS
FIX: ReqClient - failures due to banned sites are considered to be recoverable

*DMS
BUGFIX: dirac-dms-replicate-and-register-request - minor bug fixes

*Resources
FIX: InProcessComputingElement - stop proxy renewal thread for a finished payload

[v6r11]

*Core
FIX: Client - fix in __getattr__() to provide dir() functionality
CHANGE: dirac-configure - use Registry helper to get VOMS servers information
BUGFIX: ObjectLoader - extensions must be looked up first for plug-ins
CHANGE: Misc.py - removed obsoleted
NEW: added returnSingleResult() generic utility by moving it from Resources/Utils module 

*Configuration
CHANGE: Resources.getDIRACPlatform() returns a list of compatible DIRAC platforms
NEW: Resources.getDIRACPlatforms() used to access platforms from /Resources/Computing/OSCompatibility
     section
NEW: Registry - added getVOs() and getVOMSServerInfo()     
NEW: CE2CSAgent - added VO management

*Accounting
FIX: AccountingDB, Job - extra checks for invalid values

*WMS
NEW: WMS tags to allow jobs require special site/CE/queue properties  
CHANGES: DownloadInputData, InputDataByProtocol, InputDataResolution - allows to get multiple 
         PFNs for the protocol resolution
NEW: JobDB, JobMonitoringHandler - added traceJobParameters(s)() methods     
CHANGE: TaskQueueDirector - use ObjectLoader to load directors    
CHANGE: dirac-pilot - use Python 2.7 by default, 2014-04-09 LCG bundles

*DMS
NEW: DataManager to replace ReplicaManager class ( simplification, streamlining )
FIX: InputDataByProtocol - fix the case where file is only on tape
FIX: FTSAgent - multiple fixes
BUGFIX: ReplicateAndRegister - do not ask SE with explicit SRM2 protocol

*Interfaces
CHANGE: Dirac - instantiate SandboxStoreClient and WMSClient when needed, not in the constructor
CHANGE: Job - removed setSystemConfig() method
NEW: Job.py - added setTag() interface

*Resources
CHANGE: StorageElement - changes to avoid usage PFNs
FIX: XROOTStorage, SRM2Storage - changes in PFN construction 
NEW: PoolComputingElement - a CE allowing to manage multi-core slots
FIX: SSHTorqueComputingElement - specify the SSHUser user for querying running/waiting jobs 

*RSS
NEW: added commands dirac-rss-query-db and dirac-rss-query-dtcache

*RMS
CHANGE: ReqDB - added Foreign Keys to ReqDB tables
NEW: dirac-rms-reset-request command
FIX: RequestTask - always execute operations with owner proxy

*SMS
FIX: few minor fixes to avoid pylint warnings

[v6r10p25]

*DMS
CHANGE: FileCatalog - optimized file selection by metadata

[v6r10p24]

*DMS
FIX: FC.FileMetadata - optimized queries for list interception evaluation

[v6r10p23]

*Resoures
CHANGE: SSHComputingElement - allow SSH options to be passed from CS setup of SSH Computing Element
FIX: SSHComputingElement - use SharedArea path as $HOME by default

[v6r10p22]

*CS
CHANGE: Operations helper - if not given, determine the VO from the current proxy 

*Resources
FIX: glexecComputingElement - allows Application Failed with Errors results to show through, 
     rather than be masked by false "glexec CE submission" errors
     
*DMS     
CHANGE: ReplicaManager - in getReplicas() rebuild PFN if 
        <Operations>/DataManagement/UseCatalogPFN option is set to False ( True by default )

[v6r10p21]

*Configuration
FIX: CSGlobals - allow to specify extensions in xxxDIRAC form in the CS

*Interfaces
FIX: Job - removed self.reqParams
FIX: Job - setSubmitPools renamed to setSubmitPool, fixed parameter definition string

*WMS
FIX: JobMonitorigHandler, JobPolicy - allow JobMonitor property to access job information

[v6r10p20]

*DMS
FIX: FTSAgent/Client, ReplicateAndRegister - fixes to properly process failed
     FTS request scheduling

[v6r10p19]

*DMS
FIX: FTSAgent - putRequest when leaving processRequest
FIX: ReplicaManager - bug in getReplicas() in dictionary creation

[v6r10p18]

*DMS
FIX: ReplicateAndRegister - dictionary items incorrectly called in ftsTransfer()

[v6r10p17]

*RMS
FIX: RequestDB.py - typo in a table name
NEW: ReqManagerHandler - added getDistinctValues() to allow selectors in the web page

*DMS
CHANGE: ReplicaManager - bulk PFN lookup in getReplicas()

[v6r10p16]

*Framework
NEW: PlottingClient - added curveGraph() function

*Transformation
FIX: TaskManagerAgentBase - add the missing Scheduled state

*WMS
FIX: TaskQueueDB - reduced number of lines in the matching parameters printout

*DMS
FIX: dirac-dms-show-se-status - exit on error in the service call, closes #1840

*Interface
FIX: API.Job - removed special interpretation of obsoleted JDLreqt type parameters

*Resources
FIX: SSHComputingElement - increased timeout in getJobStatusOnHost() ssh call, closes #1830

[v6r10p15]

*DMS
FIX: FTSAgent - added missing monitoring activity
FIX: FileCatalog - do not check directory permissions when creating / directory

*Resources
FIX: SSHTorqueComputingElement - removed obsoleted stuff

[v6r10p14]

*SMS
FIX: RequestPreparationAgent - typo fixed

[v6r10p13]

*SMS
FIX: RequestPreparationAgent - use ReplicaManager to get active replicas

*DMS
FIX: ReplicaManager - getReplicas returns all replicas ( in all statuses ) by default
CHANGE: FC/SecurityManager - give full ACL access to the catalog to groups with admin rights

*WMS
CHANGE: SiteDirector - changes to reduce the load on computing elements
FIX: JobWrapper - do not set Completed status for the case with failed application thread

[v6r10p12]

*WMS
CHANGE: Replace consistently everywhere SAM JobType by Test JobType
FIX: JobWrapper - the outputSandbox should be always uploaded (outsized, in failed job)

*DMS
FIX: RemoveFile - bugfix
FIX: ReplicateAndRegister - fixes in the checksum check, retry failed FTS transfer 
     with RM transfer
NEW: RegisterReplica request operation     

*RMS
FIX: ReqClient - fix in the request state machine
FIX: Request - enhance digest string
NEW: dirac-dms-reset-request command
CHANGE: dirac-rms-show-request - allow selection of a request by job ID

*TS
FIX: TransformationDB - in getTransformationParameters() dropped "Submitted" counter 
     in the output

[v6r10p11]

*Core
FIX: X509Chain - cast life time to int before creating cert

*Accounting
FIX: DataStoreClient - self.__maxRecordsInABundle = 5000 instead of 1000
FIX: JobPolicy - allow access for JOB_MONITOR property

*RMS
FIX: ReqClient - fix the case when a job is Completed but in an unknown minor status

*Resources
BUGFIX: ProxyStorage - use checkArgumentFormat() instead of self.__checkArgumentFormatDict()

[v6r10p10]

*DMS
FIX: Several fixes to make FTS accounting working (FTSAgent/Job, ReplicaManager, File )

[v6r10p9]

*Core
BUGFIX: LineGraph - Ymin was set to a minimal plot value rather than 0.

*DMS
CHANGE: FTSJob(Agent) - get correct information for FTS accounting (registration)

[v6r10p8]

*Core
FIX: InstallTools - admin e-mail default location changed

*Framework
FIX: SystemAdministratorClientCLI - allow "set host localhost"
FIX: BundleDelivery - protect against empty bundle

*WMS
FIX: SiteDirector - Pass siteNames and ceList as None if any is accepted
FIX: WorkloadManagement.ConfigTemplate.SiteDorectory - set Site to Any by default 

*DMS
FIX: FileCatalogCLI - ignore Datasets in ls command for backward compatibility

*Resources
FIX: SSH - some platforms use Password instead of password prompt

[v6r10p7]

*Core
FIX: dirac-install - execute dirac-fix-mysql-script and dirac-external-requirements after sourcing the environment
FIX: InstallTools - set basedir variable in fixMySQLScript()
FIX: InstallTools - define user root@host.domain in installMySQL()

*Framework
BUGFIX: SystemAdministratorCLI - bug fixed in default() call signature

*DMS
FIX: FTSRequest - handle properly FTS server in the old system 
FIX: ReplicaManager - check if file is in FC before removing 
FIX: Request/RemovalTask - handle properly proxies for removing files 
BUGFIX: DatasetManager - in the table description

[v6r10p6]

*Core
FIX: X509Certificate - reenabled fix in getDIRACGroup()

*Configuration
FIX: CSAPI - Group should be taken from the X509 chain and not the certificate

*RMS
CHANGE: ReqClient - if the job does not exist, do not try further finalization

[v6r10p5]

*Core
FIX: X509Certificate - reverted fix in getDIRACGroup()

[v6r10p4]

*Core
NEW: dirac-info - extra printout
CHANGE: PrettyPrint - extra options in printTable()
FIX: X509Certificate - bug fixed in getDIRACGroup()

*Framework
NEW: SystemAdministratorCLI - new showall command to show components across hosts
NEW: ProxyDB - allow to upload proxies without DIRAC group

*RMS
CHANGE: ReqClient - requests from failed jobs update job status to Failed
CHANGE: RequestTask - retry in the request finalize()

[v6r10p3]

*Configuration
CHANGE: Registry - allow to define a default group per user

*WMS
BUGFIX: JobReport - typo in generateForwardDISET()

[v6r10p2]

*TMS
CHANGE: Backward compatibility fixes when setting the Transformation files status

*DMS
BUGFIX: ReplicateAndRegister - bugfix when replicating to multiple destination by ReplicaManager

*WMS
BUGFIX: JobManager - bug fix when deleting no-existing jobs

[v6r10p1]

*RMS
FIX: ReqDB.Operations - Arguments field changed type from BLOB to MEDIUMBLOB

*DMS
FIX: FileCatalog - check for non-exiting directories in removeDirectory()

*TMS
FIX: TransformationDB - removed constraint that was making impossible to derive a production

[v6r10]

*Core
FIX: Several fixes on DB classes(AccountingDB, SystemLoggingDB, UserProfileDB, TransformationDB, 
     JobDB, PilotAgentsDB) after the new movement to the new MySQL implementation with a persistent 
     connection per running thread
NEW: SystemAdministratorCLI - better support for executing remote commands 
FIX: DIRAC.__init__.py - avoid re-definition of platform variable    
NEW: Graphs - added CurveGraph class to draw non-stacked lines with markers
NEW: Graphs - allow graphs with negative Y values
NEW: Graphs - allow to provide errors with the data and display them in the CurveGraph
FIX: InstallTools - fix for creation of the root@'host' user in MySQL 
FIX: dirac-install - create links to permanent directories before module installation
CHANGE: InstallTools - use printTable() utility for table printing
CHANGE: move printTable() utility to Core.Utilities.PrettyPrint
NEW: added installation configuration examples
FIX: dirac-install - fixBuildPath() operates only on files in the directory
FIX: VOMSService - added X-VOMS-CSRF-GUARD to the html header to be compliant with EMI-3 servers

*CS
CHANGE: getVOMSVOForGroup() uses the VOMSName option of the VO definition 
NEW: CE2CSAgent - added ARC CE information lookup

*Framework
FIX: SystemAdministratorIntegrator - use Host option to get the host address in addition to the section name, closes #1628
FIX: dirac-proxy-init - uses getVOMSVOForGroup() when adding VOMS extensions

*DMS
CHANGE: DFC - optimization and bug fixes of the bulk file addition
FIX: TransferAgent - protection against badly defined LFNs in collectFiles()
NEW: DFC - added getDirectoryReplicas() service method support similar to the LFC
CHANGE: DFC - added new option VisibleReplicaStatus which is used in replica getting commands
CHANGE: FileCatalogClientCLI client shows number of replicas in the 2nd column rather than 
        unimplemented number of links
CHANGE: DFC - optimizations for the bulk replica look-up
CHANGE: DFC updated scalability testing tool FC_Scaling_test.py        
NEW: DFC - methods returning replicas provide also SE definitions instead of PFNs to construct PFNs on the client side
NEW: DFC - added getReplicasByMetadata() interface
CHANGE: DFC - optimized getDirectoryReplicas()
CHANGE: FileCatalogClient - treat the reduced output from various service queries restoring LFNs and PFNs on the fly
NEW: DFC - LFNPFNConvention flag can be None, Weak or Strong to facilitate compatibility with LFC data 
CHANGE: FileCatalog - do not return PFNs, construct them on the client side
CHANGE: FileCatalog - simplified FC_Scaling_test.py script
NEW: FileCatalog/DatasetManager class to define and manipulate datasets corresponding to meta queries
NEW: FileCatalogHandler - new interface methods to expose DatasetManager functionality
NEW: FileCatalogClientCLI - new dataset family of commands
FIX: StorageFactory, ReplicaManager - resolve SE alias name recursively
FIX: FTSRequest, ReplicaManager, SRM2Storage - use current proxy owner as user name in accounting reports, closes #1602
BUGFIX: FileCatalogClientCLI - bug fix in do_ls, missing argument to addFile() call, closes #1658
NEW: FileCatalog - added new setMetadataBulk() interface, closes #1358
FIX: FileCatalog - initial argument check strips off leading lfn:, LFN:, /grid, closes #448
NEW: FileCatalog - added new setFileStatus() interface, closes #170, valid and visible file and replica statuses can be defined in respective options.
CHANGE: multiple new FTS system fixes
CHANGE: uniform argument checking with checkArgumentFormat() in multiple modules
CHANGE: FileCatalog - add Trash to the default replica valid statuses
CHANGE: ReplicaManager,FTSRequest,StorageElement - no use of PFN as returned by the FC except for file removal,
        rather constructing it always on the fly
        
*SMS
CHANGE: PinRequestAgent, SENamespaceCatalogCheckAgent - removed
CHANGE: Use StorageManagerClient instead of StorageDB directly        

*WMS
CHANGE: JobPolicy - optimization for bulk job verification
NEW: JobPolicy - added getControlledUsers() to get users which jobs can be accessed for 
     a given operation
CHANGE: JobMonitoringHandler - Avoid doing a selection of all Jobs, first count matching jobs 
        and then use "limit" to select only the required JobIDs.
NEW: JobMonitoringHandler - use JobPolicy to filter jobs in getJobSummaryWeb()
NEW: new Operations option /Services/JobMonitoring/GlobalJobsInfo ( True by default ) to 
     allow or not job info lookup by anybody, used in JobMonitoringHandler       
BUGFIX: SiteDirector - take into account the target queue Platform
BUGFIX: JobDB - bug in __insertNewJDL()    
CHANGE: dirac-admin-show-task-queues - enhanced output  
CHANGE: JobLoggingDB.sql - use trigger to manage the new LoggingInfo structure  
CHANGE: JobWrapper - trying several times to upload a request before declaring the job failed
FIX: JobScheduling executor - fix race condition that causes a job to remain in Staging
NEW: SiteDirector - do not touch sites for which there is no work available
NEW: SiteDirector - allow sites not in mask to take jobs with JobType Test
NEW: SiteDirector - allow 1 hour grace period for pilots in Unknown state before aborting them
CHANGE: Allow usage of non-plural form of the job requirement options ( PilotType, GridCE, BannedSite, 
        SubmitPool ), keep backward compatibility with a plural form
        
*RSS
FIX: DowntimeCommand - take the latest Downtime that fits    
NEW: porting new Policies from integration  
NEW: RSS SpaceToken command querying endpoints/tokens that exist  
        
*Resources
NEW: added SSHOARComputingElement class 
NEW: added XROOTStorage class       
FIX: CREAMComputingElement - extra checks for validity of returned pilot references
        
*TS
CHANGE: TransformationClient(DB,Manager) - set file status for transformation as bulk operation 
CHANGE: TransformationClient - applying state machine when changing transformation status
BUGFIX: TransformationClient(Handler) - few minor fixes
NEW: TransformationDB - backported __deleteTransformationFileTask(s) methods
CHANGE: TransformationDB(Client) - fixes to reestablish the FileCatalog interface
FIX: TransformationAgent - added MissingInFC to consider for Removal transformations
BUGFIX: TransformationAgent - in _getTransformationFiles() variable 'now' was not defined
FIX: TransformationDB.sql - DataFiles primary key is changed to (FileID) from (FileID,LFN) 
CHANGE: TransformationDB(.sql) - schema changes suitable for InnoDB
FIX: TaskManager(AgentBase) - consider only submitted tasks for updating status
CHANGE: TransformationDB(.sql) - added index on LFN in DataFiles table

*RMS
NEW: Migrate to use the new Request Management by all the clients
CHANGE: RequestContainer - Retry failed transfers 10 times and avoid sub-requests to be set Done 
        when the files are failed
CHANGE: Use a unique name for storing the proxy as processes may use the same "random" name and 
        give conflicts
NEW: RequestClient(Handler) - add new method readRequest( requestname)                 

*Workflow
NEW: Porting the LHCb Workflow package to DIRAC to make the use of general purpose modules and
     simplify construction of workflows        

[v6r9p33]

*Accounting
BUGFIX: AccountingDB - wrong indentation

[v6r9p32]

*Accounting
FIX: AccountingDB - use old style grouping if the default grouping is altered, e.g. by Country

[v6r9p31]

*Accounting
CHANGE: AccountingDB - changes to speed up queries: use "values" in GROUP By clause;
        drop duplicate indexes; reorder fields in the UniqueConstraint index of the
        "bucket" tables  

[v6r9p30]

*DMS
CHANGE: FileCatalogFactory - construct CatalogURL from CatalogType by default

*SMS
FIX: dirac-stager-stage-files - changed the order of the arguments

[v6r9p29]

*TS
FIX: TaskManager(AgentBase) - fix for considering only submitted tasks 

[v6r9p28]

*TS
FIX: TransformationDB(ManagerHandler) - several portings from v6r10

[v6r9p27]

*SMS
FIX: StorageManagementDB - in removeUnlinkedReplicas() second look for CacheReplicas 
     for which there is no entry in StageRequests

[v6r9p26]

*Resources
CHANGE: CREAMComputigElement - Make sure that pilots submitted to CREAM get a 
        fresh proxy during their complete lifetime
*Framework
FIX: ProxyDB - process properly any SQLi with DNs/groups with 's in the name

[v6r9p25]

*TS
CHANGE: TransformationClient - changed default timeout values for service calls
FIX: TransformationClient - fixes for processing of derived transformations 

[v6r9p24]

*TS
FIX: TransformationClient - in moveFilesToDerivedTransformation() set file status
     to Moved-<prod>

[v6r9p23]

*Core
BUGFIX: InstallTools - improper configuration prevents a fresh new installation

*WMS
BUGFIX: PilotDirector - Operations Helper non-instantiated

[v6r9p22]

*WMS
FIX: PilotDirector - allow to properly define extensions to be installed by the 
     Pilot differently to those installed at the server
FIX: Watchdog - convert pid to string in ProcessMonitor

*TS
FIX: TransformationDB - splitting files in chunks

*DMS
NEW: dirac-dms-create-removal-request command
CHANGE: update dirac-dms-xxx commands to use the new RMS client,
        strip lines when reading LFNs from a file

[v6r9p21]

*TS
FIX: Transformation(Client,DB,Manager) - restored FileCatalog compliant interface
FIX: TransformationDB - fix in __insertIntoExistingTransformationFiles()

[v6r9p20]

*Core
BUGFIX: ProxyUpload - an on the fly upload does not require a proxy to exist

*DMS
CHANGE: TransferAgent - use compareAdler() for checking checksum
FIX: FailoverTransfer - recording the sourceSE in case of failover transfer request 

*WMS
FIX: ProcessMonitor - some fixes added, printout when <1 s of consumed CPU is found

*Transformation
BUGFIX: TransformationClient - fixed return value in moveFilesToDerivedTransformation()

*RMS
BUGFIX: CleanReqDBAgent - now() -> utcnow() in initialize()

*Resources
FIX: ARCComputingElement - fix the parsing of CE status if no jobs are available

[v6r9p19]

*DMS
FIX: FileCatalog/DirectoryMetadata - inherited metadata is used while selecting directories
     in findDirIDsByMetadata()

[v6r9p18]

*DMS
FIX: FTSSubmitAgent, FTSRequest - fixes the staging mechanism in the FTS transfer submission
NEW: TransferDBMonitoringHandler - added getFilesForChannel(), resetFileChannelStatus()

[v6r9p17]

*Accounting
FIX: DataStoreClient - send accounting records in batches of 1000 records instead of 100

*DMS:
FIX: FailoverTransfer - catalog name from list to string
FIX: FTSSubmitAgent, FTSRequest - handle FTS3 as new protocol and fix bad submission time
FIX: FTSSubmitAgent, FTSRequest - do not submit FTS transfers for staging files

*WMS
FIX: TaskQueueDB - do not check enabled when TQs are requested from Directors
FIX: TaskQueueDB - check for Enabled in the TaskQueues when inserting jobs to print an alert
NEW: TaskQueueDB - each TQ can have at most 5k jobs, if beyond the limit create a new TQ 
     to prevent long matching times when there are way too many jobs in a single TQ

[v6r9p16]

*TS
BUGFIX: typos in TransformationCleaningAgent.py

*DMS
CHANGE: DownloadInputData - check the available disk space in the right input data directory
FIX: DownloadInputData - try to download only Cached replicas 

[v6r9p15]

*Core
FIX: MySQL - do not decrease the retry counter after ping failure

*DMS
CHANGE: FC/DirectoryMetadata - Speed up findFilesByMetadataWeb when many files match
FIX: RemovalTask - fix error string when removing a non existing file (was incompatible 
     with the LHCb BK client). 

*WMS
FIX: JobReport - minor fix ( removed unused imports )
FIX: JobMonitoring(JobStateUpdate)Handler - jobID argument can be either string, int or long

*TS
CHANGE: TransformationClient - change status of Moved files to a deterministic value
FIX: FileReport - minor fix ( inherits object ) 

[v6r9p14]

*DMS
CHANGE: FTSDB - changed schema: removing FTSSite table. From now on FTS sites 
        would be read from CS Resources

[v6r9p13]

FIX: included fixes from v6r8p26 patch release

[v6r9p12]

FIX: included fixes from v6r8p25 patch release

[v6r9p11]

*DMS
BUGFIX: FTSRequest - in __resolveFTSServer() type "=" -> "=="

[v6r9p10]

FIX: included fixes from v6r8p24 patch release

*Core
NEW: StateMachine utility

*DMS
BUGFIX: in RegisterFile operation handler

*Interfaces
FIX: Dirac.py - in splitInputData() consider only Active replicas

[v6r9p9]

*RMS
FIX: RequestDB - added getRequestFileStatus(), getRequestName() methods

[v6r9p8]

*DMS
FIX: RequestDB - get correct digest ( short request description ) of a request

[v6r9p7]

FIX: included fixes from v6r8p23 patch release

*RSS
FIX: SpaceTokenOccupancyPolicy - SpaceToken Policy decision was based on 
     percentage by mistake
     
*RMS
NEW: new scripts dirac-dms-ftsdb-summary, dirac-dms-show-ftsjobs    
FIX: FTSAgent - setting space tokens for newly created FTSJobs 

[v6r9p6]

*DMS
BUGFIX: dirac-admin-add-ftssite - missing import

*RMS
NEW: RequestDB, ReqManagerHandler - added getRequestStatus() method

*TS
FIX: fixes when using new RequestClient with the TransformationCleaningAgent

*WMS
BUGFIX: typo in SandboxStoreHandler transfer_fromClient() method

[v6r9p5]

*DMS
BUGFIX: missing proxy in service env in the FTSManager service. By default service 
        will use DataManager proxy refreshed every 6 hours.

*Resources
NEW: StorageElement - new checkAccess policy: split the self.checkMethods in 
     self.okMethods. okMethods are the methods that do not use the physical SE. 
     The isValid returns S_OK for all those immediately

*RSS
FIX: SpaceTokenOccupancyPolicy - Policy that now takes into account absolute values 
     for the space left
     
*TS
FIX: TransformationCleaningAgent - will look for both old and new RMS     

[v6r9p4]

*Stager
NEW: Stager API: dirac-stager-monitor-file, dirac-stager-monitor-jobs, 
     dirac-stager-monitor-requests, dirac-stager-show-stats

[v6r9p3]

*Transformation
FIX: TransformationCleaning Agent status was set to 'Deleted' instead of 'Cleaned'

[v6r9p2]

*RSS
NEW: Added Component family tables and statuses
FIX: removed old & unused code 
NEW: allow RSS policies match wild cards on CS

*WMS
BUGFIX: FailoverTransfer,JobWrapper - proper propagation of file metadata

[v6r9p1]

*RMS
NEW: FTSAgent - update rwAccessValidStamp,
     update ftsGraphValidStamp,
     new option for staging files before submission,
     better log handling here and there
CHANGE: FTSJob - add staging flag in in submitFTS2
CHANGE: Changes in WMS (FailoverTransfer, JobReport, JobWrapper, SandboxStoreHandler) 
        and TS (FileReport) to follow the new RMS.
NEW: Full CRUD support in RMS.

*RSS
NEW: ResourceManagementDB - new table ErrorReportBuffer
NEW: new ResourceManagementClient methods - insertErrorReportBuffer, selectErrorReportBuffer,
     deleteErrorReportBuffer

[v6r9]

NEW: Refactored Request Management System, related DMS agents and FTS management
     components

[v6r8p28]

*Core
BUGFIX: RequestHandler - the lock Name includes ActionType/Action

*DMS
FIX: dirac-dms-filecatalog-cli - prevent exception in case of missing proxy

[v6r8p27]

*DMS
BUGFIX: dirac-dms-add-file - fixed typo item -> items

[v6r8p26]

*Core
NEW: RequestHandler - added getServiceOption() to properly resolve inherited options 
     in the global service handler initialize method
NEW: FileCatalogHandler, StorageElementHandler - use getServiceOption()

[v6r8p25]

FIX: included fixes from v6r7p40 patch release

*Resources
FIX: SRM2Storage - do not account gfal_ls operations

[v6r8p24]

FIX: included fixes from v6r7p39 patch release

*Core
FIX: SiteSEMapping was returning wrong info

*DMS
FIX: FTSRequest - choose explicitly target FTS point for RAL and CERN
BUGFIX: StrategyHandler - wrong return value in __getRWAccessForSE()

*Resources
CHANGE: SRM2Storage - do not account gfal_ls operations any more

[v6r8p23]

FIX: included fixes from v6r7p37 patch release

*TS
FIX: TransformationDB - allow tasks made with ProbInFC files
FIX: TransformationCleaingAgent,Client - correct setting of transformation 
     status while cleaning

[v6r8p22]

FIX: included fixes from v6r7p36 patch release

[v6r8p21]

*DMS
FIX: FileCatalog/DirectoryMetadata - even if there is no meta Selection 
     the path should be considered when getting Compatible Metadata
FIX: FileCatalog/DirectoryNodeTree - findDir will return S_OK( '' ) if dir not 
     found, always return the same error from DirectoryMetadata in this case.     

*RSS
FIX: DowntimeCommand - use UTC time stamps

*TS
FIX: TransformationAgent - in _getTransformationFiles() get also ProbInFC files in 
     addition to Used 

[v6r8p20]

*Stager
NEW: Stager API: dirac-stager-monitor-file, dirac-stager-monitor-jobs, 
     dirac-stager-monitor-requests, dirac-stager-show-stats

[v6r8p19]

*Transformation
FIX: TransformationCleaning Agent status was set to 'Deleted' instead of 'Cleaned'

[v6r8p18]

*TS
BUGFIX: TransformationAgent - regression in __cleanCache()

[v6r8p17]

FIX: included fixes from v6r7p32 patch release

*WMS
FIX: StalledJobAgent - for accidentally stopped jobs ExecTime can be not set, 
     set it to CPUTime for the accounting purposes in this case

[v6r8p16]

FIX: included fixes from v6r7p31 patch release

*WMS
BUGFIX: TaskQueueDB - fixed a bug in the negative matching conditions SQL construction

*RSS
NEW: improved doc strings of PEP, PDP modules ( part of PolicySystem )
FIX: Minor changes to ensure consistency if ElementInspectorAgent and 
     users interact simultaneously with the same element
CHANGE: removed DatabaseCleanerAgent ( to be uninstalled if already installed )
FIX: SummarizeLogsAgent - the logic of the agent was wrong, the agent has been re-written.
     
[v6r8p15]

*Core
FIX: X509Chain - fix invalid information when doing dirac-proxy-info without CS
     ( in getCredentials() )

*RSS
NEW: PDP, PEP - added support for option "doNotCombineResult" on PDP

[v6r8p14]

*Core
FIX: dirac-deploy-scripts - can now work with the system python

*WMS
NEW: dirac-wms-cpu-normalization - added -R option to modify a given configuration file
FIX: Executor/InputData - Add extra check for LFns in InputData optimizer, closes #1472

*Transformation
CHANGE: TransformationAgent - add possibility to kick a transformation (not skip it if no 
        unused files), by touching a file in workDirectory
BUGFIX: TransformationAgent - bug in __cleanCache() dict modified in a loop        

[v6r8p13]

*Transformation
BUGFIX: TransformationDB - restored import of StringType

[v6r8p12]

NEW: Applied patches from v6r7p29

*WMS
FIX: JobDB - check if SystemConfig is present in the job definition and convert it 
     into Platform

*DMS
FIX: ReplicaManager - do not get metadata of files when getting files in a directory 
     if not strictly necessary

*RSS
NEW: ported from LHCb PublisherHandler for RSS web views

[v6r8p11]

NEW: Applied patches from v6r7p27

*RSS
NEW: SpaceTokenOccupancyPolicy - ported from LHCbDIRAC 
NEW: db._checkTable done on service initialization ( removed dirac-rss-setup script doing it )

*Transformation
FIX: TaskManager - reset oJob for each task in prepareTransformationTasks()
BUGFIX: ValidateOutputDataAgent - typo fixed in getTransformationDirectories()
FIX: TransformationManagerHandler - use CS to get files statuses not to include in 
     processed file fraction calculation for the web monitoring pages

[v6r8p10]

NEW: Applied patches from v6r7p27

[v6r8p9]

*DMS
FIX: TransferAgent,dirac-dms-show-se-status, ResourceStatus,TaskManager - fixes
     needed for DMS components to use RSS status information
NEW: ReplicaManager - allow to get metadata for an LFN+SE as well as PFN+SE     

[v6r8p8]

*RSS
BUGFIX: dirac-rss-setup - added missing return of S_OK() result

[v6r8p7]

NEW: Applied patches from v6r7p24

*DMS
BUGFIX: LcgFileCatalogClient - bug in addFile()

*RSS
BUGFIX: fixed script dirac-rss-set-token, broken in the current release.
NEW: Statistics module - will be used in the future to provide detailed information 
     from the History of the elements 

[v6r8p6]

NEW: Applied patches from v6r7p23

*Transformation
FIX: TaskManager - allow prepareTransformationTasks to proceed if no OutputDataModule is defined
FIX: TransformationDB - remove INDEX(TaskID) from TransformationTasks. It produces a single counter 
     for the whole table instead of one per TransformationID
     
*WMS     
FIX: WMSUtilities - to allow support for EMI UI's for pilot submission we drop support for glite 3.1

[v6r8p5]

NEW: Applied patches from v6r7p22

*RSS
CHANGE: removed old tests and commented out files

*WMS
FIX: PoolXMLCatalog - proper addFile usage

*Transformation
CHANGE: TransformationAgent - clear replica cache when flushing or setting a file in the workdirectory

[v6r8p4]

*Transformation
FIX: The connection to the jobManager is done only at submission time
FIX: Jenkins complaints fixes

*WMS
BUGFIX: JobDB - CPUtime -> CPUTime
FIX: Jenkins complaints fixes

[v6r8p3]

*DMS
BUGFIX: LcgFileCatalogClient

[v6r8p2]

*DMS:
FIX: LcgFileCatalogClient - remove check for opening a session in __init__ as credentials are not yet set 

*Transformation
CHANGE: reuse RPC clients in Transformation System 

[v6r8p1]

*Core
FIX: dirac-deploy-scripts - restored regression w.r.t. support of scripts starting with "d"

*DMS
BUGFIX: LcgFileCatalogClient - two typos fixed

[v6r8]

CHANGE: Several fixes backported from the v7r0 integration branch

*Core
CHANGE: DictCache - uses global LockRing to avoid locks in multiprocessing
FIX: X509Chain - proxy-info showing an error when there's no CS

*DMS
FIX: TransferAgent - inside loop filter out waiting files dictionary
BUGFIX: dirac-admin-allow-se - there was a continue that was skipping the complete loop for 
        ARCHIVE elements
NEW: LcgFileCatalogClient - test return code in startsess lfc calls       

*WMS:
FIX: OptimizerExecutor, InputData, JobScheduling - check that site candidates have all the 
     replicas

*RSS: 
BUGFIX: ResourceStatus, RSSCacheNoThread - ensure that locks are always released

*Transformation
FIX: TaskManager - site in the job definition is taken into account when submitting
NEW: Transformation - get the allowed plugins from the CS /Operations/Transformations/AllowedPlugins
FIX: ValidateOutputDataAgent - self not needed for static methods

[v6r7p40]

*Resources
FIX: StorageElement class was not properly passing the lifetime argument for prestageFile method

[v6r7p39]

*Core
CHANGE: Grid - in executeGridCommand() allow environment script with arguments needed for ARC client

*DMS
FIX: DFC SEManager - DIP Storage can have a list of ports now

*Resources
FIX: ARCComputingElement - few fixes after debugging

[v6r7p38]

*Core
NEW: DISET FileHelper, TransferClient - possibility to switch off check sum

*Resources
NEW: ARCComputingElement - first version
NEW: StorageFactory - possibility to pass extra protocol parameters to storage object
NEW: DIPStorage - added CheckSum configuration option
BUGFIX: SSHComputingElement - use CE name in the pilot reference construction

*WMS
FIX: StalledJobAgent - if ExecTime < CPUTime make it equal to CPUTime

[v6r7p37]

*Framework
BUGFIX: NotificationDB - typos in SQL statement in purgeExpiredNotifications() 

*WMS
NEW: JobCleaningAgent - added scheduling sandbox LFN removal request 
     when deleting jobs
CHANGE: JobWrapper - report only error code as ApplicationError parameter 
        when payload finishes with errors    
NEW: SiteDirector - possibility to specify extensions to be installed in 
     pilots in /Operations/Pilots/Extensions option in order not to install
     all the server side extensions        

*DMS
CHANGE: FileCatalogFactory - use service path as default URL
CHANGE: FileCatalogFactory - use ObjectLoader to import catalog clients

*SMS
BUGFIX: StorageManagementDB, dirac-stager-monitor-jobs - small bug fixes ( sic, Daniela )

*Resources
CHANGE: DIPStorage - added possibility to specify a list of ports for multiple
        service end-points
CHANGE: InProcessComputingElement - demote log message when payload failure 
        to warning, the job will fail anyway
FIX: StalledJobAgent - if pilot reference is not registered, this is not an 
     error of the StalledJobAgent, no log.error() in  this case                
        
*RMS
CHANGE: RequestTask - ensure that tasks are executed with user credentials 
        even with respect to queries to DIRAC services ( useServerCertificate 
        flag set to false )        

[v6r7p36]

*WMS
FIX: CREAMCE, SiteDirector - make sure that the tmp executable is removed
CHANGE: JobWrapper - remove sending mails via Notification Service in case
        of job rescheduling
        
*SMS
FIX: StorageManagementDB - fix a race condition when old tasks are set failed 
     between stage submission and update.        

[v6r7p35]

*Stager
NEW: Stager API: dirac-stager-monitor-file, dirac-stager-monitor-jobs, 
     dirac-stager-monitor-requests, dirac-stager-show-stats

[v6r7p34]

*Transformation
FIX: TransformationCleaning Agent status was set to 'Deleted' instead of 'Cleaned'

[v6r7p33]

*Interfaces
FIX: Job.py - in setExecutable() - prevent changing the log file name string type

*StorageManagement
NEW: StorageManagementDB(Handler) - kill staging requests at the same time as 
     killing related jobs, closes #1510
FIX: StorageManagementDB - demote the level of several log messages       

[v6r7p32]

*DMS
FIX: StorageElementHandler - do not use getDiskSpace utility, use os.statvfs instead
CHANGE: StorageManagementDB - in getStageRequests() make MySQL do an UNIQUE selection 
        and use implicit loop to speed up queries for large results

*Resources
FIX: lsfce remote script - use re.search instead of re.match in submitJob() to cope with
     multipline output

[v6r7p31]

*WMS
FIX: SiteDirector - make possible more than one SiteDirector (with different pilot identity) attached 
     to a CE, ie sgm and pilot roles. Otherwise one is declaring Aborted the pilots from the other.

[v6r7p30]

*Core
CHANGE: X509Chain - added groupProperties field to the getCredentials() report
BUGFIX: InstallTools - in getSetupComponents() typo fixed: agent -> executor

[v6r7p29]

*DMS
CHANGE: FileCatalog - selection metadata is also returned as compatible metadata in the result
        of getCompatibleMetadata() call
NEW: FileCatalog - added path argument to getCompatibleMetadata() call
NEW: FileCatalogClient - added getFileUserMetadata()
BUGFIX: dirac-dms-fts-monitor - exit with code -1 in case of error

*Resources
FIX: CREAMComputingElement - check globus-url-copy result for errors when retrieving job output

[v6r7p28]

*DMS
BUGFIX: FileCatalog/DirectoryMetadata - wrong MySQL syntax 

[v6r7p27]

*Core
FIX: Mail.py - fix of the problem of colons in the mail's body

*Interfaces
NEW: Job API - added setSubmitPools(), setPlatform() sets ... "Platform"

*WMS
FIX: TaskQueueDB - use SystemConfig as Platform for matching ( if Platform is not set explicitly

*Resources
FIX: SSHComputingElement - use ssh host ( and not CE name ) in the pilot reference
BUGFIX: SSHGEComputingElement - forgotten return statement in _getJobOutputFiles()

*Framework
NEW: dirac-sys-sendmail - email's body can be taken from pipe. Command's argument 
     in this case will be interpreted as a destination address     

[v6r7p26]

*DMS
FIX: ReplicaManager - status names Read/Write -> ReadAccess/WriteAccess

[v6r7p25]

*Core
CHANGE: X509Chain - in getCredentials() failure to contact CS is not fatal, 
        can happen when calling dirac-proxy-init -x, for example

[v6r7p24]

*DMS
NEW: FileCatalog - added getFilesByMetadataWeb() to allow pagination in the Web 
     catalog browser
     
*WMS
CHANGE: WMSAdministrator, DiracAdmin - get banned sites list by specifying the status
        to the respective jobDB call     

[v6r7p23]

*Transformation
BUGFIX: TransformationDB - badly formatted error log message

*RMS
CHANGE: RequestDBMySQL - speedup the lookup of requests

*WMS
BUGFIX: dirac-dms-job-delete - in job selection by group

*DMS
FIX: LcgFileCatalogClient - getDirectorySize made compatible with DFC
BUGFIX: LcgFileCatalogClient - proper call of __getClientCertInfo()

[v6r7p22]

*Transformation
CHANGE: InputDataAgent - treats only suitable transformations, e.g. not the extendable ones. 
CHANGE: TransformationAgent - make some methods more public for easy overload

[v6r7p21]

*Core
FIX: Shifter - pass filePath argument when downloading proxy

[v6r7p20]

*DMS
CHANGE: StrategyHandler - move out SourceSE checking to TransferAgent
CHANGE: ReplicaManager, InputDataAgent - get active replicas
FIX: StorageElement, SRM2Storage - support for 'xxxAccess' statuses, checking results
     of return structures
     
*RSS
NEW: set configurable email address on the CS to send the RSS emails
NEW: RSSCache without thread in background
FIX: Synchronizer - moved to ResourceManager handler     

[v6r7p19]

*DMS
BUGFIX: ReplicaManager - in putAndRegister() SE.putFile() singleFile argument not used explicitly

[v6r7p18]

*WMS
FIX: StalledJobAgent - do not exit the loop over Completed jobs if accounting sending fails
NEW: dirac-wms-job-delete - allow to specify jobs to delete by job group and/or in a file
FIX: JobManifest - If CPUTime is not set, set it to MaxCPUTime value

[v6r7p17]

*Resources
FIX: SRM2Storage - treat properly "22 SRM_REQUEST_QUEUED" result code

[v6r7p16]

*DMS
FIX: StrategyHandler - do not proceed when the source SE is not valid for read 
BUGFIX: StorageElement - putFile can take an optional sourceSize argument
BUGFIX: ReplicaManager - in removeFile() proper loop on failed replicas

*RSS
FIX: SpaceTokenOccupancyCommand, CacheFeederAgent - add timeout when calling lcg_util commands

*WMS
FIX: JobManifest - take all the SubmitPools defined in the TaskQueueAgent 
NEW: StalledJobAgent - declare jobs stuck in Completed status as Failed

[v6r7p15]

*Core
BUGFIX: SocketInfo - in host identity evaluation

*DMS
BUGFIX: FileCatalogHandler - missing import os

*Transformation
CHANGE: JobManifest - getting allowed job types from operations() section 

[v6r7p14]

*DMS
CHANGE: StorageElementProxy - removed getParameters(), closes #1280
FIX: StorageElementProxy - free the getFile space before the next file
FIX: StorageElement - added getPFNBase() to comply with the interface

*Interfaces
CHANGE: Dirac API - allow lists of LFNs in removeFile() and removeReplica()

*WMS
CHANGE: JobSchedulingAgent(Executor) - allow both BannedSite and BannedSites JDL option

*RSS
FIX: ElementInspectorAgent - should only pick elements with rss token ( rs_svc ).
FIX: TokenAgent - using 4th element instead of the 5th. Added option to set admin email on the CS.

[v6r7p13]

*Core
FIX: Resources - in getStorageElementSiteMapping() return only sites with non-empty list of SEs

*DMS
FIX: StorageElement - restored the dropped logic of using proxy SEs
FIX: FileCatalog - fix the UseProxy /LocalSite/Catalog option

*Transformation
FIX: TransformationDB - use lower() string comparison in extendTransformation()

[v6r7p12]

*WMS
BUGFIX: JobManifest - get AllowedSubmitPools from the /Systems section, not from /Operations

*Core
NEW: Resources helper - added getSites(), getStorageElementSiteMapping()

*DMS
CHANGE: StrategyHandler - use getStorageElementSiteMapping helper function
BUGFIX: ReplicaManager - do not modify the loop dictionary inside the loop

[v6r7p11]

*Core
CHANGE: Subprocess - put the use of watchdog in flagging

[v6r7p10]

*Core
NEW: Logger - added getLevel() method, closes #1292
FIX: Subprocess - returns correct structure in case of timeout, closes #1295, #1294
CHANGE: TimeOutExec - dropped unused utility
FIX: Logger - cleaned unused imports

*RSS
CHANGE: ElementInspectorAgent - do not use mangled name and removed shifterProxy agentOption

[v6r7p9]

*Core
BUGFIX: InstallTools - MySQL Port should be an integer

[v6r7p8]

*Core
FIX: Subprocess - consistent timeout error message

*DMS
NEW: RemovalTask - added bulk removal
FIX: StrategyHandler - check file source CEs
CHANGE: DataIntegrityClient - code beautification
CHANGE: ReplicaManager - do not check file existence if replica information is queried anyway,
        do not fail if file to be removed does not exist already. 

[v6r7p7]

FIX: Several fixes to allow automatic code documentation

*Core
NEW: InstallTools - added mysqlPort and mysqlRootUser

*DMS
CHANGE: ReplicaManager - set possibility to force the deletion of non existing files
CHANGE: StrategyHandler - better handling of checksum check during scheduling 

[v6r7p6]

*Core
FIX: dirac-install - restore signal alarm if downloadable file is not found
FIX: Subprocess - using Manager proxy object to pass results from the working process

*DMS:
CHANGE: StorageElement - removed overwride mode
CHANGE: removed obsoleted dirac-dms-remove-lfn-replica, dirac-dms-remove-lfn
NEW: FTSMonitorAgent - filter out sources with checksum mismatch
FIX: FTSMonitorAgent, TransferAgent - fix the names of the RSS states

*RSS
NEW: ElementInspectorAgent runs with a variable number of threads which are automatically adjusted
NEW: Added policies to force a particular state, can be very convenient to keep something Banned for example.
NEW: policy system upgrade, added finer granularity when setting policies and actions

*WMS
NEW: SiteDirector- allow to define pilot DN/Group in the agent options
CHANGE: JobDescription, JobManifest - take values for job parameter verification from Operations CS section

[v6r7p5]

*Interfaces
BUGFIX: dirac-wms-job-get-output - properly treat the case when output directory is not specified 

[v6r7p4]

*Core
FIX: Subprocess - avoid that watchdog kills the executor process before it returns itself

*Framework
BUGFIX: ProxuManagerClient - wrong time for caching proxies

*RSS
FIX: removed obsoleted methods

*DMS
NEW: FileCatalog - added findFilesByMetadataDetailed - provides detailed metadata for 
     selected files

[v6r7p3]

*DMS
FIX: FTSMonitorAgent - logging less verbose

*Transformation
FIX: TransformationAgent - use the new CS defaults locations
FIX: Proper agent initialization
NEW: TransformationPlaugin - in Broadcast plugin added file groupings by number of files, 
     make the TargetSE always defined, even if the SourceSE list contains it 

*ResourceStatus
FIX: Added the shifter's proxy to several agents

*RMS
FIX: RequestContainer - the execution order was not properly set for the single files 

*Framework:
BUGFIX: ProxyManagerClient - proxy time can not be shorter than what was requested

[v6r7p2]

*Core
FIX: dirac-configure - switch to use CS before checking proxy info

*Framework
NEW: dirac-sys-sendmail new command
NEW: SystemAdmininistratorCLI - added show host, uninstall, revert commands
NEW: SystemAdmininistratorHandler - added more info in getHostInfo()
NEW: SystemAdmininistratorHandler - added revertSoftware() interface

*Transformation
FIX: TransformationCleaningAgent - check the status of returned results

[v6r7p1]

*Core
FIX: Subprocess - finalize the Watchdog closing internal connections after a command execution
CHANGE: add timeout for py(shell,system)Call calls where appropriate
CHANGE: Shifter - use gProxyManager in a way that allows proxy caching

*Framework
NEW: ProxyManagerClient - allow to specify validity and caching time separately
FIX: ProxyDB - replace instead of delete+insert proxy in __storeVOMSProxy

*DMS
NEW: FTSMonitorAgent - made multithreaded for better efficiency
FIX: dirac-dms-add-file - allow LFN: prefix for lfn argument

*WMS
NEW: dirac-wms-job-get-output, dirac-wms-job-status - allow to retrieve output for a job group
FIX: TaskQueueDB - fixed selection SQL in __generateTQMatchSQL()
CHANGE: OptimizerExecutor - reduce diversity of MinorStatuses for failed executors

*Resources
FIX: CREAMComputingElement - remove temporary JDL right after the submission 

[v6r6p21]

*DMS
BUGFIX: TransformationCleaningAgent - use the right signature of cleanMetadataCatalogFiles() call

[v6r6p20]

*DMS
FIX: RegistrationTask - properly escaped error messages
BUGFIX: DirectoryMetadata - use getFileMetadataFields from FileMetadata in addMetadataField()
NEW: When there is a missing source error spotted during FTS transfer, file should be reset 
     and rescheduled again until maxAttempt (set to 100) is reached

*WMS
FIX: JobScheduling - fix the site group logic in case of Tier0

[v6r6p19]

*DMS
BUGFIX: All DMS agents  - set up agent name in the initialization

*Core
NEW: Subprocess - timeout wrapper for subprocess calls
BUGFIX: Time - proper interpreting of 0's instead of None
CHANGE: DISET - use cStringIO for ANY read that's longer than 16k (speed improvement) 
        + Less mem when writing data to the net
FIX: Os.py - protection against failed "df" command execution       
NEW: dirac-info prints lcg bindings versions
CHANGE: PlotBase - made a new style class 
NEW: Subprocess - added debug level log message

*Framework
NEW: SystemAdministratorIntegrator client for collecting info from several hosts
NEW: SystemAdministrator - added getHostInfo()
FIX: dirac-proxy-init - always check for errors in S_OK/ERROR returned structures
CHANGE: Do not accept VOMS proxies when uploading a proxy to the proxy manager

*Configuration
FIX: CE2CSAgent - get a fresh copy of the cs data before attempting to modify it, closes #1151
FIX: Do not create useless backups due to slaves connecting and disconnecting
FIX: Refresher - prevent retrying with 'Insane environment'

*Accounting
NEW: Accounting/Job - added validation of reported values to cope with the weird Yandex case
FIX: DBUtils - take into account invalid values, closes #949

*DMS
FIX: FTSSubmitAgent - file for some reason rejected from submission should stay in 'Waiting' in 
     TransferDB.Channel table
FIX: FTSRequest - fix in the log printout     
CHANGE: dirac-dms-add-file removed, dirac-dms-add-files renamed to dirac-dms-add-file
FIX: FileCatalogCLI - check the result of removeFile call
FIX: LcgFileCatalogClient - get rid of LHCb specific VO evaluation
NEW: New FileCatalogProxy service - a generalization of a deprecated LcgFileCatalog service
FIX: Restored StorageElementProxy functionality
CHANGE: dirac-dms-add-file - added printout
NEW: FileCatalog(Factory), StorageElement(Factory) - UseProxy flag moved to /Operations and /LocalSite sections

*RSS
NEW:  general reimplementation: 
      New DB schema using python definition of tables, having three big blocks: Site, Resource and Node.
      MySQLMonkey functionality almost fully covered by DB module, eventually will disappear.
      Services updated to use new database.
      Clients updated to use new database.
      Synchronizer updated to fill the new database. When helpers will be ready, it will need an update.
      One ElementInspectorAgent, configurable now is hardcoded.
      New Generic StateMachine using OOP.
      Commands and Policies simplified.
      ResourceStatus using internal cache, needs to be tested with real load.
      Fixes for the state machine
      Replaced Bad with Degraded status ( outside RSS ).
      Added "Access" to Read|Write|Check|Remove SE statuses wherever it applies.
      ResourceStatus returns by default "Active" instead of "Allowed" for CS calls.
      Caching parameters are defined in the CS
FIX: dirac-admin-allow/ban-se - allow a SE on Degraded ( Degraded->Active ) and ban a SE on Probing 
     ( Probing -> Banned ). In practice, Active and Degraded are "usable" states anyway.            
      
*WMS
FIX: OptimizerExecutor - failed optimizations will still update the job     
NEW: JobWrapper - added LFNUserPrefix VO specific Operations option used for building user LFNs
CHANGE: JobDB - do not interpret SystemConfig in the WMS/JobDB
CHANGE: JobDB - Use CPUTime JDL only, keep MaxCPUTime for backward compatibility
CHANGE: JobWrapper - use CPUTime job parameter instead of MaxCPUTime
CHANGE: JobAgent - use CEType option instead of CEUniqueID
FIX: JobWrapper - do not attempt to untar directories before having checked if they are tarfiles 
NEW: dirac-wms-job-status - get job statuses for jobs in a given job group
 
*SMS
FIX: StorageManagementDB - when removing unlinked replicas, take into account the case where a
     staging request had been submitted, but failed
      
*Resources    
NEW: glexecCE - add new possible locations of the glexec binary: OSG specific stuff and in last resort 
     looking in the PATH    
NEW: LcgFileCatalogClient - in removeReplica() get the needed PFN inside instead of providing it as an argument     
      
*TS      
CHANGE: Transformation types definition are moved to the Operations CS section

*Interfaces
FIX: Dirac.py - CS option Scratchdir was in LocalSite/LocalSite
FIX: Dirac.py - do not define default catalog, use FileCatalog utility instead

[v6r6p19]

*DMS
BUGFIX: All DMS agents  - set up agent name in the initialization

[v6r6p18]

*Transformation
CHANGE: /DIRAC/VOPolicy/OutputDataModule option moved to <Operations>/Transformations/OutputDataModule

*Resources
FIX: ComputingElement - properly check if the pilot proxy has VOMS before adding it to the payload 
     when updating it

*WMS
BUGFIX: JobSanity - fixed misspelled method call SetParam -> SetParameter

[v6r6p17]

*Transformation
BUGFIX: TransformationAgent - corrected  __getDataReplicasRM()

[v6r6p16]

*DMS
FIX: Agents - proper __init__ implementation with arguments passing to the super class
FIX: LcgFileCatalogClient - in removeReplica() reload PFN in case it has changed

[v6r6p15]

*Framework
BUGFIX: ErrorMessageMonitor - corrected updateFields call 

*DMS:
NEW: FTSMonitorAgent completely rewritten in a multithreaded way

*Transformation
FIX: InputDataAgent - proper instantiation of TransformationClient
CHANGE: Transformation - several log message promoted from info to notice level

[v6r6p14]

*Transformation
FIX: Correct instantiation of agents inside several scripts
CHANGE: TransformationCleaningAgent - added verbosity to logs
CHANGE: TransformationAgent - missingLFC to MissingInFC as it could be the DFC as well
FIX: TransformationAgent - return an entry for all LFNs in __getDataReplicasRM

*DMS
FIX: TransferAgent - fix exception reason in registerFiles()

[v6r6p13]

*DMS
CHANGE: TransferAgent - change RM call from getCatalogueReplicas to getActiveReplicas. 
        Lowering log printouts here and there

[v6r6p12]

*DMS
BUGFIX: RemovalTask - Replacing "'" by "" in error str set as attribute for a subRequest file. 
        Without that request cannot be updated when some nasty error occurs.

[v6r6p11]

*RMS:
BUGFIX: RequestClient - log string formatting

*DMS
BUGFIX: RemovalTask - handling for files not existing in the catalogue

*Transformation
FIX: TransformationManager - ignore files in NotProcessed status to get the % of processed files

*Interfaces
FIX: Fixes due to the recent changes in PromptUser utility

[v6r6p10]

*RMS
FIX: RequestDBMySQL - better escaping of queries 

*WMS
FIX: SiteDirector - get compatible platforms before checking Task Queues for a site

[v6r6p9]

*Core
FIX: Utilities/PromptUser.py - better user prompt

*Accounting
NEW: Add some validation to the job records because of weird data coming from YANDEX.ru

*DMS
BUGFIX: ReplicaManager - typo errStr -> infoStr in __replicate()
FIX: FTSRequest - fixed log message

*WMS
FIX: SiteDirector - use CSGlobals.getVO() call instead of explicit CS option

[v6r6p8]

*Transformation
BUGFIX: TransformationDB - typo in getTransformationFiles(): iterValues -> itervalues

[v6r6p7]

*Resources
FIX: StorageFactory - uncommented line that was preventing the status to be returned 
BUGFIX: CE remote scripts - should return status and not call exit()
BUGFIX: SSHComputingElement - wrong pilot ID reference

[v6r6p6]

*WMS
FIX: TaskQueueDB - in findOrphanJobs() retrieve orphaned jobs as list of ints instead of list of tuples
FIX: OptimizerExecutor - added import of datetime to cope with the old style optimizer parameters

*Transformation
FIX: TransformationAgent - fix finalization entering in an infinite loop
NEW: TransformationCLI - added resetProcessedFile command
FIX: TransformationCleaningAgent - treating the archiving delay 
FIX: TransformationDB - fix in getTransformationFiles() in case of empty file list

[v6r6p5]

*Transformation
FIX: TransformationAgent - type( transClient -> transfClient )
FIX: TransformationAgent - self._logInfo -> self.log.info
FIX: TransformationAgent - skip if no Unused files
FIX: TransformationAgent - Use CS option for replica cache lifetime
CHANGE: TransformationAgent - accept No new Unused files every [6] hours

[v6r6p4]

*DMS
FIX: TransferAgent - protection for files that can not be scheduled
BUGFIX: TransferDB - typo (instIDList - > idList ) fixed

*Transformation
BUGFIX: TransformationAgent - typo ( loginfo -> logInfo )

[v6r6p3]

FIX: merged in patch v6r5p14

*Core
BUGFIX: X509Chain - return the right structure in getCredentials() in case of failure
FIX: dirac-deploy-scripts.py - allow short scripts starting from "d"
FIX: dirac-deploy-scripts.py - added DCOMMANDS_PPID env variable in the script wrapper
FIX: ExecutorReactor - reduced error message dropping redundant Task ID 

*Interfaces
BUGFIX: Dirac.py - allow to pass LFN list to replicateFile()

*DMS
FIX: FileManager - extra check if all files are available in _findFiles()
BUGFIX: FileCatalogClientCLI - bug in DirectoryListing

[v6r6p2]

FIX: merged in patch v6r5p13

*WMS
FIX: SiteDirector - if no community set, look for DIRAC/VirtualOrganization setting

*Framework
FIX: SystemLoggingDB - LogLevel made VARCHAR in the MessageRepository table
FIX: Logging - several log messages are split in fixed and variable parts
FIX: SystemLoggingDB - in insertMessage() do not insert new records in auxiliary tables if they 
     are already there

[v6r6p1]

*Core:
CHANGE: PromptUser - changed log level of the printout to NOTICE
NEW: Base Client constructor arguments are passed to the RPCClient constructor

*DMS:
NEW: FTSRequest - added a prestage mechanism for source files
NEW: FileCatalogClientCLI - added -f switch to the size command to use raw faile tables 
     instead of storage usage tables
NEW: FileCatalog - added orphan directory repair tool
NEW: FIleCatalog - more counters to control the catalog sanity     

*WMS:
FIX: SandboxStoreClient - no more kwargs tricks
FIX: SandboxStoreClient returns sandbox file name in case of upload failure to allow failover
FIX: dirac-pilot - fixed VO_%s_SW_DIR env variable in case of OSG

*TS:
FIX: TransformationManagerHandler - avoid multiple Operations() instantiation in 
     getTransformationSummaryWeb()

[v6r6]

*Core
CHANGE: getDNForUsername helper migrated from Core.Security.CS to Registry helper
NEW: SiteSEMapping - new utilities getSitesGroupedByTierLevel(), getTier1WithAttachedTier2(),
     getTier1WithTier2
CHANGE: The DIRAC.Core.Security.CS is replaced by the Registry helper     
BUGFIX: dirac-install - properly parse += in .cfg files
FIX: Graphs.Utilities - allow two lines input in makeDataFromCVS()
FIX: Graphs - allow Graphs package usage if even matplotlib is not installed
NEW: dirac-compile-externals will retrieve the Externals compilation scripts from it's new location 
     in github (DIRACGrid/Externals)
NEW: Possibility to define a thread-global credentials for DISET connections (for web framework)
NEW: Logger - color output ( configurable )
NEW: dirac-admin-sort-cs-sites - to sort sites in the CS
CHANGE: MessageClient(Factor) - added msgClient attribute to messages
NEW: Core.Security.Properties - added JOB_MONITOR and USER_MANAGER properties

*Configuration
NEW: Registry - added getAllGroups() method

*Framework
NEW: SystemAdministratorClientCLI - possibility to define roothPath and lcgVersion when updating software

*Accounting
NEW: JobPlotter - added Normalized CPU plots to Job accounting
FIX: DBUtils - plots going to greater granularity

*DMS
NEW: FileCatalog - storage usage info stored in all the directories, not only those with files
NEW: FileCatalog - added utility to rebuild storage usage info from scratch
FIX: FileCatalog - addMetadataField() allow generic types, e.g. string
FIX: FileCatalog - path argument is normalized before usage in multiple methods
FIX: FileCatalog - new metadata for files(directories) should not be there before for directories(files)
NEW: FileCatalog - added method for rebuilding DirectoryUsage data from scratch 
NEW: FileCatalog - Use DirectoryUsage mechanism for both logical and physical storage
CHANGE: FileCatalog - forbid removing non-empty directories
BUGFIX: FileCatalogClientCLI - in do_ls() check properly the path existence
FIX: FileCatalogClientCLI - protection against non-existing getCatalogCounters method in the LFC client
FIX: DMS Agents - properly call superclass constructor with loadName argument
FIX: ReplicaManager - in removeFile() non-existent file is marked as failed
FIX: Make several classes pylint compliant: DataIntegrityHandler, DataLoggingHandler,
     FileCatalogHandler, StorageElementHandler, StorageElementProxyHandler, TransferDBMonitoringHandler
FIX: LogUploadAgent - remove the OSError exception in __replicate()
FIX: FileCatalogClientCLI - multiple check of proper command inputs,
     automatic completion of several commands with subcommands,
     automatic completion of file names
CHANGE: FileCatalogClientCLI - reformat the output of size command 
FIX: dirac-admin-ban-se - allow to go over all options read/write/check for each SE      
NEW: StrategyHandler - new implementation to speed up file scheduling + better error reporting
NEW: LcgFileCatalogProxy - moved from from LHCbDirac to DIRAC
FIX: ReplicaManager - removed usage of obsolete "/Resources/StorageElements/BannedTarget" 
CHANGE: removed StorageUsageClient.py
CHANGE: removed obsoleted ProcessingDBAgent.py

*WMS
CHANGE: RunNumber job parameter was removed from all the relevant places ( JDL, JobDB, etc )
NEW: dirac-pilot - add environment setting for SSH and BOINC CEs
NEW: WMSAdministrator - get output for non-grid CEs if not yet in the DB
NEW: JobAgent - job publishes BOINC parameters if any
CHANGE: Get rid of LHCbPlatform everywhere except TaskQueueDB
FIX: SiteDirector - provide list of sites to the Matcher in the initial query
FIX: SiteDirector - present a list of all groups of a community to match TQs
CHANGE: dirac-boinc-pilot dropped
CHANGE: TaskQueueDirector does not depend on /LocalSite section any more
CHANGE: reduced default delays for JobCleaningAgent
CHANGE: limit the number of jobs received by JobCleaningAgent
CHANGE: JobDB - use insertFields instead of _insert
CHANGE: Matcher, TaskQueueDB - switch to use Platform rather than LHCbPlatform retaining LHCbPlatform compatibility
BUGFIX: Matcher - proper reporting pilot site and CE
CHANGE: JobManager - improved job Killing/Deleting logic
CHANGE: dirac-pilot - treat the OSG case when jobs on the same WN all run in the same directory
NEW: JobWrapper - added more status reports on different failures
FIX: PilotStatusAgent - use getPilotProxyFromDIRACGroup() instead of getPilotProxyFromVOMSGroup()
CHANGE: JobMonitoringHandler - add cutDate and condDict parameters to getJobGroup()
NEW: JobMonitoringHandler - check access rights with JobPolicy when accessing job info from the web
NEW: JobManager,JobWrapper - report to accounting jobs in Rescheduled final state if rescheduling is successful
FIX: WMSAdministrator, SiteDirector - store only non-empty pilot output to the PilotDB
NEW: added killPilot() to the WMSAdministrator interface, DiracAdmin and dirac-admin-kill-pilot command
NEW: TimeLeft - renormalize time left using DIRAC Normalization if available
FIX: JobManager - reconnect to the OptimizationMind in background if not yet connected
CHANGE: JobManifest - use Operations helper
NEW: JobCleaningAgent - delete logging records from JobLoggingDB when deleting jobs

*RMS
FIX: RequestDBFile - better exception handling in case no JobID supplied
FIX: RequestManagerHandler - make it pylint compliant
NEW: RequestProxyHandler - is forwarding requests from voboxes to central RequestManager. 
     If central RequestManager is down, requests are dumped into file cache and a separate thread 
     running in background is trying to push them into the central. 
CHANGE: Major revision of the code      
CHANGE: RequestDB - added index on SubRequestID in the Files table
CHANGE: RequestClient - readRequestForJobs updated to the new RequetsClient structure

*RSS
NEW: CS.py - Space Tokens were hardcoded, now are obtained after scanning the StorageElements.

*Resources
FIX: SSHComputingElement - enabled multiple hosts in one queue, more debugging
CHANGE: SSHXXX Computing Elements - define SSH class once in the SSHComputingElement
NEW: SSHComputingElement - added option to define private key location
CHANGE: Get rid of legacy methods in ComputingElement
NEW: enable definition of ChecksumType per SE
NEW: SSHBatch, SSHCondor Computing Elements
NEW: SSHxxx Computing Elements - using remote control scripts to better capture remote command errors
CHANGE: put common functionality into SSHComputingElement base class for all SSHxxx CEs
NEW: added killJob() method tp all the CEs
NEW: FileCatalog - take the catalog information info from /Operations CS section, if defined there, 
     to allow specifications per VO 

*Interfaces
CHANGE: Removed Script.initialize() from the API initialization
CHANGE: Some general API polishing
FIX: Dirac.py - when running in mode="local" any directory in the ISB would not get untarred, 
     contrary to what is done in the JobWrapper

*TS
BUGFIX: TaskManager - bug fixed in treating tasks with input data
FIX: TransformationCleaningAgent - properly call superclass constructor with loadName argument
NEW: TransformationCleaningAgent - added _addExtraDirectories() method to extend the list of
     directories to clean in a subclass if needed
CHANGE: TransformationCleaningAgent - removed usage of StorageUsageClient     
NEW: TransformationAgent is multithreaded now ( implementation moved from LHCbDIRAC )
NEW: added unit tests
NEW: InputDataAgent - possibility to refresh only data registered in the last predefined period of time 
NEW: TransformationAgent(Client) - management of derived transformations and more ported from LHCbDIRAC
BUGFIX: TransformationDB - wrong SQL statement generation in setFileStatusForTransformation()

[v6r5p14]

*Core
NEW: Utilities - added Backports utility

*WMS
FIX: Use /Operations/JobScheduling section consistently, drop /Operations/Matching section
NEW: Allow VO specific share correction plugins from extensions
FIX: Executors - several fixes

[v6r5p13]

*WMS
FIX: Executors - VOPlugin will properly send and receive the params
NEW: Correctors can be defined in an extension
FIX: Correctors - Properly retrieve info from the CS using the ops helper

[v6r5p12]

FIX: merged in patch v6r4p34

[v6r5p11]

FIX: merged in patch v6r4p33

*Core
FIX: MySQL - added offset argument to buildConditions()

[v6r5p10]

FIX: merged in patch v6r4p32

[v6r5p9]

FIX: merged in patch v6r4p30

[v6r5p8]

FIX: merged in patch v6r4p29

[v6r5p7]

FIX: merged in patch v6r4p28

[v6r5p6]

FIX: merged in patch v6r4p27

*Transformation
BUGFIX: TransformationDB - StringType must be imported before it can be used

*RSS
NEW: CS.py - Space Tokens were hardcoded, now are obtained after scanning the StorageElements.

[v6r5p5]

FIX: merged in patch v6r4p26

[v6r5p4]

FIX: merged in patch v6r4p25

[v6r5p3]

*Transformation
FIX: merged in patch v6r4p24

[v6r5p2]

*Web
NEW: includes DIRACWeb tag web2012092101

[v6r5p1]

*Core
BUGFIX: ExecutorMindHandler - return S_OK() in the initializeHandler
FIX: OptimizationMindHandler - if the manifest is not dirty it will not be updated by the Mind

*Configuration
NEW: Resources helper - added getCompatiblePlatform(), getDIRACPlatform() methods

*Resources
FIX: SSHComputingElement - add -q option to ssh command to avoid banners in the output
FIX: BOINCComputingElement - removed debugging printout
FIX: ComputingElement - use Platform CS option which will be converted to LHCbPlatform for legacy compatibility

*DMS
FIX: RequestAgentBase - lowering loglevel from ALWAYS to INFO to avoid flooding SystemLogging

*WMS:
FIX: SiteDirector - provide CE platform parameter when interrogating the TQ
FIX: GridPilotDirector - publish pilot OwnerGroup rather than VOMS role
FIX: WMSUtilities - add new error string into the parsing of the job output retrieval

[v6r5]

NEW: Executor framework

*Core
NEW: MySQL.py - added Test case for Time.dateTime time stamps
NEW: MySQL.py - insertFields and updateFields can get values via Lists or Dicts
NEW: DataIntegrityDB - use the new methods from MySQL and add test cases
NEW: DataIntegrityHandler - check connection to DB and create tables (or update their schema)
NEW: DataLoggingDB - use the new methods from MySQL and add test cases
NEW: DataLoggingHandler - check connection to DB and create tables (or update their schema)
FIX: ProcessPool - killing stuck workers after timeout
CHANGE: DB will throw a RuntimeException instead of a sys.exit in case it can't contact the DB
CHANGE: Several improvements on DISET
CHANGE: Fixed all DOS endings to UNIX
CHANGE: Agents, Services and Executors know how to react to CSSection/Module and react accordingly
NEW: install tools are updated to deal with executors
FIX: dirac-install - add -T/--Timeout option to define timeout for distribution downloads
NEW: dirac-install - added possibility of defining dirac-install's global defaults by command line switch
BUGFIX: avoid PathFinder.getServiceURL and use Client class ( DataLoggingClient,LfcFileCatalogProxyClient ) 
FIX: MySQL - added TIMESTAMPADD and TIMESTAMPDIFF to special values not to be scaped by MySQL
NEW: ObjectLoader utility
CHANGE: dirac-distribution - added global defaults flag and changed the flag to -M or --defaultsURL
FIX: Convert to string before trying to escape value in MySQL
NEW: DISET Services - added PacketTimeout option
NEW: SystemLoggingDB - updated to use the renewed MySQL interface and SQL schema
NEW: Added support for multiple entries in /Registry/DefaultGroup, for multi-VO installations
CHANGE: Component installation procedure updated to cope with components inheriting Modules
CHANGE: InstallTools - use dirac- command in runit run scripts
FIX: X509Chain - avoid a return of error when the group is not valid
FIX: MySQL - reduce verbosity of log messages when high level methods are used
CHANGE: Several DB classes have been updated to use the MySQL buildCondition method
NEW: MySQL - provide support for greater and smaller arguments to all MySQL high level methods
FIX: Service.py - check all return values from all initializers

*Configuration
CHANGE: By default return option and section lists ordered as in the CS
NEW: ConfigurationClient - added function to refresh remote configuration

*Framework
FIX: Registry.findDefaultGroup will never return False
CHANGE: ProxyManager does not accept proxies without explicit group
CHANGE: SystemAdministratorHandler - force refreshing the configuration after new component setup

*RSS
CHANGE: removed code execution from __init__
CHANGE: removed unused methods
NEW: Log all policy results 

*Resources
NEW: updated SSHComputingElement which allows multiple job submission
FIX: SGETimeLeft - better parsing of the batch system commands output
FIX: InProcessComputingElement - when starting a new job discard renewal of the previous proxy
NEW: BOINCComputingElement - new CE client to work with the BOINC desktop grid infrastructure 

*WMS
CHANGE: WMS Optimizers are now executors
CHANGE: SandboxStoreClient can directly access the DB if available
CHANGE: Moved JobDescription and improved into JobManifest
FIX: typo in JobLoggingDB
NEW: JobState/CachedJobState allow access to the Job via DB/JobStateSync Service automatically
BUGFIX: DownloadInputData - when not enough disk space, message was using "buffer" while it should be using "data"
FIX: the sandboxmetadataDB explosion when using the sandboxclient without direct access to the DB
NEW: Added support for reset/reschedule in the OptimizationMind
CHANGE: Whenever a DB is not properly initialized it will raise a catchable RuntimeError exception 
        instead of silently returning
FIX: InputDataResolution - just quick mod for easier extensibility, plus removed some LHCb specific stuff
NEW: allow jobids in a file in dirac-wms-job-get-output
NEW: JobManager - zfill in %n parameter substitution to allow alphabetical sorting
NEW: Directors - added checking of the TaskQueue limits when getting eligible queues
CHANGE: Natcher - refactor to simpify the logic, introduced Limiter class
CHANGE: Treat MaxCPUTime and CPUTime the same way in the JDL to avoid confusion
NEW: SiteDirector - added options PilotScript, MaxPilotsToSubmit, MaxJobsInFillMode
BUGFIX: StalledJobAgent - use cpuNormalization as float, not string 
FIX: Don't kill an executor if a task has been taken out from it
NEW: dirac-boinc-pilot - pilot script to be used on the BOINC volunteer nodes
FIX: SiteDirector - better handling of tokens and filling mode 
NEW: Generic pilot identities are automatically selected by the TQD and the SiteDirector 
     if not explicitly defined in /Pilot/GenericDN and GenericGroup
NEW: Generic pilot groups can have a VO that will be taken into account when selecting generic 
     credentials to submit pilots
NEW: Generic pilots that belong to a VO can only match jobs from that VO
NEW: StalledJobAgent - added rescheduling of jobs stuck in Matched or Rescheduled status
BUGFIX: StalledJobAgent - default startTime and endTime to "now", avoid None value
NEW: JobAgent - stop after N failed matching attempts (nothing to do), use StopAfterFailedMatches option
CHANGE: JobAgent - provide resource description as a dictionary to avoid extra JDL parsing by the Matcher
CHANGE: Matcher - report pilot info once instead of sending it several times from the job
CHANGE: Matcher - set the job site instead of making a separate call to JobStateUpdate
NEW: Matcher - added Matches done and matches OK statistics
NEW: TaskQueue - don't delete fresh task queues. Wait 5 minutes to do so.
CHANGE: Disabled TQs can also be matched, if no jobs are there, a retry will be triggered

*Transformation
FIX: TransformationAgent - a small improvement: now can pick the prods status to handle from the CS, 
     plus few minor corrections (e.g. logger messages)
FIX: TransformationCLI - take into accout possible failures in resetFile command     

*Accounting
NEW: AccountingDB - added retrieving RAW records for internal stuff
FIX: AccountingDB - fixed some logic for readonly cases
CHANGE: Added new simpler and faster bucket insertion mechanism
NEW: Added more info when rebucketing
FIX: Calculate the rebucket ETA using remaining records to be processed instead of the total records to be processed
FIX: Plots with no data still carry the plot name

*DMS
NEW: SRM2Storage - added retry in the gfal calls
NEW: added new FTSCleaningAgent cleaning up TransferDB tables
FIX: DataLoggingClient and DataLoggingDB - tests moved to separate files
CHANGE: request agents cleanup

*RMS
CHANGE: Stop using RequestAgentMixIn in the request agents

[v6r4p34]

*DMS
BUGFIX: FileCatalogCLI - fixed wrong indentation
CHANGE: RegistrationTask - removed some LHCb specific defaults

[v6r4p33]

*DMS
CHANGE: FTSRequest - be more verbose if something is wrong with file

[v6r4p32]

*WMS
FIX: StalledJobAgent - avoid exceptions in the stalled job accounting reporting

*DMS
NEW: FTSMonitorAgent - handling of expired FTS jobs 

*Interfaces
CHANGE: Dirac.py - attempt to retrieve output sandbox also for Completed jobs in retrieveRepositorySandboxes()

[v6r4p30]

*Core
BUGFIX: dirac-admin-bdii-ce-voview - proper check of the result structure

*Interfaces
FIX: Dirac.py, Job.py - allow to pass environment variables with special characters

*DMS
NEW: FileCatalogCLI - possibility to sort output in the ls command

*WMS:
FIX: JobWrapper - interpret environment variables with special characters 

[v6r4p29]

*RMS
BUGFIX: RequestDBMySQL - wrong indentation in __updateSubRequestFiles()

[v6r4p28]

*Interfaces
CHANGE: Dirac.py, DiracAdmin.py - remove explicit timeout on RPC client instantiation

*RSS
FIX: CS.py - fix for updated CS location (backward compatible)

*DMS
BUGFIX: StrategyHandler - bug fixed determineReplicationTree()
FIX: FTSRequest - add checksum string to SURLs file before submitting an FTS job

*WMS
FIX: JobWrapper - protection for double quotes in JobName
CHANGE: SiteDirector - switched some logging messages from verbose to info level

*RMS
NEW: Request(Client,DBMySQL,Manager) - added readRequestsForJobs() method

[v6r4p27]

*DMS
FIX: SRM2Storage - removed hack for EOS (fixed server-side)

*Transformation
CHANGE: TransformationClient - limit to 100 the number of transformations in getTransformations()
NEW: TransformationAgent - define the transformations type to use in the configuration

*Interfaces
FIX: Job.py -  fix for empty environmentDict (setExecutionEnv)

[v6r4p26]

*Transformation
BUGFIX: TransformationClient - fixed calling sequence in rpcClient.getTransformationTasks()
NEW: TransformationClient - added log messages in verbose level.

[v6r4p25]

*DMS
BUGFIX: StrategyHandler - sanity check for wrong replication tree 

[v6r4p24]

*Core
NEW: MySQL - add 'offset' argument to the buildCondition()

*Transformation
FIX: TransformationAgent - randomize the LFNs for removal/replication case when large number of those
CHANGE: TransformationClient(DB,Manager) - get transformation files in smaller chunks to
        improve performance
FIX: TransformationAgent(DB) - do not return redundant LFNs in getTransformationFiles()    

[v6r4p23]

*Web
NEW: includes DIRACWeb tag web2012092101

[v6r4p22]

*DMS
FIX: SRM2Storage - fix the problem with the CERN-EOS storage 

[v6r4p21]

*Core
BUGFIX: SGETimeLeft - take into account dd:hh:mm:ss format of the cpu consumed

[v6r4p20]

*WMS
BUGFIX: PilotDirector, GridPilotDirector - make sure that at least 1 pilot is to be submitted
BUGFIX: GridPilotDirector - bug on how pilots are counted when there is an error in the submit loop.
BUGFIX: dirac-pilot - proper install script installation on OSG sites

[v6r4p19]

*RMS
FIX: RequestDBMySQL - optimized request selection query 

[v6r4p18]

*Configuration
BUGFIX: CE2CSAgent.py - the default value must be set outside the loop

*DMS
NEW: dirac-dms-create-replication-request
BUGFIX: dirac-dms-fts-submit, dirac-dms-fts-monitor - print out error messages

*Resources
BUGFIX: TorqueComputingElement.py, plus add UserName for shared Queues

*WMS
BUGFIX: JobManagerHandler - default value for pStart (to avoid Exception)

[v6r4p17]

*Core
FIX: dirac-configure - setup was not updated in dirac.cfg even with -F option
FIX: RequestHandler - added fix for Missing ConnectionError

*DMS
FIX: dirac-dms-clean-directory - command fails with `KeyError: 'Replicas'`.

*WMS
FIX: SiteDirector - adapt to the new method in the Matcher getMatchingTaskQueue 
FIX: SiteDirector - added all SubmitPools to TQ requests

[v6r4p16]

*Core:
FIX: dirac-install - bashrc/cshrc were wrongly created when using versionsDir

*Accounting
CHANGE: Added new simpler and faster bucket insertion mechanism
NEW: Added more info when rebucketing

*WMS
CHANGE: Matcher - refactored to take into account job limits when providing info to directors
NEW: JoAgent - reports SubmitPool parameter if applicable
FIX: Matcher - bad codition if invalid result

[v6r4p15]

*WMS
FIX: gLitePilotDirector - fix the name of the MyProxy server to avoid crasehs of the gLite WMS

*Transformation
FIX: TaskManager - when the file is on many SEs, wrong results were generated

[v6r4p13]

*DMS
FIX: dirac-admin-allow-se - added missing interpreter line

[v6r4p12]

*DMS
CHANGE: RemovalTask - for DataManager shifter change creds after failure of removal with her/his proxy.

*RSS
NEW: Added RssConfiguration class
FIX: ResourceManagementClient  - Fixed wrong method name

[v6r4p11]

*Core
FIX: GGUSTicketsClient - GGUS SOAP URL updated

*DMS
BUGFIX: ReplicaManager - wrong for loop

*RequestManagement
BUGFIX: RequestClient - bug fix in finalizeRequest()

*Transformation
FIX: TaskManager - fix for correctly setting the sites (as list)

[v6r4p10]

*RequestManagement
BUGFIX: RequestContainer - in addSubrequest() function

*Resources
BUGFIX: SRM2Storage - in checksum type evaluation

*ResourceStatusSystem
BUGFIX: InfoGetter - wrong import statement

*WMS
BUGFIX: SandboxMetadataDB - __init__() can not return a value

[v6r4p9]

*DMS
CHANGE: FailoverTransfer - ensure the correct execution order of the subrequests

[v6r4p8]

Bring in fixes from v6r3p17

*Core:
FIX: Don't have the __init__ return True for all DBs
NEW: Added more protection for exceptions thrown in callbacks for the ProcessPool
FIX: Operations will now look in 'Defaults' instead of 'Default'

*DataManagement:
FIX: Put more protection in StrategyHandler for neither channels  not throughput read out of TransferDB
FIX: No JobIDs supplied in getRequestForJobs function for RequestDBMySQL taken into account
FIX: Fix on getRequestStatus
CHANGE: RequestClient proper use of getRequestStatus in finalizeRequest
CHANGE: Refactored RequestDBFile

[v6r4p7]

*WorkloadManagement
FIX: SandboxMetadataDB won't explode DIRAC when there's no access to the DB 
CHANGE: Whenever a DB fails to initialize it raises a catchable exception instead of just returning silently

*DataManagement
CHANGE: Added Lost and Unavailable to the file metadata

[v6r4p6]

Bring fixes from v6r4p6

[v6r4p5]

*Configuration
NEW: Added function to generate Operations CS paths

*Core
FIX: Added proper ProcessPool checks and finalisation

*DataManagement
FIX: don't set Files.Status to Failed for non-existign files, failover transfers won't go
FIX: remove classmethods here and there to unblock requestHolder
CHANGE: RAB, TA: change task timeout: 180 and 600 (was 600 and 900 respectively)
FIX: sorting replication tree by Ancestor, not hopAncestorgit add DataManagementSystem/Agent/TransferAgent.py
NEW: TA: add finalize
CHANGE: TransferAgent: add AcceptableFailedFiles to StrategyHandler to ban FTS channel from scheduling
FIX: if there is no failed files, put an empty dict


*RSS
FIX: RSS is setting Allowed but the StorageElement checks for Active

*Workflows
FIX: Part of WorfklowTask rewritten to fix some issues and allow 'ANY' as site

*Transformation
FIX: Wrong calls to TCA::cleanMetadataCatalogFiles

[v6r4p4]

*Core
FIX: Platform.py - check if Popen.terminate is available (only from 2.6)

[v6r4p3]

*Core
FIX: ProcessPool with watchdog and timeouts - applied in v6r3 first

[v6r4p2]

*StorageManagement
BUGFIX: StorageElement - staging is a Read operation and should be allowed as such

*WMS
BUGFIX: InProcessComputingElement, JobAgent - proper return status code from the job wrapper

*Core
FIX: Platform - manage properly the case of exception in the ldconfig execution

[v6r4p1]

*DMS
FIX: TransferDB.getChannelObservedThroughput - the channelDict was created in a wrong way

*RSS
FIX: ResourceStatus was not returning Allowed by default

[v6r4]

*Core
FIX: dirac-install-db.py: addDatabaseOptionsToCS has added a new keyed argument
NEW: SGETimeLeft.py: Support for SGE backend
FIX: If several extensions are installed, merge ConfigTemplate.cfg
NEW: Service framework - added monitoring of file descriptors open
NEW: Service framework - Reduced handshake timeout to prevent stuck threads
NEW: MySQL class with new high level methods - buildCondition,insertFields,updateFields
     deleteEntries, getFields, getCounters, getDistinctAttributeValues
FIX: ProcessPool - fixes in the locking mechanism with LockRing, stopping workers when the
     parent process is finished     
FIX: Added more locks to the LockRing
NEW: The installation tools are updated to install components by name with the components module specified as an option

*DMS
FIX: TransferDB.py - speed up the Throughput determination
NEW: dirac-dms-add-files: script similar to dirac-dms-remove-files, 
     allows for 1 file specification on the command line, using the usual dirac-dms-add-file options, 
     but also can take a text file in input to upload a bunch of files. Exit code is 0 only if all 
     was fine and is different for every error found. 
NEW: StorageElementProxy- support for data downloading with http protocol from arbitrary storage, 
     needed for the web data download
BUGFIX: FileCatalogCLI - replicate operation does a proper replica registration ( closes #5 )     
FIX: ReplicaManager - __cleanDirectory now working and thus dirac-dms-clean-directory

*WMS
NEW: CPU normalization script to run a quick test in the pilot, used by the JobWrapper
     to report the CPU consumption to the accounting
FIX: StalledJobAgent - StalledTimeHours and FailedTimeHours are read each cycle, refer to the 
     Watchdog heartBeat period (should be renamed); add NormCPUTime to Accounting record
NEW: SiteDirector - support for the operation per VO in multi-VO installations
FIX: StalledJobAgent - get ProcessingType from JDL if defined
BUGFIX: dirac-wms-job-peek - missing printout in the command
NEW: SiteDirector - take into account the number of already waiting pilots when evaluating the number of pilots to submit
FIX: properly report CPU usage when the Watchdog kill the payload.

*RSS
BUGFIX: Result in ClientCache table is a varchar, but the method was getting a datetime
NEW: CacheFeederAgent - VOBOX and SpaceTokenOccupancy commands added (ported from LHCbDIRAC)
CHANGE: RSS components get operational parameters from the Operations handler

*DataManagement
FIX: if there is no failed files, put an empty dict

*Transformation
FIX: Wrong calls to TCA::cleanMetadataCatalogFiles

[v6r3p19]

*WMS
FIX: gLitePilotDirector - fix the name of the MyProxy server to avoid crashes of the gLite WMS

[v6r3p18]

*Resources
BUGFIX: SRM2Storage - in checksum type evaluation

[v6r3p17]

*DataManagement
FIX: Fixes issues #783 and #781. Bugs in ReplicaManager removePhisicalReplica and getFilesFromDirectory
FIX: Return S_ERROR if missing jobid arguments
NEW: Checksum can be verified during FTS and SRM2Storage 

[v6r3p16]

*DataManagement
FIX: better monitoring of FTS channels 
FIX: Handle properly None value for channels and bandwidths

*Core
FIX: Properly calculate the release notes if there are newer releases in the release.notes file

[v6r3p15]

*DataManagement
FIX: if there is no failed files, put an empty dict

*Transformation
FIX: Wrong calls to TCA::cleanMetadataCatalogFiles


[v6r3p14]

* Core

BUGFIX: ProcessPool.py: clean processing and finalisation
BUGFIX: Pfn.py: don't check for 'FileName' in pfnDict

* DMS

NEW: dirac-dms-show-fts-status.py: script showing last hour history for FTS channels
NEW: TransferDBMonitoringHandler.py: new function exporting FST channel queues
BUGFIX: TransferAgent.py,RemovalAgent.py,RegistrationAgent.py - unlinking of temp proxy files, corection of values sent to gMonitor
BUGFIX: StrategyHandler - new config option 'AcceptableFailedFiles' to unblock scheduling for channels if problematic transfers occured for few files
NEW: TransferAgent,RemovalAgent,RegistrationAgent - new confing options for setting timeouts for tasks and ProcessPool finalisation
BUGFIX: ReplicaManager.py - reverse sort of LFNs when deleting files and directories to avoid blocks
NEW: moved StrategyHandler class def to separate file under DMS/private

* TMS

FIX: TransformationCleaningAgent.py: some refactoring, new way of disabling/enabline execution by 'EnableFlag' config option

[v6r3p13]

*Core
FIX: Added proper ProcessPool checks and finalisation

*DataManagement
FIX: don't set Files.Status to Failed for non-existign files, failover transfers won't go
FIX: remove classmethods here and there to unblock requestHolder
CHANGE: RAB, TA: change task timeout: 180 and 600 (was 600 and 900 respectively)
FIX: sorting replication tree by Ancestor, not hopAncestorgit add DataManagementSystem/Agent/TransferAgent.py
NEW: TA: add finalize
CHANGE: TransferAgent: add AcceptableFailedFiles to StrategyHandler to ban FTS channel from scheduling

[v6r3p12]

*Core
FIX: Platform.py - check if Popen.terminate is available (only from 2.6)

[v6r3p11]

*Core
FIX: ProcessPool with watchdog and timeouts

[v6r3p10]

*StorageManagement
BUGFIX: StorageElement - staging is a Read operation and should be allowed as such

*WMS
BUGFIX: InProcessComputingElement, JobAgent - proper return status code from the job wrapper

*Core
FIX: Platform - manage properly the case of exception in the ldconfig execution

[v6r3p9]

*DMS
FIX: TransferDB.getChannelObservedThroughput - the channelDict was created in a wrong way

[v6r3p8]

*Web
CHANGE: return back to the release web2012041601

[v6r3p7]

*Transformation
FIX: TransformationCleaningAgent - protection from deleting requests with jobID 0 

[v6r3p6]

*Core
FIX: dirac-install-db - proper key argument (follow change in InstallTools)
FIX: ProcessPool - release all locks every time WorkignProcess.run is executed, more fixes to come
FIX: dirac-configure - for Multi-Community installations, all vomsdir/vomses files are now created

*WMS
NEW: SiteDirector - add pilot option with CE name to allow matching of SAM jobs.
BUGFIX: dirac-pilot - SGE batch ID was overwriting the CREAM ID
FIX: PilotDirector - protect the CS master if there are at least 3 slaves
NEW: Watchdog - set LocalJobID in the SGE case

[v6r3p5]

*Core:
BUGFIX: ProcessPool - bug making TaskAgents hang after max cycles
BUGFIX: Graphs - proper handling plots with data containing empty string labels
FIX: GateWay - transfers were using an old API
FIX: GateWay - properly calculate the gateway URL
BUGFIX: Utilities/Pfn.py - bug in pfnunparse() when concatenating Path and FileName

*Accounting
NEW: ReportGenerator - make AccountingDB readonly
FIX: DataCache - set daemon the datacache thread
BUGFIX: BasePlotter - proper handling of the Petabyte scale data

*DMS:
BUGFIX: TransferAgent, RegistrationTask - typos 

[v6r3p4]

*DMS:
BUGFIX: TransferAgent - wrong value for failback in TA:execute

[v6r3p3]

*Configuration
BUGFIX: Operations helper - typo

*DMS:
FIX: TransferAgent - change the way of redirecting request to task

[v6r3p2]

*DMS
FIX: FTSRequest - updating metadata for accouting when finalizing FTS requests

*Core
FIX: DIRAC/__init__.py - default version is set to v6r3

[v6r3p1]

*WMS
CHANGE: Use ResourcesStatus and Resources helpers in the InputDataAgent logic

*Configuration
NEW: added getStorageElementOptions in Resources helper

*DMS
FIX: resourceStatus object created in TransferAgent instead of StrategyHandler

[v6r3]

*Core
NEW: Added protections due to the process pool usage in the locking logic

*Resources
FIX: LcgFileCatalogClient - reduce the number of retries: LFC_CONRETRY = 5 to 
     avoid combined catalog to be stuck on a faulty LFC server
     
*RSS
BUGFIX: ResourceStatus - reworked helper to keep DB connections     

*DMS
BUGFIX: ReplicaManager::CatalogBase::_callFileCatalogFcnSingleFile() - wrong argument

*RequestManagement
FIX: TaskAgents - set timeOut for task to 10 min (15 min)
NEW: TaskAgents - fill in Error fields in case of failing operations

*Interfaces
BUGFIX: dirac-wms-select-jobs - wrong use of the Dirac API

[v6r2p9]

*Core
FIX: dirac-configure - make use of getSEsForSite() method to determine LocalSEs

*WMS
NEW: DownloadInputData,InputDataByProtocol - check Files on Tape SEs are on Disk cache 
     before Download or getturl calls from Wrapper
CHANGE: Matcher - add Stalled to "Running" Jobs when JobLimits are applied   
CHANGE: JobDB - allow to specify required platform as Platform JDL parameter,
        the specified platform is taken into account even without /Resources/Computing/OSCompatibility section

*DMS
CHANGE: dirac-admin-allow(ban)-se - removed lhcb-grid email account by default, 
        and added switch to avoid sending email
FIX: TaskAgents - fix for non-existing files
FIX: change verbosity in failoverReplication 
FIX: FileCatalog - remove properly metadata indices 
BUGFIX: FileManagerBase - bugfix in the descendants evaluation logic  
FIX: TransferAgent and TransferTask - update Files.Status to Failed when ReplicaManager.replicateAndRegister 
     will fail completely; when no replica is available at all.

*Core
FIX: dirac-pilot - default lcg bindings version set to 2012-02-20

[v6r2p8]

*DMS:
CHANGE: TransferAgent - fallback to task execution if replication tree is not found

[v6r2p7]

*WMS
BUGFIX: SiteDirector - wrong CS option use: BundleProxy -> HttpProxy
FIX: SiteDirector - use short lines in compressed/encoded files in the executable
     python script

[v6r2p6]

*DataManagement
FIX: Bad logic in StrategyHandler:MinimiseTotalWait

*Core
CHANGE: updated GGUS web portal URL

*RSS
BUGFIX: meta key cannot be reused, it is popped from dictionary

*Framework
FIX: The Gateway service does not have a handler
NEW: ConfingTemplate entry for Gateway
FIX: distribution notes allow for word wrap

*WorkloadManagement
FIX: avoid unnecessary call if no LFN is left in one of the SEs
FIX: When Uploading job outputs, try first Local SEs, if any


[v6r2p5]

*RSS
BUGFIX: several minor bug fixes

*RequestManagement
BUGFIX: RequestDBMySQL - removed unnecessary request type check

*DMS
BUGFIX: FileCatalogClienctCLI - wrong evaluation of the operation in the find command
NEW: FileCatalog - added possibility to remove specified metadata for a given path 
BUGFIX: ReplicaManager - wrong operation order causing failure of UploadLogFile module

*Core
NEW: dirac-install - generate cshrc DIRAC environment setting file for the (t)csh 

*Interfaces
CHANGE: Job - added InputData to each element in the ParametricInputData

*WMS
CHANGE: dirac-jobexec - pass ParametericInputData to the workflow as a semicolon separated string

[v6r2p4]

*WMS
BUGFIX: StalledJobAgent - protection against jobs with no PilotReference in their parameters
BUGFIX: WMSAdministratorHandler - wrong argument type specification for getPilotInfo method

*StorageManagement
BUGFIX: RequestFinalizationAgent - no method existence check when calling RPC method

[v6r2p3]

*WMS
CHANGE: Matcher - fixed the credentials check in requestJob() to simplify it

*ConfigurationSystem
CHANGE: Operations helper - fix that allow no VO to be defined for components that do not need it

*Core
BUGFIX: InstallTools - when applying runsvctrl to a list of components make sure that the config server is treated first and the sysadmin service - last
        
[v6r2p2]

*WMS
BUGFIX: Matcher - restored logic for checking private pilot asking for a given DN for belonging to the same group with JOB_SHARING property.

[v6r2p1]

*RequestManagementSystem
BUGFIX: RequestCleaningAgent - missing import of the "second" interval definition 

[v6r2]

*General
FIX: replaced use of exec() python statement in favor of object method execution

*Accounting
CHANGE: Accounting 'byte' units are in powers of 1000 instead of powers of 1024 (closes #457)

*Core
CHANGE: Pfn.py - pfnparse function rewritten for speed up and mem usage, unit test case added
FIX: DISET Clients are now thread-safe. Same clients used twice in different threads was not 
closing the previous connection
NEW: reduce wait times in DISET protocol machinery to improve performance    
NEW: dirac-fix-mysql-script command to fix the mysql start-up script for the given installation
FIX: TransferClient closes connections properly
FIX: DISET Clients are now thread-safe. Same client used twice in different threads will not close the previous connection
CHANGE: Beautification and reduce wait times to improve performance
NEW: ProcessPool - added functionality to kill all children processes properly when destroying ProcessPool objects
NEW: CS Helper for LocalSite section, with gridEnv method
NEW: Grid module will use Local.gridEnv if nothing passed in the arguments
CHANGE: Add deprecated sections in the CS Operations helper to ease the transition
FIX: dirac-install - execute dirac-fix-mysql-script, if available, to fix the mysql.server startup script
FIX: dirac-distribution - Changed obsoleted tar.list file URL
FIX: typo in dirac-admin-add-host in case of error
CHANGE: dirac-admin-allow(ban)-se - use diracAdmin.sendMail() instead of NotificationClient.sendMail()

*Framework
BUGFIX: UserProfileDB - no more use of "type" variable as it is a reserved keyword 

*RequestManagement:
FIX: RequestDBFile - more consistent treatment of requestDB Path
FIX: RequestMySQL - Execution order is evaluated based on not Done state of subrequests
NEW: RequestCleaningAgent - resetting Assigned requests to Waiting after a configurable period of time

*RSS
CHANGE: RSS Action now inherits from a base class, and Actions are more homogeneous, they all take a uniform set of arguments. The name of modules has been changed from PolType to Action as well.
FIX: CacheFeederAgent - too verbose messages moved to debug instead of info level
BUGFIX: fixed a bug preventing RSS clients to connect to the services     
FIX: Proper services synchronization
FIX: Better handling of exceptions due to timeouts in GOCDBClient   
FIX: RSS.Notification emails are sent again
FIX: Commands have been modified to return S_OK, S_ERROR inside the Result dict. This way, policies get a S_ERROR / S_OK object. CacheFeederAgent has been updated accordingly.
FIX: allow clients, if db connection fails, to reconnect ( or at least try ) to the servers.
CHANGE: access control using CS Authentication options. Default is SiteManager, and get methods are all.
BUGFIX: MySQLMonkey - properly escaped all parameters of the SQL queries, other fixes.
NEW: CleanerAgent renamed to CacheCleanerAgent
NEW: Updated RSS scripts, to set element statuses and / or tokens.
NEW: Added a new script, dirac-rss-synch
BUGFIX: Minor bugfixes spotted on the Web development
FIX: Removed useless decorator from RSS handlers
CHANGE: ResourceStatus helper tool moved to RSS/Client directory, no RSS objects created if the system is InActive
CHANGE: Removed ClientFastDec decorator, using a more verbose alternative.
CHANGE: Removed useless usage of kwargs on helper functions.  
NEW: added getSESitesList method to RSSClient      
FIX: _checkFloat() checks INTEGERS, not datetimes

*DataManagement
CHANGE: refactoring of DMS agents executing requests, allow requests from arbitrary users
NEW: DFC - allow to specify multiple replicas, owner, mode when adding files
CHANGE: DFC - optimization of the directory size evaluation
NEW: Added CREATE TEMPORARY TABLES privilege to FileCatalogDB
CHANGE: DFC - getCatalogCounters() update to show numbers of directories
NEW: lfc_dfc_copy script to migrate data from LFC to DFC
FIX: dirac-dms-user-lfns - fixed the case when the baseDir is specified
FIX: FTS testing scripts were using sys.argv and getting confused if options are passed
NEW: DFC - use DirectoryUsage tables for the storage usage evaluations
NEW: DFC - search by metadata can be limited to a given directory subtree
NEW: DFC - search by both directory and file indexed metadata
BUGFIX: DFC - avoid crash if no directories or files found in metadata query
NEW: DFC FileCatalogHandler - define database location in the configuration
NEW: DFC - new FileCatalogFactory class, possibility to use named DFC services
FIX: FTSMonitor, FTSRequest - fixes in handling replica registration, setting registration requests in FileToCat table for later retry
FIX: Failover registration request in the FTS agents.      
FIX: FTSMonitor - enabled to register new replicas if even the corresponding request were removed from the RequestManagement 
FIX: StorageElement - check if SE has been properly initialized before executing any method     
CHANGE: LFC client getReplica() - make use of the new bulk method lfc.lfc_getreplicasl()
FIX: LFC client - protect against getting None in lfc.lfc_readdirxr( oDirectory, "" )  
FIX: add extra protection in dump method of StorageElement base class
CHANGE: FailoverTransfer - create subrequest per catalog if more than one catalog

*Interface
NEW: Job.py - added method to handle the parametric parameters in the workflow. They are made available to the workflow_commons via the key 'GenericParameters'.
FIX: Dirac.py - fix some type checking things
FIX: Dirac.py - the addFile() method can now register to more than 1 catalog.

*WMS
FIX: removed dependency of the JobSchedulingAgent on RSS. Move the getSiteTier functionality to a new CS Helper.
FIX: WMSAdministratorHandler - Replace StringType by StringTypes in the export methods argument type
FIX: JobAgent - Set explicitly UseServerCertificate to "no" for the job executable
NEW: dirac-pilot - change directory to $OSG_WN_TMP on OSG sites
FIX: SiteDirector passes jobExecDir to pilot, this defaults to "." for CREAM CEs. It can be set in the CS. It will not make use of $TMPDIR in this case.
FIX: Set proper project and release version to the SiteDirector     
NEW: Added "JobDelay" option for the matching, refactored and added CS options to the matcher
FIX: Added installation as an option to the pilots and random MyProxyServer
NEW: Support for parametric jobs with parameters that can be of List type

*Resources
NEW: Added SSH Grid Engine Computing Element
NEW: Added SSH Computing Element
FIX: make sure lfc client will not try to connect for several days

*Transformation
FIX: TransformationDB - in setFileStatusForTransformation() reset ErrorCount to zero if "force" flag and    the new status is "unused"
NEW: TransformationDB - added support for dictionary in metadata for the InputDataQuery mechanism     

[v6r1p13]

*WMS
FIX: JobSchedulingAgent - backported from v6r2 use of Resources helper

[v6r1p12]

*Accounting
FIX: Properly delete cached plots

*Core
FIX: dirac-install - run externals post install after generating the versions dir

[v6r1p11]

*Core
NEW: dirac-install - caches locally the externals and the grid bundle
FIX: dirac-distribution - properly generate releasehistory and releasenotes

[v6r1p10]

*WorloadManagement
FIX: JobAgent - set UseServerCertificate option "no" for the job executable

[v6r1p9]

*Core
FIX: dirac-configure - set the proper /DIRAC/Hostname when defining /LocalInstallation/Host

*DataManagement
FIX: dirac-dms-user-lfns - fixed the case when the baseDir is specified
BUGFIX: dirac-dms-remove-files - fixed crash in case of returned error report in a form of dictionary 

[v6r1p8]

*Web
FIX: restored Run panel in the production monitor

*Resources
FIX: FileCatalog - do not check existence of the catalog client module file

[v6r1p7]

*Web
BUGFIX: fixed scroll bar in the Monitoring plots view

[v6r1p6]

*Core
FIX: TransferClient closes connections properly

[v6r1p5]

*Core
FIX: DISET Clients are now thread-safe. Same clients used twice in different threads was not 
     closing the previous connection
NEW: reduce wait times in DISET protocol machinery to improve performance   

[v6r1p4]

*RequestManagement
BUGFIX: RequestContainer - in isSubRequestDone() treat special case for subrequests with files

*Transformation
BUGFIX: TransformationCleaningAgent - do not clear requests for tasks with no associated jobs

[v6r1p3]

*Framework
NEW: Pass the monitor down to the request RequestHandler
FIX: Define the service location for the monitor
FIX: Close some connections that DISET was leaving open

[v6r1p2]

*WorkloadManagement
BUGFIX: JobSchedulingAgent - use getSiteTiers() with returned direct value and not S_OK

*Transformation
BUGFIX: Uniform use of the TaskManager in the RequestTaskAgent and WorkflowTaskAgent

[v6r1p1]

*RSS
BUGFIX: Alarm_PolType now really send mails instead of crashing silently.

[v6r1]

*RSS
CHANGE: Major refactoring of the RSS system
CHANGE: DB.ResourceStatusDB has been refactored, making it a simple wrapper round ResourceStatusDB.sql with only four methods by table ( insert, update, get & delete )
CHANGE: DB.ResourceStatusDB.sql has been modified to support different statuses per granularity.
CHANGE: DB.ResourceManagementDB has been refactored, making it a simple wrapper round ResourceStatusDB.sql with only four methods by table ( insert, update, get & delete )
CHANGE: Service.ResourceStatusHandler has been refactored, removing all data processing, making it an intermediary between client and DB.
CHANGE: Service.ResourceManagementHandler has been refactored, removing all data processing, making it an intermediary between client and DB.
NEW: Utilities.ResourceStatusBooster makes use of the 'DB primitives' exposed on the client and does some useful data processing, exposing the new functions on the client.
NEW: Utilities.ResourceManagementBooster makes use of the 'DB primitives' exposed on the client and does some useful data processing, exposing the new functions on the client.
CHANGE: Client.ResourceStatusClient has been refactorerd. It connects automatically to DB or to the Service. Exposes DB and booster functions.
CHANGE: Client.ResourceManagementClient has been refactorerd. It connects automatically to DB or to the Service. Exposes DB and booster functions.
CHANGE: Agent.ClientsCacheFeederAgent renamed to CacheFeederAgent. The name was not accurate, as it also feeds Accouting Cache tables.
CHANGE: Agent.InspectorAgent, makes use of automatic API initialization.
CHANGE: Command. refactor and usage of automatic API initialization.
CHANGE: PolicySystem.PEP has reusable client connections, which increase significantly performance.
CHANGE: PolicySystem.PDP has reusable client connections, which increase significantly performance.
NEW: Utilities.Decorators are syntactic sugar for DB, Handler and Clients.
NEW: Utilities.MySQLMonkey is a mixture of laziness and refactoring, in order to generate the SQL statements automatically. Not anymore sqlStatemens hardcoded on the RSS.
NEW: Utilities.Validator are common checks done through RSS modules
CHANGE: Utilities.Synchronizer syncs users and DIRAC sites
CHANGE: cosmetic changes everywhere, added HeadURL and RCSID
CHANGE: Removed all the VOExtension logic on RSS
BUGFIX: ResourceStatusHandler - getStorageElementStatusWeb(), access mode by default is Read
FIX: RSS __init__.py will not crash anymore if no CS info provided
BUGFIX: CS.getSiteTier now behaves correctly when a site is passed as a string

*dirac-setup-site
BUGFIX: fixed typos in the Script class name

*Transformation
FIX: Missing logger in the TaskManager Client (was using agent's one)
NEW: Added UnitTest class for TaskManager Client

*DIRAC API
BUGFIX: Dirac.py. If /LocalSite/FileCatalog is not define the default Catalog was not properly set.
FIX: Dirac.py - fixed __printOutput to properly interpret the first argument: 0:stdout, 1:stderr
NEW: Dirac.py - added getConfigurationValue() method

*Framework
NEW: UsersAndGroups agent to synchronize users from VOMRS server.

*dirac-install
FIX: make Platform.py able to run with python2.3 to be used inside dirac-install
FIX: protection against the old or pro links pointing to non-existent directories
NEW: make use of the HTTP proxies if available
FIX: fixed the logic of creating links to /opt/dirac directories to take into account webRoot subdirs

*WorkloadManagement
FIX: SiteDirector - change getVO() function call to getVOForGroup()

*Core:
FIX: Pfn.py - check the sanity of the pfn and catch the erroneous case

*RequestManagement:
BUGFIX: RequestContainer.isSubrequestDone() - return 0 if Done check fails

*DataManagement
NEW: FileCatalog - possibility to configure multiple FileCatalog services of the same type

[v6r0p4]

*Framework
NEW: Pass the monitor down to the request RequestHandler
FIX: Define the service location for the monitor
FIX: Close some connections that DISET was leaving open

[v6r0p3]

*Framework
FIX: ProxyManager - Registry.groupHasProperties() wasn't returning a result 
CHANGE: Groups without AutoUploadProxy won't receive expiration notifications 
FIX: typo dirac-proxy-info -> dirac-proxy-init in the expiration mail contents
CHANGE: DISET - directly close the connection after a failed handshake

[v6r0p2]

*Framework
FIX: in services logs change ALWAYS log level for query messages to NOTICE

[v6r0p1]

*Core
BUGFIX: List.uniqueElements() preserves the other of the remaining elements

*Framework
CHANGE: By default set authorization rules to authenticated instead of all
FIX: Use all required arguments in read access data for UserProfileDB
FIX: NotificationClient - dropped LHCb-Production setup by default in the __getRPSClient()

[v6r0]

*Framework
NEW: DISET Framework modified client/server protocol, messaging mechanism to be used for optimizers
NEW: move functions in DIRAC.Core.Security.Misc to DIRAC.Core.Security.ProxyInfo
CHANGE: By default log level for agents and services is INFO
CHANGE: Disable the log headers by default before initializing
NEW: dirac-proxy-init modification according to issue #29: 
     -U flag will upload a long lived proxy to the ProxyManager
     If /Registry/DefaultGroup is defined, try to generate a proxy that has that group
     Replaced params.debugMessage by gLogger.verbose. Closes #65
     If AutoUploadProxy = true in the CS, the proxy will automatically be uploaded
CHANGE: Proxy upload by default is one month with dirac-proxy-upload
NEW: Added upload of pilot proxies automatically
NEW: Print info after creating a proxy
NEW: Added setting VOMS extensions automatically
NEW: dirac-proxy-info can also print the information of the uploaded proxies
NEW: dirac-proxy-init will check that the lifetime of the certificate is less than one month and advise to renew it
NEW: dirac-proxy-init will check that the certificate has at least one month of validity
FIX: Never use the host certificate if there is one for dirac-proxy-init
NEW: Proxy manager will send notifications when the uploaded proxies are about to expire (configurable via CS)
NEW: Now the proxyDB also has a knowledge of user names. Queries can use the user name as a query key
FIX: ProxyManager - calculate properly the dates for credentials about to expire
CHANGE: ProxyManager will autoexpire old proxies, also auto purge logs
CHANGE: Rename dirac-proxy-upload to dirac-admin-proxy-upload
NEW: dirac-proxy-init will complain if the user certificate has less than 30 days
CHANGE: SecurityLogging - security log level to verbose
NEW: OracleDB - added Array type 
NEW: MySQL - allow definition of the port number in the configuration
FIX: Utilities/Security - hash VOMS Attributes as string
FIX: Utilities/Security - Generate a chain hash to discover if two chains are equal
NEW: Use chain has to discover if it has already been dumped
FIX: SystemAdministrator - Do not set  a default lcg version
NEW: SystemAdministrator - added Project support for the sysadmin
CHANGE: SysAdmin CLI - will try to connect to the service when setting the host
NEW: SysAdmin CLI - colorization of errors in the cli
NEW: Logger - added showing the thread id in the logger if enabled
     
*Configuration
NEW: added getVOfromProxyGroup() utility
NEW: added getVoForGroup() utility, use it in the code as appropriate
NEW: added Registry and Operations Configuration helpers
NEW: dirac-configuration-shell - a configuration script for CS that behaves like an UNIX shellCHANGE: CSAPI - added more functionality required by updated configuration console
NEW: Added possibility to define LocalSE to any Site using the SiteLocalSEMapping 
     section on the Operations Section     
NEW: introduce Registry/VO section, associate groups to VOs, define SubmitPools per VO
FIX: CE2CSAgent - update the CEType only if there is a relevant info in the BDII  

*ReleaseManagement
NEW: release preparations and installation tools based on installation packages
NEW: dirac-compile-externals will try go get a DIRAC-free environment before compiling
NEW: dirac-disctribution - upload command can be defined via defaults file
NEW: dirac-disctribution - try to find if the version name is a branch or a tag in git and act accordingly
NEW: dirac-disctribution - added keyword substitution when creating a a distribution from git
FIX: Install tools won't write HostDN to the configuration if the Admin username is not set 
FIX: Properly set /DIRAC/Configuration/Servers when installing a CS Master
FIX: install_site.sh - missing option in wget for https download: --no-check-certificate
FIX: dirac-install-agent(service) - If the component being installed already has corresponding 
     CS section, it is not overwritten unless explicitly asked for
NEW: dirac-install functionality enhancement: start using the switches as defined in issue #26;
CHANGE: dirac-install - write the defaults if any under defaults-.cfg so dirac-configure can 
        pick it up
FIX: dirac-install - define DYLD_LIBRARY_PATH ( for Mac installations )     
NEW: dirac-install - put all the goodness under a function so scripts like lhcb-proxy-init can use it easily
FIX: dirac-install - Properly search for the LcgVer
NEW: dirac-install will write down the releases files in -d mode   
CHANGE: use new dirac_install from gothub/integration branch in install_site.sh
NEW: Extensions can request custom external dependencies to be installed via pip when 
     installing DIRAC.
NEW: LCG bundle version can be defined on a per release basis in the releases.cfg 
NEW: dirac-deploy-scripts - when setting the lib path in the deploy scripts. 
     Also search for subpaths of the libdir and include them
NEW: Install tools - plainly separate projects from installations

*Accounting
CHANGE: For the WMSHistory type, send as JobSplitType the JobType
CHANGE: Reduced the size of the max key length to workaround mysql max bytes for index problem
FIX: Modified buckets width of 1week to 1 week + 1 day to fix summer time end week (1 hour more )

*WorkloadManagement
CHANGE: SiteDirector - simplified executable generation
NEW: SiteDirector - few more checks of error conditions   
NEW: SiteDirector - limit the queue max length to the value of MaxQueueLengthOption 
     ( 3 days be default )
BUGFIX: SiteDirector - do not download pilot output if the flag getPilotOutput is not set     
NEW: JobDB will extract the VO when applying DIRAC/VOPolicy from the proper VO
FIX: SSHTorque - retrieve job status by chunks of 100 jobs to avoid too long
NEW: glexecComputingElement - allow glexecComputingElement to "Reschedule" jobs if the Test of
     the glexec fails, instead of defaulting to InProcess. Controlled by
     RescheduleOnError Option of the glexecComputingElement
NEW: SandboxStore - create a different SBPath with the group included     
FIX: JobDB - properly treat Site parameter in the job JDL while rescheduling jobs
NEW: JobSchedulingAgent - set the job Site attribute to the name of a group of sites corresponding 
     to a SE chosen by the data staging procedure 
CHANGE: TimeLeft - call batch system commands with the ( default ) timeout 120 sec
CHANGE: PBSTimeLeft - uses default CPU/WallClock if not present in the output  
FIX: PBSTimeLeft - proper handling of (p)cput parameter in the batch system output, recovery of the
     incomplete batch system output      
NEW: automatically add SubmitPools JDL option of the job owner's VO defines it     
NEW: JobManager - add MaxParametericJobs option to the service configuration
NEW: PilotDirector - each SubmitPool or Middleware can define TargetGrids
NEW: JobAgent - new StopOnApplicationFailure option to make the agent exiting the loop on application failure
NEW: PilotAgentsDB - on demand retrieval of the CREAM pilot output
NEW: Pilot - proper job ID evaluation for the OSG sites
FIX: ComputingElement - fixed proxy renewal logic for generic and private pilots
NEW: JDL - added %j placeholder in the JDL to be replaced by the JobID
BUGFIX: DownloadInputData - bug fixed in the naming of downloaded files
FIX: Matcher - set the group and DN when a request gets to the matcher if the request is not 
     coming from a pilot
FIX: Matcher = take into account JobSharing when checking the owner for the request
CHANGE: PilotDirector, dirac-pilot - interpret -V flag of the pilot as Installation name

*DataManagement
FIX: FileCatalog/DiractoryLevelTree - consistent application of the max directory level using global 
     MAX_LEVELS variable
FIX: FileCatalog - Directory metadata is deleted together with the directory deletion, issue #40    
CHANGE: FileCatalog - the logic of the files query by metadata revisited to increase efficiency 
FIX: LcgFileCatalog - use lfcthr and call lfcthr.init() to allow multithread
     try the import only once and just when LcgFileCatalogClient class is intantiated
NEW: LcgFileCatalogClient - new version of getPathPermissions relying on the lfc_access method to solve the problem
     of multiple user DNs in LFC.     
FIX: StorageElement - get service CS options with getCSOption() method ( closes #97 )
FIX: retrieve FileCatalogs as ordered list, to have a proper default.
CHANGE: FileCatalog - allow up to 15 levels of directories
BUGFIX: FileCatalog - bug fixes in the directory removal methods (closes #98)
BUGFIX: RemovalAgent - TypeError when getting JobID in RemovalAgent
BUGFIX: RemovalAgent - put a limit to be sure the execute method will end after a certain number of iterations
FIX: DownloadInputData - when files have been uploaded with lcg_util, the PFN filename
     might not match the LFN file name
FIX: putting FTSMonitor web page back
NEW: The default file catalog is now determined using /LocalSite/FileCatalog. The old behavior 
     is provided as a fallback solution
NEW: ReplicaManager - can now deal with multiple catalogs. Makes sure the surl used for removal is 
the same as the one used for registration.   
NEW: PoolXMLCatalog - added getTypeByPfn() function to get the type of the given PFN  
NEW: dirac-dms-ban(allow)-se - added possibility to use CheckAccess property of the SE

*StorageManagement
FIX: Stager - updateJobFromStager(): only return S_ERROR if the Status sent is not
recognized or if a state update fails. If the jobs has been removed or
has moved forward to another status, the Stager will get an S_OK and
should forget about the job.
NEW: new option in the StorageElement configuration "CheckAccess"
FIX: Requests older than 1 day, which haven't been staged are retried. Tasks older than "daysOld" 
     number of days are set to Failed. These tasks have already been retried "daysOld" times for staging.
FIX: CacheReplicas and StageRequests records are kept until the pin has expired. This way the 
     StageRequest agent will have proper accounting of the amount of staged data in cache.
NEW: FTSCleaningAgent will allow to fix transient errors in RequestDB. At the moment it's 
     only fixing Requests for which SourceTURL is equal to TargetSURL.
NEW: Stager - added new command dirac-stager-stage-files          
FIX: Update Stager code in v6 to the same point as v5r13p37
FIX: StorageManager - avoid race condition by ensuring that Links=0 in the query while removing replicas

*RequestManagement
FIX: RequestDBFile - get request in chronological order (closes issue #84)
BUGFIX: RequestDBFile - make getRequest return value for getRequest the same as for

*ResourceStatusSystem
NEW: Major code refacoring. First refactoring of RSS's PEP. Actions are now function 
     defined in modules residing in directory "Actions".
NEW: methods to store cached environment on a DB and ge them.
CHANGE: command caller looks on the extension for commands.
CHANGE: RSS use now the CS instead of getting info from Python modules.
BUGFIX: Cleaned RSS scripts, they are still prototypes
CHANGE: PEP actions now reside in separate modules outside PEP module.
NEW: RSS CS module add facilities to extract info from CS.
CHANGE: Updating various RSS tests to make them compatible with
changes in the system.
NEW: CS is used instead of ad-hoc configuration module in most places.
NEW: Adding various helper functions in RSS Utils module. These are
functions used by RSS developers, including mainly myself, and are
totally independant from the rest of DIRAC.
CHANGE: Mostly trivial changes, typos, etc in various files in RSS     
CHANGE: TokenAgent sends e-mails with current status   

*Transformation
CHANGE: allow Target SE specification for jobs, Site parameter is not set in this case
CHANGE: TransformationAgent  - add new file statuses in production monitoring display
CHANGE: TransformationAgent - limit the number of files to be treated in TransformationAgent 
        for replication and removal (default 5000)
BUGFIX: TransformationDB - not removing task when site is not set
BUGFIX: TransformationCleaningAgent - archiving instead of cleaning Removal and Replication 
        transformations 
FIX: TransformationCleaningAgent - kill jobs before deleting them        

*Workflow
NEW: allow modules to define Input and Output parameters that can be
     used instead of the step_commons/workflow_commons (Workflow.py, Step.py, Module.py)

*Various fixes
BUGFIX: Mail.py uses SMTP class rather than inheriting it
FIX: Platform utility will properly discover libc version even for the new Ubuntu
FIX: Removed old sandbox and other obsoleted components<|MERGE_RESOLUTION|>--- conflicted
+++ resolved
@@ -1,4 +1,3 @@
-<<<<<<< HEAD
 [v7r3-pre23]
 
 NEW: (#5000) Initial support for Python 3 server installations
@@ -99,7 +98,7 @@
 
 *docs
 CHANGE: (#5313) replace the theme by the sphinx_rtd_theme
-=======
+
 [v7r2p23]
 
 *WMS
@@ -110,7 +109,6 @@
 FIX: (#5356) executeBatch - fallback to urllib if six module is not available
 FIX: (#5356) Host.py - return Message in case of non-zero status in getCEStatus
 FIX: (#5356) SSHBatchComputingElement - added forgotten instantiation of the BatchSystem plugin
->>>>>>> a803592a
 
 [v7r2p22]
 
