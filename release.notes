--- conflicted
+++ resolved
@@ -1,4 +1,3 @@
-<<<<<<< HEAD
 [v6r13-pre30]
 
 CHANGE: Separating fixed and variable parts of error log messages for multiple systems 
@@ -61,11 +60,10 @@
 
 *TS
 CHANGE: Task Manager plugins
-=======
+
 [v6r12p39]
 
 FIX: imported fixes from rel-v6r11
->>>>>>> 8b98bc1f
 
 [v6r12p38]
 
