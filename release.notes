--- conflicted
+++ resolved
@@ -1,4 +1,3 @@
-<<<<<<< HEAD
 [v7r2p7]
 
 *Core
@@ -193,7 +192,7 @@
 NEW: (#4910) --runslow option on unit tests to allow faster local tests
 NEW: (#4938) added a helloworld test for the (yet to be implemented) cloud testing in certification
 CHANGE: (#4968) Change the defaults for tests (to MySQL 8 and ES 7)
-=======
+
 [v7r1p40]
 
 *Core
@@ -209,7 +208,6 @@
 *Resources
 CHANGE: (#5137) HTCondorCE submits jobs with -spool option when a local schedd is used to
         spool the pilot wrappers that can be deleted afterwards
->>>>>>> 9d619185
 
 [v7r1p39]
 
