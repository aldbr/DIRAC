<<<<<<< HEAD
[v6r5p6]

FIX: merged in patch v6r4p27

*Transformation
BUGFIX: TransformationDB - StringType must be imported before it can be used

[v6r5p5]

FIX: merged in patch v6r4p26

[v6r5p4]

FIX: merged in patch v6r4p25

[v6r5p3]

*Transformation
FIX: merged in patch v6r4p24

[v6r5p1]

*Core
BUGFIX: ExecutorMindHandler - return S_OK() in the initializeHandler
FIX: OptimizationMindHandler - if the manifest is not dirty it will not be updated by the Mind

*Configuration
NEW: Resources helper - added getCompatiblePlatform(), getDIRACPlatform() methods

*Resources
FIX: SSHComputingElement - add -q option to ssh command to avoid banners in the output
FIX: BOINCComputingElement - removed debugging printout
FIX: ComputingElement - use Platform CS option which will be converted to LHCbPlatform for legacy compatibility

*DMS
FIX: RequestAgentBase - lowering loglevel from ALWAYS to INFO to avoid flooding SystemLogging

*WMS:
FIX: SiteDirector - provide CE platform parameter when interrogating the TQ
FIX: GridPilotDirector - publish pilot OwnerGroup rather than VOMS role
FIX: WMSUtilities - add new error string into the parsing of the job output retrieval

[v6r5]

NEW: Executor framework

*Core
NEW: MySQL.py - added Test case for Time.dateTime time stamps
NEW: MySQL.py - insertFields and updateFields can get values via Lists or Dicts
NEW: DataIntegrityDB - use the new methods from MySQL and add test cases
NEW: DataIntegrityHandler - check connection to DB and create tables (or update their schema)
NEW: DataLoggingDB - use the new methods from MySQL and add test cases
NEW: DataLoggingHandler - check connection to DB and create tables (or update their schema)
FIX: ProcessPool - killing stuck workers after timeout
CHANGE: DB will throw a RuntimeException instead of a sys.exit in case it can't contact the DB
CHANGE: Several improvements on DISET
CHANGE: Fixed all DOS endings to UNIX
CHANGE: Agents, Services and Executors know how to react to CSSection/Module and react accordingly
NEW: install tools are updated to deal with executors
FIX: dirac-install - add -T/--Timeout option to define timeout for distribution downloads
NEW: dirac-install - added possibility of defining dirac-install's global defaults by command line switch
BUGFIX: avoid PathFinder.getServiceURL and use Client class ( DataLoggingClient,LfcFileCatalogProxyClient ) 
FIX: MySQL - added TIMESTAMPADD and TIMESTAMPDIFF to special values not to be scaped by MySQL
NEW: ObjectLoader utility
CHANGE: dirac-distribution - added global defaults flag and changed the flag to -M or --defaultsURL
FIX: Convert to string before trying to escape value in MySQL
NEW: DISET Services - added PacketTimeout option
NEW: SystemLoggingDB - updated to use the renewed MySQL interface and SQL schema
NEW: Added support for multiple entries in /Registry/DefaultGroup, for multi-VO installations
CHANGE: Component installation procedure updated to cope with components inheriting Modules
CHANGE: InstallTools - use dirac- command in runit run scripts
FIX: X509Chain - avoid a return of error when the group is not valid
FIX: MySQL - reduce verbosity of log messages when high level methods are used
CHANGE: Several DB classes have been updated to use the MySQL buildCondition method
NEW: MySQL - provide support for greater and smaller arguments to all MySQL high level methods
FIX: Service.py - check all return values from all initializers

*Configuration
CHANGE: By default return option and section lists ordered as in the CS
NEW: ConfigurationClient - added function to refresh remote configuration

*Framework
FIX: Registry.findDefaultGroup will never return False
CHANGE: ProxyManager does not accept proxies without explicit group
CHANGE: SystemAdministratorHandler - force refreshing the configuration after new component setup

*RSS
CHANGE: removed code execution from __init__
CHANGE: removed unused methods
NEW: Log all policy results 

*Resources
NEW: updated SSHComputingElement which allows multiple job submission
FIX: SGETimeLeft - better parsing of the batch system commands output
FIX: InProcessComputingElement - when starting a new job discard renewal of the previous proxy
NEW: BOINCComputingElement - new CE client to work with the BOINC desktop grid infrastructure 

*WMS
CHANGE: WMS Optimizers are now executors
CHANGE: SandboxStoreClient can directly access the DB if available
CHANGE: Moved JobDescription and improved into JobManifest
FIX: typo in JobLoggingDB
NEW: JobState/CachedJobState allow access to the Job via DB/JobStateSync Service automatically
BUGFIX: DownloadInputData - when not enough disk space, message was using "buffer" while it should be using "data"
FIX: the sandboxmetadataDB explosion when using the sandboxclient without direct access to the DB
NEW: Added support for reset/reschedule in the OptimizationMind
CHANGE: Whenever a DB is not properly initialized it will raise a catchable RuntimeError exception 
        instead of silently returning
FIX: InputDataResolution - just quick mod for easier extensibility, plus removed some LHCb specific stuff
NEW: allow jobids in a file in dirac-wms-job-get-output
NEW: JobManager - zfill in %n parameter substitution to allow alphabetical sorting
NEW: Directors - added checking of the TaskQueue limits when getting eligible queues
CHANGE: Natcher - refactor to simpify the logic, introduced Limiter class
CHANGE: Treat MaxCPUTime and CPUTime the same way in the JDL to avoid confusion
NEW: SiteDirector - added options PilotScript, MaxPilotsToSubmit, MaxJobsInFillMode
BUGFIX: StalledJobAgent - use cpuNormalization as float, not string 
FIX: Don't kill an executor if a task has been taken out from it
NEW: dirac-boinc-pilot - pilot script to be used on the BOINC volunteer nodes
FIX: SiteDirector - better handling of tokens and filling mode 
NEW: Generic pilot identities are automatically selected by the TQD and the SiteDirector 
     if not explicitly defined in /Pilot/GenericDN and GenericGroup
NEW: Generic pilot groups can have a VO that will be taken into account when selecting generic 
     credentials to submit pilots
NEW: Generic pilots that belong to a VO can only match jobs from that VO
NEW: StalledJobAgent - added rescheduling of jobs stuck in Matched or Rescheduled status
BUGFIX: StalledJobAgent - default startTime and endTime to "now", avoid None value
NEW: JobAgent - stop after N failed matching attempts (nothing to do), use StopAfterFailedMatches option
CHANGE: JobAgent - provide resource description as a dictionary to avoid extra JDL parsing by the Matcher
CHANGE: Matcher - report pilot info once instead of sending it several times from the job
CHANGE: Matcher - set the job site instead of making a separate call to JobStateUpdate
NEW: Matcher - added Matches done and matches OK statistics
NEW: TaskQueue - don't delete fresh task queues. Wait 5 minutes to do so.
CHANGE: Disabled TQs can also be matched, if no jobs are there, a retry will be triggered

*Transformation
FIX: TransformationAgent - a small improvement: now can pick the prods status to handle from the CS, 
     plus few minor corrections (e.g. logger messages)
FIX: TransformationCLI - take into accout possible failures in resetFile command     

*Accounting
NEW: AccountingDB - added retrieving RAW records for internal stuff
FIX: AccountingDB - fixed some logic for readonly cases
CHANGE: Added new simpler and faster bucket insertion mechanism
NEW: Added more info when rebucketing
FIX: Calculate the rebucket ETA using remaining records to be processed instead of the total records to be processed
FIX: Plots with no data still carry the plot name

*DMS
NEW: SRM2Storage - added retry in the gfal calls
NEW: added new FTSCleaningAgent cleaning up TransferDB tables
FIX: DataLoggingClient and DataLoggingDB - tests moved to separate files
CHANGE: request agents cleanup

*RMS
CHANGE: Stop using RequestAgentMixIn in the request agents
=======
[v6r4p28]

*Interfaces
CHANGE: Dirac.py, DiracAdmin.py - remove explicit timeout on RPC client instantiation

*RSS
FIX: CS.py - fix for updated CS location (backward compatible)

*DMS
BUGFIX: StrategyHandler - bug fixed determineReplicationTree()
FIX: FTSRequest - add checksum string to SURLs file before submitting an FTS job

*WMS
FIX: JobWrapper - protection for double quotes in JobName
CHANGE: SiteDirector - switched some logging messages from verbose to info level

*RMS
NEW: Request(Client,DBMySQL,Manager) - added readRequestsForJobs() method
>>>>>>> 9b27720e

[v6r4p27]

*RSS
NEW: CS.py - Space Tokens were hardcoded, now are obtained after scanning the StorageElements.

*DMS
FIX: SRM2Storage - removed hack for EOS (fixed server-side)

*Transformation
CHANGE: TransformationClient - limit to 100 the number of transformations in getTransformations()
NEW: TransformationAgent - define the transformations type to use in the configuration

*Interfacses
FIX: Job.py -  fix for empty environmentDict (setExecutionEnv)

[v6r4p26]

*Transformation
BUGFIX: TransformationClient - fixed calling sequence in rpcClient.getTransformationTasks()
NEW: TransformationClient - added log messages in verbose level.

[v6r4p25]

*DMS
BUGFIX: StrategyHandler - sanity check for wrong replication tree 

[v6r4p24]

*Core
NEW: MySQL - add 'offset' argument to the buildCondition()

*Transformation
FIX: TransformationAgent - randomize the LFNs for removal/replication case when large number of those
CHANGE: TransformationClient(DB,Manager) - get transformation files in smaller chunks to
        improve performance
FIX: TransformationAgent(DB) - do not return redundant LFNs in getTransformationFiles()        

[v6r4p22]

*DMS
FIX: SRM2Storage - fix the problem with the CERN-EOS storage 

[v6r4p21]

*Core
BUGFIX: SGETimeLeft - take into account dd:hh:mm:ss format of the cpu consumed

[v6r4p20]

*WMS
BUGFIX: PilotDirector, GridPilotDirector - make sure that at least 1 pilot is to be submitted
BUGFIX: GridPilotDirector - bug on how pilots are counted when there is an error in the submit loop.
BUGFIX: dirac-pilot - proper install script installation on OSG sites

[v6r4p19]

*RMS
FIX: RequestDBMySQL - optimized request selection query 

[v6r4p18]

*Configuration
BUGFIX: CE2CSAgent.py - the default value must be set outside the loop

*DMS
NEW: dirac-dms-create-replication-request
BUGFIX: dirac-dms-fts-submit, dirac-dms-fts-monitor - print out error messages

*Resources
BUGFIX: TorqueComputingElement.py, plus add UserName for shared Queues

*WMS
BUGFIX: JobManagerHandler - default value for pStart (to avoid Exception)

[v6r4p17]

*Core
FIX: dirac-configure - setup was not updated in dirac.cfg even with -F option
FIX: RequestHandler - added fix for Missing ConnectionError

*DMS
FIX: dirac-dms-clean-directory - command fails with `KeyError: 'Replicas'`.

*WMS
FIX: SiteDirector - adapt to the new method in the Matcher getMatchingTaskQueue 
FIX: SiteDirector - added all SubmitPools to TQ requests

[v6r4p16]

*Core:
FIX: dirac-install - bashrc/cshrc were wrongly created when using versionsDir

*Accounting
CHANGE: Added new simpler and faster bucket insertion mechanism
NEW: Added more info when rebucketing

*WMS
CHANGE: Matcher - refactored to take into account job limits when providing info to directors
NEW: JoAgent - reports SubmitPool parameter if applicable
FIX: Matcher - bad codition if invalid result

[v6r4p15]

*WMS
FIX: gLitePilotDirector - fix the name of the MyProxy server to avoid crasehs of the gLite WMS

*Transformation
FIX: TaskManager - when the file is on many SEs, wrong results were generated

[v6r4p13]

*DMS
FIX: dirac-admin-allow-se - added missing interpreter line

[v6r4p12]

*DMS
CHANGE: RemovalTask - for DataManager shifter change creds after failure of removal with her/his proxy.

*RSS
NEW: Added RssConfiguration class
FIX: ResourceManagementClient  - Fixed wrong method name

[v6r4p11]

*Core
FIX: GGUSTicketsClient - GGUS SOAP URL updated

*DMS
BUGFIX: ReplicaManager - wrong for loop

*RequestManagement
BUGFIX: RequestClient - bug fix in finalizeRequest()

*Transformation
FIX: TaskManager - fix for correctly setting the sites (as list)

[v6r4p10]

*RequestManagement
BUGFIX: RequestContainer - in addSubrequest() function

*Resources
BUGFIX: SRM2Storage - in checksum type evaluation

*ResourceStatusSystem
BUGFIX: InfoGetter - wrong import statement

*WMS
BUGFIX: SandboxMetadataDB - __init__() can not return a value

[v6r4p9]

*DMS
CHANGE: FailoverTransfer - ensure the correct execution order of the subrequests

[v6r4p8]

Bring in fixes from v6r3p17

*Core:
FIX: Don't have the __init__ return True for all DBs
NEW: Added more protection for exceptions thrown in callbacks for the ProcessPool
FIX: Operations will now look in 'Defaults' instead of 'Default'

*DataManagement:
FIX: Put more protection in StrategyHandler for neither channels  not throughput read out of TransferDB
FIX: No JobIDs supplied in getRequestForJobs function for RequestDBMySQL taken into account
FIX: Fix on getRequestStatus
CHANGE: RequestClient proper use of getRequestStatus in finalizeRequest
CHANGE: Refactored RequestDBFile

[v6r4p7]

*WorkloadManagement
FIX: SandboxMetadataDB won't explode DIRAC when there's no access to the DB 
CHANGE: Whenever a DB fails to initialize it raises a catchable exception instead of just returning silently

*DataManagement
CHANGE: Added Lost and Unavailable to the file metadata

[v6r4p6]

Bring fixes from v6r4p6

[v6r4p5]

*Configuration
NEW: Added function to generate Operations CS paths

*Core
FIX: Added proper ProcessPool checks and finalisation

*DataManagement
FIX: don't set Files.Status to Failed for non-existign files, failover transfers won't go
FIX: remove classmethods here and there to unblock requestHolder
CHANGE: RAB, TA: change task timeout: 180 and 600 (was 600 and 900 respectively)
FIX: sorting replication tree by Ancestor, not hopAncestorgit add DataManagementSystem/Agent/TransferAgent.py
NEW: TA: add finalize
CHANGE: TransferAgent: add AcceptableFailedFiles to StrategyHandler to ban FTS channel from scheduling
FIX: if there is no failed files, put an empty dict


*RSS
FIX: RSS is setting Allowed but the StorageElement checks for Active

*Workflows
FIX: Part of WorfklowTask rewritten to fix some issues and allow 'ANY' as site

*Transformation
FIX: Wrong calls to TCA::cleanMetadataCatalogFiles

[v6r4p4]

*Core
FIX: Platform.py - check if Popen.terminate is available (only from 2.6)

[v6r4p3]

*Core
FIX: ProcessPool with watchdog and timeouts - applied in v6r3 first

[v6r4p2]

*StorageManagement
BUGFIX: StorageElement - staging is a Read operation and should be allowed as such

*WMS
BUGFIX: InProcessComputingElement, JobAgent - proper return status code from the job wrapper

*Core
FIX: Platform - manage properly the case of exception in the ldconfig execution

[v6r4p1]

*DMS
FIX: TransferDB.getChannelObservedThroughput - the channelDict was created in a wrong way

*RSS
FIX: ResourceStatus was not returning Allowed by default

[v6r4]

*Core
FIX: dirac-install-db.py: addDatabaseOptionsToCS has added a new keyed argument
NEW: SGETimeLeft.py: Support for SGE backend
FIX: If several extensions are installed, merge ConfigTemplate.cfg
NEW: Service framework - added monitoring of file descriptors open
NEW: Service framework - Reduced handshake timeout to prevent stuck threads
NEW: MySQL class with new high level methods - buildCondition,insertFields,updateFields
     deleteEntries, getFields, getCounters, getDistinctAttributeValues
FIX: ProcessPool - fixes in the locking mechanism with LockRing, stopping workers when the
     parent process is finished     
FIX: Added more locks to the LockRing
NEW: The installation tools are updated to install components by name with the components module specified as an option

*DMS
FIX: TransferDB.py - speed up the Throughput determination
NEW: dirac-dms-add-files: script similar to dirac-dms-remove-files, 
     allows for 1 file specification on the command line, using the usual dirac-dms-add-file options, 
     but also can take a text file in input to upload a bunch of files. Exit code is 0 only if all 
     was fine and is different for every error found. 
NEW: StorageElementProxy- support for data downloading with http protocol from arbitrary storage, 
     needed for the web data download
BUGFIX: FileCatalogCLI - replicate operation does a proper replica registration ( closes #5 )     
FIX: ReplicaManager - __cleanDirectory now working and thus dirac-dms-clean-directory

*WMS
NEW: CPU normalization script to run a quick test in the pilot, used by the JobWrapper
     to report the CPU consumption to the accounting
FIX: StalledJobAgent - StalledTimeHours and FailedTimeHours are read each cycle, refer to the 
     Watchdog heartBeat period (should be renamed); add NormCPUTime to Accounting record
NEW: SiteDirector - support for the operation per VO in multi-VO installations
FIX: StalledJobAgent - get ProcessingType from JDL if defined
BUGFIX: dirac-wms-job-peek - missing printout in the command
NEW: SiteDirector - take into account the number of already waiting pilots when evaluating the number of pilots to submit
FIX: properly report CPU usage when the Watchdog kill the payload.

*RSS
BUGFIX: Result in ClientCache table is a varchar, but the method was getting a datetime
NEW: CacheFeederAgent - VOBOX and SpaceTokenOccupancy commands added (ported from LHCbDIRAC)
CHANGE: RSS components get operational parameters from the Operations handler

*DataManagement
FIX: if there is no failed files, put an empty dict

*Transformation
FIX: Wrong calls to TCA::cleanMetadataCatalogFiles

[v6r3p19]

*WMS
FIX: gLitePilotDirector - fix the name of the MyProxy server to avoid crashes of the gLite WMS

[v6r3p18]

*Resources
BUGFIX: SRM2Storage - in checksum type evaluation

[v6r3p17]

*DataManagement
FIX: Fixes issues #783 and #781. Bugs in ReplicaManager removePhisicalReplica and getFilesFromDirectory
FIX: Return S_ERROR if missing jobid arguments
NEW: Checksum can be verified during FTS and SRM2Storage 

[v6r3p16]

*DataManagement
FIX: better monitoring of FTS channels 
FIX: Handle properly None value for channels and bandwidths

*Core
FIX: Properly calculate the release notes if there are newer releases in the release.notes file

[v6r3p15]

*DataManagement
FIX: if there is no failed files, put an empty dict

*Transformation
FIX: Wrong calls to TCA::cleanMetadataCatalogFiles


[v6r3p14]

* Core

BUGFIX: ProcessPool.py: clean processing and finalisation
BUGFIX: Pfn.py: don't check for 'FileName' in pfnDict

* DMS

NEW: dirac-dms-show-fts-status.py: script showing last hour history for FTS channels
NEW: TransferDBMonitoringHandler.py: new function exporting FST channel queues
BUGFIX: TransferAgent.py,RemovalAgent.py,RegistrationAgent.py - unlinking of temp proxy files, corection of values sent to gMonitor
BUGFIX: StrategyHandler - new config option 'AcceptableFailedFiles' to unblock scheduling for channels if problematic transfers occured for few files
NEW: TransferAgent,RemovalAgent,RegistrationAgent - new confing options for setting timeouts for tasks and ProcessPool finalisation
BUGFIX: ReplicaManager.py - reverse sort of LFNs when deleting files and directories to avoid blocks
NEW: moved StrategyHandler class def to separate file under DMS/private

* TMS

FIX: TransformationCleaningAgent.py: some refactoring, new way of disabling/enabline execution by 'EnableFlag' config option

[v6r3p13]

*Core
FIX: Added proper ProcessPool checks and finalisation

*DataManagement
FIX: don't set Files.Status to Failed for non-existign files, failover transfers won't go
FIX: remove classmethods here and there to unblock requestHolder
CHANGE: RAB, TA: change task timeout: 180 and 600 (was 600 and 900 respectively)
FIX: sorting replication tree by Ancestor, not hopAncestorgit add DataManagementSystem/Agent/TransferAgent.py
NEW: TA: add finalize
CHANGE: TransferAgent: add AcceptableFailedFiles to StrategyHandler to ban FTS channel from scheduling

[v6r3p12]

*Core
FIX: Platform.py - check if Popen.terminate is available (only from 2.6)

[v6r3p11]

*Core
FIX: ProcessPool with watchdog and timeouts

[v6r3p10]

*StorageManagement
BUGFIX: StorageElement - staging is a Read operation and should be allowed as such

*WMS
BUGFIX: InProcessComputingElement, JobAgent - proper return status code from the job wrapper

*Core
FIX: Platform - manage properly the case of exception in the ldconfig execution

[v6r3p9]

*DMS
FIX: TransferDB.getChannelObservedThroughput - the channelDict was created in a wrong way

[v6r3p8]

*Web
CHANGE: return back to the release web2012041601

[v6r3p7]

*Transformation
FIX: TransformationCleaningAgent - protection from deleting requests with jobID 0 

[v6r3p6]

*Core
FIX: dirac-install-db - proper key argument (follow change in InstallTools)
FIX: ProcessPool - release all locks every time WorkignProcess.run is executed, more fixes to come
FIX: dirac-configure - for Multi-Community installations, all vomsdir/vomses files are now created

*WMS
NEW: SiteDirector - add pilot option with CE name to allow matching of SAM jobs.
BUGFIX: dirac-pilot - SGE batch ID was overwriting the CREAM ID
FIX: PilotDirector - protect the CS master if there are at least 3 slaves
NEW: Watchdog - set LocalJobID in the SGE case

[v6r3p5]

*Core:
BUGFIX: ProcessPool - bug making TaskAgents hang after max cycles
BUGFIX: Graphs - proper handling plots with data containing empty string labels
FIX: GateWay - transfers were using an old API
FIX: GateWay - properly calculate the gateway URL
BUGFIX: Utilities/Pfn.py - bug in pfnunparse() when concatenating Path and FileName

*Accounting
NEW: ReportGenerator - make AccountingDB readonly
FIX: DataCache - set daemon the datacache thread
BUGFIX: BasePlotter - proper handling of the Petabyte scale data

*DMS:
BUGFIX: TransferAgent, RegistrationTask - typos 

[v6r3p4]

*DMS:
BUGFIX: TransferAgent - wrong value for failback in TA:execute

[v6r3p3]

*Configuration
BUGFIX: Operations helper - typo

*DMS:
FIX: TransferAgent - change the way of redirecting request to task

[v6r3p2]

*DMS
FIX: FTSRequest - updating metadata for accouting when finalizing FTS requests

*Core
FIX: DIRAC/__init__.py - default version is set to v6r3

[v6r3p1]

*WMS
CHANGE: Use ResourcesStatus and Resources helpers in the InputDataAgent logic

*Configuration
NEW: added getStorageElementOptions in Resources helper

*DMS
FIX: resourceStatus object created in TransferAgent instead of StrategyHandler

[v6r3]

*Core
NEW: Added protections due to the process pool usage in the locking logic

*Resources
FIX: LcgFileCatalogClient - reduce the number of retries: LFC_CONRETRY = 5 to 
     avoid combined catalog to be stuck on a faulty LFC server
     
*RSS
BUGFIX: ResourceStatus - reworked helper to keep DB connections     

*DMS
BUGFIX: ReplicaManager::CatalogBase::_callFileCatalogFcnSingleFile() - wrong argument

*RequestManagement
FIX: TaskAgents - set timeOut for task to 10 min (15 min)
NEW: TaskAgents - fill in Error fields in case of failing operations

*Interfaces
BUGFIX: dirac-wms-select-jobs - wrong use of the Dirac API

[v6r2p9]

*Core
FIX: dirac-configure - make use of getSEsForSite() method to determine LocalSEs

*WMS
NEW: DownloadInputData,InputDataByProtocol - check Files on Tape SEs are on Disk cache 
     before Download or getturl calls from Wrapper
CHANGE: Matcher - add Stalled to "Running" Jobs when JobLimits are applied   
CHANGE: JobDB - allow to specify required platform as Platform JDL parameter,
        the specified platform is taken into account even without /Resources/Computing/OSCompatibility section

*DMS
CHANGE: dirac-admin-allow(ban)-se - removed lhcb-grid email account by default, 
        and added switch to avoid sending email
FIX: TaskAgents - fix for non-existing files
FIX: change verbosity in failoverReplication 
FIX: FileCatalog - remove properly metadata indices 
BUGFIX: FileManagerBase - bugfix in the descendants evaluation logic  
FIX: TransferAgent and TransferTask - update Files.Status to Failed when ReplicaManager.replicateAndRegister 
     will fail completely; when no replica is available at all.

*Core
FIX: dirac-pilot - default lcg bindings version set to 2012-02-20

[v6r2p8]

*DMS:
CHANGE: TransferAgent - fallback to task execution if replication tree is not found

[v6r2p7]

*WMS
BUGFIX: SiteDirector - wrong CS option use: BundleProxy -> HttpProxy
FIX: SiteDirector - use short lines in compressed/encoded files in the executable
     python script

[v6r2p6]

*DataManagement
FIX: Bad logic in StrategyHandler:MinimiseTotalWait

*Core
CHANGE: updated GGUS web portal URL

*RSS
BUGFIX: meta key cannot be reused, it is popped from dictionary

*Framework
FIX: The Gateway service does not have a handler
NEW: ConfingTemplate entry for Gateway
FIX: distribution notes allow for word wrap

*WorkloadManagement
FIX: avoid unnecessary call if no LFN is left in one of the SEs
FIX: When Uploading job outputs, try first Local SEs, if any


[v6r2p5]

*RSS
BUGFIX: several minor bug fixes

*RequestManagement
BUGFIX: RequestDBMySQL - removed unnecessary request type check

*DMS
BUGFIX: FileCatalogClienctCLI - wrong evaluation of the operation in the find command
NEW: FileCatalog - added possibility to remove specified metadata for a given path 
BUGFIX: ReplicaManager - wrong operation order causing failure of UploadLogFile module

*Core
NEW: dirac-install - generate cshrc DIRAC environment setting file for the (t)csh 

*Interfaces
CHANGE: Job - added InputData to each element in the ParametricInputData

*WMS
CHANGE: dirac-jobexec - pass ParametericInputData to the workflow as a semicolon separated string

[v6r2p4]

*WMS
BUGFIX: StalledJobAgent - protection against jobs with no PilotReference in their parameters
BUGFIX: WMSAdministratorHandler - wrong argument type specification for getPilotInfo method

*StorageManagement
BUGFIX: RequestFinalizationAgent - no method existence check when calling RPC method

[v6r2p3]

*WMS
CHANGE: Matcher - fixed the credentials check in requestJob() to simplify it

*ConfigurationSystem
CHANGE: Operations helper - fix that allow no VO to be defined for components that do not need it

*Core
BUGFIX: InstallTools - when applying runsvctrl to a list of components make sure that the config server is treated first and the sysadmin service - last
        
[v6r2p2]

*WMS
BUGFIX: Matcher - restored logic for checking private pilot asking for a given DN for belonging to the same group with JOB_SHARING property.

[v6r2p1]

*RequestManagementSystem
BUGFIX: RequestCleaningAgent - missing import of the "second" interval definition 

[v6r2]

*General
FIX: replaced use of exec() python statement in favor of object method execution

*Accounting
CHANGE: Accounting 'byte' units are in powers of 1000 instead of powers of 1024 (closes #457)

*Core
CHANGE: Pfn.py - pfnparse function rewritten for speed up and mem usage, unit test case added
FIX: DISET Clients are now thread-safe. Same clients used twice in different threads was not 
closing the previous connection
NEW: reduce wait times in DISET protocol machinery to improve performance    
NEW: dirac-fix-mysql-script command to fix the mysql start-up script for the given installation
FIX: TransferClient closes connections properly
FIX: DISET Clients are now thread-safe. Same client used twice in different threads will not close the previous connection
CHANGE: Beautification and reduce wait times to improve performance
NEW: ProcessPool - added functionality to kill all children processes properly when destroying ProcessPool objects
NEW: CS Helper for LocalSite section, with gridEnv method
NEW: Grid module will use Local.gridEnv if nothing passed in the arguments
CHANGE: Add deprecated sections in the CS Operations helper to ease the transition
FIX: dirac-install - execute dirac-fix-mysql-script, if available, to fix the mysql.server startup script
FIX: dirac-distribution - Changed obsoleted tar.list file URL
FIX: typo in dirac-admin-add-host in case of error
CHANGE: dirac-admin-allow(ban)-se - use diracAdmin.sendMail() instead of NotificationClient.sendMail()

*Framework
BUGFIX: UserProfileDB - no more use of "type" variable as it is a reserved keyword 

*RequestManagement:
FIX: RequestDBFile - more consistent treatment of requestDB Path
FIX: RequestMySQL - Execution order is evaluated based on not Done state of subrequests
NEW: RequestCleaningAgent - resetting Assigned requests to Waiting after a configurable period of time

*RSS
CHANGE: RSS Action now inherits from a base class, and Actions are more homogeneous, they all take a uniform set of arguments. The name of modules has been changed from PolType to Action as well.
FIX: CacheFeederAgent - too verbose messages moved to debug instead of info level
BUGFIX: fixed a bug preventing RSS clients to connect to the services     
FIX: Proper services synchronization
FIX: Better handling of exceptions due to timeouts in GOCDBClient   
FIX: RSS.Notification emails are sent again
FIX: Commands have been modified to return S_OK, S_ERROR inside the Result dict. This way, policies get a S_ERROR / S_OK object. CacheFeederAgent has been updated accordingly.
FIX: allow clients, if db connection fails, to reconnect ( or at least try ) to the servers.
CHANGE: access control using CS Authentication options. Default is SiteManager, and get methods are all.
BUGFIX: MySQLMonkey - properly escaped all parameters of the SQL queries, other fixes.
NEW: CleanerAgent renamed to CacheCleanerAgent
NEW: Updated RSS scripts, to set element statuses and / or tokens.
NEW: Added a new script, dirac-rss-synch
BUGFIX: Minor bugfixes spotted on the Web development
FIX: Removed useless decorator from RSS handlers
CHANGE: ResourceStatus helper tool moved to RSS/Client directory, no RSS objects created if the system is InActive
CHANGE: Removed ClientFastDec decorator, using a more verbose alternative.
CHANGE: Removed useless usage of **kwargs on helper functions.  
NEW: added getSESitesList method to RSSClient      
FIX: _checkFloat() checks INTEGERS, not datetimes

*DataManagement
CHANGE: refactoring of DMS agents executing requests, allow requests from arbitrary users
NEW: DFC - allow to specify multiple replicas, owner, mode when adding files
CHANGE: DFC - optimization of the directory size evaluation
NEW: Added CREATE TEMPORARY TABLES privilege to FileCatalogDB
CHANGE: DFC - getCatalogCounters() update to show numbers of directories
NEW: lfc_dfc_copy script to migrate data from LFC to DFC
FIX: dirac-dms-user-lfns - fixed the case when the baseDir is specified
FIX: FTS testing scripts were using sys.argv and getting confused if options are passed
NEW: DFC - use DirectoryUsage tables for the storage usage evaluations
NEW: DFC - search by metadata can be limited to a given directory subtree
NEW: DFC - search by both directory and file indexed metadata
BUGFIX: DFC - avoid crash if no directories or files found in metadata query
NEW: DFC FileCatalogHandler - define database location in the configuration
NEW: DFC - new FileCatalogFactory class, possibility to use named DFC services
FIX: FTSMonitor, FTSRequest - fixes in handling replica registration, setting registration requests in FileToCat table for later retry
FIX: Failover registration request in the FTS agents.      
FIX: FTSMonitor - enabled to register new replicas if even the corresponding request were removed from the RequestManagement 
FIX: StorageElement - check if SE has been properly initialized before executing any method     
CHANGE: LFC client getReplica() - make use of the new bulk method lfc.lfc_getreplicasl()
FIX: LFC client - protect against getting None in lfc.lfc_readdirxr( oDirectory, "" )  
FIX: add extra protection in dump method of StorageElement base class
CHANGE: FailoverTransfer - create subrequest per catalog if more than one catalog

*Interface
NEW: Job.py - added method to handle the parametric parameters in the workflow. They are made available to the workflow_commons via the key 'GenericParameters'.
FIX: Dirac.py - fix some type checking things
FIX: Dirac.py - the addFile() method can now register to more than 1 catalog.

*WMS
FIX: removed dependency of the JobSchedulingAgent on RSS. Move the getSiteTier functionality to a new CS Helper.
FIX: WMSAdministratorHandler - Replace StringType by StringTypes in the export methods argument type
FIX: JobAgent - Set explicitly UseServerCertificate to "no" for the job executable
NEW: dirac-pilot - change directory to $OSG_WN_TMP on OSG sites
FIX: SiteDirector passes jobExecDir to pilot, this defaults to "." for CREAM CEs. It can be set in the CS. It will not make use of $TMPDIR in this case.
FIX: Set proper project and release version to the SiteDirector     
NEW: Added "JobDelay" option for the matching, refactored and added CS options to the matcher
FIX: Added installation as an option to the pilots and random MyProxyServer
NEW: Support for parametric jobs with parameters that can be of List type

*Resources
NEW: Added SSH Grid Engine Computing Element
NEW: Added SSH Computing Element
FIX: make sure lfc client will not try to connect for several days

*Transformation
FIX: TransformationDB - in setFileStatusForTransformation() reset ErrorCount to zero if "force" flag and    the new status is "unused"
NEW: TransformationDB - added support for dictionary in metadata for the InputDataQuery mechanism     

[v6r1p13]

*WMS
FIX: JobSchedulingAgent - backported from v6r2 use of Resources helper

[v6r1p12]

*Accounting
FIX: Properly delete cached plots

*Core
FIX: dirac-install - run externals post install after generating the versions dir

[v6r1p11]

*Core
NEW: dirac-install - caches locally the externals and the grid bundle
FIX: dirac-distribution - properly generate releasehistory and releasenotes

[v6r1p10]

*WorloadManagement
FIX: JobAgent - set UseServerCertificate option "no" for the job executable

[v6r1p9]

*Core
FIX: dirac-configure - set the proper /DIRAC/Hostname when defining /LocalInstallation/Host

*DataManagement
FIX: dirac-dms-user-lfns - fixed the case when the baseDir is specified
BUGFIX: dirac-dms-remove-files - fixed crash in case of returned error report in a form of dictionary 

[v6r1p8]

*Web
FIX: restored Run panel in the production monitor

*Resources
FIX: FileCatalog - do not check existence of the catalog client module file

[v6r1p7]

*Web
BUGFIX: fixed scroll bar in the Monitoring plots view

[v6r1p6]

*Core
FIX: TransferClient closes connections properly

[v6r1p5]

*Core
FIX: DISET Clients are now thread-safe. Same clients used twice in different threads was not 
     closing the previous connection
NEW: reduce wait times in DISET protocol machinery to improve performance   

[v6r1p4]

*RequestManagement
BUGFIX: RequestContainer - in isSubRequestDone() treat special case for subrequests with files

*Transformation
BUGFIX: TransformationCleaningAgent - do not clear requests for tasks with no associated jobs

[v6r1p3]

*Framework
NEW: Pass the monitor down to the request RequestHandler
FIX: Define the service location for the monitor
FIX: Close some connections that DISET was leaving open

[v6r1p2]

*WorkloadManagement
BUGFIX: JobSchedulingAgent - use getSiteTiers() with returned direct value and not S_OK

*Transformation
BUGFIX: Uniform use of the TaskManager in the RequestTaskAgent and WorkflowTaskAgent

[v6r1p1]

*RSS
BUGFIX: Alarm_PolType now really send mails instead of crashing silently.

[v6r1]

*RSS
CHANGE: Major refactoring of the RSS system
CHANGE: DB.ResourceStatusDB has been refactored, making it a simple wrapper round ResourceStatusDB.sql with only four methods by table ( insert, update, get & delete )
CHANGE: DB.ResourceStatusDB.sql has been modified to support different statuses per granularity.
CHANGE: DB.ResourceManagementDB has been refactored, making it a simple wrapper round ResourceStatusDB.sql with only four methods by table ( insert, update, get & delete )
CHANGE: Service.ResourceStatusHandler has been refactored, removing all data processing, making it an intermediary between client and DB.
CHANGE: Service.ResourceManagementHandler has been refactored, removing all data processing, making it an intermediary between client and DB.
NEW: Utilities.ResourceStatusBooster makes use of the 'DB primitives' exposed on the client and does some useful data processing, exposing the new functions on the client.
NEW: Utilities.ResourceManagementBooster makes use of the 'DB primitives' exposed on the client and does some useful data processing, exposing the new functions on the client.
CHANGE: Client.ResourceStatusClient has been refactorerd. It connects automatically to DB or to the Service. Exposes DB and booster functions.
CHANGE: Client.ResourceManagementClient has been refactorerd. It connects automatically to DB or to the Service. Exposes DB and booster functions.
CHANGE: Agent.ClientsCacheFeederAgent renamed to CacheFeederAgent. The name was not accurate, as it also feeds Accouting Cache tables.
CHANGE: Agent.InspectorAgent, makes use of automatic API initialization.
CHANGE: Command. refactor and usage of automatic API initialization.
CHANGE: PolicySystem.PEP has reusable client connections, which increase significantly performance.
CHANGE: PolicySystem.PDP has reusable client connections, which increase significantly performance.
NEW: Utilities.Decorators are syntactic sugar for DB, Handler and Clients.
NEW: Utilities.MySQLMonkey is a mixture of laziness and refactoring, in order to generate the SQL statements automatically. Not anymore sqlStatemens hardcoded on the RSS.
NEW: Utilities.Validator are common checks done through RSS modules
CHANGE: Utilities.Synchronizer syncs users and DIRAC sites
CHANGE: cosmetic changes everywhere, added HeadURL and RCSID
CHANGE: Removed all the VOExtension logic on RSS
BUGFIX: ResourceStatusHandler - getStorageElementStatusWeb(), access mode by default is Read
FIX: RSS __init__.py will not crash anymore if no CS info provided
BUGFIX: CS.getSiteTier now behaves correctly when a site is passed as a string

*dirac-setup-site
BUGFIX: fixed typos in the Script class name

*Transformation
FIX: Missing logger in the TaskManager Client (was using agent's one)
NEW: Added UnitTest class for TaskManager Client

*DIRAC API
BUGFIX: Dirac.py. If /LocalSite/FileCatalog is not define the default Catalog was not properly set.
FIX: Dirac.py - fixed __printOutput to properly interpret the first argument: 0:stdout, 1:stderr
NEW: Dirac.py - added getConfigurationValue() method

*Framework
NEW: UsersAndGroups agent to synchronize users from VOMRS server.

*dirac-install
FIX: make Platform.py able to run with python2.3 to be used inside dirac-install
FIX: protection against the old or pro links pointing to non-existent directories
NEW: make use of the HTTP proxies if available
FIX: fixed the logic of creating links to /opt/dirac directories to take into account webRoot subdirs

*WorkloadManagement
FIX: SiteDirector - change getVO() function call to getVOForGroup()

*Core:
FIX: Pfn.py - check the sanity of the pfn and catch the erroneous case

*RequestManagement:
BUGFIX: RequestContainer.isSubrequestDone() - return 0 if Done check fails

*DataManagement
NEW: FileCatalog - possibility to configure multiple FileCatalog services of the same type

[v6r0p4]

*Framework
NEW: Pass the monitor down to the request RequestHandler
FIX: Define the service location for the monitor
FIX: Close some connections that DISET was leaving open

[v6r0p3]

*Framework
FIX: ProxyManager - Registry.groupHasProperties() wasn't returning a result 
CHANGE: Groups without AutoUploadProxy won't receive expiration notifications 
FIX: typo dirac-proxy-info -> dirac-proxy-init in the expiration mail contents
CHANGE: DISET - directly close the connection after a failed handshake

[v6r0p2]

*Framework
FIX: in services logs change ALWAYS log level for query messages to NOTICE

[v6r0p1]

*Core
BUGFIX: List.uniqueElements() preserves the other of the remaining elements

*Framework
CHANGE: By default set authorization rules to authenticated instead of all
FIX: Use all required arguments in read access data for UserProfileDB
FIX: NotificationClient - dropped LHCb-Production setup by default in the __getRPSClient()

[v6r0]

*Framework
NEW: DISET Framework modified client/server protocol, messaging mechanism to be used for optimizers
NEW: move functions in DIRAC.Core.Security.Misc to DIRAC.Core.Security.ProxyInfo
CHANGE: By default log level for agents and services is INFO
CHANGE: Disable the log headers by default before initializing
NEW: dirac-proxy-init modification according to issue #29: 
     -U flag will upload a long lived proxy to the ProxyManager
     If /Registry/DefaultGroup is defined, try to generate a proxy that has that group
     Replaced params.debugMessage by gLogger.verbose. Closes #65
     If AutoUploadProxy = true in the CS, the proxy will automatically be uploaded
CHANGE: Proxy upload by default is one month with dirac-proxy-upload
NEW: Added upload of pilot proxies automatically
NEW: Print info after creating a proxy
NEW: Added setting VOMS extensions automatically
NEW: dirac-proxy-info can also print the information of the uploaded proxies
NEW: dirac-proxy-init will check that the lifetime of the certificate is less than one month and advise to renew it
NEW: dirac-proxy-init will check that the certificate has at least one month of validity
FIX: Never use the host certificate if there is one for dirac-proxy-init
NEW: Proxy manager will send notifications when the uploaded proxies are about to expire (configurable via CS)
NEW: Now the proxyDB also has a knowledge of user names. Queries can use the user name as a query key
FIX: ProxyManager - calculate properly the dates for credentials about to expire
CHANGE: ProxyManager will autoexpire old proxies, also auto purge logs
CHANGE: Rename dirac-proxy-upload to dirac-admin-proxy-upload
NEW: dirac-proxy-init will complain if the user certificate has less than 30 days
CHANGE: SecurityLogging - security log level to verbose
NEW: OracleDB - added Array type 
NEW: MySQL - allow definition of the port number in the configuration
FIX: Utilities/Security - hash VOMS Attributes as string
FIX: Utilities/Security - Generate a chain hash to discover if two chains are equal
NEW: Use chain has to discover if it has already been dumped
FIX: SystemAdministrator - Do not set  a default lcg version
NEW: SystemAdministrator - added Project support for the sysadmin
CHANGE: SysAdmin CLI - will try to connect to the service when setting the host
NEW: SysAdmin CLI - colorization of errors in the cli
NEW: Logger - added showing the thread id in the logger if enabled
     
*Configuration
NEW: added getVOfromProxyGroup() utility
NEW: added getVoForGroup() utility, use it in the code as appropriate
NEW: added Registry and Operations Configuration helpers
NEW: dirac-configuration-shell - a configuration script for CS that behaves like an UNIX shellCHANGE: CSAPI - added more functionality required by updated configuration console
NEW: Added possibility to define LocalSE to any Site using the SiteLocalSEMapping 
     section on the Operations Section     
NEW: introduce Registry/VO section, associate groups to VOs, define SubmitPools per VO
FIX: CE2CSAgent - update the CEType only if there is a relevant info in the BDII  

*ReleaseManagement
NEW: release preparations and installation tools based on installation packages
NEW: dirac-compile-externals will try go get a DIRAC-free environment before compiling
NEW: dirac-disctribution - upload command can be defined via defaults file
NEW: dirac-disctribution - try to find if the version name is a branch or a tag in git and act accordingly
NEW: dirac-disctribution - added keyword substitution when creating a a distribution from git
FIX: Install tools won't write HostDN to the configuration if the Admin username is not set 
FIX: Properly set /DIRAC/Configuration/Servers when installing a CS Master
FIX: install_site.sh - missing option in wget for https download: --no-check-certificate
FIX: dirac-install-agent(service) - If the component being installed already has corresponding 
     CS section, it is not overwritten unless explicitly asked for
NEW: dirac-install functionality enhancement: start using the switches as defined in issue #26;
CHANGE: dirac-install - write the defaults if any under defaults-.cfg so dirac-configure can 
        pick it up
FIX: dirac-install - define DYLD_LIBRARY_PATH ( for Mac installations )     
NEW: dirac-install - put all the goodness under a function so scripts like lhcb-proxy-init can use it easily
FIX: dirac-install - Properly search for the LcgVer
NEW: dirac-install will write down the releases files in -d mode   
CHANGE: use new dirac_install from gothub/integration branch in install_site.sh
NEW: Extensions can request custom external dependencies to be installed via pip when 
     installing DIRAC.
NEW: LCG bundle version can be defined on a per release basis in the releases.cfg 
NEW: dirac-deploy-scripts - when setting the lib path in the deploy scripts. 
     Also search for subpaths of the libdir and include them
NEW: Install tools - plainly separate projects from installations

*Accounting
CHANGE: For the WMSHistory type, send as JobSplitType the JobType
CHANGE: Reduced the size of the max key length to workaround mysql max bytes for index problem
FIX: Modified buckets width of 1week to 1 week + 1 day to fix summer time end week (1 hour more )

*WorkloadManagement
CHANGE: SiteDirector - simplified executable generation
NEW: SiteDirector - few more checks of error conditions   
NEW: SiteDirector - limit the queue max length to the value of MaxQueueLengthOption 
     ( 3 days be default )
BUGFIX: SiteDirector - do not download pilot output if the flag getPilotOutput is not set     
NEW: JobDB will extract the VO when applying DIRAC/VOPolicy from the proper VO
FIX: SSHTorque - retrieve job status by chunks of 100 jobs to avoid too long
NEW: glexecComputingElement - allow glexecComputingElement to "Reschedule" jobs if the Test of
     the glexec fails, instead of defaulting to InProcess. Controlled by
     RescheduleOnError Option of the glexecComputingElement
NEW: SandboxStore - create a different SBPath with the group included     
FIX: JobDB - properly treat Site parameter in the job JDL while rescheduling jobs
NEW: JobSchedulingAgent - set the job Site attribute to the name of a group of sites corresponding 
     to a SE chosen by the data staging procedure 
CHANGE: TimeLeft - call batch system commands with the ( default ) timeout 120 sec
CHANGE: PBSTimeLeft - uses default CPU/WallClock if not present in the output  
FIX: PBSTimeLeft - proper handling of (p)cput parameter in the batch system output, recovery of the
     incomplete batch system output      
NEW: automatically add SubmitPools JDL option of the job owner's VO defines it     
NEW: JobManager - add MaxParametericJobs option to the service configuration
NEW: PilotDirector - each SubmitPool or Middleware can define TargetGrids
NEW: JobAgent - new StopOnApplicationFailure option to make the agent exiting the loop on application failure
NEW: PilotAgentsDB - on demand retrieval of the CREAM pilot output
NEW: Pilot - proper job ID evaluation for the OSG sites
FIX: ComputingElement - fixed proxy renewal logic for generic and private pilots
NEW: JDL - added %j placeholder in the JDL to be replaced by the JobID
BUGFIX: DownloadInputData - bug fixed in the naming of downloaded files
FIX: Matcher - set the group and DN when a request gets to the matcher if the request is not 
     coming from a pilot
FIX: Matcher = take into account JobSharing when checking the owner for the request
CHANGE: PilotDirector, dirac-pilot - interpret -V flag of the pilot as Installation name

*DataManagement
FIX: FileCatalog/DiractoryLevelTree - consistent application of the max directory level using global 
     MAX_LEVELS variable
FIX: FileCatalog - Directory metadata is deleted together with the directory deletion, issue #40    
CHANGE: FileCatalog - the logic of the files query by metadata revisited to increase efficiency 
FIX: LcgFileCatalog - use lfcthr and call lfcthr.init() to allow multithread
     try the import only once and just when LcgFileCatalogClient class is intantiated
NEW: LcgFileCatalogClient - new version of getPathPermissions relying on the lfc_access method to solve the problem
     of multiple user DNs in LFC.     
FIX: StorageElement - get service CS options with getCSOption() method ( closes #97 )
FIX: retrieve FileCatalogs as ordered list, to have a proper default.
CHANGE: FileCatalog - allow up to 15 levels of directories
BUGFIX: FileCatalog - bug fixes in the directory removal methods (closes #98)
BUGFIX: RemovalAgent - TypeError when getting JobID in RemovalAgent
BUGFIX: RemovalAgent - put a limit to be sure the execute method will end after a certain number of iterations
FIX: DownloadInputData - when files have been uploaded with lcg_util, the PFN filename
     might not match the LFN file name
FIX: putting FTSMonitor web page back
NEW: The default file catalog is now determined using /LocalSite/FileCatalog. The old behavior 
     is provided as a fallback solution
NEW: ReplicaManager - can now deal with multiple catalogs. Makes sure the surl used for removal is 
the same as the one used for registration.   
NEW: PoolXMLCatalog - added getTypeByPfn() function to get the type of the given PFN  
NEW: dirac-dms-ban(allow)-se - added possibility to use CheckAccess property of the SE

*StorageManagement
FIX: Stager - updateJobFromStager(): only return S_ERROR if the Status sent is not
recognized or if a state update fails. If the jobs has been removed or
has moved forward to another status, the Stager will get an S_OK and
should forget about the job.
NEW: new option in the StorageElement configuration "CheckAccess"
FIX: Requests older than 1 day, which haven't been staged are retried. Tasks older than "daysOld" 
     number of days are set to Failed. These tasks have already been retried "daysOld" times for staging.
FIX: CacheReplicas and StageRequests records are kept until the pin has expired. This way the 
     StageRequest agent will have proper accounting of the amount of staged data in cache.
NEW: FTSCleaningAgent will allow to fix transient errors in RequestDB. At the moment it's 
     only fixing Requests for which SourceTURL is equal to TargetSURL.
NEW: Stager - added new command dirac-stager-stage-files          
FIX: Update Stager code in v6 to the same point as v5r13p37
FIX: StorageManager - avoid race condition by ensuring that Links=0 in the query while removing replicas

*RequestManagement
FIX: RequestDBFile - get request in chronological order (closes issue #84)
BUGFIX: RequestDBFile - make getRequest return value for getRequest the same as for

*ResourceStatusSystem
NEW: Major code refacoring. First refactoring of RSS's PEP. Actions are now function 
     defined in modules residing in directory "Actions".
NEW: methods to store cached environment on a DB and ge them.
CHANGE: command caller looks on the extension for commands.
CHANGE: RSS use now the CS instead of getting info from Python modules.
BUGFIX: Cleaned RSS scripts, they are still prototypes
CHANGE: PEP actions now reside in separate modules outside PEP module.
NEW: RSS CS module add facilities to extract info from CS.
CHANGE: Updating various RSS tests to make them compatible with
changes in the system.
NEW: CS is used instead of ad-hoc configuration module in most places.
NEW: Adding various helper functions in RSS Utils module. These are
functions used by RSS developers, including mainly myself, and are
totally independant from the rest of DIRAC.
CHANGE: Mostly trivial changes, typos, etc in various files in RSS     
CHANGE: TokenAgent sends e-mails with current status   

*Transformation
CHANGE: allow Target SE specification for jobs, Site parameter is not set in this case
CHANGE: TransformationAgent  - add new file statuses in production monitoring display
CHANGE: TransformationAgent - limit the number of files to be treated in TransformationAgent 
        for replication and removal (default 5000)
BUGFIX: TransformationDB - not removing task when site is not set
BUGFIX: TransformationCleaningAgent - archiving instead of cleaning Removal and Replication 
        transformations 
FIX: TransformationCleaningAgent - kill jobs before deleting them        

*Workflow
NEW: allow modules to define Input and Output parameters that can be
     used instead of the step_commons/workflow_commons (Workflow.py, Step.py, Module.py)

*Various fixes
BUGFIX: Mail.py uses SMTP class rather than inheriting it
FIX: Platform utility will properly discover libc version even for the new Ubuntu
FIX: Removed old sandbox and other obsoleted components<|MERGE_RESOLUTION|>--- conflicted
+++ resolved
@@ -1,4 +1,3 @@
-<<<<<<< HEAD
 [v6r5p6]
 
 FIX: merged in patch v6r4p27
@@ -154,7 +153,7 @@
 
 *RMS
 CHANGE: Stop using RequestAgentMixIn in the request agents
-=======
+
 [v6r4p28]
 
 *Interfaces
@@ -173,7 +172,6 @@
 
 *RMS
 NEW: Request(Client,DBMySQL,Manager) - added readRequestsForJobs() method
->>>>>>> 9b27720e
 
 [v6r4p27]
 
