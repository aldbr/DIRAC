<<<<<<< HEAD
[v6r14-pre6]

*Core
NEW: CSGlobals - includes Extensions class to consistently check the returned
     list of extensions with proper names 
NEW: ProxyManagerXXX, ProxyGeneration, X509XXX - support for RFC proxies
NEW: ProxyInfo - VOMS proxy information without using voms commands
NEW: LocalConfiguration - option to print out license information    
FIX: SocketInfo.py - check the CRL lists while handshaking  

*Framework
NEW: InstalledComponentsDB will now store information about the user who did the 
     installation/uninstallation of components.

*Resources
NEW: ARCComputingElement based on the ARC python API

*RSS
FIX: Improved logging all over the place 

*DMS
NEW: New FileCatalog SecurityManager with access control based on policies,
     VOMSPolicy as one of the policy implementations.
NEW: lfc_dfc_db_copy - script used by LHCb to migrate from the LFC to the DFC with 
     Foreign Keys and Stored Procedures by accessing the databases directly     
NEW: FileManagerPs.py - added _getFileLFNs() to serve info for the Web Portal     

*Interfaces
CHANGE: use jobDescription.xml as a StringIO object to avoid multiple disk
        write operations while massive job submission

*WMS
FIX: Watchdog - review for style and pylint
CHANGE: Review of the Matcher code, extracting Limiter and Matcher as standalone 
        utilities
        

*Transformation
NEW: New ported plugins from LHCb, added unit tests
=======
[v6r13p9]

*Framework
FIX: SystemLoggingDB - schema change for ClientIPs table to store IPv6 addresses

*DMS
BUGFIX: DMSRequestOperationsBase - bug fix in checkSEsRSS()
FIX: RemoveFile - in __cal__(): bug fix; fix in the BannedSE treatment logic

*RMS
BUGFIX: Operation - in catalogList()
BUGFIX: ReqClient - in printOperation()

*Resources
FIX: GFAL2_StorageBase - added Lost, Cached, Unavailable in getSingleFileMetadata() output
BUGFIX: GFAL2_StorageBase - fixed URL construction in put(get)SingleFile() methods

*WMS
FIX: InputDataByProtocol - removed StorageElement object caching
>>>>>>> 7328e029

[v6r13p8]

*Framework
FIX: MonitoringUtilities - minor bug fix

*DMS
FIX: DataManager - remove local file when doing two hops transfer

*WMS
FIX: SandboxStoreClient - get the VO info from the delegatedGroup argument to 
     use for the StorageElement instantiation

*TMS
CHANGE: Transformation(Client,DB,Manager) - multiple code clean-up without
        changing the logic

[v6r13p7]

*Core
NEW: X509CRL - class to handle certificate revocation lists

*DMS
FIX: RequestOperations/RemoveFile.py - check target SEs to be online before
     performing the removal operation. 
FIX: SecurityManager, VOMSPolicy - make the vomspolicy compatible with the old client 
     by calling in case of need the old SecurityManager     

*Resources
BUGFIX: Torque, GE - methods must return Message field in case of non-zero return status
FIX: SRM2Storage - when used internaly, listDirectory should return urls and not lfns

*WMS
FIX: ConfigureCPURequirements pilot command - add queue CPU length to the extra local
     configuration
FIX: JobWrapper - load extra local configuration of any     

*RMS
FIX: RequestDB - fix in getRequestSummaryWeb() to suit the Web Portal requirements

*Transformation
FIX: TransformationManagerHandler - fix in getTransformationSummaryWeb() to suit 
     the Web Portal requirements

[v6r13p6]

*Core
FIX: X509Chain - use SHA1 signature encryption in all tha cases

*Resources
FIX: ComputingElement - take CPUTime from its configuration defined in the 
     pilot parameters

*WMS
FIX: SiteDirector - correctly configure jobExecDir and httpProxy Queue parameters

[v6r13p5]

*Resources
BUGFIX: Torque - getCEStatus() must return integer job numbers
FIX: StorageBase - removed checking the VO name inside the LFN 

*WMS
FIX: InputData, JobScheduling - StorageElement needs to know its VO

*DMS
FIX: ReplicateAndRegister - Add checksumType to RMS files when adding 
     checksum value
FIX: DataManager - remove unnecessary access to RSS and use SE.getStatus()     
FIX: DMHelpers - take into account Alias and BaseSE in site-SE relation

*RMS
FIX: Request - bug fixed in optimize() in File reassignment from one
     Operation to another  

*Transformation
FIX: TransformationDB - set derived transformation to Automatic

[v6r13p4]

*Core
FIX: VOMSService - treat properly the case when the VOMS service returns no result
     in attGetUserNickname()

*DMS
FIX: FTSAgent, ReplicateAndRegister - make sure we use source replicas with correct 
     checksum 

*RMS
FIX: Request - minor fix in setting the Request properties, suppressing pylint
     warnings
CHANGE: File, Reques, Operation, RequestDB - remove the use of sqlalchemy on 
        the client side     
     
*Resources
FIX: StorageElement - import FileCatalog class rather than the corresponding module     
FIX: SLURM - proper formatting commands using %j, %T placeholders
FIX: SSHComputingElement - return full job references from getJobStatus() 

*RSS
FIX: DowntimeCommand - checking for downtimes including the time to start in hours

*Workflow
CHANGE: FailoverRequest - assign to properties rather than using setters

*Transformation
FIX: TransformationClient(DB,Utilities) - fixes to make derived transformations work

[v6r13p3]

*DMS
FIX: DataManager - in putAndRegister() specify explicitly registration protocol
     to ensure the file URL available right after the transfer
     
*Resources
FIX: SRM2Storage - use the proper se.getStatus() interface ( not the one of the RSS )     

[v6r13p2]

*Framework
FIX: SystemAdministratorHandler - install WebAppDIRAC extension only in case
     of Web Portal installation
CHANGE: dirac-populate-component-db - check the setup of the hosts to register 
        into the DB only installations from the same setup; check the MySQL installation
        before retrieving the database information      

*DMS
FIX: FTSAgent - fix in parsing the server result
FIX: FTSFile - added Waiting status
FIX: FTSJob - updated regexps for the "missing source" reports from the server;
     more logging message 

*Resources
FIX: SRM2Storage - fix in treating the checksum type 
FIX: StorageElement - removed getTransportURL from read methods

*RMS
FIX: Request - typo in the optimize() method

[v6r13p1]

*Framework
CHANGE: SystemAdminstratorIntegrator - can take a list of hosts to exclude from contacting

*DMS
FIX: DataManager - fix in __getFile() in resolving local SEs
FIX: dirac-dms-user-lfns - sort result, simplify logic

*RMS
FIX: Request - Use DMSHelper to resolve the Failovers SEs
FIX: Operation - treat the case where the SourceSE is None

*WMS
FIX: WMSAdministratorHandler - return per DN dictionary from getPilotStatistics 

[v6r13]

CHANGE: Separating fixed and variable parts of error log messages for multiple systems 
        to allow SystemLogging to work

*Core
FIX: MySQL.py - treat in detailed way datetime functions in __escapeString()
FIX: DictCache.get() returns now None instead of False if no or expired value
NEW: InstallTools - allow to define environment variables to be added to the component
     runit run script
NEW: Changes to make the DISET protocol IP V6 ready
CHANGE: BaseClient - retry service call on another instance in case of failure
CHANGE: InnerRPCClient - retry 3 times in case of exception in the transport layer
CHANGE: SocketInfo - retry 3 times in case of handshaking error
CHANGE: MySQL - possibility to specify charset in the table definition
FIX: dirac-install, dirac-distribution - removed obsoleted defaults     
NEW: Proxy utility module with executeWithUserProxy decorator function

*Configuration
NEW: CSAPI,dirac-admin-add-shifter - function, and script, for adding or modifying a 
     shifter in the CS

*Framework
FIX: NotificationDB - escape fields for sorting in getNotifications()
NEW: Database, Service, Client, commands for tracking the installed DIRAC components

*Interfaces
CHANGE: Dirac - changed method names, keeping backward compatibility
CHANGE: multiple commands updated to use the new Dirac API method names

*DMS
NEW: Native use of the FTS3 services
CHANGE: Removed the use of current DataLogging service
CHANGE: DataManager - changes to manage URLs inside StorageElement objects only
FIX: DataManager - define SEGroup as accessible at a site
CHANGE: DirectoryListing - extracted from FileCatalogClientCLI as an independent utility
CHANGE: MetaQuery - extracted from FileCatalogClientCLI as an independent utility
CHANGE: FileCatalogClientCLI uses external DirectoryListing, MetaQuery utilities
CHANGE: FileCatalog - replace getDirectoryMetadata by getDirectoryUserMetadata
NEW: FileCatalog - added new getDirectoryMetadata() interface to get standard directory metadata
NEW: FileCatalog - possibility to find files by standard metadata
NEW: FileCatalog - possibility to use wildcards in the metadata values for queries
NEW: DMSHelpers class
NEW: dirac-dms-find-lfns command

*WMS
NEW: SiteDirector - support for the MaxRAM queue description parameter
CHANGE: JobScheduling executor uses the job owner proxy to evaluate which files to stage
FIX: DownloadInputData - localFile was not defined properly
FIX: DownloadInputData - could not find cached files (missing [lfn])

*RMS
CHANGE: Removed files from the previous generation RMS
CHANGE: RMS refactored based on SQLAlchemy 
NEW: ReqClient - added options to putRequest(): useFailoverProxy and retryMainServer
CHANGE: DMSRequestOperationsBase - delay execution or cancel request based on SE statuses 
        from RSS/CS
FIX: Fixes to make use of RequestID as a unique identifier. RequestName can be used in
     commands in case of its uniqueness        

*Resources
NEW: Computing - BatchSystem classes introduced to be used both in Local and SSH Computing Elements
CHANGE: Storage - reworked Storage Element/Plugins to encapsulate physical URLs 
NEW: GFAL2_StorageBase.py, GFAL2_SRM2Storage.py, GFAL2_XROOTStorage.py 

*RSS:
NEW: dirac-admin-allow(ban)-se - added RemoveAccess status
CHANGE: TokenAgent - added more info to the mail

*TS
CHANGE: Task Manager plugins

[v6r12p46]

*Core
FIX: GraphData - check for missing keys in parsed_data in initialize()

*WMS
CHANGE: PilotStatusAgent - kill pilots being deleted; do not delete pilots still
        running jobs
  
*RSS
CHANGE: Instantiate RequestManagementDB/Client taking into account possible extensions        

*Resources
FIX: GlobusComputingElement - evaluate WaitingJobs in getCEStatus()
FIX: SRM2Storage - error 16 of exists call is interpreted as existing file
FIX: XROOTStorage - added Lost, Cached, Unavailable in the output of getSingleMetadata()

[v6r12p45]

*Resources
FIX: SRM2Storage - error 22 of exists call is interpreted as existing file
     ( backport from v6r13 )

[v6r12p44]

*WMS
FIX: SiteDirector - consider also pilots in Waiting status when evaluating
     queue slots available

*Resources
NEW: SRM2Storage - makes use of /Resources/StorageElements/SRMBusyFilesExist option
     to set up the mode of interpreting the 22 error code as existing file

[v6r12p43]

*DMS:
FIX: DirectoryTreeBase - avoid double definition of FC_DirectoryUsage table
     in _rebuildDirectoryUsage()

[v6r12p42]

FIX: added fixes from v6r11p34 patch release

[v6r12p41]

*WMS
CHANGE: dirac-wms-job-submit - "-r" switch to enable job repo

[v6r12p40]

*DMS
FIX: DirectoryTreeBase.py - set database engine to InnoDB 

[v6r12p39]

FIX: imported fixes from rel-v6r11

[v6r12p38]

*DMS
CHANGE: DataManager - enhanced real SE name resolution

*RMS
FIX: Request - fixed bug in the optimization of requests with failover operations

*Resources
CHANGE: StorageFactory - allow for BaseSE option in the SE definition

[v6r12p37]

*Core
FIX: InstallTools - force $HOME/.my.cnf to be the only defaults file

[v6r12p36]

*Configuration
FIX: Utilities.py - bug fix getSiteUpdates()

[v6r12p35]

*Core
CHANGE: VOMSService - add URL for the method to get certificates

*DMS
FIX: DataManager - in __replicate() set do not pass file size to the SE if no
     third party transfer
FIX: RemoveFile, ReplicateAndRegister - regular expression for "no replicas"
     common for both DFC and LFC     
     
*WMS
FIX: WMSHistoryCorrector - make explicit error if no data returned from WMSHistory
     accounting query     

[v6r12p34]

*DMS
BUGFIX: FileCatalogWithFkAndPsDB - fix storage usage calculation

[v6r12p33]

*Core
NEW: VOMSService - added method admListCertificates()

*DMS
BUGFIX: dirac-dms-put-and-register-request - missing Operation in the request

*Resources
FIX: sshce - better interpretation of the "ps" command output

[v6r12p32]

*RMS
FIX: ReqManager - in getRequest() possibility to accept None type
     argument for any request 

[v6r12p31]

*WMS
FIX: pilotCommands - import json module only in case it is needed

[v6r12p30]

*Core
FIX: InstallTools - 't' file is deployed for agents installation only
FIX: GOCDBClient - creates unique DowntimeID using the ENDPOINT

*Framework
FIX: SystemAdministratorHandler - use WebAppDIRAC extension, not just WebApp

*DMS:
FIX: FileCatalogComponents.Utilities - do not allow empty LFN names in
     checkArgumentDict()

[v6r12p29]

*CS
CHANGE: CSCLI - use readline to store and resurrect command history

*WMS
FIX: JobWrapper - bug fixed in the failoverTransfer() call
CHANGE: dirac-wms-job-submit - added -f flag to store ids

*DMS
FIX: DataManager - make successful removeReplica if missing replica 
     in one catalog

*RMS
FIX: Operation, Request - limit the length of the error message

[v6r12p28]

*RMS
FIX: Request - do not optimize requests already in the DB 

[v6r12p27]

*Core
CHANGE: InstallTools - install "t" script to gracefully stop agents

*DMS
FIX: FileCatalog - return GUID in DirectoryParameters

*Resource
CHANGE: DFC/LFC clients - added setReplicaProblematic()

[v6r12p26]

*DMS
BUGFIX: FileCatalog - getDirectoryMetadata was wrongly in ro_meta_methods list 

*RMS
FIX: Operation - temporary fix in catalog names evaluation to smooth
     LFC->DFC migration - not to forget to remove afterwards !

*WMS
CHANGE: JobWrapper - added MasterCatalogOnlyFlag configuration option

[v6r12p25]

*DMS
BUGFIX: PutAndRegister, RegitserFile, RegisterReplica, ReplicateAndRegister - do not
        evaluate the catalog list if None

[v6r12p24]

*DMS:
FIX: DataManager - retry RSS call 5 times - to be reviewed

[v6r12p23]

*DMS
FIX: pass a catalog list to the DataManager methods
FIX: FileCatalog - bug fixed in the catalog list evaluation

[v6r12p22]

*DMS
FIX: RegisterFile, PutAndRegister - pass a list of catalogs to the DataManager instead of a comma separated string
FIX: FTSJob - log when a job is not found in FTS
CHANGE: dropped commands dirac-admin-allow(ban)-catalog

*Interfaces
CHANGE: Dirac, JobMonitoringHandler,dirac-wms-job-get-jdl - possibility to retrieve original JDL

*WMS
CHANGE: JobManifest - make MaxInputData a configurable option

[v6r12p21]

*RMS
BUGFIX: File,Operation,RequestDB - bug making that the request would always show 
        the current time for LastUpdate
  
*WMS
FIX: JobAgent - storing on disk retrieved job JDL as required by VMDIRAC
     ( to be reviewed )        

[v6r12p20]

*DMS
FIX: DataManager - more informative log messages, checking return structure
FIX: FileCatalog - make exists() behave like LFC file catalog client by checking
     the unicity of supplied GUID if any
FIX: StorageElementProxyHandler - do not remove the cache directory

*Framework
FIX: SystemAdministratorClient - increase the timeout to 300 for the software update     

*RMS
FIX: Operation.py - set Operation Scheduled if one file is Scheduled
CHANGE: Request - group ReplicateAndRegister operations together for failover 
        requests: it allows to launch all FTS jobs at once

*Resources
FIX: LcgFileCatalogClient - fix longstanding problem in LFC when several files 
     were not available (only one was returned) 

*TS
BUGFIX: TransformationCleaning,ValidateOutputDataAgent - interpret correctly
        the result of getTransformationParameters() call
FIX: TaskManager - fix exception in RequestTaskAgent        

[v6r12p19]

*Core
FIX: Core.py - check return value of getRecursive() call

*DMS
FIX: FileCatalog - directory removal is successful if does not exist
     special treatment of Delete operation

*WMS
FIX: InputDataByProtocol - fix interpretation of return values

[v6r12p18]

*DMS
FIX: FTSStrategy - config option name
FIX: DataManager - removing dirac_directory flag file only of it is there
     in __cleanDirectory()

*RMS
FIX: Operation - MAX_FILES limit set to 10000
FIX: ReqClient - enhanced log messages

*TMS
FIX: TaskManager - enhanced log messages

*RSS
FIX: DowntimeCommand - fixed mix of SRM.NEARLINE and SRM

*WMS
FIX: InputDataByProtocol - fixed return structure

[v6r12p16]

*DMS
FIX: IRODSStorageElement more complete implementation
FIX: FileCatalogHandler(DB) - make removeMetadata bulk method

*Resources
FIX: FileCatalog - make a special option CatalogList (Operations) to specify catalogs used by a given VO

[v6r12p15]

*Core
FIX: ProcessPool - kill the working process in case of the task timeout
FIX: FileHelper - count transfered bytes in DataSourceToNetwork()

*DMS
BUGFIX: FileCatalogCLI - changed interface in changePathXXX() methods
NEW: IRODSStorageElementHandler class
CHANGE: FileCatalog - separate metadata and file catalog methods, 
        apply metadata methods only to Metadata Catalogs 

*Resources
FIX: SSHTorqueComputingElement - check the status of the ssh call for qstat 

*WMS
FIX: WatchdogLinux - fixed typo

[v6r12p14]

*TS
FIX: TaskManagerAgentBase: avoid race conditions when submitting to WMS

*DMS
NEW: FileCatalog - added new components ( directory tree, file manager ) 
     making use of foreign keys and stored procedures
FIX: DataManager returns properly the FileCatalog errors     

[v6r12p13]

*TS
BUGFIX: TransformationAgent - data member not defined

*WMS
FIX: InputData(Resolution,ByProtocol) - possibility to define RemoteProtocol

[v6r12p12]

*WMS
BUGFIX: pilotTools - missing comma

[v6r12p11]

*WMS
FIX: CPUNormalization - dealing with the case when the maxCPUTime is not set in the queue
     definition
FIX: pilotTools - added option pilotCFGFile

[v6r12p10]

*DMS
FIX: StorageElementProxy - BASE_PATH should be a full path

*Resources
FIX: SRM2Storage - return specific error in putFile

*TS
FIX: TransformationAgent - fix to avoid an exception in finalize and double printing 
     when terminating the agent
BUGFIX: TransformationDB - fix return value in setTransformationParameter()

[v6r12p9]

*Core
CHANGE: SiteCEMapping - getSiteForCE can take site argu

ment to avoid confusion

*Interfaces
FIX: Job - provide optional site name in setDestinationCE()

*WMS
FIX: pilotCommands - check properly the presence of extra cfg files
     when starting job agent
FIX: JobAgent - can pick up local cfg file if extraOptions are specified     

[v6r12p8]

*Core
FIX: dirac-configure - correctly deleting useServerCertificate flag
BUGFIX: InstallTools - in fixMySQLScript()

*DMS
BUGFIX: DatasetManager - bug fixes
CHANGE: StorageElementProxy - internal SE object created with the VO of the requester

*TS
FIX: dirac-transformation-xxx commands - do not check the transformation status
CHANGE: Agents - do not use shifter proxy 
FIX: TransformationAgent - correct handling of replica cache for transformations 
     when there were more files in the transformation than accepted to be executed
FIX: TransformationAgent - do not get replicas for the Removal transformations     

*RMS
NEW: new SetFileStatus Operation

[v6r12p7]

*Core
FIX: dirac-configure - always removing the UseServerCertificate flag before leaving
FIX: ProcessPool - one more check for the executing task ending properly 

*Interfaces 
FIX: Dirac.py - use printTable in loggingInfo()

[v6r12p6]

FIX: fixes from v6r11p26 patch release

[v6r12p5]

*Core
FIX: VOMS.py - do not use obsoleted -dont-verify-ac flag with voms-proxy-info

*TS
FIX: TransformationManager - no status checked at level service

[v6r12p4]

FIX: fixes from v6r11p23 patch release

[v6r12p3]

*Configuration
CHANGE: dirac-admin-add-resources - define VOPath/ option when adding new SE 

*Resources
NEW: StorageFactory - modify protocol Path for VO specific value

*DMS
FIX: FileCatalog - check for empty input in checkArgumentFormat utility
FIX: DataManager - protect against FC queries with empty input

[v6r12p2]

*Core
FIX: dirac-install - svn.cern.ch rather than svnweb.cern.ch is now needed for direct 
     HTTP access to files in SVN

*WMS
FIX: dirac-wms-cpu-normalization - when re-configuring, do not try to dump in the 
     diracConfigFilePath

[v6r12p1]

*Configuration
FIX: Core.Utilities.Grid, dirac-admin-add-resources - fix to make a best effort to 
     guess the proper VO specific path of a new SE
*WMS
FIX: dirac-configure, pilotCommands, pilotTools - fixes to use server certificate

[v6r12]

*Core
CHANGE: ProcessPool - do not stop working processes by default
NEW: ReturnValue - added returnSingleResult() utility 
FIX: MySQL - correctly parse BooleanType
FIX: dirac-install - use python 2.7 by default
FIX: dirac-install-xxx commands - complement installation with the component setup
     in runit
NEW: dirac-configure - added --SkipVOMSDownload switch, added --Output switch
     to define output configuration file
CHANGE: ProcessPool - exit from the working process if a task execution timed out  
NEW: ProcessMonitor - added evaluation of the memory consumed by a process and its children   
NEW: InstallTools - added flag to require MySQL installation
FIX: InstallTools - correctly installing DBs extended (with sql to be sourced) 
FIX: InstallTools - run MySQL commands one by one when creating a new database
FIX: InstallTools - fixMySQLScripts() fixes the mysql start script to ognore /etc/my.cnf file
CHANGE: Os.py - the use of "which" is replaced by distutils.spawn.find_executable
NEW: Grid.py - ldapSA replaced by ldapSE, added getBdiiSE(CE)Info() methods
CHANGE: CFG.py - only lines starting with ^\s*# will be treated as comments
CHANGE: Shifter - Agents will now have longer proxies cached to prevent errors 
        for heavy duty agents, closes #2110
NEW: Bdii2CSAgent - reworked to apply also for SEs and use the same utilities for the
     corresponding command line tool
NEW: dirac-admin-add-resources - an interactive tool to add and update sites, CEs, SEs
     to the DIRAC CS   
CHANGE: dirac-proxy-init - added message in case of impossibility to add VOMS extension   
FIX: GOCDBClient - handle correctly the case of multiple elements in the same DT            


*Accounting
NEW: Allow to have more than one DB for accounting
CHANGE: Accounting - use TypeLoader to load plotters

*Framework
FIX: Logger - fix FileBackend implementation

*WMS
NEW: Refactored pilots ( dirac-pilot-2 ) to become modular following RFC #18, 
     added pilotCommands.py, SiteDirector modified accordingly 
CHANGE: InputData(Executor) - use VO specific catalogs      
NEW: JobWrapper, Watchdog - monitor memory consumption by the job ( in a Warning mode )
FIX: SandboxStoreHandler - treat the case of exception while cleaning sandboxes
CHANGE: JobCleaningAgent - the delays of job removals become CS parameters
BUGFIX: JobDB - %j placeholder not replaced after rescheduling
FIX: JobDB - in the SQL schema description reorder tables to allow foreign keys
BUGFIX: JobAgent, Matcher - logical bug in using PilotInfoReported flag
FIX: OptimizerExecutor - when a job fails the optimization chain set the minor status 
     to the optimiser name and the app status to the fail error

*Resources
NEW: StorageElement - added a cache of already created SE objects
CHANGE: SSHTorqueComputingElement - mv getCEStatus to remote script

*ResourceStatus
NEW: ResourceManagementClient/DB, DowntimeCommand - distinguish Disk and Tape storage 
FIX: GODDBClient  - downTimeXMLParsing() can now handle the "service type" parameter properly
CHANGE: dirac-rss-xxx commands use the printTable standard utility
FIX: dirac-dms-ftsdb-summary - bug fix for #2096

*DMS
NEW: DataManager - add masterCatalogOnly flag in the constructor
FIX: DataManager - fix to protect against non valid SE
CHANGE: FC.DirectoryLevelTree - use SELECT ... FOR UPDATE lock in makeDir()
FIX: FileCatalog - fixes in using file and replica status
CHANGE: DataManager - added a new argument to the constructor - vo
CHANGE: DataManager - removed removeCatalogFile() and dirac-dms-remove-catalog-file adjusted
CHANGE: Several components - field/parameter CheckSumType all changed to ChecksumType
CHANGE: PoolXMLCatalog - add the SE by default in the xml dump and use the XML library 
        for dumping the XML
FIX: XROOTStorageElement - fixes to comply with the interface formalism        

*SMS
FIX: StorageManagementDB - small bugfix to avoid SQL errors

*RMS
NEW: Added 'since' and 'until' parameters for getting requests
NEW: Request - added optimize() method to merge similar operations when
     first inserting the request
NEW: ReqClient, RequestDB - added getBulkRequest() interface. RequestExecutingAgent
     can use it controlled by a special flag     
FIX: Operation, Request - set LastUpdate time stamp when reaching final state
FIX: OperationHandlerBase - don't erase the original message when reaching the max attempts      
FIX: removed some deprecated codes
FIX: RequestTask - always set useServerCerificate flag to tru in case of executing inside
     an agent
CHANGE: gRequestValidator removed to avoid object instantiation at import   
NEW: dirac-rms-cancel-request command and related additions to the db and service classes  

*TMS
NEW: WorkflowTaskAgent is now multi-threaded
NEW: Better use of threads in Transformation Agents
CHANGE: TransformationDB - modified such that the body in a transformation can be updated
FIX: TransformationCleaningAgent - removed non-ASCII characters in a comment

[v6r11p34]

*Resources
NEW: GlobusComputingElement class

[v6r11p33]

*Configuration
FIX: Resources - avoid white spaces in OSCompatibility

[v6r11p32]

*Core
CHANGE: BaseClient, SSLSocketFactory, SocketInfo - enable TLSv1 for outgoing 
        connections via suds, possibility to configure SSL connection details
        per host/IP 

[v6r11p31]

*Core
FIX: CFG - bug fixed in loadFromBuffer() resulting in a loss of comments

*Resources
FIX: SSHTorqueComputingElement - check the status of ssh call for qstat

*DMS
FIX: FileCatalog - return LFN name instead of True from exists() call if LFN
     already in the catalog

[v6r11p30]

*DMS
CHANGE: FileCatalogCLI - add new -D flag for find to print only directories

[v6r11p29]

*DMS
FIX: FTS(Agent,Startegy,Gragh) - make use of MaxActiveJobs parameter, bug fixes

*TMS
FIX: Transformation(Agent,Client) - Operations CS parameters can be defined for each plugin: MaxFiles, SortedBy, NoUnusedDelay. Fixes to facilitate work with large numbers of files.

[v6r11p28]

*Core
FIX: InstallTools - check properly the module availability before installation

*WMS
FIX: JobScheduling - protection against missing dict field RescheduleCounter

*TMS
FIX: TransformationCleaningAgent - execute DM operations with the shifter proxy

[v6r11p27]

*Core
BUGFIX: InstallTools - bug fix in installNewPortal()

*WMS
FIX: Watchdog - disallow cputime and wallclock to be negative

*TS
FIX: TransformationAgent - correct handling of replica caches when more than 5000 files


BUGFIX: ModuleBase - bug fix in execute()
BUGFIX: Workflow - bug fix in createStepInstance()

*DMS
BUGFIX: DiractoryTreeBase - bug fix in getDirectoryPhysicalSizeFromUsage()

*Resources
FIX: XROOTStorage - back ported fixes from #2126: putFile would place file in 
     the wrong location on eos

[v6r11p26]

*Framework
FIX: UserProfileDB.py - add PublishAccess field to the UserProfileDB

*RSS
FIX: Synchronizer.py - fix deletion of old resources

*DMS
FIX: DataManager - allow that permissions are OK for part of a list of LFNs ( __verifyWritePermission() )
     (when testing write access to parent directory). Allows removal of replicas 
     even if one cannot be removed
FIX: DataManager - test SE validity before removing replica     
     
*RMS
FIX: RequestTask - fail requests for users who are no longer in the system
FIX: RequestExecutingAgent - fix request timeout computation

[v6r11p25]

*Interfaces
FIX: Job.py - bring back different logfile names if they have not been specified by the user

[v6r11p24]

*DMS
BUGFIX: SEManagerDB - bug fixed in getting connection in __add/__removeSE

[v6r11p23]

*DMS
CHANGE: FTSRequest is left only to support dirac-dms-fts-XXX commands

[v6r11p22]

*DMS
FIX: FTSJob - fixes in the glite-transfer-status command outpu parsing
FIX: TransformationClient - allow single lfn in setFileStatusForTransformation()

*WMS
FIX: StatesMonitoringAgent - install pika on the fly as a temporary solution

[v6r11p21]

*DMS
BUGFIX: dirac-dms-remove-replicas - continue in case of single replica failure
FIX: dirac-rms-xxx scripts - use Script.getPositionalArgs() instead of sys.argv

*Workflow
FIX: Test_Modules.py - fix in mocking functions, less verbose logging

[v6r11p20]

*DMS
BUGFIX: DataManager - in __SEActive() use resolved SE name to deal with aliases
BUGFIX: FileMetadata - multiple bugs in __buildUserMetaQuery()

[v6r11p19]

*DMS
FIX: FTSJob - fix FTS job monitoring a la FTS2

*RMS
CHANGE: ReqClient - added setServer() method
FIX: File,Operation,Request - call the getters to fetch the up-to-date information 
     from the parent

[v6r11p18]

*DMS
FIX: FTSAgent(Job) - fixes for transfers requiring staging (bringOnline) and adaptation 
     to the FTS3 interface

*WMS
FIX: StatesMonitoringAgent - resend the records in case of failure

[v6r11p17]

*DMS
FIX: FileCatalog - in multi-VO case get common catalogs if even VO is not specified

*Resources
FIX: ComputintgElement - bugfix in available() method

*WMS
FIX: SiteDirector - if not pilots registered in the DB, pass empty list to the ce.available()

[v6r11p16]

*RMS
BUGFIX: Request,Operation,File - do not cast to str None values

[v6r11p15]

*DMS
FIX: ReplicateAndRegister - do not create FTSClient if no FTSMode requested
CHANGE: FTSAgent(Job,File) - allow to define the FTS2 submission command;
        added --copy-pin-lifetime only for a tape backend
        parse output of both commands (FTS2, FTS3)
        consider additional state for FTS retry (Canceled)
        
*RMS
FIX: Operation, Request - treat updates specially for Error fields        

*TMS
FIX: TransformationAgent - fixes in preparing json serialization of requests

*WMS
NEW: StateMonitoringAgent - sends WMS history data through MQ messages 

[v6r11p14]

*WMS
CHANGE: JobDB - removed unused tables and methods
CHANGE: removed obsoleted tests

*DMS
FIX: FTSAgent - recover case when a target is not in FTSDB
CHANGE: FTSAgent(Job) - give possibility to specify a pin life time in CS 

*RMS
FIX: Make RMS objects comply with Python Data Model by adding __nonzero__ methods 

[v6r11p13]

*DMS
BUGFIX: SEManager - in SEManagerDB.__addSE() bad _getConnection call, closes #2062

[v6r11p12]

*Resources
CHANGE: ARCComputingElement - accomodate changes in the ARC job reported states

*Configuration
CHANGE: Resources - define a default FTS server in the CS (only for v6r11 and v6r12)

*DMS
FIX: FTSStrategy - allow to use a given channel more than once in a tree 
FIX: FTSAgent - remove request from cache if not found
FIX: FTSAgent - recover deadlock situations when FTS Files had not been correctly 
     updated or were not in the DB

*RMS
FIX: RequestExecutingAgent - fix a race condition (cache was cleared after the request was put)
FIX: RequestValidator - check that the Operation handlers are defined when inserting a request

[v6r11p11]

*Core
FIX: TransportPool - fixed exception due to uninitialized variable
FIX: HTTPDISETSocket - readline() takes optional argument size ( = 0 )

*DMS
FIX: FTSAgent - check the type of the Operation object ( can be None ) and
     some other protections
FIX: FTSClient - avoid duplicates in the file list

*RMS
FIX: ReqClient - modified log message
CHANGE: dirac-dms-fts-monitor - allow multiple comma separated LFNs in the arguments

[v6r11p10]

*RSS
FIX: DowntimeCommand, Test_RSS_Command_GOCDBStatusCommand - correctly interpreting list of downtimes

*RMS
FIX: ReplicateAndRegister - Create a RegisterReplica (not RegisterFile) if ReplicateAndRegister 
     fails to register
FIX: OperationHandlerBase - handle correctly Attempt counters when SEs are banned
FIX: ReplicateAndRegister - use FC checksum in case of mismatch request/PFN
FIX: FTSAgent - in case a file is Submitted but the FTSJob is unknown, resubmit
FIX: FTSAgent - log exceptions and put request to DB in case of exception
FIX: FTSAgent - handle FTS error "Unknown transfer state NOT_USED", due to same file 
     registered twice (to be fixed in RMS, not clear origin)

*WMS
FIX: JobStateUpdateHandler - status not updated while jobLogging is, due to time skew between 
     WN and DB service
FIX: JobStateUpdateHandler - stager callback not getting the correct status Staging 
     (retry for 10 seconds)     

[v6r11p9]

*Core
NEW: AgentModule - set AGENT_WORKDIRECTORY env variable with the workDirectory
NEW: InstallTools - added methods for the new web portal installation

*DMS
FIX: ReplicateAndRegister - apply same error logic for DM replication as for FTS

*Resources:
FIX: SRM2Storage - fix log message level
FIX: SRM2Storage - avoid useless existence checks 

*RMS
FIX: ForwardDISET - a temporary fix for a special LHCb case, to be removed asap
FIX: ReqClient - prettyPrint is even prettier
FIX: RequestTask - always use server certificates when executed within an agent

[v6r11p8]

*TMS
FIX: TransformationDB - fix default value within ON DUPLICATE KEY UPDATE mysql statement

[v6r11p7]

*Framework
BUGFIX: ProxyDB.py - bug in a MySQL table definition

*DMS
FIX: ReplicateAndRegister.py - FTS client is not instantiated in the c'tor as it 
     might not be used, 

*WMS
FIX: JobWrapper - don't delete the sandbox tar file if upload fails
FIX: JobWrapper - fix in setting the failover request

*RMS
FIX: RequestDB - add protections when trying to get a non existing request

[v6r11p6]

*WMS
FIX: InpudDataResolution - fix the case when some files only have a local replica
FIX: DownloadInputData, InputDataByProtocol - fix the return structure of the
     execute() method
     
*Resources
NEW: LocalComputingElement, CondorComputingElement      

[v6r11p5]

FIX: Incorporated changes from v6r10p25 patch

*Framework
NEW: Added getUserProfileNames() interface

*WMS
NEW: WMSAdministrator - added getPilotStatistics() interface
BUGFIX: JobWrapperTemplate - use sendJobAccounting() instead of sendWMSAccounting()
FIX: JobCleaningAgent - skip if no jobs to remove

*DMS
BUGFIX: FileCatalogClientCLI - bug fix in the metaquery construction

*Resources
CHANGE: StorageElement - enable Storage Element proxy configuration by protocol name

*TMS
NEW: TransformationManager - add Scheduled to task state for monitoring

[v6r11p4]

*Framework
NEW: ProxyDB - added primary key to ProxyDB_Log table
CHANGE: ProxyManagerHandler - purge logs once in 6 hours

*DMS
FIX: DataManager - fix in the accounting report for deletion operation
CHANGE: FTSRequest - print FTS GUID when submitting request
FIX: dirac-dms-fts-monitor - fix for using the new FTS structure
FIX: DataLoggingDB - fix type of the StatusTimeOrder field
FIX: DataLoggingDB - take into account empty date argument in addFileRecord()
FIX: ReplicateAndRegister - use active replicas
FIX: FTS related modules - multiple fixes

*WMS
NEW: SiteDirector - pass the list of already registered pilots to the CE.available() query
FIX: JobCleaningAgent - do not attempt job removal if no eligible jobs

*Resources
FIX: LcgFileCatalogClient - if replica already exists while registration, reregister
NEW: CREAM, SSH, ComputingElement - consider only registered pilots to evaluate queue occupancy

[v6r11p3]

FIX: import gMonitor from it is original location

*Core
FIX: FC.Utilities - treat properly the LFN names starting with /grid ( /gridpp case )

*Configuration
FIX: LocalConfiguration - added exitCode optional argument to showHelp(), closes #1821

*WMS
FIX: StalledJobAgent - extra checks when failing Completed jobs, closes #1944
FIX: JobState - added protection against absent job in getStatus(), closes #1853

[v6r11p2]

*Core
FIX: dirac-install - skip expectedBytes check if Content-Length not returned by server
FIX: AgentModule - demote message "Cycle had an error:" to warning

*Accounting
FIX: BaseReporter - protect against division by zero

*DMS
CHANGE: FileCatalogClientCLI - quite "-q" option in find command
FIX: DataManager - bug fix in __initializeReplication()
FIX: DataManager - less verbose log message 
FIX: DataManager - report the size of removed files only for successfully removed ones
FIX: File, FTSFile, FTSJob - SQL tables schema change: Size filed INTEGER -> BIGINT

*RMS
FIX: dirac-rms-reset-request, dirac-rms-show-request - fixes
FIX: ForwardDISET - execute with trusted host certificate

*Resources
FIX: SSHComputingElement - SSHOptions are parsed at the wrong place
NEW: ComputingElement - evaluate the number of available cores if relevant

*WMS
NEW: JobMonitoringHander - added export_getOwnerGroup() interface

*TMS
CHANGE: TransformationCleaningAgent - instantiation of clients moved in the initialize()

[v6r11p1]

*RMS
FIX: ReqClient - failures due to banned sites are considered to be recoverable

*DMS
BUGFIX: dirac-dms-replicate-and-register-request - minor bug fixes

*Resources
FIX: InProcessComputingElement - stop proxy renewal thread for a finished payload

[v6r11]

*Core
FIX: Client - fix in __getattr__() to provide dir() functionality
CHANGE: dirac-configure - use Registry helper to get VOMS servers information
BUGFIX: ObjectLoader - extensions must be looked up first for plug-ins
CHANGE: Misc.py - removed obsoleted
NEW: added returnSingleResult() generic utility by moving it from Resources/Utils module 

*Configuration
CHANGE: Resources.getDIRACPlatform() returns a list of compatible DIRAC platforms
NEW: Resources.getDIRACPlatforms() used to access platforms from /Resources/Computing/OSCompatibility
     section
NEW: Registry - added getVOs() and getVOMSServerInfo()     
NEW: CE2CSAgent - added VO management

*Accounting
FIX: AccountingDB, Job - extra checks for invalid values

*WMS
NEW: WMS tags to allow jobs require special site/CE/queue properties  
CHANGES: DownloadInputData, InputDataByProtocol, InputDataResolution - allows to get multiple 
         PFNs for the protocol resolution
NEW: JobDB, JobMonitoringHandler - added traceJobParameters(s)() methods     
CHANGE: TaskQueueDirector - use ObjectLoader to load directors    
CHANGE: dirac-pilot - use Python 2.7 by default, 2014-04-09 LCG bundles

*DMS
NEW: DataManager to replace ReplicaManager class ( simplification, streamlining )
FIX: InputDataByProtocol - fix the case where file is only on tape
FIX: FTSAgent - multiple fixes
BUGFIX: ReplicateAndRegister - do not ask SE with explicit SRM2 protocol

*Interfaces
CHANGE: Dirac - instantiate SandboxStoreClient and WMSClient when needed, not in the constructor
CHANGE: Job - removed setSystemConfig() method
NEW: Job.py - added setTag() interface

*Resources
CHANGE: StorageElement - changes to avoid usage PFNs
FIX: XROOTStorage, SRM2Storage - changes in PFN construction 
NEW: PoolComputingElement - a CE allowing to manage multi-core slots
FIX: SSHTorqueComputingElement - specify the SSHUser user for querying running/waiting jobs 

*RSS
NEW: added commands dirac-rss-query-db and dirac-rss-query-dtcache

*RMS
CHANGE: ReqDB - added Foreign Keys to ReqDB tables
NEW: dirac-rms-reset-request command
FIX: RequestTask - always execute operations with owner proxy

*SMS
FIX: few minor fixes to avoid pylint warnings

[v6r10p25]

*DMS
CHANGE: FileCatalog - optimized file selection by metadata

[v6r10p24]

*DMS
FIX: FC.FileMetadata - optimized queries for list interception evaluation

[v6r10p23]

*Resoures
CHANGE: SSHComputingElement - allow SSH options to be passed from CS setup of SSH Computing Element
FIX: SSHComputingElement - use SharedArea path as $HOME by default

[v6r10p22]

*CS
CHANGE: Operations helper - if not given, determine the VO from the current proxy 

*Resources
FIX: glexecComputingElement - allows Application Failed with Errors results to show through, 
     rather than be masked by false "glexec CE submission" errors
     
*DMS     
CHANGE: ReplicaManager - in getReplicas() rebuild PFN if 
        <Operations>/DataManagement/UseCatalogPFN option is set to False ( True by default )

[v6r10p21]

*Configuration
FIX: CSGlobals - allow to specify extensions in xxxDIRAC form in the CS

*Interfaces
FIX: Job - removed self.reqParams
FIX: Job - setSubmitPools renamed to setSubmitPool, fixed parameter definition string

*WMS
FIX: JobMonitorigHandler, JobPolicy - allow JobMonitor property to access job information

[v6r10p20]

*DMS
FIX: FTSAgent/Client, ReplicateAndRegister - fixes to properly process failed
     FTS request scheduling

[v6r10p19]

*DMS
FIX: FTSAgent - putRequest when leaving processRequest
FIX: ReplicaManager - bug in getReplicas() in dictionary creation

[v6r10p18]

*DMS
FIX: ReplicateAndRegister - dictionary items incorrectly called in ftsTransfer()

[v6r10p17]

*RMS
FIX: RequestDB.py - typo in a table name
NEW: ReqManagerHandler - added getDistinctValues() to allow selectors in the web page

*DMS
CHANGE: ReplicaManager - bulk PFN lookup in getReplicas()

[v6r10p16]

*Framework
NEW: PlottingClient - added curveGraph() function

*Transformation
FIX: TaskManagerAgentBase - add the missing Scheduled state

*WMS
FIX: TaskQueueDB - reduced number of lines in the matching parameters printout

*DMS
FIX: dirac-dms-show-se-status - exit on error in the service call, closes #1840

*Interface
FIX: API.Job - removed special interpretation of obsoleted JDLreqt type parameters

*Resources
FIX: SSHComputingElement - increased timeout in getJobStatusOnHost() ssh call, closes #1830

[v6r10p15]

*DMS
FIX: FTSAgent - added missing monitoring activity
FIX: FileCatalog - do not check directory permissions when creating / directory

*Resources
FIX: SSHTorqueComputingElement - removed obsoleted stuff

[v6r10p14]

*SMS
FIX: RequestPreparationAgent - typo fixed

[v6r10p13]

*SMS
FIX: RequestPreparationAgent - use ReplicaManager to get active replicas

*DMS
FIX: ReplicaManager - getReplicas returns all replicas ( in all statuses ) by default
CHANGE: FC/SecurityManager - give full ACL access to the catalog to groups with admin rights

*WMS
CHANGE: SiteDirector - changes to reduce the load on computing elements
FIX: JobWrapper - do not set Completed status for the case with failed application thread

[v6r10p12]

*WMS
CHANGE: Replace consistently everywhere SAM JobType by Test JobType
FIX: JobWrapper - the outputSandbox should be always uploaded (outsized, in failed job)

*DMS
FIX: RemoveFile - bugfix
FIX: ReplicateAndRegister - fixes in the checksum check, retry failed FTS transfer 
     with RM transfer
NEW: RegisterReplica request operation     

*RMS
FIX: ReqClient - fix in the request state machine
FIX: Request - enhance digest string
NEW: dirac-dms-reset-request command
CHANGE: dirac-rms-show-request - allow selection of a request by job ID

*TS
FIX: TransformationDB - in getTransformationParameters() dropped "Submitted" counter 
     in the output

[v6r10p11]

*Core
FIX: X509Chain - cast life time to int before creating cert

*Accounting
FIX: DataStoreClient - self.__maxRecordsInABundle = 5000 instead of 1000
FIX: JobPolicy - allow access for JOB_MONITOR property

*RMS
FIX: ReqClient - fix the case when a job is Completed but in an unknown minor status

*Resources
BUGFIX: ProxyStorage - use checkArgumentFormat() instead of self.__checkArgumentFormatDict()

[v6r10p10]

*DMS
FIX: Several fixes to make FTS accounting working (FTSAgent/Job, ReplicaManager, File )

[v6r10p9]

*Core
BUGFIX: LineGraph - Ymin was set to a minimal plot value rather than 0.

*DMS
CHANGE: FTSJob(Agent) - get correct information for FTS accounting (registration)

[v6r10p8]

*Core
FIX: InstallTools - admin e-mail default location changed

*Framework
FIX: SystemAdministratorClientCLI - allow "set host localhost"
FIX: BundleDelivery - protect against empty bundle

*WMS
FIX: SiteDirector - Pass siteNames and ceList as None if any is accepted
FIX: WorkloadManagement.ConfigTemplate.SiteDorectory - set Site to Any by default 

*DMS
FIX: FileCatalogCLI - ignore Datasets in ls command for backward compatibility

*Resources
FIX: SSH - some platforms use Password instead of password prompt

[v6r10p7]

*Core
FIX: dirac-install - execute dirac-fix-mysql-script and dirac-external-requirements after sourcing the environment
FIX: InstallTools - set basedir variable in fixMySQLScript()
FIX: InstallTools - define user root@host.domain in installMySQL()

*Framework
BUGFIX: SystemAdministratorCLI - bug fixed in default() call signature

*DMS
FIX: FTSRequest - handle properly FTS server in the old system 
FIX: ReplicaManager - check if file is in FC before removing 
FIX: Request/RemovalTask - handle properly proxies for removing files 
BUGFIX: DatasetManager - in the table description

[v6r10p6]

*Core
FIX: X509Certificate - reenabled fix in getDIRACGroup()

*Configuration
FIX: CSAPI - Group should be taken from the X509 chain and not the certificate

*RMS
CHANGE: ReqClient - if the job does not exist, do not try further finalization

[v6r10p5]

*Core
FIX: X509Certificate - reverted fix in getDIRACGroup()

[v6r10p4]

*Core
NEW: dirac-info - extra printout
CHANGE: PrettyPrint - extra options in printTable()
FIX: X509Certificate - bug fixed in getDIRACGroup()

*Framework
NEW: SystemAdministratorCLI - new showall command to show components across hosts
NEW: ProxyDB - allow to upload proxies without DIRAC group

*RMS
CHANGE: ReqClient - requests from failed jobs update job status to Failed
CHANGE: RequestTask - retry in the request finalize()

[v6r10p3]

*Configuration
CHANGE: Registry - allow to define a default group per user

*WMS
BUGFIX: JobReport - typo in generateForwardDISET()

[v6r10p2]

*TMS
CHANGE: Backward compatibility fixes when setting the Transformation files status

*DMS
BUGFIX: ReplicateAndRegister - bugfix when replicating to multiple destination by ReplicaManager

*WMS
BUGFIX: JobManager - bug fix when deleting no-existing jobs

[v6r10p1]

*RMS
FIX: ReqDB.Operations - Arguments field changed type from BLOB to MEDIUMBLOB

*DMS
FIX: FileCatalog - check for non-exiting directories in removeDirectory()

*TMS
FIX: TransformationDB - removed constraint that was making impossible to derive a production

[v6r10]

*Core
FIX: Several fixes on DB classes(AccountingDB, SystemLoggingDB, UserProfileDB, TransformationDB, 
     JobDB, PilotAgentsDB) after the new movement to the new MySQL implementation with a persistent 
     connection per running thread
NEW: SystemAdministratorCLI - better support for executing remote commands 
FIX: DIRAC.__init__.py - avoid re-definition of platform variable    
NEW: Graphs - added CurveGraph class to draw non-stacked lines with markers
NEW: Graphs - allow graphs with negative Y values
NEW: Graphs - allow to provide errors with the data and display them in the CurveGraph
FIX: InstallTools - fix for creation of the root@'host' user in MySQL 
FIX: dirac-install - create links to permanent directories before module installation
CHANGE: InstallTools - use printTable() utility for table printing
CHANGE: move printTable() utility to Core.Utilities.PrettyPrint
NEW: added installation configuration examples
FIX: dirac-install - fixBuildPath() operates only on files in the directory
FIX: VOMSService - added X-VOMS-CSRF-GUARD to the html header to be compliant with EMI-3 servers

*CS
CHANGE: getVOMSVOForGroup() uses the VOMSName option of the VO definition 
NEW: CE2CSAgent - added ARC CE information lookup

*Framework
FIX: SystemAdministratorIntegrator - use Host option to get the host address in addition to the section name, closes #1628
FIX: dirac-proxy-init - uses getVOMSVOForGroup() when adding VOMS extensions

*DMS
CHANGE: DFC - optimization and bug fixes of the bulk file addition
FIX: TransferAgent - protection against badly defined LFNs in collectFiles()
NEW: DFC - added getDirectoryReplicas() service method support similar to the LFC
CHANGE: DFC - added new option VisibleReplicaStatus which is used in replica getting commands
CHANGE: FileCatalogClientCLI client shows number of replicas in the 2nd column rather than 
        unimplemented number of links
CHANGE: DFC - optimizations for the bulk replica look-up
CHANGE: DFC updated scalability testing tool FC_Scaling_test.py        
NEW: DFC - methods returning replicas provide also SE definitions instead of PFNs to construct PFNs on the client side
NEW: DFC - added getReplicasByMetadata() interface
CHANGE: DFC - optimized getDirectoryReplicas()
CHANGE: FileCatalogClient - treat the reduced output from various service queries restoring LFNs and PFNs on the fly
NEW: DFC - LFNPFNConvention flag can be None, Weak or Strong to facilitate compatibility with LFC data 
CHANGE: FileCatalog - do not return PFNs, construct them on the client side
CHANGE: FileCatalog - simplified FC_Scaling_test.py script
NEW: FileCatalog/DatasetManager class to define and manipulate datasets corresponding to meta queries
NEW: FileCatalogHandler - new interface methods to expose DatasetManager functionality
NEW: FileCatalogClientCLI - new dataset family of commands
FIX: StorageFactory, ReplicaManager - resolve SE alias name recursively
FIX: FTSRequest, ReplicaManager, SRM2Storage - use current proxy owner as user name in accounting reports, closes #1602
BUGFIX: FileCatalogClientCLI - bug fix in do_ls, missing argument to addFile() call, closes #1658
NEW: FileCatalog - added new setMetadataBulk() interface, closes #1358
FIX: FileCatalog - initial argument check strips off leading lfn:, LFN:, /grid, closes #448
NEW: FileCatalog - added new setFileStatus() interface, closes #170, valid and visible file and replica statuses can be defined in respective options.
CHANGE: multiple new FTS system fixes
CHANGE: uniform argument checking with checkArgumentFormat() in multiple modules
CHANGE: FileCatalog - add Trash to the default replica valid statuses
CHANGE: ReplicaManager,FTSRequest,StorageElement - no use of PFN as returned by the FC except for file removal,
        rather constructing it always on the fly
        
*SMS
CHANGE: PinRequestAgent, SENamespaceCatalogCheckAgent - removed
CHANGE: Use StorageManagerClient instead of StorageDB directly        

*WMS
CHANGE: JobPolicy - optimization for bulk job verification
NEW: JobPolicy - added getControlledUsers() to get users which jobs can be accessed for 
     a given operation
CHANGE: JobMonitoringHandler - Avoid doing a selection of all Jobs, first count matching jobs 
        and then use "limit" to select only the required JobIDs.
NEW: JobMonitoringHandler - use JobPolicy to filter jobs in getJobSummaryWeb()
NEW: new Operations option /Services/JobMonitoring/GlobalJobsInfo ( True by default ) to 
     allow or not job info lookup by anybody, used in JobMonitoringHandler       
BUGFIX: SiteDirector - take into account the target queue Platform
BUGFIX: JobDB - bug in __insertNewJDL()    
CHANGE: dirac-admin-show-task-queues - enhanced output  
CHANGE: JobLoggingDB.sql - use trigger to manage the new LoggingInfo structure  
CHANGE: JobWrapper - trying several times to upload a request before declaring the job failed
FIX: JobScheduling executor - fix race condition that causes a job to remain in Staging
NEW: SiteDirector - do not touch sites for which there is no work available
NEW: SiteDirector - allow sites not in mask to take jobs with JobType Test
NEW: SiteDirector - allow 1 hour grace period for pilots in Unknown state before aborting them
CHANGE: Allow usage of non-plural form of the job requirement options ( PilotType, GridCE, BannedSite, 
        SubmitPool ), keep backward compatibility with a plural form
        
*RSS
FIX: DowntimeCommand - take the latest Downtime that fits    
NEW: porting new Policies from integration  
NEW: RSS SpaceToken command querying endpoints/tokens that exist  
        
*Resources
NEW: added SSHOARComputingElement class 
NEW: added XROOTStorage class       
FIX: CREAMComputingElement - extra checks for validity of returned pilot references
        
*TS
CHANGE: TransformationClient(DB,Manager) - set file status for transformation as bulk operation 
CHANGE: TransformationClient - applying state machine when changing transformation status
BUGFIX: TransformationClient(Handler) - few minor fixes
NEW: TransformationDB - backported __deleteTransformationFileTask(s) methods
CHANGE: TransformationDB(Client) - fixes to reestablish the FileCatalog interface
FIX: TransformationAgent - added MissingInFC to consider for Removal transformations
BUGFIX: TransformationAgent - in _getTransformationFiles() variable 'now' was not defined
FIX: TransformationDB.sql - DataFiles primary key is changed to (FileID) from (FileID,LFN) 
CHANGE: TransformationDB(.sql) - schema changes suitable for InnoDB
FIX: TaskManager(AgentBase) - consider only submitted tasks for updating status
CHANGE: TransformationDB(.sql) - added index on LFN in DataFiles table

*RMS
NEW: Migrate to use the new Request Management by all the clients
CHANGE: RequestContainer - Retry failed transfers 10 times and avoid sub-requests to be set Done 
        when the files are failed
CHANGE: Use a unique name for storing the proxy as processes may use the same "random" name and 
        give conflicts
NEW: RequestClient(Handler) - add new method readRequest( requestname)                 

*Workflow
NEW: Porting the LHCb Workflow package to DIRAC to make the use of general purpose modules and
     simplify construction of workflows        

[v6r9p33]

*Accounting
BUGFIX: AccountingDB - wrong indentation

[v6r9p32]

*Accounting
FIX: AccountingDB - use old style grouping if the default grouping is altered, e.g. by Country

[v6r9p31]

*Accounting
CHANGE: AccountingDB - changes to speed up queries: use "values" in GROUP By clause;
        drop duplicate indexes; reorder fields in the UniqueConstraint index of the
        "bucket" tables  

[v6r9p30]

*DMS
CHANGE: FileCatalogFactory - construct CatalogURL from CatalogType by default

*SMS
FIX: dirac-stager-stage-files - changed the order of the arguments

[v6r9p29]

*TS
FIX: TaskManager(AgentBase) - fix for considering only submitted tasks 

[v6r9p28]

*TS
FIX: TransformationDB(ManagerHandler) - several portings from v6r10

[v6r9p27]

*SMS
FIX: StorageManagementDB - in removeUnlinkedReplicas() second look for CacheReplicas 
     for which there is no entry in StageRequests

[v6r9p26]

*Resources
CHANGE: CREAMComputigElement - Make sure that pilots submitted to CREAM get a 
        fresh proxy during their complete lifetime
*Framework
FIX: ProxyDB - process properly any SQLi with DNs/groups with 's in the name

[v6r9p25]

*TS
CHANGE: TransformationClient - changed default timeout values for service calls
FIX: TransformationClient - fixes for processing of derived transformations 

[v6r9p24]

*TS
FIX: TransformationClient - in moveFilesToDerivedTransformation() set file status
     to Moved-<prod>

[v6r9p23]

*Core
BUGFIX: InstallTools - improper configuration prevents a fresh new installation

*WMS
BUGFIX: PilotDirector - Operations Helper non-instantiated

[v6r9p22]

*WMS
FIX: PilotDirector - allow to properly define extensions to be installed by the 
     Pilot differently to those installed at the server
FIX: Watchdog - convert pid to string in ProcessMonitor

*TS
FIX: TransformationDB - splitting files in chunks

*DMS
NEW: dirac-dms-create-removal-request command
CHANGE: update dirac-dms-xxx commands to use the new RMS client,
        strip lines when reading LFNs from a file

[v6r9p21]

*TS
FIX: Transformation(Client,DB,Manager) - restored FileCatalog compliant interface
FIX: TransformationDB - fix in __insertIntoExistingTransformationFiles()

[v6r9p20]

*Core
BUGFIX: ProxyUpload - an on the fly upload does not require a proxy to exist

*DMS
CHANGE: TransferAgent - use compareAdler() for checking checksum
FIX: FailoverTransfer - recording the sourceSE in case of failover transfer request 

*WMS
FIX: ProcessMonitor - some fixes added, printout when <1 s of consumed CPU is found

*Transformation
BUGFIX: TransformationClient - fixed return value in moveFilesToDerivedTransformation()

*RMS
BUGFIX: CleanReqDBAgent - now() -> utcnow() in initialize()

*Resources
FIX: ARCComputingElement - fix the parsing of CE status if no jobs are available

[v6r9p19]

*DMS
FIX: FileCatalog/DirectoryMetadata - inherited metadata is used while selecting directories
     in findDirIDsByMetadata()

[v6r9p18]

*DMS
FIX: FTSSubmitAgent, FTSRequest - fixes the staging mechanism in the FTS transfer submission
NEW: TransferDBMonitoringHandler - added getFilesForChannel(), resetFileChannelStatus()

[v6r9p17]

*Accounting
FIX: DataStoreClient - send accounting records in batches of 1000 records instead of 100

*DMS:
FIX: FailoverTransfer - catalog name from list to string
FIX: FTSSubmitAgent, FTSRequest - handle FTS3 as new protocol and fix bad submission time
FIX: FTSSubmitAgent, FTSRequest - do not submit FTS transfers for staging files

*WMS
FIX: TaskQueueDB - do not check enabled when TQs are requested from Directors
FIX: TaskQueueDB - check for Enabled in the TaskQueues when inserting jobs to print an alert
NEW: TaskQueueDB - each TQ can have at most 5k jobs, if beyond the limit create a new TQ 
     to prevent long matching times when there are way too many jobs in a single TQ

[v6r9p16]

*TS
BUGFIX: typos in TransformationCleaningAgent.py

*DMS
CHANGE: DownloadInputData - check the available disk space in the right input data directory
FIX: DownloadInputData - try to download only Cached replicas 

[v6r9p15]

*Core
FIX: MySQL - do not decrease the retry counter after ping failure

*DMS
CHANGE: FC/DirectoryMetadata - Speed up findFilesByMetadataWeb when many files match
FIX: RemovalTask - fix error string when removing a non existing file (was incompatible 
     with the LHCb BK client). 

*WMS
FIX: JobReport - minor fix ( removed unused imports )
FIX: JobMonitoring(JobStateUpdate)Handler - jobID argument can be either string, int or long

*TS
CHANGE: TransformationClient - change status of Moved files to a deterministic value
FIX: FileReport - minor fix ( inherits object ) 

[v6r9p14]

*DMS
CHANGE: FTSDB - changed schema: removing FTSSite table. From now on FTS sites 
        would be read from CS Resources

[v6r9p13]

FIX: included fixes from v6r8p26 patch release

[v6r9p12]

FIX: included fixes from v6r8p25 patch release

[v6r9p11]

*DMS
BUGFIX: FTSRequest - in __resolveFTSServer() type "=" -> "=="

[v6r9p10]

FIX: included fixes from v6r8p24 patch release

*Core
NEW: StateMachine utility

*DMS
BUGFIX: in RegisterFile operation handler

*Interfaces
FIX: Dirac.py - in splitInputData() consider only Active replicas

[v6r9p9]

*RMS
FIX: RequestDB - added getRequestFileStatus(), getRequestName() methods

[v6r9p8]

*DMS
FIX: RequestDB - get correct digest ( short request description ) of a request

[v6r9p7]

FIX: included fixes from v6r8p23 patch release

*RSS
FIX: SpaceTokenOccupancyPolicy - SpaceToken Policy decision was based on 
     percentage by mistake
     
*RMS
NEW: new scripts dirac-dms-ftsdb-summary, dirac-dms-show-ftsjobs    
FIX: FTSAgent - setting space tokens for newly created FTSJobs 

[v6r9p6]

*DMS
BUGFIX: dirac-admin-add-ftssite - missing import

*RMS
NEW: RequestDB, ReqManagerHandler - added getRequestStatus() method

*TS
FIX: fixes when using new RequestClient with the TransformationCleaningAgent

*WMS
BUGFIX: typo in SandboxStoreHandler transfer_fromClient() method

[v6r9p5]

*DMS
BUGFIX: missing proxy in service env in the FTSManager service. By default service 
        will use DataManager proxy refreshed every 6 hours.

*Resources
NEW: StorageElement - new checkAccess policy: split the self.checkMethods in 
     self.okMethods. okMethods are the methods that do not use the physical SE. 
     The isValid returns S_OK for all those immediately

*RSS
FIX: SpaceTokenOccupancyPolicy - Policy that now takes into account absolute values 
     for the space left
     
*TS
FIX: TransformationCleaningAgent - will look for both old and new RMS     

[v6r9p4]

*Stager
NEW: Stager API: dirac-stager-monitor-file, dirac-stager-monitor-jobs, 
     dirac-stager-monitor-requests, dirac-stager-show-stats

[v6r9p3]

*Transformation
FIX: TransformationCleaning Agent status was set to 'Deleted' instead of 'Cleaned'

[v6r9p2]

*RSS
NEW: Added Component family tables and statuses
FIX: removed old & unused code 
NEW: allow RSS policies match wild cards on CS

*WMS
BUGFIX: FailoverTransfer,JobWrapper - proper propagation of file metadata

[v6r9p1]

*RMS
NEW: FTSAgent - update rwAccessValidStamp,
     update ftsGraphValidStamp,
     new option for staging files before submission,
     better log handling here and there
CHANGE: FTSJob - add staging flag in in submitFTS2
CHANGE: Changes in WMS (FailoverTransfer, JobReport, JobWrapper, SandboxStoreHandler) 
        and TS (FileReport) to follow the new RMS.
NEW: Full CRUD support in RMS.

*RSS
NEW: ResourceManagementDB - new table ErrorReportBuffer
NEW: new ResourceManagementClient methods - insertErrorReportBuffer, selectErrorReportBuffer,
     deleteErrorReportBuffer

[v6r9]

NEW: Refactored Request Management System, related DMS agents and FTS management
     components

[v6r8p28]

*Core
BUGFIX: RequestHandler - the lock Name includes ActionType/Action

*DMS
FIX: dirac-dms-filecatalog-cli - prevent exception in case of missing proxy

[v6r8p27]

*DMS
BUGFIX: dirac-dms-add-file - fixed typo item -> items

[v6r8p26]

*Core
NEW: RequestHandler - added getServiceOption() to properly resolve inherited options 
     in the global service handler initialize method
NEW: FileCatalogHandler, StorageElementHandler - use getServiceOption()

[v6r8p25]

FIX: included fixes from v6r7p40 patch release

*Resources
FIX: SRM2Storage - do not account gfal_ls operations

[v6r8p24]

FIX: included fixes from v6r7p39 patch release

*Core
FIX: SiteSEMapping was returning wrong info

*DMS
FIX: FTSRequest - choose explicitly target FTS point for RAL and CERN
BUGFIX: StrategyHandler - wrong return value in __getRWAccessForSE()

*Resources
CHANGE: SRM2Storage - do not account gfal_ls operations any more

[v6r8p23]

FIX: included fixes from v6r7p37 patch release

*TS
FIX: TransformationDB - allow tasks made with ProbInFC files
FIX: TransformationCleaingAgent,Client - correct setting of transformation 
     status while cleaning

[v6r8p22]

FIX: included fixes from v6r7p36 patch release

[v6r8p21]

*DMS
FIX: FileCatalog/DirectoryMetadata - even if there is no meta Selection 
     the path should be considered when getting Compatible Metadata
FIX: FileCatalog/DirectoryNodeTree - findDir will return S_OK( '' ) if dir not 
     found, always return the same error from DirectoryMetadata in this case.     

*RSS
FIX: DowntimeCommand - use UTC time stamps

*TS
FIX: TransformationAgent - in _getTransformationFiles() get also ProbInFC files in 
     addition to Used 

[v6r8p20]

*Stager
NEW: Stager API: dirac-stager-monitor-file, dirac-stager-monitor-jobs, 
     dirac-stager-monitor-requests, dirac-stager-show-stats

[v6r8p19]

*Transformation
FIX: TransformationCleaning Agent status was set to 'Deleted' instead of 'Cleaned'

[v6r8p18]

*TS
BUGFIX: TransformationAgent - regression in __cleanCache()

[v6r8p17]

FIX: included fixes from v6r7p32 patch release

*WMS
FIX: StalledJobAgent - for accidentally stopped jobs ExecTime can be not set, 
     set it to CPUTime for the accounting purposes in this case

[v6r8p16]

FIX: included fixes from v6r7p31 patch release

*WMS
BUGFIX: TaskQueueDB - fixed a bug in the negative matching conditions SQL construction

*RSS
NEW: improved doc strings of PEP, PDP modules ( part of PolicySystem )
FIX: Minor changes to ensure consistency if ElementInspectorAgent and 
     users interact simultaneously with the same element
CHANGE: removed DatabaseCleanerAgent ( to be uninstalled if already installed )
FIX: SummarizeLogsAgent - the logic of the agent was wrong, the agent has been re-written.
     
[v6r8p15]

*Core
FIX: X509Chain - fix invalid information when doing dirac-proxy-info without CS
     ( in getCredentials() )

*RSS
NEW: PDP, PEP - added support for option "doNotCombineResult" on PDP

[v6r8p14]

*Core
FIX: dirac-deploy-scripts - can now work with the system python

*WMS
NEW: dirac-wms-cpu-normalization - added -R option to modify a given configuration file
FIX: Executor/InputData - Add extra check for LFns in InputData optimizer, closes #1472

*Transformation
CHANGE: TransformationAgent - add possibility to kick a transformation (not skip it if no 
        unused files), by touching a file in workDirectory
BUGFIX: TransformationAgent - bug in __cleanCache() dict modified in a loop        

[v6r8p13]

*Transformation
BUGFIX: TransformationDB - restored import of StringType

[v6r8p12]

NEW: Applied patches from v6r7p29

*WMS
FIX: JobDB - check if SystemConfig is present in the job definition and convert it 
     into Platform

*DMS
FIX: ReplicaManager - do not get metadata of files when getting files in a directory 
     if not strictly necessary

*RSS
NEW: ported from LHCb PublisherHandler for RSS web views

[v6r8p11]

NEW: Applied patches from v6r7p27

*RSS
NEW: SpaceTokenOccupancyPolicy - ported from LHCbDIRAC 
NEW: db._checkTable done on service initialization ( removed dirac-rss-setup script doing it )

*Transformation
FIX: TaskManager - reset oJob for each task in prepareTransformationTasks()
BUGFIX: ValidateOutputDataAgent - typo fixed in getTransformationDirectories()
FIX: TransformationManagerHandler - use CS to get files statuses not to include in 
     processed file fraction calculation for the web monitoring pages

[v6r8p10]

NEW: Applied patches from v6r7p27

[v6r8p9]

*DMS
FIX: TransferAgent,dirac-dms-show-se-status, ResourceStatus,TaskManager - fixes
     needed for DMS components to use RSS status information
NEW: ReplicaManager - allow to get metadata for an LFN+SE as well as PFN+SE     

[v6r8p8]

*RSS
BUGFIX: dirac-rss-setup - added missing return of S_OK() result

[v6r8p7]

NEW: Applied patches from v6r7p24

*DMS
BUGFIX: LcgFileCatalogClient - bug in addFile()

*RSS
BUGFIX: fixed script dirac-rss-set-token, broken in the current release.
NEW: Statistics module - will be used in the future to provide detailed information 
     from the History of the elements 

[v6r8p6]

NEW: Applied patches from v6r7p23

*Transformation
FIX: TaskManager - allow prepareTransformationTasks to proceed if no OutputDataModule is defined
FIX: TransformationDB - remove INDEX(TaskID) from TransformationTasks. It produces a single counter 
     for the whole table instead of one per TransformationID
     
*WMS     
FIX: WMSUtilities - to allow support for EMI UI's for pilot submission we drop support for glite 3.1

[v6r8p5]

NEW: Applied patches from v6r7p22

*RSS
CHANGE: removed old tests and commented out files

*WMS
FIX: PoolXMLCatalog - proper addFile usage

*Transformation
CHANGE: TransformationAgent - clear replica cache when flushing or setting a file in the workdirectory

[v6r8p4]

*Transformation
FIX: The connection to the jobManager is done only at submission time
FIX: Jenkins complaints fixes

*WMS
BUGFIX: JobDB - CPUtime -> CPUTime
FIX: Jenkins complaints fixes

[v6r8p3]

*DMS
BUGFIX: LcgFileCatalogClient

[v6r8p2]

*DMS:
FIX: LcgFileCatalogClient - remove check for opening a session in __init__ as credentials are not yet set 

*Transformation
CHANGE: reuse RPC clients in Transformation System 

[v6r8p1]

*Core
FIX: dirac-deploy-scripts - restored regression w.r.t. support of scripts starting with "d"

*DMS
BUGFIX: LcgFileCatalogClient - two typos fixed

[v6r8]

CHANGE: Several fixes backported from the v7r0 integration branch

*Core
CHANGE: DictCache - uses global LockRing to avoid locks in multiprocessing
FIX: X509Chain - proxy-info showing an error when there's no CS

*DMS
FIX: TransferAgent - inside loop filter out waiting files dictionary
BUGFIX: dirac-admin-allow-se - there was a continue that was skipping the complete loop for 
        ARCHIVE elements
NEW: LcgFileCatalogClient - test return code in startsess lfc calls       

*WMS:
FIX: OptimizerExecutor, InputData, JobScheduling - check that site candidates have all the 
     replicas

*RSS: 
BUGFIX: ResourceStatus, RSSCacheNoThread - ensure that locks are always released

*Transformation
FIX: TaskManager - site in the job definition is taken into account when submitting
NEW: Transformation - get the allowed plugins from the CS /Operations/Transformations/AllowedPlugins
FIX: ValidateOutputDataAgent - self not needed for static methods

[v6r7p40]

*Resources
FIX: StorageElement class was not properly passing the lifetime argument for prestageFile method

[v6r7p39]

*Core
CHANGE: Grid - in executeGridCommand() allow environment script with arguments needed for ARC client

*DMS
FIX: DFC SEManager - DIP Storage can have a list of ports now

*Resources
FIX: ARCComputingElement - few fixes after debugging

[v6r7p38]

*Core
NEW: DISET FileHelper, TransferClient - possibility to switch off check sum

*Resources
NEW: ARCComputingElement - first version
NEW: StorageFactory - possibility to pass extra protocol parameters to storage object
NEW: DIPStorage - added CheckSum configuration option
BUGFIX: SSHComputingElement - use CE name in the pilot reference construction

*WMS
FIX: StalledJobAgent - if ExecTime < CPUTime make it equal to CPUTime

[v6r7p37]

*Framework
BUGFIX: NotificationDB - typos in SQL statement in purgeExpiredNotifications() 

*WMS
NEW: JobCleaningAgent - added scheduling sandbox LFN removal request 
     when deleting jobs
CHANGE: JobWrapper - report only error code as ApplicationError parameter 
        when payload finishes with errors    
NEW: SiteDirector - possibility to specify extensions to be installed in 
     pilots in /Operations/Pilots/Extensions option in order not to install
     all the server side extensions        

*DMS
CHANGE: FileCatalogFactory - use service path as default URL
CHANGE: FileCatalogFactory - use ObjectLoader to import catalog clients

*SMS
BUGFIX: StorageManagementDB, dirac-stager-monitor-jobs - small bug fixes ( sic, Daniela )

*Resources
CHANGE: DIPStorage - added possibility to specify a list of ports for multiple
        service end-points
CHANGE: InProcessComputingElement - demote log message when payload failure 
        to warning, the job will fail anyway
FIX: StalledJobAgent - if pilot reference is not registered, this is not an 
     error of the StalledJobAgent, no log.error() in  this case                
        
*RMS
CHANGE: RequestTask - ensure that tasks are executed with user credentials 
        even with respect to queries to DIRAC services ( useServerCertificate 
        flag set to false )        

[v6r7p36]

*WMS
FIX: CREAMCE, SiteDirector - make sure that the tmp executable is removed
CHANGE: JobWrapper - remove sending mails via Notification Service in case
        of job rescheduling
        
*SMS
FIX: StorageManagementDB - fix a race condition when old tasks are set failed 
     between stage submission and update.        

[v6r7p35]

*Stager
NEW: Stager API: dirac-stager-monitor-file, dirac-stager-monitor-jobs, 
     dirac-stager-monitor-requests, dirac-stager-show-stats

[v6r7p34]

*Transformation
FIX: TransformationCleaning Agent status was set to 'Deleted' instead of 'Cleaned'

[v6r7p33]

*Interfaces
FIX: Job.py - in setExecutable() - prevent changing the log file name string type

*StorageManagement
NEW: StorageManagementDB(Handler) - kill staging requests at the same time as 
     killing related jobs, closes #1510
FIX: StorageManagementDB - demote the level of several log messages       

[v6r7p32]

*DMS
FIX: StorageElementHandler - do not use getDiskSpace utility, use os.statvfs instead
CHANGE: StorageManagementDB - in getStageRequests() make MySQL do an UNIQUE selection 
        and use implicit loop to speed up queries for large results

*Resources
FIX: lsfce remote script - use re.search instead of re.match in submitJob() to cope with
     multipline output

[v6r7p31]

*WMS
FIX: SiteDirector - make possible more than one SiteDirector (with different pilot identity) attached 
     to a CE, ie sgm and pilot roles. Otherwise one is declaring Aborted the pilots from the other.

[v6r7p30]

*Core
CHANGE: X509Chain - added groupProperties field to the getCredentials() report
BUGFIX: InstallTools - in getSetupComponents() typo fixed: agent -> executor

[v6r7p29]

*DMS
CHANGE: FileCatalog - selection metadata is also returned as compatible metadata in the result
        of getCompatibleMetadata() call
NEW: FileCatalog - added path argument to getCompatibleMetadata() call
NEW: FileCatalogClient - added getFileUserMetadata()
BUGFIX: dirac-dms-fts-monitor - exit with code -1 in case of error

*Resources
FIX: CREAMComputingElement - check globus-url-copy result for errors when retrieving job output

[v6r7p28]

*DMS
BUGFIX: FileCatalog/DirectoryMetadata - wrong MySQL syntax 

[v6r7p27]

*Core
FIX: Mail.py - fix of the problem of colons in the mail's body

*Interfaces
NEW: Job API - added setSubmitPools(), setPlatform() sets ... "Platform"

*WMS
FIX: TaskQueueDB - use SystemConfig as Platform for matching ( if Platform is not set explicitly

*Resources
FIX: SSHComputingElement - use ssh host ( and not CE name ) in the pilot reference
BUGFIX: SSHGEComputingElement - forgotten return statement in _getJobOutputFiles()

*Framework
NEW: dirac-sys-sendmail - email's body can be taken from pipe. Command's argument 
     in this case will be interpreted as a destination address     

[v6r7p26]

*DMS
FIX: ReplicaManager - status names Read/Write -> ReadAccess/WriteAccess

[v6r7p25]

*Core
CHANGE: X509Chain - in getCredentials() failure to contact CS is not fatal, 
        can happen when calling dirac-proxy-init -x, for example

[v6r7p24]

*DMS
NEW: FileCatalog - added getFilesByMetadataWeb() to allow pagination in the Web 
     catalog browser
     
*WMS
CHANGE: WMSAdministrator, DiracAdmin - get banned sites list by specifying the status
        to the respective jobDB call     

[v6r7p23]

*Transformation
BUGFIX: TransformationDB - badly formatted error log message

*RMS
CHANGE: RequestDBMySQL - speedup the lookup of requests

*WMS
BUGFIX: dirac-dms-job-delete - in job selection by group

*DMS
FIX: LcgFileCatalogClient - getDirectorySize made compatible with DFC
BUGFIX: LcgFileCatalogClient - proper call of __getClientCertInfo()

[v6r7p22]

*Transformation
CHANGE: InputDataAgent - treats only suitable transformations, e.g. not the extendable ones. 
CHANGE: TransformationAgent - make some methods more public for easy overload

[v6r7p21]

*Core
FIX: Shifter - pass filePath argument when downloading proxy

[v6r7p20]

*DMS
CHANGE: StrategyHandler - move out SourceSE checking to TransferAgent
CHANGE: ReplicaManager, InputDataAgent - get active replicas
FIX: StorageElement, SRM2Storage - support for 'xxxAccess' statuses, checking results
     of return structures
     
*RSS
NEW: set configurable email address on the CS to send the RSS emails
NEW: RSSCache without thread in background
FIX: Synchronizer - moved to ResourceManager handler     

[v6r7p19]

*DMS
BUGFIX: ReplicaManager - in putAndRegister() SE.putFile() singleFile argument not used explicitly

[v6r7p18]

*WMS
FIX: StalledJobAgent - do not exit the loop over Completed jobs if accounting sending fails
NEW: dirac-wms-job-delete - allow to specify jobs to delete by job group and/or in a file
FIX: JobManifest - If CPUTime is not set, set it to MaxCPUTime value

[v6r7p17]

*Resources
FIX: SRM2Storage - treat properly "22 SRM_REQUEST_QUEUED" result code

[v6r7p16]

*DMS
FIX: StrategyHandler - do not proceed when the source SE is not valid for read 
BUGFIX: StorageElement - putFile can take an optional sourceSize argument
BUGFIX: ReplicaManager - in removeFile() proper loop on failed replicas

*RSS
FIX: SpaceTokenOccupancyCommand, CacheFeederAgent - add timeout when calling lcg_util commands

*WMS
FIX: JobManifest - take all the SubmitPools defined in the TaskQueueAgent 
NEW: StalledJobAgent - declare jobs stuck in Completed status as Failed

[v6r7p15]

*Core
BUGFIX: SocketInfo - in host identity evaluation

*DMS
BUGFIX: FileCatalogHandler - missing import os

*Transformation
CHANGE: JobManifest - getting allowed job types from operations() section 

[v6r7p14]

*DMS
CHANGE: StorageElementProxy - removed getParameters(), closes #1280
FIX: StorageElementProxy - free the getFile space before the next file
FIX: StorageElement - added getPFNBase() to comply with the interface

*Interfaces
CHANGE: Dirac API - allow lists of LFNs in removeFile() and removeReplica()

*WMS
CHANGE: JobSchedulingAgent(Executor) - allow both BannedSite and BannedSites JDL option

*RSS
FIX: ElementInspectorAgent - should only pick elements with rss token ( rs_svc ).
FIX: TokenAgent - using 4th element instead of the 5th. Added option to set admin email on the CS.

[v6r7p13]

*Core
FIX: Resources - in getStorageElementSiteMapping() return only sites with non-empty list of SEs

*DMS
FIX: StorageElement - restored the dropped logic of using proxy SEs
FIX: FileCatalog - fix the UseProxy /LocalSite/Catalog option

*Transformation
FIX: TransformationDB - use lower() string comparison in extendTransformation()

[v6r7p12]

*WMS
BUGFIX: JobManifest - get AllowedSubmitPools from the /Systems section, not from /Operations

*Core
NEW: Resources helper - added getSites(), getStorageElementSiteMapping()

*DMS
CHANGE: StrategyHandler - use getStorageElementSiteMapping helper function
BUGFIX: ReplicaManager - do not modify the loop dictionary inside the loop

[v6r7p11]

*Core
CHANGE: Subprocess - put the use of watchdog in flagging

[v6r7p10]

*Core
NEW: Logger - added getLevel() method, closes #1292
FIX: Subprocess - returns correct structure in case of timeout, closes #1295, #1294
CHANGE: TimeOutExec - dropped unused utility
FIX: Logger - cleaned unused imports

*RSS
CHANGE: ElementInspectorAgent - do not use mangled name and removed shifterProxy agentOption

[v6r7p9]

*Core
BUGFIX: InstallTools - MySQL Port should be an integer

[v6r7p8]

*Core
FIX: Subprocess - consistent timeout error message

*DMS
NEW: RemovalTask - added bulk removal
FIX: StrategyHandler - check file source CEs
CHANGE: DataIntegrityClient - code beautification
CHANGE: ReplicaManager - do not check file existence if replica information is queried anyway,
        do not fail if file to be removed does not exist already. 

[v6r7p7]

FIX: Several fixes to allow automatic code documentation

*Core
NEW: InstallTools - added mysqlPort and mysqlRootUser

*DMS
CHANGE: ReplicaManager - set possibility to force the deletion of non existing files
CHANGE: StrategyHandler - better handling of checksum check during scheduling 

[v6r7p6]

*Core
FIX: dirac-install - restore signal alarm if downloadable file is not found
FIX: Subprocess - using Manager proxy object to pass results from the working process

*DMS:
CHANGE: StorageElement - removed overwride mode
CHANGE: removed obsoleted dirac-dms-remove-lfn-replica, dirac-dms-remove-lfn
NEW: FTSMonitorAgent - filter out sources with checksum mismatch
FIX: FTSMonitorAgent, TransferAgent - fix the names of the RSS states

*RSS
NEW: ElementInspectorAgent runs with a variable number of threads which are automatically adjusted
NEW: Added policies to force a particular state, can be very convenient to keep something Banned for example.
NEW: policy system upgrade, added finer granularity when setting policies and actions

*WMS
NEW: SiteDirector- allow to define pilot DN/Group in the agent options
CHANGE: JobDescription, JobManifest - take values for job parameter verification from Operations CS section

[v6r7p5]

*Interfaces
BUGFIX: dirac-wms-job-get-output - properly treat the case when output directory is not specified 

[v6r7p4]

*Core
FIX: Subprocess - avoid that watchdog kills the executor process before it returns itself

*Framework
BUGFIX: ProxuManagerClient - wrong time for caching proxies

*RSS
FIX: removed obsoleted methods

*DMS
NEW: FileCatalog - added findFilesByMetadataDetailed - provides detailed metadata for 
     selected files

[v6r7p3]

*DMS
FIX: FTSMonitorAgent - logging less verbose

*Transformation
FIX: TransformationAgent - use the new CS defaults locations
FIX: Proper agent initialization
NEW: TransformationPlaugin - in Broadcast plugin added file groupings by number of files, 
     make the TargetSE always defined, even if the SourceSE list contains it 

*ResourceStatus
FIX: Added the shifter's proxy to several agents

*RMS
FIX: RequestContainer - the execution order was not properly set for the single files 

*Framework:
BUGFIX: ProxyManagerClient - proxy time can not be shorter than what was requested

[v6r7p2]

*Core
FIX: dirac-configure - switch to use CS before checking proxy info

*Framework
NEW: dirac-sys-sendmail new command
NEW: SystemAdmininistratorCLI - added show host, uninstall, revert commands
NEW: SystemAdmininistratorHandler - added more info in getHostInfo()
NEW: SystemAdmininistratorHandler - added revertSoftware() interface

*Transformation
FIX: TransformationCleaningAgent - check the status of returned results

[v6r7p1]

*Core
FIX: Subprocess - finalize the Watchdog closing internal connections after a command execution
CHANGE: add timeout for py(shell,system)Call calls where appropriate
CHANGE: Shifter - use gProxyManager in a way that allows proxy caching

*Framework
NEW: ProxyManagerClient - allow to specify validity and caching time separately
FIX: ProxyDB - replace instead of delete+insert proxy in __storeVOMSProxy

*DMS
NEW: FTSMonitorAgent - made multithreaded for better efficiency
FIX: dirac-dms-add-file - allow LFN: prefix for lfn argument

*WMS
NEW: dirac-wms-job-get-output, dirac-wms-job-status - allow to retrieve output for a job group
FIX: TaskQueueDB - fixed selection SQL in __generateTQMatchSQL()
CHANGE: OptimizerExecutor - reduce diversity of MinorStatuses for failed executors

*Resources
FIX: CREAMComputingElement - remove temporary JDL right after the submission 

[v6r6p21]

*DMS
BUGFIX: TransformationCleaningAgent - use the right signature of cleanMetadataCatalogFiles() call

[v6r6p20]

*DMS
FIX: RegistrationTask - properly escaped error messages
BUGFIX: DirectoryMetadata - use getFileMetadataFields from FileMetadata in addMetadataField()
NEW: When there is a missing source error spotted during FTS transfer, file should be reset 
     and rescheduled again until maxAttempt (set to 100) is reached

*WMS
FIX: JobScheduling - fix the site group logic in case of Tier0

[v6r6p19]

*DMS
BUGFIX: All DMS agents  - set up agent name in the initialization

*Core
NEW: Subprocess - timeout wrapper for subprocess calls
BUGFIX: Time - proper interpreting of 0's instead of None
CHANGE: DISET - use cStringIO for ANY read that's longer than 16k (speed improvement) 
        + Less mem when writing data to the net
FIX: Os.py - protection against failed "df" command execution       
NEW: dirac-info prints lcg bindings versions
CHANGE: PlotBase - made a new style class 
NEW: Subprocess - added debug level log message

*Framework
NEW: SystemAdministratorIntegrator client for collecting info from several hosts
NEW: SystemAdministrator - added getHostInfo()
FIX: dirac-proxy-init - always check for errors in S_OK/ERROR returned structures
CHANGE: Do not accept VOMS proxies when uploading a proxy to the proxy manager

*Configuration
FIX: CE2CSAgent - get a fresh copy of the cs data before attempting to modify it, closes #1151
FIX: Do not create useless backups due to slaves connecting and disconnecting
FIX: Refresher - prevent retrying with 'Insane environment'

*Accounting
NEW: Accounting/Job - added validation of reported values to cope with the weird Yandex case
FIX: DBUtils - take into account invalid values, closes #949

*DMS
FIX: FTSSubmitAgent - file for some reason rejected from submission should stay in 'Waiting' in 
     TransferDB.Channel table
FIX: FTSRequest - fix in the log printout     
CHANGE: dirac-dms-add-file removed, dirac-dms-add-files renamed to dirac-dms-add-file
FIX: FileCatalogCLI - check the result of removeFile call
FIX: LcgFileCatalogClient - get rid of LHCb specific VO evaluation
NEW: New FileCatalogProxy service - a generalization of a deprecated LcgFileCatalog service
FIX: Restored StorageElementProxy functionality
CHANGE: dirac-dms-add-file - added printout
NEW: FileCatalog(Factory), StorageElement(Factory) - UseProxy flag moved to /Operations and /LocalSite sections

*RSS
NEW:  general reimplementation: 
      New DB schema using python definition of tables, having three big blocks: Site, Resource and Node.
      MySQLMonkey functionality almost fully covered by DB module, eventually will disappear.
      Services updated to use new database.
      Clients updated to use new database.
      Synchronizer updated to fill the new database. When helpers will be ready, it will need an update.
      One ElementInspectorAgent, configurable now is hardcoded.
      New Generic StateMachine using OOP.
      Commands and Policies simplified.
      ResourceStatus using internal cache, needs to be tested with real load.
      Fixes for the state machine
      Replaced Bad with Degraded status ( outside RSS ).
      Added "Access" to Read|Write|Check|Remove SE statuses wherever it applies.
      ResourceStatus returns by default "Active" instead of "Allowed" for CS calls.
      Caching parameters are defined in the CS
FIX: dirac-admin-allow/ban-se - allow a SE on Degraded ( Degraded->Active ) and ban a SE on Probing 
     ( Probing -> Banned ). In practice, Active and Degraded are "usable" states anyway.            
      
*WMS
FIX: OptimizerExecutor - failed optimizations will still update the job     
NEW: JobWrapper - added LFNUserPrefix VO specific Operations option used for building user LFNs
CHANGE: JobDB - do not interpret SystemConfig in the WMS/JobDB
CHANGE: JobDB - Use CPUTime JDL only, keep MaxCPUTime for backward compatibility
CHANGE: JobWrapper - use CPUTime job parameter instead of MaxCPUTime
CHANGE: JobAgent - use CEType option instead of CEUniqueID
FIX: JobWrapper - do not attempt to untar directories before having checked if they are tarfiles 
NEW: dirac-wms-job-status - get job statuses for jobs in a given job group
 
*SMS
FIX: StorageManagementDB - when removing unlinked replicas, take into account the case where a
     staging request had been submitted, but failed
      
*Resources    
NEW: glexecCE - add new possible locations of the glexec binary: OSG specific stuff and in last resort 
     looking in the PATH    
NEW: LcgFileCatalogClient - in removeReplica() get the needed PFN inside instead of providing it as an argument     
      
*TS      
CHANGE: Transformation types definition are moved to the Operations CS section

*Interfaces
FIX: Dirac.py - CS option Scratchdir was in LocalSite/LocalSite
FIX: Dirac.py - do not define default catalog, use FileCatalog utility instead

[v6r6p19]

*DMS
BUGFIX: All DMS agents  - set up agent name in the initialization

[v6r6p18]

*Transformation
CHANGE: /DIRAC/VOPolicy/OutputDataModule option moved to <Operations>/Transformations/OutputDataModule

*Resources
FIX: ComputingElement - properly check if the pilot proxy has VOMS before adding it to the payload 
     when updating it

*WMS
BUGFIX: JobSanity - fixed misspelled method call SetParam -> SetParameter

[v6r6p17]

*Transformation
BUGFIX: TransformationAgent - corrected  __getDataReplicasRM()

[v6r6p16]

*DMS
FIX: Agents - proper __init__ implementation with arguments passing to the super class
FIX: LcgFileCatalogClient - in removeReplica() reload PFN in case it has changed

[v6r6p15]

*Framework
BUGFIX: ErrorMessageMonitor - corrected updateFields call 

*DMS:
NEW: FTSMonitorAgent completely rewritten in a multithreaded way

*Transformation
FIX: InputDataAgent - proper instantiation of TransformationClient
CHANGE: Transformation - several log message promoted from info to notice level

[v6r6p14]

*Transformation
FIX: Correct instantiation of agents inside several scripts
CHANGE: TransformationCleaningAgent - added verbosity to logs
CHANGE: TransformationAgent - missingLFC to MissingInFC as it could be the DFC as well
FIX: TransformationAgent - return an entry for all LFNs in __getDataReplicasRM

*DMS
FIX: TransferAgent - fix exception reason in registerFiles()

[v6r6p13]

*DMS
CHANGE: TransferAgent - change RM call from getCatalogueReplicas to getActiveReplicas. 
        Lowering log printouts here and there

[v6r6p12]

*DMS
BUGFIX: RemovalTask - Replacing "'" by "" in error str set as attribute for a subRequest file. 
        Without that request cannot be updated when some nasty error occurs.

[v6r6p11]

*RMS:
BUGFIX: RequestClient - log string formatting

*DMS
BUGFIX: RemovalTask - handling for files not existing in the catalogue

*Transformation
FIX: TransformationManager - ignore files in NotProcessed status to get the % of processed files

*Interfaces
FIX: Fixes due to the recent changes in PromptUser utility

[v6r6p10]

*RMS
FIX: RequestDBMySQL - better escaping of queries 

*WMS
FIX: SiteDirector - get compatible platforms before checking Task Queues for a site

[v6r6p9]

*Core
FIX: Utilities/PromptUser.py - better user prompt

*Accounting
NEW: Add some validation to the job records because of weird data coming from YANDEX.ru

*DMS
BUGFIX: ReplicaManager - typo errStr -> infoStr in __replicate()
FIX: FTSRequest - fixed log message

*WMS
FIX: SiteDirector - use CSGlobals.getVO() call instead of explicit CS option

[v6r6p8]

*Transformation
BUGFIX: TransformationDB - typo in getTransformationFiles(): iterValues -> itervalues

[v6r6p7]

*Resources
FIX: StorageFactory - uncommented line that was preventing the status to be returned 
BUGFIX: CE remote scripts - should return status and not call exit()
BUGFIX: SSHComputingElement - wrong pilot ID reference

[v6r6p6]

*WMS
FIX: TaskQueueDB - in findOrphanJobs() retrieve orphaned jobs as list of ints instead of list of tuples
FIX: OptimizerExecutor - added import of datetime to cope with the old style optimizer parameters

*Transformation
FIX: TransformationAgent - fix finalization entering in an infinite loop
NEW: TransformationCLI - added resetProcessedFile command
FIX: TransformationCleaningAgent - treating the archiving delay 
FIX: TransformationDB - fix in getTransformationFiles() in case of empty file list

[v6r6p5]

*Transformation
FIX: TransformationAgent - type( transClient -> transfClient )
FIX: TransformationAgent - self._logInfo -> self.log.info
FIX: TransformationAgent - skip if no Unused files
FIX: TransformationAgent - Use CS option for replica cache lifetime
CHANGE: TransformationAgent - accept No new Unused files every [6] hours

[v6r6p4]

*DMS
FIX: TransferAgent - protection for files that can not be scheduled
BUGFIX: TransferDB - typo (instIDList - > idList ) fixed

*Transformation
BUGFIX: TransformationAgent - typo ( loginfo -> logInfo )

[v6r6p3]

FIX: merged in patch v6r5p14

*Core
BUGFIX: X509Chain - return the right structure in getCredentials() in case of failure
FIX: dirac-deploy-scripts.py - allow short scripts starting from "d"
FIX: dirac-deploy-scripts.py - added DCOMMANDS_PPID env variable in the script wrapper
FIX: ExecutorReactor - reduced error message dropping redundant Task ID 

*Interfaces
BUGFIX: Dirac.py - allow to pass LFN list to replicateFile()

*DMS
FIX: FileManager - extra check if all files are available in _findFiles()
BUGFIX: FileCatalogClientCLI - bug in DirectoryListing

[v6r6p2]

FIX: merged in patch v6r5p13

*WMS
FIX: SiteDirector - if no community set, look for DIRAC/VirtualOrganization setting

*Framework
FIX: SystemLoggingDB - LogLevel made VARCHAR in the MessageRepository table
FIX: Logging - several log messages are split in fixed and variable parts
FIX: SystemLoggingDB - in insertMessage() do not insert new records in auxiliary tables if they 
     are already there

[v6r6p1]

*Core:
CHANGE: PromptUser - changed log level of the printout to NOTICE
NEW: Base Client constructor arguments are passed to the RPCClient constructor

*DMS:
NEW: FTSRequest - added a prestage mechanism for source files
NEW: FileCatalogClientCLI - added -f switch to the size command to use raw faile tables 
     instead of storage usage tables
NEW: FileCatalog - added orphan directory repair tool
NEW: FIleCatalog - more counters to control the catalog sanity     

*WMS:
FIX: SandboxStoreClient - no more kwargs tricks
FIX: SandboxStoreClient returns sandbox file name in case of upload failure to allow failover
FIX: dirac-pilot - fixed VO_%s_SW_DIR env variable in case of OSG

*TS:
FIX: TransformationManagerHandler - avoid multiple Operations() instantiation in 
     getTransformationSummaryWeb()

[v6r6]

*Core
CHANGE: getDNForUsername helper migrated from Core.Security.CS to Registry helper
NEW: SiteSEMapping - new utilities getSitesGroupedByTierLevel(), getTier1WithAttachedTier2(),
     getTier1WithTier2
CHANGE: The DIRAC.Core.Security.CS is replaced by the Registry helper     
BUGFIX: dirac-install - properly parse += in .cfg files
FIX: Graphs.Utilities - allow two lines input in makeDataFromCVS()
FIX: Graphs - allow Graphs package usage if even matplotlib is not installed
NEW: dirac-compile-externals will retrieve the Externals compilation scripts from it's new location 
     in github (DIRACGrid/Externals)
NEW: Possibility to define a thread-global credentials for DISET connections (for web framework)
NEW: Logger - color output ( configurable )
NEW: dirac-admin-sort-cs-sites - to sort sites in the CS
CHANGE: MessageClient(Factor) - added msgClient attribute to messages
NEW: Core.Security.Properties - added JOB_MONITOR and USER_MANAGER properties

*Configuration
NEW: Registry - added getAllGroups() method

*Framework
NEW: SystemAdministratorClientCLI - possibility to define roothPath and lcgVersion when updating software

*Accounting
NEW: JobPlotter - added Normalized CPU plots to Job accounting
FIX: DBUtils - plots going to greater granularity

*DMS
NEW: FileCatalog - storage usage info stored in all the directories, not only those with files
NEW: FileCatalog - added utility to rebuild storage usage info from scratch
FIX: FileCatalog - addMetadataField() allow generic types, e.g. string
FIX: FileCatalog - path argument is normalized before usage in multiple methods
FIX: FileCatalog - new metadata for files(directories) should not be there before for directories(files)
NEW: FileCatalog - added method for rebuilding DirectoryUsage data from scratch 
NEW: FileCatalog - Use DirectoryUsage mechanism for both logical and physical storage
CHANGE: FileCatalog - forbid removing non-empty directories
BUGFIX: FileCatalogClientCLI - in do_ls() check properly the path existence
FIX: FileCatalogClientCLI - protection against non-existing getCatalogCounters method in the LFC client
FIX: DMS Agents - properly call superclass constructor with loadName argument
FIX: ReplicaManager - in removeFile() non-existent file is marked as failed
FIX: Make several classes pylint compliant: DataIntegrityHandler, DataLoggingHandler,
     FileCatalogHandler, StorageElementHandler, StorageElementProxyHandler, TransferDBMonitoringHandler
FIX: LogUploadAgent - remove the OSError exception in __replicate()
FIX: FileCatalogClientCLI - multiple check of proper command inputs,
     automatic completion of several commands with subcommands,
     automatic completion of file names
CHANGE: FileCatalogClientCLI - reformat the output of size command 
FIX: dirac-admin-ban-se - allow to go over all options read/write/check for each SE      
NEW: StrategyHandler - new implementation to speed up file scheduling + better error reporting
NEW: LcgFileCatalogProxy - moved from from LHCbDirac to DIRAC
FIX: ReplicaManager - removed usage of obsolete "/Resources/StorageElements/BannedTarget" 
CHANGE: removed StorageUsageClient.py
CHANGE: removed obsoleted ProcessingDBAgent.py

*WMS
CHANGE: RunNumber job parameter was removed from all the relevant places ( JDL, JobDB, etc )
NEW: dirac-pilot - add environment setting for SSH and BOINC CEs
NEW: WMSAdministrator - get output for non-grid CEs if not yet in the DB
NEW: JobAgent - job publishes BOINC parameters if any
CHANGE: Get rid of LHCbPlatform everywhere except TaskQueueDB
FIX: SiteDirector - provide list of sites to the Matcher in the initial query
FIX: SiteDirector - present a list of all groups of a community to match TQs
CHANGE: dirac-boinc-pilot dropped
CHANGE: TaskQueueDirector does not depend on /LocalSite section any more
CHANGE: reduced default delays for JobCleaningAgent
CHANGE: limit the number of jobs received by JobCleaningAgent
CHANGE: JobDB - use insertFields instead of _insert
CHANGE: Matcher, TaskQueueDB - switch to use Platform rather than LHCbPlatform retaining LHCbPlatform compatibility
BUGFIX: Matcher - proper reporting pilot site and CE
CHANGE: JobManager - improved job Killing/Deleting logic
CHANGE: dirac-pilot - treat the OSG case when jobs on the same WN all run in the same directory
NEW: JobWrapper - added more status reports on different failures
FIX: PilotStatusAgent - use getPilotProxyFromDIRACGroup() instead of getPilotProxyFromVOMSGroup()
CHANGE: JobMonitoringHandler - add cutDate and condDict parameters to getJobGroup()
NEW: JobMonitoringHandler - check access rights with JobPolicy when accessing job info from the web
NEW: JobManager,JobWrapper - report to accounting jobs in Rescheduled final state if rescheduling is successful
FIX: WMSAdministrator, SiteDirector - store only non-empty pilot output to the PilotDB
NEW: added killPilot() to the WMSAdministrator interface, DiracAdmin and dirac-admin-kill-pilot command
NEW: TimeLeft - renormalize time left using DIRAC Normalization if available
FIX: JobManager - reconnect to the OptimizationMind in background if not yet connected
CHANGE: JobManifest - use Operations helper
NEW: JobCleaningAgent - delete logging records from JobLoggingDB when deleting jobs

*RMS
FIX: RequestDBFile - better exception handling in case no JobID supplied
FIX: RequestManagerHandler - make it pylint compliant
NEW: RequestProxyHandler - is forwarding requests from voboxes to central RequestManager. 
     If central RequestManager is down, requests are dumped into file cache and a separate thread 
     running in background is trying to push them into the central. 
CHANGE: Major revision of the code      
CHANGE: RequestDB - added index on SubRequestID in the Files table
CHANGE: RequestClient - readRequestForJobs updated to the new RequetsClient structure

*RSS
NEW: CS.py - Space Tokens were hardcoded, now are obtained after scanning the StorageElements.

*Resources
FIX: SSHComputingElement - enabled multiple hosts in one queue, more debugging
CHANGE: SSHXXX Computing Elements - define SSH class once in the SSHComputingElement
NEW: SSHComputingElement - added option to define private key location
CHANGE: Get rid of legacy methods in ComputingElement
NEW: enable definition of ChecksumType per SE
NEW: SSHBatch, SSHCondor Computing Elements
NEW: SSHxxx Computing Elements - using remote control scripts to better capture remote command errors
CHANGE: put common functionality into SSHComputingElement base class for all SSHxxx CEs
NEW: added killJob() method tp all the CEs
NEW: FileCatalog - take the catalog information info from /Operations CS section, if defined there, 
     to allow specifications per VO 

*Interfaces
CHANGE: Removed Script.initialize() from the API initialization
CHANGE: Some general API polishing
FIX: Dirac.py - when running in mode="local" any directory in the ISB would not get untarred, 
     contrary to what is done in the JobWrapper

*TS
BUGFIX: TaskManager - bug fixed in treating tasks with input data
FIX: TransformationCleaningAgent - properly call superclass constructor with loadName argument
NEW: TransformationCleaningAgent - added _addExtraDirectories() method to extend the list of
     directories to clean in a subclass if needed
CHANGE: TransformationCleaningAgent - removed usage of StorageUsageClient     
NEW: TransformationAgent is multithreaded now ( implementation moved from LHCbDIRAC )
NEW: added unit tests
NEW: InputDataAgent - possibility to refresh only data registered in the last predefined period of time 
NEW: TransformationAgent(Client) - management of derived transformations and more ported from LHCbDIRAC
BUGFIX: TransformationDB - wrong SQL statement generation in setFileStatusForTransformation()

[v6r5p14]

*Core
NEW: Utilities - added Backports utility

*WMS
FIX: Use /Operations/JobScheduling section consistently, drop /Operations/Matching section
NEW: Allow VO specific share correction plugins from extensions
FIX: Executors - several fixes

[v6r5p13]

*WMS
FIX: Executors - VOPlugin will properly send and receive the params
NEW: Correctors can be defined in an extension
FIX: Correctors - Properly retrieve info from the CS using the ops helper

[v6r5p12]

FIX: merged in patch v6r4p34

[v6r5p11]

FIX: merged in patch v6r4p33

*Core
FIX: MySQL - added offset argument to buildConditions()

[v6r5p10]

FIX: merged in patch v6r4p32

[v6r5p9]

FIX: merged in patch v6r4p30

[v6r5p8]

FIX: merged in patch v6r4p29

[v6r5p7]

FIX: merged in patch v6r4p28

[v6r5p6]

FIX: merged in patch v6r4p27

*Transformation
BUGFIX: TransformationDB - StringType must be imported before it can be used

*RSS
NEW: CS.py - Space Tokens were hardcoded, now are obtained after scanning the StorageElements.

[v6r5p5]

FIX: merged in patch v6r4p26

[v6r5p4]

FIX: merged in patch v6r4p25

[v6r5p3]

*Transformation
FIX: merged in patch v6r4p24

[v6r5p2]

*Web
NEW: includes DIRACWeb tag web2012092101

[v6r5p1]

*Core
BUGFIX: ExecutorMindHandler - return S_OK() in the initializeHandler
FIX: OptimizationMindHandler - if the manifest is not dirty it will not be updated by the Mind

*Configuration
NEW: Resources helper - added getCompatiblePlatform(), getDIRACPlatform() methods

*Resources
FIX: SSHComputingElement - add -q option to ssh command to avoid banners in the output
FIX: BOINCComputingElement - removed debugging printout
FIX: ComputingElement - use Platform CS option which will be converted to LHCbPlatform for legacy compatibility

*DMS
FIX: RequestAgentBase - lowering loglevel from ALWAYS to INFO to avoid flooding SystemLogging

*WMS:
FIX: SiteDirector - provide CE platform parameter when interrogating the TQ
FIX: GridPilotDirector - publish pilot OwnerGroup rather than VOMS role
FIX: WMSUtilities - add new error string into the parsing of the job output retrieval

[v6r5]

NEW: Executor framework

*Core
NEW: MySQL.py - added Test case for Time.dateTime time stamps
NEW: MySQL.py - insertFields and updateFields can get values via Lists or Dicts
NEW: DataIntegrityDB - use the new methods from MySQL and add test cases
NEW: DataIntegrityHandler - check connection to DB and create tables (or update their schema)
NEW: DataLoggingDB - use the new methods from MySQL and add test cases
NEW: DataLoggingHandler - check connection to DB and create tables (or update their schema)
FIX: ProcessPool - killing stuck workers after timeout
CHANGE: DB will throw a RuntimeException instead of a sys.exit in case it can't contact the DB
CHANGE: Several improvements on DISET
CHANGE: Fixed all DOS endings to UNIX
CHANGE: Agents, Services and Executors know how to react to CSSection/Module and react accordingly
NEW: install tools are updated to deal with executors
FIX: dirac-install - add -T/--Timeout option to define timeout for distribution downloads
NEW: dirac-install - added possibility of defining dirac-install's global defaults by command line switch
BUGFIX: avoid PathFinder.getServiceURL and use Client class ( DataLoggingClient,LfcFileCatalogProxyClient ) 
FIX: MySQL - added TIMESTAMPADD and TIMESTAMPDIFF to special values not to be scaped by MySQL
NEW: ObjectLoader utility
CHANGE: dirac-distribution - added global defaults flag and changed the flag to -M or --defaultsURL
FIX: Convert to string before trying to escape value in MySQL
NEW: DISET Services - added PacketTimeout option
NEW: SystemLoggingDB - updated to use the renewed MySQL interface and SQL schema
NEW: Added support for multiple entries in /Registry/DefaultGroup, for multi-VO installations
CHANGE: Component installation procedure updated to cope with components inheriting Modules
CHANGE: InstallTools - use dirac- command in runit run scripts
FIX: X509Chain - avoid a return of error when the group is not valid
FIX: MySQL - reduce verbosity of log messages when high level methods are used
CHANGE: Several DB classes have been updated to use the MySQL buildCondition method
NEW: MySQL - provide support for greater and smaller arguments to all MySQL high level methods
FIX: Service.py - check all return values from all initializers

*Configuration
CHANGE: By default return option and section lists ordered as in the CS
NEW: ConfigurationClient - added function to refresh remote configuration

*Framework
FIX: Registry.findDefaultGroup will never return False
CHANGE: ProxyManager does not accept proxies without explicit group
CHANGE: SystemAdministratorHandler - force refreshing the configuration after new component setup

*RSS
CHANGE: removed code execution from __init__
CHANGE: removed unused methods
NEW: Log all policy results 

*Resources
NEW: updated SSHComputingElement which allows multiple job submission
FIX: SGETimeLeft - better parsing of the batch system commands output
FIX: InProcessComputingElement - when starting a new job discard renewal of the previous proxy
NEW: BOINCComputingElement - new CE client to work with the BOINC desktop grid infrastructure 

*WMS
CHANGE: WMS Optimizers are now executors
CHANGE: SandboxStoreClient can directly access the DB if available
CHANGE: Moved JobDescription and improved into JobManifest
FIX: typo in JobLoggingDB
NEW: JobState/CachedJobState allow access to the Job via DB/JobStateSync Service automatically
BUGFIX: DownloadInputData - when not enough disk space, message was using "buffer" while it should be using "data"
FIX: the sandboxmetadataDB explosion when using the sandboxclient without direct access to the DB
NEW: Added support for reset/reschedule in the OptimizationMind
CHANGE: Whenever a DB is not properly initialized it will raise a catchable RuntimeError exception 
        instead of silently returning
FIX: InputDataResolution - just quick mod for easier extensibility, plus removed some LHCb specific stuff
NEW: allow jobids in a file in dirac-wms-job-get-output
NEW: JobManager - zfill in %n parameter substitution to allow alphabetical sorting
NEW: Directors - added checking of the TaskQueue limits when getting eligible queues
CHANGE: Natcher - refactor to simpify the logic, introduced Limiter class
CHANGE: Treat MaxCPUTime and CPUTime the same way in the JDL to avoid confusion
NEW: SiteDirector - added options PilotScript, MaxPilotsToSubmit, MaxJobsInFillMode
BUGFIX: StalledJobAgent - use cpuNormalization as float, not string 
FIX: Don't kill an executor if a task has been taken out from it
NEW: dirac-boinc-pilot - pilot script to be used on the BOINC volunteer nodes
FIX: SiteDirector - better handling of tokens and filling mode 
NEW: Generic pilot identities are automatically selected by the TQD and the SiteDirector 
     if not explicitly defined in /Pilot/GenericDN and GenericGroup
NEW: Generic pilot groups can have a VO that will be taken into account when selecting generic 
     credentials to submit pilots
NEW: Generic pilots that belong to a VO can only match jobs from that VO
NEW: StalledJobAgent - added rescheduling of jobs stuck in Matched or Rescheduled status
BUGFIX: StalledJobAgent - default startTime and endTime to "now", avoid None value
NEW: JobAgent - stop after N failed matching attempts (nothing to do), use StopAfterFailedMatches option
CHANGE: JobAgent - provide resource description as a dictionary to avoid extra JDL parsing by the Matcher
CHANGE: Matcher - report pilot info once instead of sending it several times from the job
CHANGE: Matcher - set the job site instead of making a separate call to JobStateUpdate
NEW: Matcher - added Matches done and matches OK statistics
NEW: TaskQueue - don't delete fresh task queues. Wait 5 minutes to do so.
CHANGE: Disabled TQs can also be matched, if no jobs are there, a retry will be triggered

*Transformation
FIX: TransformationAgent - a small improvement: now can pick the prods status to handle from the CS, 
     plus few minor corrections (e.g. logger messages)
FIX: TransformationCLI - take into accout possible failures in resetFile command     

*Accounting
NEW: AccountingDB - added retrieving RAW records for internal stuff
FIX: AccountingDB - fixed some logic for readonly cases
CHANGE: Added new simpler and faster bucket insertion mechanism
NEW: Added more info when rebucketing
FIX: Calculate the rebucket ETA using remaining records to be processed instead of the total records to be processed
FIX: Plots with no data still carry the plot name

*DMS
NEW: SRM2Storage - added retry in the gfal calls
NEW: added new FTSCleaningAgent cleaning up TransferDB tables
FIX: DataLoggingClient and DataLoggingDB - tests moved to separate files
CHANGE: request agents cleanup

*RMS
CHANGE: Stop using RequestAgentMixIn in the request agents

[v6r4p34]

*DMS
BUGFIX: FileCatalogCLI - fixed wrong indentation
CHANGE: RegistrationTask - removed some LHCb specific defaults

[v6r4p33]

*DMS
CHANGE: FTSRequest - be more verbose if something is wrong with file

[v6r4p32]

*WMS
FIX: StalledJobAgent - avoid exceptions in the stalled job accounting reporting

*DMS
NEW: FTSMonitorAgent - handling of expired FTS jobs 

*Interfaces
CHANGE: Dirac.py - attempt to retrieve output sandbox also for Completed jobs in retrieveRepositorySandboxes()

[v6r4p30]

*Core
BUGFIX: dirac-admin-bdii-ce-voview - proper check of the result structure

*Interfaces
FIX: Dirac.py, Job.py - allow to pass environment variables with special characters

*DMS
NEW: FileCatalogCLI - possibility to sort output in the ls command

*WMS:
FIX: JobWrapper - interpret environment variables with special characters 

[v6r4p29]

*RMS
BUGFIX: RequestDBMySQL - wrong indentation in __updateSubRequestFiles()

[v6r4p28]

*Interfaces
CHANGE: Dirac.py, DiracAdmin.py - remove explicit timeout on RPC client instantiation

*RSS
FIX: CS.py - fix for updated CS location (backward compatible)

*DMS
BUGFIX: StrategyHandler - bug fixed determineReplicationTree()
FIX: FTSRequest - add checksum string to SURLs file before submitting an FTS job

*WMS
FIX: JobWrapper - protection for double quotes in JobName
CHANGE: SiteDirector - switched some logging messages from verbose to info level

*RMS
NEW: Request(Client,DBMySQL,Manager) - added readRequestsForJobs() method

[v6r4p27]

*DMS
FIX: SRM2Storage - removed hack for EOS (fixed server-side)

*Transformation
CHANGE: TransformationClient - limit to 100 the number of transformations in getTransformations()
NEW: TransformationAgent - define the transformations type to use in the configuration

*Interfaces
FIX: Job.py -  fix for empty environmentDict (setExecutionEnv)

[v6r4p26]

*Transformation
BUGFIX: TransformationClient - fixed calling sequence in rpcClient.getTransformationTasks()
NEW: TransformationClient - added log messages in verbose level.

[v6r4p25]

*DMS
BUGFIX: StrategyHandler - sanity check for wrong replication tree 

[v6r4p24]

*Core
NEW: MySQL - add 'offset' argument to the buildCondition()

*Transformation
FIX: TransformationAgent - randomize the LFNs for removal/replication case when large number of those
CHANGE: TransformationClient(DB,Manager) - get transformation files in smaller chunks to
        improve performance
FIX: TransformationAgent(DB) - do not return redundant LFNs in getTransformationFiles()    

[v6r4p23]

*Web
NEW: includes DIRACWeb tag web2012092101

[v6r4p22]

*DMS
FIX: SRM2Storage - fix the problem with the CERN-EOS storage 

[v6r4p21]

*Core
BUGFIX: SGETimeLeft - take into account dd:hh:mm:ss format of the cpu consumed

[v6r4p20]

*WMS
BUGFIX: PilotDirector, GridPilotDirector - make sure that at least 1 pilot is to be submitted
BUGFIX: GridPilotDirector - bug on how pilots are counted when there is an error in the submit loop.
BUGFIX: dirac-pilot - proper install script installation on OSG sites

[v6r4p19]

*RMS
FIX: RequestDBMySQL - optimized request selection query 

[v6r4p18]

*Configuration
BUGFIX: CE2CSAgent.py - the default value must be set outside the loop

*DMS
NEW: dirac-dms-create-replication-request
BUGFIX: dirac-dms-fts-submit, dirac-dms-fts-monitor - print out error messages

*Resources
BUGFIX: TorqueComputingElement.py, plus add UserName for shared Queues

*WMS
BUGFIX: JobManagerHandler - default value for pStart (to avoid Exception)

[v6r4p17]

*Core
FIX: dirac-configure - setup was not updated in dirac.cfg even with -F option
FIX: RequestHandler - added fix for Missing ConnectionError

*DMS
FIX: dirac-dms-clean-directory - command fails with `KeyError: 'Replicas'`.

*WMS
FIX: SiteDirector - adapt to the new method in the Matcher getMatchingTaskQueue 
FIX: SiteDirector - added all SubmitPools to TQ requests

[v6r4p16]

*Core:
FIX: dirac-install - bashrc/cshrc were wrongly created when using versionsDir

*Accounting
CHANGE: Added new simpler and faster bucket insertion mechanism
NEW: Added more info when rebucketing

*WMS
CHANGE: Matcher - refactored to take into account job limits when providing info to directors
NEW: JoAgent - reports SubmitPool parameter if applicable
FIX: Matcher - bad codition if invalid result

[v6r4p15]

*WMS
FIX: gLitePilotDirector - fix the name of the MyProxy server to avoid crasehs of the gLite WMS

*Transformation
FIX: TaskManager - when the file is on many SEs, wrong results were generated

[v6r4p13]

*DMS
FIX: dirac-admin-allow-se - added missing interpreter line

[v6r4p12]

*DMS
CHANGE: RemovalTask - for DataManager shifter change creds after failure of removal with her/his proxy.

*RSS
NEW: Added RssConfiguration class
FIX: ResourceManagementClient  - Fixed wrong method name

[v6r4p11]

*Core
FIX: GGUSTicketsClient - GGUS SOAP URL updated

*DMS
BUGFIX: ReplicaManager - wrong for loop

*RequestManagement
BUGFIX: RequestClient - bug fix in finalizeRequest()

*Transformation
FIX: TaskManager - fix for correctly setting the sites (as list)

[v6r4p10]

*RequestManagement
BUGFIX: RequestContainer - in addSubrequest() function

*Resources
BUGFIX: SRM2Storage - in checksum type evaluation

*ResourceStatusSystem
BUGFIX: InfoGetter - wrong import statement

*WMS
BUGFIX: SandboxMetadataDB - __init__() can not return a value

[v6r4p9]

*DMS
CHANGE: FailoverTransfer - ensure the correct execution order of the subrequests

[v6r4p8]

Bring in fixes from v6r3p17

*Core:
FIX: Don't have the __init__ return True for all DBs
NEW: Added more protection for exceptions thrown in callbacks for the ProcessPool
FIX: Operations will now look in 'Defaults' instead of 'Default'

*DataManagement:
FIX: Put more protection in StrategyHandler for neither channels  not throughput read out of TransferDB
FIX: No JobIDs supplied in getRequestForJobs function for RequestDBMySQL taken into account
FIX: Fix on getRequestStatus
CHANGE: RequestClient proper use of getRequestStatus in finalizeRequest
CHANGE: Refactored RequestDBFile

[v6r4p7]

*WorkloadManagement
FIX: SandboxMetadataDB won't explode DIRAC when there's no access to the DB 
CHANGE: Whenever a DB fails to initialize it raises a catchable exception instead of just returning silently

*DataManagement
CHANGE: Added Lost and Unavailable to the file metadata

[v6r4p6]

Bring fixes from v6r4p6

[v6r4p5]

*Configuration
NEW: Added function to generate Operations CS paths

*Core
FIX: Added proper ProcessPool checks and finalisation

*DataManagement
FIX: don't set Files.Status to Failed for non-existign files, failover transfers won't go
FIX: remove classmethods here and there to unblock requestHolder
CHANGE: RAB, TA: change task timeout: 180 and 600 (was 600 and 900 respectively)
FIX: sorting replication tree by Ancestor, not hopAncestorgit add DataManagementSystem/Agent/TransferAgent.py
NEW: TA: add finalize
CHANGE: TransferAgent: add AcceptableFailedFiles to StrategyHandler to ban FTS channel from scheduling
FIX: if there is no failed files, put an empty dict


*RSS
FIX: RSS is setting Allowed but the StorageElement checks for Active

*Workflows
FIX: Part of WorfklowTask rewritten to fix some issues and allow 'ANY' as site

*Transformation
FIX: Wrong calls to TCA::cleanMetadataCatalogFiles

[v6r4p4]

*Core
FIX: Platform.py - check if Popen.terminate is available (only from 2.6)

[v6r4p3]

*Core
FIX: ProcessPool with watchdog and timeouts - applied in v6r3 first

[v6r4p2]

*StorageManagement
BUGFIX: StorageElement - staging is a Read operation and should be allowed as such

*WMS
BUGFIX: InProcessComputingElement, JobAgent - proper return status code from the job wrapper

*Core
FIX: Platform - manage properly the case of exception in the ldconfig execution

[v6r4p1]

*DMS
FIX: TransferDB.getChannelObservedThroughput - the channelDict was created in a wrong way

*RSS
FIX: ResourceStatus was not returning Allowed by default

[v6r4]

*Core
FIX: dirac-install-db.py: addDatabaseOptionsToCS has added a new keyed argument
NEW: SGETimeLeft.py: Support for SGE backend
FIX: If several extensions are installed, merge ConfigTemplate.cfg
NEW: Service framework - added monitoring of file descriptors open
NEW: Service framework - Reduced handshake timeout to prevent stuck threads
NEW: MySQL class with new high level methods - buildCondition,insertFields,updateFields
     deleteEntries, getFields, getCounters, getDistinctAttributeValues
FIX: ProcessPool - fixes in the locking mechanism with LockRing, stopping workers when the
     parent process is finished     
FIX: Added more locks to the LockRing
NEW: The installation tools are updated to install components by name with the components module specified as an option

*DMS
FIX: TransferDB.py - speed up the Throughput determination
NEW: dirac-dms-add-files: script similar to dirac-dms-remove-files, 
     allows for 1 file specification on the command line, using the usual dirac-dms-add-file options, 
     but also can take a text file in input to upload a bunch of files. Exit code is 0 only if all 
     was fine and is different for every error found. 
NEW: StorageElementProxy- support for data downloading with http protocol from arbitrary storage, 
     needed for the web data download
BUGFIX: FileCatalogCLI - replicate operation does a proper replica registration ( closes #5 )     
FIX: ReplicaManager - __cleanDirectory now working and thus dirac-dms-clean-directory

*WMS
NEW: CPU normalization script to run a quick test in the pilot, used by the JobWrapper
     to report the CPU consumption to the accounting
FIX: StalledJobAgent - StalledTimeHours and FailedTimeHours are read each cycle, refer to the 
     Watchdog heartBeat period (should be renamed); add NormCPUTime to Accounting record
NEW: SiteDirector - support for the operation per VO in multi-VO installations
FIX: StalledJobAgent - get ProcessingType from JDL if defined
BUGFIX: dirac-wms-job-peek - missing printout in the command
NEW: SiteDirector - take into account the number of already waiting pilots when evaluating the number of pilots to submit
FIX: properly report CPU usage when the Watchdog kill the payload.

*RSS
BUGFIX: Result in ClientCache table is a varchar, but the method was getting a datetime
NEW: CacheFeederAgent - VOBOX and SpaceTokenOccupancy commands added (ported from LHCbDIRAC)
CHANGE: RSS components get operational parameters from the Operations handler

*DataManagement
FIX: if there is no failed files, put an empty dict

*Transformation
FIX: Wrong calls to TCA::cleanMetadataCatalogFiles

[v6r3p19]

*WMS
FIX: gLitePilotDirector - fix the name of the MyProxy server to avoid crashes of the gLite WMS

[v6r3p18]

*Resources
BUGFIX: SRM2Storage - in checksum type evaluation

[v6r3p17]

*DataManagement
FIX: Fixes issues #783 and #781. Bugs in ReplicaManager removePhisicalReplica and getFilesFromDirectory
FIX: Return S_ERROR if missing jobid arguments
NEW: Checksum can be verified during FTS and SRM2Storage 

[v6r3p16]

*DataManagement
FIX: better monitoring of FTS channels 
FIX: Handle properly None value for channels and bandwidths

*Core
FIX: Properly calculate the release notes if there are newer releases in the release.notes file

[v6r3p15]

*DataManagement
FIX: if there is no failed files, put an empty dict

*Transformation
FIX: Wrong calls to TCA::cleanMetadataCatalogFiles


[v6r3p14]

* Core

BUGFIX: ProcessPool.py: clean processing and finalisation
BUGFIX: Pfn.py: don't check for 'FileName' in pfnDict

* DMS

NEW: dirac-dms-show-fts-status.py: script showing last hour history for FTS channels
NEW: TransferDBMonitoringHandler.py: new function exporting FST channel queues
BUGFIX: TransferAgent.py,RemovalAgent.py,RegistrationAgent.py - unlinking of temp proxy files, corection of values sent to gMonitor
BUGFIX: StrategyHandler - new config option 'AcceptableFailedFiles' to unblock scheduling for channels if problematic transfers occured for few files
NEW: TransferAgent,RemovalAgent,RegistrationAgent - new confing options for setting timeouts for tasks and ProcessPool finalisation
BUGFIX: ReplicaManager.py - reverse sort of LFNs when deleting files and directories to avoid blocks
NEW: moved StrategyHandler class def to separate file under DMS/private

* TMS

FIX: TransformationCleaningAgent.py: some refactoring, new way of disabling/enabline execution by 'EnableFlag' config option

[v6r3p13]

*Core
FIX: Added proper ProcessPool checks and finalisation

*DataManagement
FIX: don't set Files.Status to Failed for non-existign files, failover transfers won't go
FIX: remove classmethods here and there to unblock requestHolder
CHANGE: RAB, TA: change task timeout: 180 and 600 (was 600 and 900 respectively)
FIX: sorting replication tree by Ancestor, not hopAncestorgit add DataManagementSystem/Agent/TransferAgent.py
NEW: TA: add finalize
CHANGE: TransferAgent: add AcceptableFailedFiles to StrategyHandler to ban FTS channel from scheduling

[v6r3p12]

*Core
FIX: Platform.py - check if Popen.terminate is available (only from 2.6)

[v6r3p11]

*Core
FIX: ProcessPool with watchdog and timeouts

[v6r3p10]

*StorageManagement
BUGFIX: StorageElement - staging is a Read operation and should be allowed as such

*WMS
BUGFIX: InProcessComputingElement, JobAgent - proper return status code from the job wrapper

*Core
FIX: Platform - manage properly the case of exception in the ldconfig execution

[v6r3p9]

*DMS
FIX: TransferDB.getChannelObservedThroughput - the channelDict was created in a wrong way

[v6r3p8]

*Web
CHANGE: return back to the release web2012041601

[v6r3p7]

*Transformation
FIX: TransformationCleaningAgent - protection from deleting requests with jobID 0 

[v6r3p6]

*Core
FIX: dirac-install-db - proper key argument (follow change in InstallTools)
FIX: ProcessPool - release all locks every time WorkignProcess.run is executed, more fixes to come
FIX: dirac-configure - for Multi-Community installations, all vomsdir/vomses files are now created

*WMS
NEW: SiteDirector - add pilot option with CE name to allow matching of SAM jobs.
BUGFIX: dirac-pilot - SGE batch ID was overwriting the CREAM ID
FIX: PilotDirector - protect the CS master if there are at least 3 slaves
NEW: Watchdog - set LocalJobID in the SGE case

[v6r3p5]

*Core:
BUGFIX: ProcessPool - bug making TaskAgents hang after max cycles
BUGFIX: Graphs - proper handling plots with data containing empty string labels
FIX: GateWay - transfers were using an old API
FIX: GateWay - properly calculate the gateway URL
BUGFIX: Utilities/Pfn.py - bug in pfnunparse() when concatenating Path and FileName

*Accounting
NEW: ReportGenerator - make AccountingDB readonly
FIX: DataCache - set daemon the datacache thread
BUGFIX: BasePlotter - proper handling of the Petabyte scale data

*DMS:
BUGFIX: TransferAgent, RegistrationTask - typos 

[v6r3p4]

*DMS:
BUGFIX: TransferAgent - wrong value for failback in TA:execute

[v6r3p3]

*Configuration
BUGFIX: Operations helper - typo

*DMS:
FIX: TransferAgent - change the way of redirecting request to task

[v6r3p2]

*DMS
FIX: FTSRequest - updating metadata for accouting when finalizing FTS requests

*Core
FIX: DIRAC/__init__.py - default version is set to v6r3

[v6r3p1]

*WMS
CHANGE: Use ResourcesStatus and Resources helpers in the InputDataAgent logic

*Configuration
NEW: added getStorageElementOptions in Resources helper

*DMS
FIX: resourceStatus object created in TransferAgent instead of StrategyHandler

[v6r3]

*Core
NEW: Added protections due to the process pool usage in the locking logic

*Resources
FIX: LcgFileCatalogClient - reduce the number of retries: LFC_CONRETRY = 5 to 
     avoid combined catalog to be stuck on a faulty LFC server
     
*RSS
BUGFIX: ResourceStatus - reworked helper to keep DB connections     

*DMS
BUGFIX: ReplicaManager::CatalogBase::_callFileCatalogFcnSingleFile() - wrong argument

*RequestManagement
FIX: TaskAgents - set timeOut for task to 10 min (15 min)
NEW: TaskAgents - fill in Error fields in case of failing operations

*Interfaces
BUGFIX: dirac-wms-select-jobs - wrong use of the Dirac API

[v6r2p9]

*Core
FIX: dirac-configure - make use of getSEsForSite() method to determine LocalSEs

*WMS
NEW: DownloadInputData,InputDataByProtocol - check Files on Tape SEs are on Disk cache 
     before Download or getturl calls from Wrapper
CHANGE: Matcher - add Stalled to "Running" Jobs when JobLimits are applied   
CHANGE: JobDB - allow to specify required platform as Platform JDL parameter,
        the specified platform is taken into account even without /Resources/Computing/OSCompatibility section

*DMS
CHANGE: dirac-admin-allow(ban)-se - removed lhcb-grid email account by default, 
        and added switch to avoid sending email
FIX: TaskAgents - fix for non-existing files
FIX: change verbosity in failoverReplication 
FIX: FileCatalog - remove properly metadata indices 
BUGFIX: FileManagerBase - bugfix in the descendants evaluation logic  
FIX: TransferAgent and TransferTask - update Files.Status to Failed when ReplicaManager.replicateAndRegister 
     will fail completely; when no replica is available at all.

*Core
FIX: dirac-pilot - default lcg bindings version set to 2012-02-20

[v6r2p8]

*DMS:
CHANGE: TransferAgent - fallback to task execution if replication tree is not found

[v6r2p7]

*WMS
BUGFIX: SiteDirector - wrong CS option use: BundleProxy -> HttpProxy
FIX: SiteDirector - use short lines in compressed/encoded files in the executable
     python script

[v6r2p6]

*DataManagement
FIX: Bad logic in StrategyHandler:MinimiseTotalWait

*Core
CHANGE: updated GGUS web portal URL

*RSS
BUGFIX: meta key cannot be reused, it is popped from dictionary

*Framework
FIX: The Gateway service does not have a handler
NEW: ConfingTemplate entry for Gateway
FIX: distribution notes allow for word wrap

*WorkloadManagement
FIX: avoid unnecessary call if no LFN is left in one of the SEs
FIX: When Uploading job outputs, try first Local SEs, if any


[v6r2p5]

*RSS
BUGFIX: several minor bug fixes

*RequestManagement
BUGFIX: RequestDBMySQL - removed unnecessary request type check

*DMS
BUGFIX: FileCatalogClienctCLI - wrong evaluation of the operation in the find command
NEW: FileCatalog - added possibility to remove specified metadata for a given path 
BUGFIX: ReplicaManager - wrong operation order causing failure of UploadLogFile module

*Core
NEW: dirac-install - generate cshrc DIRAC environment setting file for the (t)csh 

*Interfaces
CHANGE: Job - added InputData to each element in the ParametricInputData

*WMS
CHANGE: dirac-jobexec - pass ParametericInputData to the workflow as a semicolon separated string

[v6r2p4]

*WMS
BUGFIX: StalledJobAgent - protection against jobs with no PilotReference in their parameters
BUGFIX: WMSAdministratorHandler - wrong argument type specification for getPilotInfo method

*StorageManagement
BUGFIX: RequestFinalizationAgent - no method existence check when calling RPC method

[v6r2p3]

*WMS
CHANGE: Matcher - fixed the credentials check in requestJob() to simplify it

*ConfigurationSystem
CHANGE: Operations helper - fix that allow no VO to be defined for components that do not need it

*Core
BUGFIX: InstallTools - when applying runsvctrl to a list of components make sure that the config server is treated first and the sysadmin service - last
        
[v6r2p2]

*WMS
BUGFIX: Matcher - restored logic for checking private pilot asking for a given DN for belonging to the same group with JOB_SHARING property.

[v6r2p1]

*RequestManagementSystem
BUGFIX: RequestCleaningAgent - missing import of the "second" interval definition 

[v6r2]

*General
FIX: replaced use of exec() python statement in favor of object method execution

*Accounting
CHANGE: Accounting 'byte' units are in powers of 1000 instead of powers of 1024 (closes #457)

*Core
CHANGE: Pfn.py - pfnparse function rewritten for speed up and mem usage, unit test case added
FIX: DISET Clients are now thread-safe. Same clients used twice in different threads was not 
closing the previous connection
NEW: reduce wait times in DISET protocol machinery to improve performance    
NEW: dirac-fix-mysql-script command to fix the mysql start-up script for the given installation
FIX: TransferClient closes connections properly
FIX: DISET Clients are now thread-safe. Same client used twice in different threads will not close the previous connection
CHANGE: Beautification and reduce wait times to improve performance
NEW: ProcessPool - added functionality to kill all children processes properly when destroying ProcessPool objects
NEW: CS Helper for LocalSite section, with gridEnv method
NEW: Grid module will use Local.gridEnv if nothing passed in the arguments
CHANGE: Add deprecated sections in the CS Operations helper to ease the transition
FIX: dirac-install - execute dirac-fix-mysql-script, if available, to fix the mysql.server startup script
FIX: dirac-distribution - Changed obsoleted tar.list file URL
FIX: typo in dirac-admin-add-host in case of error
CHANGE: dirac-admin-allow(ban)-se - use diracAdmin.sendMail() instead of NotificationClient.sendMail()

*Framework
BUGFIX: UserProfileDB - no more use of "type" variable as it is a reserved keyword 

*RequestManagement:
FIX: RequestDBFile - more consistent treatment of requestDB Path
FIX: RequestMySQL - Execution order is evaluated based on not Done state of subrequests
NEW: RequestCleaningAgent - resetting Assigned requests to Waiting after a configurable period of time

*RSS
CHANGE: RSS Action now inherits from a base class, and Actions are more homogeneous, they all take a uniform set of arguments. The name of modules has been changed from PolType to Action as well.
FIX: CacheFeederAgent - too verbose messages moved to debug instead of info level
BUGFIX: fixed a bug preventing RSS clients to connect to the services     
FIX: Proper services synchronization
FIX: Better handling of exceptions due to timeouts in GOCDBClient   
FIX: RSS.Notification emails are sent again
FIX: Commands have been modified to return S_OK, S_ERROR inside the Result dict. This way, policies get a S_ERROR / S_OK object. CacheFeederAgent has been updated accordingly.
FIX: allow clients, if db connection fails, to reconnect ( or at least try ) to the servers.
CHANGE: access control using CS Authentication options. Default is SiteManager, and get methods are all.
BUGFIX: MySQLMonkey - properly escaped all parameters of the SQL queries, other fixes.
NEW: CleanerAgent renamed to CacheCleanerAgent
NEW: Updated RSS scripts, to set element statuses and / or tokens.
NEW: Added a new script, dirac-rss-synch
BUGFIX: Minor bugfixes spotted on the Web development
FIX: Removed useless decorator from RSS handlers
CHANGE: ResourceStatus helper tool moved to RSS/Client directory, no RSS objects created if the system is InActive
CHANGE: Removed ClientFastDec decorator, using a more verbose alternative.
CHANGE: Removed useless usage of kwargs on helper functions.  
NEW: added getSESitesList method to RSSClient      
FIX: _checkFloat() checks INTEGERS, not datetimes

*DataManagement
CHANGE: refactoring of DMS agents executing requests, allow requests from arbitrary users
NEW: DFC - allow to specify multiple replicas, owner, mode when adding files
CHANGE: DFC - optimization of the directory size evaluation
NEW: Added CREATE TEMPORARY TABLES privilege to FileCatalogDB
CHANGE: DFC - getCatalogCounters() update to show numbers of directories
NEW: lfc_dfc_copy script to migrate data from LFC to DFC
FIX: dirac-dms-user-lfns - fixed the case when the baseDir is specified
FIX: FTS testing scripts were using sys.argv and getting confused if options are passed
NEW: DFC - use DirectoryUsage tables for the storage usage evaluations
NEW: DFC - search by metadata can be limited to a given directory subtree
NEW: DFC - search by both directory and file indexed metadata
BUGFIX: DFC - avoid crash if no directories or files found in metadata query
NEW: DFC FileCatalogHandler - define database location in the configuration
NEW: DFC - new FileCatalogFactory class, possibility to use named DFC services
FIX: FTSMonitor, FTSRequest - fixes in handling replica registration, setting registration requests in FileToCat table for later retry
FIX: Failover registration request in the FTS agents.      
FIX: FTSMonitor - enabled to register new replicas if even the corresponding request were removed from the RequestManagement 
FIX: StorageElement - check if SE has been properly initialized before executing any method     
CHANGE: LFC client getReplica() - make use of the new bulk method lfc.lfc_getreplicasl()
FIX: LFC client - protect against getting None in lfc.lfc_readdirxr( oDirectory, "" )  
FIX: add extra protection in dump method of StorageElement base class
CHANGE: FailoverTransfer - create subrequest per catalog if more than one catalog

*Interface
NEW: Job.py - added method to handle the parametric parameters in the workflow. They are made available to the workflow_commons via the key 'GenericParameters'.
FIX: Dirac.py - fix some type checking things
FIX: Dirac.py - the addFile() method can now register to more than 1 catalog.

*WMS
FIX: removed dependency of the JobSchedulingAgent on RSS. Move the getSiteTier functionality to a new CS Helper.
FIX: WMSAdministratorHandler - Replace StringType by StringTypes in the export methods argument type
FIX: JobAgent - Set explicitly UseServerCertificate to "no" for the job executable
NEW: dirac-pilot - change directory to $OSG_WN_TMP on OSG sites
FIX: SiteDirector passes jobExecDir to pilot, this defaults to "." for CREAM CEs. It can be set in the CS. It will not make use of $TMPDIR in this case.
FIX: Set proper project and release version to the SiteDirector     
NEW: Added "JobDelay" option for the matching, refactored and added CS options to the matcher
FIX: Added installation as an option to the pilots and random MyProxyServer
NEW: Support for parametric jobs with parameters that can be of List type

*Resources
NEW: Added SSH Grid Engine Computing Element
NEW: Added SSH Computing Element
FIX: make sure lfc client will not try to connect for several days

*Transformation
FIX: TransformationDB - in setFileStatusForTransformation() reset ErrorCount to zero if "force" flag and    the new status is "unused"
NEW: TransformationDB - added support for dictionary in metadata for the InputDataQuery mechanism     

[v6r1p13]

*WMS
FIX: JobSchedulingAgent - backported from v6r2 use of Resources helper

[v6r1p12]

*Accounting
FIX: Properly delete cached plots

*Core
FIX: dirac-install - run externals post install after generating the versions dir

[v6r1p11]

*Core
NEW: dirac-install - caches locally the externals and the grid bundle
FIX: dirac-distribution - properly generate releasehistory and releasenotes

[v6r1p10]

*WorloadManagement
FIX: JobAgent - set UseServerCertificate option "no" for the job executable

[v6r1p9]

*Core
FIX: dirac-configure - set the proper /DIRAC/Hostname when defining /LocalInstallation/Host

*DataManagement
FIX: dirac-dms-user-lfns - fixed the case when the baseDir is specified
BUGFIX: dirac-dms-remove-files - fixed crash in case of returned error report in a form of dictionary 

[v6r1p8]

*Web
FIX: restored Run panel in the production monitor

*Resources
FIX: FileCatalog - do not check existence of the catalog client module file

[v6r1p7]

*Web
BUGFIX: fixed scroll bar in the Monitoring plots view

[v6r1p6]

*Core
FIX: TransferClient closes connections properly

[v6r1p5]

*Core
FIX: DISET Clients are now thread-safe. Same clients used twice in different threads was not 
     closing the previous connection
NEW: reduce wait times in DISET protocol machinery to improve performance   

[v6r1p4]

*RequestManagement
BUGFIX: RequestContainer - in isSubRequestDone() treat special case for subrequests with files

*Transformation
BUGFIX: TransformationCleaningAgent - do not clear requests for tasks with no associated jobs

[v6r1p3]

*Framework
NEW: Pass the monitor down to the request RequestHandler
FIX: Define the service location for the monitor
FIX: Close some connections that DISET was leaving open

[v6r1p2]

*WorkloadManagement
BUGFIX: JobSchedulingAgent - use getSiteTiers() with returned direct value and not S_OK

*Transformation
BUGFIX: Uniform use of the TaskManager in the RequestTaskAgent and WorkflowTaskAgent

[v6r1p1]

*RSS
BUGFIX: Alarm_PolType now really send mails instead of crashing silently.

[v6r1]

*RSS
CHANGE: Major refactoring of the RSS system
CHANGE: DB.ResourceStatusDB has been refactored, making it a simple wrapper round ResourceStatusDB.sql with only four methods by table ( insert, update, get & delete )
CHANGE: DB.ResourceStatusDB.sql has been modified to support different statuses per granularity.
CHANGE: DB.ResourceManagementDB has been refactored, making it a simple wrapper round ResourceStatusDB.sql with only four methods by table ( insert, update, get & delete )
CHANGE: Service.ResourceStatusHandler has been refactored, removing all data processing, making it an intermediary between client and DB.
CHANGE: Service.ResourceManagementHandler has been refactored, removing all data processing, making it an intermediary between client and DB.
NEW: Utilities.ResourceStatusBooster makes use of the 'DB primitives' exposed on the client and does some useful data processing, exposing the new functions on the client.
NEW: Utilities.ResourceManagementBooster makes use of the 'DB primitives' exposed on the client and does some useful data processing, exposing the new functions on the client.
CHANGE: Client.ResourceStatusClient has been refactorerd. It connects automatically to DB or to the Service. Exposes DB and booster functions.
CHANGE: Client.ResourceManagementClient has been refactorerd. It connects automatically to DB or to the Service. Exposes DB and booster functions.
CHANGE: Agent.ClientsCacheFeederAgent renamed to CacheFeederAgent. The name was not accurate, as it also feeds Accouting Cache tables.
CHANGE: Agent.InspectorAgent, makes use of automatic API initialization.
CHANGE: Command. refactor and usage of automatic API initialization.
CHANGE: PolicySystem.PEP has reusable client connections, which increase significantly performance.
CHANGE: PolicySystem.PDP has reusable client connections, which increase significantly performance.
NEW: Utilities.Decorators are syntactic sugar for DB, Handler and Clients.
NEW: Utilities.MySQLMonkey is a mixture of laziness and refactoring, in order to generate the SQL statements automatically. Not anymore sqlStatemens hardcoded on the RSS.
NEW: Utilities.Validator are common checks done through RSS modules
CHANGE: Utilities.Synchronizer syncs users and DIRAC sites
CHANGE: cosmetic changes everywhere, added HeadURL and RCSID
CHANGE: Removed all the VOExtension logic on RSS
BUGFIX: ResourceStatusHandler - getStorageElementStatusWeb(), access mode by default is Read
FIX: RSS __init__.py will not crash anymore if no CS info provided
BUGFIX: CS.getSiteTier now behaves correctly when a site is passed as a string

*dirac-setup-site
BUGFIX: fixed typos in the Script class name

*Transformation
FIX: Missing logger in the TaskManager Client (was using agent's one)
NEW: Added UnitTest class for TaskManager Client

*DIRAC API
BUGFIX: Dirac.py. If /LocalSite/FileCatalog is not define the default Catalog was not properly set.
FIX: Dirac.py - fixed __printOutput to properly interpret the first argument: 0:stdout, 1:stderr
NEW: Dirac.py - added getConfigurationValue() method

*Framework
NEW: UsersAndGroups agent to synchronize users from VOMRS server.

*dirac-install
FIX: make Platform.py able to run with python2.3 to be used inside dirac-install
FIX: protection against the old or pro links pointing to non-existent directories
NEW: make use of the HTTP proxies if available
FIX: fixed the logic of creating links to /opt/dirac directories to take into account webRoot subdirs

*WorkloadManagement
FIX: SiteDirector - change getVO() function call to getVOForGroup()

*Core:
FIX: Pfn.py - check the sanity of the pfn and catch the erroneous case

*RequestManagement:
BUGFIX: RequestContainer.isSubrequestDone() - return 0 if Done check fails

*DataManagement
NEW: FileCatalog - possibility to configure multiple FileCatalog services of the same type

[v6r0p4]

*Framework
NEW: Pass the monitor down to the request RequestHandler
FIX: Define the service location for the monitor
FIX: Close some connections that DISET was leaving open

[v6r0p3]

*Framework
FIX: ProxyManager - Registry.groupHasProperties() wasn't returning a result 
CHANGE: Groups without AutoUploadProxy won't receive expiration notifications 
FIX: typo dirac-proxy-info -> dirac-proxy-init in the expiration mail contents
CHANGE: DISET - directly close the connection after a failed handshake

[v6r0p2]

*Framework
FIX: in services logs change ALWAYS log level for query messages to NOTICE

[v6r0p1]

*Core
BUGFIX: List.uniqueElements() preserves the other of the remaining elements

*Framework
CHANGE: By default set authorization rules to authenticated instead of all
FIX: Use all required arguments in read access data for UserProfileDB
FIX: NotificationClient - dropped LHCb-Production setup by default in the __getRPSClient()

[v6r0]

*Framework
NEW: DISET Framework modified client/server protocol, messaging mechanism to be used for optimizers
NEW: move functions in DIRAC.Core.Security.Misc to DIRAC.Core.Security.ProxyInfo
CHANGE: By default log level for agents and services is INFO
CHANGE: Disable the log headers by default before initializing
NEW: dirac-proxy-init modification according to issue #29: 
     -U flag will upload a long lived proxy to the ProxyManager
     If /Registry/DefaultGroup is defined, try to generate a proxy that has that group
     Replaced params.debugMessage by gLogger.verbose. Closes #65
     If AutoUploadProxy = true in the CS, the proxy will automatically be uploaded
CHANGE: Proxy upload by default is one month with dirac-proxy-upload
NEW: Added upload of pilot proxies automatically
NEW: Print info after creating a proxy
NEW: Added setting VOMS extensions automatically
NEW: dirac-proxy-info can also print the information of the uploaded proxies
NEW: dirac-proxy-init will check that the lifetime of the certificate is less than one month and advise to renew it
NEW: dirac-proxy-init will check that the certificate has at least one month of validity
FIX: Never use the host certificate if there is one for dirac-proxy-init
NEW: Proxy manager will send notifications when the uploaded proxies are about to expire (configurable via CS)
NEW: Now the proxyDB also has a knowledge of user names. Queries can use the user name as a query key
FIX: ProxyManager - calculate properly the dates for credentials about to expire
CHANGE: ProxyManager will autoexpire old proxies, also auto purge logs
CHANGE: Rename dirac-proxy-upload to dirac-admin-proxy-upload
NEW: dirac-proxy-init will complain if the user certificate has less than 30 days
CHANGE: SecurityLogging - security log level to verbose
NEW: OracleDB - added Array type 
NEW: MySQL - allow definition of the port number in the configuration
FIX: Utilities/Security - hash VOMS Attributes as string
FIX: Utilities/Security - Generate a chain hash to discover if two chains are equal
NEW: Use chain has to discover if it has already been dumped
FIX: SystemAdministrator - Do not set  a default lcg version
NEW: SystemAdministrator - added Project support for the sysadmin
CHANGE: SysAdmin CLI - will try to connect to the service when setting the host
NEW: SysAdmin CLI - colorization of errors in the cli
NEW: Logger - added showing the thread id in the logger if enabled
     
*Configuration
NEW: added getVOfromProxyGroup() utility
NEW: added getVoForGroup() utility, use it in the code as appropriate
NEW: added Registry and Operations Configuration helpers
NEW: dirac-configuration-shell - a configuration script for CS that behaves like an UNIX shellCHANGE: CSAPI - added more functionality required by updated configuration console
NEW: Added possibility to define LocalSE to any Site using the SiteLocalSEMapping 
     section on the Operations Section     
NEW: introduce Registry/VO section, associate groups to VOs, define SubmitPools per VO
FIX: CE2CSAgent - update the CEType only if there is a relevant info in the BDII  

*ReleaseManagement
NEW: release preparations and installation tools based on installation packages
NEW: dirac-compile-externals will try go get a DIRAC-free environment before compiling
NEW: dirac-disctribution - upload command can be defined via defaults file
NEW: dirac-disctribution - try to find if the version name is a branch or a tag in git and act accordingly
NEW: dirac-disctribution - added keyword substitution when creating a a distribution from git
FIX: Install tools won't write HostDN to the configuration if the Admin username is not set 
FIX: Properly set /DIRAC/Configuration/Servers when installing a CS Master
FIX: install_site.sh - missing option in wget for https download: --no-check-certificate
FIX: dirac-install-agent(service) - If the component being installed already has corresponding 
     CS section, it is not overwritten unless explicitly asked for
NEW: dirac-install functionality enhancement: start using the switches as defined in issue #26;
CHANGE: dirac-install - write the defaults if any under defaults-.cfg so dirac-configure can 
        pick it up
FIX: dirac-install - define DYLD_LIBRARY_PATH ( for Mac installations )     
NEW: dirac-install - put all the goodness under a function so scripts like lhcb-proxy-init can use it easily
FIX: dirac-install - Properly search for the LcgVer
NEW: dirac-install will write down the releases files in -d mode   
CHANGE: use new dirac_install from gothub/integration branch in install_site.sh
NEW: Extensions can request custom external dependencies to be installed via pip when 
     installing DIRAC.
NEW: LCG bundle version can be defined on a per release basis in the releases.cfg 
NEW: dirac-deploy-scripts - when setting the lib path in the deploy scripts. 
     Also search for subpaths of the libdir and include them
NEW: Install tools - plainly separate projects from installations

*Accounting
CHANGE: For the WMSHistory type, send as JobSplitType the JobType
CHANGE: Reduced the size of the max key length to workaround mysql max bytes for index problem
FIX: Modified buckets width of 1week to 1 week + 1 day to fix summer time end week (1 hour more )

*WorkloadManagement
CHANGE: SiteDirector - simplified executable generation
NEW: SiteDirector - few more checks of error conditions   
NEW: SiteDirector - limit the queue max length to the value of MaxQueueLengthOption 
     ( 3 days be default )
BUGFIX: SiteDirector - do not download pilot output if the flag getPilotOutput is not set     
NEW: JobDB will extract the VO when applying DIRAC/VOPolicy from the proper VO
FIX: SSHTorque - retrieve job status by chunks of 100 jobs to avoid too long
NEW: glexecComputingElement - allow glexecComputingElement to "Reschedule" jobs if the Test of
     the glexec fails, instead of defaulting to InProcess. Controlled by
     RescheduleOnError Option of the glexecComputingElement
NEW: SandboxStore - create a different SBPath with the group included     
FIX: JobDB - properly treat Site parameter in the job JDL while rescheduling jobs
NEW: JobSchedulingAgent - set the job Site attribute to the name of a group of sites corresponding 
     to a SE chosen by the data staging procedure 
CHANGE: TimeLeft - call batch system commands with the ( default ) timeout 120 sec
CHANGE: PBSTimeLeft - uses default CPU/WallClock if not present in the output  
FIX: PBSTimeLeft - proper handling of (p)cput parameter in the batch system output, recovery of the
     incomplete batch system output      
NEW: automatically add SubmitPools JDL option of the job owner's VO defines it     
NEW: JobManager - add MaxParametericJobs option to the service configuration
NEW: PilotDirector - each SubmitPool or Middleware can define TargetGrids
NEW: JobAgent - new StopOnApplicationFailure option to make the agent exiting the loop on application failure
NEW: PilotAgentsDB - on demand retrieval of the CREAM pilot output
NEW: Pilot - proper job ID evaluation for the OSG sites
FIX: ComputingElement - fixed proxy renewal logic for generic and private pilots
NEW: JDL - added %j placeholder in the JDL to be replaced by the JobID
BUGFIX: DownloadInputData - bug fixed in the naming of downloaded files
FIX: Matcher - set the group and DN when a request gets to the matcher if the request is not 
     coming from a pilot
FIX: Matcher = take into account JobSharing when checking the owner for the request
CHANGE: PilotDirector, dirac-pilot - interpret -V flag of the pilot as Installation name

*DataManagement
FIX: FileCatalog/DiractoryLevelTree - consistent application of the max directory level using global 
     MAX_LEVELS variable
FIX: FileCatalog - Directory metadata is deleted together with the directory deletion, issue #40    
CHANGE: FileCatalog - the logic of the files query by metadata revisited to increase efficiency 
FIX: LcgFileCatalog - use lfcthr and call lfcthr.init() to allow multithread
     try the import only once and just when LcgFileCatalogClient class is intantiated
NEW: LcgFileCatalogClient - new version of getPathPermissions relying on the lfc_access method to solve the problem
     of multiple user DNs in LFC.     
FIX: StorageElement - get service CS options with getCSOption() method ( closes #97 )
FIX: retrieve FileCatalogs as ordered list, to have a proper default.
CHANGE: FileCatalog - allow up to 15 levels of directories
BUGFIX: FileCatalog - bug fixes in the directory removal methods (closes #98)
BUGFIX: RemovalAgent - TypeError when getting JobID in RemovalAgent
BUGFIX: RemovalAgent - put a limit to be sure the execute method will end after a certain number of iterations
FIX: DownloadInputData - when files have been uploaded with lcg_util, the PFN filename
     might not match the LFN file name
FIX: putting FTSMonitor web page back
NEW: The default file catalog is now determined using /LocalSite/FileCatalog. The old behavior 
     is provided as a fallback solution
NEW: ReplicaManager - can now deal with multiple catalogs. Makes sure the surl used for removal is 
the same as the one used for registration.   
NEW: PoolXMLCatalog - added getTypeByPfn() function to get the type of the given PFN  
NEW: dirac-dms-ban(allow)-se - added possibility to use CheckAccess property of the SE

*StorageManagement
FIX: Stager - updateJobFromStager(): only return S_ERROR if the Status sent is not
recognized or if a state update fails. If the jobs has been removed or
has moved forward to another status, the Stager will get an S_OK and
should forget about the job.
NEW: new option in the StorageElement configuration "CheckAccess"
FIX: Requests older than 1 day, which haven't been staged are retried. Tasks older than "daysOld" 
     number of days are set to Failed. These tasks have already been retried "daysOld" times for staging.
FIX: CacheReplicas and StageRequests records are kept until the pin has expired. This way the 
     StageRequest agent will have proper accounting of the amount of staged data in cache.
NEW: FTSCleaningAgent will allow to fix transient errors in RequestDB. At the moment it's 
     only fixing Requests for which SourceTURL is equal to TargetSURL.
NEW: Stager - added new command dirac-stager-stage-files          
FIX: Update Stager code in v6 to the same point as v5r13p37
FIX: StorageManager - avoid race condition by ensuring that Links=0 in the query while removing replicas

*RequestManagement
FIX: RequestDBFile - get request in chronological order (closes issue #84)
BUGFIX: RequestDBFile - make getRequest return value for getRequest the same as for

*ResourceStatusSystem
NEW: Major code refacoring. First refactoring of RSS's PEP. Actions are now function 
     defined in modules residing in directory "Actions".
NEW: methods to store cached environment on a DB and ge them.
CHANGE: command caller looks on the extension for commands.
CHANGE: RSS use now the CS instead of getting info from Python modules.
BUGFIX: Cleaned RSS scripts, they are still prototypes
CHANGE: PEP actions now reside in separate modules outside PEP module.
NEW: RSS CS module add facilities to extract info from CS.
CHANGE: Updating various RSS tests to make them compatible with
changes in the system.
NEW: CS is used instead of ad-hoc configuration module in most places.
NEW: Adding various helper functions in RSS Utils module. These are
functions used by RSS developers, including mainly myself, and are
totally independant from the rest of DIRAC.
CHANGE: Mostly trivial changes, typos, etc in various files in RSS     
CHANGE: TokenAgent sends e-mails with current status   

*Transformation
CHANGE: allow Target SE specification for jobs, Site parameter is not set in this case
CHANGE: TransformationAgent  - add new file statuses in production monitoring display
CHANGE: TransformationAgent - limit the number of files to be treated in TransformationAgent 
        for replication and removal (default 5000)
BUGFIX: TransformationDB - not removing task when site is not set
BUGFIX: TransformationCleaningAgent - archiving instead of cleaning Removal and Replication 
        transformations 
FIX: TransformationCleaningAgent - kill jobs before deleting them        

*Workflow
NEW: allow modules to define Input and Output parameters that can be
     used instead of the step_commons/workflow_commons (Workflow.py, Step.py, Module.py)

*Various fixes
BUGFIX: Mail.py uses SMTP class rather than inheriting it
FIX: Platform utility will properly discover libc version even for the new Ubuntu
FIX: Removed old sandbox and other obsoleted components<|MERGE_RESOLUTION|>--- conflicted
+++ resolved
@@ -1,4 +1,3 @@
-<<<<<<< HEAD
 [v6r14-pre6]
 
 *Core
@@ -38,7 +37,7 @@
 
 *Transformation
 NEW: New ported plugins from LHCb, added unit tests
-=======
+
 [v6r13p9]
 
 *Framework
@@ -58,7 +57,6 @@
 
 *WMS
 FIX: InputDataByProtocol - removed StorageElement object caching
->>>>>>> 7328e029
 
 [v6r13p8]
 
