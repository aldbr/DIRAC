--- conflicted
+++ resolved
@@ -1,4 +1,3 @@
-<<<<<<< HEAD
 [v7r0-pre6]
 
 FIX: removed __init__ files from test directories to avoid importing
@@ -62,12 +61,11 @@
 CHANGE: glexecComputingElement - updated to reflect new glexec evolution, added DIRAC_GLEXEC 
         to the environment when running under glexec     
 NEW: XXXStorage - added getCurrentStatus() method        
-=======
+
 [v6r8p13]
 
 *Transformation
 BUGFIX: TransformationDB - restored import of StringType
->>>>>>> 9fee9ad5
 
 [v6r8p12]
 
