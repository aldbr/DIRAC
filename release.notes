[v6r0-pre5]

*Workflow
NEW: allow modules to define Input and Output parameters that can be
used instead of the step_commons/workflow_commons (Workflow.py, Step.py, Module.py)

*JobDB
FIX: properly treat Site parameter in the job JDL while rescheduling in the JobDB

*Stager
FIX: updateJobFromStager(): only return S_ERROR if the Status sent is not
recognized or if a state update fails. If the jobs has been removed or
has moved forward to another status, the Stager will get an S_OK and
should forget about the job.

*CE2CSAgent
FIX: Removed wrong init. Agents shouldn't have an init method

*ProxyManagement
CHANGE: Proxy upload by default is one month with dirac-proxy-upload
NEW: Added upload of proxies to the proxy manager automatically
NEW: Added upload of pilot proxies automatically
NEW: Print info after creating a proxy
NEW: Added setting VOMS extensions automatically
NEW: dirac-proxy-info can also print the information of the uploaded proxies
CHANGE: Security->CS to Configuration->Helpers->Registry

*SiteDirector
BUGFIX: do not download pilot output if the flag getPilotOutput is not set

*TransformationCleaningAgent
BUGFIX: archiving instead of cleaning Removal and Replication transformations 
FIX: kill jobs before deleting them

*DiracAdmin
FIX: allow any grid type sites in getBannedSites()

*Externals
NEW: Extensions can request custom external dependencies to be installed via pip when installing DIRAC.
FIX: -V switch was being used inconsistently in the pilotDirector

[v6r0-pre4]

<<<<<<< HEAD
*StorageElement
FIX: StorageElement - get service CS options with getCSOption() method ( closes #97 )
=======
*FileCatalogs
FIX: retrieve FileCatalogs as ordered list, to have a proper default.
>>>>>>> e7c14909

*ResourceStatusSystem enhancements
NEW: methods to store cached environment on a DB and ge them.
CHANGE: command caller looks on the extension for commands.
CHANGE: RSS use now the CS instead of getting info from Python modules.

*dirac-wms-job-status
BUGFIX: in the error printing

*proxy-init
FIX: Set proxy-init loglevel to default level

*PilotDirector
FIX: removed old 'vo' var. This is not a final fix

*FileCatalog
CHANGE: allow up to 15 levels of directories in the File Catalog
BUGFIX: Bug fixes in the directory removal methods (closes #98)

*SiteDirector
FIX: limit the queue max length to the value of MaxQueueLengthOption ( 3 days be default )

*SysAdmin CLI
FIX: add return after an error in client.getInfo() call

*RequestDBFile
FIX: Getting request in chronological order (closes issue #84)

[v6r0-pre3]

*InstallTools.py
FIX: Properly set /DIRAC/Configuration/Servers when installing a CS Master

*Put ProxyInfo functions in a better place
NEW: move functions in DIRAC.Core.Security.Misc to DIRAC.Core.Security.ProxyInfo
NEW: add getVOfromProxyGroup

*Core install_site.sh
FIX: Missing option in wget for https download: --no-check-certificate

*SSHTorque CE enhancement
FIX: retrieve job status by chunks of 100 jobs to avoid too long

*glexecComputingElement
NEW: allow glexecComputingElement to "Reschedule" jobs if the Test of
     the glexec fails, instead of defaulting to InProcess. Controlled by
     RescheduleOnError Option of the glexecComputingElement

*CS update with dirac-install-agent(service)
FIX: If the component being installed already has corresponding CS section, it is not
     overwritten unless explicitly asked for

*New configuration management console (CLI)
NEW: A configuration script for CS that behaves like an UNIX shell. 
    (CS/scripts/dirac-configuration-shell.py)

*Ajust pilot directors and SiteDirector to the new installation schema
CHANGE: Adapt pilot installation to new dirac-install schema

*Cleanup of obsoleted components
CHANGE: Removed old sandbox and other obsoleted components

*Properly set the log levels and headers based on the type of component
CHANGE: By default log level for agents and services is INFO
CHANGE: Disable the log headers by default before initializing

*Sandbox path now includes the group to avoid collisions
FIX: Create a different SBPath with the group included

*CSAPI
CHANGE: added more functionality required by updated configuration console

*FileCatalog enhancements
FIX: DiractoryLevelTree - consistent application of the max directory level using global 
     MAX_LEVELS variable
FIX: Directory metadata is deleted together with the directory deletion, issue #40    
CHANGE: The logic of the files query by metadata revisited to increase efficiency 

*LcgFileCatalog
FIX: use lfcthr and call lfcthr.init() to allow multithread
     try the import only once and just when LcgFileCatalogClient class is intantiated

*Fix utility to get the user VO
CHANGE: update when possible to getVOforGroup from getVO
CHANGE: remove methods from CS, import them from Registry

*dirac-proxy-init modification according to issue #29 
NEW: -U flag will upload a long lived proxy to the ProxyManager
NEW: If /Registry/DefaultGroup is defined, try to generate a proxy that has that group
FIX: Replaced params.debugMessageby gLogger.verbose. Closes #65
NEW: Can define via CS if the proxy has to be automatically uploaded. 
     If AutoUploadProxy = true in the CS, the proxy will automatically be uploaded

*RSS system refactoring
CHANGE: First refactoring of RSS's PEP. Actions are now function defined in modules 
        residing in directory "Actions".

*dirac-install functionality enhancement
CHANGE: Start using the switches as defined in issue #26
NEW: Write the defaults if any under defaults-.cfg so dirac-configure can pick it up
CHANGE: use new dirac_install from gothub/integration branch in install_site.sh
FIX: new OpenSSL version require OPENSSL_CONF to point to some
     accessible location

*LocalSE mapping
NEW: Added possibility to define LocalSE to any Site using the SiteLocalSEMapping 
     section on the Operations Section

*TransformationAgent logic enhancement
CHANGE: Add new file statuses in production monitoring display
CHANGE: limit the number of files to be treated in TransformationAgent for replication and removal (default 5000)

[v6r0-pre2]

*Managing multiple VOs
NEW: JobDB will extract the VO when applying DIRAC/VOPolicy from the proper VO
FIX: #20 Do not use getVO from the global helpers

*Updated Release Management and Installation tools
NEW: dirac-compile-externals will try go get a DIRAC-free environment before compiling
NEW: dirac-disctribution - upload command can be defined via defaults file
NEW: dirac-disctribution - try to find if the version name is a branch or a tag in git and act accordingly
NEW: dirac-disctribution - added keyword substitution when creating a a distribution from git
FIX: Install tools won't write HostDN to the configuration if the Admin username is not set 

[v6r0-pre1]

*Updated DISET Framework
NEW: modified client/server protocol

*Package base installation tools
NEW: release preparations and installation tools based om installation packages

*Direct pilot submission to sites with SiteDirector
CHANGE: Simplified executable generation
NEW: Few more checks of error conditions 

*Various fixes
BUGFIX: Mail.py uses SMTP class rather than inheriting it
FIX: Platform utility will properly discover libc version even for the new Ubuntu<|MERGE_RESOLUTION|>--- conflicted
+++ resolved
@@ -41,13 +41,11 @@
 
 [v6r0-pre4]
 
-<<<<<<< HEAD
 *StorageElement
 FIX: StorageElement - get service CS options with getCSOption() method ( closes #97 )
-=======
+
 *FileCatalogs
 FIX: retrieve FileCatalogs as ordered list, to have a proper default.
->>>>>>> e7c14909
 
 *ResourceStatusSystem enhancements
 NEW: methods to store cached environment on a DB and ge them.
