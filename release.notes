<<<<<<< HEAD
[v6r19p2]

*DMS
FIX: dirac-admin-allow-se: fix crash because of usage of old RSS function

*RSS
FIX: ResourceStatusDB - microseconds should always be 0 
FIX: Multiple fixes for the RSS tests

[v6r19p1]

*Core
FIX: ElasticSearchDB - certifi package was miscalled
FIX: ElasticSearchDB - added debug messages for DB connection

*Framework
FIX: ComponentInstalle - handling correctly extensions of DBs found in sql files

*WMS
FIX: SudoComputingElement - prevent message overwriting application errors
FIX: JobDB.getInputData now returns list of cleaned LFNs strings, possible "LFN:" 
     prefix is removed

*Interfaces
FIX: Dirac.py - bring back treatment of files in working local submission directory

[v6r19]

FIX: In multiple places - use systemCall() rather than shellCall() to avoid
     potential shell injection problems

FIX: All Databases are granting also REFERENCES grant to Dirac user to comply with
     more strict policies of MySQL version >= 5.7

*Accounting
NEW: new functionality to plot the data gathered by perfSONARs. It allows to 
     present jitter, one-way delay, packet-loss rate and some derived functions.
FIX: compatibility of AccountingDB with MySQL 5.7

*ConfigurationSystem
NEW: Allow to define FailoverURLs and to reference MainServers in the URLs

*FrameworkSystem
NEW: gLogger is replaced by the new logging system based on the python logging module
NEW: Added ElasticSearch backend for the logging
NEW: Central Backends configuration to customize their use by multiple components 
NEW: BundleDelivery - serves also CA's and CRL's all-in-one files
NEW: added shell scripts for generating CAs and CRLs with the possibility to specify the Input and/or output directories
CHANGE: can now send mails to multiple recipients using the NotificationClient
CHANGE: Make the new logging system thread-safe
FIX: Adapting query to MySLQ 5.7 "GROUP BY" clause
FIX: TopErrorMessagesReporter - more precise selection to please stricter versions of MySQL
CHANGE: ProxyGeneration - make RFC proxies by default, added -L/--legacy flag to dirac-proxy-init
        to force generation of no-RFC proxies

*Core
FIX: dirac-install - allow to use local md5 files
CHANGE: X509Chain - fixes to allow robot proxies with embedded DIRAC group extension
        ( allow DIRAC group extension not in the first certificate chain step )
CHANGE: BaseClient - recheck the useServerCertificate while establishing connection
        and take it into account even if it has changed after the client object creation    
FIX: PlainTransport - fixed socket creation in initAsClient()         
NEW: Technology preview of new logging system, based on standard python logging module
CHANGE: Added graphviz extension to sphinx builds
FIX: Added documentation of low level RPC/DISET classes
FIX: Gateway service - multiple fixes to resurrect the service and to correctly instantiate it
NEW: dirac-install will change the shebang of the python scripts to use the environment 
     python instead of the system one
NEW: Security.Utilities - methods to generate all-in-one CA certificates and CRLs files     
NEW: ElasticSearchDB - gets CA's all-in-one file from the BundleDelivery service if needed
NEW: genAllCAs.sh, genRevokedCerts.sh - DIRAC-free commands to generate all-in-one CA 
     certificates and CRLs files     
CHANGE: dirac-create-distribution-tarball - removing docs and tests directories when 
        creating release tarballs     

*DMS
CHANGE: FTSJob - use Request wrapper for the fts3 REST interface instead of pycurl based
        client
CHANGE: FTSHistoryView - drop FTSServer field from the view description   
CHANGE: FTSFile DB table: increased length of fields LFN(955), SourceSURL(1024), TargetSURL(1024)
CHANGE: Uniform length of LFN to 255 across DIRAC dbs
FIX: FTSJob - fix the serialization of 0 values
FIX: FTSFile, FTSJob - fix SQL statement generation for stricter versions of MySQL

*Resources
NEW: New method in the StorageElement to generate pair of URLs for third party copy.
     Implement the logic to generate pair of URLs to do third party copy. 
     This will be used mostly by FTS, but is not enabled as of now
FIX: StorageElement - fix different weird behaviors in Storage Element, in particular, 
     the inheritance of the protocol sections     
FIX: GFAL2 storage element: update for compatibility with GFAL2 2.13.3 APIs
NEW: Introduced Resources/StorageElementBases configuration section for definitions
     of abstract SEs to be used in real SEs definition by inheritance     

*RMS
NEW: dirac-rms-request - command including functionality of several other commands:
     dirac-rms-cancel|reset|show-request which are dropped. The required functionality
     is selected by the appropriate switches   

*RSS
NEW: Put Sites, ComputingElements, FTS and Catalogs under the status control of the
     RSS system 
NEW: Rewrote RsourceStatus/ResourceManagementDB tables with sqlAlchemy (RM DB with declarative base style)
NEW: SiteStatus client to interrogate site status with respect to RSS
CHANGE: introduced backward compatibility of RSS services with DIRAC v6r17 clients
CHANGE: moved some integration tests from pytest to unittest
CHANGE: Moved ResourceStatusDB to sqlAlchemy declarative_base
FIX: Automated setting of lastCheckTime and Dateffective in ResourceStatusDB and ResourceManagementDB
FIX: fixes for tables inheritance and extensions
FIX: fixes for Web return structure ("meta" column)
FIX: ResourceStatus, RSSCacheNoThread - fixed RSS cache generation 
FIX: ResourceStatus - fixes for getting status from the CS information
FIX: ResourceManagement/StatusDB - fixed bugs in meta parameter check
FIX: fixed incompatibility between Active/InActive RSS clients return format
FIX: SiteStatus - bug fixed in getSites() method - siteState argument not propagated to
     the service call
FIX: ResourceStatus - return the same structure for status lookup in both RSS and CS cases     
FIX: Bug fixes in scripts getting data out of DB


*Monitoring
CHANGE: DBUtils - change the bucket sizes for the monitoring plots as function of the time span

*WMS
NEW: SiteDirector - checks the status of CEs and Sites with respect to RSS  
NEW: pilotCommands - new ReplaceDIRACCode command mostly for testing purposes
NEW: JobAgent, JobWrapper - several fixes to allow the work with PoolComputingElement
     to support multiprocessor jobs    
NEW: JobScheduling - interpret WholeNode and NumberOfProcessors job JDL parameters and
     convert then to corresponding tags
NEW: SiteDirector - CEs can define QueryCEFlag in the Configuration Service which can be
     used to disallow querying the CE status and use information from PiltAgentsDB instead     
NEW: The application error codes, when returned, are passed to the JobWrapper, and maybe interpreted.
NEW: The JobWrapperTemplate can reschedule a job if the payload exits with status DErrno.EWMSRESC & 255 (222)
FIX: SiteDirector - unlink is also to be skipped for Local Condor batch system
FIX: JobDB - fixes necessary to suite MySQL 5.7
FIX: dirac-pilot, pilotTools - PYTHONPATH is cleared on pilot start, pilot option keepPP
     can override this
FIX: WMSAdministratorHandler - make methods static appropriately
FIX: Bug fix for correctly excluding WebApp extensions
CHANGE: JobScheduling - more precise site name while the job is Waiting, using the set of 
        sites at which the input files are online rather than checking Tier1s in eligible sites      
FIX: SiteDirector - aggregate tags for the general job availability test         
FIX: JobScheduling - bug fix in __sendToTQ()
FIX: pilotTools,pilotCommands - pick up all the necessary settings from the site/queue configuration
     related to Tags and multi-processor
NEW: SiteDirector - added option to force lcgBundle version in the pilot
FIX: SiteDirector - if MaxWaitingJobs or MaxTotalJobs not defined for a queue, assume a default value of 10
FIX: MatcherHandler - preprocess resource description in getMatchingTaskQueues()
FIX: JobDB - set CPUTime to a default value if not defined when rescheduling jobs

*TS
FIX: TransformationClient - fix issue #3446 for wrong file error counting in TS
FIX: TransformationDB - set ExternalID before ExternalStatus in tasks
BUGFIX: TransformationClient - fix a bug in the TS files state machine (comparing old status.lower() 
        with new status)

*Interfaces
CHANGE: Dirac API - expose the protocol parameter of getAccessURL()
CHANGE: Dirac API - added runLocal as an API method

*Docs
NEW: Documentation for developing with a container (includes Dockerfile)
NEW: Add script to collate release notes from Pull Request comments  
NEW: Chapter on scaling and limitations
CHANGE: Added documentation about runsv installation outside of DIRAC

*tests
NEW: Added client (scripts) system test
CHANGE: Add to the TS system test, the test for transformations with meta-filters
FIX: Minor fixes in the TS system test
FIX: correctly update the DFC DB configuration in jenkins' tests
=======
[v6r17p35]

*Core
FIX: GOCDBClient - add EXTENSIONS & SCOPE tag support to GOCDB service queries.
>>>>>>> 9796e2b2

[v6r17p34]

*SMS
FIX: StorageManagerClient - fix logic for JobScheduling executor when CheckOnlyTapeSEs is 
     its default true and the lfn is only on a tapeSE

[v6r17p33]

*WMS
FIX: StalledJobAgent - if no PilotReference found in jobs parameters, do as if there would be 
     no pilot information, i.e. set Stalled job Failed immediately
CHANGE: DownloadInputData - job parameters report not only successful downloads but also failed ones
FIX: JobDB - back port - set CPUTime to 0 if not defined at all for the given job 
FIX: JobDB - back port - use default CPUTime in the job description when rescheduling jobs

*Resources
FIX: ARCComputingElement - fix job submission issue due to timeout for newer lcg-bundles

[v6r17p32]

Resources:
CHANGE: /Computing/BatchSystems/Condor.py: do not copy SiteDirector's shell environment variables into the job environment

*WMS
CHANGE: Add option to clear PYTHONPATH on pilot start

[v6r17p31]

*RMS
FIX: ReqClient - avoid INFO message in client
*WMS
CHANGE: JobWrapper - allow SE-USER to be defined as another SE group (e.g. Tier1-USER)
*DMS
CHANGE: DMSHelpers - make resolveSEGroup recursive in order to be able to define SE groups in terms of SE groups

[v6r17p30]

*DMS
CHANGE: StorageElement - added status(), storageElementName(), checksumType() methods returning
        values directly without the S_OK structure. Remove the checks of OK everywhere
NEW: dirac-dms-add-file, DataManager - added option (-f) to force an overwrite of an existing file

*TS:
FIX: TransformationDB.py - set the ExternalID before the ExternalStatus in order to avoid inconsistent 
     tasks if setting the ExternalID fails

*StorageManagementSystem
FIX: StorageManagementClient.py - return the full list of onlineSites while it was previously happy 
     with only one

*Resources
FIX: HTCondorCEComputingElement.py - transfer output files(only log and err) for remote scheduler

[v6r17p29]

*WMS
CHANGE: split time left margins in cpuMargin and wallClockMargin. Also simplified check.


[v6r17p28]

*WMS
BUGFIX: JobScheduling - fix a bug introduced in 6r17p27 changes

*Monitoring
BUGFIX: MonitoringReporter - do not try to close the MQ connection if MD is not used

[v6r17p27]

*Configuration
FIX: ConfigurationClient - allow default value to be a tuple, a dict or a set

*Monitoring
CHANGE: DBUtils - change bucket sizes and simplify settings

*DMS
FIX: DMSRequestOperationsBase, RemoveFile - allow request to not fail if an SE is temporarily banned
FIX: dirac-admin-allow-se - first call of gLogger after its import

*RMS
CHANGE: remove scripts dirac-rms-show-request, dirac-rms-cancel-request and dirac-rms-reset-request 
        and replace with a single script dirac-rms-request with option (default is "show")
CHANGE: allow script to finalize a request if needed and set the job status appropriately

*Resources
FIX: LocalComputingElement - pilot jobIDs start with ssh to be compatible with pilotCommands. 
     Still original jobIDs are passed to getJobStatus. To be reviewed

*WMS
CHANGE: JobScheduling - assign a job to Group.<site>.<country>, if input files are at <site>.<country>.
        If several input replicas, assign Waiting to "MultipleInput"

[v6r17p26]

*Core
FIX: dirac-install.py to fail when installation of lcgBundle has failed
FIX: ClassAdLight - getAttributeInt() and getAttributeFloat() return None 
     if the corresponding JDL attribute is not defined

*MonitoringSystem
CHANGE: The Consumer and Producer use separate connections to the MQ; 
        If the db is not accessible, the messaged will not be consumed.

*WMS
FIX: JobDB - fix the case where parametric job placeholder %j is used in the JobName attribute
FIX: JobDB - take into account that ClassAdLight methods return None if numerical attribute is not defined
FIX: ParametricJob utility - fixed bug in evaluation of the ParameterStart|Step|Factor.X job numerical attribute

[v6r17p25]

*Monitoring
NEW: Implemented the support of monthly indexes and the unit tests are fixed

*RMS
FIX: RequestExecutingAgent - fix infinite loop for duplicate requests

*WMS 
NEW: ARCComputingElement - add support for multiprocessor jobs

[v6r17p24]

*WMS
FIX: SiteDirector - unlink is also to be skipped for Local Condor batch system

[v6r17p23]

*WMS
FIX: get job output for remote scheduler in the case of HTCondorCE

[v6r17p22]

*Framework
FIX: NotificationClient - added avoidSpam flag to sendMail() method which is propagated to
     the corresponding service call
     
*Integration
FIX: several fixes in integration testing scripts     

[v6r17p21]

*Core
NEW: Mail.py - added mechanism to compare mail objects
FIX: Grid.py - take into account the case sometimes happening to ARC CEs 
     where ARC-CE BDII definitions have SubClusters where the name isn't set to 
     the hostname of the machine

*Framework
FIX: Notification service - avoid duplicate emails mechanism 

[v6r17p20]

*Core
NEW: API.py - added __getstate__, __setstate__ to allow pickling objects inheriting
     API class by special treatment of internal Logger objects, fixes #3334

*Framework
FIX: SystemAdministrator - sort software version directories by explicit versions in the
     old software cleaning logic
FIX: MonitoringUtilities - sets a suitable "unknown" username when installing DIRAC from scratch, 
     and the CS isn't initialized fully when running dirac-setup-site     
CHANGE: Logger - added getter methods to access internal protected variables, use these methods
        in various places instead of access Logger protected variables     

*WMS
CHANGE: JobDB - removed unused CPUTime field in the Jobs table
CHANGE: JobScheduling - make check for requested Platform among otherwise eligible sites
        for a given job, fail jobs if no site with requested Platform are available

*RSS
FIX: Commands - improved logging messages

*SMS
FIX: StorageManagerClient - instantiate StorageElement object with an explicit vo argument,
     fixes #3335

*Interfaces
NEW: dirac-framework-self-ping command for a server to self ping using it's own certificate

[v6r17p19]

*Core
FIX: Adler - fix checksum with less than 8 characters to be 8 chars long

*Configuration
FIX: VOMS2CSAgent - fix to accomodate some weird new user DNs (containing only CN field)

*DMS
FIX: FileCatalog - fix for the doc strings usage in file catalog CLI, fixes #3306
FIX: FileCatalog - modified recursive file parameter setting to enable usage of the index

*SMS
CHANGE: StorageManagerClient - try to get sites with data online if possible in getFilesToStage

*RMS
FIX: RequestExecutingAgent - tuning of the request caching while execution

*WMS
FIX: DownloadInputData - do not mistakenly use other metadata from the replica info than SEs
FIX: JobScheduling - put sites holding data before others in the list of available sites
FIX: JobScheduling - try and select replicas for staging at the same site as online files
FIX: SiteDirector - keep the old pilot status if the new one can not be obtained in updatePilotStatus()

*Resources
FIX: CREAMComputingElement - return error when pilot output is missing in getJobOutput()

*Monitoring
FIX: DBUtils - change the buckets in order to support queries which require more than one year 
     data. The maximum buckets size is 7 weeks

[v6r17p18]

*Framework
NEW: SystemAdministrator - added possibility to remove old software installations keeping
     only a predefined number of the most recent ones.

*DMS
FIX: RemoveReplica - removing replica of a non-existing file is considered successful

*SMS
CHANGE: StorageManagerClient - restrict usage of executeWithUserProxy decorator 
        to calling the SE.getFileMetadata only; added flag to check only replicas 
        at tape SEs
        
*WMS
FIX: JobScheduling - added CS option to flag checking only replicas at tape SEs;
     fail jobs with input data not available in the File Catalog        

[v6r17p17]

*DMS
NEW: FTSAgent has a new CS parameter ProcessJobRequests to be able to process job
     requests only. This allows to run 2 FTS agents in parallel
     
*Resources
FIX: GFAL2_StorageBase - only set the space token if there is one to avoid problems
     with some SEs     

[v6r17p16]

*Configuration
FIX: VOMS2CSAgent - create user home directory in the catalog without
     recursion in the chown command
     
*RMS
FIX: RequestExecutingAgent - catch error of the cacheRequest() call
FIX: ReqClient - enhanced log error message

*SMS
FIX: StorageManagerClient - treat the case of absent and offline files on an SE 
     while staging
     
*TS
FIX: TaskManagerBase - process tasks in chunks of 100 in order to 
     update faster the TS (tasks and files)          

*WMS
FIX: JobScheduling - do not assume that all non-online files required staging

[v6r17p15]

*WMS
CHANGE: StalledJobAgent - ignore or prolong the Stalled state period for jobs 
        at particular sites which can be suspended, e.g. Boinc sites

[v6r17p14]

*Core
FIX: PrettyPrint.printTable utility enhanced to allow multi-row fields and
     justification specification for each field value  

*Accounting
NEW: DataStore - allow to run several instances of the service with only one which
     is enabled to do the bucketing

*RMS
NEW: new dirac-rms-list-req-cache command to list the requests in the ReqProxies services

*Interfaces
CHANGE: Dirac API - make several private methods visible to derived class

[v6r17p13]

*Core
NEW: Proxy - added executeWithoutServerCertificate() decorator function 

*Resources
FIX: CREAMComputingElement - split CREAM proxy renewal operation into smaller chunks for 
     improved reliability

[v6r17p12]

*Framework
FIX: SecurityFileLog  - when the security logs are rotated, the buffer size is reduced
     to 1 MB to avoid gzip failures ( was 2 GBs )

*WMS
FIX: pilotCommands - fix for interpreting DNs when saving the installation environment
FIX: SandboxStoreClient - do not check/make destination directory if requested sandbox 
     is returned InMemory

*TS
FIX: TransformationAgent CS option MaxFiles split in MaxFilesToProcess and MaxFilesPerTask,
     MaxFiles option is interpreted as MaxFilesPerTask for backward compatibility

*Resources
NEW: Added plug-ins for GSIFTP and HTTPS Storage protocols 

[v6r17p11]

*Core
FIX: ElasticSearchDB - set a very high number (10K) for the size of the ElasticSearch result

*Monitoring
FIX: MonitoringDB - et a very high number (10K) for the size of the ElasticSearch result

*WMS
FIX: pilotCommands - get the pilot environment from the contents of the bashrc script

*DMS
FIX: RemoveReplica - fix for the problem that if an error was set it was never reset
FIX: SE metadata usage in several components: ConsistencyInspector, DataIntwgrityClient,
     FTSRequest, dirac-dms-replica-metadata, StageMonitorAgent, StageRequestAgent,
     StorageManagerClient, DownloadInputData, InputDataByProtocol

[v6r17p10]

*Core
NEW: Logger - printing methods return True/False if the message was printed or not
FIX: ElastocSearchDB - error messages demoted to warnings

*Monitoring
FIX: MonitoringReporter - create producers if the CS definitions are properly in place

*TS
CHANGE: TaskManagerPlugin - allow to redefine the AutoAddedSites for each job type

[v6r17p9]

*WMS
BUGFIX: JobScheduling - bug fixed introduced in the previous patch 
NEW: pilotTools - introduced -o swicth for a generic CS option

*SMS
FIX: StorageManagerClient - fixes in the unit test

*DMS
FIX: FileManagerPs - in _getFileLFNs() - break a long list of LFNs into smaller chunks

[v6r17p8]

*Core
NEW: DErrno.ENOGROUP error to denote proxies without DIRAC group extension embedded
CHANGE: X509Chain - use DErrno.ENOGROUP error
FIX: dirac-install, dirac-deploy-scripts - fixes to allow DIRAC client installation on
     recent MacOS versions with System Integrity Protection feature
CHANGE: Proxy - added executionLock optional argument to executeWithUserProxy() decorator
        to lock while executing the function with user proxy 
FIX: Proxy - fix indentation in getProxy() preventing looping on the DNs  

*Framework
FIX: ProxyDB - fix of error message check in completeDelegation()

*WMS
FIX: TaskQueueDB - when an empty TaskQueue is marked for deletion, it can still get matches 
     which result in no selected jobs that produced unnecessary error messages 
FIX: JobScheduling executor - calls getFilesToStage() with a flag to lock while file lookup
     with user proxy; same for InputData executor for calling _resolveInputData()      

*TS
FIX: FileReport - fix in setFileStatus() for setting status for multiple LFNs at once

*SMS
FIX: StorageManagerClient - in getFilesToStage() avoid using proxy if no files to check
     on a storage element

*Resources
FIX: GFAL2_XROOTStorage - fix to allow interactive use of xroot plugin
FIX: GFAL2_StorageBase - enable IPV6 for gsiftp

[v6r17p7]

*DMS
FIX: dirac-dms-user-lfns - do not print out empty directories

*WMS
FIX: InputData Executor, JobWrapper - use DataManager.getReplicasForJobs() for
     getting input data replicas

*TS
FIX: TransformationAgent - use DataManager.getReplicasForJobs() for transformations
     creating jobs  

[v6r17p6]

*DMS
NEW: DataManager - add key argument forJobs (default False) in getReplicas() in order 
     to get only replicas that can be used for jobs (as defined in the CS); added
     getReplicasForJobs(), also used in the Dirac API

*SMS
FIX: Stager agents - monitor files even when there is no requestID, e.g. dCache returns None 
     when staging a file that is already staged    

*Resources
FIX: StorageFactory - bug fixes when interpreting SEs inheriting other SE parameters
NEW: Test_StorageFactory unit test and corresponding docs
FIX: Torque - some sites put advertising in the command answer that can not be parsed:
     redirect stderr to /dev/null

[v6r17p5]

*Resources
FIX: LcgFileCatalogClient - do not evaluate GUID if it is not a string

[v6r17p4]

*Configuration
FIX: Utilities - fixed interpretation of weird values of GlueCEPolicyMaxWallClockTime
     BDII parameter; newMaxCPUTime should is made integer

*Framework
FIX: Logger - make subloggers processing messages with the same level
     as the parent logger

*Docs
NEW: Updated documentation in several sections

*DMS
FIX: RemoveReplica operation - don't set file Done in RemoveReplicas if there is an error

[v6r17p3]

*RSS
FIX: Synchronizer - the sync method removes the resources that are no longer 
     in the CS from the DowntimeCache table

*DMS
CHANGE: dirac-dms-find-lfns - added SE switch to look for files only having
        replicas on a given SE (list)

*TS
FIX: TaskManager - optimization of the site checking while preparing job; optimized
     creation of the job template

*Resources
CHANGE: GFAL2_SRM2Storage, SRM2Storage - added gsiftp to the list of OUTPUT protocols 

[v6r17p2]

*Monitoring
FIX: ElasticSearchDB - fixes required to use host certificate for connection;
     fixes required to pass to version 5.0.1 of the elasticsearch.py binding

[v6r17p1]

*RSS
FIX: GOCDBSync - make commmand more verbose and added some minor fixes

[v6r17]

*Core
FIX: Adler - check explicitly if the checksum value is "False"
FIX: install_site.sh - added command line option to choose DIRAC version to install
NEW: ComponentInstaller - added configuration parameters to setup NoSQL database

*Framework
CHANGE: Logger - test level before processing string (i.e. mostly converting objects to strings)  
CHANGE: dirac-proxy-init - check and attempt to update local CRLs at the same time as
        generating user proxy
CHANGE: ProxyManager service - always store the uploaded proxy even if the already stored
        one is of the same validity length to allow replacement in case of proxy type
        changes, e.g. RFC type proxies           

*DMS
NEW: Next in implementation multi-protocol support for storage elements. When performing 
     an action on the StorageElement, instead of looping over all the protocol plugins, 
     we loop over a filtered list. This list is built taking into account which action 
     is taken (read vs write), and is also sorted according to lists defined in the CS.
     The negotiation for third party transfer is also improved: it takes into account all 
     possible protocols the source SE is able to produce, and all protocols the target is 
     able to receive as input.
NEW: StorageElement - added methods for monitoring used disk space
FIX: ReplicateAndRegister - fix the case when checksum is False in the FC
NEW: DMSHelpers - get list of sites from CS via methods; allow to add automatically sites 
     with storage

*RSS
NEW: FreeDiskSpace - added new command which is used to get the total and the remaining 
     disk space of all dirac storage elements that are found in the CS and inserts the 
     results in the SpaceTokenOccupancyCache table of ResourceManagementDB database.  
NEW: GOCDBSync command to ensure that all the downtime dates in the DowntimeCache 
     table are up to date       

Resources*
NEW: Updated Message Queue interface: MQ service connection management, support for
     SSL connections, better code arrangement

*Workflow
FIX: Modulebase, Script - avoid too many unnecessarily different application states

*WMS
FIX: JobStateUpdate service - in setJobStatusBulk() avoid adding false information when adding 
     an application status
     
*TS
FIX: TaskManager, TaskManagerAgentBase - standardize the logging information; removed unnecessary 
     code; use iterators wherever possible     
NEW: Introduced metadata-based filters when registering new data in the TS as catalog       

[v6r16p6]

*WMS
NEW: Added MultiProcessorSiteDirector section to the ConfigTemplate.cfg

*DMS
FIX: FileCatalogClient - added missing read methods to the interface description
     getDirectoryUserMetadata(), getFileUserMetadata()

[v6r16p5]

FIX: included patches from v6r15p27

[v6r16p4]

FIX: applied fixes from v6r15p26

[v6r16p3]

FIX: incorporated fixes from v6r15p25

[v6r16p2]

*Configuration
CHANGE: VOMS2CSAgent - remove user DNs which are no more in VOMS. Fixes #3130

*Monitoring
CHANGE: WMSHistory - added user, jobgroup and usergroup selection keys

*DMS
FIX: DataManager - retry checksum calculation on putAndRegister, pass checksum to the DataManager
     object in the FailoverTransfer object.
FIX: DatasetManager, FileCatalogClientCLI - bug fixes in the dataset management and commands      
     
*WMS
CHANGE: JobManager - added 'Killed' to list of jobs status that can be deleted     

[v6r16p1]

*Monitoring
CHANGE: MonitorinDB - allow to use more than one filter condition

*WMS
CHANGE: StalledJobAgent - send a kill signal to the job before setting it Failed. This should 
        prevent jobs to continue running after they have been found Stalled and then Failed.

[v6r16]

*Core
CHANGE: dirac-install, dirac-configure - use Extensions options consistently, drop
        ExtraModule option
CHANGE: dirac-install - use insecure ssl context for downloading files with urllib2.urlopen    
CHANGE: GOCDBClient - replaced urllib2 with requests module
        FIX: dirac-setup-site - added switch to exitOnError, do not exit on error by default
CHANGE: Added environment variables to rc files to enable certificates verification (necessary for python 2.7.9+)
FIX: ComponentInstaller - always update CS when a database is installed, even if it is
     already existing in the db server 
FIX: SSLSocketFactory - in __checkKWArgs() use correct host address composed of 2 parts      

*Framework
FIX: SystemAdministrator service - do not install WebAppDIRAC by default, only for the host
     really running the web portal

*Accounting
FIX: JobPolicy - remove User field from the policy conditions to fix a problem that 
     non-authenticated user gets more privileges on the Accounting info.

*Monitoring
NEW: New Monitoring system is introduced to collect, analyze and display various
     monitoring information on DIRAC components status and behavior using ElasticSearch
     database. The initial implementation is to collect WMSHistory counters.

*DMS
NEW: MoveReplica operation for the RMS system and a corresponding dirac-dms-move-replica-request
     comand line tool

*Resources
NEW: MessageQueue resources to manage MQ connections complemented with
     MQListener and MQPublisher helper classes
NEW: SudoComputingElement - computing element to execute payload with a sudo to a dedicated
     UNIX account     

[v6r15p27]

*Configuration
FIX: CSAPI - changed so that empty but existing options in the CS can be still
     modified

[v6r15p26]

*WMS
FIX: SandboxStoreClient - ensure that the latest sandbox is returned in the Web
     portal in the case the job was reset.

[v6r15p25]

*Resources
FIX: HTCondorCEComputingElement - cast useLocalSchedd to bool value even if it
     is defined as srting

[v6r15p24]

*Resources
CHANGE: HTCondorCE - added option to use remote scheduler daemon

[v6r15p23]

*DMS
FIX: dirac-dms-find-lfns - fixed bug causing generl script failure

[v6r15p22]

*Interfaces
CHANGE: Dirac API - add possibility to define the VO in the API
CHANGE: Dirac API - add checkSEAccess() method for checking SE status

[v6r15p21]

*WMS
FIX: removed default LCG version from the pilot (dirac-install will use the one of the requested release)

*RMS
FIX: reject bad checksum

[v6r15p20]

*Framework
FIX: SystemAdministratorHandler - in updateSoftware() put explicitly the project
     name into the command
FIX: ComponentInstaller - added baseDir option to the mysql_install_db call
     while a fresh new database server installation     

[v6r15p19]

*Core
FIX: dirac-install - lcg-binding version specified in the command switch
     overrides the configuration option value
     
*DMS
FIX: RemoveFile operation - Remove all files that are not at banned SEs

*TMS
FIX: FileReport - after successful update of input files status, clear the 
     cache dictionary to avoid double update      

[v6r15p18]

*Configuration
FIX: Utilities - take into account WallClock time limit while the MaxCPUTime
     evaluation in the Bdii@CSAgent 

*DMS
FIX: FTSJob - specify checksum type at FTS request submission

*StorageManagement
FIX: StorageManagerClient - in getFilesToStage() avoid exception in case
     of no active replicas

*Resources
FIX: StorageBase - in getParameters() added baseURL in the list of parameters returned 

*WMS
FIX: CPUNormalization - minor code rearrangement

[v6r15p17]

*Core
CHANGE: GOCDBClient - catch all downtimes, independently of their scope
FIX: LSFTimeLeft - accept 2 "word" output from bqueues command
CHANGE: dirac-install - create bashrc/cshrc with the possibility to define
        installation path in the $DIRAC env variable, this is needed for
        the cvmfs DIRAC client installation

[v6r15p16]

*Core
CHANGE: AgentModule - added a SIGALARM handler to set a hard timeout for each Agent
        cycle to avoid agents stuck forever due to some faults in the execution code

*DMS
FIX: DataManager - cache SE status information in filterTapeReplicas() to speed up execution
     
*WMS
BUGFIX: InputDataByProtocol - the failed resolution for local SEs was not considered correctly:
        if there were other SEs that were ignored (e.g. because on tape)     
     
*TS
FIX: TransformationAgent - in getDataReplicasDM() no need to get replica PFNs     

[v6r15p15]

*Configuration
CHANGE: VOMS2CSAgent - added new features: deleting users no more registered in VOMS;
        automatic creation of home directories in the File Catalog for new users

*WMS
CHANGE: JobScheduling - correct handling of user specified sites in the executor,
        including non-existent (misspelled) site names
FIX: CPUNormalization - accept if the JOBFEATURES information is zero or absent        

[v6r15p14]

*Core
FIX: BaseClient - proper error propagation to avoid excessive output in the logger

*Configuration
CHANGE: Resources helper - in getStorageElementOptions() dereference SEs containing
        BaseSE and Alias references

*Accounting
FIX: AccountingDB - changes to use DB index to speed-up removal query

*DMS
CHANGE: DMSHelpers - define SE groups SEsUsedForFailover, SEsNotToBeUsedForJobs, 
        SEsUsedForArchive in the Operations/DataManagement and use them in the
        corresponding helper functions
FIX: FTSJob - temporary fix for the FTS rest interface Request object until it is
     fixed in the FTS REST server         

*Resources
FIX: HTCondorCEComputingElement - check that some path was found in findFile(), return with error otherwise
CHANGE: ARCComputingElement - consider jobs in Hold state as Failed as they never come back
CHANGE: ARCComputingElement - do not use JobSupervisor tool for bulk job cancellation as
        it does not seem to work, cancel jobs one by one
FIX: ARCComputingElement - ensure that pilot jobs that are queued also get their proxies renewed on ARC-CE        

*WMS
FIX: SiteDirector - ensure that a proxy of at least 3 hours is available to the updatePilotStatus 
     function so that if it renews any proxies, it's not renewing them with a very short proxy

[v6r15p13]

*Resources
FIX: HTCondorCEComputingElement - fixed location of log/output files 
  
*TS
FIX: ValidateOutputDataAgent - works now with the DataManager shifter proxy

[v6r15p12]

*Core
FIX: Graphs - make sure matplotlib package is always using Agg backend
FIX: cshrc - added protection for cases with undefined environment variables
NEW: AuthManager - added possibility to define authorization rules by VO
     and by user group

*Configuration
NEW: Resources, ComputingElement(Factory) - added possibility to define site-wide
     CE parameters; added possibility to define common parameters for a given
     CE type.

*Framework
FIX: SystemAdministrator service - avoid using its own client to connect
     to itself for storing host information
FIX: SystemAdministratorClientCLI, dirac-populate-component-db - fix insertion
     of wrongly configured component to the ComponentMonitorDB     

*DMS
FIX: FileCatalog service - fix the argument type for getAncestor(), getDescendents()

*WMS
NEW: JobCleaningAgent - add an option (disabled by default) to remove Jobs from the 
     dirac server irrespective of their state

*Resources
CHANGE: HTCondorCE - added new configurable options - ExtraSubmitString, WorkingDirectory
        DaysToKeepLogs

[v6r15p11]

*Framework
NEW: dirac-proxy-destroy command to destroy proxy locally and in the ProxyManager
     service
CHANGE: ProxyManagerClient - reduce the proxy caching time to be more suitable
        for cases with short VOMS extensions     

*Configuration
FIX: VOMS2CSAgent - fixed typo bug in execute()

*RMS
FIX: RequestTask - fix if the problem when the processing of an operation times out, 
     there was no increment of the attempts done.

*DMS
FIX: FTSAgent - avoid FTS to fetch a request that was canceled

*Resources
FIX: HTCondorCE - protect against non-standard line in 'job status' list in the getJobStatus()
CHANGE: ComputingElement - reduce the default time length of the payload proxy to accomodate
        the case with short VOMS extensions

[v6r15p10]

*Core
FIX: MySQL - do not print database access password explicitly in the logs

*Configuration
CHANGE: VOMS2CSAgent - show in the log if there are changes ready to be committed
CHANGE: Bdii2CSAgent - get information from alternative BDII's for sites not 
        existing in central BDII

*Framework
FIX: ComponentInstaller - fixed location of stop_agent file in the content of t file
     of the runsv tool 

*RMS
FIX: Changed default port of ReqProxy service to 9161 from 9198

*Resources
FIX: BatchSystem/Condor, HYCondroCEComputingElement - more resilient parsing 
     of the status lookup command
FIX: CREAMComputingElement - in case of glite-ce-job-submit error print our both 
     std.err and std.out for completeness and better understanding    

*DMS
FIX: FileCatalogClient - bug fix in getDirectoryUserMetadata()

*Interfaces
FIX: Dirac - in replicateFile() in case of copying via the local cache check if 
     there is another copy for the same file name is happening at the same time

[v6r15p9]

*Configuration
FIX: fixed CS agents initialization bug

*DMS
FIX: fixed inconsistency between DataIntegrity and ConsistencyInspector modules

*Interfaces
FIX: Fix download of LFNs in InputSandbox when running job locally

[v6r15p8]

*Configuration
NEW: Added DryRun option for CS agents (false by default, True for new installations)

[v6r15p7]

*Core
CHANGE: Enabled attachments in the emails

*TS
*CHANGE: Added possibility for multiple operations in Data Operation Transformations

[v6r15p6]

*Resources
FIX: FCConditionParser: ProxyPlugin handles the case of having no proxy

*WMS
FIX: MJF messages correctly parsed from the pilot
NEW: Added integration test for TimeLeft utility and script calling it

[v6r15p5]

Included fixes from v6r14p36 patch release

*Framework
FIX: added GOCDB2CSAgent in template
FIX: Fixed permissions for HostLogging

*DMS
FIX: Introduced hopefully temporary fix to circumvent globus bug in gfal2

*WMS:
FIX: added test for MJF and made code more robust

*RSS
NEW: HTML notification Emails


[v6r15p4]

Included fixes from v6r14p35 patch release

*Core
NEW: Added a new way of doing pfnparse and pfnunparse using the standard python library. 
     The two methods now contains a flag to know which method to use. By default, the old 
     hand made one is used. The new one works perfectly for all standard protocols, except SRM

*RSS
FIX: dirac-rss-sync - command fixed to work with calling services rather than 
     databases directly
     
*Resources     
CHANGE: In multiple Storage classes use pfnparse and pfnunparse methods to manipulate
        url strings instead of using just string operations
NEW: A new attribute is added to the storage plugins: DYNAMIC_OPTIONS. This allows to construct 
     URLs with attributes going at the end of the URL, in the form ?key1=value1&key2=value2 
     This is useful for xroot and http.         

[v6r15p3]

Included changes from v6r14p34 patch release

*Accounting
FIX: DataStoreClient - catch all exceptions in sending failover accounting 
     requests as it could disrupt the logic of the caller 

*DMS
CHANGE: dirac-dms-show-se-status - added switches to show SEs only accessible by
        a given VO and SEs not assigned to any VO
FIX: dirac-dms-replicate-and-register-request - prints out the new request IDs
     to allow their monitoring by ID rather than possibly ambiguous request name      

[v6r15p2]

*WMS
FIX: pilotCommands - protect calls to external commands in case of empty
     or erroneous output
FIX: Matcher - fixed bug in the tag matching logic: if a site presented an empty
     Tag list instead of no Tag field at all, it was interpreted as site accepts
     all the tags
FIX: Matcher - matching parameters are printed out in the Matcher rather than
     in the TaskQueueDB, MaxRAM and Processors are not expanded into tags           

[v6r15p1]

Included patches for v6r14p32

*Configuration
CHANGE: Resources helper - remove "dips" protocol from the default list of third party
        protocols

*Resources
FIX: XROOTStorage - bug fixed in __createSingleDirectory() - proper interpretation
     of the xrootClient.mkdir return status
FIX: XROOTStorage unit test reenabled by mocking the xrootd import      

[v6r15]

Removed general "from DIRAC.Core.Utilities import *" in the top-level __init__.py

Made service handlers systematically working with unicode string arguments
Added requirements.txt and Makefile in the root of the project to support pip style installation

DIRAC documentation moved to the "docs" directory if the DIRAC project from the
DIRACDocs separate project.

*Accounting
CHANGE: INTEGER -> BIGINT for "id" in "in" accountingDB tables

*Core
NEW: The S_ERROR has an enhanced structure containing also the error code and the call
     stack from where the structure was created
NEW: DErrno module to contain definitions of the DIRAC error numbers and standard
     descriptions to be used from now on in any error code check      
CHANGE: gMonitor instantiation removed from DIRAC.__init__.py to avoid problems in
        documentation generation
CHANGE: removed Core.Utilities.List.sortList (sorted does the job)
CHANGE: removed unused module Core.Utilities.TimeSeries
NEW: dirac-install - makes us of the DIRAC tar files in CVMFS if available
NEW: dirac-install-client - a guiding script to install the DIRAC client from A to Z        
CHANGE: dirac-install - when generating bashrc and cshrc scripts prepend DIRAC paths
        to the ones existing in the environment already
NEW: MJFTimeLeft - using Machine JOb features in the TimeLeft utility
FIX: BaseClient - only give warning log message "URL banned" when one of the
     service URLs is really banned
CHANGE: DISET components - improved logic of service URL retries to speedup queries
        in case of problematic services     
NEW: dirac-rss-policy-manager - allows to interactively modify and test only the 
     policy section of Dirac.cfg     
FIX: XXXTimeLeft - do not mix CPU and WallTime values     
FIX: ComponentInstaller - longer timeout for checking components PID (after restart)
CHANGE: Proxy - in executeWithUserProxy() when multiple DNs are present, try all of them
CHANGE: List utility - change uniqueElements() to be much faster
NEW: Platform - added getPlatform() and getPlatformTuple() utilities to evaluate lazily the
     DIRAC platform only when it is needed, this accelerates DIRAC commands not needing
     the platform information. 

*Configuration
NEW: GOCDB2CSAgent agent to synchronize GOCDB and CS data about perfSONAR services
NEW: VOMS2CSAgent to synchronize VOMS user data with the DIRAC Registry
CHANGE: ConfigurationData - lazy config data compression in getCompressedData()

*Framework
CHANGE: SystemAdministratorIntegrator - make initial pinging of the hosts in parallel
        to speed up the operation
CHANGE: InstalledComponentsDB - table to cache host status information populated
        by a periodic task    
NEW: ComponentInstaller Client class to encapsulate all the installation utilities
     from InstallTools module    
NEW: SystemAdministratorClientCLI - added uninstall host command
NEW: SystemAdministratorClientCLI - added show ports command
NEW: SystemAdministratorHandler - added getUsedPorts() interface
NEW: SystemAdministratorHandler - show host command shows also versions of the Extensions
NEW: InstalledComponentsDB - added Extension field to the HostLogging table 
FIX: SystemLoggingDB - fixed double creation of db tables

*Accounting
FIX: DataStoreClient - Synchronizer based decorators have been replaced with a simple 
     lock as they were blocking addRegister() during every commit(); 

*RSS
NEW: CE Availability policy, closing #2373
CHANGE: Ported setStatus and setToken rpc calls to PublisherHandler from LHCb implementation
NEW: E-mails generated while RSS actions are now aggregated to avoid avalanches of mails
NEW: dirac-rss-sync is also synchronizing Sites now

*DMS
CHANGE: FileCatalogClient - make explicit methods for all service calls
CHANGE: DataManager, StorageElement - move physical accounting the StorageElement
CHANGE: FileCatalog - added recursive changePathXXX operations
CHANGE: FileCatalog contained objects have Master attribute defined in the CS. Extra check of eligibility of the catalogs specified explicitely. No-LFN write methods return just the Master result to be compatible with the current use in the clients.
CHANGE: Removed LcgFileCatalogXXX obsoleted classes
NEW: ConsistencyInspector class to perform data consistency checks between 
     different databases
CHANGE: FileCatalog(Client) - refactored to allow clients declare which interface
        they implement     
NEW: FileCatalog - conditional FileCatalog instantiation based on the configured
     Operations criteria        

*TS
CHANGE: TransformationDB table TaskInputs: InputVector column from BLOB to MEDIUMTEXT
FIX: TaskManager - fix bug in case there is no InputData for a task, the Request created 
     for the previous task was reassigned
NEW: TaskManager - possibility to submit one bulk job for a series of tasks     

*WMS
NEW: TaskQueueDB - possibility to present requirements in a form of tags from the 
     site( pilot ) to the jobs to select ones with required properties
FIX: JobWrapper - the InputData optimizer parameters are now DEncoded     
CHANGE: JobAgent - add Processors and WholeNode tags to the resources description
CHANGE: SiteDirector - flag to always download pilot output is set to False by default
FIX: SiteDirector - using PilotRunDirectory as WorkingDirectory, if available at the CE 
     level in the CS. Featire requested in issue #2746
NEW: MultiProcessorSiteDirector - new director to experiment with the multiprocessor/
     wholeNode queues
CHANGE: JobMemory utility renamed to JobParameters
CHANGE: CheckWNCapabilities pilot command changed to get WN parameters from the
        Machine Job Features (MJF) - NumberOfProcessors, MaxRAM    
NEW: JobManager, ParametricJob - utilities and support for parametric jobs with multiple
     parameter sequences      
NEW: SiteDirector - added logic to send pilots to sites with no waiting pilots even if
     the number of already sent pilots exceeds the number of waiting jobs. The functionality
     is switched on/off by the AddPilotsToEmptySites option.        

*RMS
FIX: Request - fix for the case when one of the request is malformed, the rest of 
     the requests could not be swiped
FIX: ReqProxyHandler - don't block the ReqProxy sweeping if one of the request is buggy     
CHANGE: ReqProxyHandler - added monitoring counters
NEW: ReqProxyHandler - added interface methods to list and show requests in a ReqProxy

*Resources
FIX: SRM2Storage - do not add accounting to the output structure as it is done in 
     the container StorageElement class
CHANGE: Add standard metadata in the output of all the Storage plugins     

*Interfaces
NEW: Job API - added setParameterSequence() to add an arbitrary number of parameter
     sequences for parametric jobs, generate the corresponding JDL

*tests
NEW: The contents of the TestDIRAC package is moved into the tests directory here

[v6r14p39]

Patch to include WebApp version v1r6p32

[v6r14p38]

*Core
CHANGE: Unhashable objects as DAG graph nodes

*RMS
CHANGE: Added possibility of constant delay for RMS operations

[v6r14p37]

*Core
NEW: Added soft implementation of a Direct Acyclic Graph

*Configuration
FIX: Bdii2CSAgent finds all CEs of a site (was finding only one)

*Resources
FIX: Make sure transferClient connects to the same ProxyStorage instance

[v6r14p36]

*Core
FIX: Sending mails to multiple recipients was not working

*WMS
FIX: Allow staging from SEs accessible by protocol


[v6r14p35]

*Core
FIX: SOAPFactory - fixes for import statements of suds module to work with the
     suds-jurko package that replaces the suds package

*Resources
FIX: BatchSystems.Torque - take into account that in some cases jobID includes
     a host name that should be stripped off
FIX: SSHComputingElement - in _getJobOutputFiles() fixed bug where the output
     of scpCall() call was wrongly interpreted    
FIX: ProxyStorage - evaluate the service url as simple /DataManagement/StorageElementProxy
     to solve the problem with redundant StorageElementProxy services with multiple
     possible urls       
     
*RSS
CHANGE: Configurations.py - Added DTScheduled3 policy (3 hours before downtime)     
     
*WMS
FIX: pilotCommands - take into account that in the case of Torque batch system
     jobID includes a host name that should be stripped off   
       
[v6r14p34]

*Configuration
FIX: Bdii2CSAgent - reinitilize the BDII info cache at each cycle in order not to 
     carry on obsoleted stuff. Fixes #2959

*Resources
FIX: Slurm.py - use --partition rather --cluster for passing the DIRAC queue name
FIX: DIPStorage - fixed bug in putFile preventing third party-like transfer from
     another DIPS Storage Element. Fixes #2413

*WMS
CHANGE: JobWrapper - added BOINC user ID to the job parameters
FIX: pilotCommands - interpret SLURM_JOBID environment if present
FIX: WMSClient - strip of comments in the job JDL before any processing.
     Passing jdl with comments to the WMS could provoke errors in the
     job checking.

[v6r14p33]

*WMS
FIX: JobAgent - included a mechanism to stop JobAgent if the host operator
     creates /var/lib/dirac_drain
FIX: CPUNormalization - fixed a typo in getPowerFromMJF() in the name of the
     exception log message           

[v6r14p32]

*Core
FIX: InstallTools - getStartupComponentStatus() uses "ps -p <pid>" variant of the
     system call to be independent of the OS differences

*DMS
FIX: RemoveReplica - bulkRemoval() was modifying its input dict argument and returning it,
     which was useless, only modify argument

*WMS
CHANGE: CPUNormalization - get HS'06 worker node value from JOBFEATURES if available

*RMS
FIX: ReqClient - bug fixed preventing the client to contact multiple instances of ReqManager
     service

[v6r14p31]

*DMS
FIX: FTSAgent - if a file was not Scheduled, the FTSAgent was setting it Done even if it had 
     not been replicated.

*Workflow
FIX: FailoverRequest - forcing setting the input file Unused if it was already set Processed

[v6r14p30]

*Framework
BUGFIX: MonitoringHandler - in deleteActivities() use retVal['Message'] if result is not OK

*Resources
FIX: XROOTStorage - in getFile() evaluate file URL without URL parameters
                    in __putSingleFile() use result['Message'] in case of error
                    
*RMS
FIX: dirac-rms-cancel-request - fixed crash because of gLogger object was not imported

*TS
FIX: TransformationCLI - in resetProcessedFile() added check that the Failed dictionary
     is present in the result of a call                    

[v6r14p29]

*Core
FIX: Time - skip the effect of timeThis decorator if not running interractively

*DMS
FIX: DataManager - in getFile(), select preferentially local disk replicas, if none disk replicas, 
     if none tape replicas
FIX: DataManager - avoid changing argument of public method checkActiveReplicas()
FIX: FTSAgent - wait 3 times longer for monitoring FTS jobs if Staging

*Accounting
CHANGE: Jobs per pilot plot is presented as Quality plot rather than a histogram

*WMS
CHANGE: dirac-wms-cpu-normalization - reduce memory usage by using xrange() instead of range()
        in the large test loop

[v6r14p28]

*TS
FIX: TaskManager - protection against am empty task dictionary in 
     prepareTransformationTasks()
FIX: Test_Client_TransformationSystem - fixes ti run in the Travis CI 
     environment
     
*WMS
FIX: JobMemory - use urllib instead of requests Python module as the latter
     can be unavailable in pilots.           

[v6r14p27]

*Core
FIX: PlainTransport,SocketInfoFactory - fix for the IPv6 "Address family not supported 
     by protocol" problems

*Interfaces
NEW: Dirac.py - in ping()/pingService() allow to ping a specific URL

*Resources
FIX: LcgFileCatalogClient - convert LFN into str in __fullLfn to allow LFNs
     in a unicode encoding

*WMS
FIX: JobWrapper - set the job minor status to 'Failover Request Failed' 
     if the failover request fails sending

*TS
FIX: TransformationDB - in getTransformationTasks(),getTaskInputVector 
     forward error result to the callers
FIX: TaskManager - in case there is no InputData for a task, the Request created 
     for the previous task was reassigned. This fixes this bug.      

*tests
FIX: several fixes to satisfy on-the-fly unit tests with teh Travis CI service 

[v6r14p26]

NEW: Enabled on-the-fly tests using the Travis-CI service

*Core
FIX: Subprocess - fix two potential infinite loops which can result in indefinite
     output buffer overflow

*WMS
FIX: JobScheduling executor - check properly if staging is allowed, it was always True before

[v6r14p25]

*Core
FIX: Subprocess - more detailed error log message in case ov output buffer
     overflow

*DMS
FIX: DataManager - fix for getActiveReplicas(): first check Active replicas before 
     selecting disk SEs

*Resources
FIX: StorageElementCache - fixes to make this class thread safe
FIX: StorageFactory - fix in getConfigStorageProtocols() to properly get options
     for inheriting SE definitions

[v6r14p24]

*Accounting
FIX: Plots, JobPlotter - fix sorting by plot labels in case the enddata != "now"

*DMS
FIX: dirac-dms-user-lfns - add error message when proxy is expired 

[v6r14p23]

*Interfaces
FIX: Job.py - setCPUTime() method sets both CPUTime and MaxCPUTime JDL parameters
     for backward compatibility. Otherwise this setting was ignored by scheduling

*TS
BUGFIX: TaskManager - bug fixed in submitTransformationTasks in getting the TransformationID 

[v6r14p22]

CHANGE: Multiple commands - permissions bits changed from 644 to 755  

*Framework
FIX: UserProfileDB - in case of desktop name belonging to two different users we have 
     to use both desktop name and user id to identify the desktop

*WMS
BUGFIX: JobWrapperTemplate - bug fixed in evaluation of the job arguments

*TMS
CHANGE: TaskManager - added TransformationID to the log messages

[v6r14p21]

*DMS
CHANGE: dirac-admin-allow(ban)-se - allow an SE group to be banned/allowed

*SMS
FIX: RequestPreparationAgent - fix crash in execute() in case no replica information
     available

*WMS
FIX: TaskQueueDB, PilotAgentsDB - escape DN strings to avoid potential SQL injection
FIX: JobWrapperTemplate - pass JobArguments through a json file to fix the case
     of having apostrophes in the values

*TMS
FIX: TransformationAgent - in processTransformation() fix reduction of number of files

[v6r14p20]

*WMS
FIX: SandboxMetadataDB - escape values in SandboxMetadataDB SQL queries to accommodate
     DNs containing apostrophe 

[v6r14p19]

*Core
NEW: CLI base class for all the DIRAC CLI consoles, common methods moved to the new class,
     XXXCLI classes updated to inherit the base class
FIX: Network - fix crash when path is empty string, fixes partly #2413     
     
*Configuration
FIX: Utilities.addToChangeSet() - fix the case when comma is in the BDII Site description 
     followed by a white space, the description string was constantly updated in the CS

*Interfaces
FIX: Dirac.py - in retrieveRepositorySandboxes/Data - "Retrieved" and "OutputData" key values
     are strings '0' in the jobDict when a repository file is read, need to cast it to int

*DMS
FIX: RegisterReplica - if operation fails on a file that no longer exists and has no 
     replica at that SE, consider the operation as Done.

*Resources
FIX: ARCComputingElement - bug fix in getJobOutput in using the S_ERROR()

[v6r14p18]

*Core
FIX: VOMSService - attGetUserNickname() can only return string type values
FIX: dirac-deploy-scripts - install DIRAC scripts first so that they can be 
     overwritten by versions from extensions

*Framework
FIX: dirac-populate-component-db - bug fixed to avoid duplicate entries in the
     database

*TS
FIX: TaskManager - do not use ReqProxy when submitting Request for Tasks, otherwise
     no RequestID can be obtained

*Interfaces
CHANGE: Dirac.py - increase verbosity of a error log message in selectJobs

*Resources
FIX: XROOTStorage - fixed KeyError exception while checking file existence
FIX: ARCComputingElement - in getJobOutput test for existence of an already 
     downloaded pilot log

[v6r14p17]

*Core
FIX: Service.py - use the service name as defined in the corresponding section in the CS
     and not the name defined in service Module option. This fixes the problem with the
     StorageElement service not interpreting properly the PFN name and using a wrong local
     data path. 

*Resources
CHANGE: ARCComputingElement - if the VO is not discoverable from the environment, use ARC API
        call in the getCEStatus, use ldapsearch otherwise

[v6r14p16]

*Resources
CHANGE: ARC Computing Element automatically renew proxies of jobs when needed

[v6r14p15]

*Core
FIX: VOMS.py - Fixed bug that generates proxies which are a mix between legacy and rfc proxies.

*DMS
CHANGE: Allow selecting disk replicas in getActiveReplicas() and getReplicas()

*WMS
CHANGE: Use the preferDisk option in the InputData optimizer, the TransformationAgent and in the Interface splitter


[v6r14p14]

*Core
FIX: VOMS.py - return RFC proxy if necessary after adding the VOMS extension

*Configuration
FIX: Validate maxCPUTime and Site description value

*Resources
FIX: XROOTStorage - changes to allow third party transfers between XROOT storages
CHANGE: HTCondorCEComputingElement - the Condor logging can now be obtained in the webinterface;
        SIGTERM (instead of SIGKILL) is send to the application in case jobs are killed by the host site;
        when pilots are put in held status we kill them in condor and mark them as aborted.

*WMS
FIX: pilotCommands - fixes for intrepreting tags in the pilot

[v6r14p13]

*WMS
FIX: pilot commands CheckCECapabilities and CheckWNCapabilities were not considering the case of missing proxy

[v6r14p12]

*Core
FIX: allow a renormalization of the estimated CPU power
FIX: dirac-install: Make hashlib optional again (for previous versions of python, since the pilot may end up on old machines)

*Framework
FIX: allow to install agents with non-standard names (different from the module name)

*DMS
CHANGE: Consider files to reschedule and submit when they are Failed in FTS

*WMS
CHANGE: Move getCEStatus function back to using the ARC API

[v6r14p11]

*Core
FIX: XXXTimeLeft - set limit to CPU lower than wall clock if unknown
FIX: Logger - fix exception printing in gLogger.exception()
CHANGE: InstallTools - added more info about the process in getStartupComponentStatus()
CHANGE: Time - better report from timeThis() decorator

*DMS
CHANGE: FTSAgent - wait some time between 2 monitorings of each job

*WMS
NEW: pilotCommands - added CheckCECapabilities, CheckWNCapabilities commands
NEW: Added dirac-wms-get-wn-parameters command

*TS
NEW: Added dirac-production-runjoblocal command
FIX: TransformationAgent(Plugin) - clean getNextSite() and normalizeShares()
FIX: TransformationPlugin - added setParameters() method

*RSS
FIX: dirac-rss-sync - move imports to after the Script.getPositionalArguments()

*Resources
NEW: Added dirac-resource-get-parameters command

[v6r14p10]
*Configuration
FIX: Resources - getQueue() is fixed to get properly Tag parameters

*Framework
FIX: SecurityFileLog - fix for zipping very large files

*Resources
NEW: added dirac-resource-get-parameters command

*WMS
NEW: JobMonitoringHandler - add getJobsParameters() method
NEW: pilotCommands - added CheckCECapabilities, CheckWNCapabilities
NEW: Added dirac-wms-get-wn-parameters command
NEW: Matcher - generate internal tags for MaxRAM and NumberOfProcessors parameters
CHANGE: SiteDirector does not pass Tags to the Pilot
FIX: Matcher(Handler) - do not send error log message if No match found,
     fixed Matcher return value not correctly interpreted

[v6r14p9]

*Core
FIX: BaseClient - enhance retry connection logic to minimize the overall delay
FIX: MessageBroker - fix of calling private __remove() method from outside
     of the class

*Framework
BUGFIX: dirac-(un)install-component - bug in importing InstallTools module

*WMS:
FIX: JobWrapper - fix in getting the OutputPath defined in the job

*Resources
FIX: ARCComputingElement - add queue to the XRSL string

[v6r14p8]

*Core
FIX: XXXTimeLeft - minor fixes plus added the corresponding Test case
FIX: ReturnValues - fixes in the doc strings to comply with the sphinx syntax
FIX: SocketInfoFactory - in __sockConnect() catch exception when creating a
     socket

*Interfaces
FIX: Job.py - fixes in the doc strings to comply with the sphinx syntax

*RSS
NEW: Configurations.py - new possible configuration options for Downtime Policies

*WMS
CHANGE: StatesAccountingAgent - retry once and empty the local messages cache
        in case of failure to avoid large backlog of messages
CHANGE: SiteDirector - do not send SharedArea and ClientPlatform as pilot
        invocation arguments  
CHANGE: Matcher - allow matching by hosts in multi-VO installations              

[v6r14p7]

*Core
CHANGE: XXXTimeLeft utilities revisited - all return real seconds,
        code refactoring - use consistently always the same CPU power 

*WMS
FIX: JobAgent - code refactoring for the timeLeft logic part

*Resources
BUGFIX: ComputingElement - get rid of legacy getResourcesDict() call

[v6r14p6]

*Configuration
FIX: Bdii2CSAgent - refresh configuration from Master before updating
FIX: Bdii2CSAgent - distinguish the CE and the Cluster in the Glue 1.0 schema

*DMS
CHANGE: FTSAgent - make the amount of scheduled requests fetched by the 
        FTSAgent a parameter in the CS 
CHANGE: RMS Operations - check whether the always banned policy is applied for SEs
        to a given access type

*RMS
FIX: RequestClient(DB,Manager) - fix bulk requests, lock the lines when selecting 
     the requests to be assigned, update the LastUpdate time, and expose the 
     assigned flag to the client

*WMS
FIX: JobAgent - when the application finishes with errors but the agent continues 
     to take jobs, the timeLeft was not evaluated
FIX: JobAgent - the initial timeLeft value was always set to 0.0     

[v6r14p5]

*Core
FIX: X509Certificate - protect from VOMS attributes that are not decodable


*Resources
FIX: GFAL2_StorageBase - fixed indentation and a debug log typo

*WMS
BUGFIX: Matcher - only the first job was associated with the given pilot
FIX: pilotTools - 0o22 is only a valid int for recent python interpreters, 
     replaced by 18

[v6r14p4]

*Core
FIX: DictCache - fix the exception in the destructor preventing the final
     cache cleaning

*Framework
FIX: SystemAdministratorClientCLI - corrected info line inviting to update
     the pilot version after the software update

*DMS
FIX: FTSAgent - Add recovery of FTS files that can be left in weird statuses 
     when the agent dies
CHANGE: DataManager - allow to not get URLs of the replicas
CHANGE: FTSJob - keep and reuse the FTS3 Context object

*Storage
CHANGE: StorageManagerClient - don't fail getting metadata for staging if at 
        least one staged replica found

*WMS
FIX: CPUNormalization - protect MJF from 0 logical cores
FIX: JobScheduling - fix printout that was saying "single site" and "multiple sites" 
     in two consecutive lines
NEW: pilotTools,Commands - added CEType argument, e.g. to specify Pool CE usage 
FIX: WatchDog - added checks of function return status, added hmsCPU initialization to 0,
     removed extra printout     
     
*Resources
FIX: GFAL2 plugins - multiple bug fixes     

[v6r14p3]

*Core
BUGFIX: small bug fixed in dirac-install-component, dirac-uninstall-component
BUGFIX: VOMS - remove the temporary file created when issuing getVOMSProxyInfo
FIX: FileHelper - support unicode file names
FIX: DictCache - purges all the entry of the DictCache when deleting the DictCache object 

*Framework
BUGFIX: dirac-populate-component-db - avoid return statement out of scope

*Interfaces
BUGFIX: Dirac - in submitJob() faulty use of os.open

*WMS
FIX: JobWrapper - avoid evaluation of OutputData to ['']
FIX: Matcher - the Matcher object uses a VO dependent Operations helper
CHANGE: JobAgent - stop agent if time left is too small (default 1000 HS06.s)
FIX: CPUNormalization - use correct denominator to get power in MJF

*Resources
FIX: ARCComputingElement - changed implementation of ldap query for getCEStatus

[v6r14p2]

*Core
FIX: Use GSI version 0.6.3 by default
CHANGE: Time - print out the caller information in the timed decorator
CHANGE: dirac-install - set up ARC_PLUGIN_PATH environment variable

*Framework
FIX: dirac-proxy-info - use actimeleft VOMS attribute

*Accounting
CHANGE: Removed SRMSpaceTokenDeployment Accounting type

*RSS
CHANGE: ResourceStatus - re-try few times to update the RSS SE cache before giving up
FIX: XXXCommand, XXXAction - use self.lof instead of gLogger
CHANGE: Added support for all protocols for SEs managed by RSS

*RMS
FIX: Request - produce enhanced digest string
FIX: RequestDB - fix in getDigest() in case of errors while getting request

*Resources
CHANGE: Propagate hideExceptions flag to the ObjectLoader when creating StorageElements
FIX: ARCComputingElement - multiple fixes after experience in production

*WMS
FIX: Pilot commands - fixed an important bug, when using the 
     dirac-wms-cpu-normalization script

[v6r14p1]

The version is buggy when used in pilots

*Core
NEW: dirac-install-component command replacing dirac-install-agent/service/executor
     commands
     
*Resources
NEW: FileStorage - plugin for "file" protocol
FIX: ARCComputingElement - evaluate as int the job exit code

*RSS
FIX: CSHelpers - several fixes and beautifications     

[v6r14]

*Core
NEW: CSGlobals - includes Extensions class to consistently check the returned
     list of extensions with proper names 
NEW: ProxyManagerXXX, ProxyGeneration, X509XXX - support for RFC proxies
NEW: ProxyInfo - VOMS proxy information without using voms commands
NEW: LocalConfiguration - option to print out license information    
FIX: SocketInfo.py - check the CRL lists while handshaking  

Configuration
NEW: ConfigurationClient - added getSectionTree() method

*Framework
NEW: InstalledComponentsDB will now store information about the user who did the 
     installation/uninstallation of components.

*Resources
NEW: ARCComputingElement based on the ARC python API

*RSS
FIX: Improved logging all over the place 

*DMS
NEW: New FileCatalog SecurityManager with access control based on policies,
     VOMSPolicy as one of the policy implementations.
NEW: lfc_dfc_db_copy - script used by LHCb to migrate from the LFC to the DFC with 
     Foreign Keys and Stored Procedures by accessing the databases directly     
NEW: FileManagerPs.py - added _getFileLFNs() to serve info for the Web Portal     
CHANGE: Moving several tests to TestDIRAC

*Interfaces
CHANGE: use jobDescription.xml as a StringIO object to avoid multiple disk
        write operations while massive job submission

*WMS
FIX: Watchdog - review for style and pylint
CHANGE: Review of the Matcher code, extracting Limiter and Matcher as standalone 
        utilities
        

*Transformation
NEW: New ported plugins from LHCb, added unit tests


[v6r13p21]

*TS
FIX: Registering TargetSE for Standard TransformationAgent plugin

[v6r13p20]

*DMS
FIX: DMSHelpers - allow for more than one Site defined to be local per SE

*Resources
FIX: XRootStorage - fix in getURLBase()

[v6r13p19]

FIX: changes incorporated from v6r12p53 patch

[v6r13p18]

*WMS
FIX: JobWrapper - ported back from v6r14p9 the fix for getting OutputPath

[v6r13p17]

FIX: changes incorporated from v6r12p52 patch

[v6r13p16]

FIX: changes incorporated from v6r12p51 patch

[v6r13p15]

Included patches from v6r12p50 release 

[v6r13p14]

*DMS
FIX: ReplicateAndRegister - fix a problem when a file is set Problematic 
     in the FC but indeed doesn't exist at all 

*Resources
CHANGE: StorageFactory - enhance the logic of BaseSE inheritance in the
        SE definition in the CS
        
*WMS
CHANGE: CPUNormalization, dirac-wms-cpu-normalization - reading CPU power 
        from MJF for comparison with the DIRAC evaluation
FIX: SiteDirector - create pilot working directory in the batch system working
     directory and not in "/tmp"                

[v6r13p13]

*DMS
BUGFIX: FileCatalogClient - bug fixed in getDirectoryMetadata()

[v6r13p12]

*Resources
FIX: StorageElement - bug fixed in inValid()
CHANGE: StorageFactory - do not interpret VO parameter as mandatory

[v6r13p11]

*DMS
BUGFIX: RemoveReplica - fix in singleRemoval()
FIX: dirac-dms-user-lfns - increased timeout

[v6r13p10]

CHANGE: Use sublogger to better identify log source in multiple places

*Core
CHANGE: Review / beautify code in TimeLeft and LSFTimeLeft
FIX: LSFTimeLeft - is setting shell variables, not environment variables, 
     therefore added an "export" command to get the relevant variable 
     and extract then the correct normalization

*Accounting
FIX: DataOperationPlotter - add better names to the data operations

*DMS:
FIX: DataManager - add mandatory vo parameter in __SEActive()
CHANGE: dirac-dms-replicate-and-register-request - submit multiple requests
        to avoid too many files in a single FTS request
FIX: FileCatalog - typo in getDirectoryMetadata()
FIX: FileCatalog - pass directory name to getDirectoryMetadata and not file name 
FIX: DataManager - in __SEActive() break LFN list in smaller chunks when
     getting replicas from a catalog        

*WMS
FIX: WMSAdministratorHandler - fix in reporting pilot statistics
FIX: JobScheduling - fix in __getSitesRequired() when calling self.jobLog.info 
CHANGE: pilotCommands - when exiting with error, print out current processes info

[v6r13p9]

*Framework
FIX: SystemLoggingDB - schema change for ClientIPs table to store IPv6 addresses

*DMS
BUGFIX: DMSRequestOperationsBase - bug fix in checkSEsRSS()
FIX: RemoveFile - in __call__(): bug fix; fix in the BannedSE treatment logic

*RMS
BUGFIX: Operation - in catalogList()
BUGFIX: ReqClient - in printOperation()

*Resources
FIX: GFAL2_StorageBase - added Lost, Cached, Unavailable in getSingleFileMetadata() output
BUGFIX: GFAL2_StorageBase - fixed URL construction in put(get)SingleFile() methods

*WMS
FIX: InputDataByProtocol - removed StorageElement object caching

[v6r13p8]

*Framework
FIX: MonitoringUtilities - minor bug fix

*DMS
FIX: DataManager - remove local file when doing two hops transfer

*WMS
FIX: SandboxStoreClient - get the VO info from the delegatedGroup argument to 
     use for the StorageElement instantiation

*TMS
CHANGE: Transformation(Client,DB,Manager) - multiple code clean-up without
        changing the logic

[v6r13p7]

*Core
NEW: X509CRL - class to handle certificate revocation lists

*DMS
FIX: RequestOperations/RemoveFile.py - check target SEs to be online before
     performing the removal operation. 
FIX: SecurityManager, VOMSPolicy - make the vomspolicy compatible with the old client 
     by calling in case of need the old SecurityManager     

*Resources
BUGFIX: Torque, GE - methods must return Message field in case of non-zero return status
FIX: SRM2Storage - when used internaly, listDirectory should return urls and not lfns

*WMS
FIX: ConfigureCPURequirements pilot command - add queue CPU length to the extra local
     configuration
FIX: JobWrapper - load extra local configuration of any     

*RMS
FIX: RequestDB - fix in getRequestSummaryWeb() to suit the Web Portal requirements

*Transformation
FIX: TransformationManagerHandler - fix in getTransformationSummaryWeb() to suit 
     the Web Portal requirements

[v6r13p6]

*Core
FIX: X509Chain - use SHA1 signature encryption in all tha cases

*Resources
FIX: ComputingElement - take CPUTime from its configuration defined in the 
     pilot parameters

*WMS
FIX: SiteDirector - correctly configure jobExecDir and httpProxy Queue parameters

[v6r13p5]

*Resources
BUGFIX: Torque - getCEStatus() must return integer job numbers
FIX: StorageBase - removed checking the VO name inside the LFN 

*WMS
FIX: InputData, JobScheduling - StorageElement needs to know its VO

*DMS
FIX: ReplicateAndRegister - Add checksumType to RMS files when adding 
     checksum value
FIX: DataManager - remove unnecessary access to RSS and use SE.getStatus()     
FIX: DMHelpers - take into account Alias and BaseSE in site-SE relation

*RMS
FIX: Request - bug fixed in optimize() in File reassignment from one
     Operation to another  

*Transformation
FIX: TransformationDB - set derived transformation to Automatic

[v6r13p4]

*Core
FIX: VOMSService - treat properly the case when the VOMS service returns no result
     in attGetUserNickname()

*DMS
FIX: FTSAgent, ReplicateAndRegister - make sure we use source replicas with correct 
     checksum 

*RMS
FIX: Request - minor fix in setting the Request properties, suppressing pylint
     warnings
CHANGE: File, Reques, Operation, RequestDB - remove the use of sqlalchemy on 
        the client side     
     
*Resources
FIX: StorageElement - import FileCatalog class rather than the corresponding module     
FIX: SLURM - proper formatting commands using %j, %T placeholders
FIX: SSHComputingElement - return full job references from getJobStatus() 

*RSS
FIX: DowntimeCommand - checking for downtimes including the time to start in hours

*Workflow
CHANGE: FailoverRequest - assign to properties rather than using setters

*Transformation
FIX: TransformationClient(DB,Utilities) - fixes to make derived transformations work

[v6r13p3]

*DMS
FIX: DataManager - in putAndRegister() specify explicitly registration protocol
     to ensure the file URL available right after the transfer
     
*Resources
FIX: SRM2Storage - use the proper se.getStatus() interface ( not the one of the RSS )     

[v6r13p2]

*Framework
FIX: SystemAdministratorHandler - install WebAppDIRAC extension only in case
     of Web Portal installation
CHANGE: dirac-populate-component-db - check the setup of the hosts to register 
        into the DB only installations from the same setup; check the MySQL installation
        before retrieving the database information      

*DMS
FIX: FTSAgent - fix in parsing the server result
FIX: FTSFile - added Waiting status
FIX: FTSJob - updated regexps for the "missing source" reports from the server;
     more logging message 

*Resources
FIX: SRM2Storage - fix in treating the checksum type 
FIX: StorageElement - removed getTransportURL from read methods

*RMS
FIX: Request - typo in the optimize() method

[v6r13p1]

*Framework
CHANGE: SystemAdminstratorIntegrator - can take a list of hosts to exclude from contacting

*DMS
FIX: DataManager - fix in __getFile() in resolving local SEs
FIX: dirac-dms-user-lfns - sort result, simplify logic

*RMS
FIX: Request - Use DMSHelper to resolve the Failovers SEs
FIX: Operation - treat the case where the SourceSE is None

*WMS
FIX: WMSAdministratorHandler - return per DN dictionary from getPilotStatistics 

[v6r13]

CHANGE: Separating fixed and variable parts of error log messages for multiple systems 
        to allow SystemLogging to work

*Core
FIX: MySQL.py - treat in detailed way datetime functions in __escapeString()
FIX: DictCache.get() returns now None instead of False if no or expired value
NEW: InstallTools - allow to define environment variables to be added to the component
     runit run script
NEW: Changes to make the DISET protocol IP V6 ready
CHANGE: BaseClient - retry service call on another instance in case of failure
CHANGE: InnerRPCClient - retry 3 times in case of exception in the transport layer
CHANGE: SocketInfo - retry 3 times in case of handshaking error
CHANGE: MySQL - possibility to specify charset in the table definition
FIX: dirac-install, dirac-distribution - removed obsoleted defaults     
NEW: Proxy utility module with executeWithUserProxy decorator function

*Configuration
NEW: CSAPI,dirac-admin-add-shifter - function, and script, for adding or modifying a 
     shifter in the CS

*Framework
FIX: NotificationDB - escape fields for sorting in getNotifications()
NEW: Database, Service, Client, commands for tracking the installed DIRAC components

*Interfaces
CHANGE: Dirac - changed method names, keeping backward compatibility
CHANGE: multiple commands updated to use the new Dirac API method names

*DMS
NEW: Native use of the FTS3 services
CHANGE: Removed the use of current DataLogging service
CHANGE: DataManager - changes to manage URLs inside StorageElement objects only
FIX: DataManager - define SEGroup as accessible at a site
CHANGE: DirectoryListing - extracted from FileCatalogClientCLI as an independent utility
CHANGE: MetaQuery - extracted from FileCatalogClientCLI as an independent utility
CHANGE: FileCatalogClientCLI uses external DirectoryListing, MetaQuery utilities
CHANGE: FileCatalog - replace getDirectoryMetadata by getDirectoryUserMetadata
NEW: FileCatalog - added new getDirectoryMetadata() interface to get standard directory metadata
NEW: FileCatalog - possibility to find files by standard metadata
NEW: FileCatalog - possibility to use wildcards in the metadata values for queries
NEW: DMSHelpers class
NEW: dirac-dms-find-lfns command

*WMS
NEW: SiteDirector - support for the MaxRAM queue description parameter
CHANGE: JobScheduling executor uses the job owner proxy to evaluate which files to stage
FIX: DownloadInputData - localFile was not defined properly
FIX: DownloadInputData - could not find cached files (missing [lfn])

*RMS
CHANGE: Removed files from the previous generation RMS
CHANGE: RMS refactored based on SQLAlchemy 
NEW: ReqClient - added options to putRequest(): useFailoverProxy and retryMainServer
CHANGE: DMSRequestOperationsBase - delay execution or cancel request based on SE statuses 
        from RSS/CS
FIX: Fixes to make use of RequestID as a unique identifier. RequestName can be used in
     commands in case of its uniqueness        

*Resources
NEW: Computing - BatchSystem classes introduced to be used both in Local and SSH Computing Elements
CHANGE: Storage - reworked Storage Element/Plugins to encapsulate physical URLs 
NEW: GFAL2_StorageBase.py, GFAL2_SRM2Storage.py, GFAL2_XROOTStorage.py 

*RSS:
NEW: dirac-admin-allow(ban)-se - added RemoveAccess status
CHANGE: TokenAgent - added more info to the mail

*TS
CHANGE: Task Manager plugins

[v6r12p53]

*DMS
CHANGE: FileCatalogClientCLI - ls order by size, human readable size value
FIX: DirectoryMetadata - enhanced error message in getDirectoryMetadata

*WMS
BUGFIX: JobAgent - bug when rescheduling job due to glexec failure

*TS
NEW: TransformationCLI - added getOutputFiles, getAllByUser commands
NEW: Transformation - added getAuthorDNfromProxy, getTransformationsByUser methods

*Resources
CHANGE: GlobusComputingElement - simplify creating of pilotStamp

[v6r12p52]

*DMS
NEW: dirac-dms-directory-sync - new command to synchronize the contents of a
     local and remote directories
FIX: DataManager - in removeFile() return successfully if empty input file list     

*TS
NEW: TransformationCLI - getInputDataQuery command returning inputDataQuery 
     of a given transformation

[v6r12p51]

*Core
FIX: dirac-install - fix to work with python version prior to 2.5

*DMS
CHANGE: FileCatalogClientCLI - possibility to set multiple metadata with one command

*Resources
FIX: HTCondorComputingElement - multiple improvements

[v6r12p50]

*Core
FIX: dirac-install - define TERMINFO variable to include local sources as well

*Framework
FIX: SystemAdministratorHandler - show also executors in the log overview

*DMS
FIX: FileCatalogClientCLI - use getPath utility systematically to normalize the
     paths passed by users

*WMS
FIX: PilotStatusAgent - split dynamic and static parts in the log error message

*Resources
NEW: HTCondorCEComputingElement class

[v6r12p49]

*Resources
FIX: GlobusComputingElement - in killJob added -f switch to globus-job-clean command
FIX: ARCComputingElement - create working directory if it does not exist

*DMS
CHANGE: DataManager - added XROOTD to registration protocols

*TMS
FIX: TransformationCLI - doc string

[v6r12p48]

*DMS
FIX: DirectoryTreeBase - fix in changeDirectoryXXX methods to properly interpret input

[v6r12p47]

*DMS
BUGFIX: FileCatalogClientCLI - wrong signature in the removeMetadata() service call

[v6r12p46]

*Core
FIX: GraphData - check for missing keys in parsed_data in initialize()

*WMS
CHANGE: PilotStatusAgent - kill pilots being deleted; do not delete pilots still
        running jobs
  
*RSS
CHANGE: Instantiate RequestManagementDB/Client taking into account possible extensions        

*Resources
FIX: GlobusComputingElement - evaluate WaitingJobs in getCEStatus()
FIX: SRM2Storage - error 16 of exists call is interpreted as existing file
FIX: XROOTStorage - added Lost, Cached, Unavailable in the output of getSingleMetadata()

*WMS
FIX: pilotCommands - removed unnecessary doOSG() function

[v6r12p45]

*Resources
FIX: SRM2Storage - error 22 of exists call is interpreted as existing file
     ( backport from v6r13 )

[v6r12p44]

*WMS
FIX: SiteDirector - consider also pilots in Waiting status when evaluating
     queue slots available

*Resources
NEW: SRM2Storage - makes use of /Resources/StorageElements/SRMBusyFilesExist option
     to set up the mode of interpreting the 22 error code as existing file

[v6r12p43]

*DMS:
FIX: DirectoryTreeBase - avoid double definition of FC_DirectoryUsage table
     in _rebuildDirectoryUsage()

[v6r12p42]

FIX: added fixes from v6r11p34 patch release

[v6r12p41]

*WMS
CHANGE: dirac-wms-job-submit - "-r" switch to enable job repo

[v6r12p40]

*DMS
FIX: DirectoryTreeBase.py - set database engine to InnoDB 

[v6r12p39]

FIX: imported fixes from rel-v6r11

[v6r12p38]

*DMS
CHANGE: DataManager - enhanced real SE name resolution

*RMS
FIX: Request - fixed bug in the optimization of requests with failover operations

*Resources
CHANGE: StorageFactory - allow for BaseSE option in the SE definition

[v6r12p37]

*Core
FIX: InstallTools - force $HOME/.my.cnf to be the only defaults file

[v6r12p36]

*Configuration
FIX: Utilities.py - bug fix getSiteUpdates()

[v6r12p35]

*Core
CHANGE: VOMSService - add URL for the method to get certificates

*DMS
FIX: DataManager - in __replicate() set do not pass file size to the SE if no
     third party transfer
FIX: RemoveFile, ReplicateAndRegister - regular expression for "no replicas"
     common for both DFC and LFC     
     
*WMS
FIX: WMSHistoryCorrector - make explicit error if no data returned from WMSHistory
     accounting query     

[v6r12p34]

*DMS
BUGFIX: FileCatalogWithFkAndPsDB - fix storage usage calculation

[v6r12p33]

*Core
NEW: VOMSService - added method admListCertificates()

*DMS
BUGFIX: dirac-dms-put-and-register-request - missing Operation in the request

*Resources
FIX: sshce - better interpretation of the "ps" command output

[v6r12p32]

*RMS
FIX: ReqManager - in getRequest() possibility to accept None type
     argument for any request 

[v6r12p31]

*WMS
FIX: pilotCommands - import json module only in case it is needed

[v6r12p30]

*Core
FIX: InstallTools - 't' file is deployed for agents installation only
FIX: GOCDBClient - creates unique DowntimeID using the ENDPOINT

*Framework
FIX: SystemAdministratorHandler - use WebAppDIRAC extension, not just WebApp

*DMS:
FIX: FileCatalogComponents.Utilities - do not allow empty LFN names in
     checkArgumentDict()

[v6r12p29]

*CS
CHANGE: CSCLI - use readline to store and resurrect command history

*WMS
FIX: JobWrapper - bug fixed in the failoverTransfer() call
CHANGE: dirac-wms-job-submit - added -f flag to store ids

*DMS
FIX: DataManager - make successful removeReplica if missing replica 
     in one catalog

*RMS
FIX: Operation, Request - limit the length of the error message

[v6r12p28]

*RMS
FIX: Request - do not optimize requests already in the DB 

[v6r12p27]

*Core
CHANGE: InstallTools - install "t" script to gracefully stop agents

*DMS
FIX: FileCatalog - return GUID in DirectoryParameters

*Resource
CHANGE: DFC/LFC clients - added setReplicaProblematic()

[v6r12p26]

*DMS
BUGFIX: FileCatalog - getDirectoryMetadata was wrongly in ro_meta_methods list 

*RMS
FIX: Operation - temporary fix in catalog names evaluation to smooth
     LFC->DFC migration - not to forget to remove afterwards !

*WMS
CHANGE: JobWrapper - added MasterCatalogOnlyFlag configuration option

[v6r12p25]

*DMS
BUGFIX: PutAndRegister, RegitserFile, RegisterReplica, ReplicateAndRegister - do not
        evaluate the catalog list if None

[v6r12p24]

*DMS:
FIX: DataManager - retry RSS call 5 times - to be reviewed

[v6r12p23]

*DMS
FIX: pass a catalog list to the DataManager methods
FIX: FileCatalog - bug fixed in the catalog list evaluation

[v6r12p22]

*DMS
FIX: RegisterFile, PutAndRegister - pass a list of catalogs to the DataManager instead of a comma separated string
FIX: FTSJob - log when a job is not found in FTS
CHANGE: dropped commands dirac-admin-allow(ban)-catalog

*Interfaces
CHANGE: Dirac, JobMonitoringHandler,dirac-wms-job-get-jdl - possibility to retrieve original JDL

*WMS
CHANGE: JobManifest - make MaxInputData a configurable option

[v6r12p21]

*RMS
BUGFIX: File,Operation,RequestDB - bug making that the request would always show 
        the current time for LastUpdate
  
*WMS
FIX: JobAgent - storing on disk retrieved job JDL as required by VMDIRAC
     ( to be reviewed )        

[v6r12p20]

*DMS
FIX: DataManager - more informative log messages, checking return structure
FIX: FileCatalog - make exists() behave like LFC file catalog client by checking
     the unicity of supplied GUID if any
FIX: StorageElementProxyHandler - do not remove the cache directory

*Framework
FIX: SystemAdministratorClient - increase the timeout to 300 for the software update     

*RMS
FIX: Operation.py - set Operation Scheduled if one file is Scheduled
CHANGE: Request - group ReplicateAndRegister operations together for failover 
        requests: it allows to launch all FTS jobs at once

*Resources
FIX: LcgFileCatalogClient - fix longstanding problem in LFC when several files 
     were not available (only one was returned) 

*TS
BUGFIX: TransformationCleaning,ValidateOutputDataAgent - interpret correctly
        the result of getTransformationParameters() call
FIX: TaskManager - fix exception in RequestTaskAgent        

[v6r12p19]

*Core
FIX: Core.py - check return value of getRecursive() call

*DMS
FIX: FileCatalog - directory removal is successful if does not exist
     special treatment of Delete operation

*WMS
FIX: InputDataByProtocol - fix interpretation of return values

[v6r12p18]

*DMS
FIX: FTSStrategy - config option name
FIX: DataManager - removing dirac_directory flag file only of it is there
     in __cleanDirectory()

*RMS
FIX: Operation - MAX_FILES limit set to 10000
FIX: ReqClient - enhanced log messages

*TMS
FIX: TaskManager - enhanced log messages

*RSS
FIX: DowntimeCommand - fixed mix of SRM.NEARLINE and SRM

*WMS
FIX: InputDataByProtocol - fixed return structure

[v6r12p16]

*DMS
FIX: IRODSStorageElement more complete implementation
FIX: FileCatalogHandler(DB) - make removeMetadata bulk method

*Resources
FIX: FileCatalog - make a special option CatalogList (Operations) to specify catalogs used by a given VO

[v6r12p15]

*Core
FIX: ProcessPool - kill the working process in case of the task timeout
FIX: FileHelper - count transfered bytes in DataSourceToNetwork()

*DMS
BUGFIX: FileCatalogCLI - changed interface in changePathXXX() methods
NEW: IRODSStorageElementHandler class
CHANGE: FileCatalog - separate metadata and file catalog methods, 
        apply metadata methods only to Metadata Catalogs 

*Resources
FIX: SSHTorqueComputingElement - check the status of the ssh call for qstat 

*WMS
FIX: WatchdogLinux - fixed typo

[v6r12p14]

*TS
FIX: TaskManagerAgentBase: avoid race conditions when submitting to WMS

*DMS
NEW: FileCatalog - added new components ( directory tree, file manager ) 
     making use of foreign keys and stored procedures
FIX: DataManager returns properly the FileCatalog errors     

[v6r12p13]

*TS
BUGFIX: TransformationAgent - data member not defined

*WMS
FIX: InputData(Resolution,ByProtocol) - possibility to define RemoteProtocol

[v6r12p12]

*WMS
BUGFIX: pilotTools - missing comma

[v6r12p11]

*WMS
FIX: CPUNormalization - dealing with the case when the maxCPUTime is not set in the queue
     definition
FIX: pilotTools - added option pilotCFGFile

[v6r12p10]

*DMS
FIX: StorageElementProxy - BASE_PATH should be a full path

*Resources
FIX: SRM2Storage - return specific error in putFile

*TS
FIX: TransformationAgent - fix to avoid an exception in finalize and double printing 
     when terminating the agent
BUGFIX: TransformationDB - fix return value in setTransformationParameter()

[v6r12p9]

*Core
CHANGE: SiteCEMapping - getSiteForCE can take site argu

ment to avoid confusion

*Interfaces
FIX: Job - provide optional site name in setDestinationCE()

*WMS
FIX: pilotCommands - check properly the presence of extra cfg files
     when starting job agent
FIX: JobAgent - can pick up local cfg file if extraOptions are specified     

[v6r12p8]

*Core
FIX: dirac-configure - correctly deleting useServerCertificate flag
BUGFIX: InstallTools - in fixMySQLScript()

*DMS
BUGFIX: DatasetManager - bug fixes
CHANGE: StorageElementProxy - internal SE object created with the VO of the requester

*TS
FIX: dirac-transformation-xxx commands - do not check the transformation status
CHANGE: Agents - do not use shifter proxy 
FIX: TransformationAgent - correct handling of replica cache for transformations 
     when there were more files in the transformation than accepted to be executed
FIX: TransformationAgent - do not get replicas for the Removal transformations     

*RMS
NEW: new SetFileStatus Operation

[v6r12p7]

*Core
FIX: dirac-configure - always removing the UseServerCertificate flag before leaving
FIX: ProcessPool - one more check for the executing task ending properly 

*Interfaces 
FIX: Dirac.py - use printTable in loggingInfo()

[v6r12p6]

FIX: fixes from v6r11p26 patch release

[v6r12p5]

*Core
FIX: VOMS.py - do not use obsoleted -dont-verify-ac flag with voms-proxy-info

*TS
FIX: TransformationManager - no status checked at level service

[v6r12p4]

FIX: fixes from v6r11p23 patch release

[v6r12p3]

*Configuration
CHANGE: dirac-admin-add-resources - define VOPath/ option when adding new SE 

*Resources
NEW: StorageFactory - modify protocol Path for VO specific value

*DMS
FIX: FileCatalog - check for empty input in checkArgumentFormat utility
FIX: DataManager - protect against FC queries with empty input

[v6r12p2]

*Core
FIX: dirac-install - svn.cern.ch rather than svnweb.cern.ch is now needed for direct 
     HTTP access to files in SVN

*WMS
FIX: dirac-wms-cpu-normalization - when re-configuring, do not try to dump in the 
     diracConfigFilePath

[v6r12p1]

*Configuration
FIX: Core.Utilities.Grid, dirac-admin-add-resources - fix to make a best effort to 
     guess the proper VO specific path of a new SE
*WMS
FIX: dirac-configure, pilotCommands, pilotTools - fixes to use server certificate

[v6r12]

*Core
CHANGE: ProcessPool - do not stop working processes by default
NEW: ReturnValue - added returnSingleResult() utility 
FIX: MySQL - correctly parse BooleanType
FIX: dirac-install - use python 2.7 by default
FIX: dirac-install-xxx commands - complement installation with the component setup
     in runit
NEW: dirac-configure - added --SkipVOMSDownload switch, added --Output switch
     to define output configuration file
CHANGE: ProcessPool - exit from the working process if a task execution timed out  
NEW: ProcessMonitor - added evaluation of the memory consumed by a process and its children   
NEW: InstallTools - added flag to require MySQL installation
FIX: InstallTools - correctly installing DBs extended (with sql to be sourced) 
FIX: InstallTools - run MySQL commands one by one when creating a new database
FIX: InstallTools - fixMySQLScripts() fixes the mysql start script to ognore /etc/my.cnf file
CHANGE: Os.py - the use of "which" is replaced by distutils.spawn.find_executable
NEW: Grid.py - ldapSA replaced by ldapSE, added getBdiiSE(CE)Info() methods
CHANGE: CFG.py - only lines starting with ^\s*# will be treated as comments
CHANGE: Shifter - Agents will now have longer proxies cached to prevent errors 
        for heavy duty agents, closes #2110
NEW: Bdii2CSAgent - reworked to apply also for SEs and use the same utilities for the
     corresponding command line tool
NEW: dirac-admin-add-resources - an interactive tool to add and update sites, CEs, SEs
     to the DIRAC CS   
CHANGE: dirac-proxy-init - added message in case of impossibility to add VOMS extension   
FIX: GOCDBClient - handle correctly the case of multiple elements in the same DT            


*Accounting
NEW: Allow to have more than one DB for accounting
CHANGE: Accounting - use TypeLoader to load plotters

*Framework
FIX: Logger - fix FileBackend implementation

*WMS
NEW: Refactored pilots ( dirac-pilot-2 ) to become modular following RFC #18, 
     added pilotCommands.py, SiteDirector modified accordingly 
CHANGE: InputData(Executor) - use VO specific catalogs      
NEW: JobWrapper, Watchdog - monitor memory consumption by the job ( in a Warning mode )
FIX: SandboxStoreHandler - treat the case of exception while cleaning sandboxes
CHANGE: JobCleaningAgent - the delays of job removals become CS parameters
BUGFIX: JobDB - %j placeholder not replaced after rescheduling
FIX: JobDB - in the SQL schema description reorder tables to allow foreign keys
BUGFIX: JobAgent, Matcher - logical bug in using PilotInfoReported flag
FIX: OptimizerExecutor - when a job fails the optimization chain set the minor status 
     to the optimiser name and the app status to the fail error

*Resources
NEW: StorageElement - added a cache of already created SE objects
CHANGE: SSHTorqueComputingElement - mv getCEStatus to remote script

*ResourceStatus
NEW: ResourceManagementClient/DB, DowntimeCommand - distinguish Disk and Tape storage 
FIX: GODDBClient  - downTimeXMLParsing() can now handle the "service type" parameter properly
CHANGE: dirac-rss-xxx commands use the printTable standard utility
FIX: dirac-dms-ftsdb-summary - bug fix for #2096

*DMS
NEW: DataManager - add masterCatalogOnly flag in the constructor
FIX: DataManager - fix to protect against non valid SE
CHANGE: FC.DirectoryLevelTree - use SELECT ... FOR UPDATE lock in makeDir()
FIX: FileCatalog - fixes in using file and replica status
CHANGE: DataManager - added a new argument to the constructor - vo
CHANGE: DataManager - removed removeCatalogFile() and dirac-dms-remove-catalog-file adjusted
CHANGE: Several components - field/parameter CheckSumType all changed to ChecksumType
CHANGE: PoolXMLCatalog - add the SE by default in the xml dump and use the XML library 
        for dumping the XML
FIX: XROOTStorageElement - fixes to comply with the interface formalism        

*SMS
FIX: StorageManagementDB - small bugfix to avoid SQL errors

*RMS
NEW: Added 'since' and 'until' parameters for getting requests
NEW: Request - added optimize() method to merge similar operations when
     first inserting the request
NEW: ReqClient, RequestDB - added getBulkRequest() interface. RequestExecutingAgent
     can use it controlled by a special flag     
FIX: Operation, Request - set LastUpdate time stamp when reaching final state
FIX: OperationHandlerBase - don't erase the original message when reaching the max attempts      
FIX: removed some deprecated codes
FIX: RequestTask - always set useServerCerificate flag to tru in case of executing inside
     an agent
CHANGE: gRequestValidator removed to avoid object instantiation at import   
NEW: dirac-rms-cancel-request command and related additions to the db and service classes  

*TMS
NEW: WorkflowTaskAgent is now multi-threaded
NEW: Better use of threads in Transformation Agents
CHANGE: TransformationDB - modified such that the body in a transformation can be updated
FIX: TransformationCleaningAgent - removed non-ASCII characters in a comment

[v6r11p34]

*Resources
NEW: GlobusComputingElement class

[v6r11p33]

*Configuration
FIX: Resources - avoid white spaces in OSCompatibility

[v6r11p32]

*Core
CHANGE: BaseClient, SSLSocketFactory, SocketInfo - enable TLSv1 for outgoing 
        connections via suds, possibility to configure SSL connection details
        per host/IP 

[v6r11p31]

*Core
FIX: CFG - bug fixed in loadFromBuffer() resulting in a loss of comments

*Resources
FIX: SSHTorqueComputingElement - check the status of ssh call for qstat

*DMS
FIX: FileCatalog - return LFN name instead of True from exists() call if LFN
     already in the catalog

[v6r11p30]

*DMS
CHANGE: FileCatalogCLI - add new -D flag for find to print only directories

[v6r11p29]

*DMS
FIX: FTS(Agent,Startegy,Gragh) - make use of MaxActiveJobs parameter, bug fixes

*TMS
FIX: Transformation(Agent,Client) - Operations CS parameters can be defined for each plugin: MaxFiles, SortedBy, NoUnusedDelay. Fixes to facilitate work with large numbers of files.

[v6r11p28]

*Core
FIX: InstallTools - check properly the module availability before installation

*WMS
FIX: JobScheduling - protection against missing dict field RescheduleCounter

*TMS
FIX: TransformationCleaningAgent - execute DM operations with the shifter proxy

[v6r11p27]

*Core
BUGFIX: InstallTools - bug fix in installNewPortal()

*WMS
FIX: Watchdog - disallow cputime and wallclock to be negative

*TS
FIX: TransformationAgent - correct handling of replica caches when more than 5000 files


BUGFIX: ModuleBase - bug fix in execute()
BUGFIX: Workflow - bug fix in createStepInstance()

*DMS
BUGFIX: DiractoryTreeBase - bug fix in getDirectoryPhysicalSizeFromUsage()

*Resources
FIX: XROOTStorage - back ported fixes from #2126: putFile would place file in 
     the wrong location on eos

[v6r11p26]

*Framework
FIX: UserProfileDB.py - add PublishAccess field to the UserProfileDB

*RSS
FIX: Synchronizer.py - fix deletion of old resources

*DMS
FIX: DataManager - allow that permissions are OK for part of a list of LFNs ( __verifyWritePermission() )
     (when testing write access to parent directory). Allows removal of replicas 
     even if one cannot be removed
FIX: DataManager - test SE validity before removing replica     
     
*RMS
FIX: RequestTask - fail requests for users who are no longer in the system
FIX: RequestExecutingAgent - fix request timeout computation

[v6r11p25]

*Interfaces
FIX: Job.py - bring back different logfile names if they have not been specified by the user

[v6r11p24]

*DMS
BUGFIX: SEManagerDB - bug fixed in getting connection in __add/__removeSE

[v6r11p23]

*DMS
CHANGE: FTSRequest is left only to support dirac-dms-fts-XXX commands

[v6r11p22]

*DMS
FIX: FTSJob - fixes in the glite-transfer-status command outpu parsing
FIX: TransformationClient - allow single lfn in setFileStatusForTransformation()

*WMS
FIX: StatesMonitoringAgent - install pika on the fly as a temporary solution

[v6r11p21]

*DMS
BUGFIX: dirac-dms-remove-replicas - continue in case of single replica failure
FIX: dirac-rms-xxx scripts - use Script.getPositionalArgs() instead of sys.argv

*Workflow
FIX: Test_Modules.py - fix in mocking functions, less verbose logging

[v6r11p20]

*DMS
BUGFIX: DataManager - in __SEActive() use resolved SE name to deal with aliases
BUGFIX: FileMetadata - multiple bugs in __buildUserMetaQuery()

[v6r11p19]

*DMS
FIX: FTSJob - fix FTS job monitoring a la FTS2

*RMS
CHANGE: ReqClient - added setServer() method
FIX: File,Operation,Request - call the getters to fetch the up-to-date information 
     from the parent

[v6r11p18]

*DMS
FIX: FTSAgent(Job) - fixes for transfers requiring staging (bringOnline) and adaptation 
     to the FTS3 interface

*WMS
FIX: StatesMonitoringAgent - resend the records in case of failure

[v6r11p17]

*DMS
FIX: FileCatalog - in multi-VO case get common catalogs if even VO is not specified

*Resources
FIX: ComputintgElement - bugfix in available() method

*WMS
FIX: SiteDirector - if not pilots registered in the DB, pass empty list to the ce.available()

[v6r11p16]

*RMS
BUGFIX: Request,Operation,File - do not cast to str None values

[v6r11p15]

*DMS
FIX: ReplicateAndRegister - do not create FTSClient if no FTSMode requested
CHANGE: FTSAgent(Job,File) - allow to define the FTS2 submission command;
        added --copy-pin-lifetime only for a tape backend
        parse output of both commands (FTS2, FTS3)
        consider additional state for FTS retry (Canceled)
        
*RMS
FIX: Operation, Request - treat updates specially for Error fields        

*TMS
FIX: TransformationAgent - fixes in preparing json serialization of requests

*WMS
NEW: StateMonitoringAgent - sends WMS history data through MQ messages 

[v6r11p14]

*WMS
CHANGE: JobDB - removed unused tables and methods
CHANGE: removed obsoleted tests

*DMS
FIX: FTSAgent - recover case when a target is not in FTSDB
CHANGE: FTSAgent(Job) - give possibility to specify a pin life time in CS 

*RMS
FIX: Make RMS objects comply with Python Data Model by adding __nonzero__ methods 

[v6r11p13]

*DMS
BUGFIX: SEManager - in SEManagerDB.__addSE() bad _getConnection call, closes #2062

[v6r11p12]

*Resources
CHANGE: ARCComputingElement - accomodate changes in the ARC job reported states

*Configuration
CHANGE: Resources - define a default FTS server in the CS (only for v6r11 and v6r12)

*DMS
FIX: FTSStrategy - allow to use a given channel more than once in a tree 
FIX: FTSAgent - remove request from cache if not found
FIX: FTSAgent - recover deadlock situations when FTS Files had not been correctly 
     updated or were not in the DB

*RMS
FIX: RequestExecutingAgent - fix a race condition (cache was cleared after the request was put)
FIX: RequestValidator - check that the Operation handlers are defined when inserting a request

[v6r11p11]

*Core
FIX: TransportPool - fixed exception due to uninitialized variable
FIX: HTTPDISETSocket - readline() takes optional argument size ( = 0 )

*DMS
FIX: FTSAgent - check the type of the Operation object ( can be None ) and
     some other protections
FIX: FTSClient - avoid duplicates in the file list

*RMS
FIX: ReqClient - modified log message
CHANGE: dirac-dms-fts-monitor - allow multiple comma separated LFNs in the arguments

[v6r11p10]

*RSS
FIX: DowntimeCommand, Test_RSS_Command_GOCDBStatusCommand - correctly interpreting list of downtimes

*RMS
FIX: ReplicateAndRegister - Create a RegisterReplica (not RegisterFile) if ReplicateAndRegister 
     fails to register
FIX: OperationHandlerBase - handle correctly Attempt counters when SEs are banned
FIX: ReplicateAndRegister - use FC checksum in case of mismatch request/PFN
FIX: FTSAgent - in case a file is Submitted but the FTSJob is unknown, resubmit
FIX: FTSAgent - log exceptions and put request to DB in case of exception
FIX: FTSAgent - handle FTS error "Unknown transfer state NOT_USED", due to same file 
     registered twice (to be fixed in RMS, not clear origin)

*WMS
FIX: JobStateUpdateHandler - status not updated while jobLogging is, due to time skew between 
     WN and DB service
FIX: JobStateUpdateHandler - stager callback not getting the correct status Staging 
     (retry for 10 seconds)     

[v6r11p9]

*Core
NEW: AgentModule - set AGENT_WORKDIRECTORY env variable with the workDirectory
NEW: InstallTools - added methods for the new web portal installation

*DMS
FIX: ReplicateAndRegister - apply same error logic for DM replication as for FTS

*Resources:
FIX: SRM2Storage - fix log message level
FIX: SRM2Storage - avoid useless existence checks 

*RMS
FIX: ForwardDISET - a temporary fix for a special LHCb case, to be removed asap
FIX: ReqClient - prettyPrint is even prettier
FIX: RequestTask - always use server certificates when executed within an agent

[v6r11p8]

*TMS
FIX: TransformationDB - fix default value within ON DUPLICATE KEY UPDATE mysql statement

[v6r11p7]

*Framework
BUGFIX: ProxyDB.py - bug in a MySQL table definition

*DMS
FIX: ReplicateAndRegister.py - FTS client is not instantiated in the c'tor as it 
     might not be used, 

*WMS
FIX: JobWrapper - don't delete the sandbox tar file if upload fails
FIX: JobWrapper - fix in setting the failover request

*RMS
FIX: RequestDB - add protections when trying to get a non existing request

[v6r11p6]

*WMS
FIX: InpudDataResolution - fix the case when some files only have a local replica
FIX: DownloadInputData, InputDataByProtocol - fix the return structure of the
     execute() method
     
*Resources
NEW: LocalComputingElement, CondorComputingElement      

[v6r11p5]

FIX: Incorporated changes from v6r10p25 patch

*Framework
NEW: Added getUserProfileNames() interface

*WMS
NEW: WMSAdministrator - added getPilotStatistics() interface
BUGFIX: JobWrapperTemplate - use sendJobAccounting() instead of sendWMSAccounting()
FIX: JobCleaningAgent - skip if no jobs to remove

*DMS
BUGFIX: FileCatalogClientCLI - bug fix in the metaquery construction

*Resources
CHANGE: StorageElement - enable Storage Element proxy configuration by protocol name

*TMS
NEW: TransformationManager - add Scheduled to task state for monitoring

[v6r11p4]

*Framework
NEW: ProxyDB - added primary key to ProxyDB_Log table
CHANGE: ProxyManagerHandler - purge logs once in 6 hours

*DMS
FIX: DataManager - fix in the accounting report for deletion operation
CHANGE: FTSRequest - print FTS GUID when submitting request
FIX: dirac-dms-fts-monitor - fix for using the new FTS structure
FIX: DataLoggingDB - fix type of the StatusTimeOrder field
FIX: DataLoggingDB - take into account empty date argument in addFileRecord()
FIX: ReplicateAndRegister - use active replicas
FIX: FTS related modules - multiple fixes

*WMS
NEW: SiteDirector - pass the list of already registered pilots to the CE.available() query
FIX: JobCleaningAgent - do not attempt job removal if no eligible jobs

*Resources
FIX: LcgFileCatalogClient - if replica already exists while registration, reregister
NEW: CREAM, SSH, ComputingElement - consider only registered pilots to evaluate queue occupancy

[v6r11p3]

FIX: import gMonitor from it is original location

*Core
FIX: FC.Utilities - treat properly the LFN names starting with /grid ( /gridpp case )

*Configuration
FIX: LocalConfiguration - added exitCode optional argument to showHelp(), closes #1821

*WMS
FIX: StalledJobAgent - extra checks when failing Completed jobs, closes #1944
FIX: JobState - added protection against absent job in getStatus(), closes #1853

[v6r11p2]

*Core
FIX: dirac-install - skip expectedBytes check if Content-Length not returned by server
FIX: AgentModule - demote message "Cycle had an error:" to warning

*Accounting
FIX: BaseReporter - protect against division by zero

*DMS
CHANGE: FileCatalogClientCLI - quite "-q" option in find command
FIX: DataManager - bug fix in __initializeReplication()
FIX: DataManager - less verbose log message 
FIX: DataManager - report the size of removed files only for successfully removed ones
FIX: File, FTSFile, FTSJob - SQL tables schema change: Size filed INTEGER -> BIGINT

*RMS
FIX: dirac-rms-reset-request, dirac-rms-show-request - fixes
FIX: ForwardDISET - execute with trusted host certificate

*Resources
FIX: SSHComputingElement - SSHOptions are parsed at the wrong place
NEW: ComputingElement - evaluate the number of available cores if relevant

*WMS
NEW: JobMonitoringHander - added export_getOwnerGroup() interface

*TMS
CHANGE: TransformationCleaningAgent - instantiation of clients moved in the initialize()

[v6r11p1]

*RMS
FIX: ReqClient - failures due to banned sites are considered to be recoverable

*DMS
BUGFIX: dirac-dms-replicate-and-register-request - minor bug fixes

*Resources
FIX: InProcessComputingElement - stop proxy renewal thread for a finished payload

[v6r11]

*Core
FIX: Client - fix in __getattr__() to provide dir() functionality
CHANGE: dirac-configure - use Registry helper to get VOMS servers information
BUGFIX: ObjectLoader - extensions must be looked up first for plug-ins
CHANGE: Misc.py - removed obsoleted
NEW: added returnSingleResult() generic utility by moving it from Resources/Utils module 

*Configuration
CHANGE: Resources.getDIRACPlatform() returns a list of compatible DIRAC platforms
NEW: Resources.getDIRACPlatforms() used to access platforms from /Resources/Computing/OSCompatibility
     section
NEW: Registry - added getVOs() and getVOMSServerInfo()     
NEW: CE2CSAgent - added VO management

*Accounting
FIX: AccountingDB, Job - extra checks for invalid values

*WMS
NEW: WMS tags to allow jobs require special site/CE/queue properties  
CHANGES: DownloadInputData, InputDataByProtocol, InputDataResolution - allows to get multiple 
         PFNs for the protocol resolution
NEW: JobDB, JobMonitoringHandler - added traceJobParameters(s)() methods     
CHANGE: TaskQueueDirector - use ObjectLoader to load directors    
CHANGE: dirac-pilot - use Python 2.7 by default, 2014-04-09 LCG bundles

*DMS
NEW: DataManager to replace ReplicaManager class ( simplification, streamlining )
FIX: InputDataByProtocol - fix the case where file is only on tape
FIX: FTSAgent - multiple fixes
BUGFIX: ReplicateAndRegister - do not ask SE with explicit SRM2 protocol

*Interfaces
CHANGE: Dirac - instantiate SandboxStoreClient and WMSClient when needed, not in the constructor
CHANGE: Job - removed setSystemConfig() method
NEW: Job.py - added setTag() interface

*Resources
CHANGE: StorageElement - changes to avoid usage PFNs
FIX: XROOTStorage, SRM2Storage - changes in PFN construction 
NEW: PoolComputingElement - a CE allowing to manage multi-core slots
FIX: SSHTorqueComputingElement - specify the SSHUser user for querying running/waiting jobs 

*RSS
NEW: added commands dirac-rss-query-db and dirac-rss-query-dtcache

*RMS
CHANGE: ReqDB - added Foreign Keys to ReqDB tables
NEW: dirac-rms-reset-request command
FIX: RequestTask - always execute operations with owner proxy

*SMS
FIX: few minor fixes to avoid pylint warnings

[v6r10p25]

*DMS
CHANGE: FileCatalog - optimized file selection by metadata

[v6r10p24]

*DMS
FIX: FC.FileMetadata - optimized queries for list interception evaluation

[v6r10p23]

*Resoures
CHANGE: SSHComputingElement - allow SSH options to be passed from CS setup of SSH Computing Element
FIX: SSHComputingElement - use SharedArea path as $HOME by default

[v6r10p22]

*CS
CHANGE: Operations helper - if not given, determine the VO from the current proxy 

*Resources
FIX: glexecComputingElement - allows Application Failed with Errors results to show through, 
     rather than be masked by false "glexec CE submission" errors
     
*DMS     
CHANGE: ReplicaManager - in getReplicas() rebuild PFN if 
        <Operations>/DataManagement/UseCatalogPFN option is set to False ( True by default )

[v6r10p21]

*Configuration
FIX: CSGlobals - allow to specify extensions in xxxDIRAC form in the CS

*Interfaces
FIX: Job - removed self.reqParams
FIX: Job - setSubmitPools renamed to setSubmitPool, fixed parameter definition string

*WMS
FIX: JobMonitorigHandler, JobPolicy - allow JobMonitor property to access job information

[v6r10p20]

*DMS
FIX: FTSAgent/Client, ReplicateAndRegister - fixes to properly process failed
     FTS request scheduling

[v6r10p19]

*DMS
FIX: FTSAgent - putRequest when leaving processRequest
FIX: ReplicaManager - bug in getReplicas() in dictionary creation

[v6r10p18]

*DMS
FIX: ReplicateAndRegister - dictionary items incorrectly called in ftsTransfer()

[v6r10p17]

*RMS
FIX: RequestDB.py - typo in a table name
NEW: ReqManagerHandler - added getDistinctValues() to allow selectors in the web page

*DMS
CHANGE: ReplicaManager - bulk PFN lookup in getReplicas()

[v6r10p16]

*Framework
NEW: PlottingClient - added curveGraph() function

*Transformation
FIX: TaskManagerAgentBase - add the missing Scheduled state

*WMS
FIX: TaskQueueDB - reduced number of lines in the matching parameters printout

*DMS
FIX: dirac-dms-show-se-status - exit on error in the service call, closes #1840

*Interface
FIX: API.Job - removed special interpretation of obsoleted JDLreqt type parameters

*Resources
FIX: SSHComputingElement - increased timeout in getJobStatusOnHost() ssh call, closes #1830

[v6r10p15]

*DMS
FIX: FTSAgent - added missing monitoring activity
FIX: FileCatalog - do not check directory permissions when creating / directory

*Resources
FIX: SSHTorqueComputingElement - removed obsoleted stuff

[v6r10p14]

*SMS
FIX: RequestPreparationAgent - typo fixed

[v6r10p13]

*SMS
FIX: RequestPreparationAgent - use ReplicaManager to get active replicas

*DMS
FIX: ReplicaManager - getReplicas returns all replicas ( in all statuses ) by default
CHANGE: FC/SecurityManager - give full ACL access to the catalog to groups with admin rights

*WMS
CHANGE: SiteDirector - changes to reduce the load on computing elements
FIX: JobWrapper - do not set Completed status for the case with failed application thread

[v6r10p12]

*WMS
CHANGE: Replace consistently everywhere SAM JobType by Test JobType
FIX: JobWrapper - the outputSandbox should be always uploaded (outsized, in failed job)

*DMS
FIX: RemoveFile - bugfix
FIX: ReplicateAndRegister - fixes in the checksum check, retry failed FTS transfer 
     with RM transfer
NEW: RegisterReplica request operation     

*RMS
FIX: ReqClient - fix in the request state machine
FIX: Request - enhance digest string
NEW: dirac-dms-reset-request command
CHANGE: dirac-rms-show-request - allow selection of a request by job ID

*TS
FIX: TransformationDB - in getTransformationParameters() dropped "Submitted" counter 
     in the output

[v6r10p11]

*Core
FIX: X509Chain - cast life time to int before creating cert

*Accounting
FIX: DataStoreClient - self.__maxRecordsInABundle = 5000 instead of 1000
FIX: JobPolicy - allow access for JOB_MONITOR property

*RMS
FIX: ReqClient - fix the case when a job is Completed but in an unknown minor status

*Resources
BUGFIX: ProxyStorage - use checkArgumentFormat() instead of self.__checkArgumentFormatDict()

[v6r10p10]

*DMS
FIX: Several fixes to make FTS accounting working (FTSAgent/Job, ReplicaManager, File )

[v6r10p9]

*Core
BUGFIX: LineGraph - Ymin was set to a minimal plot value rather than 0.

*DMS
CHANGE: FTSJob(Agent) - get correct information for FTS accounting (registration)

[v6r10p8]

*Core
FIX: InstallTools - admin e-mail default location changed

*Framework
FIX: SystemAdministratorClientCLI - allow "set host localhost"
FIX: BundleDelivery - protect against empty bundle

*WMS
FIX: SiteDirector - Pass siteNames and ceList as None if any is accepted
FIX: WorkloadManagement.ConfigTemplate.SiteDorectory - set Site to Any by default 

*DMS
FIX: FileCatalogCLI - ignore Datasets in ls command for backward compatibility

*Resources
FIX: SSH - some platforms use Password instead of password prompt

[v6r10p7]

*Core
FIX: dirac-install - execute dirac-fix-mysql-script and dirac-external-requirements after sourcing the environment
FIX: InstallTools - set basedir variable in fixMySQLScript()
FIX: InstallTools - define user root@host.domain in installMySQL()

*Framework
BUGFIX: SystemAdministratorCLI - bug fixed in default() call signature

*DMS
FIX: FTSRequest - handle properly FTS server in the old system 
FIX: ReplicaManager - check if file is in FC before removing 
FIX: Request/RemovalTask - handle properly proxies for removing files 
BUGFIX: DatasetManager - in the table description

[v6r10p6]

*Core
FIX: X509Certificate - reenabled fix in getDIRACGroup()

*Configuration
FIX: CSAPI - Group should be taken from the X509 chain and not the certificate

*RMS
CHANGE: ReqClient - if the job does not exist, do not try further finalization

[v6r10p5]

*Core
FIX: X509Certificate - reverted fix in getDIRACGroup()

[v6r10p4]

*Core
NEW: dirac-info - extra printout
CHANGE: PrettyPrint - extra options in printTable()
FIX: X509Certificate - bug fixed in getDIRACGroup()

*Framework
NEW: SystemAdministratorCLI - new showall command to show components across hosts
NEW: ProxyDB - allow to upload proxies without DIRAC group

*RMS
CHANGE: ReqClient - requests from failed jobs update job status to Failed
CHANGE: RequestTask - retry in the request finalize()

[v6r10p3]

*Configuration
CHANGE: Registry - allow to define a default group per user

*WMS
BUGFIX: JobReport - typo in generateForwardDISET()

[v6r10p2]

*TMS
CHANGE: Backward compatibility fixes when setting the Transformation files status

*DMS
BUGFIX: ReplicateAndRegister - bugfix when replicating to multiple destination by ReplicaManager

*WMS
BUGFIX: JobManager - bug fix when deleting no-existing jobs

[v6r10p1]

*RMS
FIX: ReqDB.Operations - Arguments field changed type from BLOB to MEDIUMBLOB

*DMS
FIX: FileCatalog - check for non-exiting directories in removeDirectory()

*TMS
FIX: TransformationDB - removed constraint that was making impossible to derive a production

[v6r10]

*Core
FIX: Several fixes on DB classes(AccountingDB, SystemLoggingDB, UserProfileDB, TransformationDB, 
     JobDB, PilotAgentsDB) after the new movement to the new MySQL implementation with a persistent 
     connection per running thread
NEW: SystemAdministratorCLI - better support for executing remote commands 
FIX: DIRAC.__init__.py - avoid re-definition of platform variable    
NEW: Graphs - added CurveGraph class to draw non-stacked lines with markers
NEW: Graphs - allow graphs with negative Y values
NEW: Graphs - allow to provide errors with the data and display them in the CurveGraph
FIX: InstallTools - fix for creation of the root@'host' user in MySQL 
FIX: dirac-install - create links to permanent directories before module installation
CHANGE: InstallTools - use printTable() utility for table printing
CHANGE: move printTable() utility to Core.Utilities.PrettyPrint
NEW: added installation configuration examples
FIX: dirac-install - fixBuildPath() operates only on files in the directory
FIX: VOMSService - added X-VOMS-CSRF-GUARD to the html header to be compliant with EMI-3 servers

*CS
CHANGE: getVOMSVOForGroup() uses the VOMSName option of the VO definition 
NEW: CE2CSAgent - added ARC CE information lookup

*Framework
FIX: SystemAdministratorIntegrator - use Host option to get the host address in addition to the section name, closes #1628
FIX: dirac-proxy-init - uses getVOMSVOForGroup() when adding VOMS extensions

*DMS
CHANGE: DFC - optimization and bug fixes of the bulk file addition
FIX: TransferAgent - protection against badly defined LFNs in collectFiles()
NEW: DFC - added getDirectoryReplicas() service method support similar to the LFC
CHANGE: DFC - added new option VisibleReplicaStatus which is used in replica getting commands
CHANGE: FileCatalogClientCLI client shows number of replicas in the 2nd column rather than 
        unimplemented number of links
CHANGE: DFC - optimizations for the bulk replica look-up
CHANGE: DFC updated scalability testing tool FC_Scaling_test.py        
NEW: DFC - methods returning replicas provide also SE definitions instead of PFNs to construct PFNs on the client side
NEW: DFC - added getReplicasByMetadata() interface
CHANGE: DFC - optimized getDirectoryReplicas()
CHANGE: FileCatalogClient - treat the reduced output from various service queries restoring LFNs and PFNs on the fly
NEW: DFC - LFNPFNConvention flag can be None, Weak or Strong to facilitate compatibility with LFC data 
CHANGE: FileCatalog - do not return PFNs, construct them on the client side
CHANGE: FileCatalog - simplified FC_Scaling_test.py script
NEW: FileCatalog/DatasetManager class to define and manipulate datasets corresponding to meta queries
NEW: FileCatalogHandler - new interface methods to expose DatasetManager functionality
NEW: FileCatalogClientCLI - new dataset family of commands
FIX: StorageFactory, ReplicaManager - resolve SE alias name recursively
FIX: FTSRequest, ReplicaManager, SRM2Storage - use current proxy owner as user name in accounting reports, closes #1602
BUGFIX: FileCatalogClientCLI - bug fix in do_ls, missing argument to addFile() call, closes #1658
NEW: FileCatalog - added new setMetadataBulk() interface, closes #1358
FIX: FileCatalog - initial argument check strips off leading lfn:, LFN:, /grid, closes #448
NEW: FileCatalog - added new setFileStatus() interface, closes #170, valid and visible file and replica statuses can be defined in respective options.
CHANGE: multiple new FTS system fixes
CHANGE: uniform argument checking with checkArgumentFormat() in multiple modules
CHANGE: FileCatalog - add Trash to the default replica valid statuses
CHANGE: ReplicaManager,FTSRequest,StorageElement - no use of PFN as returned by the FC except for file removal,
        rather constructing it always on the fly
        
*SMS
CHANGE: PinRequestAgent, SENamespaceCatalogCheckAgent - removed
CHANGE: Use StorageManagerClient instead of StorageDB directly        

*WMS
CHANGE: JobPolicy - optimization for bulk job verification
NEW: JobPolicy - added getControlledUsers() to get users which jobs can be accessed for 
     a given operation
CHANGE: JobMonitoringHandler - Avoid doing a selection of all Jobs, first count matching jobs 
        and then use "limit" to select only the required JobIDs.
NEW: JobMonitoringHandler - use JobPolicy to filter jobs in getJobSummaryWeb()
NEW: new Operations option /Services/JobMonitoring/GlobalJobsInfo ( True by default ) to 
     allow or not job info lookup by anybody, used in JobMonitoringHandler       
BUGFIX: SiteDirector - take into account the target queue Platform
BUGFIX: JobDB - bug in __insertNewJDL()    
CHANGE: dirac-admin-show-task-queues - enhanced output  
CHANGE: JobLoggingDB.sql - use trigger to manage the new LoggingInfo structure  
CHANGE: JobWrapper - trying several times to upload a request before declaring the job failed
FIX: JobScheduling executor - fix race condition that causes a job to remain in Staging
NEW: SiteDirector - do not touch sites for which there is no work available
NEW: SiteDirector - allow sites not in mask to take jobs with JobType Test
NEW: SiteDirector - allow 1 hour grace period for pilots in Unknown state before aborting them
CHANGE: Allow usage of non-plural form of the job requirement options ( PilotType, GridCE, BannedSite, 
        SubmitPool ), keep backward compatibility with a plural form
        
*RSS
FIX: DowntimeCommand - take the latest Downtime that fits    
NEW: porting new Policies from integration  
NEW: RSS SpaceToken command querying endpoints/tokens that exist  
        
*Resources
NEW: added SSHOARComputingElement class 
NEW: added XROOTStorage class       
FIX: CREAMComputingElement - extra checks for validity of returned pilot references
        
*TS
CHANGE: TransformationClient(DB,Manager) - set file status for transformation as bulk operation 
CHANGE: TransformationClient - applying state machine when changing transformation status
BUGFIX: TransformationClient(Handler) - few minor fixes
NEW: TransformationDB - backported __deleteTransformationFileTask(s) methods
CHANGE: TransformationDB(Client) - fixes to reestablish the FileCatalog interface
FIX: TransformationAgent - added MissingInFC to consider for Removal transformations
BUGFIX: TransformationAgent - in _getTransformationFiles() variable 'now' was not defined
FIX: TransformationDB.sql - DataFiles primary key is changed to (FileID) from (FileID,LFN) 
CHANGE: TransformationDB(.sql) - schema changes suitable for InnoDB
FIX: TaskManager(AgentBase) - consider only submitted tasks for updating status
CHANGE: TransformationDB(.sql) - added index on LFN in DataFiles table

*RMS
NEW: Migrate to use the new Request Management by all the clients
CHANGE: RequestContainer - Retry failed transfers 10 times and avoid sub-requests to be set Done 
        when the files are failed
CHANGE: Use a unique name for storing the proxy as processes may use the same "random" name and 
        give conflicts
NEW: RequestClient(Handler) - add new method readRequest( requestname)                 

*Workflow
NEW: Porting the LHCb Workflow package to DIRAC to make the use of general purpose modules and
     simplify construction of workflows        

[v6r9p33]

*Accounting
BUGFIX: AccountingDB - wrong indentation

[v6r9p32]

*Accounting
FIX: AccountingDB - use old style grouping if the default grouping is altered, e.g. by Country

[v6r9p31]

*Accounting
CHANGE: AccountingDB - changes to speed up queries: use "values" in GROUP By clause;
        drop duplicate indexes; reorder fields in the UniqueConstraint index of the
        "bucket" tables  

[v6r9p30]

*DMS
CHANGE: FileCatalogFactory - construct CatalogURL from CatalogType by default

*SMS
FIX: dirac-stager-stage-files - changed the order of the arguments

[v6r9p29]

*TS
FIX: TaskManager(AgentBase) - fix for considering only submitted tasks 

[v6r9p28]

*TS
FIX: TransformationDB(ManagerHandler) - several portings from v6r10

[v6r9p27]

*SMS
FIX: StorageManagementDB - in removeUnlinkedReplicas() second look for CacheReplicas 
     for which there is no entry in StageRequests

[v6r9p26]

*Resources
CHANGE: CREAMComputigElement - Make sure that pilots submitted to CREAM get a 
        fresh proxy during their complete lifetime
*Framework
FIX: ProxyDB - process properly any SQLi with DNs/groups with 's in the name

[v6r9p25]

*TS
CHANGE: TransformationClient - changed default timeout values for service calls
FIX: TransformationClient - fixes for processing of derived transformations 

[v6r9p24]

*TS
FIX: TransformationClient - in moveFilesToDerivedTransformation() set file status
     to Moved-<prod>

[v6r9p23]

*Core
BUGFIX: InstallTools - improper configuration prevents a fresh new installation

*WMS
BUGFIX: PilotDirector - Operations Helper non-instantiated

[v6r9p22]

*WMS
FIX: PilotDirector - allow to properly define extensions to be installed by the 
     Pilot differently to those installed at the server
FIX: Watchdog - convert pid to string in ProcessMonitor

*TS
FIX: TransformationDB - splitting files in chunks

*DMS
NEW: dirac-dms-create-removal-request command
CHANGE: update dirac-dms-xxx commands to use the new RMS client,
        strip lines when reading LFNs from a file

[v6r9p21]

*TS
FIX: Transformation(Client,DB,Manager) - restored FileCatalog compliant interface
FIX: TransformationDB - fix in __insertIntoExistingTransformationFiles()

[v6r9p20]

*Core
BUGFIX: ProxyUpload - an on the fly upload does not require a proxy to exist

*DMS
CHANGE: TransferAgent - use compareAdler() for checking checksum
FIX: FailoverTransfer - recording the sourceSE in case of failover transfer request 

*WMS
FIX: ProcessMonitor - some fixes added, printout when <1 s of consumed CPU is found

*Transformation
BUGFIX: TransformationClient - fixed return value in moveFilesToDerivedTransformation()

*RMS
BUGFIX: CleanReqDBAgent - now() -> utcnow() in initialize()

*Resources
FIX: ARCComputingElement - fix the parsing of CE status if no jobs are available

[v6r9p19]

*DMS
FIX: FileCatalog/DirectoryMetadata - inherited metadata is used while selecting directories
     in findDirIDsByMetadata()

[v6r9p18]

*DMS
FIX: FTSSubmitAgent, FTSRequest - fixes the staging mechanism in the FTS transfer submission
NEW: TransferDBMonitoringHandler - added getFilesForChannel(), resetFileChannelStatus()

[v6r9p17]

*Accounting
FIX: DataStoreClient - send accounting records in batches of 1000 records instead of 100

*DMS:
FIX: FailoverTransfer - catalog name from list to string
FIX: FTSSubmitAgent, FTSRequest - handle FTS3 as new protocol and fix bad submission time
FIX: FTSSubmitAgent, FTSRequest - do not submit FTS transfers for staging files

*WMS
FIX: TaskQueueDB - do not check enabled when TQs are requested from Directors
FIX: TaskQueueDB - check for Enabled in the TaskQueues when inserting jobs to print an alert
NEW: TaskQueueDB - each TQ can have at most 5k jobs, if beyond the limit create a new TQ 
     to prevent long matching times when there are way too many jobs in a single TQ

[v6r9p16]

*TS
BUGFIX: typos in TransformationCleaningAgent.py

*DMS
CHANGE: DownloadInputData - check the available disk space in the right input data directory
FIX: DownloadInputData - try to download only Cached replicas 

[v6r9p15]

*Core
FIX: MySQL - do not decrease the retry counter after ping failure

*DMS
CHANGE: FC/DirectoryMetadata - Speed up findFilesByMetadataWeb when many files match
FIX: RemovalTask - fix error string when removing a non existing file (was incompatible 
     with the LHCb BK client). 

*WMS
FIX: JobReport - minor fix ( removed unused imports )
FIX: JobMonitoring(JobStateUpdate)Handler - jobID argument can be either string, int or long

*TS
CHANGE: TransformationClient - change status of Moved files to a deterministic value
FIX: FileReport - minor fix ( inherits object ) 

[v6r9p14]

*DMS
CHANGE: FTSDB - changed schema: removing FTSSite table. From now on FTS sites 
        would be read from CS Resources

[v6r9p13]

FIX: included fixes from v6r8p26 patch release

[v6r9p12]

FIX: included fixes from v6r8p25 patch release

[v6r9p11]

*DMS
BUGFIX: FTSRequest - in __resolveFTSServer() type "=" -> "=="

[v6r9p10]

FIX: included fixes from v6r8p24 patch release

*Core
NEW: StateMachine utility

*DMS
BUGFIX: in RegisterFile operation handler

*Interfaces
FIX: Dirac.py - in splitInputData() consider only Active replicas

[v6r9p9]

*RMS
FIX: RequestDB - added getRequestFileStatus(), getRequestName() methods

[v6r9p8]

*DMS
FIX: RequestDB - get correct digest ( short request description ) of a request

[v6r9p7]

FIX: included fixes from v6r8p23 patch release

*RSS
FIX: SpaceTokenOccupancyPolicy - SpaceToken Policy decision was based on 
     percentage by mistake
     
*RMS
NEW: new scripts dirac-dms-ftsdb-summary, dirac-dms-show-ftsjobs    
FIX: FTSAgent - setting space tokens for newly created FTSJobs 

[v6r9p6]

*DMS
BUGFIX: dirac-admin-add-ftssite - missing import

*RMS
NEW: RequestDB, ReqManagerHandler - added getRequestStatus() method

*TS
FIX: fixes when using new RequestClient with the TransformationCleaningAgent

*WMS
BUGFIX: typo in SandboxStoreHandler transfer_fromClient() method

[v6r9p5]

*DMS
BUGFIX: missing proxy in service env in the FTSManager service. By default service 
        will use DataManager proxy refreshed every 6 hours.

*Resources
NEW: StorageElement - new checkAccess policy: split the self.checkMethods in 
     self.okMethods. okMethods are the methods that do not use the physical SE. 
     The isValid returns S_OK for all those immediately

*RSS
FIX: SpaceTokenOccupancyPolicy - Policy that now takes into account absolute values 
     for the space left
     
*TS
FIX: TransformationCleaningAgent - will look for both old and new RMS     

[v6r9p4]

*Stager
NEW: Stager API: dirac-stager-monitor-file, dirac-stager-monitor-jobs, 
     dirac-stager-monitor-requests, dirac-stager-show-stats

[v6r9p3]

*Transformation
FIX: TransformationCleaning Agent status was set to 'Deleted' instead of 'Cleaned'

[v6r9p2]

*RSS
NEW: Added Component family tables and statuses
FIX: removed old & unused code 
NEW: allow RSS policies match wild cards on CS

*WMS
BUGFIX: FailoverTransfer,JobWrapper - proper propagation of file metadata

[v6r9p1]

*RMS
NEW: FTSAgent - update rwAccessValidStamp,
     update ftsGraphValidStamp,
     new option for staging files before submission,
     better log handling here and there
CHANGE: FTSJob - add staging flag in in submitFTS2
CHANGE: Changes in WMS (FailoverTransfer, JobReport, JobWrapper, SandboxStoreHandler) 
        and TS (FileReport) to follow the new RMS.
NEW: Full CRUD support in RMS.

*RSS
NEW: ResourceManagementDB - new table ErrorReportBuffer
NEW: new ResourceManagementClient methods - insertErrorReportBuffer, selectErrorReportBuffer,
     deleteErrorReportBuffer

[v6r9]

NEW: Refactored Request Management System, related DMS agents and FTS management
     components

[v6r8p28]

*Core
BUGFIX: RequestHandler - the lock Name includes ActionType/Action

*DMS
FIX: dirac-dms-filecatalog-cli - prevent exception in case of missing proxy

[v6r8p27]

*DMS
BUGFIX: dirac-dms-add-file - fixed typo item -> items

[v6r8p26]

*Core
NEW: RequestHandler - added getServiceOption() to properly resolve inherited options 
     in the global service handler initialize method
NEW: FileCatalogHandler, StorageElementHandler - use getServiceOption()

[v6r8p25]

FIX: included fixes from v6r7p40 patch release

*Resources
FIX: SRM2Storage - do not account gfal_ls operations

[v6r8p24]

FIX: included fixes from v6r7p39 patch release

*Core
FIX: SiteSEMapping was returning wrong info

*DMS
FIX: FTSRequest - choose explicitly target FTS point for RAL and CERN
BUGFIX: StrategyHandler - wrong return value in __getRWAccessForSE()

*Resources
CHANGE: SRM2Storage - do not account gfal_ls operations any more

[v6r8p23]

FIX: included fixes from v6r7p37 patch release

*TS
FIX: TransformationDB - allow tasks made with ProbInFC files
FIX: TransformationCleaingAgent,Client - correct setting of transformation 
     status while cleaning

[v6r8p22]

FIX: included fixes from v6r7p36 patch release

[v6r8p21]

*DMS
FIX: FileCatalog/DirectoryMetadata - even if there is no meta Selection 
     the path should be considered when getting Compatible Metadata
FIX: FileCatalog/DirectoryNodeTree - findDir will return S_OK( '' ) if dir not 
     found, always return the same error from DirectoryMetadata in this case.     

*RSS
FIX: DowntimeCommand - use UTC time stamps

*TS
FIX: TransformationAgent - in _getTransformationFiles() get also ProbInFC files in 
     addition to Used 

[v6r8p20]

*Stager
NEW: Stager API: dirac-stager-monitor-file, dirac-stager-monitor-jobs, 
     dirac-stager-monitor-requests, dirac-stager-show-stats

[v6r8p19]

*Transformation
FIX: TransformationCleaning Agent status was set to 'Deleted' instead of 'Cleaned'

[v6r8p18]

*TS
BUGFIX: TransformationAgent - regression in __cleanCache()

[v6r8p17]

FIX: included fixes from v6r7p32 patch release

*WMS
FIX: StalledJobAgent - for accidentally stopped jobs ExecTime can be not set, 
     set it to CPUTime for the accounting purposes in this case

[v6r8p16]

FIX: included fixes from v6r7p31 patch release

*WMS
BUGFIX: TaskQueueDB - fixed a bug in the negative matching conditions SQL construction

*RSS
NEW: improved doc strings of PEP, PDP modules ( part of PolicySystem )
FIX: Minor changes to ensure consistency if ElementInspectorAgent and 
     users interact simultaneously with the same element
CHANGE: removed DatabaseCleanerAgent ( to be uninstalled if already installed )
FIX: SummarizeLogsAgent - the logic of the agent was wrong, the agent has been re-written.
     
[v6r8p15]

*Core
FIX: X509Chain - fix invalid information when doing dirac-proxy-info without CS
     ( in getCredentials() )

*RSS
NEW: PDP, PEP - added support for option "doNotCombineResult" on PDP

[v6r8p14]

*Core
FIX: dirac-deploy-scripts - can now work with the system python

*WMS
NEW: dirac-wms-cpu-normalization - added -R option to modify a given configuration file
FIX: Executor/InputData - Add extra check for LFns in InputData optimizer, closes #1472

*Transformation
CHANGE: TransformationAgent - add possibility to kick a transformation (not skip it if no 
        unused files), by touching a file in workDirectory
BUGFIX: TransformationAgent - bug in __cleanCache() dict modified in a loop        

[v6r8p13]

*Transformation
BUGFIX: TransformationDB - restored import of StringType

[v6r8p12]

NEW: Applied patches from v6r7p29

*WMS
FIX: JobDB - check if SystemConfig is present in the job definition and convert it 
     into Platform

*DMS
FIX: ReplicaManager - do not get metadata of files when getting files in a directory 
     if not strictly necessary

*RSS
NEW: ported from LHCb PublisherHandler for RSS web views

[v6r8p11]

NEW: Applied patches from v6r7p27

*RSS
NEW: SpaceTokenOccupancyPolicy - ported from LHCbDIRAC 
NEW: db._checkTable done on service initialization ( removed dirac-rss-setup script doing it )

*Transformation
FIX: TaskManager - reset oJob for each task in prepareTransformationTasks()
BUGFIX: ValidateOutputDataAgent - typo fixed in getTransformationDirectories()
FIX: TransformationManagerHandler - use CS to get files statuses not to include in 
     processed file fraction calculation for the web monitoring pages

[v6r8p10]

NEW: Applied patches from v6r7p27

[v6r8p9]

*DMS
FIX: TransferAgent,dirac-dms-show-se-status, ResourceStatus,TaskManager - fixes
     needed for DMS components to use RSS status information
NEW: ReplicaManager - allow to get metadata for an LFN+SE as well as PFN+SE     

[v6r8p8]

*RSS
BUGFIX: dirac-rss-setup - added missing return of S_OK() result

[v6r8p7]

NEW: Applied patches from v6r7p24

*DMS
BUGFIX: LcgFileCatalogClient - bug in addFile()

*RSS
BUGFIX: fixed script dirac-rss-set-token, broken in the current release.
NEW: Statistics module - will be used in the future to provide detailed information 
     from the History of the elements 

[v6r8p6]

NEW: Applied patches from v6r7p23

*Transformation
FIX: TaskManager - allow prepareTransformationTasks to proceed if no OutputDataModule is defined
FIX: TransformationDB - remove INDEX(TaskID) from TransformationTasks. It produces a single counter 
     for the whole table instead of one per TransformationID
     
*WMS     
FIX: WMSUtilities - to allow support for EMI UI's for pilot submission we drop support for glite 3.1

[v6r8p5]

NEW: Applied patches from v6r7p22

*RSS
CHANGE: removed old tests and commented out files

*WMS
FIX: PoolXMLCatalog - proper addFile usage

*Transformation
CHANGE: TransformationAgent - clear replica cache when flushing or setting a file in the workdirectory

[v6r8p4]

*Transformation
FIX: The connection to the jobManager is done only at submission time
FIX: Jenkins complaints fixes

*WMS
BUGFIX: JobDB - CPUtime -> CPUTime
FIX: Jenkins complaints fixes

[v6r8p3]

*DMS
BUGFIX: LcgFileCatalogClient

[v6r8p2]

*DMS:
FIX: LcgFileCatalogClient - remove check for opening a session in __init__ as credentials are not yet set 

*Transformation
CHANGE: reuse RPC clients in Transformation System 

[v6r8p1]

*Core
FIX: dirac-deploy-scripts - restored regression w.r.t. support of scripts starting with "d"

*DMS
BUGFIX: LcgFileCatalogClient - two typos fixed

[v6r8]

CHANGE: Several fixes backported from the v7r0 integration branch

*Core
CHANGE: DictCache - uses global LockRing to avoid locks in multiprocessing
FIX: X509Chain - proxy-info showing an error when there's no CS

*DMS
FIX: TransferAgent - inside loop filter out waiting files dictionary
BUGFIX: dirac-admin-allow-se - there was a continue that was skipping the complete loop for 
        ARCHIVE elements
NEW: LcgFileCatalogClient - test return code in startsess lfc calls       

*WMS:
FIX: OptimizerExecutor, InputData, JobScheduling - check that site candidates have all the 
     replicas

*RSS: 
BUGFIX: ResourceStatus, RSSCacheNoThread - ensure that locks are always released

*Transformation
FIX: TaskManager - site in the job definition is taken into account when submitting
NEW: Transformation - get the allowed plugins from the CS /Operations/Transformations/AllowedPlugins
FIX: ValidateOutputDataAgent - self not needed for static methods

[v6r7p40]

*Resources
FIX: StorageElement class was not properly passing the lifetime argument for prestageFile method

[v6r7p39]

*Core
CHANGE: Grid - in executeGridCommand() allow environment script with arguments needed for ARC client

*DMS
FIX: DFC SEManager - DIP Storage can have a list of ports now

*Resources
FIX: ARCComputingElement - few fixes after debugging

[v6r7p38]

*Core
NEW: DISET FileHelper, TransferClient - possibility to switch off check sum

*Resources
NEW: ARCComputingElement - first version
NEW: StorageFactory - possibility to pass extra protocol parameters to storage object
NEW: DIPStorage - added CheckSum configuration option
BUGFIX: SSHComputingElement - use CE name in the pilot reference construction

*WMS
FIX: StalledJobAgent - if ExecTime < CPUTime make it equal to CPUTime

[v6r7p37]

*Framework
BUGFIX: NotificationDB - typos in SQL statement in purgeExpiredNotifications() 

*WMS
NEW: JobCleaningAgent - added scheduling sandbox LFN removal request 
     when deleting jobs
CHANGE: JobWrapper - report only error code as ApplicationError parameter 
        when payload finishes with errors    
NEW: SiteDirector - possibility to specify extensions to be installed in 
     pilots in /Operations/Pilots/Extensions option in order not to install
     all the server side extensions        

*DMS
CHANGE: FileCatalogFactory - use service path as default URL
CHANGE: FileCatalogFactory - use ObjectLoader to import catalog clients

*SMS
BUGFIX: StorageManagementDB, dirac-stager-monitor-jobs - small bug fixes ( sic, Daniela )

*Resources
CHANGE: DIPStorage - added possibility to specify a list of ports for multiple
        service end-points
CHANGE: InProcessComputingElement - demote log message when payload failure 
        to warning, the job will fail anyway
FIX: StalledJobAgent - if pilot reference is not registered, this is not an 
     error of the StalledJobAgent, no log.error() in  this case                
        
*RMS
CHANGE: RequestTask - ensure that tasks are executed with user credentials 
        even with respect to queries to DIRAC services ( useServerCertificate 
        flag set to false )        

[v6r7p36]

*WMS
FIX: CREAMCE, SiteDirector - make sure that the tmp executable is removed
CHANGE: JobWrapper - remove sending mails via Notification Service in case
        of job rescheduling
        
*SMS
FIX: StorageManagementDB - fix a race condition when old tasks are set failed 
     between stage submission and update.        

[v6r7p35]

*Stager
NEW: Stager API: dirac-stager-monitor-file, dirac-stager-monitor-jobs, 
     dirac-stager-monitor-requests, dirac-stager-show-stats

[v6r7p34]

*Transformation
FIX: TransformationCleaning Agent status was set to 'Deleted' instead of 'Cleaned'

[v6r7p33]

*Interfaces
FIX: Job.py - in setExecutable() - prevent changing the log file name string type

*StorageManagement
NEW: StorageManagementDB(Handler) - kill staging requests at the same time as 
     killing related jobs, closes #1510
FIX: StorageManagementDB - demote the level of several log messages       

[v6r7p32]

*DMS
FIX: StorageElementHandler - do not use getDiskSpace utility, use os.statvfs instead
CHANGE: StorageManagementDB - in getStageRequests() make MySQL do an UNIQUE selection 
        and use implicit loop to speed up queries for large results

*Resources
FIX: lsfce remote script - use re.search instead of re.match in submitJob() to cope with
     multipline output

[v6r7p31]

*WMS
FIX: SiteDirector - make possible more than one SiteDirector (with different pilot identity) attached 
     to a CE, ie sgm and pilot roles. Otherwise one is declaring Aborted the pilots from the other.

[v6r7p30]

*Core
CHANGE: X509Chain - added groupProperties field to the getCredentials() report
BUGFIX: InstallTools - in getSetupComponents() typo fixed: agent -> executor

[v6r7p29]

*DMS
CHANGE: FileCatalog - selection metadata is also returned as compatible metadata in the result
        of getCompatibleMetadata() call
NEW: FileCatalog - added path argument to getCompatibleMetadata() call
NEW: FileCatalogClient - added getFileUserMetadata()
BUGFIX: dirac-dms-fts-monitor - exit with code -1 in case of error

*Resources
FIX: CREAMComputingElement - check globus-url-copy result for errors when retrieving job output

[v6r7p28]

*DMS
BUGFIX: FileCatalog/DirectoryMetadata - wrong MySQL syntax 

[v6r7p27]

*Core
FIX: Mail.py - fix of the problem of colons in the mail's body

*Interfaces
NEW: Job API - added setSubmitPools(), setPlatform() sets ... "Platform"

*WMS
FIX: TaskQueueDB - use SystemConfig as Platform for matching ( if Platform is not set explicitly

*Resources
FIX: SSHComputingElement - use ssh host ( and not CE name ) in the pilot reference
BUGFIX: SSHGEComputingElement - forgotten return statement in _getJobOutputFiles()

*Framework
NEW: dirac-sys-sendmail - email's body can be taken from pipe. Command's argument 
     in this case will be interpreted as a destination address     

[v6r7p26]

*DMS
FIX: ReplicaManager - status names Read/Write -> ReadAccess/WriteAccess

[v6r7p25]

*Core
CHANGE: X509Chain - in getCredentials() failure to contact CS is not fatal, 
        can happen when calling dirac-proxy-init -x, for example

[v6r7p24]

*DMS
NEW: FileCatalog - added getFilesByMetadataWeb() to allow pagination in the Web 
     catalog browser
     
*WMS
CHANGE: WMSAdministrator, DiracAdmin - get banned sites list by specifying the status
        to the respective jobDB call     

[v6r7p23]

*Transformation
BUGFIX: TransformationDB - badly formatted error log message

*RMS
CHANGE: RequestDBMySQL - speedup the lookup of requests

*WMS
BUGFIX: dirac-dms-job-delete - in job selection by group

*DMS
FIX: LcgFileCatalogClient - getDirectorySize made compatible with DFC
BUGFIX: LcgFileCatalogClient - proper call of __getClientCertInfo()

[v6r7p22]

*Transformation
CHANGE: InputDataAgent - treats only suitable transformations, e.g. not the extendable ones. 
CHANGE: TransformationAgent - make some methods more public for easy overload

[v6r7p21]

*Core
FIX: Shifter - pass filePath argument when downloading proxy

[v6r7p20]

*DMS
CHANGE: StrategyHandler - move out SourceSE checking to TransferAgent
CHANGE: ReplicaManager, InputDataAgent - get active replicas
FIX: StorageElement, SRM2Storage - support for 'xxxAccess' statuses, checking results
     of return structures
     
*RSS
NEW: set configurable email address on the CS to send the RSS emails
NEW: RSSCache without thread in background
FIX: Synchronizer - moved to ResourceManager handler     

[v6r7p19]

*DMS
BUGFIX: ReplicaManager - in putAndRegister() SE.putFile() singleFile argument not used explicitly

[v6r7p18]

*WMS
FIX: StalledJobAgent - do not exit the loop over Completed jobs if accounting sending fails
NEW: dirac-wms-job-delete - allow to specify jobs to delete by job group and/or in a file
FIX: JobManifest - If CPUTime is not set, set it to MaxCPUTime value

[v6r7p17]

*Resources
FIX: SRM2Storage - treat properly "22 SRM_REQUEST_QUEUED" result code

[v6r7p16]

*DMS
FIX: StrategyHandler - do not proceed when the source SE is not valid for read 
BUGFIX: StorageElement - putFile can take an optional sourceSize argument
BUGFIX: ReplicaManager - in removeFile() proper loop on failed replicas

*RSS
FIX: SpaceTokenOccupancyCommand, CacheFeederAgent - add timeout when calling lcg_util commands

*WMS
FIX: JobManifest - take all the SubmitPools defined in the TaskQueueAgent 
NEW: StalledJobAgent - declare jobs stuck in Completed status as Failed

[v6r7p15]

*Core
BUGFIX: SocketInfo - in host identity evaluation

*DMS
BUGFIX: FileCatalogHandler - missing import os

*Transformation
CHANGE: JobManifest - getting allowed job types from operations() section 

[v6r7p14]

*DMS
CHANGE: StorageElementProxy - removed getParameters(), closes #1280
FIX: StorageElementProxy - free the getFile space before the next file
FIX: StorageElement - added getPFNBase() to comply with the interface

*Interfaces
CHANGE: Dirac API - allow lists of LFNs in removeFile() and removeReplica()

*WMS
CHANGE: JobSchedulingAgent(Executor) - allow both BannedSite and BannedSites JDL option

*RSS
FIX: ElementInspectorAgent - should only pick elements with rss token ( rs_svc ).
FIX: TokenAgent - using 4th element instead of the 5th. Added option to set admin email on the CS.

[v6r7p13]

*Core
FIX: Resources - in getStorageElementSiteMapping() return only sites with non-empty list of SEs

*DMS
FIX: StorageElement - restored the dropped logic of using proxy SEs
FIX: FileCatalog - fix the UseProxy /LocalSite/Catalog option

*Transformation
FIX: TransformationDB - use lower() string comparison in extendTransformation()

[v6r7p12]

*WMS
BUGFIX: JobManifest - get AllowedSubmitPools from the /Systems section, not from /Operations

*Core
NEW: Resources helper - added getSites(), getStorageElementSiteMapping()

*DMS
CHANGE: StrategyHandler - use getStorageElementSiteMapping helper function
BUGFIX: ReplicaManager - do not modify the loop dictionary inside the loop

[v6r7p11]

*Core
CHANGE: Subprocess - put the use of watchdog in flagging

[v6r7p10]

*Core
NEW: Logger - added getLevel() method, closes #1292
FIX: Subprocess - returns correct structure in case of timeout, closes #1295, #1294
CHANGE: TimeOutExec - dropped unused utility
FIX: Logger - cleaned unused imports

*RSS
CHANGE: ElementInspectorAgent - do not use mangled name and removed shifterProxy agentOption

[v6r7p9]

*Core
BUGFIX: InstallTools - MySQL Port should be an integer

[v6r7p8]

*Core
FIX: Subprocess - consistent timeout error message

*DMS
NEW: RemovalTask - added bulk removal
FIX: StrategyHandler - check file source CEs
CHANGE: DataIntegrityClient - code beautification
CHANGE: ReplicaManager - do not check file existence if replica information is queried anyway,
        do not fail if file to be removed does not exist already. 

[v6r7p7]

FIX: Several fixes to allow automatic code documentation

*Core
NEW: InstallTools - added mysqlPort and mysqlRootUser

*DMS
CHANGE: ReplicaManager - set possibility to force the deletion of non existing files
CHANGE: StrategyHandler - better handling of checksum check during scheduling 

[v6r7p6]

*Core
FIX: dirac-install - restore signal alarm if downloadable file is not found
FIX: Subprocess - using Manager proxy object to pass results from the working process

*DMS:
CHANGE: StorageElement - removed overwride mode
CHANGE: removed obsoleted dirac-dms-remove-lfn-replica, dirac-dms-remove-lfn
NEW: FTSMonitorAgent - filter out sources with checksum mismatch
FIX: FTSMonitorAgent, TransferAgent - fix the names of the RSS states

*RSS
NEW: ElementInspectorAgent runs with a variable number of threads which are automatically adjusted
NEW: Added policies to force a particular state, can be very convenient to keep something Banned for example.
NEW: policy system upgrade, added finer granularity when setting policies and actions

*WMS
NEW: SiteDirector- allow to define pilot DN/Group in the agent options
CHANGE: JobDescription, JobManifest - take values for job parameter verification from Operations CS section

[v6r7p5]

*Interfaces
BUGFIX: dirac-wms-job-get-output - properly treat the case when output directory is not specified 

[v6r7p4]

*Core
FIX: Subprocess - avoid that watchdog kills the executor process before it returns itself

*Framework
BUGFIX: ProxuManagerClient - wrong time for caching proxies

*RSS
FIX: removed obsoleted methods

*DMS
NEW: FileCatalog - added findFilesByMetadataDetailed - provides detailed metadata for 
     selected files

[v6r7p3]

*DMS
FIX: FTSMonitorAgent - logging less verbose

*Transformation
FIX: TransformationAgent - use the new CS defaults locations
FIX: Proper agent initialization
NEW: TransformationPlaugin - in Broadcast plugin added file groupings by number of files, 
     make the TargetSE always defined, even if the SourceSE list contains it 

*ResourceStatus
FIX: Added the shifter's proxy to several agents

*RMS
FIX: RequestContainer - the execution order was not properly set for the single files 

*Framework:
BUGFIX: ProxyManagerClient - proxy time can not be shorter than what was requested

[v6r7p2]

*Core
FIX: dirac-configure - switch to use CS before checking proxy info

*Framework
NEW: dirac-sys-sendmail new command
NEW: SystemAdmininistratorCLI - added show host, uninstall, revert commands
NEW: SystemAdmininistratorHandler - added more info in getHostInfo()
NEW: SystemAdmininistratorHandler - added revertSoftware() interface

*Transformation
FIX: TransformationCleaningAgent - check the status of returned results

[v6r7p1]

*Core
FIX: Subprocess - finalize the Watchdog closing internal connections after a command execution
CHANGE: add timeout for py(shell,system)Call calls where appropriate
CHANGE: Shifter - use gProxyManager in a way that allows proxy caching

*Framework
NEW: ProxyManagerClient - allow to specify validity and caching time separately
FIX: ProxyDB - replace instead of delete+insert proxy in __storeVOMSProxy

*DMS
NEW: FTSMonitorAgent - made multithreaded for better efficiency
FIX: dirac-dms-add-file - allow LFN: prefix for lfn argument

*WMS
NEW: dirac-wms-job-get-output, dirac-wms-job-status - allow to retrieve output for a job group
FIX: TaskQueueDB - fixed selection SQL in __generateTQMatchSQL()
CHANGE: OptimizerExecutor - reduce diversity of MinorStatuses for failed executors

*Resources
FIX: CREAMComputingElement - remove temporary JDL right after the submission 

[v6r6p21]

*DMS
BUGFIX: TransformationCleaningAgent - use the right signature of cleanMetadataCatalogFiles() call

[v6r6p20]

*DMS
FIX: RegistrationTask - properly escaped error messages
BUGFIX: DirectoryMetadata - use getFileMetadataFields from FileMetadata in addMetadataField()
NEW: When there is a missing source error spotted during FTS transfer, file should be reset 
     and rescheduled again until maxAttempt (set to 100) is reached

*WMS
FIX: JobScheduling - fix the site group logic in case of Tier0

[v6r6p19]

*DMS
BUGFIX: All DMS agents  - set up agent name in the initialization

*Core
NEW: Subprocess - timeout wrapper for subprocess calls
BUGFIX: Time - proper interpreting of 0's instead of None
CHANGE: DISET - use cStringIO for ANY read that's longer than 16k (speed improvement) 
        + Less mem when writing data to the net
FIX: Os.py - protection against failed "df" command execution       
NEW: dirac-info prints lcg bindings versions
CHANGE: PlotBase - made a new style class 
NEW: Subprocess - added debug level log message

*Framework
NEW: SystemAdministratorIntegrator client for collecting info from several hosts
NEW: SystemAdministrator - added getHostInfo()
FIX: dirac-proxy-init - always check for errors in S_OK/ERROR returned structures
CHANGE: Do not accept VOMS proxies when uploading a proxy to the proxy manager

*Configuration
FIX: CE2CSAgent - get a fresh copy of the cs data before attempting to modify it, closes #1151
FIX: Do not create useless backups due to slaves connecting and disconnecting
FIX: Refresher - prevent retrying with 'Insane environment'

*Accounting
NEW: Accounting/Job - added validation of reported values to cope with the weird Yandex case
FIX: DBUtils - take into account invalid values, closes #949

*DMS
FIX: FTSSubmitAgent - file for some reason rejected from submission should stay in 'Waiting' in 
     TransferDB.Channel table
FIX: FTSRequest - fix in the log printout     
CHANGE: dirac-dms-add-file removed, dirac-dms-add-files renamed to dirac-dms-add-file
FIX: FileCatalogCLI - check the result of removeFile call
FIX: LcgFileCatalogClient - get rid of LHCb specific VO evaluation
NEW: New FileCatalogProxy service - a generalization of a deprecated LcgFileCatalog service
FIX: Restored StorageElementProxy functionality
CHANGE: dirac-dms-add-file - added printout
NEW: FileCatalog(Factory), StorageElement(Factory) - UseProxy flag moved to /Operations and /LocalSite sections

*RSS
NEW:  general reimplementation: 
      New DB schema using python definition of tables, having three big blocks: Site, Resource and Node.
      MySQLMonkey functionality almost fully covered by DB module, eventually will disappear.
      Services updated to use new database.
      Clients updated to use new database.
      Synchronizer updated to fill the new database. When helpers will be ready, it will need an update.
      One ElementInspectorAgent, configurable now is hardcoded.
      New Generic StateMachine using OOP.
      Commands and Policies simplified.
      ResourceStatus using internal cache, needs to be tested with real load.
      Fixes for the state machine
      Replaced Bad with Degraded status ( outside RSS ).
      Added "Access" to Read|Write|Check|Remove SE statuses wherever it applies.
      ResourceStatus returns by default "Active" instead of "Allowed" for CS calls.
      Caching parameters are defined in the CS
FIX: dirac-admin-allow/ban-se - allow a SE on Degraded ( Degraded->Active ) and ban a SE on Probing 
     ( Probing -> Banned ). In practice, Active and Degraded are "usable" states anyway.            
      
*WMS
FIX: OptimizerExecutor - failed optimizations will still update the job     
NEW: JobWrapper - added LFNUserPrefix VO specific Operations option used for building user LFNs
CHANGE: JobDB - do not interpret SystemConfig in the WMS/JobDB
CHANGE: JobDB - Use CPUTime JDL only, keep MaxCPUTime for backward compatibility
CHANGE: JobWrapper - use CPUTime job parameter instead of MaxCPUTime
CHANGE: JobAgent - use CEType option instead of CEUniqueID
FIX: JobWrapper - do not attempt to untar directories before having checked if they are tarfiles 
NEW: dirac-wms-job-status - get job statuses for jobs in a given job group
 
*SMS
FIX: StorageManagementDB - when removing unlinked replicas, take into account the case where a
     staging request had been submitted, but failed
      
*Resources    
NEW: glexecCE - add new possible locations of the glexec binary: OSG specific stuff and in last resort 
     looking in the PATH    
NEW: LcgFileCatalogClient - in removeReplica() get the needed PFN inside instead of providing it as an argument     
      
*TS      
CHANGE: Transformation types definition are moved to the Operations CS section

*Interfaces
FIX: Dirac.py - CS option Scratchdir was in LocalSite/LocalSite
FIX: Dirac.py - do not define default catalog, use FileCatalog utility instead

[v6r6p19]

*DMS
BUGFIX: All DMS agents  - set up agent name in the initialization

[v6r6p18]

*Transformation
CHANGE: /DIRAC/VOPolicy/OutputDataModule option moved to <Operations>/Transformations/OutputDataModule

*Resources
FIX: ComputingElement - properly check if the pilot proxy has VOMS before adding it to the payload 
     when updating it

*WMS
BUGFIX: JobSanity - fixed misspelled method call SetParam -> SetParameter

[v6r6p17]

*Transformation
BUGFIX: TransformationAgent - corrected  __getDataReplicasRM()

[v6r6p16]

*DMS
FIX: Agents - proper __init__ implementation with arguments passing to the super class
FIX: LcgFileCatalogClient - in removeReplica() reload PFN in case it has changed

[v6r6p15]

*Framework
BUGFIX: ErrorMessageMonitor - corrected updateFields call 

*DMS:
NEW: FTSMonitorAgent completely rewritten in a multithreaded way

*Transformation
FIX: InputDataAgent - proper instantiation of TransformationClient
CHANGE: Transformation - several log message promoted from info to notice level

[v6r6p14]

*Transformation
FIX: Correct instantiation of agents inside several scripts
CHANGE: TransformationCleaningAgent - added verbosity to logs
CHANGE: TransformationAgent - missingLFC to MissingInFC as it could be the DFC as well
FIX: TransformationAgent - return an entry for all LFNs in __getDataReplicasRM

*DMS
FIX: TransferAgent - fix exception reason in registerFiles()

[v6r6p13]

*DMS
CHANGE: TransferAgent - change RM call from getCatalogueReplicas to getActiveReplicas. 
        Lowering log printouts here and there

[v6r6p12]

*DMS
BUGFIX: RemovalTask - Replacing "'" by "" in error str set as attribute for a subRequest file. 
        Without that request cannot be updated when some nasty error occurs.

[v6r6p11]

*RMS:
BUGFIX: RequestClient - log string formatting

*DMS
BUGFIX: RemovalTask - handling for files not existing in the catalogue

*Transformation
FIX: TransformationManager - ignore files in NotProcessed status to get the % of processed files

*Interfaces
FIX: Fixes due to the recent changes in PromptUser utility

[v6r6p10]

*RMS
FIX: RequestDBMySQL - better escaping of queries 

*WMS
FIX: SiteDirector - get compatible platforms before checking Task Queues for a site

[v6r6p9]

*Core
FIX: Utilities/PromptUser.py - better user prompt

*Accounting
NEW: Add some validation to the job records because of weird data coming from YANDEX.ru

*DMS
BUGFIX: ReplicaManager - typo errStr -> infoStr in __replicate()
FIX: FTSRequest - fixed log message

*WMS
FIX: SiteDirector - use CSGlobals.getVO() call instead of explicit CS option

[v6r6p8]

*Transformation
BUGFIX: TransformationDB - typo in getTransformationFiles(): iterValues -> itervalues

[v6r6p7]

*Resources
FIX: StorageFactory - uncommented line that was preventing the status to be returned 
BUGFIX: CE remote scripts - should return status and not call exit()
BUGFIX: SSHComputingElement - wrong pilot ID reference

[v6r6p6]

*WMS
FIX: TaskQueueDB - in findOrphanJobs() retrieve orphaned jobs as list of ints instead of list of tuples
FIX: OptimizerExecutor - added import of datetime to cope with the old style optimizer parameters

*Transformation
FIX: TransformationAgent - fix finalization entering in an infinite loop
NEW: TransformationCLI - added resetProcessedFile command
FIX: TransformationCleaningAgent - treating the archiving delay 
FIX: TransformationDB - fix in getTransformationFiles() in case of empty file list

[v6r6p5]

*Transformation
FIX: TransformationAgent - type( transClient -> transfClient )
FIX: TransformationAgent - self._logInfo -> self.log.info
FIX: TransformationAgent - skip if no Unused files
FIX: TransformationAgent - Use CS option for replica cache lifetime
CHANGE: TransformationAgent - accept No new Unused files every [6] hours

[v6r6p4]

*DMS
FIX: TransferAgent - protection for files that can not be scheduled
BUGFIX: TransferDB - typo (instIDList - > idList ) fixed

*Transformation
BUGFIX: TransformationAgent - typo ( loginfo -> logInfo )

[v6r6p3]

FIX: merged in patch v6r5p14

*Core
BUGFIX: X509Chain - return the right structure in getCredentials() in case of failure
FIX: dirac-deploy-scripts.py - allow short scripts starting from "d"
FIX: dirac-deploy-scripts.py - added DCOMMANDS_PPID env variable in the script wrapper
FIX: ExecutorReactor - reduced error message dropping redundant Task ID 

*Interfaces
BUGFIX: Dirac.py - allow to pass LFN list to replicateFile()

*DMS
FIX: FileManager - extra check if all files are available in _findFiles()
BUGFIX: FileCatalogClientCLI - bug in DirectoryListing

[v6r6p2]

FIX: merged in patch v6r5p13

*WMS
FIX: SiteDirector - if no community set, look for DIRAC/VirtualOrganization setting

*Framework
FIX: SystemLoggingDB - LogLevel made VARCHAR in the MessageRepository table
FIX: Logging - several log messages are split in fixed and variable parts
FIX: SystemLoggingDB - in insertMessage() do not insert new records in auxiliary tables if they 
     are already there

[v6r6p1]

*Core:
CHANGE: PromptUser - changed log level of the printout to NOTICE
NEW: Base Client constructor arguments are passed to the RPCClient constructor

*DMS:
NEW: FTSRequest - added a prestage mechanism for source files
NEW: FileCatalogClientCLI - added -f switch to the size command to use raw faile tables 
     instead of storage usage tables
NEW: FileCatalog - added orphan directory repair tool
NEW: FIleCatalog - more counters to control the catalog sanity     

*WMS:
FIX: SandboxStoreClient - no more kwargs tricks
FIX: SandboxStoreClient returns sandbox file name in case of upload failure to allow failover
FIX: dirac-pilot - fixed VO_%s_SW_DIR env variable in case of OSG

*TS:
FIX: TransformationManagerHandler - avoid multiple Operations() instantiation in 
     getTransformationSummaryWeb()

[v6r6]

*Core
CHANGE: getDNForUsername helper migrated from Core.Security.CS to Registry helper
NEW: SiteSEMapping - new utilities getSitesGroupedByTierLevel(), getTier1WithAttachedTier2(),
     getTier1WithTier2
CHANGE: The DIRAC.Core.Security.CS is replaced by the Registry helper     
BUGFIX: dirac-install - properly parse += in .cfg files
FIX: Graphs.Utilities - allow two lines input in makeDataFromCVS()
FIX: Graphs - allow Graphs package usage if even matplotlib is not installed
NEW: dirac-compile-externals will retrieve the Externals compilation scripts from it's new location 
     in github (DIRACGrid/Externals)
NEW: Possibility to define a thread-global credentials for DISET connections (for web framework)
NEW: Logger - color output ( configurable )
NEW: dirac-admin-sort-cs-sites - to sort sites in the CS
CHANGE: MessageClient(Factor) - added msgClient attribute to messages
NEW: Core.Security.Properties - added JOB_MONITOR and USER_MANAGER properties

*Configuration
NEW: Registry - added getAllGroups() method

*Framework
NEW: SystemAdministratorClientCLI - possibility to define roothPath and lcgVersion when updating software

*Accounting
NEW: JobPlotter - added Normalized CPU plots to Job accounting
FIX: DBUtils - plots going to greater granularity

*DMS
NEW: FileCatalog - storage usage info stored in all the directories, not only those with files
NEW: FileCatalog - added utility to rebuild storage usage info from scratch
FIX: FileCatalog - addMetadataField() allow generic types, e.g. string
FIX: FileCatalog - path argument is normalized before usage in multiple methods
FIX: FileCatalog - new metadata for files(directories) should not be there before for directories(files)
NEW: FileCatalog - added method for rebuilding DirectoryUsage data from scratch 
NEW: FileCatalog - Use DirectoryUsage mechanism for both logical and physical storage
CHANGE: FileCatalog - forbid removing non-empty directories
BUGFIX: FileCatalogClientCLI - in do_ls() check properly the path existence
FIX: FileCatalogClientCLI - protection against non-existing getCatalogCounters method in the LFC client
FIX: DMS Agents - properly call superclass constructor with loadName argument
FIX: ReplicaManager - in removeFile() non-existent file is marked as failed
FIX: Make several classes pylint compliant: DataIntegrityHandler, DataLoggingHandler,
     FileCatalogHandler, StorageElementHandler, StorageElementProxyHandler, TransferDBMonitoringHandler
FIX: LogUploadAgent - remove the OSError exception in __replicate()
FIX: FileCatalogClientCLI - multiple check of proper command inputs,
     automatic completion of several commands with subcommands,
     automatic completion of file names
CHANGE: FileCatalogClientCLI - reformat the output of size command 
FIX: dirac-admin-ban-se - allow to go over all options read/write/check for each SE      
NEW: StrategyHandler - new implementation to speed up file scheduling + better error reporting
NEW: LcgFileCatalogProxy - moved from from LHCbDirac to DIRAC
FIX: ReplicaManager - removed usage of obsolete "/Resources/StorageElements/BannedTarget" 
CHANGE: removed StorageUsageClient.py
CHANGE: removed obsoleted ProcessingDBAgent.py

*WMS
CHANGE: RunNumber job parameter was removed from all the relevant places ( JDL, JobDB, etc )
NEW: dirac-pilot - add environment setting for SSH and BOINC CEs
NEW: WMSAdministrator - get output for non-grid CEs if not yet in the DB
NEW: JobAgent - job publishes BOINC parameters if any
CHANGE: Get rid of LHCbPlatform everywhere except TaskQueueDB
FIX: SiteDirector - provide list of sites to the Matcher in the initial query
FIX: SiteDirector - present a list of all groups of a community to match TQs
CHANGE: dirac-boinc-pilot dropped
CHANGE: TaskQueueDirector does not depend on /LocalSite section any more
CHANGE: reduced default delays for JobCleaningAgent
CHANGE: limit the number of jobs received by JobCleaningAgent
CHANGE: JobDB - use insertFields instead of _insert
CHANGE: Matcher, TaskQueueDB - switch to use Platform rather than LHCbPlatform retaining LHCbPlatform compatibility
BUGFIX: Matcher - proper reporting pilot site and CE
CHANGE: JobManager - improved job Killing/Deleting logic
CHANGE: dirac-pilot - treat the OSG case when jobs on the same WN all run in the same directory
NEW: JobWrapper - added more status reports on different failures
FIX: PilotStatusAgent - use getPilotProxyFromDIRACGroup() instead of getPilotProxyFromVOMSGroup()
CHANGE: JobMonitoringHandler - add cutDate and condDict parameters to getJobGroup()
NEW: JobMonitoringHandler - check access rights with JobPolicy when accessing job info from the web
NEW: JobManager,JobWrapper - report to accounting jobs in Rescheduled final state if rescheduling is successful
FIX: WMSAdministrator, SiteDirector - store only non-empty pilot output to the PilotDB
NEW: added killPilot() to the WMSAdministrator interface, DiracAdmin and dirac-admin-kill-pilot command
NEW: TimeLeft - renormalize time left using DIRAC Normalization if available
FIX: JobManager - reconnect to the OptimizationMind in background if not yet connected
CHANGE: JobManifest - use Operations helper
NEW: JobCleaningAgent - delete logging records from JobLoggingDB when deleting jobs

*RMS
FIX: RequestDBFile - better exception handling in case no JobID supplied
FIX: RequestManagerHandler - make it pylint compliant
NEW: RequestProxyHandler - is forwarding requests from voboxes to central RequestManager. 
     If central RequestManager is down, requests are dumped into file cache and a separate thread 
     running in background is trying to push them into the central. 
CHANGE: Major revision of the code      
CHANGE: RequestDB - added index on SubRequestID in the Files table
CHANGE: RequestClient - readRequestForJobs updated to the new RequetsClient structure

*RSS
NEW: CS.py - Space Tokens were hardcoded, now are obtained after scanning the StorageElements.

*Resources
FIX: SSHComputingElement - enabled multiple hosts in one queue, more debugging
CHANGE: SSHXXX Computing Elements - define SSH class once in the SSHComputingElement
NEW: SSHComputingElement - added option to define private key location
CHANGE: Get rid of legacy methods in ComputingElement
NEW: enable definition of ChecksumType per SE
NEW: SSHBatch, SSHCondor Computing Elements
NEW: SSHxxx Computing Elements - using remote control scripts to better capture remote command errors
CHANGE: put common functionality into SSHComputingElement base class for all SSHxxx CEs
NEW: added killJob() method tp all the CEs
NEW: FileCatalog - take the catalog information info from /Operations CS section, if defined there, 
     to allow specifications per VO 

*Interfaces
CHANGE: Removed Script.initialize() from the API initialization
CHANGE: Some general API polishing
FIX: Dirac.py - when running in mode="local" any directory in the ISB would not get untarred, 
     contrary to what is done in the JobWrapper

*TS
BUGFIX: TaskManager - bug fixed in treating tasks with input data
FIX: TransformationCleaningAgent - properly call superclass constructor with loadName argument
NEW: TransformationCleaningAgent - added _addExtraDirectories() method to extend the list of
     directories to clean in a subclass if needed
CHANGE: TransformationCleaningAgent - removed usage of StorageUsageClient     
NEW: TransformationAgent is multithreaded now ( implementation moved from LHCbDIRAC )
NEW: added unit tests
NEW: InputDataAgent - possibility to refresh only data registered in the last predefined period of time 
NEW: TransformationAgent(Client) - management of derived transformations and more ported from LHCbDIRAC
BUGFIX: TransformationDB - wrong SQL statement generation in setFileStatusForTransformation()

[v6r5p14]

*Core
NEW: Utilities - added Backports utility

*WMS
FIX: Use /Operations/JobScheduling section consistently, drop /Operations/Matching section
NEW: Allow VO specific share correction plugins from extensions
FIX: Executors - several fixes

[v6r5p13]

*WMS
FIX: Executors - VOPlugin will properly send and receive the params
NEW: Correctors can be defined in an extension
FIX: Correctors - Properly retrieve info from the CS using the ops helper

[v6r5p12]

FIX: merged in patch v6r4p34

[v6r5p11]

FIX: merged in patch v6r4p33

*Core
FIX: MySQL - added offset argument to buildConditions()

[v6r5p10]

FIX: merged in patch v6r4p32

[v6r5p9]

FIX: merged in patch v6r4p30

[v6r5p8]

FIX: merged in patch v6r4p29

[v6r5p7]

FIX: merged in patch v6r4p28

[v6r5p6]

FIX: merged in patch v6r4p27

*Transformation
BUGFIX: TransformationDB - StringType must be imported before it can be used

*RSS
NEW: CS.py - Space Tokens were hardcoded, now are obtained after scanning the StorageElements.

[v6r5p5]

FIX: merged in patch v6r4p26

[v6r5p4]

FIX: merged in patch v6r4p25

[v6r5p3]

*Transformation
FIX: merged in patch v6r4p24

[v6r5p2]

*Web
NEW: includes DIRACWeb tag web2012092101

[v6r5p1]

*Core
BUGFIX: ExecutorMindHandler - return S_OK() in the initializeHandler
FIX: OptimizationMindHandler - if the manifest is not dirty it will not be updated by the Mind

*Configuration
NEW: Resources helper - added getCompatiblePlatform(), getDIRACPlatform() methods

*Resources
FIX: SSHComputingElement - add -q option to ssh command to avoid banners in the output
FIX: BOINCComputingElement - removed debugging printout
FIX: ComputingElement - use Platform CS option which will be converted to LHCbPlatform for legacy compatibility

*DMS
FIX: RequestAgentBase - lowering loglevel from ALWAYS to INFO to avoid flooding SystemLogging

*WMS:
FIX: SiteDirector - provide CE platform parameter when interrogating the TQ
FIX: GridPilotDirector - publish pilot OwnerGroup rather than VOMS role
FIX: WMSUtilities - add new error string into the parsing of the job output retrieval

[v6r5]

NEW: Executor framework

*Core
NEW: MySQL.py - added Test case for Time.dateTime time stamps
NEW: MySQL.py - insertFields and updateFields can get values via Lists or Dicts
NEW: DataIntegrityDB - use the new methods from MySQL and add test cases
NEW: DataIntegrityHandler - check connection to DB and create tables (or update their schema)
NEW: DataLoggingDB - use the new methods from MySQL and add test cases
NEW: DataLoggingHandler - check connection to DB and create tables (or update their schema)
FIX: ProcessPool - killing stuck workers after timeout
CHANGE: DB will throw a RuntimeException instead of a sys.exit in case it can't contact the DB
CHANGE: Several improvements on DISET
CHANGE: Fixed all DOS endings to UNIX
CHANGE: Agents, Services and Executors know how to react to CSSection/Module and react accordingly
NEW: install tools are updated to deal with executors
FIX: dirac-install - add -T/--Timeout option to define timeout for distribution downloads
NEW: dirac-install - added possibility of defining dirac-install's global defaults by command line switch
BUGFIX: avoid PathFinder.getServiceURL and use Client class ( DataLoggingClient,LfcFileCatalogProxyClient ) 
FIX: MySQL - added TIMESTAMPADD and TIMESTAMPDIFF to special values not to be scaped by MySQL
NEW: ObjectLoader utility
CHANGE: dirac-distribution - added global defaults flag and changed the flag to -M or --defaultsURL
FIX: Convert to string before trying to escape value in MySQL
NEW: DISET Services - added PacketTimeout option
NEW: SystemLoggingDB - updated to use the renewed MySQL interface and SQL schema
NEW: Added support for multiple entries in /Registry/DefaultGroup, for multi-VO installations
CHANGE: Component installation procedure updated to cope with components inheriting Modules
CHANGE: InstallTools - use dirac- command in runit run scripts
FIX: X509Chain - avoid a return of error when the group is not valid
FIX: MySQL - reduce verbosity of log messages when high level methods are used
CHANGE: Several DB classes have been updated to use the MySQL buildCondition method
NEW: MySQL - provide support for greater and smaller arguments to all MySQL high level methods
FIX: Service.py - check all return values from all initializers

*Configuration
CHANGE: By default return option and section lists ordered as in the CS
NEW: ConfigurationClient - added function to refresh remote configuration

*Framework
FIX: Registry.findDefaultGroup will never return False
CHANGE: ProxyManager does not accept proxies without explicit group
CHANGE: SystemAdministratorHandler - force refreshing the configuration after new component setup

*RSS
CHANGE: removed code execution from __init__
CHANGE: removed unused methods
NEW: Log all policy results 

*Resources
NEW: updated SSHComputingElement which allows multiple job submission
FIX: SGETimeLeft - better parsing of the batch system commands output
FIX: InProcessComputingElement - when starting a new job discard renewal of the previous proxy
NEW: BOINCComputingElement - new CE client to work with the BOINC desktop grid infrastructure 

*WMS
CHANGE: WMS Optimizers are now executors
CHANGE: SandboxStoreClient can directly access the DB if available
CHANGE: Moved JobDescription and improved into JobManifest
FIX: typo in JobLoggingDB
NEW: JobState/CachedJobState allow access to the Job via DB/JobStateSync Service automatically
BUGFIX: DownloadInputData - when not enough disk space, message was using "buffer" while it should be using "data"
FIX: the sandboxmetadataDB explosion when using the sandboxclient without direct access to the DB
NEW: Added support for reset/reschedule in the OptimizationMind
CHANGE: Whenever a DB is not properly initialized it will raise a catchable RuntimeError exception 
        instead of silently returning
FIX: InputDataResolution - just quick mod for easier extensibility, plus removed some LHCb specific stuff
NEW: allow jobids in a file in dirac-wms-job-get-output
NEW: JobManager - zfill in %n parameter substitution to allow alphabetical sorting
NEW: Directors - added checking of the TaskQueue limits when getting eligible queues
CHANGE: Natcher - refactor to simpify the logic, introduced Limiter class
CHANGE: Treat MaxCPUTime and CPUTime the same way in the JDL to avoid confusion
NEW: SiteDirector - added options PilotScript, MaxPilotsToSubmit, MaxJobsInFillMode
BUGFIX: StalledJobAgent - use cpuNormalization as float, not string 
FIX: Don't kill an executor if a task has been taken out from it
NEW: dirac-boinc-pilot - pilot script to be used on the BOINC volunteer nodes
FIX: SiteDirector - better handling of tokens and filling mode 
NEW: Generic pilot identities are automatically selected by the TQD and the SiteDirector 
     if not explicitly defined in /Pilot/GenericDN and GenericGroup
NEW: Generic pilot groups can have a VO that will be taken into account when selecting generic 
     credentials to submit pilots
NEW: Generic pilots that belong to a VO can only match jobs from that VO
NEW: StalledJobAgent - added rescheduling of jobs stuck in Matched or Rescheduled status
BUGFIX: StalledJobAgent - default startTime and endTime to "now", avoid None value
NEW: JobAgent - stop after N failed matching attempts (nothing to do), use StopAfterFailedMatches option
CHANGE: JobAgent - provide resource description as a dictionary to avoid extra JDL parsing by the Matcher
CHANGE: Matcher - report pilot info once instead of sending it several times from the job
CHANGE: Matcher - set the job site instead of making a separate call to JobStateUpdate
NEW: Matcher - added Matches done and matches OK statistics
NEW: TaskQueue - don't delete fresh task queues. Wait 5 minutes to do so.
CHANGE: Disabled TQs can also be matched, if no jobs are there, a retry will be triggered

*Transformation
FIX: TransformationAgent - a small improvement: now can pick the prods status to handle from the CS, 
     plus few minor corrections (e.g. logger messages)
FIX: TransformationCLI - take into accout possible failures in resetFile command     

*Accounting
NEW: AccountingDB - added retrieving RAW records for internal stuff
FIX: AccountingDB - fixed some logic for readonly cases
CHANGE: Added new simpler and faster bucket insertion mechanism
NEW: Added more info when rebucketing
FIX: Calculate the rebucket ETA using remaining records to be processed instead of the total records to be processed
FIX: Plots with no data still carry the plot name

*DMS
NEW: SRM2Storage - added retry in the gfal calls
NEW: added new FTSCleaningAgent cleaning up TransferDB tables
FIX: DataLoggingClient and DataLoggingDB - tests moved to separate files
CHANGE: request agents cleanup

*RMS
CHANGE: Stop using RequestAgentMixIn in the request agents

[v6r4p34]

*DMS
BUGFIX: FileCatalogCLI - fixed wrong indentation
CHANGE: RegistrationTask - removed some LHCb specific defaults

[v6r4p33]

*DMS
CHANGE: FTSRequest - be more verbose if something is wrong with file

[v6r4p32]

*WMS
FIX: StalledJobAgent - avoid exceptions in the stalled job accounting reporting

*DMS
NEW: FTSMonitorAgent - handling of expired FTS jobs 

*Interfaces
CHANGE: Dirac.py - attempt to retrieve output sandbox also for Completed jobs in retrieveRepositorySandboxes()

[v6r4p30]

*Core
BUGFIX: dirac-admin-bdii-ce-voview - proper check of the result structure

*Interfaces
FIX: Dirac.py, Job.py - allow to pass environment variables with special characters

*DMS
NEW: FileCatalogCLI - possibility to sort output in the ls command

*WMS:
FIX: JobWrapper - interpret environment variables with special characters 

[v6r4p29]

*RMS
BUGFIX: RequestDBMySQL - wrong indentation in __updateSubRequestFiles()

[v6r4p28]

*Interfaces
CHANGE: Dirac.py, DiracAdmin.py - remove explicit timeout on RPC client instantiation

*RSS
FIX: CS.py - fix for updated CS location (backward compatible)

*DMS
BUGFIX: StrategyHandler - bug fixed determineReplicationTree()
FIX: FTSRequest - add checksum string to SURLs file before submitting an FTS job

*WMS
FIX: JobWrapper - protection for double quotes in JobName
CHANGE: SiteDirector - switched some logging messages from verbose to info level

*RMS
NEW: Request(Client,DBMySQL,Manager) - added readRequestsForJobs() method

[v6r4p27]

*DMS
FIX: SRM2Storage - removed hack for EOS (fixed server-side)

*Transformation
CHANGE: TransformationClient - limit to 100 the number of transformations in getTransformations()
NEW: TransformationAgent - define the transformations type to use in the configuration

*Interfaces
FIX: Job.py -  fix for empty environmentDict (setExecutionEnv)

[v6r4p26]

*Transformation
BUGFIX: TransformationClient - fixed calling sequence in rpcClient.getTransformationTasks()
NEW: TransformationClient - added log messages in verbose level.

[v6r4p25]

*DMS
BUGFIX: StrategyHandler - sanity check for wrong replication tree 

[v6r4p24]

*Core
NEW: MySQL - add 'offset' argument to the buildCondition()

*Transformation
FIX: TransformationAgent - randomize the LFNs for removal/replication case when large number of those
CHANGE: TransformationClient(DB,Manager) - get transformation files in smaller chunks to
        improve performance
FIX: TransformationAgent(DB) - do not return redundant LFNs in getTransformationFiles()    

[v6r4p23]

*Web
NEW: includes DIRACWeb tag web2012092101

[v6r4p22]

*DMS
FIX: SRM2Storage - fix the problem with the CERN-EOS storage 

[v6r4p21]

*Core
BUGFIX: SGETimeLeft - take into account dd:hh:mm:ss format of the cpu consumed

[v6r4p20]

*WMS
BUGFIX: PilotDirector, GridPilotDirector - make sure that at least 1 pilot is to be submitted
BUGFIX: GridPilotDirector - bug on how pilots are counted when there is an error in the submit loop.
BUGFIX: dirac-pilot - proper install script installation on OSG sites

[v6r4p19]

*RMS
FIX: RequestDBMySQL - optimized request selection query 

[v6r4p18]

*Configuration
BUGFIX: CE2CSAgent.py - the default value must be set outside the loop

*DMS
NEW: dirac-dms-create-replication-request
BUGFIX: dirac-dms-fts-submit, dirac-dms-fts-monitor - print out error messages

*Resources
BUGFIX: TorqueComputingElement.py, plus add UserName for shared Queues

*WMS
BUGFIX: JobManagerHandler - default value for pStart (to avoid Exception)

[v6r4p17]

*Core
FIX: dirac-configure - setup was not updated in dirac.cfg even with -F option
FIX: RequestHandler - added fix for Missing ConnectionError

*DMS
FIX: dirac-dms-clean-directory - command fails with `KeyError: 'Replicas'`.

*WMS
FIX: SiteDirector - adapt to the new method in the Matcher getMatchingTaskQueue 
FIX: SiteDirector - added all SubmitPools to TQ requests

[v6r4p16]

*Core:
FIX: dirac-install - bashrc/cshrc were wrongly created when using versionsDir

*Accounting
CHANGE: Added new simpler and faster bucket insertion mechanism
NEW: Added more info when rebucketing

*WMS
CHANGE: Matcher - refactored to take into account job limits when providing info to directors
NEW: JoAgent - reports SubmitPool parameter if applicable
FIX: Matcher - bad codition if invalid result

[v6r4p15]

*WMS
FIX: gLitePilotDirector - fix the name of the MyProxy server to avoid crasehs of the gLite WMS

*Transformation
FIX: TaskManager - when the file is on many SEs, wrong results were generated

[v6r4p13]

*DMS
FIX: dirac-admin-allow-se - added missing interpreter line

[v6r4p12]

*DMS
CHANGE: RemovalTask - for DataManager shifter change creds after failure of removal with her/his proxy.

*RSS
NEW: Added RssConfiguration class
FIX: ResourceManagementClient  - Fixed wrong method name

[v6r4p11]

*Core
FIX: GGUSTicketsClient - GGUS SOAP URL updated

*DMS
BUGFIX: ReplicaManager - wrong for loop

*RequestManagement
BUGFIX: RequestClient - bug fix in finalizeRequest()

*Transformation
FIX: TaskManager - fix for correctly setting the sites (as list)

[v6r4p10]

*RequestManagement
BUGFIX: RequestContainer - in addSubrequest() function

*Resources
BUGFIX: SRM2Storage - in checksum type evaluation

*ResourceStatusSystem
BUGFIX: InfoGetter - wrong import statement

*WMS
BUGFIX: SandboxMetadataDB - __init__() can not return a value

[v6r4p9]

*DMS
CHANGE: FailoverTransfer - ensure the correct execution order of the subrequests

[v6r4p8]

Bring in fixes from v6r3p17

*Core:
FIX: Don't have the __init__ return True for all DBs
NEW: Added more protection for exceptions thrown in callbacks for the ProcessPool
FIX: Operations will now look in 'Defaults' instead of 'Default'

*DataManagement:
FIX: Put more protection in StrategyHandler for neither channels  not throughput read out of TransferDB
FIX: No JobIDs supplied in getRequestForJobs function for RequestDBMySQL taken into account
FIX: Fix on getRequestStatus
CHANGE: RequestClient proper use of getRequestStatus in finalizeRequest
CHANGE: Refactored RequestDBFile

[v6r4p7]

*WorkloadManagement
FIX: SandboxMetadataDB won't explode DIRAC when there's no access to the DB 
CHANGE: Whenever a DB fails to initialize it raises a catchable exception instead of just returning silently

*DataManagement
CHANGE: Added Lost and Unavailable to the file metadata

[v6r4p6]

Bring fixes from v6r4p6

[v6r4p5]

*Configuration
NEW: Added function to generate Operations CS paths

*Core
FIX: Added proper ProcessPool checks and finalisation

*DataManagement
FIX: don't set Files.Status to Failed for non-existign files, failover transfers won't go
FIX: remove classmethods here and there to unblock requestHolder
CHANGE: RAB, TA: change task timeout: 180 and 600 (was 600 and 900 respectively)
FIX: sorting replication tree by Ancestor, not hopAncestorgit add DataManagementSystem/Agent/TransferAgent.py
NEW: TA: add finalize
CHANGE: TransferAgent: add AcceptableFailedFiles to StrategyHandler to ban FTS channel from scheduling
FIX: if there is no failed files, put an empty dict


*RSS
FIX: RSS is setting Allowed but the StorageElement checks for Active

*Workflows
FIX: Part of WorfklowTask rewritten to fix some issues and allow 'ANY' as site

*Transformation
FIX: Wrong calls to TCA::cleanMetadataCatalogFiles

[v6r4p4]

*Core
FIX: Platform.py - check if Popen.terminate is available (only from 2.6)

[v6r4p3]

*Core
FIX: ProcessPool with watchdog and timeouts - applied in v6r3 first

[v6r4p2]

*StorageManagement
BUGFIX: StorageElement - staging is a Read operation and should be allowed as such

*WMS
BUGFIX: InProcessComputingElement, JobAgent - proper return status code from the job wrapper

*Core
FIX: Platform - manage properly the case of exception in the ldconfig execution

[v6r4p1]

*DMS
FIX: TransferDB.getChannelObservedThroughput - the channelDict was created in a wrong way

*RSS
FIX: ResourceStatus was not returning Allowed by default

[v6r4]

*Core
FIX: dirac-install-db.py: addDatabaseOptionsToCS has added a new keyed argument
NEW: SGETimeLeft.py: Support for SGE backend
FIX: If several extensions are installed, merge ConfigTemplate.cfg
NEW: Service framework - added monitoring of file descriptors open
NEW: Service framework - Reduced handshake timeout to prevent stuck threads
NEW: MySQL class with new high level methods - buildCondition,insertFields,updateFields
     deleteEntries, getFields, getCounters, getDistinctAttributeValues
FIX: ProcessPool - fixes in the locking mechanism with LockRing, stopping workers when the
     parent process is finished     
FIX: Added more locks to the LockRing
NEW: The installation tools are updated to install components by name with the components module specified as an option

*DMS
FIX: TransferDB.py - speed up the Throughput determination
NEW: dirac-dms-add-files: script similar to dirac-dms-remove-files, 
     allows for 1 file specification on the command line, using the usual dirac-dms-add-file options, 
     but also can take a text file in input to upload a bunch of files. Exit code is 0 only if all 
     was fine and is different for every error found. 
NEW: StorageElementProxy- support for data downloading with http protocol from arbitrary storage, 
     needed for the web data download
BUGFIX: FileCatalogCLI - replicate operation does a proper replica registration ( closes #5 )     
FIX: ReplicaManager - __cleanDirectory now working and thus dirac-dms-clean-directory

*WMS
NEW: CPU normalization script to run a quick test in the pilot, used by the JobWrapper
     to report the CPU consumption to the accounting
FIX: StalledJobAgent - StalledTimeHours and FailedTimeHours are read each cycle, refer to the 
     Watchdog heartBeat period (should be renamed); add NormCPUTime to Accounting record
NEW: SiteDirector - support for the operation per VO in multi-VO installations
FIX: StalledJobAgent - get ProcessingType from JDL if defined
BUGFIX: dirac-wms-job-peek - missing printout in the command
NEW: SiteDirector - take into account the number of already waiting pilots when evaluating the number of pilots to submit
FIX: properly report CPU usage when the Watchdog kill the payload.

*RSS
BUGFIX: Result in ClientCache table is a varchar, but the method was getting a datetime
NEW: CacheFeederAgent - VOBOX and SpaceTokenOccupancy commands added (ported from LHCbDIRAC)
CHANGE: RSS components get operational parameters from the Operations handler

*DataManagement
FIX: if there is no failed files, put an empty dict

*Transformation
FIX: Wrong calls to TCA::cleanMetadataCatalogFiles

[v6r3p19]

*WMS
FIX: gLitePilotDirector - fix the name of the MyProxy server to avoid crashes of the gLite WMS

[v6r3p18]

*Resources
BUGFIX: SRM2Storage - in checksum type evaluation

[v6r3p17]

*DataManagement
FIX: Fixes issues #783 and #781. Bugs in ReplicaManager removePhisicalReplica and getFilesFromDirectory
FIX: Return S_ERROR if missing jobid arguments
NEW: Checksum can be verified during FTS and SRM2Storage 

[v6r3p16]

*DataManagement
FIX: better monitoring of FTS channels 
FIX: Handle properly None value for channels and bandwidths

*Core
FIX: Properly calculate the release notes if there are newer releases in the release.notes file

[v6r3p15]

*DataManagement
FIX: if there is no failed files, put an empty dict

*Transformation
FIX: Wrong calls to TCA::cleanMetadataCatalogFiles


[v6r3p14]

* Core

BUGFIX: ProcessPool.py: clean processing and finalisation
BUGFIX: Pfn.py: don't check for 'FileName' in pfnDict

* DMS

NEW: dirac-dms-show-fts-status.py: script showing last hour history for FTS channels
NEW: TransferDBMonitoringHandler.py: new function exporting FST channel queues
BUGFIX: TransferAgent.py,RemovalAgent.py,RegistrationAgent.py - unlinking of temp proxy files, corection of values sent to gMonitor
BUGFIX: StrategyHandler - new config option 'AcceptableFailedFiles' to unblock scheduling for channels if problematic transfers occured for few files
NEW: TransferAgent,RemovalAgent,RegistrationAgent - new confing options for setting timeouts for tasks and ProcessPool finalisation
BUGFIX: ReplicaManager.py - reverse sort of LFNs when deleting files and directories to avoid blocks
NEW: moved StrategyHandler class def to separate file under DMS/private

* TMS

FIX: TransformationCleaningAgent.py: some refactoring, new way of disabling/enabline execution by 'EnableFlag' config option

[v6r3p13]

*Core
FIX: Added proper ProcessPool checks and finalisation

*DataManagement
FIX: don't set Files.Status to Failed for non-existign files, failover transfers won't go
FIX: remove classmethods here and there to unblock requestHolder
CHANGE: RAB, TA: change task timeout: 180 and 600 (was 600 and 900 respectively)
FIX: sorting replication tree by Ancestor, not hopAncestorgit add DataManagementSystem/Agent/TransferAgent.py
NEW: TA: add finalize
CHANGE: TransferAgent: add AcceptableFailedFiles to StrategyHandler to ban FTS channel from scheduling

[v6r3p12]

*Core
FIX: Platform.py - check if Popen.terminate is available (only from 2.6)

[v6r3p11]

*Core
FIX: ProcessPool with watchdog and timeouts

[v6r3p10]

*StorageManagement
BUGFIX: StorageElement - staging is a Read operation and should be allowed as such

*WMS
BUGFIX: InProcessComputingElement, JobAgent - proper return status code from the job wrapper

*Core
FIX: Platform - manage properly the case of exception in the ldconfig execution

[v6r3p9]

*DMS
FIX: TransferDB.getChannelObservedThroughput - the channelDict was created in a wrong way

[v6r3p8]

*Web
CHANGE: return back to the release web2012041601

[v6r3p7]

*Transformation
FIX: TransformationCleaningAgent - protection from deleting requests with jobID 0 

[v6r3p6]

*Core
FIX: dirac-install-db - proper key argument (follow change in InstallTools)
FIX: ProcessPool - release all locks every time WorkignProcess.run is executed, more fixes to come
FIX: dirac-configure - for Multi-Community installations, all vomsdir/vomses files are now created

*WMS
NEW: SiteDirector - add pilot option with CE name to allow matching of SAM jobs.
BUGFIX: dirac-pilot - SGE batch ID was overwriting the CREAM ID
FIX: PilotDirector - protect the CS master if there are at least 3 slaves
NEW: Watchdog - set LocalJobID in the SGE case

[v6r3p5]

*Core:
BUGFIX: ProcessPool - bug making TaskAgents hang after max cycles
BUGFIX: Graphs - proper handling plots with data containing empty string labels
FIX: GateWay - transfers were using an old API
FIX: GateWay - properly calculate the gateway URL
BUGFIX: Utilities/Pfn.py - bug in pfnunparse() when concatenating Path and FileName

*Accounting
NEW: ReportGenerator - make AccountingDB readonly
FIX: DataCache - set daemon the datacache thread
BUGFIX: BasePlotter - proper handling of the Petabyte scale data

*DMS:
BUGFIX: TransferAgent, RegistrationTask - typos 

[v6r3p4]

*DMS:
BUGFIX: TransferAgent - wrong value for failback in TA:execute

[v6r3p3]

*Configuration
BUGFIX: Operations helper - typo

*DMS:
FIX: TransferAgent - change the way of redirecting request to task

[v6r3p2]

*DMS
FIX: FTSRequest - updating metadata for accouting when finalizing FTS requests

*Core
FIX: DIRAC/__init__.py - default version is set to v6r3

[v6r3p1]

*WMS
CHANGE: Use ResourcesStatus and Resources helpers in the InputDataAgent logic

*Configuration
NEW: added getStorageElementOptions in Resources helper

*DMS
FIX: resourceStatus object created in TransferAgent instead of StrategyHandler

[v6r3]

*Core
NEW: Added protections due to the process pool usage in the locking logic

*Resources
FIX: LcgFileCatalogClient - reduce the number of retries: LFC_CONRETRY = 5 to 
     avoid combined catalog to be stuck on a faulty LFC server
     
*RSS
BUGFIX: ResourceStatus - reworked helper to keep DB connections     

*DMS
BUGFIX: ReplicaManager::CatalogBase::_callFileCatalogFcnSingleFile() - wrong argument

*RequestManagement
FIX: TaskAgents - set timeOut for task to 10 min (15 min)
NEW: TaskAgents - fill in Error fields in case of failing operations

*Interfaces
BUGFIX: dirac-wms-select-jobs - wrong use of the Dirac API

[v6r2p9]

*Core
FIX: dirac-configure - make use of getSEsForSite() method to determine LocalSEs

*WMS
NEW: DownloadInputData,InputDataByProtocol - check Files on Tape SEs are on Disk cache 
     before Download or getturl calls from Wrapper
CHANGE: Matcher - add Stalled to "Running" Jobs when JobLimits are applied   
CHANGE: JobDB - allow to specify required platform as Platform JDL parameter,
        the specified platform is taken into account even without /Resources/Computing/OSCompatibility section

*DMS
CHANGE: dirac-admin-allow(ban)-se - removed lhcb-grid email account by default, 
        and added switch to avoid sending email
FIX: TaskAgents - fix for non-existing files
FIX: change verbosity in failoverReplication 
FIX: FileCatalog - remove properly metadata indices 
BUGFIX: FileManagerBase - bugfix in the descendants evaluation logic  
FIX: TransferAgent and TransferTask - update Files.Status to Failed when ReplicaManager.replicateAndRegister 
     will fail completely; when no replica is available at all.

*Core
FIX: dirac-pilot - default lcg bindings version set to 2012-02-20

[v6r2p8]

*DMS:
CHANGE: TransferAgent - fallback to task execution if replication tree is not found

[v6r2p7]

*WMS
BUGFIX: SiteDirector - wrong CS option use: BundleProxy -> HttpProxy
FIX: SiteDirector - use short lines in compressed/encoded files in the executable
     python script

[v6r2p6]

*DataManagement
FIX: Bad logic in StrategyHandler:MinimiseTotalWait

*Core
CHANGE: updated GGUS web portal URL

*RSS
BUGFIX: meta key cannot be reused, it is popped from dictionary

*Framework
FIX: The Gateway service does not have a handler
NEW: ConfingTemplate entry for Gateway
FIX: distribution notes allow for word wrap

*WorkloadManagement
FIX: avoid unnecessary call if no LFN is left in one of the SEs
FIX: When Uploading job outputs, try first Local SEs, if any


[v6r2p5]

*RSS
BUGFIX: several minor bug fixes

*RequestManagement
BUGFIX: RequestDBMySQL - removed unnecessary request type check

*DMS
BUGFIX: FileCatalogClienctCLI - wrong evaluation of the operation in the find command
NEW: FileCatalog - added possibility to remove specified metadata for a given path 
BUGFIX: ReplicaManager - wrong operation order causing failure of UploadLogFile module

*Core
NEW: dirac-install - generate cshrc DIRAC environment setting file for the (t)csh 

*Interfaces
CHANGE: Job - added InputData to each element in the ParametricInputData

*WMS
CHANGE: dirac-jobexec - pass ParametericInputData to the workflow as a semicolon separated string

[v6r2p4]

*WMS
BUGFIX: StalledJobAgent - protection against jobs with no PilotReference in their parameters
BUGFIX: WMSAdministratorHandler - wrong argument type specification for getPilotInfo method

*StorageManagement
BUGFIX: RequestFinalizationAgent - no method existence check when calling RPC method

[v6r2p3]

*WMS
CHANGE: Matcher - fixed the credentials check in requestJob() to simplify it

*ConfigurationSystem
CHANGE: Operations helper - fix that allow no VO to be defined for components that do not need it

*Core
BUGFIX: InstallTools - when applying runsvctrl to a list of components make sure that the config server is treated first and the sysadmin service - last
        
[v6r2p2]

*WMS
BUGFIX: Matcher - restored logic for checking private pilot asking for a given DN for belonging to the same group with JOB_SHARING property.

[v6r2p1]

*RequestManagementSystem
BUGFIX: RequestCleaningAgent - missing import of the "second" interval definition 

[v6r2]

*General
FIX: replaced use of exec() python statement in favor of object method execution

*Accounting
CHANGE: Accounting 'byte' units are in powers of 1000 instead of powers of 1024 (closes #457)

*Core
CHANGE: Pfn.py - pfnparse function rewritten for speed up and mem usage, unit test case added
FIX: DISET Clients are now thread-safe. Same clients used twice in different threads was not 
closing the previous connection
NEW: reduce wait times in DISET protocol machinery to improve performance    
NEW: dirac-fix-mysql-script command to fix the mysql start-up script for the given installation
FIX: TransferClient closes connections properly
FIX: DISET Clients are now thread-safe. Same client used twice in different threads will not close the previous connection
CHANGE: Beautification and reduce wait times to improve performance
NEW: ProcessPool - added functionality to kill all children processes properly when destroying ProcessPool objects
NEW: CS Helper for LocalSite section, with gridEnv method
NEW: Grid module will use Local.gridEnv if nothing passed in the arguments
CHANGE: Add deprecated sections in the CS Operations helper to ease the transition
FIX: dirac-install - execute dirac-fix-mysql-script, if available, to fix the mysql.server startup script
FIX: dirac-distribution - Changed obsoleted tar.list file URL
FIX: typo in dirac-admin-add-host in case of error
CHANGE: dirac-admin-allow(ban)-se - use diracAdmin.sendMail() instead of NotificationClient.sendMail()

*Framework
BUGFIX: UserProfileDB - no more use of "type" variable as it is a reserved keyword 

*RequestManagement:
FIX: RequestDBFile - more consistent treatment of requestDB Path
FIX: RequestMySQL - Execution order is evaluated based on not Done state of subrequests
NEW: RequestCleaningAgent - resetting Assigned requests to Waiting after a configurable period of time

*RSS
CHANGE: RSS Action now inherits from a base class, and Actions are more homogeneous, they all take a uniform set of arguments. The name of modules has been changed from PolType to Action as well.
FIX: CacheFeederAgent - too verbose messages moved to debug instead of info level
BUGFIX: fixed a bug preventing RSS clients to connect to the services     
FIX: Proper services synchronization
FIX: Better handling of exceptions due to timeouts in GOCDBClient   
FIX: RSS.Notification emails are sent again
FIX: Commands have been modified to return S_OK, S_ERROR inside the Result dict. This way, policies get a S_ERROR / S_OK object. CacheFeederAgent has been updated accordingly.
FIX: allow clients, if db connection fails, to reconnect ( or at least try ) to the servers.
CHANGE: access control using CS Authentication options. Default is SiteManager, and get methods are all.
BUGFIX: MySQLMonkey - properly escaped all parameters of the SQL queries, other fixes.
NEW: CleanerAgent renamed to CacheCleanerAgent
NEW: Updated RSS scripts, to set element statuses and / or tokens.
NEW: Added a new script, dirac-rss-synch
BUGFIX: Minor bugfixes spotted on the Web development
FIX: Removed useless decorator from RSS handlers
CHANGE: ResourceStatus helper tool moved to RSS/Client directory, no RSS objects created if the system is InActive
CHANGE: Removed ClientFastDec decorator, using a more verbose alternative.
CHANGE: Removed useless usage of kwargs on helper functions.  
NEW: added getSESitesList method to RSSClient      
FIX: _checkFloat() checks INTEGERS, not datetimes

*DataManagement
CHANGE: refactoring of DMS agents executing requests, allow requests from arbitrary users
NEW: DFC - allow to specify multiple replicas, owner, mode when adding files
CHANGE: DFC - optimization of the directory size evaluation
NEW: Added CREATE TEMPORARY TABLES privilege to FileCatalogDB
CHANGE: DFC - getCatalogCounters() update to show numbers of directories
NEW: lfc_dfc_copy script to migrate data from LFC to DFC
FIX: dirac-dms-user-lfns - fixed the case when the baseDir is specified
FIX: FTS testing scripts were using sys.argv and getting confused if options are passed
NEW: DFC - use DirectoryUsage tables for the storage usage evaluations
NEW: DFC - search by metadata can be limited to a given directory subtree
NEW: DFC - search by both directory and file indexed metadata
BUGFIX: DFC - avoid crash if no directories or files found in metadata query
NEW: DFC FileCatalogHandler - define database location in the configuration
NEW: DFC - new FileCatalogFactory class, possibility to use named DFC services
FIX: FTSMonitor, FTSRequest - fixes in handling replica registration, setting registration requests in FileToCat table for later retry
FIX: Failover registration request in the FTS agents.      
FIX: FTSMonitor - enabled to register new replicas if even the corresponding request were removed from the RequestManagement 
FIX: StorageElement - check if SE has been properly initialized before executing any method     
CHANGE: LFC client getReplica() - make use of the new bulk method lfc.lfc_getreplicasl()
FIX: LFC client - protect against getting None in lfc.lfc_readdirxr( oDirectory, "" )  
FIX: add extra protection in dump method of StorageElement base class
CHANGE: FailoverTransfer - create subrequest per catalog if more than one catalog

*Interface
NEW: Job.py - added method to handle the parametric parameters in the workflow. They are made available to the workflow_commons via the key 'GenericParameters'.
FIX: Dirac.py - fix some type checking things
FIX: Dirac.py - the addFile() method can now register to more than 1 catalog.

*WMS
FIX: removed dependency of the JobSchedulingAgent on RSS. Move the getSiteTier functionality to a new CS Helper.
FIX: WMSAdministratorHandler - Replace StringType by StringTypes in the export methods argument type
FIX: JobAgent - Set explicitly UseServerCertificate to "no" for the job executable
NEW: dirac-pilot - change directory to $OSG_WN_TMP on OSG sites
FIX: SiteDirector passes jobExecDir to pilot, this defaults to "." for CREAM CEs. It can be set in the CS. It will not make use of $TMPDIR in this case.
FIX: Set proper project and release version to the SiteDirector     
NEW: Added "JobDelay" option for the matching, refactored and added CS options to the matcher
FIX: Added installation as an option to the pilots and random MyProxyServer
NEW: Support for parametric jobs with parameters that can be of List type

*Resources
NEW: Added SSH Grid Engine Computing Element
NEW: Added SSH Computing Element
FIX: make sure lfc client will not try to connect for several days

*Transformation
FIX: TransformationDB - in setFileStatusForTransformation() reset ErrorCount to zero if "force" flag and    the new status is "unused"
NEW: TransformationDB - added support for dictionary in metadata for the InputDataQuery mechanism     

[v6r1p13]

*WMS
FIX: JobSchedulingAgent - backported from v6r2 use of Resources helper

[v6r1p12]

*Accounting
FIX: Properly delete cached plots

*Core
FIX: dirac-install - run externals post install after generating the versions dir

[v6r1p11]

*Core
NEW: dirac-install - caches locally the externals and the grid bundle
FIX: dirac-distribution - properly generate releasehistory and releasenotes

[v6r1p10]

*WorloadManagement
FIX: JobAgent - set UseServerCertificate option "no" for the job executable

[v6r1p9]

*Core
FIX: dirac-configure - set the proper /DIRAC/Hostname when defining /LocalInstallation/Host

*DataManagement
FIX: dirac-dms-user-lfns - fixed the case when the baseDir is specified
BUGFIX: dirac-dms-remove-files - fixed crash in case of returned error report in a form of dictionary 

[v6r1p8]

*Web
FIX: restored Run panel in the production monitor

*Resources
FIX: FileCatalog - do not check existence of the catalog client module file

[v6r1p7]

*Web
BUGFIX: fixed scroll bar in the Monitoring plots view

[v6r1p6]

*Core
FIX: TransferClient closes connections properly

[v6r1p5]

*Core
FIX: DISET Clients are now thread-safe. Same clients used twice in different threads was not 
     closing the previous connection
NEW: reduce wait times in DISET protocol machinery to improve performance   

[v6r1p4]

*RequestManagement
BUGFIX: RequestContainer - in isSubRequestDone() treat special case for subrequests with files

*Transformation
BUGFIX: TransformationCleaningAgent - do not clear requests for tasks with no associated jobs

[v6r1p3]

*Framework
NEW: Pass the monitor down to the request RequestHandler
FIX: Define the service location for the monitor
FIX: Close some connections that DISET was leaving open

[v6r1p2]

*WorkloadManagement
BUGFIX: JobSchedulingAgent - use getSiteTiers() with returned direct value and not S_OK

*Transformation
BUGFIX: Uniform use of the TaskManager in the RequestTaskAgent and WorkflowTaskAgent

[v6r1p1]

*RSS
BUGFIX: Alarm_PolType now really send mails instead of crashing silently.

[v6r1]

*RSS
CHANGE: Major refactoring of the RSS system
CHANGE: DB.ResourceStatusDB has been refactored, making it a simple wrapper round ResourceStatusDB.sql with only four methods by table ( insert, update, get & delete )
CHANGE: DB.ResourceStatusDB.sql has been modified to support different statuses per granularity.
CHANGE: DB.ResourceManagementDB has been refactored, making it a simple wrapper round ResourceStatusDB.sql with only four methods by table ( insert, update, get & delete )
CHANGE: Service.ResourceStatusHandler has been refactored, removing all data processing, making it an intermediary between client and DB.
CHANGE: Service.ResourceManagementHandler has been refactored, removing all data processing, making it an intermediary between client and DB.
NEW: Utilities.ResourceStatusBooster makes use of the 'DB primitives' exposed on the client and does some useful data processing, exposing the new functions on the client.
NEW: Utilities.ResourceManagementBooster makes use of the 'DB primitives' exposed on the client and does some useful data processing, exposing the new functions on the client.
CHANGE: Client.ResourceStatusClient has been refactorerd. It connects automatically to DB or to the Service. Exposes DB and booster functions.
CHANGE: Client.ResourceManagementClient has been refactorerd. It connects automatically to DB or to the Service. Exposes DB and booster functions.
CHANGE: Agent.ClientsCacheFeederAgent renamed to CacheFeederAgent. The name was not accurate, as it also feeds Accouting Cache tables.
CHANGE: Agent.InspectorAgent, makes use of automatic API initialization.
CHANGE: Command. refactor and usage of automatic API initialization.
CHANGE: PolicySystem.PEP has reusable client connections, which increase significantly performance.
CHANGE: PolicySystem.PDP has reusable client connections, which increase significantly performance.
NEW: Utilities.Decorators are syntactic sugar for DB, Handler and Clients.
NEW: Utilities.MySQLMonkey is a mixture of laziness and refactoring, in order to generate the SQL statements automatically. Not anymore sqlStatemens hardcoded on the RSS.
NEW: Utilities.Validator are common checks done through RSS modules
CHANGE: Utilities.Synchronizer syncs users and DIRAC sites
CHANGE: cosmetic changes everywhere, added HeadURL and RCSID
CHANGE: Removed all the VOExtension logic on RSS
BUGFIX: ResourceStatusHandler - getStorageElementStatusWeb(), access mode by default is Read
FIX: RSS __init__.py will not crash anymore if no CS info provided
BUGFIX: CS.getSiteTier now behaves correctly when a site is passed as a string

*dirac-setup-site
BUGFIX: fixed typos in the Script class name

*Transformation
FIX: Missing logger in the TaskManager Client (was using agent's one)
NEW: Added UnitTest class for TaskManager Client

*DIRAC API
BUGFIX: Dirac.py. If /LocalSite/FileCatalog is not define the default Catalog was not properly set.
FIX: Dirac.py - fixed __printOutput to properly interpret the first argument: 0:stdout, 1:stderr
NEW: Dirac.py - added getConfigurationValue() method

*Framework
NEW: UsersAndGroups agent to synchronize users from VOMRS server.

*dirac-install
FIX: make Platform.py able to run with python2.3 to be used inside dirac-install
FIX: protection against the old or pro links pointing to non-existent directories
NEW: make use of the HTTP proxies if available
FIX: fixed the logic of creating links to /opt/dirac directories to take into account webRoot subdirs

*WorkloadManagement
FIX: SiteDirector - change getVO() function call to getVOForGroup()

*Core:
FIX: Pfn.py - check the sanity of the pfn and catch the erroneous case

*RequestManagement:
BUGFIX: RequestContainer.isSubrequestDone() - return 0 if Done check fails

*DataManagement
NEW: FileCatalog - possibility to configure multiple FileCatalog services of the same type

[v6r0p4]

*Framework
NEW: Pass the monitor down to the request RequestHandler
FIX: Define the service location for the monitor
FIX: Close some connections that DISET was leaving open

[v6r0p3]

*Framework
FIX: ProxyManager - Registry.groupHasProperties() wasn't returning a result 
CHANGE: Groups without AutoUploadProxy won't receive expiration notifications 
FIX: typo dirac-proxy-info -> dirac-proxy-init in the expiration mail contents
CHANGE: DISET - directly close the connection after a failed handshake

[v6r0p2]

*Framework
FIX: in services logs change ALWAYS log level for query messages to NOTICE

[v6r0p1]

*Core
BUGFIX: List.uniqueElements() preserves the other of the remaining elements

*Framework
CHANGE: By default set authorization rules to authenticated instead of all
FIX: Use all required arguments in read access data for UserProfileDB
FIX: NotificationClient - dropped LHCb-Production setup by default in the __getRPSClient()

[v6r0]

*Framework
NEW: DISET Framework modified client/server protocol, messaging mechanism to be used for optimizers
NEW: move functions in DIRAC.Core.Security.Misc to DIRAC.Core.Security.ProxyInfo
CHANGE: By default log level for agents and services is INFO
CHANGE: Disable the log headers by default before initializing
NEW: dirac-proxy-init modification according to issue #29: 
     -U flag will upload a long lived proxy to the ProxyManager
     If /Registry/DefaultGroup is defined, try to generate a proxy that has that group
     Replaced params.debugMessage by gLogger.verbose. Closes #65
     If AutoUploadProxy = true in the CS, the proxy will automatically be uploaded
CHANGE: Proxy upload by default is one month with dirac-proxy-upload
NEW: Added upload of pilot proxies automatically
NEW: Print info after creating a proxy
NEW: Added setting VOMS extensions automatically
NEW: dirac-proxy-info can also print the information of the uploaded proxies
NEW: dirac-proxy-init will check that the lifetime of the certificate is less than one month and advise to renew it
NEW: dirac-proxy-init will check that the certificate has at least one month of validity
FIX: Never use the host certificate if there is one for dirac-proxy-init
NEW: Proxy manager will send notifications when the uploaded proxies are about to expire (configurable via CS)
NEW: Now the proxyDB also has a knowledge of user names. Queries can use the user name as a query key
FIX: ProxyManager - calculate properly the dates for credentials about to expire
CHANGE: ProxyManager will autoexpire old proxies, also auto purge logs
CHANGE: Rename dirac-proxy-upload to dirac-admin-proxy-upload
NEW: dirac-proxy-init will complain if the user certificate has less than 30 days
CHANGE: SecurityLogging - security log level to verbose
NEW: OracleDB - added Array type 
NEW: MySQL - allow definition of the port number in the configuration
FIX: Utilities/Security - hash VOMS Attributes as string
FIX: Utilities/Security - Generate a chain hash to discover if two chains are equal
NEW: Use chain has to discover if it has already been dumped
FIX: SystemAdministrator - Do not set  a default lcg version
NEW: SystemAdministrator - added Project support for the sysadmin
CHANGE: SysAdmin CLI - will try to connect to the service when setting the host
NEW: SysAdmin CLI - colorization of errors in the cli
NEW: Logger - added showing the thread id in the logger if enabled
     
*Configuration
NEW: added getVOfromProxyGroup() utility
NEW: added getVoForGroup() utility, use it in the code as appropriate
NEW: added Registry and Operations Configuration helpers
NEW: dirac-configuration-shell - a configuration script for CS that behaves like an UNIX shellCHANGE: CSAPI - added more functionality required by updated configuration console
NEW: Added possibility to define LocalSE to any Site using the SiteLocalSEMapping 
     section on the Operations Section     
NEW: introduce Registry/VO section, associate groups to VOs, define SubmitPools per VO
FIX: CE2CSAgent - update the CEType only if there is a relevant info in the BDII  

*ReleaseManagement
NEW: release preparations and installation tools based on installation packages
NEW: dirac-compile-externals will try go get a DIRAC-free environment before compiling
NEW: dirac-disctribution - upload command can be defined via defaults file
NEW: dirac-disctribution - try to find if the version name is a branch or a tag in git and act accordingly
NEW: dirac-disctribution - added keyword substitution when creating a a distribution from git
FIX: Install tools won't write HostDN to the configuration if the Admin username is not set 
FIX: Properly set /DIRAC/Configuration/Servers when installing a CS Master
FIX: install_site.sh - missing option in wget for https download: --no-check-certificate
FIX: dirac-install-agent(service) - If the component being installed already has corresponding 
     CS section, it is not overwritten unless explicitly asked for
NEW: dirac-install functionality enhancement: start using the switches as defined in issue #26;
CHANGE: dirac-install - write the defaults if any under defaults-.cfg so dirac-configure can 
        pick it up
FIX: dirac-install - define DYLD_LIBRARY_PATH ( for Mac installations )     
NEW: dirac-install - put all the goodness under a function so scripts like lhcb-proxy-init can use it easily
FIX: dirac-install - Properly search for the LcgVer
NEW: dirac-install will write down the releases files in -d mode   
CHANGE: use new dirac_install from gothub/integration branch in install_site.sh
NEW: Extensions can request custom external dependencies to be installed via pip when 
     installing DIRAC.
NEW: LCG bundle version can be defined on a per release basis in the releases.cfg 
NEW: dirac-deploy-scripts - when setting the lib path in the deploy scripts. 
     Also search for subpaths of the libdir and include them
NEW: Install tools - plainly separate projects from installations

*Accounting
CHANGE: For the WMSHistory type, send as JobSplitType the JobType
CHANGE: Reduced the size of the max key length to workaround mysql max bytes for index problem
FIX: Modified buckets width of 1week to 1 week + 1 day to fix summer time end week (1 hour more )

*WorkloadManagement
CHANGE: SiteDirector - simplified executable generation
NEW: SiteDirector - few more checks of error conditions   
NEW: SiteDirector - limit the queue max length to the value of MaxQueueLengthOption 
     ( 3 days be default )
BUGFIX: SiteDirector - do not download pilot output if the flag getPilotOutput is not set     
NEW: JobDB will extract the VO when applying DIRAC/VOPolicy from the proper VO
FIX: SSHTorque - retrieve job status by chunks of 100 jobs to avoid too long
NEW: glexecComputingElement - allow glexecComputingElement to "Reschedule" jobs if the Test of
     the glexec fails, instead of defaulting to InProcess. Controlled by
     RescheduleOnError Option of the glexecComputingElement
NEW: SandboxStore - create a different SBPath with the group included     
FIX: JobDB - properly treat Site parameter in the job JDL while rescheduling jobs
NEW: JobSchedulingAgent - set the job Site attribute to the name of a group of sites corresponding 
     to a SE chosen by the data staging procedure 
CHANGE: TimeLeft - call batch system commands with the ( default ) timeout 120 sec
CHANGE: PBSTimeLeft - uses default CPU/WallClock if not present in the output  
FIX: PBSTimeLeft - proper handling of (p)cput parameter in the batch system output, recovery of the
     incomplete batch system output      
NEW: automatically add SubmitPools JDL option of the job owner's VO defines it     
NEW: JobManager - add MaxParametericJobs option to the service configuration
NEW: PilotDirector - each SubmitPool or Middleware can define TargetGrids
NEW: JobAgent - new StopOnApplicationFailure option to make the agent exiting the loop on application failure
NEW: PilotAgentsDB - on demand retrieval of the CREAM pilot output
NEW: Pilot - proper job ID evaluation for the OSG sites
FIX: ComputingElement - fixed proxy renewal logic for generic and private pilots
NEW: JDL - added %j placeholder in the JDL to be replaced by the JobID
BUGFIX: DownloadInputData - bug fixed in the naming of downloaded files
FIX: Matcher - set the group and DN when a request gets to the matcher if the request is not 
     coming from a pilot
FIX: Matcher = take into account JobSharing when checking the owner for the request
CHANGE: PilotDirector, dirac-pilot - interpret -V flag of the pilot as Installation name

*DataManagement
FIX: FileCatalog/DiractoryLevelTree - consistent application of the max directory level using global 
     MAX_LEVELS variable
FIX: FileCatalog - Directory metadata is deleted together with the directory deletion, issue #40    
CHANGE: FileCatalog - the logic of the files query by metadata revisited to increase efficiency 
FIX: LcgFileCatalog - use lfcthr and call lfcthr.init() to allow multithread
     try the import only once and just when LcgFileCatalogClient class is intantiated
NEW: LcgFileCatalogClient - new version of getPathPermissions relying on the lfc_access method to solve the problem
     of multiple user DNs in LFC.     
FIX: StorageElement - get service CS options with getCSOption() method ( closes #97 )
FIX: retrieve FileCatalogs as ordered list, to have a proper default.
CHANGE: FileCatalog - allow up to 15 levels of directories
BUGFIX: FileCatalog - bug fixes in the directory removal methods (closes #98)
BUGFIX: RemovalAgent - TypeError when getting JobID in RemovalAgent
BUGFIX: RemovalAgent - put a limit to be sure the execute method will end after a certain number of iterations
FIX: DownloadInputData - when files have been uploaded with lcg_util, the PFN filename
     might not match the LFN file name
FIX: putting FTSMonitor web page back
NEW: The default file catalog is now determined using /LocalSite/FileCatalog. The old behavior 
     is provided as a fallback solution
NEW: ReplicaManager - can now deal with multiple catalogs. Makes sure the surl used for removal is 
the same as the one used for registration.   
NEW: PoolXMLCatalog - added getTypeByPfn() function to get the type of the given PFN  
NEW: dirac-dms-ban(allow)-se - added possibility to use CheckAccess property of the SE

*StorageManagement
FIX: Stager - updateJobFromStager(): only return S_ERROR if the Status sent is not
recognized or if a state update fails. If the jobs has been removed or
has moved forward to another status, the Stager will get an S_OK and
should forget about the job.
NEW: new option in the StorageElement configuration "CheckAccess"
FIX: Requests older than 1 day, which haven't been staged are retried. Tasks older than "daysOld" 
     number of days are set to Failed. These tasks have already been retried "daysOld" times for staging.
FIX: CacheReplicas and StageRequests records are kept until the pin has expired. This way the 
     StageRequest agent will have proper accounting of the amount of staged data in cache.
NEW: FTSCleaningAgent will allow to fix transient errors in RequestDB. At the moment it's 
     only fixing Requests for which SourceTURL is equal to TargetSURL.
NEW: Stager - added new command dirac-stager-stage-files          
FIX: Update Stager code in v6 to the same point as v5r13p37
FIX: StorageManager - avoid race condition by ensuring that Links=0 in the query while removing replicas

*RequestManagement
FIX: RequestDBFile - get request in chronological order (closes issue #84)
BUGFIX: RequestDBFile - make getRequest return value for getRequest the same as for

*ResourceStatusSystem
NEW: Major code refacoring. First refactoring of RSS's PEP. Actions are now function 
     defined in modules residing in directory "Actions".
NEW: methods to store cached environment on a DB and ge them.
CHANGE: command caller looks on the extension for commands.
CHANGE: RSS use now the CS instead of getting info from Python modules.
BUGFIX: Cleaned RSS scripts, they are still prototypes
CHANGE: PEP actions now reside in separate modules outside PEP module.
NEW: RSS CS module add facilities to extract info from CS.
CHANGE: Updating various RSS tests to make them compatible with
changes in the system.
NEW: CS is used instead of ad-hoc configuration module in most places.
NEW: Adding various helper functions in RSS Utils module. These are
functions used by RSS developers, including mainly myself, and are
totally independant from the rest of DIRAC.
CHANGE: Mostly trivial changes, typos, etc in various files in RSS     
CHANGE: TokenAgent sends e-mails with current status   

*Transformation
CHANGE: allow Target SE specification for jobs, Site parameter is not set in this case
CHANGE: TransformationAgent  - add new file statuses in production monitoring display
CHANGE: TransformationAgent - limit the number of files to be treated in TransformationAgent 
        for replication and removal (default 5000)
BUGFIX: TransformationDB - not removing task when site is not set
BUGFIX: TransformationCleaningAgent - archiving instead of cleaning Removal and Replication 
        transformations 
FIX: TransformationCleaningAgent - kill jobs before deleting them        

*Workflow
NEW: allow modules to define Input and Output parameters that can be
     used instead of the step_commons/workflow_commons (Workflow.py, Step.py, Module.py)

*Various fixes
BUGFIX: Mail.py uses SMTP class rather than inheriting it
FIX: Platform utility will properly discover libc version even for the new Ubuntu
FIX: Removed old sandbox and other obsoleted components<|MERGE_RESOLUTION|>--- conflicted
+++ resolved
@@ -1,4 +1,3 @@
-<<<<<<< HEAD
 [v6r19p2]
 
 *DMS
@@ -171,12 +170,11 @@
 CHANGE: Add to the TS system test, the test for transformations with meta-filters
 FIX: Minor fixes in the TS system test
 FIX: correctly update the DFC DB configuration in jenkins' tests
-=======
+
 [v6r17p35]
 
 *Core
 FIX: GOCDBClient - add EXTENSIONS & SCOPE tag support to GOCDB service queries.
->>>>>>> 9796e2b2
 
 [v6r17p34]
 
