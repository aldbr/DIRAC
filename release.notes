<<<<<<< HEAD
[v7r3-pre9]

FIX: (#5028) Replaced all the cases of BaseException use by Exception
NEW: (#5000) Initial support for Python 3 server installations

*Core
FIX: (#4997) Handle SIGINT correctly when reading certificate passwords
NEW: (#4997) dirac-configure can now be ran without arguments when using Python 3
CHANGE: (#4937) removed dirac-agent, dirac-service, dirac-executor scripts (use '_' counterparts instead)
CHANGE: (#5110) Removed Core.Utilities.Grid.getBdiiCEInfo function use Utilities.Glue2.getGlue2CEInfo.
        Also dropped ldapSite, ldapCluster, ldapCE, ldapCEState, ldapCEVOView, ldapService functions
NEW: (#5062) provide some docs and add registerArgument method to register arguments in Script
CHANGE: (#4903) Using former RSS State Machine as general State Machine

*Configuration
CHANGE: (#5110) Dropped Glue2Only and Glue2URLS options from Bdii2CSAgent, Glue2 is now the only way
CHANGE: (#5110) dirac-admin-add-resources: drop -g -G options, Glue2 is now the only way
CHANGE: (#5110) Configuration.Client.Utilities functions getGridCEs, getSiteUpdates no longer take glue2 parameter
CHANGE: (#5000) Deprecate CSGlobals.getInstalledExtensions, DIRAC.Core.Utilities.Extensions.extensionsByPriority should be used instead
CHANGE: (#5000) Deprecate getCSExtensions, DIRAC.Core.Utilities.Extensions.extensionsByPriority should be used instead
NEW: (#5062) add registerCmdArg to register arguments and group argument to group returned arguments

*Interfaces
CHANGE: (#5110) DiracAdmin: dropped getBDII* functions, which were looking for Glue1 information
CHANGE: (#5110) removed dirac-admin-bdii-info command

*Framework:
CHANGE: (#4303) Removed completely the SystemLogging

*WMS
CHANGE: (#4884) JobDB: compress JDLs by default (no need for flag anymore)
CHANGE: (#4937) removed StatesMonitoringAgent (use StatesAccountingAgent agent instead)
NEW: (#4903) Added WMS (Jobs) State Machine

*RSS
NEW: (#5042) Multi-VO mode of operation support

*tests
CHANGE: (#5046) don't use mail in the self generated certificates
NEW: (#5062) add Test_LocalConfiguration
=======
[v7r2p8]

*Core
FIX: (#5158) Workaround for OSError when copying vomses directory with too many extended attributes

*Framework
NEW: (#5155) ComponentSupervisionAgent to Monitor running components. See Agent Documentation for details.

*WorkloadManagement
NEW: (#5122) multi-node allocation support via the ParallelLibraries and srun
>>>>>>> daaee3ee

[v7r2p7]

*Core
CHANGE: (#5142) Move MySQL.ConnectionPool class to the module level
CHANGE: (#5142) Move RequestHandler.ConnectionError to the module level
FIX: (#5133) The RPC Client class should now be threadsafe
FIX: (#5133) Correctly add RPC attributes to client objects in Python 3
FIX: (#5130) Avoid race when importing modules which can cause classes to be redefined

*Transformation
FIX: (#5135) TransformationBody update is too long for parameters

[v7r2p6]

*Core
FIX: (#5000) Display thousands separators in PrettyScalarFormatter again

[v7r2p5]

FIX: fixes from v7r0p56, v7r1p39

*WMS
CHANGE: (#5102) JobCleaningAgent will first DELETE and only then REMOVE jobs

[v7r2p4]

*Core
NEW: (#5094) DIRAC.Core.Utilities.Extensions module for interacting with extensions in a Python 3 compatible way

*tests
NEW: (#5094) ./integration_tests.py helper script for running the integration tests locally

[v7r2p3]

FIX: Fixes from v7r054 and v7r1p37
FIX: (#5088) Fix various Python 3.9 deprecations

*Core
FIX: (#5095) Avoid KeyError when calling parseCommandLine

*Framework
CHANGE: (#5092) Use String(64) for DIRACVersion column in InstalledComponentsDB.HostLogging
CHANGE: (#5098) in the run files created by ComponentInstaller, execute directly the deployed scripts

*WMS
NEW: (#5073) JobManager service now exposes a "RemoveJob" RPC call
NEW: (#5073) implementing bulk indexing for jobs parameters
CHANGE: (#5073) JobCleaningAgent will not remove those jobs that, while marked "DELETED", have still Operations to do in RMS

*RequestManagement
FIX: (#5091) Ensure BLOB columns are always passed bytes data

*Resources
CHANGE: (#5050) StompMQConnector uses a single connection

*tests
NEW: (#5086) Integration tests can be re-ran locally without re-installing the entire setup

[v7r2p2]

FIX: Fixes from v7r053 and v7r1p36

[v7r2p1]

NEW: (#5041) Add Python 3 install docs to README
FIX: (#5065) Explicitly convert variables assigned to range() into lists

*Core
CHANGE: (#5052) Added IS NULL mySql condition

*WMS
FIX: (#5039) dirac_wms_cpu_normalization: fix for python3 client, and stop looking for MJF
CHANGE: (#5070) Using ThreadPool in StalledJobAgent

*DMS
NEW: (#5057) Allows to retrieve the non recursive size of a directory from the DFC
CHANGE: (#5057) Factorize TornadoFileCatalogHandler and FileCatalogHander

[v7r2]

FIX: python 2-3 compatibility fixes
NEW: (#4209) Extends the MonitoringSystem to support RMS and DMS/Agents/RequestOperations.
CHANGE: (#4586) Use __future__ imports to get Python 3 like behaviour for imports, division and printing
CHANGE: (#4796, #4797) removed obsoleted codes
CHANGE: (#4823) Service handlers use class variables instead of global
NEW: Moved to a src/ repository layout
NEW: (#4906) Deploy releases to PyPI
FIX: (#4921) use six.moves for urllib
CHANGE: (#4958) use __doc__ for script help message, remove filecfg as argument from usage description
FIX: (#5015) Add prompt-toolkit to setuptools metadata

*Core
FIX: (#4283) Added protection against empty certificates directory in dirac-install
CHANGE: (#4582) Use concurrent.future.ThreadPoolExecutor by default.
FIX: (#4606) Handle expected HTTP status codes in dirac-install (#4562)
CHANGE: (#4630) Create symlinks to bashrc when using versions directory structure
        with dirac-install.py. Fixes #4565
NEW: (#4497) add histogram support to the Graph package.
NEW: (#4497) adapt Graph package to python3
CHANGE: (#4581) Replace DIRAC.Core.Utilities.CFG with independent diraccfg module
CHANGE: (#4671) Add an example for DIRAC_NO_CFG to bashrc.
FIX: (#4736) dirac-install: use system tar command for extracting tarballs, fixes #4246
NEW: (#4677) X509Chain returns DN entry
NEW: (#4677) introduction of Tornado based services
NEW: (#4732) Support installing Python 3 clients using by passing --pythonVersion=3 to ./dirac-install.py
CHANGE: (#4791) dirac-install with diracos: remove TERMINFO, RRD_DEFAULT_FONT, GFAL and ARC paths from bashrc
FIX: (#4791) Late import of MonitoringReport
NEW: (#4823) flipped default value of DIRAC_USE_JSON_DECODE env variable
FIX: (#4843) X509Chain: fix downloading X509 certificates
FIX: (#4870) ElasticSearchDB: fix exception handling when checking existance of indices
FIX: (#4887) fix exception in Services when trying to use uninitialized gMonitor client while
             targeting ES monitoring
NEW: (#4898) added a base DB class for all DB types
NEW: (#4865) Fully support installation with setuptools
CHANGE: (#4932) Rename DIRAC_VOMSES to X509_VOMSES in dirac-install.py
CHANGE: (#4958) when import Script, a help message is formed from __doc__, not need to use Script.setUsageMessage(__doc__)
FIX: (#4956) use logging.warning in favor of deprecated logging.warn
CHANGE: (#4997) Use prompt-toolkit for password input when generating proxies
CHANGE: (#4994) dirac-install.py should now be taken from management
CHANGE: (#5010) Use ConfigurationClient in CSCLI and CSShellCLI
CHANGE: (#5026) Remove DIRAC.Core.Utilities.ExitCallback

*Configuration
CHANGE: (#4866) split standard and tornado refresher in two files to avoid tornado dependency on the client
CHANGE: (#4958) setUsageMessage in LocalConfiguration will parse received str value for building help message
FIX: (#5008) HTTPS: allow to run master CS in parallel of other tornado services
FIX: (#5016) harmonize https and dips version of ServiceHandler, and make doc consistent with reality

*Framework
CHANGE: (#4787) expose deleteProxyBundle call to ProxyManagerClient
FIX: (#4850) MQ logging sends also the message,asctime and levelname field
FIX: fix link to DIRAC install instruction and comments for WebApp
FIX: (#4977) SystemAdministratorClientCLI - fix log message about responding hosts in sysadmin cli
CHANGE: (#4956) renames of column names to avoid reserved keywords

*Interfaces
CHANGE: (#4799) remove runLocalAgent method from DIRAC API

*Accounting
NEW: (#4537) Add histogram of CPU usage to Job accounting
NEW: (#4537) Implement the method used to retrieve data for creating histograms

*WMS
NEW: (#4367) Added option "CompressJDLs" to JobDB, which compresses JDLs before they are
     added to the JobJDLs table
CHANGE: (#4428) removed the watchdog for mac, simplified linux
CHANGE: (#4577) Removed the Pilot2
NEW: (#4799) JobWrapperTemplate kills the JobWrapper in case of Exception during Execution phase
CHANGE: (#4799) Remove MultiProcessorSiteDirector (use standard SiteDirector)
CHANGE: (#4799) stop setting JDL requirements MaxCPUTime, SubmitPools, GridRequiredCEs, Origin, JobMode
CHANGE: (#4823) using JobReport and delayed send for JobStateUpdate
FIX: (#4829) PilotCStoJSONSynchronizer - upload method uses WebDav
NEW: (#4874) new agent PilotsSyncAgent for syncing pilot files.
NEW: (#4874) new script dirac-admin-sync-pilots for syncing pilot files.
CHANGE: (#4874) largely simplified PilotCStoJSONSynchronizer
CHANGE: (#4874) don't call PilotCStoJSONSynchronizer from the CS
NEW: (#4905) moving towards a single agent for WMS history
CHANGE: (#4925) SiteDirector - removed using of SubmitPools requirement by default
CHANGE: (#4925) SiteDirector, JobAgent - no more using ProxyManager tokens while user proxy retrieval
NEW: (#4950) JobAgent adds GridCE and queue to Job Parameters
CHANGE: (#4966) added flag to exclude the master CS from the list of servers synchronized by PilotCS2JSON
FIX: (#5017) Fix uploading jobDescription.xml in upload sandboxes with Python 3

*DataManagement
CHANGE: (#5019) Remove IRODSStorageElementHandler

*Monitoring
FIX: (#4768) Adapting RMSMonitoring type to ES7
FIX: (#4844) Correct the rounding of integers when computing buckets in MonitoringDB
NEW: (#4898) added possibility to configure the period and so the indexing strategy
CHANGE: (#4976) removed DynamicMonitoring (replaced by ActivityMonitoring)

*ResourceStatusSystem
CHANGE: (#4235) Removes locals() way of passing parameters
NEW: (#4900) Remove old entries from history
CHANGE: (#5002) RSS handlers: removed global objects

*RMS
CHANGE: (#4887) use dedicated ES monitoring flag RMSMonitoring

*docs
FIX: (#4740) make dirac-docs-get-release-notes.py python3 compatible
CHANGE: (#4823) added some clarifications on starting the pilots
CHANGE: (#4829) updated configuration in terms of security, added description of webdav
FIX: (#4905) added config and instructions for Monitoring DBs (ES) configuration
FIX: (#4973) fix link to DIRAC install instruction and comments for WebApp

*tests
NEW: (#4179) Set up Gitlab CI pipeline using Docker containers
FIX: (#4677) Ignore tornado services and test DBs
NEW: (#4677) new integration tests for Tornado based services
NEW: (#4910) --runslow option on unit tests to allow faster local tests
NEW: (#4938) added a helloworld test for the (yet to be implemented) cloud testing in certification
CHANGE: (#4968) Change the defaults for tests (to MySQL 8 and ES 7)

[v7r1p41]

*Accounting
FIX: (#5152) Bug in PilotSubmission efficiency plot

*Framework
NEW: (#5159) Add UserProfileClient.listStatesForWeb endpoint to make the Public State Manager faster
CHANGE: (#5153) change SQLITE connection option for speed improvement

*DataManagement
FIX: (#5163) DatasetManager - Fix the syntax of the query to get dataset files
FIX: (#5162) Improve listing error if file info is missing from DB

*WorkloadManagement
CHANGE: (#5161) SiteDirector - Combine CE and Queue name in PilotSubmissionAccounting
        to avoid duplicated queue name

[v7r1p40]

*Core
CHANGE: (#5123) Read X509_CERT_DIR from central place

*WorkloadManagement
CHANGE: (#5143) Clarify that "tarfile failed with message" can be normal
FIX: (#5146) SiteDirector._getPilotsWeMayWantToSubmit: fix return type in case of error

*DataManagement
CHANGE: (#5144) FileManagerPS has bulk method for getReplicas

*Resources
CHANGE: (#5137) HTCondorCE submits jobs with -spool option when a local schedd is used to
        spool the pilot wrappers that can be deleted afterwards

[v7r1p39]

*WMS
CHANGE: (#5121) for HTCondor, the SiteDirectory write the executable in the globally defined working directory

[v7r1p38]

FIX: fixes from v7r0p55

*WMS
FIX: (#5108) delete the local output sandbox tarfile in case it's still there
FIX: (#5106) SiteDirector - use | operand for the union of tests
CHANGE: (#5104) JobDB.setJobAttributes: use _update instead of _transaction (as not needed)

[v7r1p37]

*DataManagement
NEW: (#5096) FTS3 plugins to alter TPC and source SE preferences

[v7r1p36]

*DMS
FIX: (#5080) SQLAlchemy 1.4 support for FTS3DB
FIX: (#5054) Submit FTS3 jobs with lowercase checksum

*RMS
FIX: (#5080) SQLAlchemy 1.4 support for ReqDB

*Resources
FIX: (#5077) Host.py - Fix for the case where no subprocess32 module found

[v7r1p35]

FIX: Fixes from v7r0p52

*Core
NEW: (#5047) DIRAC_M2CRYPTO_DEBUG env variable for SSL debugging

*WorkloadManagement
FIX: (#5062) Move the CPU work left computation at the beginning of the JobAgent execution
CHANGE: (#5053) Remove margins from the TimeLeft utility
CHANGE: (#5051) if the HeartBeatTime of a job is not set, it cannot be seen as Stalled.
        Hence set the HeartBeatTime (if not set) when setting the StartExecTime
CHANGE (#5051) (StalledJobAgent): don't try and get pilot status if "Unknown"

*Interfaces
CHANGE: (#5051) print the jobID in dirac-wms-job-logging-info

*DMS
CHANGE: (#5051) lower logging level for individual LFNs (from INFO to VERBOSE) to decrease
        amount of logged information. Replace with a summary

[v7r1p34]

FIX: Fixes from v7r0p51 patch release

[v7r1p33]

*DMS
FIX: (#4960) FTS3 explicitly use verify_checksum
NEW: (#4960) add --FTSOnly and --ExcludeSE options to dirac-dms-protocol-matrix

*RMS
CHANGE: (#4960) ReqClient prints the FTS3 job url directly

[v7r1p32]

*Core
FIX: (#5021) Glue2: fix error when too many execution environments were looked for
FIX: (#5021) Subprocess: when the systemCall failed, S_ERROR now contains a string
             in 'Message' instead of an exception object

[v7r1p31]

*Resources
FIX: (#4996) Getting access to $_CONDOR_JOB_AD in HTCondorResourceUsage

*WMS
CHANGE: (#5001) JobAgent: if we don't match a job, independently from the reason, we wait a
        bit longer before trying again
CHANGE: (#5001) JobAgent: moved check of availability of CE before doing anything else
NEW: (#4998) JobWrapper - find executables from PATH if not using an absolute filename
FIX: (#5009) As the job status is set AFTER the request is uploaded, it may happen that the request
     is executed BEFORE the status is set... Add thus a delay of 2 minutes for execution

[v7r1p30]

*Configuration
FIX: (#4879) The loop in the siteCE mapping was exiting as soon as a mis-configured site was found.
     Fixed to continue the loop, while adding an error message.
FIX: (#4970) Utilities - fixed bug in addToChangeSet(): use tuple instead 4 arguments
FIX: (#4974) Utilities - fix setting of LocalCEType

*WorkloadManagementSystem
FIX: (#4972) fix the cpu work left computation in JobAgent when batch system information cannot be processed
CHANGE: (#4978) Improved logging of the Matcher: adding pilotReference

*Resources
FIX: (#4955) SingularityComputingElement - better error message when the Singularity CE not found
CHANGE: (#4972) add a condition in TimeLeft module to know whether the batch system relies on wallclock and/or cpu time
NEW: (#4972) HTCondorResourceUsage module to get the time left in CERN-specific HTCondor resources.
CHANGE: (#4935) HTCondorCE: add a periodic remove in case we are not using the local schedd

[v7r1p29]

FIX: Fixes from v7r0p49 patch release

*Core
CHANGE: (#4954) using argparse for a few scripts instead of getopt
NEW: (#4957) ObjectLoader: do not fail if one module fails importing in recursive loading

*Framework
CHANGE: (#4964) dirac-proxy-init always uploads the proxy unless --no-upload is specified
FIX: (#4964) ProxyManagerClient checks for group and groupless proxies in its cache

*WMS
FIX: (#4954) PilotCStoJSONSynchronizer - bug fixed in getting CE information
CHANGE: (#4956) JobAgent - resorting to calculate time left with info in possession

*Workflow
FIX: (#4953) ModuleBase - remove deprecated function that does not do anything

[v7r1p28]

CHANGE: Revert #4919 - absolute imports in several modules

*Configuration
FIX: (#4945) CS.Client.Utilities: change exception caught to IndexError

*WMS
FIX: (#4947) SiteDirector: fix for case of empty tag

*DMS
CHANGE: (#4891) split staging and access protocols
NEW: (#4891) FTS3 can submit transfers with staging protocols different from transfer protocols

[v7r1p27]

FIX: Fixes from v7r0p47
FIX: (#4919) Added from future import absolute_import when having conflicts when importing standard modules.
     Fixes issue #2207

*Core
FIX: (#4918) Glue2: fix problem for CEs with multiple Queues, only one queue was discovered
FIX: (#4926) ElasticSearchDB: fix exception handling when checking existence of indices

*Configuration
CHANGE: (#4926) Adding Pool as LocalCEType for MultiProcessor queues (invoked by BDII2CSAgent)

*Framework
CHANGE: (#4928) initialized, processMessage and flushAllMessages functions of Logging are deprecated

*WMS
FIX: (#4923) The StalledJobAgent's behaviour changed (for bad) as only jobs stalled for more than 24.5 hours were
     checked before being set Failed... Restore v7r0 behaviour with immediate check
CHANGE: (#4926) JobAgent: getting CEType only from LocalSite/LocalCE config
CHANGE: (#4926) JobAgent: flipped the default for fillingMode
CHANGE: (#4926) SiteDirector: The max number of jobs in filling mode is not set anymore by the SD. The option
        MaxJobsInFillMode was removed

*Resources
FIX: (#4931) InProcess/SingularityComputingElement - Fix calling _monitorProxy as a periodic task

*Monitoring
NEW: (#4924) added possibility to login to ES via certificates.

*docs
NEW: (#4853) user management, ProxyManager
CHANGE: (#4853) move Registry from ConfReference to dirac.cfg
CHANGE: (#4853) move CommandReference content to scripts docs

[v7r1p26]

FIX: Fixes from v7r0p46

*Resources
FIX: (#4909) use grid CA to download the srr file
FIX: (#4904) ARCComputingElement: fixed a few places where unicode literals have leaked: wrapped in str

*WMS
FIX: (#4904) JobAgent: using internal function for rescheduling jobs

[v7r1p25]

FIX: Fixes from v7r0p45

*Core
CHANGE: (#4890) logging failing MySQL commands

*WMS
FIX: (#4889) fix for retrieving the pilot reference when it's an ES JobParameter
FIX: (#4889) fix for using the ES JobParameters for static data of heartbeats (app std out)
FIX: (#4897) added timestamp to pilot.json

[v7r1p24]

FIX: fixes from v7r0p44

*TransformationSystem
FIX: (#4883) fix to allow to pass a list of sourceSE to dirac-transformation-replication

[v7r1p23]

FIX: Fixes from v7r0p43

*Configuration
FIX: (#4869) Bdii2CSAgent: remove constant update of NumberOfProcessors parameter.
     Comparison between int and str lead to "new" value every run.

*WMS
FIX: (#4868) JobLoggingDB: fix for backward compatibility

*Monitoring
CHANGE: (#4872) better, faster aggregations. Always using term queries for keyword fields,
         and other less important changes
CHANGE: (#4872) do not return error if trying to delete non-existing index

*tests
NEW: (#4872) added integration test for MonitoringDB

[v7r1p22]

*WMS
NEW: (#4852) new module JobMinorStatus.py to put some standard minor statuses
CHANGE: (#4852) JobStateUpdateHandler - set startTime of job (in attributes) as from when the
        (#4852) job is Running (was when the application started). As agreed in a mail discussion...
CHANGE: (#4852) JobWrapper - send failover requests and accounting information after setting the final status

[v7r1p21]

*ConfigurationSystem
FIX: (#4854) Fix typo in CERNLDAPSyncPlugin

*Resources
FIX: (#4848) Fix SingularityComputingElement for non-server-style installations

[v7r1p20]

*Core
CHANGE: (#4842) TLS: read proxy flag from M2Crypto.X509

*Framework
CHANGE: (#4832) NotificationHandler: sendMail: the avoidSpam parameter is deprecated.
        All emails (same subject, address, body) are now only sent once per 24h

*WorkloadManagementSystem
FIX: (#4839) There was a bug handling the bulk status updates that was not updating
             correctly the job status although the job logging information was correct).
             This PR fixes this bug. It was tested in certification as a hotfix
CHANGE: (#4839) internally always call the setJobStatusBulk() method in order to be consistent
CHANGE: (#4839) in JobReport, only send statuses that are not empty, and remove handling of
                ApplicationCounter that is never sent nor used anywhere
CHANGE: (#4834) JobStateUpdateHandler: use class variables instead of global

*Resources
FIX: (#4841) Fix using SingularityComputingElement with the host's DIRAC installation

*Interfaces
FIX: (#4834) Job.py: use --cfg option for JobConfigArgs

*RSS
FIX: (#4834) Added one field for retrieving the corrected order of columns

[v7r1p19]

FIX: Fixes from v7r0p40

*Configuration
FIX: (#4821) Bdii2CSAgent: Updating CE information wasn't working because the list of
     CEs wasn't picked up from the right place (Site/CE option, instead of Site/CES/<CE_Sections>)
FIX: (#4821) Glue2: fix association of CEs to sites if the CE associated sitename in the BDII differs
     from the Name given in the CS
FIX: (#4821) dirac-admin-add-resources: Fix bug preventing the use of GLUE2 mode
CHANGE: (#4636) BDII2CSAgent: stop looking for SEs in BDII

*Resources
FIX: (#4827) SingularityCE: Create pilot.cfg as part of the inner DIRAC install.

*RSS
FIX: (#4830) added vo field to ResourceStatusClient calls

[v7r1p18]

*RSS
FIX: (#4815) Fix a problem with vo being returned in a middle to a list in toList

[v7r1p17]

*Configuration
NEW: (#4784) VOMS2CSAgent introduce SyncPlugins to add extra or validate user information information
NEW: (#4809) Add CERNLDAPSyncPlugin for VOMS2CSAgent

*Accounting
CHANGE: (#4798) multiply wallclock per the number of processors used

*WMS
FIX: (#4816) JobStateUpdateHandler - Fix bug when using elasticJobParametersDB

*Resources
FIX: (#4792) Initialisation of arc.Endpoint in ARCComputingElement

*RSS
FIX: (#4790) use createClient decorator for RSS clients

[v7r1p16]

*Resources
FIX: (#4786) FileCatalogClient: correctly returning error in getReplicas() call

[v7r1p15]

*Configuration
FIX: (#4766) Bdii2CSAgent: Fix exception if selectedSites was set, but some unknown Sites were found by the agent
CHANGE: Bdii2CSAgent: if selectedSites is configured, also remove all CEs from unknown sites from the results

*Framework
CHANGE: (#4766) NotificationHandler: sendMail: the avoidSpam parameter is deprecated. All emails (same subject, address,
        body) are now only sent once per 24h

*Resources
FIX: (#4777) Mount the host's DIRAC installation in the container when using SingularityCE without
     InstallDIRACInContainer

*RSS
CHANGE: (#4767) SummarizeLogAgent uses list instead of tuples

*WorkloadManagement
CHANGE: (#4767) JobMonitoring uses cls/self attributes instead of global variable
CHANGE: (#4772) JobMonitoring.getJobPageSummaryWeb can provide jobIDs according to the pilotJobReferences

[v7r1p14]

*Core
CHANGE: (#4752) Glue2: the number of ldap searches has been reduced to three making lookups much faster
CHANGE: (#4752) Glue2: return also unknown sites not found in the information provider for given VO
CHANGE: (#4752) Glue2: fill value for SI00 for queues as well. Value is fixed at 2500 and will overwrite any existing value.
CHANGE: (#4752) Glue2: architecture will now always be lowercase.
CHANGE: (#4752) Glue2: Read the GLUE2ComputingShareMaxSlotsPerJob value and fill the NumberOfProcessors entry for
                the respective queue. Ignores CREAM CEs. A Ceiling for this number can be set by
                /Resources/Computing/CEDefaults/MaxNumberOfProcessors, defaults to 8. Solves #3926
CHANGE: (#4747) Added support for ElasticSearch 7.
CHANGE: (#4747)  Find cas.pem and crls.pem if they are local, before generating them.

*Configuration:
CHANGE: (#4752) Bdii2CSAgent: change email subject to agent name
CHANGE: (#4752) Bdii2CSAgent: Make GLUE2Only=True the default
CHANGE: (#4752) Bdii2CSAgent: Email also information about CEs not found in the specified information, CEs can be ignored with BannedCEs option, solves #1034
CHANGE: (#4752) dirac-admin-add-resources: printout CEs that are not known at the given information provider
CHANGE: (#4752) dirac-admin-add-resources: default to Glue2, deprecate -G flag. Add -g flag to use glue1
FIX: (#4752) dirac-admin-add-resources: Do not exit if no new CEs are found, still look for changes of existing CEs

*Monitoring
CHANGE: (#4747) Eliminate types from MonitoringDB for support for ElasticSearch 7

*WMS
CHANGE: (#4747) renamed ElasticJobDB.py in ElasticJobParametersDB.py
CHANGE: (#4747) Eliminate types from ElasticJobParametersDB.py for support for ElasticSearch 7
CHANGE: (#4747) Use ES query DSL for searches in ElasticJobParametersDB.py, also for deleting entries

*Resources

CHANGE: (#4755) remove backward compatibility for BaseSE defined in StorageElements section (issue #3516)
CHANGE: (#4755) Clearer error message related to LFN convention (issue #2790)

[v7r1p13]

*WMS
CHANGE: (#4750) JobMonitoring casts for JSON

*Framework
CHANGE: (#4750) ignore serialization error for JSON in the Monitoring

*RMS
CHANGE: (#4750) ignore serialization error in ForwardDISET

tests
FIX: (#4745, #4746) transformation_replication - fix integration test

[v7r1p12]

*Core:
FIX: (#4724) correctly pass the argument to the new ThreadPool in MessageBroker
FIX: (#4737) modify logging when CAs & CRLs sync

*Framework
FIX: (#4728) Fix hashing of local CA and CRL bundles
FIX: (#4737) add check of availability of directories for sync CAs in BundleDeliveryClient

*Production
FIX: (#4739) Fixes for JSON serialization

*WMS
FIX: (#4739) Fixes for JSON serialization

*Transformation
FIX: (#4739) TransformationManagerHandler: fixes for JSON serialization


*ResourceStatusSystem
CHANGE: (#4720) add a VO column to all tables as apart of the primary key and a default value='all'

*Resources
NEW: (#4721) SingularityCE: singularityCE: added possibility to run without re-installing DIRAC inside the container
CHANGE: (#4733) SingularityComputingElement: Enable userns option in singularity if possible.
CHANGE: (#4733) SingularityComputingElement: Use CVMFS as singularity fallback location if userns is enabled.

*docs:
CHANGE: (#4721) improved doc for SingularityCE options

*tests
FIX: (#4724) fix rss-scripts syntax

[v7r1p11]

*WMS
FIX: (#4712) PilotStatusAgent was crashing due to a bug

*Test
FIX: (#4712) fix for main RSS system test

[v7r1p10]

Fixes from v7r0p32

CHANGE: (#4690) ComponentInstaller uses --cfg option

[v7r1p9]

Fixes from v7r0p31

*Resources
FIX: (#4704) ARCComputingElement: fix use of gLogger, which was replaced by self.log

[v7r1p8]

*WMS
NEW: (#4699) add a retryUpload option in the JobWrapper

*DMS
NEW: (#4699) add a retryUpload option to FailoverTransfer
CHANGE: (#4693) Retry file upload for any error condition, not just file catalogue failure.

*Resources
FIX: (#4669) multiple minor style fixes

*tests
FIX: (#4695) Tests are modified so the MultiVO File catalog is not a master catalog anymore.
     Addresses #4682 .

[v7r1p7]

*Core
FIX: (#4679) dirac-install is getting the globalDefaults.cfg from CVMFS if available
FIX: (#4679) dirac-install - loads the installation configuration from etc/dirac.cfg if it is present
NEW: (#4679) dirac-install-extension - new command to add an extension to an existing installation
CHANGE: (#4679) dirac-deploy-scripts - added --module option to inspect only specified modules

*WMS
CHANGE: (#4674) DownloadInputData no longer fails if getFileMetadata fails for the first SE, tries others if available

*DMS
FIX: (#4678) Fix problem where a FileCatalog instance was not aware of SEs added by a different instance.
     SEManager.getSEName now refreshes if an seID is not known. Fixes #4653

*docs
FIX: (#4667) some more info on duplications

*tests
FIX: (#4681) Test_UserMetadata makes dynamic lfns using VO

[v7r1p6]

*Framework
CHANGE: (#4643) BundleDeliveryClient: inheriting from Client

*SMS
FIX: (#4645) StorageManagementDB - drop the tables in the correct order to avoid foreign key errors

*TS
NEW: (#4641) TransformationCleaningAgent will (re)clean very old transformations that are still in the system

*tests
FIX: (#4645) dropDBs uses real array;
FIX: (#4645) remove readonly variables

[v7r1p5]

*Framework
FIX: (#4640) Install of ES DBs: only search in *DB.py files

[v7r1p4]

Includes fixes from v6r22p30, v7r0p26

*Framework
CHANGE: (#4632) dirac-sysadmin - handle installation possible also for ES DBs

*tests
NEW: (#4633) added xmltodict module - makes working with XML feel like working with JSON.

[v7r1p3]

Includes fixes from v6r22p29, v7r0p25

*Framework
FIX: (#4611) ProxyManager, dirac-admin-get-proxy - allow bool type for vomsAttribute parameter
     on service side. Fixes #4608

[v7r1p2]

Changes from v7r0p24 patch

[v7r1p1]

Changes from v6r22p28 patch

*Framework
CHANGE: (#4572) removed group from proxy expiration notification

[v7r1]

NEW: Add environment.yml file for preparing an environment with conda
CHANGE: (#4507) autopep8 for the entire code stack

*Core
NEW: initial support for mysql8
NEW: (#4236) DISET - pass the client DIRAC version as part of the request description structure
NEW: (#4274) Allow installation from a local directory
FIX: (#4289) Use subprocess32 if possible for significantly better performance
FIX: (#4289) TypeLoader should not be a singleton as it has a cache
CHANGE: (#4362) RPC parameters are cast to list/tuples when needed
FIX: (#4410) M2Crypto transport cast socket.error to strings
CHANGE: (#4410) (JSON) rpcStub uses list instead of tuples
NEW: (#4410) add utilities for JSON Serialization (strToIntDict and ignoreEncodeWarning)
CHANGE: (#4354) ThreadPool - replaced by ThreadPoolExecutor(native python)
FIX: (#4439) MySQLDB _connect method
NEW: (#4510) Removed dirac-distribution (use docker image)
CHANGE: (#4491) Streamline of CS helpers for sites and computing elements
NEW: (#4538) MixedEncode - allows for json serialization transition
CHANGE: (#4461) use M2Crypto by default
CHANGE: (#4565) Source bashrc in wrapper script

*Configuration
CHANGE: (#4157) add new helper methods for IdP/Proxy Providers, OAuthManager. Add methods that 
        read DN options in dirac user section
NEW: (#4241) Slave configuration servers are automatically updated as part of the new configuration 
     changes commit
NEW: (#4241) Configuration Server - added forceGlobalConfigurationUpdate() interface to force all 
     registered service to update their configuration
NEW: (#4257) Add search emails for group method in Registry
NEW: (#4397) ConfigurationClient - added getOptionsDictRecursively method, add docs
CHANGE: (#4551) Registry - change search DN properties logic

*Framework
CHANGE: (#4157) add possibility to work with Proxy Providers and "clean" proxy without 
        voms/dirac extensions
NEW: (#4257) Filter of duplicate mails in Notification
FIX: (#4257) Optimize test in NotificationHandler
FIX: (#4289) Avoid leaking std(in|out|err) file handles when running runsvdir
CHANGE: (#4362) BundleDeliveryFramework uses list instead of tuple
CHANGE: (#4410) (JSON) use of list instead of tuples for SecurityLog

*WMS
CHANGE: (#4362) SandboxStoreClient uses list instead of tuple
CHANGE: (#4396) Removed outdated PilotMonitorAgent
CHANGE: (#4410) (JSON) use of list instead of tuples for JobReport and Watchdog
CHANGE: (#4416) As explained in #4412, Completed jobs is used as major status for jobs during
        completion while it is also used for jobs that have a pending request and require a further
        action before being Done or Failed.
CHANGE: (#4416) Completing jobs are treated exactly like Running jobs, i.e. set Stalled if they
        didn't give sign of life, and are not set Failed directly as before. Jobs to be checked
        are those that had not sent a heartbeat within the stalledTime period, in order to reduce
        the number of jobs to check.
NEW: (#4416) Created a file JobStatus.py for replacing the literal job statuses, and updated many
        modules using these new variables. Note that there are still many others to change, but
        could be done gradually...
FIX: (#4451) StalledJobAgent - use int factor to the seconds time delta
FIX: (#4451) ProxyDB - set UserName in setPersistencyFlag() if it is a first record in ProxyDB_Proxies
FIX: (#4514) JobWrapper: try to send the failover requests BEFORE declaring the job status
FIX: (#4514) JobAgent: do not override the job status after the job has finished

*DMS
CHANGE: (#4243) FileCatalog - standard components are loaded using ObjectLoader mechanism
NEW: (#4279) FileCatalog - added VOMSSecurityManager class
CHANGE: (#4279) FileCatalog - dropped PolicyBasedSecurityManager and VOMSPolicy classes
CHANGE: (#4410) (JSON) correct casts for serialization for FTS
CHANGE: (#4364) remove all the SE mangling in the DFC (SEPrefix, resolvePFN, SEDefinition)
CHANGE: (#4423) FileMetadata - split getFileMetadataFields into getFileMetadataFields and _getFileMetadataFields
CHANGE: (#4423) DirectoryMetadata - split getMetadataFields into getMetadataFields and _getMetadataFields
NEW: (#4465) FileCatalog - a FileMetadata and DirectoryMetadata multi VO targeted plug-in wrappers for
     user metadata operations.
FIX: (#4535) StorageElement - do not return negative values in getFreeDiskSpace()

*RMS
CHANGE: (#4410) (JSON) correct casts for serialization
FIX: (#4517) When finalising the request, one should take into account the fact that if the job is
     Stalled one must find its previous status. This is fixed in ReqClient

*Resources
NEW: (#4157) ProxyProvider resources with implementation for DIRAC CA and PUSP proxy providers
NEW: (#4276) IdProvider resources to represent external user identity providers
FIX: (#4455) discrepancy in CE._reset() methods return value in different CE implementations
NEW: (#4546) add Test_ProxyProviderFactory, docs


*RSS
CHANGE: (#4362) SQL query orders using list instead of tuples
CHANGE: (#4410) (JSON) db ordering uses list instead of tuples
FIX: (#4462) convert the dictionary keys to number, when it is required.
CHANGE: (#4463) Dynamically load database handlers for ResourceStatus and ResourceManagement modules in
         preparation for a schema changes needed by multi-VO versions of these.


*StorageManagement
CHANGE: (#4410) (JSON) use lists instead of tuples

*tests
CHANGE: (#4279) use VOMSSecurityManager for integration instead of PolicyBasedSecurityManager/VOMSPolicy
FIX: (#4284) DMS client tests to use DIRAC user name, rather than the local system user name
NEW: (#4289) CI for unit/lint/integration testing with GitHub actions
NEW: (#4289) Start using shell linting of the test scripts
FIX: (#4289) Exit quickly if the installation fails to make it easier to find issues
CHANGE: (#4410) call pytest directly instead of as a module
FIX: (#4426) restored system test, moved Jenkins test to appropriate location
CHANGE: (#4439) integrate test_MySQLDB to all_integration_server_tests

*tests
FIX: (#4469) ProxyDB integration tests fixed for the M2Crypto case
FIX: (#4551) align ProxyDB test to current changes

*docs
NEW: (#4289) Document how to run integration tests in docker
NEW: (#4551) add DNProperties description to Registry/Users subsection

[v7r0p56]

*Resources
FIX: (#5119) HTCondorCE: Limit calls to actual cleanup (find and delete files on disk) to
     once per minute per SiteDirector, fixes #5118
CHANGE: (#5119) HTCondorCE cleanup: Run the DIRAC_ executable purge with -O3 and -maxdepth
        1 to speed up the find

[v7r0p55]

*TS
FIX: (#5109) DataRecoveryAgent: immediately skip transformations without jobs, prevents
     exception later on

[v7r0p54]

*Core
FIX: (#5087) Undefined variable error when RabbitMQAdmin fails to connect

*CS
FIX: (#5090) VOMS2CSSynchronizer: add email information about a user joining groups for an additional VO, fix for #5037
FIX: (#5090) VOMS2CSSynchronizer: When a user leaves a second VO, only the membership in these groups is removed
CHANGE: (#5090) VOMS2CSSynchronizer: If email of user is known, do not replace it with None

[v7r0p53]

*Interface
FIX: (#5069) parseArguments strip arguments correctly

[v7r0p52]

*Core
FIX: (#5058) (M2Crypto) fixes in proxy serial parsing

[v7r0p51]

*Configuration
FIX: (#5037) VOMS2CSAgent: fix an issue in the agent that prevented users being added to
     a second VO if they were already existing in another VO

[v7r0p50]

*Core
CHANGE: (#4927) Added MySQL LIKE query feature.

[v7r0p49]

*Core
NEW: (#4967) introduce DIRAC_M2CRYPTO_SSL_METHODS to configure accepted protocols
NEW: (#4967) introduce DIRAC_M2CRYPTO_SSL_CIPHERS to configure accepted ciphers

[v7r0p48]

CHANGE: (#4949) change default top-level bdii to cclcgtopbdii01.in2p3.fr (was lcg-bdii.cern.ch)

*CS
FIX: (#4943) Fix exception in VOMS2CSAgent for missing 'suspended' and other entries occurring if the credentials
     used to query the VOMS server have insufficient privileges to obtain this information

[v7r0p47]

*Core
CHANGE: (#4930) Resolve location of etc/grid-security/vomses via env variable X509_VOMSES

[v7r0p46]

*DMS
FIX: (#4908) FTS3Job: fix the check of isTapeSE for multiVO instances, fixes #4878
FIX: (#4908) FTS3Job: pass VO for fetchSpaceToken function to StorageElement

[v7r0p45]

*WMS
FIX: (#4899) JobAgent: adding ExtraOptions as argument iff the executable is a DIRAC script

*Resources
CHANGE: (#4896) ARC CE: request all processors on the same node.

[v7r0p44]

*Core
CHANGE: (#4873) default generated bashrc does not overwrite X509* variables if already set
NEW: (#4873) Add DIRAC_X509_HOST_CERT and DIRAC_X509_HOST_KEY environment variables

*WMS
CHANGE: (#4836) JobWrapper: Add extraOptions only when the executable is a DIRAC script

[v7r0p43]

*RSS
FIX: (#4871) SiteInspectorAgent: prevent the agent from getting locked if an exception occurs during enforcement
FIX: (#4871) ElementInspectorAgent: prevent the agent from getting locked if an exception occurs during enforcement

[v7r0p42]

*Configuration
CHANGE: (#4587) Added possibility to load more then one cfg file from DIRACSYSCONFIGFILE env variable

[v7r0p41]

*Core
FIX: (#4845) Fix hashing SubjectName in X509Chain

*FrameworkSystem
FIX: (#4833) pilot update script, update global CS not the local one
NEW: (#4840) Add option to retry to update hosts in dirac-admin-update-instance

*WorkloadManagementSystem
FIX: (#4838) SiteDirector - Flatten platform list avoid crash if CheckPlatform=True

[v7r0p40]

*docs
FIX: (#4826) correct link to LHCb documentation

[v7r0p39]

NEW: (#4814) FileManager, FileCatalogDB - added repairFilesTable function to fix differencies between FC_Files
     and FC_FileInfo tables
NEW: (#4814) FileCatalog CLI - rmdir command can perform recursive directory removal
NEW: (#4814) FileCatalog CLI - repair command adapted to multiple repair operations

[v7r0p38]

*Configuration
FIX: (#4807) --cfg option supports tilde
FIX: (#4813) Show username when deleting users

*FrameworkSystem
NEW: (#4800) new tool dirac-admin-update-instance to update all servers of a dirac instance from command line
NEW: (#4800) new tool dirac-admin-update-pilot to update version of pilot in CS from command line

*DMS
CHANGE: (#4807) FTS3 gives priority to disk replicas

*Resources
NEW: (#4807) CTA compatible Storage plugin
FIX: (#4812) get SSH hostname from the CE config instead of the job ID to get the job output

*tests
FIX: (#4803) Use GitHub Container registry due to pull limit on dockerhub
CHANGE: (#4806) Remove obsolete gitlab integration

[v7r0p37]

*TS
CHANGE: (#4769) consider all sites when getting sites with storage (not only LCG sites with Tier0, 1 or 2

*WMS
FIX: (#4769) dirac-wms-job-parameters: output was printed twice

*docs
NEW: (#4771) admin tutorial on how to install the WorkloadManagementSystem
CHANGE: (#4780) mock the MySQLDB python module as we cannot install it in RTD any longer

[v7r0p36]

FIX: fixes from v6r22p35 patch release

[v7r0p35]

*Core
FIX: (#4751) Do not read suspensionReason from VOMS as it's not used anywhere and
     needs special permissions to give this information
FIX: (#4756) Fix for silly-formed XMLs from GOCDB

*Framework
CHANGE: (#4753) NotificationService: if avoidSpam=True the email is now sent immediately
        and cached for up to one hour, instead of being cached and then sent after up to an hour.

*Resources
FIX: (#4743) remove dots in xroot virtual username

[v7r0p34]

*Core
NEW: (#4391) Make M2Crypto TLS implementation compatible with openssl 1.1 series

*DataManagement
FIX: (#4729) Allow no LFNs to be passed to getReplicas

*RSS
FIX: (#4722) GOCDBClient: fix for different forms of XML answer from GOC

*Resources
FIX: (#4725) create "task kwargs" with the required arguments in PoolCE before passing them to the ProcessPool
FIX: (#4738) create chunks before using the Arc.JobSupervisor

[v7r0p33]

*Interfaces
FIX: (#4713) Pass useCertificates to WMSClient in Dirac API

*Resources
NEW: (#4716) better way to discover the innerCESubmissionType (Pool CE)
CHANGE: (#4716) SingularityCE: get info from Pilot3 pilot.json, if present

*tests
NEW: (#4716) added integration test for SingularityCE

[v7r0p32]

*Core
FIX: (#4688) M2Crypto based protocol - better handling of timeout
NEW: (#4710) add loadCRLFromFile to pyGSI implementation of X509CRL

*WorkloadManagement
NEW: (#4708) JobAgent - define DIRAC_JOB_PROCESSORS environment to number of
     processors allocated for the user job

[v7r0p31]

*WorkloadManagement
FIX: (#4706) Crash getting available memory limits when MJF is not available

[v7r0p30]

*Core
FIX: (#4698) Glue2: Fix crash in bdii2CSAgent, when ARC CEs do not have an ExecutionEnvironment

*WorkloadManagementSystem
FIX: (#4701) Ensure JobParameters.getNumberOfProcessors always returns an integer

*RSS
NEW: (#4691) GOCDB - interpret also downtimes with URLs different from the hostname

*Resources
CHANGE: (#4666) ARCComputingElement - enable GLUE2 queries on ARC CEs, which is now strongly recommended
        as GLUE1 publishing is stopped in ARC6.

*docs
NEW: (#4684) Added documentation for HTCondor/use full proxy length setting.

[v7r0p29]

*Core
FIX: (#4683) M2Crypto - force bio free and shutdown when closing

*Configuration
CHANGE: (#4651) Add --cfg option for config files, deprecating old non-option version.

*TransformationSystem
FIX: (#4680) Bug fixed in updateFilterQueries. The bug was affecting only TS catalog interface.

*Production
FIX: (#4672) minor fix in ProdValidator
FIX: (#4672) more detailed output added in dirac-prod-get-trans

*Resources
FIX: (#4673) hack in Slurm ResourceUsage to stop jobs running out of time on multi-processors resources

[v7r0p28]

*Core
FIX: (#4642) M2Crypto closes the socket after dereferencing the Connection instance

*DMS
FIX: (#4644) Cancel FTS3 Operation if the RMS request does not exist

*RMS
NEW: (#4644) getRequestStatus returns ENOENT if the request does not exist

*TS
FIX: (#4647) TaskManager - hospital sites were not looked for correctly, which
      generated an exception
FIX: (#4656) fix parsing of command line flags (e.g., -ddd) for dirac-transformation-archive/clean/remove-output/verify-outputdata

*Interfaces
CHANGE: (#4652) dirac-admin-add-host now inserts hosts into the ComponentMonitoring if the host
        is not yet known

[v7r0p27]

*Framework
FIX: (#4639) MySQL - commit transaction when creating tables

[v7r0p26]

*Resources
CHANGE: (#4626) Test_PoolComputingElement - increase delays for job submission
CHANGE: (#4626) PoolComputingElement - fix the logic of number of processors evaluation
FIX: (#4634) Add pilot.cfg symlink in SingularityCE for Pilot3 compatibility.
FIX: (#4620) in getPilotOutput, returns errors when the HTCondor working directory is
     not available and condor_transfer_data fails

*WMS
NEW: (#4614) uploadToWebApp flag to disable the json upload for the CSToJson
FIX: (#4614) Fix an absolute path in the CSToJSON
NEW: (#4620) pop the pilot reference from the failedPilotOutput dictionary when
     maxRetryGetPilotOutput is reached
NEW: (#4619) Watchdog - added DISABLE_WATCHDOG_CPU_WALLCLOCK_CHECK env variable
FIX: (#4619) Watchdog - Split check methods for better control

*Docs:
CHANGE: (#4614) allow to generate only header/footer in the release notes if no PR were merged
FIX: (#4635) add missing packages for the UBUNTU Linux Distribution that need to be installed
     before installing DIRAC
NEW: (#4635) add useful commands for working with conda environments
CHANGE: (#4622) diracdoctools - No longer mock numpy and matplotlib
FIX: (#4619) added doc about DIRACSYSCONFIG environment variable

[v7r0p25]

Fixes from v6r22p29 patch

*Core
FIX: (#4615) M2SSLTransport does not catch all the exceptions
FIX: (#4615) M2SSLTransport calls parent class when renewing context
CHANGE: (#4615) default to split handshake
NEW: (#4617) Added test for profiler.py

*WMS
FIX: (#4617) Watchdog - use 2 flags for profiler: withChildren and withTerminatedChildren

[v7r0p24]

*Core
FIX: (#4584) M2SSLTransport catch exceptions and convert them into S_ERROR
CHANGE: (#4584) M2SSLTransport: allow to do the SSL handshake in threads
CHANGE: (#4584) Do not query the Registry when doing the handshake

*WMS
CHANGE: (#4587) Check LFN InputSandbox separately from InputData
NEW: (#4593) option to only retry to get pilot outputs a limited number of times
CHANGE: (#4594) SandboxStoreClient - remove direct access to SandboxMetadataDB by default
CHANGE: (#4594) JobSanity - instantiate SandboxStoreClient with direct access to SandboxMetadataDB
FIX: (#4601) JobAgent: check if there are arguments

*Resources
CHANGE: (#4593) retrieve pilot output paths in getJobOutput using the pilot IDs instead of calling condor

*Interfaces
Change: (#4594) Dirac - instantiate SandboxStoreClient without smdb=False which is now a default

*docs
FIX: (#4598) Use also time in addition to date to get list of PRs since last tag

[v7r0p23]

*Core
FIX: (#4580) The CPU for the jobWrapper process group was incorrectly calculated as
     it was not including former children of the JobWrapper.

*Framework
FIX: (#4570) MonitoringCatalog only prints an error when there is really one

*WMS
NEW: (#4576) add a workDir to PilotCStoJSONSynchronizer
FIX: (#4591) Fix exception when calling HTCondorCE killJob, used when killing pilots
     with dirac-admin-kill-pilot for example. Fixes #4590

*DMS
FIX: (#4591) allow dirac-dms-protocol-matrix be run for non LHCb VOs

*RMS
CHANGE: (#4573) Add include from ConfigTemplate to CleanReqDBAgent, RequestExecutingAgent, ReqManager
CHANGE: (#4573) align defaults in ConfigTemplate with those in the Code

*Resources
FIX: (#4588) HTCondorCE cleanup only the pilots files related to the CE

*Docs:
NEW: (#4571) the DiracDocTools are now also compatible with python3
NEW: (#4571) added ".readthedocs.yml" config

[v7r0p22]

*Core:
CHANGE: (#4554) dirac-install: remove empty lines between options in dirac-install --help

*Configuration
CHANGE: (#4563) move documentation to ConfigTemplate, Module docstrings

*Accounting
CHANGE: (#4564) Move documentation about agent and services configuration to module docstrings, ConfigTemplate

*Docs
CHANGE: (#4554) Small restructuring in the DeveloperGuide: merge sections on testing, add note about generating command references
NEW: (#4554) DeveloperGuide: add section about DIRACOS and link to diracos.readthedocs.io
CHANGE: (#4560) allow release notes to be empty in dirac-docs-get-release-notes

*Tests
FIX: (#4560) DataManager tests check VO dynamically

[v7r0p21]

*Core
CHANGE: (#4506) remove rst2pdf from dirac-create-distribution-tarball

*Framework
CHANGE: (#4536) Don't loop forever if a query does not work in the MonitoringCatalog

[v7r0p20]

*Core
FIX: (#4531) Mail.py - add SMTP parameters

*DMS
CHANGE: (#4528) FTS3 - failoverTransfer sleep & retries in case of FC unavailability

*Resources
NEW: (#4529) WLCGAccountingHTTPJson occupancy plugin

*TS
CHANGE: (#4525) clean the DataFiles table when cleaning a Transformation

[v7r0p19]

*DMS
CHANGE: (#4505) explicitly delegate the proxy to FTS3 with a configurable lifetime
NEW: (#4519) S3 storage support

*RSS
FIX: (#4520) correct verbosity (avoid non-necessary warnings)

*docs
NEW: (#4520) Minimal documentation on Bdii2CSAgent and GOCDB2CSAgent

[v7r0p18]

*Interfaces
CHANGE: (#4502) run jobs locally: use $DIRAC for $DIRACROOT

*Docs
NEW: (#4513) add recommonmark extension to allow use of markdown files in the documenation

[v7r0p17]

*WMS
FIX: (#4496) PilotCS2Json: fix writing of local pilot.json file, which is used to calculate the hash
FIX: (#4496) PilotCS2Json: write checksum file in text mode

*DMS
FIX: (#4476) StorageElementHandler: removed ignoreMaxStorageSize flag from getTotalDiskSpace and getFreeDiskSpace

*Resources
FIX: (#4499) Slurm Resource Usage

[v7r0p16]

*Core
CHANGE: (#4482) TimeLeft modules become ResourceUsage and inherit from an abstract module called ResourceUsage
NEW: (#4482) TimeLeft/SLURMResourceUsage module to get resource usage from a SLURM installation
CHANGE: (#4482) Move TimeLeft from Core/Utilities to Resources/Computing/BatchSystems

*WMS
NEW: (#4493) Add checksum calculation for PilotCSToJsonSynchroniser
NEW: (#4493) Add checksum checks to PilotWrapper
FIX: (#4493) Fix download checks in PilotWrapper in case the webserver does not return 404 but not the expected file content either.

*Resources
FIX: (#4482) LocalCE: proxy submission and getJobStatus
FIX: (#4482) Slurm getJobStatus() making use of sacct
FIX: (#4466) Stomp reconnection only reconnect the connection that dropped

[v7r0p15]

*Accounting
NEW: (#4464) StorageOccupancy accounting

*RSS
NEW: (#4464) FreeDiskSpaceCommand used to fill the StorageOccupancy accounting
CHANGE: (#4464) FreeDiskSpaceCommand can clean the from not-anymore-existing SEs

*WMS
CHANGE: (#4471) Optimizer: treat input sandboxes uploaded as LFNs ad Input Data

[v7r0p14]

*Framework
CHANGE: (#4458) Remove LHCb specific code used to install cx_Oracle

*Core
CHANGE: (#4460) agents exit with sys.exit(2) in case of errors

*Resources
CHANGE: (#4460) InProcess CE correctly reports number of processors available

*WMS
FIX: (#4454) PilotWrapper: try to untar also with system tar

[v7r0p13]

*Core
FIX: (#4448) SubProcess: rewritten function for getting child PIDs

*ResourceStatusSystem
NEW: (#4419) Backported GGUSTicketsPolicy from LHCb
CHANGE: (#4419) removed dangerous script dirac-rss-policy-manager

*tests
NEW: (#4429) Allow extensions to extend the continuous integration tests

*docs
NEW: (#4431) dirac-doc-get-release-notes can take a sinceLatestTag option, header and footer messages,
     and can create github/gitlab release

[v7r0p12]

*WMS
FIX: (#4432) Better logging for WMS Optimizers
NEW: (#4435) PilotCS2JSONSynchronizer: added options pilotRepoBranch and pilotVORepoBranch

*DMS
FIX: (#4436) dirac-dms-clean-directory: also works on single empty directory, fixes #4420

*Framework
FIX: (#4436) dirac-install-component: fix bug prohibiting use of the -m/--module parameter

*tests
NEW: (#4429) Allow extensions to extend the continuous integration tests
NEW: (#4433) added README.rst for every subdirectory

*docs
FIX: (#4438) update notes for dirac-distribution (add extensions)

[v7r0p11]

*Core
FIX: (#4411) Make dirac-install tool python 3 compatible
NEW: (#4409) Allow --dirac-os-version argument to dirac-install.py to be a path or URL to a tarball

[v7r0p10]

*Core
FIX: (#4394) RequestHandler - fix log output for the case where the ActionTuple is actually a string
FIX: (#4394) AuthManager - manage the case where ExtraCredentials are in a form of a list
NEW: (#4379) dirac-install accepts userEnvVariables switch, adds user-requested env variables
     to *rc* files

*WMS
FIX: (#4404) Fix the matching delay functionality, fixes #2983
NEW: (#4403) JobCleaningAgent: Add possibility to remove HeartBeatLoggingInfo before jobs are
     completely removed.
FIX: (#4394) SiteDirector - do not add downloading files ti the pilot if Pilot3 flag is False
FIX: (#4390) Watchdog: get the CPU consumed by children processes too
FIX: (#4370) SiteDirector: Pilot3 option easier to interpret
CHANGE: (#4338) getStatus method in ARC CE now uses a JobSupervisor to get status of multiple pilots at once.
CHANGE: (#4338) SiteDirector.updatePilotStatus has been parallelized using threads.
NEW: (#4338) AvailableSlotsUpdateCycleFactor is a parameter part of the configuration allowing to control
     the rate of the update of the available slots in the queues.
FIX: (#4338) Revert to queueCECache being an object attribute to fix the CEs instantiation.

*RMS
CHANGE: (#4400) ReqDB: Add pool_recycle=3600 parameter for sql engine setup, might prevent
        occasional "Mysql Server has gone away" errors

*Resources
FIX: (#4380) ComputingElement classes: use GridEnv if present
CHANGE: (#4360) in HTCondor CEs, the pilot stamps are now used to retrieve outputs and logging info

*DMS
CHANGE: (#4400) FTS3DB: Add pool_recycle=3600 parameter for sql engine setup, might prevent
        occasional "Mysql Server has gone away" errors

*Docs
CHANGE: (#4402) dirac-docs-get-release-notes.py does not require a GITLABTOKEN

[v7r0p9]

*Core
CHANGE: (#4302) Simplify and convert command wrapper scripts to bash. Also removed some obsolete MacOS code.
FIX: (#4361) restore the possibility to set a global timeout for a Client

*DMS
CHANGE: (#4353) FTS3 persistOperation method checks that the caller is allowed to do so
CHANGE: (#4353) FTS3Manager: do not expose updateJobStatus and updateFileStatus on the service
CHANGE: (#4353) FTS3 operation is canceled if the matching request is canceled
CHANGE: (#4353) when a source file does not exist, defunct the FTS3File associated
CHANGE: (#4353) use the JEncode serializer instead of the custom FTS3Serializer
CHANGE: (#4353) cancel an FTS3Job together with its associated FTS3Files if the job is not found on the server

*RSS
CHANGE: (#4336) remove a call to shifterProxy configuration which would not work for multi VO Dirac

*docs
CHANGE: (#4378) using docker images from docker hub

[v7r0p8]

*Configuration
CHANGE: Let update the config, even if the Pilot info is not in the CS

[v7r0p7]

*Core
CHANGE: {bash,tchs,diracos}rc set the PYTHONPATH to only dirac (ignore existing PYTHONPATH)
CHANGE: dirac-configure might work without the need of a proxy
CHANGE: the timeout of an RPC call is always updated

[v7r0p8]

*Configuration
CHANGE: Let update the config, even if the Pilot info is not in the CS

[v7r0p7]

*Core
CHANGE: {bash,tchs,diracos}rc set the PYTHONPATH to only dirac (ignore existing PYTHONPATH)
CHANGE: dirac-configure might work without the need of a proxy
CHANGE: the timeout of an RPC call is always updated

[v7r0p6]

*Core
NEW: Add environment.yml file for preparing an environment with conda
CHANGE: Use subprocess32 if possible for significantly better performance
FIX: TypeLoader should not be a singleton as it has a cache

*FrameworkSystem
FIX: Avoid leaking std(in|out|err) file handles when running runsvdir

*WorkloadManagementSystem
NEW: To activate the pilot logging mechanism the following option must be present in CS: Pilot/PilotLogging with a value set to "true", "yes" or "y".

*Tests
NEW: CI for unit/lint/integration testing with GitHub actions
NEW: Start using shell linting of the test scripts
FIX: Exit quickly if the installation fails to make it easier to find issues

*Docs
NEW: Document how to run integration tests in docker
CHANGE: The options in the command reference sections: 'ignore' and 'scripts', are replaced by 'exclude' and 'manual' respectively. The entries in 'exclude' will now reject scripts that are otherwise picked up by the 'patterns'. Entries in 'manual' will be added to the indexFile, but their rst file has to be provided by hand. Fixes #4345

[v7r0p5]

FIX: changes from v6r22p15 included

[v7r0p4]

*Core
FIX: (#4337) remove unexisting import from dirac-info

*WMS
CHANGE: (#4317) dealing with min and max number of processors from the job

*docs
CHANGE: (#4317) added WMS admin doc (job state machine)

[v7r0p3]

*Core
FIX: (#4298) install_site.sh : set UpdatePilotCStoJSONFile=False for initial installations

*WMS
FIX: (#4294) JobState - restored logic of having database clients at the class level

*TS
CHANGE: (#4308) Rename Operations option Productions/ProductionFilesMaxResetCounter to Transformations/FilesMaxResetCounter

*Resources, WMS, tests
CHANGE: (#4295) save the number of processors as jobLimits in pilot cfg

*tests
CHANGE: (#4291) removed pilot2 tests

*docs
NEW: (#4309) Added how to create a dedicated dirac file catalog

[v7r0p2]

*Accounting
FIX: (#4290) Allow longer user and site names.

*WMS
NEW: (#4287) dirac-wms-get-wn and dirac-wms-pilot-job-info scripts (ported from LHCbDIRAC)

*docs
CHANGE: (#4266) the AdministratorGuide has been restructured

[v7r0p1]

FIX: Removing some deprecated codes

[v7r0]

FIX: (#3962) use print function instead of print statement
FIX: (#3962) remove the usage of the long suffix to distinguish between long and int
FIX: (#3962) convert octal literals to new syntax
NEW: (#3962) Add pylint test to check python 3 compatibility

*Configuration
CHANGE: (#4249) The flag UpdatePilotCStoJSONFile has been moved to Operations/[]/Pilot section
NEW: (#4255) Resources - added getStorageElements() method

*Framework
CHANGE: (#4180) Removed local MySQL handling (DIRACOS won't have install it)
CHANGE: (#4180) Removed setup of old portal

*Accounting
CHANGE: (Multi)AccountingDB - Grouping Type and Object loader together with the MonitoringSystem ones.

*WorkloadManagementSystem
NEW: Add JobElasticDB.py with getJobParameters and setJobParameter methods to work with ElasticSearch (ES) backend.
NEW: Add gJobElasticDB variable and indicates the activation of ES backend.
CHANGE: Modify export_getJobParameter(s) to report values from ES if available.
CHANGE: (#3748) Reduced (removed, in fact) interactions of Optimizers with JobParameters, using only OptimizerParameters
NEW: (#3760) Add Client/JobStateUpdateClient.py
NEW: (#3760) Add Client/JobManagerClient.py
CHANGE: (#3760) Use the above Client classes instead of invoking RPCClient()
NEW: Added ES backend to WMSAdministratorHandler to get JobParameters.
NEW: Added separate MySQL table for JobsStatus in JobDB, and modified code accordingly.
CHANGE: ElasticJobDB.py: Modify setJobParameter method to register JobAttributes like Owner, Proxy, JobGroup etc.
CHANGE: ElasticJobDB.py: added getJobParametersAndAttributes method to retrieve both parameters and attributes for a given JobID.
CHANGE: Pilot Watchdog - using python UNIX services for some watchdog calls
CHANGE: (#3890) JobState always connects to DBs directly
CHANGE: (#3890) remove JobStateSync service
CHANGE: (#3873) Watchdog: use Profiler instead of ProcessMonitor
NEW: (#4163) SiteDirectors send by default Pilot3 (flag for pilot2 is still kept)
FIX: (#4163) removed unicode_literals (messes up things with DEncode)
NEW: (#4224) PilotWrapper can get the Pilot files from a list of locations
CHANGE: (#4224) PilotWrapper is compatible with several python versions
NEW: (#4260) New dirac-wms-match command to test a given job for matching computing resources
NEW: (#4260) QueueUtilities - utilities relevant to queues manipulation
FIX: (#4265) urllib.urlopen() call with and without the 'context' parameter in Utilities/PilotWrapper.py 
     according to the version of urllib instead of the python version
CHANGE: (#4244) Modified flag for using the JobParameters on ElasticSearch database

*Core
NEW: (#3744) Add update method to the ElasticSearchDB.py to update or if not available create the values 
     sent from the setJobParameter function. Uses update_by_query and index ES APIs.
CHANGE: (#3744) generateFullIndexName() method made static under the ElasticSearchDB class.
CHANGE: (#3744) removed unused/outdated stuff from Distribution module
FIX: check for empty /etc/grid-security/certificates dir
NEW: (#3842) Add createClient decorator to add wrapper for all export_ functions automatically
NEW: (#3678) dirac-install can install a non released code directly from the git repository
FIX: (#3931) AuthManager - modified to work with the case of unregistered DN in credDict
FIX: (#4182) Add CountryName OID and be more permissive in the String type for decoding VOMSExtensions
FIX: (#4211) change orders of @deprecated and @classmethod decorators in X509Chain
NEW: (#4229) dirac-install defines XRD_RUNFORKHANDLER environment variable

*TransformationSystem
NEW: (#4124) InputDataQuery and OutputDataQuery parameters can be set for Transformations before 
     they are added to the transformation system. Solves #4071
CHANGE: (#4238) TransformationDB.getTransformationMetaQuery returns ENOENT if no meta query exists
FIX: (#4238) InputDataAgent: silence warnings about transformations not having a input data query

*ProductionManagement
NEW: (#3703) ProductionManagement system is introduced

*Interfaces
CHANGE: (#4163) removed deprecated methods from Dirac.py

*Resources
FIX: (#4229) add proxy location as a virtual user for xroot urls
FIX: (#4234) future import in executeBatch script that prevented the pilot deployment on SSH CE, fixes #4233
FIX: (#4231) SE __executeMethod: only pass protocols parameter to getTransportURL
NEW: (#4255) New dirac-resource-info command to display computing and storage resources available
     to a given VO     

*ResourceStatusSystem
CHANGE: (#4177) use the ObjectLoader for Clients, in PEP

*Monitoring
FIX: MonitoringReporter - make processRecords() method thread safe, fixes #4193

*tests
NEW: Add ChangeESFlag.py script to modify useES flag in dirac.cfg. To be integrated with Jenkins code.
CHANGE: (#3760) Use the above Client classes instead of invoking RPCClient()
NEW: (#3744) Added performance tests for ES and MySQL for WMS DB backends
NEW: (#3744) Added miniInstallDIRAC function for Jenkins jobs
FIX: (#4177) restored test of JobsMonitor().JobParameters
NEW: (#4224) added a test for PilotWrapper
NEW: (#4244) integration test for JobParameters on ElasticSearch database

*Docs
FIX: Better dirac.cfg example configuration for web
NEW: (#3744) Add WMS documentation in DeveloperGuide/Systems
NEW: Added script (docs/Tools/UpdateDiracCFG.py) to collate the ConfigTemplate.cfg 
     files into the main dirac.cfg file
CHANGE: (#4110) updated basic tutorial for CC7 instead of SLC6.     
NEW: (#4170) added Production system documentation
CHANGE: (#4224) Pilot 3 is the default
NEW: (#4244) Added a few notes on using the JobParameters on ElasticSearch database

[v6r22p35]

*WMS
FIX: (#4759) exclude fuse from df (watchdog checks)

[v6r22p34]

*DMS
FIX: (#4748) FTS3Agent - Rotate FTS3Operations list to fetch all. Fixes #4727

[v6r22p33]

*Core
NEW: (#4710) add loadCRLFromFile to pyGSI implementation of X509CRL

[v6r22p32]

*Core
Change: (#4665) ElasticSearchDB - existing index function is modified to add argument option of document id
NEW: (#4665) ElasticSearchDB - update() function is added.

*Resources
CHANGE: (#4676) ARCComputingElement - reserve the number of cores as defined in the NumberOfProcessors
        configuration parameter
FIX: (#4676) ARCComputingElement - use CEQueueName configuration parameter if defined

[v6r22p31]

*DMS
FIX: (#4646) Print error from dirac-dms-add-file if input LFN list file is missing.

*RMS
FIX: (#4657) RequestDB - fix getRequestCountersWeb error in DIRACOS

[v6r22p30]

*DataManagementSystem
FIX: (#4627) Throw an error if LFN contains '//'

[v6r22p29]

*WorkloadManagementSystem
CHANGE: (#4603) Updated to customize the JobType of user jobs in JobDescription and JobManifest

*DataManagementSystem
CHANGE: (#4618) dirac-dms-remove-catalog-files and dirac-dms-remove-catalog-files use
        Operations/.../DataManagement/AllowUserReplicaManagement to allow users perform
        direct File Catalog operations

[v6r22p28]

*TS
FIX: (#4569) TransformationClient - allow "LFN" condition as a string to be compatible with the service

[v6r22p27]

*Monitoring
CHANGE: (#4543) Allow to retrieve multiple variables from Monitoring DB.
        Add functions to calculate efficiency.

*TS
FIX: (#4550) infinite loop when a file was requested an it was not in the TS
CHANGE: (#4550) show headers in Utilities sub logger (but this is not effective yet)

[v6r22p26]

*Resources
FIX: (#4518) HTCondorCE - added missing multicore option

*Transformation
FIX: (#4523) when getTransformationFiles was called with a large list
     of LFNs, the DB couldn't cope. This fix truncates the list of
     LFNs in chunks such that each call to the DB is fast enough.

[v6r22p25]

*Framework
FIX: (#4503) SystemLoggingDB: reduce too long messages to 255 characters (see also #1780 ?)

*WMS
FIX: (#4503) JobLoggingDB: Limit StatusSource to 32 characters

*TS
CHANGE: (#4503) TransformationDB.Transformations TransformationGroup column increased to 255 characters
        (ALTER TABLE Transformations MODIFY TransformationGroup VARCHAR(255) NOT NULL default 'General';)

*Resources
FIX: (#4511) Moved _prepareRemoteHost in SSHComputingElement

[v6r22p24]

*Core
FIX: (#4477) Try to untar using system tar in case tarfile module is failing

[v6r22p23]

*DMS
CHANGE: (#4472) DM.getFile only checks metadata of files with replicas

[v6r22p22]

*Framework
CHANGE: (#4457) Web portal compilation is done during the DIRAC distribution, it is not
        required to compile during the installation

*RSS
FIX: (#4452) PublisherHandler - fix UnboundLocalError

[v6r22p21]

*Core
FIX: (#4442) If no port is set in the CS for ES assume that the URL points to right location

*RSS
FIX: (#4441) DowntimeCommand - fix typo that was preventing to update expired or deleted
     downtimes from RSS downtime cache.

*ConfigurationSystem
FIX: (#4447) remove logging from inside getConfigurationTree

*MonitoringSystem
FIX: (#4447) add check if MQ is setup for Monitoring
CHANGE: (#4443) Read the IndexPrefix for the CS and use this index prefix when creating ES indices,
        if not given use the name of the setup

[v6r22p20]

*Core
CHANGE: (#4424) SocketInfo.py - DEFAULT_SSL_CIPHERS updated following the issue #4393

*WorkloadManagement
FIX: (#4440) ServerUtils.py - server name in ServerUtils.getPilotAgentsDB()

*Transformation
FIX: (#4434) TaskManager.py - fix bug in finding the settings for Clinics in the hospital

[v6r22p19]

*Framework
CHANGE: (#4415) ComponentInstaller - do not start runsvdir if not needed

*Resources
FIX: (#4414) Enable setting of WaitingToRunningRatio from Global CE Defaults, fixes #4368

*DMS
CHANGE: (#4413) FTS3Agent - change proxy lifetime of FTS3Agent from 2 to 12 hours

[v6r22p18]

*TS
CHANGE: (#4331) TaskManager - give possibility to run jobs for different problematic productions at
        different Hospital sites

[v6r22p17]

CHANGE: Just update the Web version

[v6r22p16]

*Core
CHANGE: remove many calls to gLogger.debug() of low level DB modules (in particular MySQL.py) that may slowdown services

*FrameworkSystem
FIX: PRIVATE_LIMITED_DELEGATION role can download its own proxies

*ResourceStatusSystem
FIX: PublisherHandler: Convert set to list, because set can not be serialized using DEncode.

[v6r22p15]

*Resources
NEW: GFAL2_StorageBase: Disable GRIDFTP SESSION_REUSE by default. It can be enabled via 
     an environment variable export DIRAC_GFAL_GRIDFTP_SESSION_REUSE=True. This export 
     should be added in server bashrc files.

[v6r22p14]

*Framework
FIX: (#4318) NotificationHandler: fix name of initializeHandler function so the 
     handler is properly initialized and the periodicTasks are created
CHANGE: (#4325) InstalledComponentsDB.addInstalledComponents: Instead of creating a new 
        Host entry if only the CPU model changed, update the CPU field in the DBCHANGE: 
        InstalledComponentsDB.addInstalledComponents: Instead of creating a new Host entry 
        if only the CPU model changed, update the CPU field in the DB

*WMS
FIX: (#4329) Fix exception for PilotManager or PilotStatusAgent: itertems -> iteritems

*DMS
FIX: (#4327) avoid introducing inconsistencies in the DB due to the FTS inconsistencies

*Resources
CHANGE: (#4313) increase the SE logging level for plugin errors

*TS
CHANGE: (#4315) DataRecoveryAgent: Tweak information printout for email formatting; 
        clarify use of default values; reduce logging verbosity

[v6r22p13]

*Resources
FIX: (#4299) CREAMComputingElement - possibility to defined CEQueueName to be used in the pilot submission command
CHANGE: (#4297) SingularityCE: Delete workDir at end of job by default.
FIX: (#4297) SingularityCE: Always stop proxy renewal thread at end of job.

*TS
NEW: (#4301) DataRecoveryAgent to perform and apply consistency checks for transformations
NEW: (#4301) dirac-transformation-recover-data : script to manually run consistency checks on 
     individual transformations, for debugging and testing of the DataRecoveryAgent

[v6r22p12]

FIX: fixes from v6r21p16

[v6r22p11]

*Interfaces
FIX: (#4277) Dirac.py - fix error handling in getJobParameters()

[v6r22p10]

*Resources
FIX: (#4271) StorageElement - loadObject of occupancyPlugin is called with the path to OccupancyPlugins

[v6r22p9]

*Core
FIX: (#4269) Workflow - revert changes introduced in #4253

[v6r22p8]

*WMS
FIX: (#4256) handle empty results of getJobParameter in StalledJobAgent

*Resources
NEW: (#4223) Storage - occupancy plugin for WLCG standard accounting JSON
FIX: (#4259) SingularityComputingElement - ensure lcgBundle is installed in container if LCGBundleVersion is set.

[v6r22p7]

*Core
FIX: (#4253) Workflow - accept unicode file path to workflow XML

*WMS
NEW: (#4205) Statistics of Pilot submission is sent to Accounting System by SiteDirector.
FIX: (#4250) use host credentials to query the SandboxMetadataDB for async removal

*Resources
CHANGE: (#4242) DFC SEManagerDB: only acquire the lock if the cache needs to be modified
FIX: (#4251) preamble attribute was missing in SSHBatchComputingElement causing an error 
     in _submitJobHost()

*DMS
FIX: (#4248) SEManager correct order of calls at init

[v6r22p6]

*Core
CHANGE: (#4203) A VO with diracos extension, must be able to install the main diracos from DIRAC repository.

*TS
CHANGE: (#4218) do not set Job type 'hospital'

[v6r22p5]

*WMS
CHANGE: (#4217) Sandbox: Adding OwnerDN and OwnerGroup for DelayedExternalDeletion

*DMS
CHANGE: (#4202) relax permissions on getLFNForGUID

*Resources
FIX: (#4200) re-allow the use of the gsiftp cache in the SE
CHANGE: (#4206) Storage - improved treatment for the case without SpaceToken in SpaceOccupancy

[v6r22p4]

*Core
NEW: (#4181) Allow to install an extension of DIRACOS

*Docs
FIX: (#4187) Create a TransformationAgent Plugin -- more concrete 
     descriptions for adding a plugin to AllowedPlugins

[v6r22p3]

*WMS
CHANGE: (#4175) added function to get the number of Processors, using it in dirac-wms-get-wn-parameters (invoked by the pilots)
CHANGE: (#4175) changed port of PilotManager from 9129 to 9171

*docs
CHANGE: (#4174) update WebApp administrator docs
CHANGE: (#4175) removed mentions of MPIService

[v6r22p2]

*Core
FIX: (#4165) $Id$ keyword must be replaced only at the beginning of the file

*RSS
FIX: (#4169) PublisherHandler fix (UnboundLocalError)

*Docs
NEW: (#4167) /Operations/DataManagement - Added a link to the documentation on "Multi Protocol"

[v6r22p1]

*WMS
NEW: (#4147) added option for specifying a LocalCEType (which by default is "InProcess")

*Interfaces
NEW: (#4146) added setNumberOfProcessors method to Job() API

*Resources
NEW: (#4159) add dav(s) in the protocol lists of GFAL2_HTTPS

*tests
NEW: (#4154) Using variable for location of INSTALL_CFG_FILE (useful for extensions)

[v6r22]

*WorkloadManagementSystem
NEW: (#4045) PilotsHandler service (to interact with PilotAgentsDB)
CHANGE: (#4049) Pilot wrapper for pilot3: download files at runtime
CHANGE: (#4119) removed last bit looking into /Registry/VOMS/ section
CHANGE: (#4119) VOMS2CSAgent: mailFrom option is invalid, use MailFrom instead
FIX: (#4074) fixed PilotManager service name in ConfigTemplate.cfg
FIX: (#4100) use CAs to upload the pilot files to a dedicated web server using requests
FIX: (#4106) fixes for logging messages for Matcher
FIX: (#4106) fixes for logging messages for Optimizers
NEW: (#4136) added DIRACOS option (for SiteDirectors)

*ConfigurationSystem
NEW: (#4053) VOMS2CSSynchronizer/VOMS2CSAgent - enable automatic synchronization of the 
     Suspended user status with the VOMS database
CHANGE: (#4113) VOMS2CSSynchronizer: considering the case when no email is provided by VOMS

*Core
NEW: (#4053) AuthManager - interpret the Suspended user status considering suspended 
     users as anonymous visitors
CHANGE: (#4053) The use of CS.py module is replaced by the use of Registry.py and CSGlobals.py

*Interfaces
CHANGE: (#4098) removed dirac-admin-get-site-protocols.py as it could give potentially wrong results (use dirac-dms-protocol-matrix instead)

*Resources
NEW: (#4142) enable to get SE occupancy from plugin
NEW: (#4142) add occupancy plugin to retrieve the info from BDII
CHANGE: (#4142) GFAL2_SRM2Storage.getOccupancy() calls parent if SpaceToken is not given

*ResourceStatusSystem
CHANGE: clients: using DIRAC.Core.Base.Client as base
CHANGE: (#4098) SiteInspectorAgent runs only on sites with tokenOwner="rs_svc"
CHANGE: (#4098) remove SRM dependencies
CHANGE: (#4136) downtimeCommand will use the GOCServiceType only for SRM SEs
FIX: (#4139) only take the first endpoint for the SpaceOccupancy

*DataManagementSystem
CHANGE: (#4136) Moved methods from ResourceStatusSystem/CSHelpers to DMSHelpers
CHANGE: (#4138) FTS3 is now the default

*docs
NEW: (#4099) Instructions about setting up the DIRAC web server for pilot3
CHANGE: (#4119) added note on MultiProcessor jobs preparation

*test
FIX: (#4119) Not lhcb but dteam (for DIRAC certification)
FIX: (#4139) client_dms.sh not lhcb specific
CHANGE:(#4140) adapt transformation certification tests to dteam VO

[v6r21p16]

*Resources
FIX: (#4292) SSHComputingElement - define X509_USER_PROXY in case of gsissh access

*WMS
FIX: (#4292) SiteDirector - do not use keyword arguments when making setPilotStatus call

[v6r21p15]

*WMS
CHANGE: (#4214) Add an argument to the constructor of SandboxStoreClient for using in scripts 
        that cannot use the DB directly

*DMS
NEW: (#4171) ArchiveFiles Request Operation: to create a tarball out of a list of LFNs
NEW: (#4171) CheckMigration Request Operation to hold the request progress until the attached 
             LFNs are migrated to tape
NEW: (#4171) FCOnlyStorage StorageElement plugin to register LFNs without physical replica to 
             conserve LFN metadata when they are archived, for example
NEW: (#4171) dirac-dms-create-archive-request command to create a request to archive a list of 
             LFNs and remove their physical copies
NEW: (#4171) dirac-dms-create-moving-request command to move LFNs from a to b with optional 
             "CheckMigration" step. as it uses the ReplicateAndRegister operation, transfer via 
             FTS is also possible
FIX: (#4171) FileCatalogClient: add "addFileAncestors" to list of "write functions"

[v6r21p14]

*DMS
FIX: (#4192) dirac-dms-clean-directory correct usage message for list of arguments
FIX: (#4192) dirac-dms-clean-directory now properly prints error messages
FIX: (#4192) dirac-dms-clean-directory will now also clean empty directories
FIX: (#4192) FileCatalog.DirectoryMetadata: prevent error when removeMetadataDirectory is 
     called on empty list of directories, triggered when calling removeDirectory 
     on non-existing directory
FIX: (#4192) FileCatalog.DirectoryTreeBase: prevent maximum recursion depth exception 
     when calling remove directory with illegal path

*Resources
CHANGE: (#4191) Storages: catch specific DPM/Globus error code when creating existing directory

[v6r21p13]

*RSS
FIX: (#4173) only use the hostname of FTS servers in the RSS commands

[v6r21p12]

*WMS
FIX: (#4155) JobDB.getAttributesForJobList: Return S_ERROR if unknown attributes are requested. 
     Instead of potentially returning garbage a clear error message is returned.

[v6r21p11]

*Transformation
FIX: (#4144) fixed a logic bug in counting numberOfTasks in MCExtension which is expected
     to limit the total number of tasks for MC transformations

*Accounting
FIX: (#4151) In AccountingDB.insertRecordThroughQueue fix bad dictionary key "0K"

[v6r21p10]

*Core
FIX: (#4133) dirac-install: correct location for ARC plugins with DIRACOS

*WMS
CHANGE: (#4136) JobStateUpdateHandler - restoring the job status to Running after hearbeat

*Docs
NEW: (#4134) Added /Operations/DataManagement parameters for protocols

[v6r21p9]

*Core
FIX: (#4130) correct symlinks in dirac-deploy

[v6r21p8]

*WMS
CHANGE: (#4111) Better logging in JobWrapper
CHANGE: (#4114) JobScheduling - allow both Tag and Tags option in the job JDL

*DMS
FIX: (#4101) FileManagerBase - use returned ID:LFN dict instead of the LFN list. Fixes the bug in 
             getReplicasByMetadata reported in #4058

*TransformationSystem
FIX: (#4112) TaskManager.py - testing if the request ID is correct was not done properly, test the numerical value

[v6r21p7]

*Core
FIX: (#4076) A certain module like WebAppDIRAC must be checked out from the code repository once.

*Resources
FIX: (#4078) Fix the exception when StorageElement objects are created with a list of plugins

*SMS
NEW: (#4086) StageMonitorAgent: new option StoragePlugins to limit the protocols used to contact storagelements for staged files.

*WMS
FIX: (#4093) better logging from services

*TS
CHANGE: (#4095) ConfigTemplate for RequestTaskAgent now contains all options
CHANGE: (#4096) the Broadcast TransformationPlugin no longer requires a SourceSE to be set. If it is set, the behaviour is unchanged
CHANGE: (#4096) dirac-transformation-replication: change default pluging back to Broadcast (reverts #4066)

*Docs:
CHANGE: (#4095) AdministratorGuide install TS tutorial: added options MonitorFiles and MonitorTasks for TaskAgents

[v6r21p6]

*CS
FIX: (#4064) Fix exception when calling dirac-admin-add-shifter with already existing values

*Core
NEW: (#4065) getIndexInList utility in List.py

*Resources
NEW: (#4065) add a SpaceReservation concept to storages
NEW: (#4065) add a getEndpoint method to StorageBase

*RSS
CHANGE: (#4065) CSHelpers.getStorageElementEndpoint returns the endpoint or non srm protocol
CHANGE: (#4065) add the SpaceReservation to the FreeDiskSpaceCommand result

*TS
FIX: (#4066) The dirac-transformation-replication script will now create valid transformations 
     given only the required arguments. Instead of the 'Broadcast' plugin, the 'Standard' plugin 
     is created if not SourceSE is given. If a value for the plugin argument is given, that will 
     be used.

*docs
CHANGE: (#4069) DIRAC installation procedure is updated taking account DIRACOS
CHANGE: (#4094) Pilots3 options: moved to /Operation/Pilot section

[v6r21p5]

*Core
NEW: (#4046) allow install_site to install DIRACOS
FIX: (#4047) dirac-deploy-scripts uses correct regex to find scripts
NEW: (#4047) dirac-deploy-scripts can use symplink instead of wrapper
CHANGE: (#4051) use debug level for logs in the ProcessPool

*RequestManagementSystem
CHANGE: (#4051) split log messages

*ResourceStatusSystem
FIX: (#4050) fix reporting from EmailAgent
CHANGE: (#4051) split log messages in static and dynamic parts

*Docs
CHANGE: (#4034) Add magic runs to setup DIRAC in example scripts, so they work out of the box.
NEW: (#4046) add a tuto for setting up a basic installation
NEW: (#4046) add a tuto for setting up two Dirac SEs
NEW: (#4046) add a tuto for setting up the DFC
NEW: (#4046) add a tuto for managing identities
NEW: (#4046) add a tuto for setting up the RMS
NEW: (#4046) add a tuto for doing DMS with TS

*ConfigurationSystem
CHANGE: (#4044) dirac-configure: forcing update (override, in fact) of CS list

*WorkloadManagementSystem
FIX: (#4052) SiteDirector - restore the logic of limiting the number of pilots to submit due to the  
             WaitingToRunningRatio option
FIX: (#4052) Matcher - if a pilot presents OwnerGroup parameter in its description, this is interpreted 
             as a pilot requirement to jobs and should not be overriden.
CHANGE: (#4027) Improve scalability of HTCondorCE jobs

*Accounting
CHANGE: (#4033) accounting clients use DIRAC.Core.Base.Client as base

*DataManagementSystem
FIX: (#4042) add exit handler for stored procedure
FIX: (#4048) correct the header of the CSV file generated by dirac-dms-protocol-matrix

*TransformationSystem
FIX: (#4038) TransformationCleaningAgent cancels the Request instead of removing them

*Resources
CHANGE: (#4048) SE: give preference to native plugins when generating third party URLS

[v6r21p4]

WorkloadManagementSystem
CHANGE: (#4008) Modification of utility function PilotCStoJSONSynchronizer. The modification 
        allows to add information to created json file about the DNs fields of users belonging 
        to 'lhcb_pilot' group. This information is needed for the second level authorization 
        used in the Pilot Logger architecture. Also, some basic unit tests are added.

*Docs
CHANGE: (#4028) update instructions to install and setup runit

*TransformationSystem
FIX: (#4022) when a site was requested inside the job workflow description, and BulkSubmission was used, such site was not considered.

*Resources
FIX: (#4006) Resources/MessageQueue: add a dedicated listener ReconnectListener

[v6r21p3]

*Core
FIX: (#4005) getDiracModules is removed, class member is used instead.
FIX: (#4013) Use getCAsLocation in order to avoid non-exist os.environ['X509_CERT_DIR']

*ConfigurationSystem
FIX: (#4004) BDII2CSAgent: fix for CEs with incomplete BDII info

*WorkloadManagementSystem
NEW: (#4016) JobAgent - added possibility to try out several CE descriptions when 
             getting jobs in one cycle
NEW: (#4016) Matcher - MultiProcessor tag is added to the resource description if appropriate
NEW: (#4016) JobScheduling - MultiProcessor tag is added to the job description if it 
             specifies multiple processor requirements
FIX: (#4018) JobMonitoring.getJobParameter cast to int
NEW: (#4019) added WMSAdministratorClient module, and using it throughout the code

*Resources/MessageQueue
CHANGE: (#4007) change the way of defining identifier  format for MQ resources: 
        accepted values are  'Topics' or 'Queues'.

*DataManagementSystem
CHANGE: (#4017) DIP handler internally uses bytes instead of MB
NEW: (#4010) add dirac-dms-protocol-matrix script
CHANGE: (#4010) remove dirac-dms-add-files script

*Resources
NEW: (#4016) PoolComputingElement - getDescription returns a list of descriptions 
             with different requirements to jobs to be matched
CHANGE: (#4017) Standardize sizes returned by StoragePlugins in Bytes
CHANGE: (#4011) MQ: randomzied the broker list when putting message

[v6r21p2]

*Core
CHANGE: (#3992) dirac-install does not define REQUESTS_CA_BUNDLE in the bashrc anymore
NEW: (#3998) dirac-install if DIRACOS already installed and DIRACOS is not requested, 
             it will force to install it
CHANGE: (#3992) specify the ca location when calling requests
CHANGE: (#3991) MySQL class prints only debug logs
FIX: (#4003) dirac-install - if the DIRACOS version is not given then use the proper 
             release version

*WorkloadManagementSystem
CHANGE: (#3992) specify the ca location when calling requests
FIX: (#4002) Local protocols are retrieved as a list in InputDataResolution

*Interfaces
FIX: (#4000) Dirac.py - bug fixed: return value of getJobParameters changed that
     should be taken into account by the clients

[v6r21p1]

*WorkloadManagementSystem
CHANGE: (#3989) JobDB.py - do not add default SubmitPool parameter to a job description
FIX: (#3989) dirac-admin-get-site-mask - show only sites in Active state

*DataManagementSystem
CHANGE: (#3985) FTS3DB: getActiveJobs, those jobs are now selected that have been monitored the longest time ago. Ensure better cycling through FTS Jobs
FIX: (#3987) check missing file with another string

[v6r21]

*Core
NEW: (#3921) DictCache - allow threadLocal cache
FIX: (#3936) DictCache - Fix exception upon delete
FIX: (#3922) allow Script.py to accommodate specific test calls with pytest
CHANGE: (#3940) dirac-install - instrument to support DiracOS
FIX: (#3945) set DIRACOS environment variable before souring diracosrc
CHANGE: (#3949) Removed unattended dirac-install-client.py
CHANGE: (#3950) File.py - do not follow links when getting files list or size 
        in directory via getGlobbedFiles and getGlobbedTotalSize
CHANGE: (#3969) Use EOS for installing DIRAC software        

*FrameworkSystem
FIX: (#3968) removed the old logging

*ResourceStatusSystem
FIX: (#3921) fix logic of the RSSCache leading in expired keys

*Accounting
CHANGE: (#3933) Change the columns size of the FinalMinorStatus

*WorkloadManagementSystem
CHANGE: (#3923) Clean PYTHONPATH from *rc when installing DIRAC from the pilot
NEW: (#3941) JobDB: getJobParameters work also with list on job IDs
CHANGE: (#3941) JobCleaningAgent queries for job parameters in bulk
CHANGE: (#3941) Optimizers only set optimizers parameters (backported from v7r0)
CHANGE: (#3970) streamlining code in OptimizerModule. Also pep8 formatting (ignore white spaces for reviewing)
FIX: (#3976) fixed Banned Sites matching in TaskQueueDB
FIX: (#3970) when an optimizer agent was instantiating JobDB (via the base class) and the machine 
     was overloaded, the connection to the DB failed but this was not noticed and the agent was 
     not working until restarted after max cycles. Now testing JobDB  is valid in OptimizerModule 
     base class and exit if not valid.

*TransformationSystem
CHANGE: (#3946) Remove directory listing from ValidateOutputDataAgent
CHANGE: (#3946) Remove directory listing from TransformationCleaningAgent
FIX: (#3967) TransformationCleaningAgent: don't return error if log directory does not exist

*Interfaces
CHANGE: (#3947) removed old methods going through old RMS
CHANGE: (#3960) Dirac.py - getLFNMetadata returns result for both file and directory LFNs
FIX: (#3966) Dirac: replace the use of deprecated function status by getJobStatus

*DataManagementSystem
FIX: (#3922) Fixes FTS3 duplicate transfers
FIX: (#3982) respect the source limitation when picking source for an FTS transfer

*MonitoringSystem
CHANGE: (#3956) Change the bucket size from week to day.

*Resources
CHANGE: (#3933) When crating a consumer or producer then the error message must be 
        handled by the caller.
CHANGE: (#3937) MessageQueue log backends is now set to VERBOSE instead of DEBUG        
NEW: (#3943) SSHComputingElement - added Preamble option to define a command to be 
     executed right before the batch system job submission command
NEW: (#3953) Added the possibility to add filters to log backends to refine the 
     output shown/stored
NEW: (#3953) Resources.LogFilters.ModuleFilter: Filter that allows one to set the 
     LogLevel for individual modules
NEW: (#3953) Resources.LogFilter.PatternFilter: Filter to select or reject log 
     output based on words
FIX: (#3959) PoolComputingElement - bug fix: initialize process pool if not yet 
     done in getCEStatus()     

*test
CHANGE: (#3948) integration tests run with unittest now exit with exit code != 0 if failed

*docs
NEW: (#3974) Added HowTo section to the User Guide

[v6r20p28]

*WorkloadManagementSystem
FIX: (#4092) pilotTools - Ensure maxNumberOfProcessors is an int

[v6r20p27]

*WMS
FIX: (#4020) SiteDirector - do not use keywords in addPilotTQReference/setPilotStatus calls

[v6r20p26]

*WorkloadManagementSystem
FIX: (#3932) MutiProcessorSiteDirector: get platform is checkPLatform flag is true

*DataManagementSystem
FIX: (#3928) `FileCatalogClient` now properly forwards function docstrings through 
     `checkCatalogArguments` decorator, fixes #3927
CHANGE: (#3928) `Resources.Catalog.Utilities`: use functool_wraps in `checkCatalogArguments`

*TransformationSystem
CHANGE: (#3934) make the recursive removal of the log directory explicit in the TransformationCleaningAgent

[v6r20p25]

*Core
FIX: (#3909) DISET - always close the socket even in case of exception

*FrameworkSystem
FIX: (#3913) NotificationHandler - bugfixed: changed SMTPServer to SMTP
FIX: (#3914) add extjs6 support to the web compiler

*docs
NEW: (#3910) Added documentation on MultiProcessor jobs

*WorkloadManagementSystem
FIX: (#3910) TaskQueueDB - fixed strict matching with tags, plus extended the integration test

*DataManagementSystem
CHANGE: (#3917) FTS3: speedup by using subqueries for the Jobs table

*TransformationSystem
CHANGE: (#3916) use SE.isSameSE() method

*Resources
NEW: (#3916) Add isSameSE method to StorageElement which works for all protocols

[v6r20p24]

*WorkloadManagementSystem
FIX: (#3904) SiteDirector fixed case with TQs for 'ANY' site

[v6r20p23]

*TransformationSystem
NEW: (#3903)  do not remove archive SEs when looking at closerSE

*CORE
NEW: (#3902) When the environment variable DIRAC_DEPRECATED_FAIL is set to a non-empty value, 
     the use of deprecated functions will raise a NotImplementError exception

*ConfigurationSystem
FIX: (#3903) ServiceInterface - fix exception when removing dead slave

*FrameworkSystem
FIX: (#3901) NotificationClient - bug fix

[v6r20p22]

*Core
FIX: (#3897) ObjectLoader returns DErrno code
FIX: (#3895) more debug messages in BaseClient

*ResourceStatusSystem
FIX: (#3895) fixed bug in dirac-rss-set-token script

*WorkloadManagementSystem
FIX: (#3897) SiteDirector: using checkPlatform flag everwhere needed
CHANGE: (#3894) Using JobStateUpdateClient instead of RPCClient to it
CHANGE: (#3894) Using JobManagerClient instead of RPCClient to it

[v6r20p20]

*Core
CHANGE: (#3885) Script.parseCommandLine: the called script is not necessarily the first in sys.argv

*ConfigurationSystem
CHANGE: (#3887) /Client/Helpers/Registry.py: Added search dirac user for ID and CA

*MonitoringSystem
FIX: (#3888) mqProducer field in MonitoringReporter can be set to None, and the comparison was broken. 
     It is fixed. Also some additional checks are added.

*WorkloadManagementSystem
CHANGE: (#3889) removed confusing Job parameter LocalBatchID
CHANGE: (#3854) TQ matching (TaskQueueDB.py): when "ANY" is specified, don't exclude task queues 
        (fix with "Platforms" matching in mind)
CHANGE: (#3854) SiteDirector: split method getPlatforms, for extension purposes

*DataManagementSystem
FIX: (#3884) restore correct default value for the SEPrefix in the FileCatalogClient
FIX: (#3886) FTS3: remove the hardcoded srm protocol for registration
FIX: (#3886) FTS3: return an empty spacetoken if SRM is not available

*TransformationSystem
CHANGE: (#3891) ReplicationTransformation.createDataTransformation: returns S_OK with the 
        transformation object when it was successfully added, instead of S_OK(None)

*Resources
NEW: (#3886) SE - return a standard error in case the requested protocol is not available

[v6r20p18]

*DataManagementSystem
CHANGE: (#3882) script for allow/ban SEs now accepting -a/--All switch, for allo status types

*Core
FIX: (#3882) ClassAdLight - fix to avoid returning a list with empty string

*Resources
FIX: (#3882) Add site name configuration for the dirac installation inside singularity CE

*test
FIX: (#3882) fully activating RSS in Jenkins tests

[v6r20p17]

*Core
CHANGE: (#3874) dirac-create-distribution-tarball - add tests directory to the tar file and fix pylint warnings.
FIX: (#3876) Add function "discoverInterfaces" again which is still needed for VMDIRAC

*ConfigurationSystem
CHANGE: (#3875) Resources - allow to pass a list of platforms to getDIRACPlatform()

*WorkloadManagement
CHANGE: (#3867) SandboxStoreClient - Returning file location in output of getOutputSandbox
CHANGE: (#3875) JobDB - allow to define a list of Platforms in a job description JDL

*ResourceStatusSystem
CHANGE: (#3863) deprecated CSHelpers.getSites() function

*Interfaces
NEW: (#3872) Add protocol option to dirac-dms-lfn-accessURL
CHANGE: (#3864) marked deprecated some API functions (perfect replace exists already, as specified)

*Resources
FIX: (#3868) GFAL2_SRM2Storage: only set SPACETOKENDESC when SpaceToken is not an empty string

*Test
CHANGE: (#3863) Enable RSS in Jenkins

*DataManagementSystem
FIX: (#3859) FTS3: resubmit files in status Canceled on the FTS server
NEW: (#3871) FTS submissions can use any third party protocol
NEW: (#3871) Storage plugin for Echo (gsiftp+root)
FIX: (#3871) replace deprecated calls to the gfal2 API
NEW: (#3871) Generic implementation for retrieving space occupancy on storage

*TransformationSystem
FIX: (#3865) fixed submission of parametric jobs with InputData from WorkflowTask
FIX: (#3865) better logging for parametric jobs submission

*StorageManagamentSystem
FIX: (#3868) Fix StageRequestAgent failures for SEs without a SpaceToken

*RequestManagementSystem
FIX: (#3861) tests do not re-use File objects

[v6r20p16]

*WorkloadManagementSystem
CHANGE: (#3850) the platform discovery can be VO-specific.

*Interfaces
CHANGE: (#3856) setParameterSequence always return S_OK/S_ERROR

*TransformationSystem
FIX: (#3856) check for return value on Job interface and handle it

*ResourceStatusSystem
FIX: (#3852) site may not have any SE

[v6r20p15]

*Interface
FIX: (#3843) Fix the sandbox download, returning the inMemory default.

*WorkloadManagementSystem
FIX: (#3845) late creation on RPC in JobMonitoringClient and PilotsLoggingClient

*DataManagementSystem
FIX: (#3839) Update obsolete dirac-rms-show-request command in user message displayed when running dirac-dms-replicate-and-register-request

*FrameworkSystem
FIX: (#3845) added setServer for NotificationClient

*Docs
NEW: (#3847) Added some info on parametric jobs

[v6r20p14]

CHANGE: (#3826) emacs backup file pattern added to .gitignore

*MonitoringSystem
CHANGE: (#3827) The default name of the Message Queue can be changed

*Core
FIX: (#3832) VOMSService.py: better logging and error prevention

*ConfigurationSystem
FIX: (#3837) Corrected configuration location for Pilot 3 files synchronization

*FrameworkSystem
FIX: (#3830) InstalledComponentDB.__filterFields: fix error in "Component History Web App" when filter values are unicode

*Interface
CHANGE: (#3836) Dirac.py API - make the unpacking of downloaded sandboxes optional

*Accounting
CHANGE: (#3831) ReportGenerator: Authenticated users without JOB_SHARING will now only get plots showing their own jobs, solves #3776

*ResourceStatusSystem
FIX: (#3833) Documentation update
CHANGE: (#3838) For some info, use DMSHelper instead of CSHelper for better precision

*RequestManagementSystem
FIX: (#3829) catch more exception in the ReqClient when trying to display the associated FTS jobs

[v6r20p13]

*FrameworkSystem

FIX: (#3822) obsolete parameter maxQueueSize in UserProfileDB initialization removed

*WorkloadManagementSystem

FIX: (#3824) Added Parameter "Queue" to methods invoked on batch systems by LocalComputingElement
FIX: (#3818) Testing parametric jobs locally now should also work for parametric input data
NEW: (#3818) Parameters from Parametric jobs are also replaced for ModuleParameters, 
             and not only for common workflow parameters

*DataManagementSystem

FIX: (#3825) FileCatalogCLI: print error message when removeReplica encounters weird return value
FIX: (#3819) ReplicateAndRegister: fix a problem when transferring files to multiple storage 
             elements, if more than one attempt was needed the transfer to all SEs was not always 
             happening.
CHANGE: (#3821) FTS3Agent: set pool_size of the FTS3DB

*TransformationSystem

FIX: (#3820) Fix exception in TransformationCleaningAgent: "'str' object not callable"

*ConfigurationSystem

FIX: (#3816) The VOMS2CSAgent was not sending notification emails when the DetailedReport 
             option was set to False, it will now send emails again when things change for a VO.
CHANGE: (#3816) VOMS2CSAgent: Users to be checked for deletion are now printed sorted and line 
                by line
NEW: (#3817) dirac-admin-check-config-options script to compare options and values between 
             the current Configuration and the ConfigTemplates. Allows one to find wrong or 
             missing option names or just see the difference between the current settings and 
             the default values.

[v6r20p12]

*Core
FIX: (#3807) Glue2 will return a constant 2500 for the SI00 queue parameter, 
     any value is needed so that the SiteDirector does not ignore the queue, fixes #3790

*ConfigurationSystem
FIX: (#3797) VOMS2CSAgent: return error when VO is not set (instead of exception)
FIX: (#3797) BDII2CSAgent: Fix for GLUE2URLs option in ConfigTemplate (Lower case S at the end)

*DataManagementSystem
FIX: (#3814) SEManager - adapt to the new meaning of the SE plugin section name
FIX: (#3814) SEManager - return also VO specific prefixes for the getReplicas() and similar calls
FIX: (#3814) FileCatalogClient - take into account VO specific prefixes when constructing PFNs on the fly

*TransformationSystem
FIX: (#3812) checking return value of jobManagerClient.getMaxParametricJobs() call

[v6r20p11]

*Core
FIX: (#3805) ElasticSearchDB - fix a typo (itertems -> iteritems())

[v6r20p10]

*Core
NEW: (#3801) ElasticSearchDB - add method which allows for deletion by query
NEW: (#3792) added breakDictionaryIntoChunks utility

*WorkloadManagementSystem
FIX: (#3796) Removed legacy "SystemConfig" and "LHCbPlatform" checks
FIX: (#3803) bug fix: missing loop on pRef in SiteDirector
NEW: (#3792) JobManager exposes a call to get the maxParametricJobs

*TransformationSystem
NEW: (#3804) new option for dirac-transformation-replication scrip `--GroupName/-R`
FIX: (#3804) The TransformationGroup is now properly set for transformation created with dirac-transformation-replication, previously a transformation parameter Group was created instead.
FIX: (#3792) Adding JobType as parameter to parametric jobs
FIX: (#3792) WorkflowTaskAgent is submitting a chunk of tasks not exceeding the MaxParametricJobs accepted by JobManager

[v6r20p9]

*Core
FIX: (#3794) Fix executeWithUserProxy when called with proxyUserDN, 
     fixes exception in WMSAdministrator getPilotLoggingInfo and TransformationCleaningAgent

*DataManagementSystem
CHANGE: (#3793) reuse of the ThreadPool in the FTS3Agent in order to optimize the Context use

*WorkloadManagementSystem
FIX: (#3787) Better and simpler code and test for SiteDirector 
FIX: (#3791) Fix exception in TaskQueueDB.getActiveTaskQueues, triggered 
             by dirac-admin-show-task-queues

[v6r20p8]

*ResourceStatusSystem
FIX: (#3782) try/except for OperationalError for sqlite (EmailAction)

*Core
FIX: (#3785) Adjust voms-proxy-init timeouts
NEW: (#3773) New Core.Utilities.Proxy.UserProxy class to be used as a contextManager
FIX: (#3773) Fix race condition in Core.Utilities.Proxy.executeWithUserProxy, 
     the $X509_USER_PROXY environment variable from one thread could leak to another, fixes #3764


*ConfigurationSystem
NEW: (#3784) Bdii2CSAgent: New option **SelectedSites**, if any sites are set, only those will 
     be updated
NEW: (#3788) for CS/Registry section: added possibility to define a QuarantineGroup per VO

*WorkloadManagementSystem

FIX: (#3786) StalledJobAgent: fix "Proxy not found" error when sending kill command to stalled job, 
     fixes #3783
FIX: (#3773) The solution for bug #3764 fixes a problem with the JobScheduling executor, where 
     files could end up in the checking state with the error "Couldn't get storage metadata 
     of some files"
FIX: (#3779) Add setting of X509_USER_PROXY in pilot wrapper script, 
which is needed to establish pilot env in work nodes of Cluster sites.

*DataManagementSystem
FIX: (#3778) Added template for RegisterReplica
FIX: (#3772) add a protection against race condition between RMS and FTS3
FIX: (#3774) Fix FTS3 multi-VO support by setting VO name in SE constructor.

*TransformationSystem
FIX: (#3789) better tests for TS agents

*StorageManagamentSystem
FIX: (#3773) Fix setting of the user proxy for StorageElement.getFileMetadata calls, fixes #3764

[v6r20p7]

*Core
FIX: (#3768) The Glue2 parsing handles some common issues more gracefully:
     handle cases where the execution environment just does not exist, use sensible;
     dummy values in this case (many sites);
     handle multiple execution environments at a single computing share (i.e., CERN);
     handle multiple execution environments with the same ID (e.g., SARA)
     
CHANGE: (#3768) some print outs are prefixed with "SCHEMA PROBLEM", which seem to point to problems in the published information, i.e. keys pointing to non-existent entries, or non-unique IDs

*Tests
NEW: (#3769) allow to install DIRACOS if DIRACOSVER env variable is specified

*ResourceStatusSystem
CHANGE: (#3767) Added a post-processing function in InfoGetter, for handling special case of FreeDisk policies

*WorkloadManagementSystem
FIX: (#3767) corrected inconsistent option name for pilotFileServer CS option

*TransformationSystem
CHANGE: (#3766) TransformationCleaningAgent can now run without a shifterProxy, it uses 
        the author of the transformation for the cleanup actions instead.
CHANGE: (#3766) TransformationCleaningAgent: the default value for shifterProxy was removed
FIX: (#3766) TaskManagerAgent: RequestTasks/WorkflowTasks: value for useCertficates to `False` 
     instead of `None`. Fixes the broken submission when using a shifterProxy for the TaskManagerAgents

[v6r20p6]

*Tests
CHANGE: (#3757) generate self signed certificate TLS compliant

*Interfaces
FIX: (#3754) classmethods should not have self! (Dirac.py)

*WorkloadManagementSystem
FIX: (#3755) JobManager - bug fix in __deleteJob resulting in exceptions

*DataManagementSystem
NEW: (#3736) FTS3 add kicking of stuck jobs
FIX: (#3736) FTS3 update files in sequence to avoid mysql deadlock
CHANGE: (#3736) Canceled is not a final state for FTS3 Files
CHANGE: (#3736) FTS3Operations are finalized if the Request is in a final state (instead of Scheduled)
FIX: (#3724) change the ps_delete_files and ps_delete_replicas_from_file_ids to not lock on MySQL 5.7

*TransformationSystem
CHANGE: (#3758) re-written a large test as pytest (much less verbosity, plan to extend it)
FIX: (#3758) added BulkSubmission option in documentation for WorkflowTaskAgent

*RequestManagementSystem
FIX: (#3759) dirac-rms-request: silence a warning, when not using the old FTS Services

*ResourceStatusSystem
FIX: (#3753) - style changes

[v6r20p5]

*Docs

FIX: (#3747) fix many warnings
FIX: (#3735) GetReleaseNotes.py no longer depends on curl, but the python requests packe
FIX: (#3740) Fix fake environments for sqlalchemy.ext import, some code documentation pages were not build, e.g. FTS3Agent
NEW: (#3762) Add --repo option, e.g. --repo DiracGrid/DiracOS, or just --repo DiracOS, fixes DIRACGrid/DIRACOS#30

*TransformationSystem

FIX: (#3726) If the result can not be evaluated, it can be converted to list
FIX: (#3723) TaskManagerAgentBase - add option ShifterCredentials to set the credentials to 
     use for all submissions, this is single VO only
FIX: (#3723) WorkflowTasks/RequestTasks: pass ownerDN and ownerGroup parameter to all the submission 
     clients if using shifterProxy ownerDN and ownerGroup are None thus reproducing the original behaviour
FIX: (#3723) TaskManagerAgentBase - refactor adding operations for transformation to separate function to 
     ensure presence of Owner/DN/Group in dict entries RequestTaskAgent no longer sets shifterProxy by default.

*Resources

CHANGE: (#3745) Add the deprecated decorator to native XROOT plugin

[v6r20p4]

*DMS
FIX: (#3727) use proxy location in the SECache

*RMS
FIX: (#3727) use downloadVOMSProxyToFile in RequestTask

*TS
FIX: (#3720) TaskManager - pass output data arguments as lists rather 
     than strings to the parametric job description

Docs:
FIX: (#3725) AdministratorGuide TransformationSystem spell check and added a few 
     phrases, notably for bulk submission working in v6r20p3

[v6r20p3]

*Framework
FIX: SystemAdministrator - Get the correct cpu usage data for each component

*TS
NEW: new command dirac-transformation-replication to create replication transformation to copy files from some SEs to other SEs, resolves #3700

*RMS
FIX: fix integration tests to work with privileged and non privileged proxies

*RSS
FIX: Fix for downtime publisher: wrong column names. Avoiding dates (not reflected in web app)

[v6r20p2]

*Core

CHANGE: (#3713) Fixes the infamous "invalid action proposal" by speeding up the handshake and not looking up the user/group in the baseStub

*RequestManagementSystem
CHANGE: (#3713) FowardDISET uses the owner/group of Request to execute the stub
CHANGE: (#3713) owner/group of the Requests are evaluated/authorized on the server side
CHANGE: (#3713) LimitedDelegation or FullDelegation are required to set requests on behalf of others -> pilot user and hosts should must them (which should already be the case)

*docs

NEW: (#3699) documentation on Workflow
CHANGE: (#3699) update on documentation for integration tests

*ConfigurationSystem

CHANGE: (#3699) for pilotCS2JSONSynchronizer: if pilotFileServer is not set, still print out the content

*WorkloadManagementSystem

CHANGE: (#3693) introduce options for sites to choose usage of Singularity

*TransformationSystem

FIX: (#3706) TaskManger with bulksubmission might have occasional exception, depending on order of entries in a dictionary
FIX: (#3709) TaskManager - fix the generated JobName to be of the form ProdID_TaskID
FIX: (#3709) TaskManager - check the JOB_ID and PRODUCTION_ID parameters are defined in the workflow

*Interfaces

FIX: (#3709) Job API - do not merge workflow non-JDL parameters with the sequence parameters of the same name

[v6r20p1]

*WorkloadManagementSystem

FIX: (#3697) Ensure retrieveTaskQueues doesn't return anything when given an empty list of TQ IDs.
FIX: (#3698) Call optimizer fast-path for non-bulk jobs

[v6r20]

*Core
NEW: MJF utility added, providing a general interface to Machine/Job Features values.
NEW: DEncode - added unit tests
NEW: JEncode for json based serialization
NEW: Add conditional printout of the traceback when serializing/deserializing non json compatible
     object in DEncode (enabled with DIRAC_DEBUG_DENCODE_CALLSTACK environment variable)
NEW: File.py - utility to convert file sizes between different unit
NEW: new flag in dirac-install script to install DIRAC-OS on demand
CHANGE: Removed deprecated option "ExtraModules" (dirac-configure, dirac-install scripts)
CHANGE: dirac-deploy-scripts, dirac-install - allow command modules with underscores in 
        their names in order for better support for the code checking tools
CHANGE: dirac-distribution and related scripts - compile web code while release
        generation
CHANGE: dirac-external-requirements - reimplemented to use preinstalled pip command rather than
the pip python API
FIX: dirac-distribution - fixed wrong indentation  
NEW: new command name for voms proxy
FIX: dirac-install default behaviour preserved even with diracos options
New: Add additional check in MJF utility to look for a shutdown file located at '/var/run/shutdown_time'
FIX: The hardcoded rule was not taken into account when the query was coming from the web server
CHANGE: VOMSService - reimplemented using VOMS REST interface
FIX: MJF utility won't throw exceptions when MJF is not fully deployed at a site

*Framework
NEW: WebAppCompiler methods is implemented, which is used to compile the web framework
NEW: add JsonFormatter for logs
NEW: add default configuration to CS: only TrustedHost can upload file
CHANGE: ComponentInstaller - remove the old web portal configuration data used during the installation
CHANGE: MessageQueue log handler uses JsonFormatter

*Monitoring
CHANGE: fixes for testing in Jenkins with locally-deployed ElasticSearch
FIX: fixes in the query results interpretation

*Configuration
FIX: ConfigurationHandler, PilotCStoJSONSynchronizer - fixes for enabling pilotCStoJSONSynchronizer, and doc
NEW: dirac-admin-voms-sync - command line for VOMS to CS synchronization
NEW: VOMS2CSSynchronizer - new class encapsulating VOMS to CS synchronization
CHANGE: VOMS2CSAgent - reimplemented to use VOMS2CSSynchronizer

*WorkloadManagementSystem
NEW: StopSigRegex, StopSigStartSeconds, StopSigFinishSeconds, StopSigNumber added to JDL, which cause Watchdog to send a signal StopSigNumber to payload processes matching StopSigRegex when there are less than StopSigFinishSeconds of wall clock remaining according to MJF.
NEW: PilotLoggingDB, Service and Client for handling extended pilot logging
NEW: added a new synchronizer for Pilot3: sync of subset of CS info to JSON file, 
     and sync of pilot3 files
NEW: dirac-admin-get-pilotslogging script for viewing PilotsLogging
NEW: Bulk job submission with protection of the operation transaction
NEW: WMSHistoryCorrector and MonitoringHistoryCorrector classes inheriting from a common BaseHistoryCorrector class
CHANGE: SiteDirector - refactored Site Director for better extensibility
CHANGE: dirac-wms-cpu-normalization uses the abstracted DB12 benchmark script used by the HEPiX Benchmarking Working Group, and the new MJF utility to obtain values from the system and to save them into the DIRAC LocalSite configuration.
CHANGE: Removed TaskQueueDirector and the other old style (WMS) *PilotDirector
CHANGE: TaskQueueDB - removed PilotsRequirements table
CHANGE: TaskQueueDB - added FOREIGN KEYS 
CHANGE: Removed gLite pilot related WMS code
FIX: always initialize gPilotAgentsDB object
FIX: JobManager - Added some debug message when deleting jobs
FIX: Job.py - fixing finding XML file
NEW: SiteDirector - added flag for sending pilot3 files
CHANGE: SiteDirector - changed the way we create the pilotWrapper (better extensibility)
NEW: SiteDirector - added possibility for deploying environment variables in the pilot wrapper

*Workflow
CHANGE: Script.py: created _exitWithError method for extension possibilities

*TS
FIX: TranformationCleaningAgent - just few simplifications 

*DMS
NEW: FTS3Agent working only with the FTS3 service to replace the existing one
NEW: FTS3Utilities - use correct FTS Server Selection Policy
NEW: StorageElement service - getFreeDiskSpace() and getTotalDiskSpace() take into account 
     MAX_STORAGE_SIZE parameter value
CHANGE: Adding vo name argument for StorageElement   
CHANGE: Fixing rss to fetch fts3 server status
NEW: Add a feature to the DFC LHCbManager to dump the content of an SE as a CSV file
FIX: FTS3DB: sqlalchemy filter statements with "is None" do not work and result in no lines being selected
NEW: FTS3Agent and FTS3DB: add functionality to kick stuck requests and delete old requests
NEW: FTS3Agent - add accounting report

*RMS
FIX: Really exit the RequestExecutingAgent when the result queue is buggy

*RSS
CHANGE: Using StorageElement.getOccupancy()
FIX: Initialize RPC to WMSAdministrator only once
FIX: Using MB as default for the size
FIX: flagged some commands that for the moment are unusable
FIX: fixed documentation of how to develop commands

*Resources
NEW: New SingularityComputingElement to submit jobs to a Singularity container
NEW: Added StorageElement.getOccupancy() method for DIP and GFAL2_SMR2 SE types
CHANGE: enable Stomp logging only if DIRAC_DEBUG_STOMP environment variable is set to any value

*Interfaces
CHANGE: Dirac.py - saving output of jobs run with 'runLocal' when they fail (for DEBUG purposes)

*Docs
CHANGE: WebApp release procedure
FIX: Update of the FTS3 docs

*Tests
FIX: add MonitoringDB to the configuration
FIX: Installing elasticSeach locally in Jenkins, with ComponentInstaller support.

[v6r19p25]

*TransformationSystem
FIX: (#3742) TransformationDB - when adding files to transformations with a multi-threaded agent, 
     it might happen that 2 threads are adding the same file at the same time. The LFN was not 
     unique in the DataFiles table, which was a mistake... This fix assumes the LFN is unique, 
     i.e. if not the table had been cleaned and the table updated to be unique.

[v6r19p24]

*WMS
FIX: (#3739) pilotTools - added --tag and --requiredTag options
FIX: (#3739) pilotCommands - make NumberOfProcessors = 1 if nowhere defined (default)

*Resources
FIX: (#3739) CREAMComputingElement - possibility to defined CEQueueName to be used in the pilot submission command

[v6r19p23]

*TS
FIX: (#3734) catch correct exception for ast.literal_eval

[v6r19p22]

*Core
CHANGE: Backport from v6r20 - fixes the infamous "invalid action proposal" by speeding up 
        the handshake and not looking up the user/group in the baseStub

RMS:
CHANGE: Backport from v6r20 - FowardDISET uses the owner/group of Request to execute the stub
CHANGE: Backport from v6r20 - owner/group of the Requests are evaluated/authorized on the server side
CHANGE: Backport from v6r20 - LimitedDelegation or FullDelegation are required to set requests on behalf 
        of others -> pilot user and hosts should must them (which should already be the case)

*API
NEW: Dirac.py - running jobs locally now also works for parametric jobs. Only the first sequence will be run
FIX: Dirac.py - running jobs locally will now properly work with LFNs in the inputSanbdox

*DMS
FIX: DMSHelpers - in getLocalSiteForSE() return None as LocalSite if an SE is at no site

[v6r19p21]

*Configuration
FIX: Bdii2CSAgent - make the GLUE2 information gathering less verbose; Silently ignore StorageShares

*Test
CHANGE: backported some of the CI tools from the integration branch 

[v6r19p20]

*StorageManagement
FIX: StorageManagementDB - fixed buggy group by with MySQL 5.7

[v6r19p19]

*Configuration

NEW: BDII2CSAgent - new options: GLUE2URLs, if set this is queried in addition to the other BDII;
    GLUE2Only to turn off looking on the old schema, if true only the main BDII URL is queried;
    Host to set the BDII host to search

NEW: dirac-admin-add-resources new option G/glue2 , enable looking at GLUE2 Schema, 
     H/host to set the host URL to something else

[v6r19p18]

*Configuration
CHANGE: Better logging of the Configuration file write exception

*RSS
FIX: SummarizeLogsAgent - fix the case when no previous history

[v6r19p17]

*Framework
FIX: ProxyManager - if an extension has a ProxyDB, use it

*RSS
FIX: CSHelpers.py minor fixes

[v6r19p16]

*WMS
FIX: pilotCommands - cast maxNumOfProcs to an int.
CHANGE: pilotTools - change maxNumOfProcs short option from -P to -m.

[v6r19p15]

*Framework
NEW: ProxyDB - allow FROM address to be set for proxy expiry e-mails

*DMS
CHANGE: FTSJob - FailedSize is now BIGINT in FTSJob
CHANGE: FTSJob - increase the bringonline time

*WMS
FIX: SiteDirector won't set CPUTime of the pilot
FIX: convert MaxRAM inside the pilots to int

*RSS
FIX: SummarizeLogsAgent: comparison bug fix
FIX: Fixed sites synchronizer

[v6r19p14]

*WMS
NEW: pilotCommands/Tools - added possibility to specify a maxNumberOfProcessors parameter for pilots
CHANGE: MultiProcessorSiteDirector - allow kwargs to SiteDirector getExecutable & _getPilotOptions functions

*RMS
FIX: Fix a bug in ReplicateAndRegister Operation preventing files having failed once to be retried

*DMS
FIX: FileCatalogWithFkAndPsDB.sql - Fixes for the DFC to be compatible with strict group by mode 
     (https://dev.mysql.com/doc/refman/5.7/en/sql-mode.html#sqlmode_only_full_group_by)

*docs
CHANGE: added little documentation for lcgBundles

[v6r19p13]

*WMS
FIX: JobWrapper - added a debug message
FIX: Allow non-processor related tags to match TQ in MultiProcessorSiteDirector.

*Test
CHANGE: improve Gfal2 integration tests by checking the metadata

[v6r19p12]

*Core
CHANGE: QualityMapGraph - change the color map of the Quality plots

*Framework
FIX: Logging - remove the space after log messages if no variable message is printed, fixes #3587

*MonitoringSystem
CHANGE: ElasticSearch 6 does not support multiple types, only one type is created instead.

*RSS
FIX: GOCDBClient - encode in utf-8, update goc db web api URL
FIX: fixed bug in creation of history of status (avoid repetition of entries)

*DMS
FIX: fixed bug in FTSAgent initialization

*WMS
FIX: fix bug in dirac-wms-job-select: treating the case of jobGroup(s) not requested

[v6r19p11]

*Framework:
CHANGE: moved column "Instance" of InstalledComponentsDB.InstalledComponent 
        table from 64 to 32 characters

*WMS
FIX: JobWrapperTemplate - fix exception handling
CHANGE: dirac-wms-select-jobs - new option to limit the number of selected jobs
CHANGE: returning an error when sandboxes can't be unassigned from jobs (JobCleaningAgent)

*RMS
FIX: RequestDB - add missing JOIN in the web summary query
NEW: dirac-rms-request - add option to allow resetting the NotBefore member even 
     for non-failed requests

*DMS
FIX: FTSAgent - change data member names from uppercase to lower case

*Interfaces
CHANGE: autopep8 on the API/Dirac module

*docs:
NEW: added some doc about shifterProxy

[v6r19p10]

*Core
FIX: MySQL - catch exception when closing closed connection

*TS
CHANGE: add possibility to get extension-specific tasks and files statuses in TransformationMonitor web application

*RMS
NEW: dirac-rms-request - add option --ListJobs to list the jobs for a set of requests

*Resources
FIX: Use parameters given at construction for SRM2 protocols List

*StorageManagement
FIX: use StorageElement object to get disk cache size

*DMS
FIX: DMSHelpers - fix case when no site is found for an SE
FIX: ReplicateAndRegister - don't try and get SE metadata is replica is inactive

[v6r19p9]

*WMS
CHANGE: DownloadInputData was instantiating all local SEs which is not necessary... Only instantiate those that are needed
CHANGE: JobWrapper - use resolveSEGroup in order to allow defining SE groups including other SE groups
FIX: JobDB - fixed typo in getSiteMaskStatus() method
FIX: Fix getSiteMaskStatus in SiteDirector and MultiProcessSiteDirector
CHANGE: WatchdogLinux - using python modules in  instead of shell calls

*DMS
FIX: in DMSHelpers don't complain if an SE is at 0 sites

*Interfaces
CHANGE: Job.py - using the deprecated decorator for 2 deprecated methods

*RSS
FIX: EmailAction considers also CEs, not only SEs

*Resources
FIX: removed a useless/broken method in Resources helper
FIX: marked as obsoleted two methods in Resources helper (FTS2 related)

[v6r19p8]

*Configuration
FIX; Resources - don't overwrite queue tags if requiredtags are set.

*Framework
CHANGE: dirac-proxy-init - increase dirac-proxy-init CRL update frequency

*Accounting
CHANGE: AccountingDB - if the bucket length is part of the selected conditions, 
        add to the grouping

*WorkloadManagement
FIX: ConfigTemplate.cfg - allow user access to getSiteMaskStatus

*DataManagementSystem
FIX: DMSHelpers - recursive resolution of SEGroup was keeping the SEGroup in the list

*RSS
FIX: CSHelper - getting FTS from the correct location
CHANGE: use the SiteStatus object wherever possible

*Resources
FIX: CREAMComputingElement - added CS option for extra JDL parameters

*Documentation
CHANGE: point README to master and add badges for integration

[v6r19p7]

*WorkloadManagement
FIX: SiteDirector - correct escaping in pilot template
FIX: dirac-wms-get-wn-parameters - added some printouts to dirac-wms-get-wn-parameters

[v6r19p6]

*Core
FIX: SocketInfo - log proper message on CA's init failure.

*Accounting
CHANGE: NetworkAgent - remove support of perfSONAR summaries and add support of raw metrics.

*WMS
FIX: JobDB - don't trigger exception in webSummary if a site with a single dot is in the system
CHANGE: SiteDirector - added logging format and UTC timestamp to pilot wrapper
FIX: JobMonitoring - fix in getJobPageSummaryWeb() for showing correct sign of life for stalled jobs

*TS
FIX: TransformationManager - fix for wrong method called by the Manager

*RSS
NEW: SiteStatus object uses the RSS Cache
FIX: expiration time is a date (dirac-rss-query-db)

[v6r19p5]

*WMS
CHANGE: ParametricJob - added getParameterVectorLength() to replace getNumberOfParameters with a more detailed check of the job JDL validity
FIX: JobManagerHandler - restored the use of MaxParametricJobs configuration option

*Interfaces
FIX: Always use a list of LFNs for input data resolution (local run, mostly)

*tests
FIX: use rootPath instead of environment variable


[v6r19p4]

NEW: Added dummy setup.py in anticipation for standard installation procedure

*Core
CHANGE: SocketInfoFactory - version check of GSI at run time is removed

*Configuration 
FIX: Resources - fix RequiredTags in getQueue() function

*Interfaces
FIX: fix exception when using Dirac.Job.getJobJDL

*WMS
FIX: SiteDirector - fix proxy validity check in updatePilotStatus, a new proxy was 
     never created because isProxyValid returns non-empty dictionary
FIX: JobMonitoring - web table was not considering correctly Failed jobs because 
     stalled for setting the LastSignOfLife     

*DMS
FIX: StorageFactory - avoid complaining if Access option is not in SE section
CHANGE: dirac-dms-user-lfns - the wildcard flag will always assume leading "*" to match files, 
       unless the full path was specified in the wildcard no files were previously matched

*RSS
FIX: CacheFeederAgent resilient to command exceptions

*Resources
FIX: ARCComputingElement - the proxy environment variable was assumed before the 
     return value of the prepareProxy function was checked, which could lead to exceptions

[v6r19p3]

CHANGE: .pylintrc - disable redefined-variable-type
CHANGE: .pylintrc - max-nested-blocks=10 due to the many tests of result['OK']
CHANGE: use autopep8 for auto-formatting with following exceptions:
        tabs = 2 spaces and not 4
        line length check disabled (i.e. 120 characters instead of 80)
        Option for autopep8 are: --ignore E111,E101,E501

*Configuration
FIX: retrigger the initialization of the logger and the ObjectLoader after 
     all the CS has been loaded

*WMS
FIX: pilot commands will add /DIRAC/Extensions=extensions if requested
FIX: SiteDirector, pilotCommands - fix support for multiple values in the 
     RequiredTag CE parameter
FIX: MultiProcessorSiteDirector - fix dictionary changed size exception 

*Workflow
FIX: application log name can also come from step_commons.get['logFile']

*Resources
CHANGE: Condor, SLURM, SSHComputingElement - added parameters to force allocation
        of multi-core job slots

[v6r19p2]

*DMS
FIX: dirac-admin-allow-se: fix crash because of usage of old RSS function

*RSS
FIX: ResourceStatusDB - microseconds should always be 0 
FIX: Multiple fixes for the RSS tests

[v6r19p1]

*Core
FIX: ElasticSearchDB - certifi package was miscalled
FIX: ElasticSearchDB - added debug messages for DB connection

*Framework
FIX: ComponentInstaller - handling correctly extensions of DBs found in sql files

*WMS
FIX: SudoComputingElement - prevent message overwriting application errors
FIX: JobDB.getInputData now returns list of cleaned LFNs strings, possible "LFN:" 
     prefix is removed

*Interfaces
FIX: Dirac.py - bring back treatment of files in working local submission directory

[v6r19]

FIX: In multiple places - use systemCall() rather than shellCall() to avoid
     potential shell injection problems

FIX: All Databases are granting also REFERENCES grant to Dirac user to comply with
     more strict policies of MySQL version >= 5.7

*Accounting
NEW: new functionality to plot the data gathered by perfSONARs. It allows to 
     present jitter, one-way delay, packet-loss rate and some derived functions.
FIX: compatibility of AccountingDB with MySQL 5.7

*ConfigurationSystem
NEW: Allow to define FailoverURLs and to reference MainServers in the URLs

*FrameworkSystem
NEW: gLogger is replaced by the new logging system based on the python logging module
NEW: Added ElasticSearch backend for the logging
NEW: Central Backends configuration to customize their use by multiple components 
NEW: BundleDelivery - serves also CA's and CRL's all-in-one files
NEW: added shell scripts for generating CAs and CRLs with the possibility to specify the Input and/or output directories
CHANGE: can now send mails to multiple recipients using the NotificationClient
CHANGE: Make the new logging system thread-safe
FIX: Adapting query to MySLQ 5.7 "GROUP BY" clause
FIX: TopErrorMessagesReporter - more precise selection to please stricter versions of MySQL
CHANGE: ProxyGeneration - make RFC proxies by default, added -L/--legacy flag to dirac-proxy-init
        to force generation of no-RFC proxies

*Core
FIX: dirac-install - allow to use local md5 files
CHANGE: X509Chain - fixes to allow robot proxies with embedded DIRAC group extension
        ( allow DIRAC group extension not in the first certificate chain step )
CHANGE: BaseClient - recheck the useServerCertificate while establishing connection
        and take it into account even if it has changed after the client object creation    
FIX: PlainTransport - fixed socket creation in initAsClient()         
NEW: Technology preview of new logging system, based on standard python logging module
CHANGE: Added graphviz extension to sphinx builds
FIX: Added documentation of low level RPC/DISET classes
FIX: Gateway service - multiple fixes to resurrect the service and to correctly instantiate it
NEW: dirac-install will change the shebang of the python scripts to use the environment 
     python instead of the system one
NEW: Security.Utilities - methods to generate all-in-one CA certificates and CRLs files     
NEW: ElasticSearchDB - gets CA's all-in-one file from the BundleDelivery service if needed
NEW: genAllCAs.sh, genRevokedCerts.sh - DIRAC-free commands to generate all-in-one CA 
     certificates and CRLs files     
CHANGE: dirac-create-distribution-tarball - removing docs and tests directories when 
        creating release tarballs     

*DMS
CHANGE: FTSJob - use Request wrapper for the fts3 REST interface instead of pycurl based
        client
CHANGE: FTSHistoryView - drop FTSServer field from the view description   
CHANGE: FTSFile DB table: increased length of fields LFN(955), SourceSURL(1024), TargetSURL(1024)
CHANGE: Uniform length of LFN to 255 across DIRAC dbs
FIX: FTSJob - fix the serialization of 0 values
FIX: FTSFile, FTSJob - fix SQL statement generation for stricter versions of MySQL

*Resources
NEW: New method in the StorageElement to generate pair of URLs for third party copy.
     Implement the logic to generate pair of URLs to do third party copy. 
     This will be used mostly by FTS, but is not enabled as of now
FIX: StorageElement - fix different weird behaviors in Storage Element, in particular, 
     the inheritance of the protocol sections     
FIX: GFAL2 storage element: update for compatibility with GFAL2 2.13.3 APIs
NEW: Introduced Resources/StorageElementBases configuration section for definitions
     of abstract SEs to be used in real SEs definition by inheritance     

*RMS
NEW: dirac-rms-request - command including functionality of several other commands:
     dirac-rms-cancel|reset|show-request which are dropped. The required functionality
     is selected by the appropriate switches   

*RSS
NEW: Put Sites, ComputingElements, FTS and Catalogs under the status control of the
     RSS system 
NEW: Rewrote RsourceStatus/ResourceManagementDB tables with sqlAlchemy (RM DB with declarative base style)
NEW: SiteStatus client to interrogate site status with respect to RSS
CHANGE: introduced backward compatibility of RSS services with DIRAC v6r17 clients
CHANGE: moved some integration tests from pytest to unittest
CHANGE: Moved ResourceStatusDB to sqlAlchemy declarative_base
FIX: Automated setting of lastCheckTime and Dateffective in ResourceStatusDB and ResourceManagementDB
FIX: fixes for tables inheritance and extensions
FIX: fixes for Web return structure ("meta" column)
FIX: ResourceStatus, RSSCacheNoThread - fixed RSS cache generation 
FIX: ResourceStatus - fixes for getting status from the CS information
FIX: ResourceManagement/StatusDB - fixed bugs in meta parameter check
FIX: fixed incompatibility between Active/InActive RSS clients return format
FIX: SiteStatus - bug fixed in getSites() method - siteState argument not propagated to
     the service call
FIX: ResourceStatus - return the same structure for status lookup in both RSS and CS cases     
FIX: Bug fixes in scripts getting data out of DB


*Monitoring
CHANGE: DBUtils - change the bucket sizes for the monitoring plots as function of the time span

*WMS
NEW: SiteDirector - checks the status of CEs and Sites with respect to RSS  
NEW: pilotCommands - new ReplaceDIRACCode command mostly for testing purposes
NEW: JobAgent, JobWrapper - several fixes to allow the work with PoolComputingElement
     to support multiprocessor jobs    
NEW: JobScheduling - interpret WholeNode and NumberOfProcessors job JDL parameters and
     convert then to corresponding tags
NEW: SiteDirector - CEs can define QueryCEFlag in the Configuration Service which can be
     used to disallow querying the CE status and use information from PiltAgentsDB instead     
NEW: The application error codes, when returned, are passed to the JobWrapper, and maybe interpreted.
NEW: The JobWrapperTemplate can reschedule a job if the payload exits with status DErrno.EWMSRESC & 255 (222)
FIX: SiteDirector - unlink is also to be skipped for Local Condor batch system
FIX: JobDB - fixes necessary to suite MySQL 5.7
FIX: dirac-pilot, pilotTools - PYTHONPATH is cleared on pilot start, pilot option keepPP
     can override this
FIX: WMSAdministratorHandler - make methods static appropriately
FIX: Bug fix for correctly excluding WebApp extensions
CHANGE: JobScheduling - more precise site name while the job is Waiting, using the set of 
        sites at which the input files are online rather than checking Tier1s in eligible sites      
FIX: SiteDirector - aggregate tags for the general job availability test         
FIX: JobScheduling - bug fix in __sendToTQ()
FIX: pilotTools,pilotCommands - pick up all the necessary settings from the site/queue configuration
     related to Tags and multi-processor
NEW: SiteDirector - added option to force lcgBundle version in the pilot
FIX: SiteDirector - if MaxWaitingJobs or MaxTotalJobs not defined for a queue, assume a default value of 10
FIX: MatcherHandler - preprocess resource description in getMatchingTaskQueues()
FIX: JobDB - set CPUTime to a default value if not defined when rescheduling jobs

*TS
FIX: TransformationClient - fix issue #3446 for wrong file error counting in TS
FIX: TransformationDB - set ExternalID before ExternalStatus in tasks
BUGFIX: TransformationClient - fix a bug in the TS files state machine (comparing old status.lower() 
        with new status)

*Interfaces
CHANGE: Dirac API - expose the protocol parameter of getAccessURL()
CHANGE: Dirac API - added runLocal as an API method

*Docs
NEW: Documentation for developing with a container (includes Dockerfile)
NEW: Add script to collate release notes from Pull Request comments  
NEW: Chapter on scaling and limitations
CHANGE: Added documentation about runsv installation outside of DIRAC

*tests
NEW: Added client (scripts) system test
CHANGE: Add to the TS system test, the test for transformations with meta-filters
FIX: Minor fixes in the TS system test
FIX: correctly update the DFC DB configuration in jenkins' tests

[v6r17p35]

*Core
FIX: GOCDBClient - add EXTENSIONS & SCOPE tag support to GOCDB service queries.

[v6r17p34]

*SMS
FIX: StorageManagerClient - fix logic for JobScheduling executor when CheckOnlyTapeSEs is 
     its default true and the lfn is only on a tapeSE

[v6r17p33]

*WMS
FIX: StalledJobAgent - if no PilotReference found in jobs parameters, do as if there would be 
     no pilot information, i.e. set Stalled job Failed immediately
CHANGE: DownloadInputData - job parameters report not only successful downloads but also failed ones
FIX: JobDB - back port - set CPUTime to 0 if not defined at all for the given job 
FIX: JobDB - back port - use default CPUTime in the job description when rescheduling jobs

*Resources
FIX: ARCComputingElement - fix job submission issue due to timeout for newer lcg-bundles

[v6r17p32]

Resources:
CHANGE: /Computing/BatchSystems/Condor.py: do not copy SiteDirector's shell environment variables into the job environment

*WMS
CHANGE: Add option to clear PYTHONPATH on pilot start

[v6r17p31]

*RMS
FIX: ReqClient - avoid INFO message in client
*WMS
CHANGE: JobWrapper - allow SE-USER to be defined as another SE group (e.g. Tier1-USER)
*DMS
CHANGE: DMSHelpers - make resolveSEGroup recursive in order to be able to define SE groups in terms of SE groups

[v6r17p30]

*DMS
CHANGE: StorageElement - added status(), storageElementName(), checksumType() methods returning
        values directly without the S_OK structure. Remove the checks of OK everywhere
NEW: dirac-dms-add-file, DataManager - added option (-f) to force an overwrite of an existing file

*TS:
FIX: TransformationDB.py - set the ExternalID before the ExternalStatus in order to avoid inconsistent 
     tasks if setting the ExternalID fails

*StorageManagementSystem
FIX: StorageManagementClient.py - return the full list of onlineSites while it was previously happy 
     with only one

*Resources
FIX: HTCondorCEComputingElement.py - transfer output files(only log and err) for remote scheduler

[v6r17p29]

*WMS
CHANGE: split time left margins in cpuMargin and wallClockMargin. Also simplified check.


[v6r17p28]

*WMS
BUGFIX: JobScheduling - fix a bug introduced in 6r17p27 changes

*Monitoring
BUGFIX: MonitoringReporter - do not try to close the MQ connection if MD is not used

[v6r17p27]

*Configuration
FIX: ConfigurationClient - allow default value to be a tuple, a dict or a set

*Monitoring
CHANGE: DBUtils - change bucket sizes and simplify settings

*DMS
FIX: DMSRequestOperationsBase, RemoveFile - allow request to not fail if an SE is temporarily banned
FIX: dirac-admin-allow-se - first call of gLogger after its import

*RMS
CHANGE: remove scripts dirac-rms-show-request, dirac-rms-cancel-request and dirac-rms-reset-request 
        and replace with a single script dirac-rms-request with option (default is "show")
CHANGE: allow script to finalize a request if needed and set the job status appropriately

*Resources
FIX: LocalComputingElement - pilot jobIDs start with ssh to be compatible with pilotCommands. 
     Still original jobIDs are passed to getJobStatus. To be reviewed

*WMS
CHANGE: JobScheduling - assign a job to Group.<site>.<country>, if input files are at <site>.<country>.
        If several input replicas, assign Waiting to "MultipleInput"

[v6r17p26]

*Core
FIX: dirac-install.py to fail when installation of lcgBundle has failed
FIX: ClassAdLight - getAttributeInt() and getAttributeFloat() return None 
     if the corresponding JDL attribute is not defined

*MonitoringSystem
CHANGE: The Consumer and Producer use separate connections to the MQ; 
        If the db is not accessible, the messaged will not be consumed.

*WMS
FIX: JobDB - fix the case where parametric job placeholder %j is used in the JobName attribute
FIX: JobDB - take into account that ClassAdLight methods return None if numerical attribute is not defined
FIX: ParametricJob utility - fixed bug in evaluation of the ParameterStart|Step|Factor.X job numerical attribute

[v6r17p25]

*Monitoring
NEW: Implemented the support of monthly indexes and the unit tests are fixed

*RMS
FIX: RequestExecutingAgent - fix infinite loop for duplicate requests

*WMS 
NEW: ARCComputingElement - add support for multiprocessor jobs

[v6r17p24]

*WMS
FIX: SiteDirector - unlink is also to be skipped for Local Condor batch system

[v6r17p23]

*WMS
FIX: get job output for remote scheduler in the case of HTCondorCE

[v6r17p22]

*Framework
FIX: NotificationClient - added avoidSpam flag to sendMail() method which is propagated to
     the corresponding service call
     
*Integration
FIX: several fixes in integration testing scripts     

[v6r17p21]

*Core
NEW: Mail.py - added mechanism to compare mail objects
FIX: Grid.py - take into account the case sometimes happening to ARC CEs 
     where ARC-CE BDII definitions have SubClusters where the name isn't set to 
     the hostname of the machine

*Framework
FIX: Notification service - avoid duplicate emails mechanism 

[v6r17p20]

*Core
NEW: API.py - added __getstate__, __setstate__ to allow pickling objects inheriting
     API class by special treatment of internal Logger objects, fixes #3334

*Framework
FIX: SystemAdministrator - sort software version directories by explicit versions in the
     old software cleaning logic
FIX: MonitoringUtilities - sets a suitable "unknown" username when installing DIRAC from scratch, 
     and the CS isn't initialized fully when running dirac-setup-site     
CHANGE: Logger - added getter methods to access internal protected variables, use these methods
        in various places instead of access Logger protected variables     

*WMS
CHANGE: JobDB - removed unused CPUTime field in the Jobs table
CHANGE: JobScheduling - make check for requested Platform among otherwise eligible sites
        for a given job, fail jobs if no site with requested Platform are available

*RSS
FIX: Commands - improved logging messages

*SMS
FIX: StorageManagerClient - instantiate StorageElement object with an explicit vo argument,
     fixes #3335

*Interfaces
NEW: dirac-framework-self-ping command for a server to self ping using it's own certificate

[v6r17p19]

*Core
FIX: Adler - fix checksum with less than 8 characters to be 8 chars long

*Configuration
FIX: VOMS2CSAgent - fix to accomodate some weird new user DNs (containing only CN field)

*DMS
FIX: FileCatalog - fix for the doc strings usage in file catalog CLI, fixes #3306
FIX: FileCatalog - modified recursive file parameter setting to enable usage of the index

*SMS
CHANGE: StorageManagerClient - try to get sites with data online if possible in getFilesToStage

*RMS
FIX: RequestExecutingAgent - tuning of the request caching while execution

*WMS
FIX: DownloadInputData - do not mistakenly use other metadata from the replica info than SEs
FIX: JobScheduling - put sites holding data before others in the list of available sites
FIX: JobScheduling - try and select replicas for staging at the same site as online files
FIX: SiteDirector - keep the old pilot status if the new one can not be obtained in updatePilotStatus()

*Resources
FIX: CREAMComputingElement - return error when pilot output is missing in getJobOutput()

*Monitoring
FIX: DBUtils - change the buckets in order to support queries which require more than one year 
     data. The maximum buckets size is 7 weeks

[v6r17p18]

*Framework
NEW: SystemAdministrator - added possibility to remove old software installations keeping
     only a predefined number of the most recent ones.

*DMS
FIX: RemoveReplica - removing replica of a non-existing file is considered successful

*SMS
CHANGE: StorageManagerClient - restrict usage of executeWithUserProxy decorator 
        to calling the SE.getFileMetadata only; added flag to check only replicas 
        at tape SEs
        
*WMS
FIX: JobScheduling - added CS option to flag checking only replicas at tape SEs;
     fail jobs with input data not available in the File Catalog        

[v6r17p17]

*DMS
NEW: FTSAgent has a new CS parameter ProcessJobRequests to be able to process job
     requests only. This allows to run 2 FTS agents in parallel
     
*Resources
FIX: GFAL2_StorageBase - only set the space token if there is one to avoid problems
     with some SEs     

[v6r17p16]

*Configuration
FIX: VOMS2CSAgent - create user home directory in the catalog without
     recursion in the chown command
     
*RMS
FIX: RequestExecutingAgent - catch error of the cacheRequest() call
FIX: ReqClient - enhanced log error message

*SMS
FIX: StorageManagerClient - treat the case of absent and offline files on an SE 
     while staging
     
*TS
FIX: TaskManagerBase - process tasks in chunks of 100 in order to 
     update faster the TS (tasks and files)          

*WMS
FIX: JobScheduling - do not assume that all non-online files required staging

[v6r17p15]

*WMS
CHANGE: StalledJobAgent - ignore or prolong the Stalled state period for jobs 
        at particular sites which can be suspended, e.g. Boinc sites

[v6r17p14]

*Core
FIX: PrettyPrint.printTable utility enhanced to allow multi-row fields and
     justification specification for each field value  

*Accounting
NEW: DataStore - allow to run several instances of the service with only one which
     is enabled to do the bucketing

*RMS
NEW: new dirac-rms-list-req-cache command to list the requests in the ReqProxies services

*Interfaces
CHANGE: Dirac API - make several private methods visible to derived class

[v6r17p13]

*Core
NEW: Proxy - added executeWithoutServerCertificate() decorator function 

*Resources
FIX: CREAMComputingElement - split CREAM proxy renewal operation into smaller chunks for 
     improved reliability

[v6r17p12]

*Framework
FIX: SecurityFileLog  - when the security logs are rotated, the buffer size is reduced
     to 1 MB to avoid gzip failures ( was 2 GBs )

*WMS
FIX: pilotCommands - fix for interpreting DNs when saving the installation environment
FIX: SandboxStoreClient - do not check/make destination directory if requested sandbox 
     is returned InMemory

*TS
FIX: TransformationAgent CS option MaxFiles split in MaxFilesToProcess and MaxFilesPerTask,
     MaxFiles option is interpreted as MaxFilesPerTask for backward compatibility

*Resources
NEW: Added plug-ins for GSIFTP and HTTPS Storage protocols 

[v6r17p11]

*Core
FIX: ElasticSearchDB - set a very high number (10K) for the size of the ElasticSearch result

*Monitoring
FIX: MonitoringDB - et a very high number (10K) for the size of the ElasticSearch result

*WMS
FIX: pilotCommands - get the pilot environment from the contents of the bashrc script

*DMS
FIX: RemoveReplica - fix for the problem that if an error was set it was never reset
FIX: SE metadata usage in several components: ConsistencyInspector, DataIntwgrityClient,
     FTSRequest, dirac-dms-replica-metadata, StageMonitorAgent, StageRequestAgent,
     StorageManagerClient, DownloadInputData, InputDataByProtocol

[v6r17p10]

*Core
NEW: Logger - printing methods return True/False if the message was printed or not
FIX: ElastocSearchDB - error messages demoted to warnings

*Monitoring
FIX: MonitoringReporter - create producers if the CS definitions are properly in place

*TS
CHANGE: TaskManagerPlugin - allow to redefine the AutoAddedSites for each job type

[v6r17p9]

*WMS
BUGFIX: JobScheduling - bug fixed introduced in the previous patch 
NEW: pilotTools - introduced -o swicth for a generic CS option

*SMS
FIX: StorageManagerClient - fixes in the unit test

*DMS
FIX: FileManagerPs - in _getFileLFNs() - break a long list of LFNs into smaller chunks

[v6r17p8]

*Core
NEW: DErrno.ENOGROUP error to denote proxies without DIRAC group extension embedded
CHANGE: X509Chain - use DErrno.ENOGROUP error
FIX: dirac-install, dirac-deploy-scripts - fixes to allow DIRAC client installation on
     recent MacOS versions with System Integrity Protection feature
CHANGE: Proxy - added executionLock optional argument to executeWithUserProxy() decorator
        to lock while executing the function with user proxy 
FIX: Proxy - fix indentation in getProxy() preventing looping on the DNs  

*Framework
FIX: ProxyDB - fix of error message check in completeDelegation()

*WMS
FIX: TaskQueueDB - when an empty TaskQueue is marked for deletion, it can still get matches 
     which result in no selected jobs that produced unnecessary error messages 
FIX: JobScheduling executor - calls getFilesToStage() with a flag to lock while file lookup
     with user proxy; same for InputData executor for calling _resolveInputData()      

*TS
FIX: FileReport - fix in setFileStatus() for setting status for multiple LFNs at once

*SMS
FIX: StorageManagerClient - in getFilesToStage() avoid using proxy if no files to check
     on a storage element

*Resources
FIX: GFAL2_XROOTStorage - fix to allow interactive use of xroot plugin
FIX: GFAL2_StorageBase - enable IPV6 for gsiftp

[v6r17p7]

*DMS
FIX: dirac-dms-user-lfns - do not print out empty directories

*WMS
FIX: InputData Executor, JobWrapper - use DataManager.getReplicasForJobs() for
     getting input data replicas

*TS
FIX: TransformationAgent - use DataManager.getReplicasForJobs() for transformations
     creating jobs  

[v6r17p6]

*DMS
NEW: DataManager - add key argument forJobs (default False) in getReplicas() in order 
     to get only replicas that can be used for jobs (as defined in the CS); added
     getReplicasForJobs(), also used in the Dirac API

*SMS
FIX: Stager agents - monitor files even when there is no requestID, e.g. dCache returns None 
     when staging a file that is already staged    

*Resources
FIX: StorageFactory - bug fixes when interpreting SEs inheriting other SE parameters
NEW: Test_StorageFactory unit test and corresponding docs
FIX: Torque - some sites put advertising in the command answer that can not be parsed:
     redirect stderr to /dev/null

[v6r17p5]

*Resources
FIX: LcgFileCatalogClient - do not evaluate GUID if it is not a string

[v6r17p4]

*Configuration
FIX: Utilities - fixed interpretation of weird values of GlueCEPolicyMaxWallClockTime
     BDII parameter; newMaxCPUTime should is made integer

*Framework
FIX: Logger - make subloggers processing messages with the same level
     as the parent logger

*Docs
NEW: Updated documentation in several sections

*DMS
FIX: RemoveReplica operation - don't set file Done in RemoveReplicas if there is an error

[v6r17p3]

*RSS
FIX: Synchronizer - the sync method removes the resources that are no longer 
     in the CS from the DowntimeCache table

*DMS
CHANGE: dirac-dms-find-lfns - added SE switch to look for files only having
        replicas on a given SE (list)

*TS
FIX: TaskManager - optimization of the site checking while preparing job; optimized
     creation of the job template

*Resources
CHANGE: GFAL2_SRM2Storage, SRM2Storage - added gsiftp to the list of OUTPUT protocols 

[v6r17p2]

*Monitoring
FIX: ElasticSearchDB - fixes required to use host certificate for connection;
     fixes required to pass to version 5.0.1 of the elasticsearch.py binding

[v6r17p1]

*RSS
FIX: GOCDBSync - make commmand more verbose and added some minor fixes

[v6r17]

*Core
FIX: Adler - check explicitly if the checksum value is "False"
FIX: install_site.sh - added command line option to choose DIRAC version to install
NEW: ComponentInstaller - added configuration parameters to setup NoSQL database

*Framework
CHANGE: Logger - test level before processing string (i.e. mostly converting objects to strings)  
CHANGE: dirac-proxy-init - check and attempt to update local CRLs at the same time as
        generating user proxy
CHANGE: ProxyManager service - always store the uploaded proxy even if the already stored
        one is of the same validity length to allow replacement in case of proxy type
        changes, e.g. RFC type proxies           

*DMS
NEW: Next in implementation multi-protocol support for storage elements. When performing 
     an action on the StorageElement, instead of looping over all the protocol plugins, 
     we loop over a filtered list. This list is built taking into account which action 
     is taken (read vs write), and is also sorted according to lists defined in the CS.
     The negotiation for third party transfer is also improved: it takes into account all 
     possible protocols the source SE is able to produce, and all protocols the target is 
     able to receive as input.
NEW: StorageElement - added methods for monitoring used disk space
FIX: ReplicateAndRegister - fix the case when checksum is False in the FC
NEW: DMSHelpers - get list of sites from CS via methods; allow to add automatically sites 
     with storage

*RSS
NEW: FreeDiskSpace - added new command which is used to get the total and the remaining 
     disk space of all dirac storage elements that are found in the CS and inserts the 
     results in the SpaceTokenOccupancyCache table of ResourceManagementDB database.  
NEW: GOCDBSync command to ensure that all the downtime dates in the DowntimeCache 
     table are up to date       

Resources*
NEW: Updated Message Queue interface: MQ service connection management, support for
     SSL connections, better code arrangement

*Workflow
FIX: Modulebase, Script - avoid too many unnecessarily different application states

*WMS
FIX: JobStateUpdate service - in setJobStatusBulk() avoid adding false information when adding 
     an application status
     
*TS
FIX: TaskManager, TaskManagerAgentBase - standardize the logging information; removed unnecessary 
     code; use iterators wherever possible     
NEW: Introduced metadata-based filters when registering new data in the TS as catalog       

[v6r16p6]

*WMS
NEW: Added MultiProcessorSiteDirector section to the ConfigTemplate.cfg

*DMS
FIX: FileCatalogClient - added missing read methods to the interface description
     getDirectoryUserMetadata(), getFileUserMetadata()

[v6r16p5]

FIX: included patches from v6r15p27

[v6r16p4]

FIX: applied fixes from v6r15p26

[v6r16p3]

FIX: incorporated fixes from v6r15p25

[v6r16p2]

*Configuration
CHANGE: VOMS2CSAgent - remove user DNs which are no more in VOMS. Fixes #3130

*Monitoring
CHANGE: WMSHistory - added user, jobgroup and usergroup selection keys

*DMS
FIX: DataManager - retry checksum calculation on putAndRegister, pass checksum to the DataManager
     object in the FailoverTransfer object.
FIX: DatasetManager, FileCatalogClientCLI - bug fixes in the dataset management and commands      
     
*WMS
CHANGE: JobManager - added 'Killed' to list of jobs status that can be deleted     

[v6r16p1]

*Monitoring
CHANGE: MonitorinDB - allow to use more than one filter condition

*WMS
CHANGE: StalledJobAgent - send a kill signal to the job before setting it Failed. This should 
        prevent jobs to continue running after they have been found Stalled and then Failed.

[v6r16]

*Core
CHANGE: dirac-install, dirac-configure - use Extensions options consistently, drop
        ExtraModule option
CHANGE: dirac-install - use insecure ssl context for downloading files with urllib2.urlopen    
CHANGE: GOCDBClient - replaced urllib2 with requests module
        FIX: dirac-setup-site - added switch to exitOnError, do not exit on error by default
CHANGE: Added environment variables to rc files to enable certificates verification (necessary for python 2.7.9+)
FIX: ComponentInstaller - always update CS when a database is installed, even if it is
     already existing in the db server 
FIX: SSLSocketFactory - in __checkKWArgs() use correct host address composed of 2 parts      

*Framework
FIX: SystemAdministrator service - do not install WebAppDIRAC by default, only for the host
     really running the web portal

*Accounting
FIX: JobPolicy - remove User field from the policy conditions to fix a problem that 
     non-authenticated user gets more privileges on the Accounting info.

*Monitoring
NEW: New Monitoring system is introduced to collect, analyze and display various
     monitoring information on DIRAC components status and behavior using ElasticSearch
     database. The initial implementation is to collect WMSHistory counters.

*DMS
NEW: MoveReplica operation for the RMS system and a corresponding dirac-dms-move-replica-request
     comand line tool

*Resources
NEW: MessageQueue resources to manage MQ connections complemented with
     MQListener and MQPublisher helper classes
NEW: SudoComputingElement - computing element to execute payload with a sudo to a dedicated
     UNIX account     

[v6r15p27]

*Configuration
FIX: CSAPI - changed so that empty but existing options in the CS can be still
     modified

[v6r15p26]

*WMS
FIX: SandboxStoreClient - ensure that the latest sandbox is returned in the Web
     portal in the case the job was reset.

[v6r15p25]

*Resources
FIX: HTCondorCEComputingElement - cast useLocalSchedd to bool value even if it
     is defined as srting

[v6r15p24]

*Resources
CHANGE: HTCondorCE - added option to use remote scheduler daemon

[v6r15p23]

*DMS
FIX: dirac-dms-find-lfns - fixed bug causing generl script failure

[v6r15p22]

*Interfaces
CHANGE: Dirac API - add possibility to define the VO in the API
CHANGE: Dirac API - add checkSEAccess() method for checking SE status

[v6r15p21]

*WMS
FIX: removed default LCG version from the pilot (dirac-install will use the one of the requested release)

*RMS
FIX: reject bad checksum

[v6r15p20]

*Framework
FIX: SystemAdministratorHandler - in updateSoftware() put explicitly the project
     name into the command
FIX: ComponentInstaller - added baseDir option to the mysql_install_db call
     while a fresh new database server installation     

[v6r15p19]

*Core
FIX: dirac-install - lcg-binding version specified in the command switch
     overrides the configuration option value
     
*DMS
FIX: RemoveFile operation - Remove all files that are not at banned SEs

*TMS
FIX: FileReport - after successful update of input files status, clear the 
     cache dictionary to avoid double update      

[v6r15p18]

*Configuration
FIX: Utilities - take into account WallClock time limit while the MaxCPUTime
     evaluation in the Bdii@CSAgent 

*DMS
FIX: FTSJob - specify checksum type at FTS request submission

*StorageManagement
FIX: StorageManagerClient - in getFilesToStage() avoid exception in case
     of no active replicas

*Resources
FIX: StorageBase - in getParameters() added baseURL in the list of parameters returned 

*WMS
FIX: CPUNormalization - minor code rearrangement

[v6r15p17]

*Core
CHANGE: GOCDBClient - catch all downtimes, independently of their scope
FIX: LSFTimeLeft - accept 2 "word" output from bqueues command
CHANGE: dirac-install - create bashrc/cshrc with the possibility to define
        installation path in the $DIRAC env variable, this is needed for
        the cvmfs DIRAC client installation

[v6r15p16]

*Core
CHANGE: AgentModule - added a SIGALARM handler to set a hard timeout for each Agent
        cycle to avoid agents stuck forever due to some faults in the execution code

*DMS
FIX: DataManager - cache SE status information in filterTapeReplicas() to speed up execution
     
*WMS
BUGFIX: InputDataByProtocol - the failed resolution for local SEs was not considered correctly:
        if there were other SEs that were ignored (e.g. because on tape)     
     
*TS
FIX: TransformationAgent - in getDataReplicasDM() no need to get replica PFNs     

[v6r15p15]

*Configuration
CHANGE: VOMS2CSAgent - added new features: deleting users no more registered in VOMS;
        automatic creation of home directories in the File Catalog for new users

*WMS
CHANGE: JobScheduling - correct handling of user specified sites in the executor,
        including non-existent (misspelled) site names
FIX: CPUNormalization - accept if the JOBFEATURES information is zero or absent        

[v6r15p14]

*Core
FIX: BaseClient - proper error propagation to avoid excessive output in the logger

*Configuration
CHANGE: Resources helper - in getStorageElementOptions() dereference SEs containing
        BaseSE and Alias references

*Accounting
FIX: AccountingDB - changes to use DB index to speed-up removal query

*DMS
CHANGE: DMSHelpers - define SE groups SEsUsedForFailover, SEsNotToBeUsedForJobs, 
        SEsUsedForArchive in the Operations/DataManagement and use them in the
        corresponding helper functions
FIX: FTSJob - temporary fix for the FTS rest interface Request object until it is
     fixed in the FTS REST server         

*Resources
FIX: HTCondorCEComputingElement - check that some path was found in findFile(), return with error otherwise
CHANGE: ARCComputingElement - consider jobs in Hold state as Failed as they never come back
CHANGE: ARCComputingElement - do not use JobSupervisor tool for bulk job cancellation as
        it does not seem to work, cancel jobs one by one
FIX: ARCComputingElement - ensure that pilot jobs that are queued also get their proxies renewed on ARC-CE        

*WMS
FIX: SiteDirector - ensure that a proxy of at least 3 hours is available to the updatePilotStatus 
     function so that if it renews any proxies, it's not renewing them with a very short proxy

[v6r15p13]

*Resources
FIX: HTCondorCEComputingElement - fixed location of log/output files 
  
*TS
FIX: ValidateOutputDataAgent - works now with the DataManager shifter proxy

[v6r15p12]

*Core
FIX: Graphs - make sure matplotlib package is always using Agg backend
FIX: cshrc - added protection for cases with undefined environment variables
NEW: AuthManager - added possibility to define authorization rules by VO
     and by user group

*Configuration
NEW: Resources, ComputingElement(Factory) - added possibility to define site-wide
     CE parameters; added possibility to define common parameters for a given
     CE type.

*Framework
FIX: SystemAdministrator service - avoid using its own client to connect
     to itself for storing host information
FIX: SystemAdministratorClientCLI, dirac-populate-component-db - fix insertion
     of wrongly configured component to the ComponentMonitorDB     

*DMS
FIX: FileCatalog service - fix the argument type for getAncestor(), getDescendents()

*WMS
NEW: JobCleaningAgent - add an option (disabled by default) to remove Jobs from the 
     dirac server irrespective of their state

*Resources
CHANGE: HTCondorCE - added new configurable options - ExtraSubmitString, WorkingDirectory
        DaysToKeepLogs

[v6r15p11]

*Framework
NEW: dirac-proxy-destroy command to destroy proxy locally and in the ProxyManager
     service
CHANGE: ProxyManagerClient - reduce the proxy caching time to be more suitable
        for cases with short VOMS extensions     

*Configuration
FIX: VOMS2CSAgent - fixed typo bug in execute()

*RMS
FIX: RequestTask - fix if the problem when the processing of an operation times out, 
     there was no increment of the attempts done.

*DMS
FIX: FTSAgent - avoid FTS to fetch a request that was canceled

*Resources
FIX: HTCondorCE - protect against non-standard line in 'job status' list in the getJobStatus()
CHANGE: ComputingElement - reduce the default time length of the payload proxy to accomodate
        the case with short VOMS extensions

[v6r15p10]

*Core
FIX: MySQL - do not print database access password explicitly in the logs

*Configuration
CHANGE: VOMS2CSAgent - show in the log if there are changes ready to be committed
CHANGE: Bdii2CSAgent - get information from alternative BDII's for sites not 
        existing in central BDII

*Framework
FIX: ComponentInstaller - fixed location of stop_agent file in the content of t file
     of the runsv tool 

*RMS
FIX: Changed default port of ReqProxy service to 9161 from 9198

*Resources
FIX: BatchSystem/Condor, HYCondroCEComputingElement - more resilient parsing 
     of the status lookup command
FIX: CREAMComputingElement - in case of glite-ce-job-submit error print our both 
     std.err and std.out for completeness and better understanding    

*DMS
FIX: FileCatalogClient - bug fix in getDirectoryUserMetadata()

*Interfaces
FIX: Dirac - in replicateFile() in case of copying via the local cache check if 
     there is another copy for the same file name is happening at the same time

[v6r15p9]

*Configuration
FIX: fixed CS agents initialization bug

*DMS
FIX: fixed inconsistency between DataIntegrity and ConsistencyInspector modules

*Interfaces
FIX: Fix download of LFNs in InputSandbox when running job locally

[v6r15p8]

*Configuration
NEW: Added DryRun option for CS agents (false by default, True for new installations)

[v6r15p7]

*Core
CHANGE: Enabled attachments in the emails

*TS
*CHANGE: Added possibility for multiple operations in Data Operation Transformations

[v6r15p6]

*Resources
FIX: FCConditionParser: ProxyPlugin handles the case of having no proxy

*WMS
FIX: MJF messages correctly parsed from the pilot
NEW: Added integration test for TimeLeft utility and script calling it

[v6r15p5]

Included fixes from v6r14p36 patch release

*Framework
FIX: added GOCDB2CSAgent in template
FIX: Fixed permissions for HostLogging

*DMS
FIX: Introduced hopefully temporary fix to circumvent globus bug in gfal2

*WMS:
FIX: added test for MJF and made code more robust

*RSS
NEW: HTML notification Emails


[v6r15p4]

Included fixes from v6r14p35 patch release

*Core
NEW: Added a new way of doing pfnparse and pfnunparse using the standard python library. 
     The two methods now contains a flag to know which method to use. By default, the old 
     hand made one is used. The new one works perfectly for all standard protocols, except SRM

*RSS
FIX: dirac-rss-sync - command fixed to work with calling services rather than 
     databases directly
     
*Resources     
CHANGE: In multiple Storage classes use pfnparse and pfnunparse methods to manipulate
        url strings instead of using just string operations
NEW: A new attribute is added to the storage plugins: DYNAMIC_OPTIONS. This allows to construct 
     URLs with attributes going at the end of the URL, in the form ?key1=value1&key2=value2 
     This is useful for xroot and http.         

[v6r15p3]

Included changes from v6r14p34 patch release

*Accounting
FIX: DataStoreClient - catch all exceptions in sending failover accounting 
     requests as it could disrupt the logic of the caller 

*DMS
CHANGE: dirac-dms-show-se-status - added switches to show SEs only accessible by
        a given VO and SEs not assigned to any VO
FIX: dirac-dms-replicate-and-register-request - prints out the new request IDs
     to allow their monitoring by ID rather than possibly ambiguous request name      

[v6r15p2]

*WMS
FIX: pilotCommands - protect calls to external commands in case of empty
     or erroneous output
FIX: Matcher - fixed bug in the tag matching logic: if a site presented an empty
     Tag list instead of no Tag field at all, it was interpreted as site accepts
     all the tags
FIX: Matcher - matching parameters are printed out in the Matcher rather than
     in the TaskQueueDB, MaxRAM and Processors are not expanded into tags           

[v6r15p1]

Included patches for v6r14p32

*Configuration
CHANGE: Resources helper - remove "dips" protocol from the default list of third party
        protocols

*Resources
FIX: XROOTStorage - bug fixed in __createSingleDirectory() - proper interpretation
     of the xrootClient.mkdir return status
FIX: XROOTStorage unit test reenabled by mocking the xrootd import      

[v6r15]

Removed general "from DIRAC.Core.Utilities import *" in the top-level __init__.py

Made service handlers systematically working with unicode string arguments
Added requirements.txt and Makefile in the root of the project to support pip style installation

DIRAC documentation moved to the "docs" directory if the DIRAC project from the
DIRACDocs separate project.

*Accounting
CHANGE: INTEGER -> BIGINT for "id" in "in" accountingDB tables

*Core
NEW: The S_ERROR has an enhanced structure containing also the error code and the call
     stack from where the structure was created
NEW: DErrno module to contain definitions of the DIRAC error numbers and standard
     descriptions to be used from now on in any error code check      
CHANGE: gMonitor instantiation removed from DIRAC.__init__.py to avoid problems in
        documentation generation
CHANGE: removed Core.Utilities.List.sortList (sorted does the job)
CHANGE: removed unused module Core.Utilities.TimeSeries
NEW: dirac-install - makes us of the DIRAC tar files in CVMFS if available
NEW: dirac-install-client - a guiding script to install the DIRAC client from A to Z        
CHANGE: dirac-install - when generating bashrc and cshrc scripts prepend DIRAC paths
        to the ones existing in the environment already
NEW: MJFTimeLeft - using Machine JOb features in the TimeLeft utility
FIX: BaseClient - only give warning log message "URL banned" when one of the
     service URLs is really banned
CHANGE: DISET components - improved logic of service URL retries to speedup queries
        in case of problematic services     
NEW: dirac-rss-policy-manager - allows to interactively modify and test only the 
     policy section of Dirac.cfg     
FIX: XXXTimeLeft - do not mix CPU and WallTime values     
FIX: ComponentInstaller - longer timeout for checking components PID (after restart)
CHANGE: Proxy - in executeWithUserProxy() when multiple DNs are present, try all of them
CHANGE: List utility - change uniqueElements() to be much faster
NEW: Platform - added getPlatform() and getPlatformTuple() utilities to evaluate lazily the
     DIRAC platform only when it is needed, this accelerates DIRAC commands not needing
     the platform information. 

*Configuration
NEW: GOCDB2CSAgent agent to synchronize GOCDB and CS data about perfSONAR services
NEW: VOMS2CSAgent to synchronize VOMS user data with the DIRAC Registry
CHANGE: ConfigurationData - lazy config data compression in getCompressedData()

*Framework
CHANGE: SystemAdministratorIntegrator - make initial pinging of the hosts in parallel
        to speed up the operation
CHANGE: InstalledComponentsDB - table to cache host status information populated
        by a periodic task    
NEW: ComponentInstaller Client class to encapsulate all the installation utilities
     from InstallTools module    
NEW: SystemAdministratorClientCLI - added uninstall host command
NEW: SystemAdministratorClientCLI - added show ports command
NEW: SystemAdministratorHandler - added getUsedPorts() interface
NEW: SystemAdministratorHandler - show host command shows also versions of the Extensions
NEW: InstalledComponentsDB - added Extension field to the HostLogging table 
FIX: SystemLoggingDB - fixed double creation of db tables

*Accounting
FIX: DataStoreClient - Synchronizer based decorators have been replaced with a simple 
     lock as they were blocking addRegister() during every commit(); 

*RSS
NEW: CE Availability policy, closing #2373
CHANGE: Ported setStatus and setToken rpc calls to PublisherHandler from LHCb implementation
NEW: E-mails generated while RSS actions are now aggregated to avoid avalanches of mails
NEW: dirac-rss-sync is also synchronizing Sites now

*DMS
CHANGE: FileCatalogClient - make explicit methods for all service calls
CHANGE: DataManager, StorageElement - move physical accounting the StorageElement
CHANGE: FileCatalog - added recursive changePathXXX operations
CHANGE: FileCatalog contained objects have Master attribute defined in the CS. Extra check of eligibility of the catalogs specified explicitely. No-LFN write methods return just the Master result to be compatible with the current use in the clients.
CHANGE: Removed LcgFileCatalogXXX obsoleted classes
NEW: ConsistencyInspector class to perform data consistency checks between 
     different databases
CHANGE: FileCatalog(Client) - refactored to allow clients declare which interface
        they implement     
NEW: FileCatalog - conditional FileCatalog instantiation based on the configured
     Operations criteria        

*TS
CHANGE: TransformationDB table TaskInputs: InputVector column from BLOB to MEDIUMTEXT
FIX: TaskManager - fix bug in case there is no InputData for a task, the Request created 
     for the previous task was reassigned
NEW: TaskManager - possibility to submit one bulk job for a series of tasks     

*WMS
NEW: TaskQueueDB - possibility to present requirements in a form of tags from the 
     site( pilot ) to the jobs to select ones with required properties
FIX: JobWrapper - the InputData optimizer parameters are now DEncoded     
CHANGE: JobAgent - add Processors and WholeNode tags to the resources description
CHANGE: SiteDirector - flag to always download pilot output is set to False by default
FIX: SiteDirector - using PilotRunDirectory as WorkingDirectory, if available at the CE 
     level in the CS. Featire requested in issue #2746
NEW: MultiProcessorSiteDirector - new director to experiment with the multiprocessor/
     wholeNode queues
CHANGE: JobMemory utility renamed to JobParameters
CHANGE: CheckWNCapabilities pilot command changed to get WN parameters from the
        Machine Job Features (MJF) - NumberOfProcessors, MaxRAM    
NEW: JobManager, ParametricJob - utilities and support for parametric jobs with multiple
     parameter sequences      
NEW: SiteDirector - added logic to send pilots to sites with no waiting pilots even if
     the number of already sent pilots exceeds the number of waiting jobs. The functionality
     is switched on/off by the AddPilotsToEmptySites option.        

*RMS
FIX: Request - fix for the case when one of the request is malformed, the rest of 
     the requests could not be swiped
FIX: ReqProxyHandler - don't block the ReqProxy sweeping if one of the request is buggy     
CHANGE: ReqProxyHandler - added monitoring counters
NEW: ReqProxyHandler - added interface methods to list and show requests in a ReqProxy

*Resources
FIX: SRM2Storage - do not add accounting to the output structure as it is done in 
     the container StorageElement class
CHANGE: Add standard metadata in the output of all the Storage plugins     

*Interfaces
NEW: Job API - added setParameterSequence() to add an arbitrary number of parameter
     sequences for parametric jobs, generate the corresponding JDL

*tests
NEW: The contents of the TestDIRAC package is moved into the tests directory here

[v6r14p39]

Patch to include WebApp version v1r6p32

[v6r14p38]

*Core
CHANGE: Unhashable objects as DAG graph nodes

*RMS
CHANGE: Added possibility of constant delay for RMS operations

[v6r14p37]

*Core
NEW: Added soft implementation of a Direct Acyclic Graph

*Configuration
FIX: Bdii2CSAgent finds all CEs of a site (was finding only one)

*Resources
FIX: Make sure transferClient connects to the same ProxyStorage instance

[v6r14p36]

*Core
FIX: Sending mails to multiple recipients was not working

*WMS
FIX: Allow staging from SEs accessible by protocol


[v6r14p35]

*Core
FIX: SOAPFactory - fixes for import statements of suds module to work with the
     suds-jurko package that replaces the suds package

*Resources
FIX: BatchSystems.Torque - take into account that in some cases jobID includes
     a host name that should be stripped off
FIX: SSHComputingElement - in _getJobOutputFiles() fixed bug where the output
     of scpCall() call was wrongly interpreted    
FIX: ProxyStorage - evaluate the service url as simple /DataManagement/StorageElementProxy
     to solve the problem with redundant StorageElementProxy services with multiple
     possible urls       
     
*RSS
CHANGE: Configurations.py - Added DTScheduled3 policy (3 hours before downtime)     
     
*WMS
FIX: pilotCommands - take into account that in the case of Torque batch system
     jobID includes a host name that should be stripped off   
       
[v6r14p34]

*Configuration
FIX: Bdii2CSAgent - reinitilize the BDII info cache at each cycle in order not to 
     carry on obsoleted stuff. Fixes #2959

*Resources
FIX: Slurm.py - use --partition rather --cluster for passing the DIRAC queue name
FIX: DIPStorage - fixed bug in putFile preventing third party-like transfer from
     another DIPS Storage Element. Fixes #2413

*WMS
CHANGE: JobWrapper - added BOINC user ID to the job parameters
FIX: pilotCommands - interpret SLURM_JOBID environment if present
FIX: WMSClient - strip of comments in the job JDL before any processing.
     Passing jdl with comments to the WMS could provoke errors in the
     job checking.

[v6r14p33]

*WMS
FIX: JobAgent - included a mechanism to stop JobAgent if the host operator
     creates /var/lib/dirac_drain
FIX: CPUNormalization - fixed a typo in getPowerFromMJF() in the name of the
     exception log message           

[v6r14p32]

*Core
FIX: InstallTools - getStartupComponentStatus() uses "ps -p <pid>" variant of the
     system call to be independent of the OS differences

*DMS
FIX: RemoveReplica - bulkRemoval() was modifying its input dict argument and returning it,
     which was useless, only modify argument

*WMS
CHANGE: CPUNormalization - get HS'06 worker node value from JOBFEATURES if available

*RMS
FIX: ReqClient - bug fixed preventing the client to contact multiple instances of ReqManager
     service

[v6r14p31]

*DMS
FIX: FTSAgent - if a file was not Scheduled, the FTSAgent was setting it Done even if it had 
     not been replicated.

*Workflow
FIX: FailoverRequest - forcing setting the input file Unused if it was already set Processed

[v6r14p30]

*Framework
BUGFIX: MonitoringHandler - in deleteActivities() use retVal['Message'] if result is not OK

*Resources
FIX: XROOTStorage - in getFile() evaluate file URL without URL parameters
                    in __putSingleFile() use result['Message'] in case of error
                    
*RMS
FIX: dirac-rms-cancel-request - fixed crash because of gLogger object was not imported

*TS
FIX: TransformationCLI - in resetProcessedFile() added check that the Failed dictionary
     is present in the result of a call                    

[v6r14p29]

*Core
FIX: Time - skip the effect of timeThis decorator if not running interractively

*DMS
FIX: DataManager - in getFile(), select preferentially local disk replicas, if none disk replicas, 
     if none tape replicas
FIX: DataManager - avoid changing argument of public method checkActiveReplicas()
FIX: FTSAgent - wait 3 times longer for monitoring FTS jobs if Staging

*Accounting
CHANGE: Jobs per pilot plot is presented as Quality plot rather than a histogram

*WMS
CHANGE: dirac-wms-cpu-normalization - reduce memory usage by using xrange() instead of range()
        in the large test loop

[v6r14p28]

*TS
FIX: TaskManager - protection against am empty task dictionary in 
     prepareTransformationTasks()
FIX: Test_Client_TransformationSystem - fixes ti run in the Travis CI 
     environment
     
*WMS
FIX: JobMemory - use urllib instead of requests Python module as the latter
     can be unavailable in pilots.           

[v6r14p27]

*Core
FIX: PlainTransport,SocketInfoFactory - fix for the IPv6 "Address family not supported 
     by protocol" problems

*Interfaces
NEW: Dirac.py - in ping()/pingService() allow to ping a specific URL

*Resources
FIX: LcgFileCatalogClient - convert LFN into str in __fullLfn to allow LFNs
     in a unicode encoding

*WMS
FIX: JobWrapper - set the job minor status to 'Failover Request Failed' 
     if the failover request fails sending

*TS
FIX: TransformationDB - in getTransformationTasks(),getTaskInputVector 
     forward error result to the callers
FIX: TaskManager - in case there is no InputData for a task, the Request created 
     for the previous task was reassigned. This fixes this bug.      

*tests
FIX: several fixes to satisfy on-the-fly unit tests with teh Travis CI service 

[v6r14p26]

NEW: Enabled on-the-fly tests using the Travis-CI service

*Core
FIX: Subprocess - fix two potential infinite loops which can result in indefinite
     output buffer overflow

*WMS
FIX: JobScheduling executor - check properly if staging is allowed, it was always True before

[v6r14p25]

*Core
FIX: Subprocess - more detailed error log message in case ov output buffer
     overflow

*DMS
FIX: DataManager - fix for getActiveReplicas(): first check Active replicas before 
     selecting disk SEs

*Resources
FIX: StorageElementCache - fixes to make this class thread safe
FIX: StorageFactory - fix in getConfigStorageProtocols() to properly get options
     for inheriting SE definitions

[v6r14p24]

*Accounting
FIX: Plots, JobPlotter - fix sorting by plot labels in case the enddata != "now"

*DMS
FIX: dirac-dms-user-lfns - add error message when proxy is expired 

[v6r14p23]

*Interfaces
FIX: Job.py - setCPUTime() method sets both CPUTime and MaxCPUTime JDL parameters
     for backward compatibility. Otherwise this setting was ignored by scheduling

*TS
BUGFIX: TaskManager - bug fixed in submitTransformationTasks in getting the TransformationID 

[v6r14p22]

CHANGE: Multiple commands - permissions bits changed from 644 to 755  

*Framework
FIX: UserProfileDB - in case of desktop name belonging to two different users we have 
     to use both desktop name and user id to identify the desktop

*WMS
BUGFIX: JobWrapperTemplate - bug fixed in evaluation of the job arguments

*TMS
CHANGE: TaskManager - added TransformationID to the log messages

[v6r14p21]

*DMS
CHANGE: dirac-admin-allow(ban)-se - allow an SE group to be banned/allowed

*SMS
FIX: RequestPreparationAgent - fix crash in execute() in case no replica information
     available

*WMS
FIX: TaskQueueDB, PilotAgentsDB - escape DN strings to avoid potential SQL injection
FIX: JobWrapperTemplate - pass JobArguments through a json file to fix the case
     of having apostrophes in the values

*TMS
FIX: TransformationAgent - in processTransformation() fix reduction of number of files

[v6r14p20]

*WMS
FIX: SandboxMetadataDB - escape values in SandboxMetadataDB SQL queries to accommodate
     DNs containing apostrophe 

[v6r14p19]

*Core
NEW: CLI base class for all the DIRAC CLI consoles, common methods moved to the new class,
     XXXCLI classes updated to inherit the base class
FIX: Network - fix crash when path is empty string, fixes partly #2413     
     
*Configuration
FIX: Utilities.addToChangeSet() - fix the case when comma is in the BDII Site description 
     followed by a white space, the description string was constantly updated in the CS

*Interfaces
FIX: Dirac.py - in retrieveRepositorySandboxes/Data - "Retrieved" and "OutputData" key values
     are strings '0' in the jobDict when a repository file is read, need to cast it to int

*DMS
FIX: RegisterReplica - if operation fails on a file that no longer exists and has no 
     replica at that SE, consider the operation as Done.

*Resources
FIX: ARCComputingElement - bug fix in getJobOutput in using the S_ERROR()

[v6r14p18]

*Core
FIX: VOMSService - attGetUserNickname() can only return string type values
FIX: dirac-deploy-scripts - install DIRAC scripts first so that they can be 
     overwritten by versions from extensions

*Framework
FIX: dirac-populate-component-db - bug fixed to avoid duplicate entries in the
     database

*TS
FIX: TaskManager - do not use ReqProxy when submitting Request for Tasks, otherwise
     no RequestID can be obtained

*Interfaces
CHANGE: Dirac.py - increase verbosity of a error log message in selectJobs

*Resources
FIX: XROOTStorage - fixed KeyError exception while checking file existence
FIX: ARCComputingElement - in getJobOutput test for existence of an already 
     downloaded pilot log

[v6r14p17]

*Core
FIX: Service.py - use the service name as defined in the corresponding section in the CS
     and not the name defined in service Module option. This fixes the problem with the
     StorageElement service not interpreting properly the PFN name and using a wrong local
     data path. 

*Resources
CHANGE: ARCComputingElement - if the VO is not discoverable from the environment, use ARC API
        call in the getCEStatus, use ldapsearch otherwise

[v6r14p16]

*Resources
CHANGE: ARC Computing Element automatically renew proxies of jobs when needed

[v6r14p15]

*Core
FIX: VOMS.py - Fixed bug that generates proxies which are a mix between legacy and rfc proxies.

*DMS
CHANGE: Allow selecting disk replicas in getActiveReplicas() and getReplicas()

*WMS
CHANGE: Use the preferDisk option in the InputData optimizer, the TransformationAgent and in the Interface splitter


[v6r14p14]

*Core
FIX: VOMS.py - return RFC proxy if necessary after adding the VOMS extension

*Configuration
FIX: Validate maxCPUTime and Site description value

*Resources
FIX: XROOTStorage - changes to allow third party transfers between XROOT storages
CHANGE: HTCondorCEComputingElement - the Condor logging can now be obtained in the webinterface;
        SIGTERM (instead of SIGKILL) is send to the application in case jobs are killed by the host site;
        when pilots are put in held status we kill them in condor and mark them as aborted.

*WMS
FIX: pilotCommands - fixes for intrepreting tags in the pilot

[v6r14p13]

*WMS
FIX: pilot commands CheckCECapabilities and CheckWNCapabilities were not considering the case of missing proxy

[v6r14p12]

*Core
FIX: allow a renormalization of the estimated CPU power
FIX: dirac-install: Make hashlib optional again (for previous versions of python, since the pilot may end up on old machines)

*Framework
FIX: allow to install agents with non-standard names (different from the module name)

*DMS
CHANGE: Consider files to reschedule and submit when they are Failed in FTS

*WMS
CHANGE: Move getCEStatus function back to using the ARC API

[v6r14p11]

*Core
FIX: XXXTimeLeft - set limit to CPU lower than wall clock if unknown
FIX: Logger - fix exception printing in gLogger.exception()
CHANGE: InstallTools - added more info about the process in getStartupComponentStatus()
CHANGE: Time - better report from timeThis() decorator

*DMS
CHANGE: FTSAgent - wait some time between 2 monitorings of each job

*WMS
NEW: pilotCommands - added CheckCECapabilities, CheckWNCapabilities commands
NEW: Added dirac-wms-get-wn-parameters command

*TS
NEW: Added dirac-production-runjoblocal command
FIX: TransformationAgent(Plugin) - clean getNextSite() and normalizeShares()
FIX: TransformationPlugin - added setParameters() method

*RSS
FIX: dirac-rss-sync - move imports to after the Script.getPositionalArguments()

*Resources
NEW: Added dirac-resource-get-parameters command

[v6r14p10]
*Configuration
FIX: Resources - getQueue() is fixed to get properly Tag parameters

*Framework
FIX: SecurityFileLog - fix for zipping very large files

*Resources
NEW: added dirac-resource-get-parameters command

*WMS
NEW: JobMonitoringHandler - add getJobsParameters() method
NEW: pilotCommands - added CheckCECapabilities, CheckWNCapabilities
NEW: Added dirac-wms-get-wn-parameters command
NEW: Matcher - generate internal tags for MaxRAM and NumberOfProcessors parameters
CHANGE: SiteDirector does not pass Tags to the Pilot
FIX: Matcher(Handler) - do not send error log message if No match found,
     fixed Matcher return value not correctly interpreted

[v6r14p9]

*Core
FIX: BaseClient - enhance retry connection logic to minimize the overall delay
FIX: MessageBroker - fix of calling private __remove() method from outside
     of the class

*Framework
BUGFIX: dirac-(un)install-component - bug in importing InstallTools module

*WMS:
FIX: JobWrapper - fix in getting the OutputPath defined in the job

*Resources
FIX: ARCComputingElement - add queue to the XRSL string

[v6r14p8]

*Core
FIX: XXXTimeLeft - minor fixes plus added the corresponding Test case
FIX: ReturnValues - fixes in the doc strings to comply with the sphinx syntax
FIX: SocketInfoFactory - in __sockConnect() catch exception when creating a
     socket

*Interfaces
FIX: Job.py - fixes in the doc strings to comply with the sphinx syntax

*RSS
NEW: Configurations.py - new possible configuration options for Downtime Policies

*WMS
CHANGE: StatesAccountingAgent - retry once and empty the local messages cache
        in case of failure to avoid large backlog of messages
CHANGE: SiteDirector - do not send SharedArea and ClientPlatform as pilot
        invocation arguments  
CHANGE: Matcher - allow matching by hosts in multi-VO installations              

[v6r14p7]

*Core
CHANGE: XXXTimeLeft utilities revisited - all return real seconds,
        code refactoring - use consistently always the same CPU power 

*WMS
FIX: JobAgent - code refactoring for the timeLeft logic part

*Resources
BUGFIX: ComputingElement - get rid of legacy getResourcesDict() call

[v6r14p6]

*Configuration
FIX: Bdii2CSAgent - refresh configuration from Master before updating
FIX: Bdii2CSAgent - distinguish the CE and the Cluster in the Glue 1.0 schema

*DMS
CHANGE: FTSAgent - make the amount of scheduled requests fetched by the 
        FTSAgent a parameter in the CS 
CHANGE: RMS Operations - check whether the always banned policy is applied for SEs
        to a given access type

*RMS
FIX: RequestClient(DB,Manager) - fix bulk requests, lock the lines when selecting 
     the requests to be assigned, update the LastUpdate time, and expose the 
     assigned flag to the client

*WMS
FIX: JobAgent - when the application finishes with errors but the agent continues 
     to take jobs, the timeLeft was not evaluated
FIX: JobAgent - the initial timeLeft value was always set to 0.0     

[v6r14p5]

*Core
FIX: X509Certificate - protect from VOMS attributes that are not decodable


*Resources
FIX: GFAL2_StorageBase - fixed indentation and a debug log typo

*WMS
BUGFIX: Matcher - only the first job was associated with the given pilot
FIX: pilotTools - 0o22 is only a valid int for recent python interpreters, 
     replaced by 18

[v6r14p4]

*Core
FIX: DictCache - fix the exception in the destructor preventing the final
     cache cleaning

*Framework
FIX: SystemAdministratorClientCLI - corrected info line inviting to update
     the pilot version after the software update

*DMS
FIX: FTSAgent - Add recovery of FTS files that can be left in weird statuses 
     when the agent dies
CHANGE: DataManager - allow to not get URLs of the replicas
CHANGE: FTSJob - keep and reuse the FTS3 Context object

*Storage
CHANGE: StorageManagerClient - don't fail getting metadata for staging if at 
        least one staged replica found

*WMS
FIX: CPUNormalization - protect MJF from 0 logical cores
FIX: JobScheduling - fix printout that was saying "single site" and "multiple sites" 
     in two consecutive lines
NEW: pilotTools,Commands - added CEType argument, e.g. to specify Pool CE usage 
FIX: WatchDog - added checks of function return status, added hmsCPU initialization to 0,
     removed extra printout     
     
*Resources
FIX: GFAL2 plugins - multiple bug fixes     

[v6r14p3]

*Core
BUGFIX: small bug fixed in dirac-install-component, dirac-uninstall-component
BUGFIX: VOMS - remove the temporary file created when issuing getVOMSProxyInfo
FIX: FileHelper - support unicode file names
FIX: DictCache - purges all the entry of the DictCache when deleting the DictCache object 

*Framework
BUGFIX: dirac-populate-component-db - avoid return statement out of scope

*Interfaces
BUGFIX: Dirac - in submitJob() faulty use of os.open

*WMS
FIX: JobWrapper - avoid evaluation of OutputData to ['']
FIX: Matcher - the Matcher object uses a VO dependent Operations helper
CHANGE: JobAgent - stop agent if time left is too small (default 1000 HS06.s)
FIX: CPUNormalization - use correct denominator to get power in MJF

*Resources
FIX: ARCComputingElement - changed implementation of ldap query for getCEStatus

[v6r14p2]

*Core
FIX: Use GSI version 0.6.3 by default
CHANGE: Time - print out the caller information in the timed decorator
CHANGE: dirac-install - set up ARC_PLUGIN_PATH environment variable

*Framework
FIX: dirac-proxy-info - use actimeleft VOMS attribute

*Accounting
CHANGE: Removed SRMSpaceTokenDeployment Accounting type

*RSS
CHANGE: ResourceStatus - re-try few times to update the RSS SE cache before giving up
FIX: XXXCommand, XXXAction - use self.lof instead of gLogger
CHANGE: Added support for all protocols for SEs managed by RSS

*RMS
FIX: Request - produce enhanced digest string
FIX: RequestDB - fix in getDigest() in case of errors while getting request

*Resources
CHANGE: Propagate hideExceptions flag to the ObjectLoader when creating StorageElements
FIX: ARCComputingElement - multiple fixes after experience in production

*WMS
FIX: Pilot commands - fixed an important bug, when using the 
     dirac-wms-cpu-normalization script

[v6r14p1]

The version is buggy when used in pilots

*Core
NEW: dirac-install-component command replacing dirac-install-agent/service/executor
     commands
     
*Resources
NEW: FileStorage - plugin for "file" protocol
FIX: ARCComputingElement - evaluate as int the job exit code

*RSS
FIX: CSHelpers - several fixes and beautifications     

[v6r14]

*Core
NEW: CSGlobals - includes Extensions class to consistently check the returned
     list of extensions with proper names 
NEW: ProxyManagerXXX, ProxyGeneration, X509XXX - support for RFC proxies
NEW: ProxyInfo - VOMS proxy information without using voms commands
NEW: LocalConfiguration - option to print out license information    
FIX: SocketInfo.py - check the CRL lists while handshaking  

Configuration
NEW: ConfigurationClient - added getSectionTree() method

*Framework
NEW: InstalledComponentsDB will now store information about the user who did the 
     installation/uninstallation of components.

*Resources
NEW: ARCComputingElement based on the ARC python API

*RSS
FIX: Improved logging all over the place 

*DMS
NEW: New FileCatalog SecurityManager with access control based on policies,
     VOMSPolicy as one of the policy implementations.
NEW: lfc_dfc_db_copy - script used by LHCb to migrate from the LFC to the DFC with 
     Foreign Keys and Stored Procedures by accessing the databases directly     
NEW: FileManagerPs.py - added _getFileLFNs() to serve info for the Web Portal     
CHANGE: Moving several tests to TestDIRAC

*Interfaces
CHANGE: use jobDescription.xml as a StringIO object to avoid multiple disk
        write operations while massive job submission

*WMS
FIX: Watchdog - review for style and pylint
CHANGE: Review of the Matcher code, extracting Limiter and Matcher as standalone 
        utilities
        

*Transformation
NEW: New ported plugins from LHCb, added unit tests


[v6r13p21]

*TS
FIX: Registering TargetSE for Standard TransformationAgent plugin

[v6r13p20]

*DMS
FIX: DMSHelpers - allow for more than one Site defined to be local per SE

*Resources
FIX: XRootStorage - fix in getURLBase()

[v6r13p19]

FIX: changes incorporated from v6r12p53 patch

[v6r13p18]

*WMS
FIX: JobWrapper - ported back from v6r14p9 the fix for getting OutputPath

[v6r13p17]

FIX: changes incorporated from v6r12p52 patch

[v6r13p16]

FIX: changes incorporated from v6r12p51 patch

[v6r13p15]

Included patches from v6r12p50 release 

[v6r13p14]

*DMS
FIX: ReplicateAndRegister - fix a problem when a file is set Problematic 
     in the FC but indeed doesn't exist at all 

*Resources
CHANGE: StorageFactory - enhance the logic of BaseSE inheritance in the
        SE definition in the CS
        
*WMS
CHANGE: CPUNormalization, dirac-wms-cpu-normalization - reading CPU power 
        from MJF for comparison with the DIRAC evaluation
FIX: SiteDirector - create pilot working directory in the batch system working
     directory and not in "/tmp"                

[v6r13p13]

*DMS
BUGFIX: FileCatalogClient - bug fixed in getDirectoryMetadata()

[v6r13p12]

*Resources
FIX: StorageElement - bug fixed in inValid()
CHANGE: StorageFactory - do not interpret VO parameter as mandatory

[v6r13p11]

*DMS
BUGFIX: RemoveReplica - fix in singleRemoval()
FIX: dirac-dms-user-lfns - increased timeout

[v6r13p10]

CHANGE: Use sublogger to better identify log source in multiple places

*Core
CHANGE: Review / beautify code in TimeLeft and LSFTimeLeft
FIX: LSFTimeLeft - is setting shell variables, not environment variables, 
     therefore added an "export" command to get the relevant variable 
     and extract then the correct normalization

*Accounting
FIX: DataOperationPlotter - add better names to the data operations

*DMS:
FIX: DataManager - add mandatory vo parameter in __SEActive()
CHANGE: dirac-dms-replicate-and-register-request - submit multiple requests
        to avoid too many files in a single FTS request
FIX: FileCatalog - typo in getDirectoryMetadata()
FIX: FileCatalog - pass directory name to getDirectoryMetadata and not file name 
FIX: DataManager - in __SEActive() break LFN list in smaller chunks when
     getting replicas from a catalog        

*WMS
FIX: WMSAdministratorHandler - fix in reporting pilot statistics
FIX: JobScheduling - fix in __getSitesRequired() when calling self.jobLog.info 
CHANGE: pilotCommands - when exiting with error, print out current processes info

[v6r13p9]

*Framework
FIX: SystemLoggingDB - schema change for ClientIPs table to store IPv6 addresses

*DMS
BUGFIX: DMSRequestOperationsBase - bug fix in checkSEsRSS()
FIX: RemoveFile - in __call__(): bug fix; fix in the BannedSE treatment logic

*RMS
BUGFIX: Operation - in catalogList()
BUGFIX: ReqClient - in printOperation()

*Resources
FIX: GFAL2_StorageBase - added Lost, Cached, Unavailable in getSingleFileMetadata() output
BUGFIX: GFAL2_StorageBase - fixed URL construction in put(get)SingleFile() methods

*WMS
FIX: InputDataByProtocol - removed StorageElement object caching

[v6r13p8]

*Framework
FIX: MonitoringUtilities - minor bug fix

*DMS
FIX: DataManager - remove local file when doing two hops transfer

*WMS
FIX: SandboxStoreClient - get the VO info from the delegatedGroup argument to 
     use for the StorageElement instantiation

*TMS
CHANGE: Transformation(Client,DB,Manager) - multiple code clean-up without
        changing the logic

[v6r13p7]

*Core
NEW: X509CRL - class to handle certificate revocation lists

*DMS
FIX: RequestOperations/RemoveFile.py - check target SEs to be online before
     performing the removal operation. 
FIX: SecurityManager, VOMSPolicy - make the vomspolicy compatible with the old client 
     by calling in case of need the old SecurityManager     

*Resources
BUGFIX: Torque, GE - methods must return Message field in case of non-zero return status
FIX: SRM2Storage - when used internaly, listDirectory should return urls and not lfns

*WMS
FIX: ConfigureCPURequirements pilot command - add queue CPU length to the extra local
     configuration
FIX: JobWrapper - load extra local configuration of any     

*RMS
FIX: RequestDB - fix in getRequestSummaryWeb() to suit the Web Portal requirements

*Transformation
FIX: TransformationManagerHandler - fix in getTransformationSummaryWeb() to suit 
     the Web Portal requirements

[v6r13p6]

*Core
FIX: X509Chain - use SHA1 signature encryption in all tha cases

*Resources
FIX: ComputingElement - take CPUTime from its configuration defined in the 
     pilot parameters

*WMS
FIX: SiteDirector - correctly configure jobExecDir and httpProxy Queue parameters

[v6r13p5]

*Resources
BUGFIX: Torque - getCEStatus() must return integer job numbers
FIX: StorageBase - removed checking the VO name inside the LFN 

*WMS
FIX: InputData, JobScheduling - StorageElement needs to know its VO

*DMS
FIX: ReplicateAndRegister - Add checksumType to RMS files when adding 
     checksum value
FIX: DataManager - remove unnecessary access to RSS and use SE.getStatus()     
FIX: DMHelpers - take into account Alias and BaseSE in site-SE relation

*RMS
FIX: Request - bug fixed in optimize() in File reassignment from one
     Operation to another  

*Transformation
FIX: TransformationDB - set derived transformation to Automatic

[v6r13p4]

*Core
FIX: VOMSService - treat properly the case when the VOMS service returns no result
     in attGetUserNickname()

*DMS
FIX: FTSAgent, ReplicateAndRegister - make sure we use source replicas with correct 
     checksum 

*RMS
FIX: Request - minor fix in setting the Request properties, suppressing pylint
     warnings
CHANGE: File, Reques, Operation, RequestDB - remove the use of sqlalchemy on 
        the client side     
     
*Resources
FIX: StorageElement - import FileCatalog class rather than the corresponding module     
FIX: SLURM - proper formatting commands using %j, %T placeholders
FIX: SSHComputingElement - return full job references from getJobStatus() 

*RSS
FIX: DowntimeCommand - checking for downtimes including the time to start in hours

*Workflow
CHANGE: FailoverRequest - assign to properties rather than using setters

*Transformation
FIX: TransformationClient(DB,Utilities) - fixes to make derived transformations work

[v6r13p3]

*DMS
FIX: DataManager - in putAndRegister() specify explicitly registration protocol
     to ensure the file URL available right after the transfer
     
*Resources
FIX: SRM2Storage - use the proper se.getStatus() interface ( not the one of the RSS )     

[v6r13p2]

*Framework
FIX: SystemAdministratorHandler - install WebAppDIRAC extension only in case
     of Web Portal installation
CHANGE: dirac-populate-component-db - check the setup of the hosts to register 
        into the DB only installations from the same setup; check the MySQL installation
        before retrieving the database information      

*DMS
FIX: FTSAgent - fix in parsing the server result
FIX: FTSFile - added Waiting status
FIX: FTSJob - updated regexps for the "missing source" reports from the server;
     more logging message 

*Resources
FIX: SRM2Storage - fix in treating the checksum type 
FIX: StorageElement - removed getTransportURL from read methods

*RMS
FIX: Request - typo in the optimize() method

[v6r13p1]

*Framework
CHANGE: SystemAdminstratorIntegrator - can take a list of hosts to exclude from contacting

*DMS
FIX: DataManager - fix in __getFile() in resolving local SEs
FIX: dirac-dms-user-lfns - sort result, simplify logic

*RMS
FIX: Request - Use DMSHelper to resolve the Failovers SEs
FIX: Operation - treat the case where the SourceSE is None

*WMS
FIX: WMSAdministratorHandler - return per DN dictionary from getPilotStatistics 

[v6r13]

CHANGE: Separating fixed and variable parts of error log messages for multiple systems 
        to allow SystemLogging to work

*Core
FIX: MySQL.py - treat in detailed way datetime functions in __escapeString()
FIX: DictCache.get() returns now None instead of False if no or expired value
NEW: InstallTools - allow to define environment variables to be added to the component
     runit run script
NEW: Changes to make the DISET protocol IP V6 ready
CHANGE: BaseClient - retry service call on another instance in case of failure
CHANGE: InnerRPCClient - retry 3 times in case of exception in the transport layer
CHANGE: SocketInfo - retry 3 times in case of handshaking error
CHANGE: MySQL - possibility to specify charset in the table definition
FIX: dirac-install, dirac-distribution - removed obsoleted defaults     
NEW: Proxy utility module with executeWithUserProxy decorator function

*Configuration
NEW: CSAPI,dirac-admin-add-shifter - function, and script, for adding or modifying a 
     shifter in the CS

*Framework
FIX: NotificationDB - escape fields for sorting in getNotifications()
NEW: Database, Service, Client, commands for tracking the installed DIRAC components

*Interfaces
CHANGE: Dirac - changed method names, keeping backward compatibility
CHANGE: multiple commands updated to use the new Dirac API method names

*DMS
NEW: Native use of the FTS3 services
CHANGE: Removed the use of current DataLogging service
CHANGE: DataManager - changes to manage URLs inside StorageElement objects only
FIX: DataManager - define SEGroup as accessible at a site
CHANGE: DirectoryListing - extracted from FileCatalogClientCLI as an independent utility
CHANGE: MetaQuery - extracted from FileCatalogClientCLI as an independent utility
CHANGE: FileCatalogClientCLI uses external DirectoryListing, MetaQuery utilities
CHANGE: FileCatalog - replace getDirectoryMetadata by getDirectoryUserMetadata
NEW: FileCatalog - added new getDirectoryMetadata() interface to get standard directory metadata
NEW: FileCatalog - possibility to find files by standard metadata
NEW: FileCatalog - possibility to use wildcards in the metadata values for queries
NEW: DMSHelpers class
NEW: dirac-dms-find-lfns command

*WMS
NEW: SiteDirector - support for the MaxRAM queue description parameter
CHANGE: JobScheduling executor uses the job owner proxy to evaluate which files to stage
FIX: DownloadInputData - localFile was not defined properly
FIX: DownloadInputData - could not find cached files (missing [lfn])

*RMS
CHANGE: Removed files from the previous generation RMS
CHANGE: RMS refactored based on SQLAlchemy 
NEW: ReqClient - added options to putRequest(): useFailoverProxy and retryMainServer
CHANGE: DMSRequestOperationsBase - delay execution or cancel request based on SE statuses 
        from RSS/CS
FIX: Fixes to make use of RequestID as a unique identifier. RequestName can be used in
     commands in case of its uniqueness        

*Resources
NEW: Computing - BatchSystem classes introduced to be used both in Local and SSH Computing Elements
CHANGE: Storage - reworked Storage Element/Plugins to encapsulate physical URLs 
NEW: GFAL2_StorageBase.py, GFAL2_SRM2Storage.py, GFAL2_XROOTStorage.py 

*RSS:
NEW: dirac-admin-allow(ban)-se - added RemoveAccess status
CHANGE: TokenAgent - added more info to the mail

*TS
CHANGE: Task Manager plugins

[v6r12p53]

*DMS
CHANGE: FileCatalogClientCLI - ls order by size, human readable size value
FIX: DirectoryMetadata - enhanced error message in getDirectoryMetadata

*WMS
BUGFIX: JobAgent - bug when rescheduling job due to glexec failure

*TS
NEW: TransformationCLI - added getOutputFiles, getAllByUser commands
NEW: Transformation - added getAuthorDNfromProxy, getTransformationsByUser methods

*Resources
CHANGE: GlobusComputingElement - simplify creating of pilotStamp

[v6r12p52]

*DMS
NEW: dirac-dms-directory-sync - new command to synchronize the contents of a
     local and remote directories
FIX: DataManager - in removeFile() return successfully if empty input file list     

*TS
NEW: TransformationCLI - getInputDataQuery command returning inputDataQuery 
     of a given transformation

[v6r12p51]

*Core
FIX: dirac-install - fix to work with python version prior to 2.5

*DMS
CHANGE: FileCatalogClientCLI - possibility to set multiple metadata with one command

*Resources
FIX: HTCondorComputingElement - multiple improvements

[v6r12p50]

*Core
FIX: dirac-install - define TERMINFO variable to include local sources as well

*Framework
FIX: SystemAdministratorHandler - show also executors in the log overview

*DMS
FIX: FileCatalogClientCLI - use getPath utility systematically to normalize the
     paths passed by users

*WMS
FIX: PilotStatusAgent - split dynamic and static parts in the log error message

*Resources
NEW: HTCondorCEComputingElement class

[v6r12p49]

*Resources
FIX: GlobusComputingElement - in killJob added -f switch to globus-job-clean command
FIX: ARCComputingElement - create working directory if it does not exist

*DMS
CHANGE: DataManager - added XROOTD to registration protocols

*TMS
FIX: TransformationCLI - doc string

[v6r12p48]

*DMS
FIX: DirectoryTreeBase - fix in changeDirectoryXXX methods to properly interpret input

[v6r12p47]

*DMS
BUGFIX: FileCatalogClientCLI - wrong signature in the removeMetadata() service call

[v6r12p46]

*Core
FIX: GraphData - check for missing keys in parsed_data in initialize()

*WMS
CHANGE: PilotStatusAgent - kill pilots being deleted; do not delete pilots still
        running jobs
  
*RSS
CHANGE: Instantiate RequestManagementDB/Client taking into account possible extensions        

*Resources
FIX: GlobusComputingElement - evaluate WaitingJobs in getCEStatus()
FIX: SRM2Storage - error 16 of exists call is interpreted as existing file
FIX: XROOTStorage - added Lost, Cached, Unavailable in the output of getSingleMetadata()

*WMS
FIX: pilotCommands - removed unnecessary doOSG() function

[v6r12p45]

*Resources
FIX: SRM2Storage - error 22 of exists call is interpreted as existing file
     ( backport from v6r13 )

[v6r12p44]

*WMS
FIX: SiteDirector - consider also pilots in Waiting status when evaluating
     queue slots available

*Resources
NEW: SRM2Storage - makes use of /Resources/StorageElements/SRMBusyFilesExist option
     to set up the mode of interpreting the 22 error code as existing file

[v6r12p43]

*DMS:
FIX: DirectoryTreeBase - avoid double definition of FC_DirectoryUsage table
     in _rebuildDirectoryUsage()

[v6r12p42]

FIX: added fixes from v6r11p34 patch release

[v6r12p41]

*WMS
CHANGE: dirac-wms-job-submit - "-r" switch to enable job repo

[v6r12p40]

*DMS
FIX: DirectoryTreeBase.py - set database engine to InnoDB 

[v6r12p39]

FIX: imported fixes from rel-v6r11

[v6r12p38]

*DMS
CHANGE: DataManager - enhanced real SE name resolution

*RMS
FIX: Request - fixed bug in the optimization of requests with failover operations

*Resources
CHANGE: StorageFactory - allow for BaseSE option in the SE definition

[v6r12p37]

*Core
FIX: InstallTools - force $HOME/.my.cnf to be the only defaults file

[v6r12p36]

*Configuration
FIX: Utilities.py - bug fix getSiteUpdates()

[v6r12p35]

*Core
CHANGE: VOMSService - add URL for the method to get certificates

*DMS
FIX: DataManager - in __replicate() set do not pass file size to the SE if no
     third party transfer
FIX: RemoveFile, ReplicateAndRegister - regular expression for "no replicas"
     common for both DFC and LFC     
     
*WMS
FIX: WMSHistoryCorrector - make explicit error if no data returned from WMSHistory
     accounting query     

[v6r12p34]

*DMS
BUGFIX: FileCatalogWithFkAndPsDB - fix storage usage calculation

[v6r12p33]

*Core
NEW: VOMSService - added method admListCertificates()

*DMS
BUGFIX: dirac-dms-put-and-register-request - missing Operation in the request

*Resources
FIX: sshce - better interpretation of the "ps" command output

[v6r12p32]

*RMS
FIX: ReqManager - in getRequest() possibility to accept None type
     argument for any request 

[v6r12p31]

*WMS
FIX: pilotCommands - import json module only in case it is needed

[v6r12p30]

*Core
FIX: InstallTools - 't' file is deployed for agents installation only
FIX: GOCDBClient - creates unique DowntimeID using the ENDPOINT

*Framework
FIX: SystemAdministratorHandler - use WebAppDIRAC extension, not just WebApp

*DMS:
FIX: FileCatalogComponents.Utilities - do not allow empty LFN names in
     checkArgumentDict()

[v6r12p29]

*CS
CHANGE: CSCLI - use readline to store and resurrect command history

*WMS
FIX: JobWrapper - bug fixed in the failoverTransfer() call
CHANGE: dirac-wms-job-submit - added -f flag to store ids

*DMS
FIX: DataManager - make successful removeReplica if missing replica 
     in one catalog

*RMS
FIX: Operation, Request - limit the length of the error message

[v6r12p28]

*RMS
FIX: Request - do not optimize requests already in the DB 

[v6r12p27]

*Core
CHANGE: InstallTools - install "t" script to gracefully stop agents

*DMS
FIX: FileCatalog - return GUID in DirectoryParameters

*Resource
CHANGE: DFC/LFC clients - added setReplicaProblematic()

[v6r12p26]

*DMS
BUGFIX: FileCatalog - getDirectoryMetadata was wrongly in ro_meta_methods list 

*RMS
FIX: Operation - temporary fix in catalog names evaluation to smooth
     LFC->DFC migration - not to forget to remove afterwards !

*WMS
CHANGE: JobWrapper - added MasterCatalogOnlyFlag configuration option

[v6r12p25]

*DMS
BUGFIX: PutAndRegister, RegitserFile, RegisterReplica, ReplicateAndRegister - do not
        evaluate the catalog list if None

[v6r12p24]

*DMS:
FIX: DataManager - retry RSS call 5 times - to be reviewed

[v6r12p23]

*DMS
FIX: pass a catalog list to the DataManager methods
FIX: FileCatalog - bug fixed in the catalog list evaluation

[v6r12p22]

*DMS
FIX: RegisterFile, PutAndRegister - pass a list of catalogs to the DataManager instead of a comma separated string
FIX: FTSJob - log when a job is not found in FTS
CHANGE: dropped commands dirac-admin-allow(ban)-catalog

*Interfaces
CHANGE: Dirac, JobMonitoringHandler,dirac-wms-job-get-jdl - possibility to retrieve original JDL

*WMS
CHANGE: JobManifest - make MaxInputData a configurable option

[v6r12p21]

*RMS
BUGFIX: File,Operation,RequestDB - bug making that the request would always show 
        the current time for LastUpdate
  
*WMS
FIX: JobAgent - storing on disk retrieved job JDL as required by VMDIRAC
     ( to be reviewed )        

[v6r12p20]

*DMS
FIX: DataManager - more informative log messages, checking return structure
FIX: FileCatalog - make exists() behave like LFC file catalog client by checking
     the unicity of supplied GUID if any
FIX: StorageElementProxyHandler - do not remove the cache directory

*Framework
FIX: SystemAdministratorClient - increase the timeout to 300 for the software update     

*RMS
FIX: Operation.py - set Operation Scheduled if one file is Scheduled
CHANGE: Request - group ReplicateAndRegister operations together for failover 
        requests: it allows to launch all FTS jobs at once

*Resources
FIX: LcgFileCatalogClient - fix longstanding problem in LFC when several files 
     were not available (only one was returned) 

*TS
BUGFIX: TransformationCleaning,ValidateOutputDataAgent - interpret correctly
        the result of getTransformationParameters() call
FIX: TaskManager - fix exception in RequestTaskAgent        

[v6r12p19]

*Core
FIX: Core.py - check return value of getRecursive() call

*DMS
FIX: FileCatalog - directory removal is successful if does not exist
     special treatment of Delete operation

*WMS
FIX: InputDataByProtocol - fix interpretation of return values

[v6r12p18]

*DMS
FIX: FTSStrategy - config option name
FIX: DataManager - removing dirac_directory flag file only of it is there
     in __cleanDirectory()

*RMS
FIX: Operation - MAX_FILES limit set to 10000
FIX: ReqClient - enhanced log messages

*TMS
FIX: TaskManager - enhanced log messages

*RSS
FIX: DowntimeCommand - fixed mix of SRM.NEARLINE and SRM

*WMS
FIX: InputDataByProtocol - fixed return structure

[v6r12p16]

*DMS
FIX: IRODSStorageElement more complete implementation
FIX: FileCatalogHandler(DB) - make removeMetadata bulk method

*Resources
FIX: FileCatalog - make a special option CatalogList (Operations) to specify catalogs used by a given VO

[v6r12p15]

*Core
FIX: ProcessPool - kill the working process in case of the task timeout
FIX: FileHelper - count transfered bytes in DataSourceToNetwork()

*DMS
BUGFIX: FileCatalogCLI - changed interface in changePathXXX() methods
NEW: IRODSStorageElementHandler class
CHANGE: FileCatalog - separate metadata and file catalog methods, 
        apply metadata methods only to Metadata Catalogs 

*Resources
FIX: SSHTorqueComputingElement - check the status of the ssh call for qstat 

*WMS
FIX: WatchdogLinux - fixed typo

[v6r12p14]

*TS
FIX: TaskManagerAgentBase: avoid race conditions when submitting to WMS

*DMS
NEW: FileCatalog - added new components ( directory tree, file manager ) 
     making use of foreign keys and stored procedures
FIX: DataManager returns properly the FileCatalog errors     

[v6r12p13]

*TS
BUGFIX: TransformationAgent - data member not defined

*WMS
FIX: InputData(Resolution,ByProtocol) - possibility to define RemoteProtocol

[v6r12p12]

*WMS
BUGFIX: pilotTools - missing comma

[v6r12p11]

*WMS
FIX: CPUNormalization - dealing with the case when the maxCPUTime is not set in the queue
     definition
FIX: pilotTools - added option pilotCFGFile

[v6r12p10]

*DMS
FIX: StorageElementProxy - BASE_PATH should be a full path

*Resources
FIX: SRM2Storage - return specific error in putFile

*TS
FIX: TransformationAgent - fix to avoid an exception in finalize and double printing 
     when terminating the agent
BUGFIX: TransformationDB - fix return value in setTransformationParameter()

[v6r12p9]

*Core
CHANGE: SiteCEMapping - getSiteForCE can take site argu

ment to avoid confusion

*Interfaces
FIX: Job - provide optional site name in setDestinationCE()

*WMS
FIX: pilotCommands - check properly the presence of extra cfg files
     when starting job agent
FIX: JobAgent - can pick up local cfg file if extraOptions are specified     

[v6r12p8]

*Core
FIX: dirac-configure - correctly deleting useServerCertificate flag
BUGFIX: InstallTools - in fixMySQLScript()

*DMS
BUGFIX: DatasetManager - bug fixes
CHANGE: StorageElementProxy - internal SE object created with the VO of the requester

*TS
FIX: dirac-transformation-xxx commands - do not check the transformation status
CHANGE: Agents - do not use shifter proxy 
FIX: TransformationAgent - correct handling of replica cache for transformations 
     when there were more files in the transformation than accepted to be executed
FIX: TransformationAgent - do not get replicas for the Removal transformations     

*RMS
NEW: new SetFileStatus Operation

[v6r12p7]

*Core
FIX: dirac-configure - always removing the UseServerCertificate flag before leaving
FIX: ProcessPool - one more check for the executing task ending properly 

*Interfaces 
FIX: Dirac.py - use printTable in loggingInfo()

[v6r12p6]

FIX: fixes from v6r11p26 patch release

[v6r12p5]

*Core
FIX: VOMS.py - do not use obsoleted -dont-verify-ac flag with voms-proxy-info

*TS
FIX: TransformationManager - no status checked at level service

[v6r12p4]

FIX: fixes from v6r11p23 patch release

[v6r12p3]

*Configuration
CHANGE: dirac-admin-add-resources - define VOPath/ option when adding new SE 

*Resources
NEW: StorageFactory - modify protocol Path for VO specific value

*DMS
FIX: FileCatalog - check for empty input in checkArgumentFormat utility
FIX: DataManager - protect against FC queries with empty input

[v6r12p2]

*Core
FIX: dirac-install - svn.cern.ch rather than svnweb.cern.ch is now needed for direct 
     HTTP access to files in SVN

*WMS
FIX: dirac-wms-cpu-normalization - when re-configuring, do not try to dump in the 
     diracConfigFilePath

[v6r12p1]

*Configuration
FIX: Core.Utilities.Grid, dirac-admin-add-resources - fix to make a best effort to 
     guess the proper VO specific path of a new SE
*WMS
FIX: dirac-configure, pilotCommands, pilotTools - fixes to use server certificate

[v6r12]

*Core
CHANGE: ProcessPool - do not stop working processes by default
NEW: ReturnValue - added returnSingleResult() utility 
FIX: MySQL - correctly parse BooleanType
FIX: dirac-install - use python 2.7 by default
FIX: dirac-install-xxx commands - complement installation with the component setup
     in runit
NEW: dirac-configure - added --SkipVOMSDownload switch, added --Output switch
     to define output configuration file
CHANGE: ProcessPool - exit from the working process if a task execution timed out  
NEW: ProcessMonitor - added evaluation of the memory consumed by a process and its children   
NEW: InstallTools - added flag to require MySQL installation
FIX: InstallTools - correctly installing DBs extended (with sql to be sourced) 
FIX: InstallTools - run MySQL commands one by one when creating a new database
FIX: InstallTools - fixMySQLScripts() fixes the mysql start script to ognore /etc/my.cnf file
CHANGE: Os.py - the use of "which" is replaced by distutils.spawn.find_executable
NEW: Grid.py - ldapSA replaced by ldapSE, added getBdiiSE(CE)Info() methods
CHANGE: CFG.py - only lines starting with ^\s*# will be treated as comments
CHANGE: Shifter - Agents will now have longer proxies cached to prevent errors 
        for heavy duty agents, closes #2110
NEW: Bdii2CSAgent - reworked to apply also for SEs and use the same utilities for the
     corresponding command line tool
NEW: dirac-admin-add-resources - an interactive tool to add and update sites, CEs, SEs
     to the DIRAC CS   
CHANGE: dirac-proxy-init - added message in case of impossibility to add VOMS extension   
FIX: GOCDBClient - handle correctly the case of multiple elements in the same DT            


*Accounting
NEW: Allow to have more than one DB for accounting
CHANGE: Accounting - use TypeLoader to load plotters

*Framework
FIX: Logger - fix FileBackend implementation

*WMS
NEW: Refactored pilots ( dirac-pilot-2 ) to become modular following RFC #18, 
     added pilotCommands.py, SiteDirector modified accordingly 
CHANGE: InputData(Executor) - use VO specific catalogs      
NEW: JobWrapper, Watchdog - monitor memory consumption by the job ( in a Warning mode )
FIX: SandboxStoreHandler - treat the case of exception while cleaning sandboxes
CHANGE: JobCleaningAgent - the delays of job removals become CS parameters
BUGFIX: JobDB - %j placeholder not replaced after rescheduling
FIX: JobDB - in the SQL schema description reorder tables to allow foreign keys
BUGFIX: JobAgent, Matcher - logical bug in using PilotInfoReported flag
FIX: OptimizerExecutor - when a job fails the optimization chain set the minor status 
     to the optimiser name and the app status to the fail error

*Resources
NEW: StorageElement - added a cache of already created SE objects
CHANGE: SSHTorqueComputingElement - mv getCEStatus to remote script

*ResourceStatus
NEW: ResourceManagementClient/DB, DowntimeCommand - distinguish Disk and Tape storage 
FIX: GODDBClient  - downTimeXMLParsing() can now handle the "service type" parameter properly
CHANGE: dirac-rss-xxx commands use the printTable standard utility
FIX: dirac-dms-ftsdb-summary - bug fix for #2096

*DMS
NEW: DataManager - add masterCatalogOnly flag in the constructor
FIX: DataManager - fix to protect against non valid SE
CHANGE: FC.DirectoryLevelTree - use SELECT ... FOR UPDATE lock in makeDir()
FIX: FileCatalog - fixes in using file and replica status
CHANGE: DataManager - added a new argument to the constructor - vo
CHANGE: DataManager - removed removeCatalogFile() and dirac-dms-remove-catalog-file adjusted
CHANGE: Several components - field/parameter CheckSumType all changed to ChecksumType
CHANGE: PoolXMLCatalog - add the SE by default in the xml dump and use the XML library 
        for dumping the XML
FIX: XROOTStorageElement - fixes to comply with the interface formalism        

*SMS
FIX: StorageManagementDB - small bugfix to avoid SQL errors

*RMS
NEW: Added 'since' and 'until' parameters for getting requests
NEW: Request - added optimize() method to merge similar operations when
     first inserting the request
NEW: ReqClient, RequestDB - added getBulkRequest() interface. RequestExecutingAgent
     can use it controlled by a special flag     
FIX: Operation, Request - set LastUpdate time stamp when reaching final state
FIX: OperationHandlerBase - don't erase the original message when reaching the max attempts      
FIX: removed some deprecated codes
FIX: RequestTask - always set useServerCerificate flag to tru in case of executing inside
     an agent
CHANGE: gRequestValidator removed to avoid object instantiation at import   
NEW: dirac-rms-cancel-request command and related additions to the db and service classes  

*TMS
NEW: WorkflowTaskAgent is now multi-threaded
NEW: Better use of threads in Transformation Agents
CHANGE: TransformationDB - modified such that the body in a transformation can be updated
FIX: TransformationCleaningAgent - removed non-ASCII characters in a comment

[v6r11p34]

*Resources
NEW: GlobusComputingElement class

[v6r11p33]

*Configuration
FIX: Resources - avoid white spaces in OSCompatibility

[v6r11p32]

*Core
CHANGE: BaseClient, SSLSocketFactory, SocketInfo - enable TLSv1 for outgoing 
        connections via suds, possibility to configure SSL connection details
        per host/IP 

[v6r11p31]

*Core
FIX: CFG - bug fixed in loadFromBuffer() resulting in a loss of comments

*Resources
FIX: SSHTorqueComputingElement - check the status of ssh call for qstat

*DMS
FIX: FileCatalog - return LFN name instead of True from exists() call if LFN
     already in the catalog

[v6r11p30]

*DMS
CHANGE: FileCatalogCLI - add new -D flag for find to print only directories

[v6r11p29]

*DMS
FIX: FTS(Agent,Startegy,Gragh) - make use of MaxActiveJobs parameter, bug fixes

*TMS
FIX: Transformation(Agent,Client) - Operations CS parameters can be defined for each plugin: MaxFiles, SortedBy, NoUnusedDelay. Fixes to facilitate work with large numbers of files.

[v6r11p28]

*Core
FIX: InstallTools - check properly the module availability before installation

*WMS
FIX: JobScheduling - protection against missing dict field RescheduleCounter

*TMS
FIX: TransformationCleaningAgent - execute DM operations with the shifter proxy

[v6r11p27]

*Core
BUGFIX: InstallTools - bug fix in installNewPortal()

*WMS
FIX: Watchdog - disallow cputime and wallclock to be negative

*TS
FIX: TransformationAgent - correct handling of replica caches when more than 5000 files


BUGFIX: ModuleBase - bug fix in execute()
BUGFIX: Workflow - bug fix in createStepInstance()

*DMS
BUGFIX: DiractoryTreeBase - bug fix in getDirectoryPhysicalSizeFromUsage()

*Resources
FIX: XROOTStorage - back ported fixes from #2126: putFile would place file in 
     the wrong location on eos

[v6r11p26]

*Framework
FIX: UserProfileDB.py - add PublishAccess field to the UserProfileDB

*RSS
FIX: Synchronizer.py - fix deletion of old resources

*DMS
FIX: DataManager - allow that permissions are OK for part of a list of LFNs ( __verifyWritePermission() )
     (when testing write access to parent directory). Allows removal of replicas 
     even if one cannot be removed
FIX: DataManager - test SE validity before removing replica     
     
*RMS
FIX: RequestTask - fail requests for users who are no longer in the system
FIX: RequestExecutingAgent - fix request timeout computation

[v6r11p25]

*Interfaces
FIX: Job.py - bring back different logfile names if they have not been specified by the user

[v6r11p24]

*DMS
BUGFIX: SEManagerDB - bug fixed in getting connection in __add/__removeSE

[v6r11p23]

*DMS
CHANGE: FTSRequest is left only to support dirac-dms-fts-XXX commands

[v6r11p22]

*DMS
FIX: FTSJob - fixes in the glite-transfer-status command outpu parsing
FIX: TransformationClient - allow single lfn in setFileStatusForTransformation()

*WMS
FIX: StatesMonitoringAgent - install pika on the fly as a temporary solution

[v6r11p21]

*DMS
BUGFIX: dirac-dms-remove-replicas - continue in case of single replica failure
FIX: dirac-rms-xxx scripts - use Script.getPositionalArgs() instead of sys.argv

*Workflow
FIX: Test_Modules.py - fix in mocking functions, less verbose logging

[v6r11p20]

*DMS
BUGFIX: DataManager - in __SEActive() use resolved SE name to deal with aliases
BUGFIX: FileMetadata - multiple bugs in __buildUserMetaQuery()

[v6r11p19]

*DMS
FIX: FTSJob - fix FTS job monitoring a la FTS2

*RMS
CHANGE: ReqClient - added setServer() method
FIX: File,Operation,Request - call the getters to fetch the up-to-date information 
     from the parent

[v6r11p18]

*DMS
FIX: FTSAgent(Job) - fixes for transfers requiring staging (bringOnline) and adaptation 
     to the FTS3 interface

*WMS
FIX: StatesMonitoringAgent - resend the records in case of failure

[v6r11p17]

*DMS
FIX: FileCatalog - in multi-VO case get common catalogs if even VO is not specified

*Resources
FIX: ComputintgElement - bugfix in available() method

*WMS
FIX: SiteDirector - if not pilots registered in the DB, pass empty list to the ce.available()

[v6r11p16]

*RMS
BUGFIX: Request,Operation,File - do not cast to str None values

[v6r11p15]

*DMS
FIX: ReplicateAndRegister - do not create FTSClient if no FTSMode requested
CHANGE: FTSAgent(Job,File) - allow to define the FTS2 submission command;
        added --copy-pin-lifetime only for a tape backend
        parse output of both commands (FTS2, FTS3)
        consider additional state for FTS retry (Canceled)
        
*RMS
FIX: Operation, Request - treat updates specially for Error fields        

*TMS
FIX: TransformationAgent - fixes in preparing json serialization of requests

*WMS
NEW: StateMonitoringAgent - sends WMS history data through MQ messages 

[v6r11p14]

*WMS
CHANGE: JobDB - removed unused tables and methods
CHANGE: removed obsoleted tests

*DMS
FIX: FTSAgent - recover case when a target is not in FTSDB
CHANGE: FTSAgent(Job) - give possibility to specify a pin life time in CS 

*RMS
FIX: Make RMS objects comply with Python Data Model by adding __nonzero__ methods 

[v6r11p13]

*DMS
BUGFIX: SEManager - in SEManagerDB.__addSE() bad _getConnection call, closes #2062

[v6r11p12]

*Resources
CHANGE: ARCComputingElement - accomodate changes in the ARC job reported states

*Configuration
CHANGE: Resources - define a default FTS server in the CS (only for v6r11 and v6r12)

*DMS
FIX: FTSStrategy - allow to use a given channel more than once in a tree 
FIX: FTSAgent - remove request from cache if not found
FIX: FTSAgent - recover deadlock situations when FTS Files had not been correctly 
     updated or were not in the DB

*RMS
FIX: RequestExecutingAgent - fix a race condition (cache was cleared after the request was put)
FIX: RequestValidator - check that the Operation handlers are defined when inserting a request

[v6r11p11]

*Core
FIX: TransportPool - fixed exception due to uninitialized variable
FIX: HTTPDISETSocket - readline() takes optional argument size ( = 0 )

*DMS
FIX: FTSAgent - check the type of the Operation object ( can be None ) and
     some other protections
FIX: FTSClient - avoid duplicates in the file list

*RMS
FIX: ReqClient - modified log message
CHANGE: dirac-dms-fts-monitor - allow multiple comma separated LFNs in the arguments

[v6r11p10]

*RSS
FIX: DowntimeCommand, Test_RSS_Command_GOCDBStatusCommand - correctly interpreting list of downtimes

*RMS
FIX: ReplicateAndRegister - Create a RegisterReplica (not RegisterFile) if ReplicateAndRegister 
     fails to register
FIX: OperationHandlerBase - handle correctly Attempt counters when SEs are banned
FIX: ReplicateAndRegister - use FC checksum in case of mismatch request/PFN
FIX: FTSAgent - in case a file is Submitted but the FTSJob is unknown, resubmit
FIX: FTSAgent - log exceptions and put request to DB in case of exception
FIX: FTSAgent - handle FTS error "Unknown transfer state NOT_USED", due to same file 
     registered twice (to be fixed in RMS, not clear origin)

*WMS
FIX: JobStateUpdateHandler - status not updated while jobLogging is, due to time skew between 
     WN and DB service
FIX: JobStateUpdateHandler - stager callback not getting the correct status Staging 
     (retry for 10 seconds)     

[v6r11p9]

*Core
NEW: AgentModule - set AGENT_WORKDIRECTORY env variable with the workDirectory
NEW: InstallTools - added methods for the new web portal installation

*DMS
FIX: ReplicateAndRegister - apply same error logic for DM replication as for FTS

*Resources:
FIX: SRM2Storage - fix log message level
FIX: SRM2Storage - avoid useless existence checks 

*RMS
FIX: ForwardDISET - a temporary fix for a special LHCb case, to be removed asap
FIX: ReqClient - prettyPrint is even prettier
FIX: RequestTask - always use server certificates when executed within an agent

[v6r11p8]

*TMS
FIX: TransformationDB - fix default value within ON DUPLICATE KEY UPDATE mysql statement

[v6r11p7]

*Framework
BUGFIX: ProxyDB.py - bug in a MySQL table definition

*DMS
FIX: ReplicateAndRegister.py - FTS client is not instantiated in the c'tor as it 
     might not be used, 

*WMS
FIX: JobWrapper - don't delete the sandbox tar file if upload fails
FIX: JobWrapper - fix in setting the failover request

*RMS
FIX: RequestDB - add protections when trying to get a non existing request

[v6r11p6]

*WMS
FIX: InpudDataResolution - fix the case when some files only have a local replica
FIX: DownloadInputData, InputDataByProtocol - fix the return structure of the
     execute() method
     
*Resources
NEW: LocalComputingElement, CondorComputingElement      

[v6r11p5]

FIX: Incorporated changes from v6r10p25 patch

*Framework
NEW: Added getUserProfileNames() interface

*WMS
NEW: WMSAdministrator - added getPilotStatistics() interface
BUGFIX: JobWrapperTemplate - use sendJobAccounting() instead of sendWMSAccounting()
FIX: JobCleaningAgent - skip if no jobs to remove

*DMS
BUGFIX: FileCatalogClientCLI - bug fix in the metaquery construction

*Resources
CHANGE: StorageElement - enable Storage Element proxy configuration by protocol name

*TMS
NEW: TransformationManager - add Scheduled to task state for monitoring

[v6r11p4]

*Framework
NEW: ProxyDB - added primary key to ProxyDB_Log table
CHANGE: ProxyManagerHandler - purge logs once in 6 hours

*DMS
FIX: DataManager - fix in the accounting report for deletion operation
CHANGE: FTSRequest - print FTS GUID when submitting request
FIX: dirac-dms-fts-monitor - fix for using the new FTS structure
FIX: DataLoggingDB - fix type of the StatusTimeOrder field
FIX: DataLoggingDB - take into account empty date argument in addFileRecord()
FIX: ReplicateAndRegister - use active replicas
FIX: FTS related modules - multiple fixes

*WMS
NEW: SiteDirector - pass the list of already registered pilots to the CE.available() query
FIX: JobCleaningAgent - do not attempt job removal if no eligible jobs

*Resources
FIX: LcgFileCatalogClient - if replica already exists while registration, reregister
NEW: CREAM, SSH, ComputingElement - consider only registered pilots to evaluate queue occupancy

[v6r11p3]

FIX: import gMonitor from it is original location

*Core
FIX: FC.Utilities - treat properly the LFN names starting with /grid ( /gridpp case )

*Configuration
FIX: LocalConfiguration - added exitCode optional argument to showHelp(), closes #1821

*WMS
FIX: StalledJobAgent - extra checks when failing Completed jobs, closes #1944
FIX: JobState - added protection against absent job in getStatus(), closes #1853

[v6r11p2]

*Core
FIX: dirac-install - skip expectedBytes check if Content-Length not returned by server
FIX: AgentModule - demote message "Cycle had an error:" to warning

*Accounting
FIX: BaseReporter - protect against division by zero

*DMS
CHANGE: FileCatalogClientCLI - quite "-q" option in find command
FIX: DataManager - bug fix in __initializeReplication()
FIX: DataManager - less verbose log message 
FIX: DataManager - report the size of removed files only for successfully removed ones
FIX: File, FTSFile, FTSJob - SQL tables schema change: Size filed INTEGER -> BIGINT

*RMS
FIX: dirac-rms-reset-request, dirac-rms-show-request - fixes
FIX: ForwardDISET - execute with trusted host certificate

*Resources
FIX: SSHComputingElement - SSHOptions are parsed at the wrong place
NEW: ComputingElement - evaluate the number of available cores if relevant

*WMS
NEW: JobMonitoringHander - added export_getOwnerGroup() interface

*TMS
CHANGE: TransformationCleaningAgent - instantiation of clients moved in the initialize()

[v6r11p1]

*RMS
FIX: ReqClient - failures due to banned sites are considered to be recoverable

*DMS
BUGFIX: dirac-dms-replicate-and-register-request - minor bug fixes

*Resources
FIX: InProcessComputingElement - stop proxy renewal thread for a finished payload

[v6r11]

*Core
FIX: Client - fix in __getattr__() to provide dir() functionality
CHANGE: dirac-configure - use Registry helper to get VOMS servers information
BUGFIX: ObjectLoader - extensions must be looked up first for plug-ins
CHANGE: Misc.py - removed obsoleted
NEW: added returnSingleResult() generic utility by moving it from Resources/Utils module 

*Configuration
CHANGE: Resources.getDIRACPlatform() returns a list of compatible DIRAC platforms
NEW: Resources.getDIRACPlatforms() used to access platforms from /Resources/Computing/OSCompatibility
     section
NEW: Registry - added getVOs() and getVOMSServerInfo()     
NEW: CE2CSAgent - added VO management

*Accounting
FIX: AccountingDB, Job - extra checks for invalid values

*WMS
NEW: WMS tags to allow jobs require special site/CE/queue properties  
CHANGES: DownloadInputData, InputDataByProtocol, InputDataResolution - allows to get multiple 
         PFNs for the protocol resolution
NEW: JobDB, JobMonitoringHandler - added traceJobParameters(s)() methods     
CHANGE: TaskQueueDirector - use ObjectLoader to load directors    
CHANGE: dirac-pilot - use Python 2.7 by default, 2014-04-09 LCG bundles

*DMS
NEW: DataManager to replace ReplicaManager class ( simplification, streamlining )
FIX: InputDataByProtocol - fix the case where file is only on tape
FIX: FTSAgent - multiple fixes
BUGFIX: ReplicateAndRegister - do not ask SE with explicit SRM2 protocol

*Interfaces
CHANGE: Dirac - instantiate SandboxStoreClient and WMSClient when needed, not in the constructor
CHANGE: Job - removed setSystemConfig() method
NEW: Job.py - added setTag() interface

*Resources
CHANGE: StorageElement - changes to avoid usage PFNs
FIX: XROOTStorage, SRM2Storage - changes in PFN construction 
NEW: PoolComputingElement - a CE allowing to manage multi-core slots
FIX: SSHTorqueComputingElement - specify the SSHUser user for querying running/waiting jobs 

*RSS
NEW: added commands dirac-rss-query-db and dirac-rss-query-dtcache

*RMS
CHANGE: ReqDB - added Foreign Keys to ReqDB tables
NEW: dirac-rms-reset-request command
FIX: RequestTask - always execute operations with owner proxy

*SMS
FIX: few minor fixes to avoid pylint warnings

[v6r10p25]

*DMS
CHANGE: FileCatalog - optimized file selection by metadata

[v6r10p24]

*DMS
FIX: FC.FileMetadata - optimized queries for list interception evaluation

[v6r10p23]

*Resoures
CHANGE: SSHComputingElement - allow SSH options to be passed from CS setup of SSH Computing Element
FIX: SSHComputingElement - use SharedArea path as $HOME by default

[v6r10p22]

*CS
CHANGE: Operations helper - if not given, determine the VO from the current proxy 

*Resources
FIX: glexecComputingElement - allows Application Failed with Errors results to show through, 
     rather than be masked by false "glexec CE submission" errors
     
*DMS     
CHANGE: ReplicaManager - in getReplicas() rebuild PFN if 
        <Operations>/DataManagement/UseCatalogPFN option is set to False ( True by default )

[v6r10p21]

*Configuration
FIX: CSGlobals - allow to specify extensions in xxxDIRAC form in the CS

*Interfaces
FIX: Job - removed self.reqParams
FIX: Job - setSubmitPools renamed to setSubmitPool, fixed parameter definition string

*WMS
FIX: JobMonitorigHandler, JobPolicy - allow JobMonitor property to access job information

[v6r10p20]

*DMS
FIX: FTSAgent/Client, ReplicateAndRegister - fixes to properly process failed
     FTS request scheduling

[v6r10p19]

*DMS
FIX: FTSAgent - putRequest when leaving processRequest
FIX: ReplicaManager - bug in getReplicas() in dictionary creation

[v6r10p18]

*DMS
FIX: ReplicateAndRegister - dictionary items incorrectly called in ftsTransfer()

[v6r10p17]

*RMS
FIX: RequestDB.py - typo in a table name
NEW: ReqManagerHandler - added getDistinctValues() to allow selectors in the web page

*DMS
CHANGE: ReplicaManager - bulk PFN lookup in getReplicas()

[v6r10p16]

*Framework
NEW: PlottingClient - added curveGraph() function

*Transformation
FIX: TaskManagerAgentBase - add the missing Scheduled state

*WMS
FIX: TaskQueueDB - reduced number of lines in the matching parameters printout

*DMS
FIX: dirac-dms-show-se-status - exit on error in the service call, closes #1840

*Interface
FIX: API.Job - removed special interpretation of obsoleted JDLreqt type parameters

*Resources
FIX: SSHComputingElement - increased timeout in getJobStatusOnHost() ssh call, closes #1830

[v6r10p15]

*DMS
FIX: FTSAgent - added missing monitoring activity
FIX: FileCatalog - do not check directory permissions when creating / directory

*Resources
FIX: SSHTorqueComputingElement - removed obsoleted stuff

[v6r10p14]

*SMS
FIX: RequestPreparationAgent - typo fixed

[v6r10p13]

*SMS
FIX: RequestPreparationAgent - use ReplicaManager to get active replicas

*DMS
FIX: ReplicaManager - getReplicas returns all replicas ( in all statuses ) by default
CHANGE: FC/SecurityManager - give full ACL access to the catalog to groups with admin rights

*WMS
CHANGE: SiteDirector - changes to reduce the load on computing elements
FIX: JobWrapper - do not set Completed status for the case with failed application thread

[v6r10p12]

*WMS
CHANGE: Replace consistently everywhere SAM JobType by Test JobType
FIX: JobWrapper - the outputSandbox should be always uploaded (outsized, in failed job)

*DMS
FIX: RemoveFile - bugfix
FIX: ReplicateAndRegister - fixes in the checksum check, retry failed FTS transfer 
     with RM transfer
NEW: RegisterReplica request operation     

*RMS
FIX: ReqClient - fix in the request state machine
FIX: Request - enhance digest string
NEW: dirac-dms-reset-request command
CHANGE: dirac-rms-show-request - allow selection of a request by job ID

*TS
FIX: TransformationDB - in getTransformationParameters() dropped "Submitted" counter 
     in the output

[v6r10p11]

*Core
FIX: X509Chain - cast life time to int before creating cert

*Accounting
FIX: DataStoreClient - self.__maxRecordsInABundle = 5000 instead of 1000
FIX: JobPolicy - allow access for JOB_MONITOR property

*RMS
FIX: ReqClient - fix the case when a job is Completed but in an unknown minor status

*Resources
BUGFIX: ProxyStorage - use checkArgumentFormat() instead of self.__checkArgumentFormatDict()

[v6r10p10]

*DMS
FIX: Several fixes to make FTS accounting working (FTSAgent/Job, ReplicaManager, File )

[v6r10p9]

*Core
BUGFIX: LineGraph - Ymin was set to a minimal plot value rather than 0.

*DMS
CHANGE: FTSJob(Agent) - get correct information for FTS accounting (registration)

[v6r10p8]

*Core
FIX: InstallTools - admin e-mail default location changed

*Framework
FIX: SystemAdministratorClientCLI - allow "set host localhost"
FIX: BundleDelivery - protect against empty bundle

*WMS
FIX: SiteDirector - Pass siteNames and ceList as None if any is accepted
FIX: WorkloadManagement.ConfigTemplate.SiteDorectory - set Site to Any by default 

*DMS
FIX: FileCatalogCLI - ignore Datasets in ls command for backward compatibility

*Resources
FIX: SSH - some platforms use Password instead of password prompt

[v6r10p7]

*Core
FIX: dirac-install - execute dirac-fix-mysql-script and dirac-external-requirements after sourcing the environment
FIX: InstallTools - set basedir variable in fixMySQLScript()
FIX: InstallTools - define user root@host.domain in installMySQL()

*Framework
BUGFIX: SystemAdministratorCLI - bug fixed in default() call signature

*DMS
FIX: FTSRequest - handle properly FTS server in the old system 
FIX: ReplicaManager - check if file is in FC before removing 
FIX: Request/RemovalTask - handle properly proxies for removing files 
BUGFIX: DatasetManager - in the table description

[v6r10p6]

*Core
FIX: X509Certificate - reenabled fix in getDIRACGroup()

*Configuration
FIX: CSAPI - Group should be taken from the X509 chain and not the certificate

*RMS
CHANGE: ReqClient - if the job does not exist, do not try further finalization

[v6r10p5]

*Core
FIX: X509Certificate - reverted fix in getDIRACGroup()

[v6r10p4]

*Core
NEW: dirac-info - extra printout
CHANGE: PrettyPrint - extra options in printTable()
FIX: X509Certificate - bug fixed in getDIRACGroup()

*Framework
NEW: SystemAdministratorCLI - new showall command to show components across hosts
NEW: ProxyDB - allow to upload proxies without DIRAC group

*RMS
CHANGE: ReqClient - requests from failed jobs update job status to Failed
CHANGE: RequestTask - retry in the request finalize()

[v6r10p3]

*Configuration
CHANGE: Registry - allow to define a default group per user

*WMS
BUGFIX: JobReport - typo in generateForwardDISET()

[v6r10p2]

*TMS
CHANGE: Backward compatibility fixes when setting the Transformation files status

*DMS
BUGFIX: ReplicateAndRegister - bugfix when replicating to multiple destination by ReplicaManager

*WMS
BUGFIX: JobManager - bug fix when deleting no-existing jobs

[v6r10p1]

*RMS
FIX: ReqDB.Operations - Arguments field changed type from BLOB to MEDIUMBLOB

*DMS
FIX: FileCatalog - check for non-exiting directories in removeDirectory()

*TMS
FIX: TransformationDB - removed constraint that was making impossible to derive a production

[v6r10]

*Core
FIX: Several fixes on DB classes(AccountingDB, SystemLoggingDB, UserProfileDB, TransformationDB, 
     JobDB, PilotAgentsDB) after the new movement to the new MySQL implementation with a persistent 
     connection per running thread
NEW: SystemAdministratorCLI - better support for executing remote commands 
FIX: DIRAC.__init__.py - avoid re-definition of platform variable    
NEW: Graphs - added CurveGraph class to draw non-stacked lines with markers
NEW: Graphs - allow graphs with negative Y values
NEW: Graphs - allow to provide errors with the data and display them in the CurveGraph
FIX: InstallTools - fix for creation of the root@'host' user in MySQL 
FIX: dirac-install - create links to permanent directories before module installation
CHANGE: InstallTools - use printTable() utility for table printing
CHANGE: move printTable() utility to Core.Utilities.PrettyPrint
NEW: added installation configuration examples
FIX: dirac-install - fixBuildPath() operates only on files in the directory
FIX: VOMSService - added X-VOMS-CSRF-GUARD to the html header to be compliant with EMI-3 servers

*CS
CHANGE: getVOMSVOForGroup() uses the VOMSName option of the VO definition 
NEW: CE2CSAgent - added ARC CE information lookup

*Framework
FIX: SystemAdministratorIntegrator - use Host option to get the host address in addition to the section name, closes #1628
FIX: dirac-proxy-init - uses getVOMSVOForGroup() when adding VOMS extensions

*DMS
CHANGE: DFC - optimization and bug fixes of the bulk file addition
FIX: TransferAgent - protection against badly defined LFNs in collectFiles()
NEW: DFC - added getDirectoryReplicas() service method support similar to the LFC
CHANGE: DFC - added new option VisibleReplicaStatus which is used in replica getting commands
CHANGE: FileCatalogClientCLI client shows number of replicas in the 2nd column rather than 
        unimplemented number of links
CHANGE: DFC - optimizations for the bulk replica look-up
CHANGE: DFC updated scalability testing tool FC_Scaling_test.py        
NEW: DFC - methods returning replicas provide also SE definitions instead of PFNs to construct PFNs on the client side
NEW: DFC - added getReplicasByMetadata() interface
CHANGE: DFC - optimized getDirectoryReplicas()
CHANGE: FileCatalogClient - treat the reduced output from various service queries restoring LFNs and PFNs on the fly
NEW: DFC - LFNPFNConvention flag can be None, Weak or Strong to facilitate compatibility with LFC data 
CHANGE: FileCatalog - do not return PFNs, construct them on the client side
CHANGE: FileCatalog - simplified FC_Scaling_test.py script
NEW: FileCatalog/DatasetManager class to define and manipulate datasets corresponding to meta queries
NEW: FileCatalogHandler - new interface methods to expose DatasetManager functionality
NEW: FileCatalogClientCLI - new dataset family of commands
FIX: StorageFactory, ReplicaManager - resolve SE alias name recursively
FIX: FTSRequest, ReplicaManager, SRM2Storage - use current proxy owner as user name in accounting reports, closes #1602
BUGFIX: FileCatalogClientCLI - bug fix in do_ls, missing argument to addFile() call, closes #1658
NEW: FileCatalog - added new setMetadataBulk() interface, closes #1358
FIX: FileCatalog - initial argument check strips off leading lfn:, LFN:, /grid, closes #448
NEW: FileCatalog - added new setFileStatus() interface, closes #170, valid and visible file and replica statuses can be defined in respective options.
CHANGE: multiple new FTS system fixes
CHANGE: uniform argument checking with checkArgumentFormat() in multiple modules
CHANGE: FileCatalog - add Trash to the default replica valid statuses
CHANGE: ReplicaManager,FTSRequest,StorageElement - no use of PFN as returned by the FC except for file removal,
        rather constructing it always on the fly
        
*SMS
CHANGE: PinRequestAgent, SENamespaceCatalogCheckAgent - removed
CHANGE: Use StorageManagerClient instead of StorageDB directly        

*WMS
CHANGE: JobPolicy - optimization for bulk job verification
NEW: JobPolicy - added getControlledUsers() to get users which jobs can be accessed for 
     a given operation
CHANGE: JobMonitoringHandler - Avoid doing a selection of all Jobs, first count matching jobs 
        and then use "limit" to select only the required JobIDs.
NEW: JobMonitoringHandler - use JobPolicy to filter jobs in getJobSummaryWeb()
NEW: new Operations option /Services/JobMonitoring/GlobalJobsInfo ( True by default ) to 
     allow or not job info lookup by anybody, used in JobMonitoringHandler       
BUGFIX: SiteDirector - take into account the target queue Platform
BUGFIX: JobDB - bug in __insertNewJDL()    
CHANGE: dirac-admin-show-task-queues - enhanced output  
CHANGE: JobLoggingDB.sql - use trigger to manage the new LoggingInfo structure  
CHANGE: JobWrapper - trying several times to upload a request before declaring the job failed
FIX: JobScheduling executor - fix race condition that causes a job to remain in Staging
NEW: SiteDirector - do not touch sites for which there is no work available
NEW: SiteDirector - allow sites not in mask to take jobs with JobType Test
NEW: SiteDirector - allow 1 hour grace period for pilots in Unknown state before aborting them
CHANGE: Allow usage of non-plural form of the job requirement options ( PilotType, GridCE, BannedSite, 
        SubmitPool ), keep backward compatibility with a plural form
        
*RSS
FIX: DowntimeCommand - take the latest Downtime that fits    
NEW: porting new Policies from integration  
NEW: RSS SpaceToken command querying endpoints/tokens that exist  
        
*Resources
NEW: added SSHOARComputingElement class 
NEW: added XROOTStorage class       
FIX: CREAMComputingElement - extra checks for validity of returned pilot references
        
*TS
CHANGE: TransformationClient(DB,Manager) - set file status for transformation as bulk operation 
CHANGE: TransformationClient - applying state machine when changing transformation status
BUGFIX: TransformationClient(Handler) - few minor fixes
NEW: TransformationDB - backported __deleteTransformationFileTask(s) methods
CHANGE: TransformationDB(Client) - fixes to reestablish the FileCatalog interface
FIX: TransformationAgent - added MissingInFC to consider for Removal transformations
BUGFIX: TransformationAgent - in _getTransformationFiles() variable 'now' was not defined
FIX: TransformationDB.sql - DataFiles primary key is changed to (FileID) from (FileID,LFN) 
CHANGE: TransformationDB(.sql) - schema changes suitable for InnoDB
FIX: TaskManager(AgentBase) - consider only submitted tasks for updating status
CHANGE: TransformationDB(.sql) - added index on LFN in DataFiles table

*RMS
NEW: Migrate to use the new Request Management by all the clients
CHANGE: RequestContainer - Retry failed transfers 10 times and avoid sub-requests to be set Done 
        when the files are failed
CHANGE: Use a unique name for storing the proxy as processes may use the same "random" name and 
        give conflicts
NEW: RequestClient(Handler) - add new method readRequest( requestname)                 

*Workflow
NEW: Porting the LHCb Workflow package to DIRAC to make the use of general purpose modules and
     simplify construction of workflows        

[v6r9p33]

*Accounting
BUGFIX: AccountingDB - wrong indentation

[v6r9p32]

*Accounting
FIX: AccountingDB - use old style grouping if the default grouping is altered, e.g. by Country

[v6r9p31]

*Accounting
CHANGE: AccountingDB - changes to speed up queries: use "values" in GROUP By clause;
        drop duplicate indexes; reorder fields in the UniqueConstraint index of the
        "bucket" tables  

[v6r9p30]

*DMS
CHANGE: FileCatalogFactory - construct CatalogURL from CatalogType by default

*SMS
FIX: dirac-stager-stage-files - changed the order of the arguments

[v6r9p29]

*TS
FIX: TaskManager(AgentBase) - fix for considering only submitted tasks 

[v6r9p28]

*TS
FIX: TransformationDB(ManagerHandler) - several portings from v6r10

[v6r9p27]

*SMS
FIX: StorageManagementDB - in removeUnlinkedReplicas() second look for CacheReplicas 
     for which there is no entry in StageRequests

[v6r9p26]

*Resources
CHANGE: CREAMComputigElement - Make sure that pilots submitted to CREAM get a 
        fresh proxy during their complete lifetime
*Framework
FIX: ProxyDB - process properly any SQLi with DNs/groups with 's in the name

[v6r9p25]

*TS
CHANGE: TransformationClient - changed default timeout values for service calls
FIX: TransformationClient - fixes for processing of derived transformations 

[v6r9p24]

*TS
FIX: TransformationClient - in moveFilesToDerivedTransformation() set file status
     to Moved-<prod>

[v6r9p23]

*Core
BUGFIX: InstallTools - improper configuration prevents a fresh new installation

*WMS
BUGFIX: PilotDirector - Operations Helper non-instantiated

[v6r9p22]

*WMS
FIX: PilotDirector - allow to properly define extensions to be installed by the 
     Pilot differently to those installed at the server
FIX: Watchdog - convert pid to string in ProcessMonitor

*TS
FIX: TransformationDB - splitting files in chunks

*DMS
NEW: dirac-dms-create-removal-request command
CHANGE: update dirac-dms-xxx commands to use the new RMS client,
        strip lines when reading LFNs from a file

[v6r9p21]

*TS
FIX: Transformation(Client,DB,Manager) - restored FileCatalog compliant interface
FIX: TransformationDB - fix in __insertIntoExistingTransformationFiles()

[v6r9p20]

*Core
BUGFIX: ProxyUpload - an on the fly upload does not require a proxy to exist

*DMS
CHANGE: TransferAgent - use compareAdler() for checking checksum
FIX: FailoverTransfer - recording the sourceSE in case of failover transfer request 

*WMS
FIX: ProcessMonitor - some fixes added, printout when <1 s of consumed CPU is found

*Transformation
BUGFIX: TransformationClient - fixed return value in moveFilesToDerivedTransformation()

*RMS
BUGFIX: CleanReqDBAgent - now() -> utcnow() in initialize()

*Resources
FIX: ARCComputingElement - fix the parsing of CE status if no jobs are available

[v6r9p19]

*DMS
FIX: FileCatalog/DirectoryMetadata - inherited metadata is used while selecting directories
     in findDirIDsByMetadata()

[v6r9p18]

*DMS
FIX: FTSSubmitAgent, FTSRequest - fixes the staging mechanism in the FTS transfer submission
NEW: TransferDBMonitoringHandler - added getFilesForChannel(), resetFileChannelStatus()

[v6r9p17]

*Accounting
FIX: DataStoreClient - send accounting records in batches of 1000 records instead of 100

*DMS:
FIX: FailoverTransfer - catalog name from list to string
FIX: FTSSubmitAgent, FTSRequest - handle FTS3 as new protocol and fix bad submission time
FIX: FTSSubmitAgent, FTSRequest - do not submit FTS transfers for staging files

*WMS
FIX: TaskQueueDB - do not check enabled when TQs are requested from Directors
FIX: TaskQueueDB - check for Enabled in the TaskQueues when inserting jobs to print an alert
NEW: TaskQueueDB - each TQ can have at most 5k jobs, if beyond the limit create a new TQ 
     to prevent long matching times when there are way too many jobs in a single TQ

[v6r9p16]

*TS
BUGFIX: typos in TransformationCleaningAgent.py

*DMS
CHANGE: DownloadInputData - check the available disk space in the right input data directory
FIX: DownloadInputData - try to download only Cached replicas 

[v6r9p15]

*Core
FIX: MySQL - do not decrease the retry counter after ping failure

*DMS
CHANGE: FC/DirectoryMetadata - Speed up findFilesByMetadataWeb when many files match
FIX: RemovalTask - fix error string when removing a non existing file (was incompatible 
     with the LHCb BK client). 

*WMS
FIX: JobReport - minor fix ( removed unused imports )
FIX: JobMonitoring(JobStateUpdate)Handler - jobID argument can be either string, int or long

*TS
CHANGE: TransformationClient - change status of Moved files to a deterministic value
FIX: FileReport - minor fix ( inherits object ) 

[v6r9p14]

*DMS
CHANGE: FTSDB - changed schema: removing FTSSite table. From now on FTS sites 
        would be read from CS Resources

[v6r9p13]

FIX: included fixes from v6r8p26 patch release

[v6r9p12]

FIX: included fixes from v6r8p25 patch release

[v6r9p11]

*DMS
BUGFIX: FTSRequest - in __resolveFTSServer() type "=" -> "=="

[v6r9p10]

FIX: included fixes from v6r8p24 patch release

*Core
NEW: StateMachine utility

*DMS
BUGFIX: in RegisterFile operation handler

*Interfaces
FIX: Dirac.py - in splitInputData() consider only Active replicas

[v6r9p9]

*RMS
FIX: RequestDB - added getRequestFileStatus(), getRequestName() methods

[v6r9p8]

*DMS
FIX: RequestDB - get correct digest ( short request description ) of a request

[v6r9p7]

FIX: included fixes from v6r8p23 patch release

*RSS
FIX: SpaceTokenOccupancyPolicy - SpaceToken Policy decision was based on 
     percentage by mistake
     
*RMS
NEW: new scripts dirac-dms-ftsdb-summary, dirac-dms-show-ftsjobs    
FIX: FTSAgent - setting space tokens for newly created FTSJobs 

[v6r9p6]

*DMS
BUGFIX: dirac-admin-add-ftssite - missing import

*RMS
NEW: RequestDB, ReqManagerHandler - added getRequestStatus() method

*TS
FIX: fixes when using new RequestClient with the TransformationCleaningAgent

*WMS
BUGFIX: typo in SandboxStoreHandler transfer_fromClient() method

[v6r9p5]

*DMS
BUGFIX: missing proxy in service env in the FTSManager service. By default service 
        will use DataManager proxy refreshed every 6 hours.

*Resources
NEW: StorageElement - new checkAccess policy: split the self.checkMethods in 
     self.okMethods. okMethods are the methods that do not use the physical SE. 
     The isValid returns S_OK for all those immediately

*RSS
FIX: SpaceTokenOccupancyPolicy - Policy that now takes into account absolute values 
     for the space left
     
*TS
FIX: TransformationCleaningAgent - will look for both old and new RMS     

[v6r9p4]

*Stager
NEW: Stager API: dirac-stager-monitor-file, dirac-stager-monitor-jobs, 
     dirac-stager-monitor-requests, dirac-stager-show-stats

[v6r9p3]

*Transformation
FIX: TransformationCleaning Agent status was set to 'Deleted' instead of 'Cleaned'

[v6r9p2]

*RSS
NEW: Added Component family tables and statuses
FIX: removed old & unused code 
NEW: allow RSS policies match wild cards on CS

*WMS
BUGFIX: FailoverTransfer,JobWrapper - proper propagation of file metadata

[v6r9p1]

*RMS
NEW: FTSAgent - update rwAccessValidStamp,
     update ftsGraphValidStamp,
     new option for staging files before submission,
     better log handling here and there
CHANGE: FTSJob - add staging flag in in submitFTS2
CHANGE: Changes in WMS (FailoverTransfer, JobReport, JobWrapper, SandboxStoreHandler) 
        and TS (FileReport) to follow the new RMS.
NEW: Full CRUD support in RMS.

*RSS
NEW: ResourceManagementDB - new table ErrorReportBuffer
NEW: new ResourceManagementClient methods - insertErrorReportBuffer, selectErrorReportBuffer,
     deleteErrorReportBuffer

[v6r9]

NEW: Refactored Request Management System, related DMS agents and FTS management
     components

[v6r8p28]

*Core
BUGFIX: RequestHandler - the lock Name includes ActionType/Action

*DMS
FIX: dirac-dms-filecatalog-cli - prevent exception in case of missing proxy

[v6r8p27]

*DMS
BUGFIX: dirac-dms-add-file - fixed typo item -> items

[v6r8p26]

*Core
NEW: RequestHandler - added getServiceOption() to properly resolve inherited options 
     in the global service handler initialize method
NEW: FileCatalogHandler, StorageElementHandler - use getServiceOption()

[v6r8p25]

FIX: included fixes from v6r7p40 patch release

*Resources
FIX: SRM2Storage - do not account gfal_ls operations

[v6r8p24]

FIX: included fixes from v6r7p39 patch release

*Core
FIX: SiteSEMapping was returning wrong info

*DMS
FIX: FTSRequest - choose explicitly target FTS point for RAL and CERN
BUGFIX: StrategyHandler - wrong return value in __getRWAccessForSE()

*Resources
CHANGE: SRM2Storage - do not account gfal_ls operations any more

[v6r8p23]

FIX: included fixes from v6r7p37 patch release

*TS
FIX: TransformationDB - allow tasks made with ProbInFC files
FIX: TransformationCleaingAgent,Client - correct setting of transformation 
     status while cleaning

[v6r8p22]

FIX: included fixes from v6r7p36 patch release

[v6r8p21]

*DMS
FIX: FileCatalog/DirectoryMetadata - even if there is no meta Selection 
     the path should be considered when getting Compatible Metadata
FIX: FileCatalog/DirectoryNodeTree - findDir will return S_OK( '' ) if dir not 
     found, always return the same error from DirectoryMetadata in this case.     

*RSS
FIX: DowntimeCommand - use UTC time stamps

*TS
FIX: TransformationAgent - in _getTransformationFiles() get also ProbInFC files in 
     addition to Used 

[v6r8p20]

*Stager
NEW: Stager API: dirac-stager-monitor-file, dirac-stager-monitor-jobs, 
     dirac-stager-monitor-requests, dirac-stager-show-stats

[v6r8p19]

*Transformation
FIX: TransformationCleaning Agent status was set to 'Deleted' instead of 'Cleaned'

[v6r8p18]

*TS
BUGFIX: TransformationAgent - regression in __cleanCache()

[v6r8p17]

FIX: included fixes from v6r7p32 patch release

*WMS
FIX: StalledJobAgent - for accidentally stopped jobs ExecTime can be not set, 
     set it to CPUTime for the accounting purposes in this case

[v6r8p16]

FIX: included fixes from v6r7p31 patch release

*WMS
BUGFIX: TaskQueueDB - fixed a bug in the negative matching conditions SQL construction

*RSS
NEW: improved doc strings of PEP, PDP modules ( part of PolicySystem )
FIX: Minor changes to ensure consistency if ElementInspectorAgent and 
     users interact simultaneously with the same element
CHANGE: removed DatabaseCleanerAgent ( to be uninstalled if already installed )
FIX: SummarizeLogsAgent - the logic of the agent was wrong, the agent has been re-written.
     
[v6r8p15]

*Core
FIX: X509Chain - fix invalid information when doing dirac-proxy-info without CS
     ( in getCredentials() )

*RSS
NEW: PDP, PEP - added support for option "doNotCombineResult" on PDP

[v6r8p14]

*Core
FIX: dirac-deploy-scripts - can now work with the system python

*WMS
NEW: dirac-wms-cpu-normalization - added -R option to modify a given configuration file
FIX: Executor/InputData - Add extra check for LFns in InputData optimizer, closes #1472

*Transformation
CHANGE: TransformationAgent - add possibility to kick a transformation (not skip it if no 
        unused files), by touching a file in workDirectory
BUGFIX: TransformationAgent - bug in __cleanCache() dict modified in a loop        

[v6r8p13]

*Transformation
BUGFIX: TransformationDB - restored import of StringType

[v6r8p12]

NEW: Applied patches from v6r7p29

*WMS
FIX: JobDB - check if SystemConfig is present in the job definition and convert it 
     into Platform

*DMS
FIX: ReplicaManager - do not get metadata of files when getting files in a directory 
     if not strictly necessary

*RSS
NEW: ported from LHCb PublisherHandler for RSS web views

[v6r8p11]

NEW: Applied patches from v6r7p27

*RSS
NEW: SpaceTokenOccupancyPolicy - ported from LHCbDIRAC 
NEW: db._checkTable done on service initialization ( removed dirac-rss-setup script doing it )

*Transformation
FIX: TaskManager - reset oJob for each task in prepareTransformationTasks()
BUGFIX: ValidateOutputDataAgent - typo fixed in getTransformationDirectories()
FIX: TransformationManagerHandler - use CS to get files statuses not to include in 
     processed file fraction calculation for the web monitoring pages

[v6r8p10]

NEW: Applied patches from v6r7p27

[v6r8p9]

*DMS
FIX: TransferAgent,dirac-dms-show-se-status, ResourceStatus,TaskManager - fixes
     needed for DMS components to use RSS status information
NEW: ReplicaManager - allow to get metadata for an LFN+SE as well as PFN+SE     

[v6r8p8]

*RSS
BUGFIX: dirac-rss-setup - added missing return of S_OK() result

[v6r8p7]

NEW: Applied patches from v6r7p24

*DMS
BUGFIX: LcgFileCatalogClient - bug in addFile()

*RSS
BUGFIX: fixed script dirac-rss-set-token, broken in the current release.
NEW: Statistics module - will be used in the future to provide detailed information 
     from the History of the elements 

[v6r8p6]

NEW: Applied patches from v6r7p23

*Transformation
FIX: TaskManager - allow prepareTransformationTasks to proceed if no OutputDataModule is defined
FIX: TransformationDB - remove INDEX(TaskID) from TransformationTasks. It produces a single counter 
     for the whole table instead of one per TransformationID
     
*WMS     
FIX: WMSUtilities - to allow support for EMI UI's for pilot submission we drop support for glite 3.1

[v6r8p5]

NEW: Applied patches from v6r7p22

*RSS
CHANGE: removed old tests and commented out files

*WMS
FIX: PoolXMLCatalog - proper addFile usage

*Transformation
CHANGE: TransformationAgent - clear replica cache when flushing or setting a file in the workdirectory

[v6r8p4]

*Transformation
FIX: The connection to the jobManager is done only at submission time
FIX: Jenkins complaints fixes

*WMS
BUGFIX: JobDB - CPUtime -> CPUTime
FIX: Jenkins complaints fixes

[v6r8p3]

*DMS
BUGFIX: LcgFileCatalogClient

[v6r8p2]

*DMS:
FIX: LcgFileCatalogClient - remove check for opening a session in __init__ as credentials are not yet set 

*Transformation
CHANGE: reuse RPC clients in Transformation System 

[v6r8p1]

*Core
FIX: dirac-deploy-scripts - restored regression w.r.t. support of scripts starting with "d"

*DMS
BUGFIX: LcgFileCatalogClient - two typos fixed

[v6r8]

CHANGE: Several fixes backported from the v7r0 integration branch

*Core
CHANGE: DictCache - uses global LockRing to avoid locks in multiprocessing
FIX: X509Chain - proxy-info showing an error when there's no CS

*DMS
FIX: TransferAgent - inside loop filter out waiting files dictionary
BUGFIX: dirac-admin-allow-se - there was a continue that was skipping the complete loop for 
        ARCHIVE elements
NEW: LcgFileCatalogClient - test return code in startsess lfc calls       

*WMS:
FIX: OptimizerExecutor, InputData, JobScheduling - check that site candidates have all the 
     replicas

*RSS: 
BUGFIX: ResourceStatus, RSSCacheNoThread - ensure that locks are always released

*Transformation
FIX: TaskManager - site in the job definition is taken into account when submitting
NEW: Transformation - get the allowed plugins from the CS /Operations/Transformations/AllowedPlugins
FIX: ValidateOutputDataAgent - self not needed for static methods

[v6r7p40]

*Resources
FIX: StorageElement class was not properly passing the lifetime argument for prestageFile method

[v6r7p39]

*Core
CHANGE: Grid - in executeGridCommand() allow environment script with arguments needed for ARC client

*DMS
FIX: DFC SEManager - DIP Storage can have a list of ports now

*Resources
FIX: ARCComputingElement - few fixes after debugging

[v6r7p38]

*Core
NEW: DISET FileHelper, TransferClient - possibility to switch off check sum

*Resources
NEW: ARCComputingElement - first version
NEW: StorageFactory - possibility to pass extra protocol parameters to storage object
NEW: DIPStorage - added CheckSum configuration option
BUGFIX: SSHComputingElement - use CE name in the pilot reference construction

*WMS
FIX: StalledJobAgent - if ExecTime < CPUTime make it equal to CPUTime

[v6r7p37]

*Framework
BUGFIX: NotificationDB - typos in SQL statement in purgeExpiredNotifications() 

*WMS
NEW: JobCleaningAgent - added scheduling sandbox LFN removal request 
     when deleting jobs
CHANGE: JobWrapper - report only error code as ApplicationError parameter 
        when payload finishes with errors    
NEW: SiteDirector - possibility to specify extensions to be installed in 
     pilots in /Operations/Pilots/Extensions option in order not to install
     all the server side extensions        

*DMS
CHANGE: FileCatalogFactory - use service path as default URL
CHANGE: FileCatalogFactory - use ObjectLoader to import catalog clients

*SMS
BUGFIX: StorageManagementDB, dirac-stager-monitor-jobs - small bug fixes ( sic, Daniela )

*Resources
CHANGE: DIPStorage - added possibility to specify a list of ports for multiple
        service end-points
CHANGE: InProcessComputingElement - demote log message when payload failure 
        to warning, the job will fail anyway
FIX: StalledJobAgent - if pilot reference is not registered, this is not an 
     error of the StalledJobAgent, no log.error() in  this case                
        
*RMS
CHANGE: RequestTask - ensure that tasks are executed with user credentials 
        even with respect to queries to DIRAC services ( useServerCertificate 
        flag set to false )        

[v6r7p36]

*WMS
FIX: CREAMCE, SiteDirector - make sure that the tmp executable is removed
CHANGE: JobWrapper - remove sending mails via Notification Service in case
        of job rescheduling
        
*SMS
FIX: StorageManagementDB - fix a race condition when old tasks are set failed 
     between stage submission and update.        

[v6r7p35]

*Stager
NEW: Stager API: dirac-stager-monitor-file, dirac-stager-monitor-jobs, 
     dirac-stager-monitor-requests, dirac-stager-show-stats

[v6r7p34]

*Transformation
FIX: TransformationCleaning Agent status was set to 'Deleted' instead of 'Cleaned'

[v6r7p33]

*Interfaces
FIX: Job.py - in setExecutable() - prevent changing the log file name string type

*StorageManagement
NEW: StorageManagementDB(Handler) - kill staging requests at the same time as 
     killing related jobs, closes #1510
FIX: StorageManagementDB - demote the level of several log messages       

[v6r7p32]

*DMS
FIX: StorageElementHandler - do not use getDiskSpace utility, use os.statvfs instead
CHANGE: StorageManagementDB - in getStageRequests() make MySQL do an UNIQUE selection 
        and use implicit loop to speed up queries for large results

*Resources
FIX: lsfce remote script - use re.search instead of re.match in submitJob() to cope with
     multipline output

[v6r7p31]

*WMS
FIX: SiteDirector - make possible more than one SiteDirector (with different pilot identity) attached 
     to a CE, ie sgm and pilot roles. Otherwise one is declaring Aborted the pilots from the other.

[v6r7p30]

*Core
CHANGE: X509Chain - added groupProperties field to the getCredentials() report
BUGFIX: InstallTools - in getSetupComponents() typo fixed: agent -> executor

[v6r7p29]

*DMS
CHANGE: FileCatalog - selection metadata is also returned as compatible metadata in the result
        of getCompatibleMetadata() call
NEW: FileCatalog - added path argument to getCompatibleMetadata() call
NEW: FileCatalogClient - added getFileUserMetadata()
BUGFIX: dirac-dms-fts-monitor - exit with code -1 in case of error

*Resources
FIX: CREAMComputingElement - check globus-url-copy result for errors when retrieving job output

[v6r7p28]

*DMS
BUGFIX: FileCatalog/DirectoryMetadata - wrong MySQL syntax 

[v6r7p27]

*Core
FIX: Mail.py - fix of the problem of colons in the mail's body

*Interfaces
NEW: Job API - added setSubmitPools(), setPlatform() sets ... "Platform"

*WMS
FIX: TaskQueueDB - use SystemConfig as Platform for matching ( if Platform is not set explicitly

*Resources
FIX: SSHComputingElement - use ssh host ( and not CE name ) in the pilot reference
BUGFIX: SSHGEComputingElement - forgotten return statement in _getJobOutputFiles()

*Framework
NEW: dirac-sys-sendmail - email's body can be taken from pipe. Command's argument 
     in this case will be interpreted as a destination address     

[v6r7p26]

*DMS
FIX: ReplicaManager - status names Read/Write -> ReadAccess/WriteAccess

[v6r7p25]

*Core
CHANGE: X509Chain - in getCredentials() failure to contact CS is not fatal, 
        can happen when calling dirac-proxy-init -x, for example

[v6r7p24]

*DMS
NEW: FileCatalog - added getFilesByMetadataWeb() to allow pagination in the Web 
     catalog browser
     
*WMS
CHANGE: WMSAdministrator, DiracAdmin - get banned sites list by specifying the status
        to the respective jobDB call     

[v6r7p23]

*Transformation
BUGFIX: TransformationDB - badly formatted error log message

*RMS
CHANGE: RequestDBMySQL - speedup the lookup of requests

*WMS
BUGFIX: dirac-dms-job-delete - in job selection by group

*DMS
FIX: LcgFileCatalogClient - getDirectorySize made compatible with DFC
BUGFIX: LcgFileCatalogClient - proper call of __getClientCertInfo()

[v6r7p22]

*Transformation
CHANGE: InputDataAgent - treats only suitable transformations, e.g. not the extendable ones. 
CHANGE: TransformationAgent - make some methods more public for easy overload

[v6r7p21]

*Core
FIX: Shifter - pass filePath argument when downloading proxy

[v6r7p20]

*DMS
CHANGE: StrategyHandler - move out SourceSE checking to TransferAgent
CHANGE: ReplicaManager, InputDataAgent - get active replicas
FIX: StorageElement, SRM2Storage - support for 'xxxAccess' statuses, checking results
     of return structures
     
*RSS
NEW: set configurable email address on the CS to send the RSS emails
NEW: RSSCache without thread in background
FIX: Synchronizer - moved to ResourceManager handler     

[v6r7p19]

*DMS
BUGFIX: ReplicaManager - in putAndRegister() SE.putFile() singleFile argument not used explicitly

[v6r7p18]

*WMS
FIX: StalledJobAgent - do not exit the loop over Completed jobs if accounting sending fails
NEW: dirac-wms-job-delete - allow to specify jobs to delete by job group and/or in a file
FIX: JobManifest - If CPUTime is not set, set it to MaxCPUTime value

[v6r7p17]

*Resources
FIX: SRM2Storage - treat properly "22 SRM_REQUEST_QUEUED" result code

[v6r7p16]

*DMS
FIX: StrategyHandler - do not proceed when the source SE is not valid for read 
BUGFIX: StorageElement - putFile can take an optional sourceSize argument
BUGFIX: ReplicaManager - in removeFile() proper loop on failed replicas

*RSS
FIX: SpaceTokenOccupancyCommand, CacheFeederAgent - add timeout when calling lcg_util commands

*WMS
FIX: JobManifest - take all the SubmitPools defined in the TaskQueueAgent 
NEW: StalledJobAgent - declare jobs stuck in Completed status as Failed

[v6r7p15]

*Core
BUGFIX: SocketInfo - in host identity evaluation

*DMS
BUGFIX: FileCatalogHandler - missing import os

*Transformation
CHANGE: JobManifest - getting allowed job types from operations() section 

[v6r7p14]

*DMS
CHANGE: StorageElementProxy - removed getParameters(), closes #1280
FIX: StorageElementProxy - free the getFile space before the next file
FIX: StorageElement - added getPFNBase() to comply with the interface

*Interfaces
CHANGE: Dirac API - allow lists of LFNs in removeFile() and removeReplica()

*WMS
CHANGE: JobSchedulingAgent(Executor) - allow both BannedSite and BannedSites JDL option

*RSS
FIX: ElementInspectorAgent - should only pick elements with rss token ( rs_svc ).
FIX: TokenAgent - using 4th element instead of the 5th. Added option to set admin email on the CS.

[v6r7p13]

*Core
FIX: Resources - in getStorageElementSiteMapping() return only sites with non-empty list of SEs

*DMS
FIX: StorageElement - restored the dropped logic of using proxy SEs
FIX: FileCatalog - fix the UseProxy /LocalSite/Catalog option

*Transformation
FIX: TransformationDB - use lower() string comparison in extendTransformation()

[v6r7p12]

*WMS
BUGFIX: JobManifest - get AllowedSubmitPools from the /Systems section, not from /Operations

*Core
NEW: Resources helper - added getSites(), getStorageElementSiteMapping()

*DMS
CHANGE: StrategyHandler - use getStorageElementSiteMapping helper function
BUGFIX: ReplicaManager - do not modify the loop dictionary inside the loop

[v6r7p11]

*Core
CHANGE: Subprocess - put the use of watchdog in flagging

[v6r7p10]

*Core
NEW: Logger - added getLevel() method, closes #1292
FIX: Subprocess - returns correct structure in case of timeout, closes #1295, #1294
CHANGE: TimeOutExec - dropped unused utility
FIX: Logger - cleaned unused imports

*RSS
CHANGE: ElementInspectorAgent - do not use mangled name and removed shifterProxy agentOption

[v6r7p9]

*Core
BUGFIX: InstallTools - MySQL Port should be an integer

[v6r7p8]

*Core
FIX: Subprocess - consistent timeout error message

*DMS
NEW: RemovalTask - added bulk removal
FIX: StrategyHandler - check file source CEs
CHANGE: DataIntegrityClient - code beautification
CHANGE: ReplicaManager - do not check file existence if replica information is queried anyway,
        do not fail if file to be removed does not exist already. 

[v6r7p7]

FIX: Several fixes to allow automatic code documentation

*Core
NEW: InstallTools - added mysqlPort and mysqlRootUser

*DMS
CHANGE: ReplicaManager - set possibility to force the deletion of non existing files
CHANGE: StrategyHandler - better handling of checksum check during scheduling 

[v6r7p6]

*Core
FIX: dirac-install - restore signal alarm if downloadable file is not found
FIX: Subprocess - using Manager proxy object to pass results from the working process

*DMS:
CHANGE: StorageElement - removed overwride mode
CHANGE: removed obsoleted dirac-dms-remove-lfn-replica, dirac-dms-remove-lfn
NEW: FTSMonitorAgent - filter out sources with checksum mismatch
FIX: FTSMonitorAgent, TransferAgent - fix the names of the RSS states

*RSS
NEW: ElementInspectorAgent runs with a variable number of threads which are automatically adjusted
NEW: Added policies to force a particular state, can be very convenient to keep something Banned for example.
NEW: policy system upgrade, added finer granularity when setting policies and actions

*WMS
NEW: SiteDirector- allow to define pilot DN/Group in the agent options
CHANGE: JobDescription, JobManifest - take values for job parameter verification from Operations CS section

[v6r7p5]

*Interfaces
BUGFIX: dirac-wms-job-get-output - properly treat the case when output directory is not specified 

[v6r7p4]

*Core
FIX: Subprocess - avoid that watchdog kills the executor process before it returns itself

*Framework
BUGFIX: ProxuManagerClient - wrong time for caching proxies

*RSS
FIX: removed obsoleted methods

*DMS
NEW: FileCatalog - added findFilesByMetadataDetailed - provides detailed metadata for 
     selected files

[v6r7p3]

*DMS
FIX: FTSMonitorAgent - logging less verbose

*Transformation
FIX: TransformationAgent - use the new CS defaults locations
FIX: Proper agent initialization
NEW: TransformationPlaugin - in Broadcast plugin added file groupings by number of files, 
     make the TargetSE always defined, even if the SourceSE list contains it 

*ResourceStatus
FIX: Added the shifter's proxy to several agents

*RMS
FIX: RequestContainer - the execution order was not properly set for the single files 

*Framework:
BUGFIX: ProxyManagerClient - proxy time can not be shorter than what was requested

[v6r7p2]

*Core
FIX: dirac-configure - switch to use CS before checking proxy info

*Framework
NEW: dirac-sys-sendmail new command
NEW: SystemAdmininistratorCLI - added show host, uninstall, revert commands
NEW: SystemAdmininistratorHandler - added more info in getHostInfo()
NEW: SystemAdmininistratorHandler - added revertSoftware() interface

*Transformation
FIX: TransformationCleaningAgent - check the status of returned results

[v6r7p1]

*Core
FIX: Subprocess - finalize the Watchdog closing internal connections after a command execution
CHANGE: add timeout for py(shell,system)Call calls where appropriate
CHANGE: Shifter - use gProxyManager in a way that allows proxy caching

*Framework
NEW: ProxyManagerClient - allow to specify validity and caching time separately
FIX: ProxyDB - replace instead of delete+insert proxy in __storeVOMSProxy

*DMS
NEW: FTSMonitorAgent - made multithreaded for better efficiency
FIX: dirac-dms-add-file - allow LFN: prefix for lfn argument

*WMS
NEW: dirac-wms-job-get-output, dirac-wms-job-status - allow to retrieve output for a job group
FIX: TaskQueueDB - fixed selection SQL in __generateTQMatchSQL()
CHANGE: OptimizerExecutor - reduce diversity of MinorStatuses for failed executors

*Resources
FIX: CREAMComputingElement - remove temporary JDL right after the submission 

[v6r6p21]

*DMS
BUGFIX: TransformationCleaningAgent - use the right signature of cleanMetadataCatalogFiles() call

[v6r6p20]

*DMS
FIX: RegistrationTask - properly escaped error messages
BUGFIX: DirectoryMetadata - use getFileMetadataFields from FileMetadata in addMetadataField()
NEW: When there is a missing source error spotted during FTS transfer, file should be reset 
     and rescheduled again until maxAttempt (set to 100) is reached

*WMS
FIX: JobScheduling - fix the site group logic in case of Tier0

[v6r6p19]

*DMS
BUGFIX: All DMS agents  - set up agent name in the initialization

*Core
NEW: Subprocess - timeout wrapper for subprocess calls
BUGFIX: Time - proper interpreting of 0's instead of None
CHANGE: DISET - use cStringIO for ANY read that's longer than 16k (speed improvement) 
        + Less mem when writing data to the net
FIX: Os.py - protection against failed "df" command execution       
NEW: dirac-info prints lcg bindings versions
CHANGE: PlotBase - made a new style class 
NEW: Subprocess - added debug level log message

*Framework
NEW: SystemAdministratorIntegrator client for collecting info from several hosts
NEW: SystemAdministrator - added getHostInfo()
FIX: dirac-proxy-init - always check for errors in S_OK/ERROR returned structures
CHANGE: Do not accept VOMS proxies when uploading a proxy to the proxy manager

*Configuration
FIX: CE2CSAgent - get a fresh copy of the cs data before attempting to modify it, closes #1151
FIX: Do not create useless backups due to slaves connecting and disconnecting
FIX: Refresher - prevent retrying with 'Insane environment'

*Accounting
NEW: Accounting/Job - added validation of reported values to cope with the weird Yandex case
FIX: DBUtils - take into account invalid values, closes #949

*DMS
FIX: FTSSubmitAgent - file for some reason rejected from submission should stay in 'Waiting' in 
     TransferDB.Channel table
FIX: FTSRequest - fix in the log printout     
CHANGE: dirac-dms-add-file removed, dirac-dms-add-files renamed to dirac-dms-add-file
FIX: FileCatalogCLI - check the result of removeFile call
FIX: LcgFileCatalogClient - get rid of LHCb specific VO evaluation
NEW: New FileCatalogProxy service - a generalization of a deprecated LcgFileCatalog service
FIX: Restored StorageElementProxy functionality
CHANGE: dirac-dms-add-file - added printout
NEW: FileCatalog(Factory), StorageElement(Factory) - UseProxy flag moved to /Operations and /LocalSite sections

*RSS
NEW:  general reimplementation: 
      New DB schema using python definition of tables, having three big blocks: Site, Resource and Node.
      MySQLMonkey functionality almost fully covered by DB module, eventually will disappear.
      Services updated to use new database.
      Clients updated to use new database.
      Synchronizer updated to fill the new database. When helpers will be ready, it will need an update.
      One ElementInspectorAgent, configurable now is hardcoded.
      New Generic StateMachine using OOP.
      Commands and Policies simplified.
      ResourceStatus using internal cache, needs to be tested with real load.
      Fixes for the state machine
      Replaced Bad with Degraded status ( outside RSS ).
      Added "Access" to Read|Write|Check|Remove SE statuses wherever it applies.
      ResourceStatus returns by default "Active" instead of "Allowed" for CS calls.
      Caching parameters are defined in the CS
FIX: dirac-admin-allow/ban-se - allow a SE on Degraded ( Degraded->Active ) and ban a SE on Probing 
     ( Probing -> Banned ). In practice, Active and Degraded are "usable" states anyway.            
      
*WMS
FIX: OptimizerExecutor - failed optimizations will still update the job     
NEW: JobWrapper - added LFNUserPrefix VO specific Operations option used for building user LFNs
CHANGE: JobDB - do not interpret SystemConfig in the WMS/JobDB
CHANGE: JobDB - Use CPUTime JDL only, keep MaxCPUTime for backward compatibility
CHANGE: JobWrapper - use CPUTime job parameter instead of MaxCPUTime
CHANGE: JobAgent - use CEType option instead of CEUniqueID
FIX: JobWrapper - do not attempt to untar directories before having checked if they are tarfiles 
NEW: dirac-wms-job-status - get job statuses for jobs in a given job group
 
*SMS
FIX: StorageManagementDB - when removing unlinked replicas, take into account the case where a
     staging request had been submitted, but failed
      
*Resources    
NEW: glexecCE - add new possible locations of the glexec binary: OSG specific stuff and in last resort 
     looking in the PATH    
NEW: LcgFileCatalogClient - in removeReplica() get the needed PFN inside instead of providing it as an argument     
      
*TS      
CHANGE: Transformation types definition are moved to the Operations CS section

*Interfaces
FIX: Dirac.py - CS option Scratchdir was in LocalSite/LocalSite
FIX: Dirac.py - do not define default catalog, use FileCatalog utility instead

[v6r6p19]

*DMS
BUGFIX: All DMS agents  - set up agent name in the initialization

[v6r6p18]

*Transformation
CHANGE: /DIRAC/VOPolicy/OutputDataModule option moved to <Operations>/Transformations/OutputDataModule

*Resources
FIX: ComputingElement - properly check if the pilot proxy has VOMS before adding it to the payload 
     when updating it

*WMS
BUGFIX: JobSanity - fixed misspelled method call SetParam -> SetParameter

[v6r6p17]

*Transformation
BUGFIX: TransformationAgent - corrected  __getDataReplicasRM()

[v6r6p16]

*DMS
FIX: Agents - proper __init__ implementation with arguments passing to the super class
FIX: LcgFileCatalogClient - in removeReplica() reload PFN in case it has changed

[v6r6p15]

*Framework
BUGFIX: ErrorMessageMonitor - corrected updateFields call 

*DMS:
NEW: FTSMonitorAgent completely rewritten in a multithreaded way

*Transformation
FIX: InputDataAgent - proper instantiation of TransformationClient
CHANGE: Transformation - several log message promoted from info to notice level

[v6r6p14]

*Transformation
FIX: Correct instantiation of agents inside several scripts
CHANGE: TransformationCleaningAgent - added verbosity to logs
CHANGE: TransformationAgent - missingLFC to MissingInFC as it could be the DFC as well
FIX: TransformationAgent - return an entry for all LFNs in __getDataReplicasRM

*DMS
FIX: TransferAgent - fix exception reason in registerFiles()

[v6r6p13]

*DMS
CHANGE: TransferAgent - change RM call from getCatalogueReplicas to getActiveReplicas. 
        Lowering log printouts here and there

[v6r6p12]

*DMS
BUGFIX: RemovalTask - Replacing "'" by "" in error str set as attribute for a subRequest file. 
        Without that request cannot be updated when some nasty error occurs.

[v6r6p11]

*RMS:
BUGFIX: RequestClient - log string formatting

*DMS
BUGFIX: RemovalTask - handling for files not existing in the catalogue

*Transformation
FIX: TransformationManager - ignore files in NotProcessed status to get the % of processed files

*Interfaces
FIX: Fixes due to the recent changes in PromptUser utility

[v6r6p10]

*RMS
FIX: RequestDBMySQL - better escaping of queries 

*WMS
FIX: SiteDirector - get compatible platforms before checking Task Queues for a site

[v6r6p9]

*Core
FIX: Utilities/PromptUser.py - better user prompt

*Accounting
NEW: Add some validation to the job records because of weird data coming from YANDEX.ru

*DMS
BUGFIX: ReplicaManager - typo errStr -> infoStr in __replicate()
FIX: FTSRequest - fixed log message

*WMS
FIX: SiteDirector - use CSGlobals.getVO() call instead of explicit CS option

[v6r6p8]

*Transformation
BUGFIX: TransformationDB - typo in getTransformationFiles(): iterValues -> itervalues

[v6r6p7]

*Resources
FIX: StorageFactory - uncommented line that was preventing the status to be returned 
BUGFIX: CE remote scripts - should return status and not call exit()
BUGFIX: SSHComputingElement - wrong pilot ID reference

[v6r6p6]

*WMS
FIX: TaskQueueDB - in findOrphanJobs() retrieve orphaned jobs as list of ints instead of list of tuples
FIX: OptimizerExecutor - added import of datetime to cope with the old style optimizer parameters

*Transformation
FIX: TransformationAgent - fix finalization entering in an infinite loop
NEW: TransformationCLI - added resetProcessedFile command
FIX: TransformationCleaningAgent - treating the archiving delay 
FIX: TransformationDB - fix in getTransformationFiles() in case of empty file list

[v6r6p5]

*Transformation
FIX: TransformationAgent - type( transClient -> transfClient )
FIX: TransformationAgent - self._logInfo -> self.log.info
FIX: TransformationAgent - skip if no Unused files
FIX: TransformationAgent - Use CS option for replica cache lifetime
CHANGE: TransformationAgent - accept No new Unused files every [6] hours

[v6r6p4]

*DMS
FIX: TransferAgent - protection for files that can not be scheduled
BUGFIX: TransferDB - typo (instIDList - > idList ) fixed

*Transformation
BUGFIX: TransformationAgent - typo ( loginfo -> logInfo )

[v6r6p3]

FIX: merged in patch v6r5p14

*Core
BUGFIX: X509Chain - return the right structure in getCredentials() in case of failure
FIX: dirac-deploy-scripts.py - allow short scripts starting from "d"
FIX: dirac-deploy-scripts.py - added DCOMMANDS_PPID env variable in the script wrapper
FIX: ExecutorReactor - reduced error message dropping redundant Task ID 

*Interfaces
BUGFIX: Dirac.py - allow to pass LFN list to replicateFile()

*DMS
FIX: FileManager - extra check if all files are available in _findFiles()
BUGFIX: FileCatalogClientCLI - bug in DirectoryListing

[v6r6p2]

FIX: merged in patch v6r5p13

*WMS
FIX: SiteDirector - if no community set, look for DIRAC/VirtualOrganization setting

*Framework
FIX: SystemLoggingDB - LogLevel made VARCHAR in the MessageRepository table
FIX: Logging - several log messages are split in fixed and variable parts
FIX: SystemLoggingDB - in insertMessage() do not insert new records in auxiliary tables if they 
     are already there

[v6r6p1]

*Core:
CHANGE: PromptUser - changed log level of the printout to NOTICE
NEW: Base Client constructor arguments are passed to the RPCClient constructor

*DMS:
NEW: FTSRequest - added a prestage mechanism for source files
NEW: FileCatalogClientCLI - added -f switch to the size command to use raw faile tables 
     instead of storage usage tables
NEW: FileCatalog - added orphan directory repair tool
NEW: FIleCatalog - more counters to control the catalog sanity     

*WMS:
FIX: SandboxStoreClient - no more kwargs tricks
FIX: SandboxStoreClient returns sandbox file name in case of upload failure to allow failover
FIX: dirac-pilot - fixed VO_%s_SW_DIR env variable in case of OSG

*TS:
FIX: TransformationManagerHandler - avoid multiple Operations() instantiation in 
     getTransformationSummaryWeb()

[v6r6]

*Core
CHANGE: getDNForUsername helper migrated from Core.Security.CS to Registry helper
NEW: SiteSEMapping - new utilities getSitesGroupedByTierLevel(), getTier1WithAttachedTier2(),
     getTier1WithTier2
CHANGE: The DIRAC.Core.Security.CS is replaced by the Registry helper     
BUGFIX: dirac-install - properly parse += in .cfg files
FIX: Graphs.Utilities - allow two lines input in makeDataFromCVS()
FIX: Graphs - allow Graphs package usage if even matplotlib is not installed
NEW: dirac-compile-externals will retrieve the Externals compilation scripts from it's new location 
     in github (DIRACGrid/Externals)
NEW: Possibility to define a thread-global credentials for DISET connections (for web framework)
NEW: Logger - color output ( configurable )
NEW: dirac-admin-sort-cs-sites - to sort sites in the CS
CHANGE: MessageClient(Factor) - added msgClient attribute to messages
NEW: Core.Security.Properties - added JOB_MONITOR and USER_MANAGER properties

*Configuration
NEW: Registry - added getAllGroups() method

*Framework
NEW: SystemAdministratorClientCLI - possibility to define roothPath and lcgVersion when updating software

*Accounting
NEW: JobPlotter - added Normalized CPU plots to Job accounting
FIX: DBUtils - plots going to greater granularity

*DMS
NEW: FileCatalog - storage usage info stored in all the directories, not only those with files
NEW: FileCatalog - added utility to rebuild storage usage info from scratch
FIX: FileCatalog - addMetadataField() allow generic types, e.g. string
FIX: FileCatalog - path argument is normalized before usage in multiple methods
FIX: FileCatalog - new metadata for files(directories) should not be there before for directories(files)
NEW: FileCatalog - added method for rebuilding DirectoryUsage data from scratch 
NEW: FileCatalog - Use DirectoryUsage mechanism for both logical and physical storage
CHANGE: FileCatalog - forbid removing non-empty directories
BUGFIX: FileCatalogClientCLI - in do_ls() check properly the path existence
FIX: FileCatalogClientCLI - protection against non-existing getCatalogCounters method in the LFC client
FIX: DMS Agents - properly call superclass constructor with loadName argument
FIX: ReplicaManager - in removeFile() non-existent file is marked as failed
FIX: Make several classes pylint compliant: DataIntegrityHandler, DataLoggingHandler,
     FileCatalogHandler, StorageElementHandler, StorageElementProxyHandler, TransferDBMonitoringHandler
FIX: LogUploadAgent - remove the OSError exception in __replicate()
FIX: FileCatalogClientCLI - multiple check of proper command inputs,
     automatic completion of several commands with subcommands,
     automatic completion of file names
CHANGE: FileCatalogClientCLI - reformat the output of size command 
FIX: dirac-admin-ban-se - allow to go over all options read/write/check for each SE      
NEW: StrategyHandler - new implementation to speed up file scheduling + better error reporting
NEW: LcgFileCatalogProxy - moved from from LHCbDirac to DIRAC
FIX: ReplicaManager - removed usage of obsolete "/Resources/StorageElements/BannedTarget" 
CHANGE: removed StorageUsageClient.py
CHANGE: removed obsoleted ProcessingDBAgent.py

*WMS
CHANGE: RunNumber job parameter was removed from all the relevant places ( JDL, JobDB, etc )
NEW: dirac-pilot - add environment setting for SSH and BOINC CEs
NEW: WMSAdministrator - get output for non-grid CEs if not yet in the DB
NEW: JobAgent - job publishes BOINC parameters if any
CHANGE: Get rid of LHCbPlatform everywhere except TaskQueueDB
FIX: SiteDirector - provide list of sites to the Matcher in the initial query
FIX: SiteDirector - present a list of all groups of a community to match TQs
CHANGE: dirac-boinc-pilot dropped
CHANGE: TaskQueueDirector does not depend on /LocalSite section any more
CHANGE: reduced default delays for JobCleaningAgent
CHANGE: limit the number of jobs received by JobCleaningAgent
CHANGE: JobDB - use insertFields instead of _insert
CHANGE: Matcher, TaskQueueDB - switch to use Platform rather than LHCbPlatform retaining LHCbPlatform compatibility
BUGFIX: Matcher - proper reporting pilot site and CE
CHANGE: JobManager - improved job Killing/Deleting logic
CHANGE: dirac-pilot - treat the OSG case when jobs on the same WN all run in the same directory
NEW: JobWrapper - added more status reports on different failures
FIX: PilotStatusAgent - use getPilotProxyFromDIRACGroup() instead of getPilotProxyFromVOMSGroup()
CHANGE: JobMonitoringHandler - add cutDate and condDict parameters to getJobGroup()
NEW: JobMonitoringHandler - check access rights with JobPolicy when accessing job info from the web
NEW: JobManager,JobWrapper - report to accounting jobs in Rescheduled final state if rescheduling is successful
FIX: WMSAdministrator, SiteDirector - store only non-empty pilot output to the PilotDB
NEW: added killPilot() to the WMSAdministrator interface, DiracAdmin and dirac-admin-kill-pilot command
NEW: TimeLeft - renormalize time left using DIRAC Normalization if available
FIX: JobManager - reconnect to the OptimizationMind in background if not yet connected
CHANGE: JobManifest - use Operations helper
NEW: JobCleaningAgent - delete logging records from JobLoggingDB when deleting jobs

*RMS
FIX: RequestDBFile - better exception handling in case no JobID supplied
FIX: RequestManagerHandler - make it pylint compliant
NEW: RequestProxyHandler - is forwarding requests from voboxes to central RequestManager. 
     If central RequestManager is down, requests are dumped into file cache and a separate thread 
     running in background is trying to push them into the central. 
CHANGE: Major revision of the code      
CHANGE: RequestDB - added index on SubRequestID in the Files table
CHANGE: RequestClient - readRequestForJobs updated to the new RequetsClient structure

*RSS
NEW: CS.py - Space Tokens were hardcoded, now are obtained after scanning the StorageElements.

*Resources
FIX: SSHComputingElement - enabled multiple hosts in one queue, more debugging
CHANGE: SSHXXX Computing Elements - define SSH class once in the SSHComputingElement
NEW: SSHComputingElement - added option to define private key location
CHANGE: Get rid of legacy methods in ComputingElement
NEW: enable definition of ChecksumType per SE
NEW: SSHBatch, SSHCondor Computing Elements
NEW: SSHxxx Computing Elements - using remote control scripts to better capture remote command errors
CHANGE: put common functionality into SSHComputingElement base class for all SSHxxx CEs
NEW: added killJob() method tp all the CEs
NEW: FileCatalog - take the catalog information info from /Operations CS section, if defined there, 
     to allow specifications per VO 

*Interfaces
CHANGE: Removed Script.initialize() from the API initialization
CHANGE: Some general API polishing
FIX: Dirac.py - when running in mode="local" any directory in the ISB would not get untarred, 
     contrary to what is done in the JobWrapper

*TS
BUGFIX: TaskManager - bug fixed in treating tasks with input data
FIX: TransformationCleaningAgent - properly call superclass constructor with loadName argument
NEW: TransformationCleaningAgent - added _addExtraDirectories() method to extend the list of
     directories to clean in a subclass if needed
CHANGE: TransformationCleaningAgent - removed usage of StorageUsageClient     
NEW: TransformationAgent is multithreaded now ( implementation moved from LHCbDIRAC )
NEW: added unit tests
NEW: InputDataAgent - possibility to refresh only data registered in the last predefined period of time 
NEW: TransformationAgent(Client) - management of derived transformations and more ported from LHCbDIRAC
BUGFIX: TransformationDB - wrong SQL statement generation in setFileStatusForTransformation()

[v6r5p14]

*Core
NEW: Utilities - added Backports utility

*WMS
FIX: Use /Operations/JobScheduling section consistently, drop /Operations/Matching section
NEW: Allow VO specific share correction plugins from extensions
FIX: Executors - several fixes

[v6r5p13]

*WMS
FIX: Executors - VOPlugin will properly send and receive the params
NEW: Correctors can be defined in an extension
FIX: Correctors - Properly retrieve info from the CS using the ops helper

[v6r5p12]

FIX: merged in patch v6r4p34

[v6r5p11]

FIX: merged in patch v6r4p33

*Core
FIX: MySQL - added offset argument to buildConditions()

[v6r5p10]

FIX: merged in patch v6r4p32

[v6r5p9]

FIX: merged in patch v6r4p30

[v6r5p8]

FIX: merged in patch v6r4p29

[v6r5p7]

FIX: merged in patch v6r4p28

[v6r5p6]

FIX: merged in patch v6r4p27

*Transformation
BUGFIX: TransformationDB - StringType must be imported before it can be used

*RSS
NEW: CS.py - Space Tokens were hardcoded, now are obtained after scanning the StorageElements.

[v6r5p5]

FIX: merged in patch v6r4p26

[v6r5p4]

FIX: merged in patch v6r4p25

[v6r5p3]

*Transformation
FIX: merged in patch v6r4p24

[v6r5p2]

*Web
NEW: includes DIRACWeb tag web2012092101

[v6r5p1]

*Core
BUGFIX: ExecutorMindHandler - return S_OK() in the initializeHandler
FIX: OptimizationMindHandler - if the manifest is not dirty it will not be updated by the Mind

*Configuration
NEW: Resources helper - added getCompatiblePlatform(), getDIRACPlatform() methods

*Resources
FIX: SSHComputingElement - add -q option to ssh command to avoid banners in the output
FIX: BOINCComputingElement - removed debugging printout
FIX: ComputingElement - use Platform CS option which will be converted to LHCbPlatform for legacy compatibility

*DMS
FIX: RequestAgentBase - lowering loglevel from ALWAYS to INFO to avoid flooding SystemLogging

*WMS:
FIX: SiteDirector - provide CE platform parameter when interrogating the TQ
FIX: GridPilotDirector - publish pilot OwnerGroup rather than VOMS role
FIX: WMSUtilities - add new error string into the parsing of the job output retrieval

[v6r5]

NEW: Executor framework

*Core
NEW: MySQL.py - added Test case for Time.dateTime time stamps
NEW: MySQL.py - insertFields and updateFields can get values via Lists or Dicts
NEW: DataIntegrityDB - use the new methods from MySQL and add test cases
NEW: DataIntegrityHandler - check connection to DB and create tables (or update their schema)
NEW: DataLoggingDB - use the new methods from MySQL and add test cases
NEW: DataLoggingHandler - check connection to DB and create tables (or update their schema)
FIX: ProcessPool - killing stuck workers after timeout
CHANGE: DB will throw a RuntimeException instead of a sys.exit in case it can't contact the DB
CHANGE: Several improvements on DISET
CHANGE: Fixed all DOS endings to UNIX
CHANGE: Agents, Services and Executors know how to react to CSSection/Module and react accordingly
NEW: install tools are updated to deal with executors
FIX: dirac-install - add -T/--Timeout option to define timeout for distribution downloads
NEW: dirac-install - added possibility of defining dirac-install's global defaults by command line switch
BUGFIX: avoid PathFinder.getServiceURL and use Client class ( DataLoggingClient,LfcFileCatalogProxyClient ) 
FIX: MySQL - added TIMESTAMPADD and TIMESTAMPDIFF to special values not to be scaped by MySQL
NEW: ObjectLoader utility
CHANGE: dirac-distribution - added global defaults flag and changed the flag to -M or --defaultsURL
FIX: Convert to string before trying to escape value in MySQL
NEW: DISET Services - added PacketTimeout option
NEW: SystemLoggingDB - updated to use the renewed MySQL interface and SQL schema
NEW: Added support for multiple entries in /Registry/DefaultGroup, for multi-VO installations
CHANGE: Component installation procedure updated to cope with components inheriting Modules
CHANGE: InstallTools - use dirac- command in runit run scripts
FIX: X509Chain - avoid a return of error when the group is not valid
FIX: MySQL - reduce verbosity of log messages when high level methods are used
CHANGE: Several DB classes have been updated to use the MySQL buildCondition method
NEW: MySQL - provide support for greater and smaller arguments to all MySQL high level methods
FIX: Service.py - check all return values from all initializers

*Configuration
CHANGE: By default return option and section lists ordered as in the CS
NEW: ConfigurationClient - added function to refresh remote configuration

*Framework
FIX: Registry.findDefaultGroup will never return False
CHANGE: ProxyManager does not accept proxies without explicit group
CHANGE: SystemAdministratorHandler - force refreshing the configuration after new component setup

*RSS
CHANGE: removed code execution from __init__
CHANGE: removed unused methods
NEW: Log all policy results 

*Resources
NEW: updated SSHComputingElement which allows multiple job submission
FIX: SGETimeLeft - better parsing of the batch system commands output
FIX: InProcessComputingElement - when starting a new job discard renewal of the previous proxy
NEW: BOINCComputingElement - new CE client to work with the BOINC desktop grid infrastructure 

*WMS
CHANGE: WMS Optimizers are now executors
CHANGE: SandboxStoreClient can directly access the DB if available
CHANGE: Moved JobDescription and improved into JobManifest
FIX: typo in JobLoggingDB
NEW: JobState/CachedJobState allow access to the Job via DB/JobStateSync Service automatically
BUGFIX: DownloadInputData - when not enough disk space, message was using "buffer" while it should be using "data"
FIX: the sandboxmetadataDB explosion when using the sandboxclient without direct access to the DB
NEW: Added support for reset/reschedule in the OptimizationMind
CHANGE: Whenever a DB is not properly initialized it will raise a catchable RuntimeError exception 
        instead of silently returning
FIX: InputDataResolution - just quick mod for easier extensibility, plus removed some LHCb specific stuff
NEW: allow jobids in a file in dirac-wms-job-get-output
NEW: JobManager - zfill in %n parameter substitution to allow alphabetical sorting
NEW: Directors - added checking of the TaskQueue limits when getting eligible queues
CHANGE: Natcher - refactor to simpify the logic, introduced Limiter class
CHANGE: Treat MaxCPUTime and CPUTime the same way in the JDL to avoid confusion
NEW: SiteDirector - added options PilotScript, MaxPilotsToSubmit, MaxJobsInFillMode
BUGFIX: StalledJobAgent - use cpuNormalization as float, not string 
FIX: Don't kill an executor if a task has been taken out from it
NEW: dirac-boinc-pilot - pilot script to be used on the BOINC volunteer nodes
FIX: SiteDirector - better handling of tokens and filling mode 
NEW: Generic pilot identities are automatically selected by the TQD and the SiteDirector 
     if not explicitly defined in /Pilot/GenericDN and GenericGroup
NEW: Generic pilot groups can have a VO that will be taken into account when selecting generic 
     credentials to submit pilots
NEW: Generic pilots that belong to a VO can only match jobs from that VO
NEW: StalledJobAgent - added rescheduling of jobs stuck in Matched or Rescheduled status
BUGFIX: StalledJobAgent - default startTime and endTime to "now", avoid None value
NEW: JobAgent - stop after N failed matching attempts (nothing to do), use StopAfterFailedMatches option
CHANGE: JobAgent - provide resource description as a dictionary to avoid extra JDL parsing by the Matcher
CHANGE: Matcher - report pilot info once instead of sending it several times from the job
CHANGE: Matcher - set the job site instead of making a separate call to JobStateUpdate
NEW: Matcher - added Matches done and matches OK statistics
NEW: TaskQueue - don't delete fresh task queues. Wait 5 minutes to do so.
CHANGE: Disabled TQs can also be matched, if no jobs are there, a retry will be triggered

*Transformation
FIX: TransformationAgent - a small improvement: now can pick the prods status to handle from the CS, 
     plus few minor corrections (e.g. logger messages)
FIX: TransformationCLI - take into accout possible failures in resetFile command     

*Accounting
NEW: AccountingDB - added retrieving RAW records for internal stuff
FIX: AccountingDB - fixed some logic for readonly cases
CHANGE: Added new simpler and faster bucket insertion mechanism
NEW: Added more info when rebucketing
FIX: Calculate the rebucket ETA using remaining records to be processed instead of the total records to be processed
FIX: Plots with no data still carry the plot name

*DMS
NEW: SRM2Storage - added retry in the gfal calls
NEW: added new FTSCleaningAgent cleaning up TransferDB tables
FIX: DataLoggingClient and DataLoggingDB - tests moved to separate files
CHANGE: request agents cleanup

*RMS
CHANGE: Stop using RequestAgentMixIn in the request agents

[v6r4p34]

*DMS
BUGFIX: FileCatalogCLI - fixed wrong indentation
CHANGE: RegistrationTask - removed some LHCb specific defaults

[v6r4p33]

*DMS
CHANGE: FTSRequest - be more verbose if something is wrong with file

[v6r4p32]

*WMS
FIX: StalledJobAgent - avoid exceptions in the stalled job accounting reporting

*DMS
NEW: FTSMonitorAgent - handling of expired FTS jobs 

*Interfaces
CHANGE: Dirac.py - attempt to retrieve output sandbox also for Completed jobs in retrieveRepositorySandboxes()

[v6r4p30]

*Core
BUGFIX: dirac-admin-bdii-ce-voview - proper check of the result structure

*Interfaces
FIX: Dirac.py, Job.py - allow to pass environment variables with special characters

*DMS
NEW: FileCatalogCLI - possibility to sort output in the ls command

*WMS:
FIX: JobWrapper - interpret environment variables with special characters 

[v6r4p29]

*RMS
BUGFIX: RequestDBMySQL - wrong indentation in __updateSubRequestFiles()

[v6r4p28]

*Interfaces
CHANGE: Dirac.py, DiracAdmin.py - remove explicit timeout on RPC client instantiation

*RSS
FIX: CS.py - fix for updated CS location (backward compatible)

*DMS
BUGFIX: StrategyHandler - bug fixed determineReplicationTree()
FIX: FTSRequest - add checksum string to SURLs file before submitting an FTS job

*WMS
FIX: JobWrapper - protection for double quotes in JobName
CHANGE: SiteDirector - switched some logging messages from verbose to info level

*RMS
NEW: Request(Client,DBMySQL,Manager) - added readRequestsForJobs() method

[v6r4p27]

*DMS
FIX: SRM2Storage - removed hack for EOS (fixed server-side)

*Transformation
CHANGE: TransformationClient - limit to 100 the number of transformations in getTransformations()
NEW: TransformationAgent - define the transformations type to use in the configuration

*Interfaces
FIX: Job.py -  fix for empty environmentDict (setExecutionEnv)

[v6r4p26]

*Transformation
BUGFIX: TransformationClient - fixed calling sequence in rpcClient.getTransformationTasks()
NEW: TransformationClient - added log messages in verbose level.

[v6r4p25]

*DMS
BUGFIX: StrategyHandler - sanity check for wrong replication tree 

[v6r4p24]

*Core
NEW: MySQL - add 'offset' argument to the buildCondition()

*Transformation
FIX: TransformationAgent - randomize the LFNs for removal/replication case when large number of those
CHANGE: TransformationClient(DB,Manager) - get transformation files in smaller chunks to
        improve performance
FIX: TransformationAgent(DB) - do not return redundant LFNs in getTransformationFiles()    

[v6r4p23]

*Web
NEW: includes DIRACWeb tag web2012092101

[v6r4p22]

*DMS
FIX: SRM2Storage - fix the problem with the CERN-EOS storage 

[v6r4p21]

*Core
BUGFIX: SGETimeLeft - take into account dd:hh:mm:ss format of the cpu consumed

[v6r4p20]

*WMS
BUGFIX: PilotDirector, GridPilotDirector - make sure that at least 1 pilot is to be submitted
BUGFIX: GridPilotDirector - bug on how pilots are counted when there is an error in the submit loop.
BUGFIX: dirac-pilot - proper install script installation on OSG sites

[v6r4p19]

*RMS
FIX: RequestDBMySQL - optimized request selection query 

[v6r4p18]

*Configuration
BUGFIX: CE2CSAgent.py - the default value must be set outside the loop

*DMS
NEW: dirac-dms-create-replication-request
BUGFIX: dirac-dms-fts-submit, dirac-dms-fts-monitor - print out error messages

*Resources
BUGFIX: TorqueComputingElement.py, plus add UserName for shared Queues

*WMS
BUGFIX: JobManagerHandler - default value for pStart (to avoid Exception)

[v6r4p17]

*Core
FIX: dirac-configure - setup was not updated in dirac.cfg even with -F option
FIX: RequestHandler - added fix for Missing ConnectionError

*DMS
FIX: dirac-dms-clean-directory - command fails with `KeyError: 'Replicas'`.

*WMS
FIX: SiteDirector - adapt to the new method in the Matcher getMatchingTaskQueue 
FIX: SiteDirector - added all SubmitPools to TQ requests

[v6r4p16]

*Core:
FIX: dirac-install - bashrc/cshrc were wrongly created when using versionsDir

*Accounting
CHANGE: Added new simpler and faster bucket insertion mechanism
NEW: Added more info when rebucketing

*WMS
CHANGE: Matcher - refactored to take into account job limits when providing info to directors
NEW: JoAgent - reports SubmitPool parameter if applicable
FIX: Matcher - bad codition if invalid result

[v6r4p15]

*WMS
FIX: gLitePilotDirector - fix the name of the MyProxy server to avoid crasehs of the gLite WMS

*Transformation
FIX: TaskManager - when the file is on many SEs, wrong results were generated

[v6r4p13]

*DMS
FIX: dirac-admin-allow-se - added missing interpreter line

[v6r4p12]

*DMS
CHANGE: RemovalTask - for DataManager shifter change creds after failure of removal with her/his proxy.

*RSS
NEW: Added RssConfiguration class
FIX: ResourceManagementClient  - Fixed wrong method name

[v6r4p11]

*Core
FIX: GGUSTicketsClient - GGUS SOAP URL updated

*DMS
BUGFIX: ReplicaManager - wrong for loop

*RequestManagement
BUGFIX: RequestClient - bug fix in finalizeRequest()

*Transformation
FIX: TaskManager - fix for correctly setting the sites (as list)

[v6r4p10]

*RequestManagement
BUGFIX: RequestContainer - in addSubrequest() function

*Resources
BUGFIX: SRM2Storage - in checksum type evaluation

*ResourceStatusSystem
BUGFIX: InfoGetter - wrong import statement

*WMS
BUGFIX: SandboxMetadataDB - __init__() can not return a value

[v6r4p9]

*DMS
CHANGE: FailoverTransfer - ensure the correct execution order of the subrequests

[v6r4p8]

Bring in fixes from v6r3p17

*Core:
FIX: Don't have the __init__ return True for all DBs
NEW: Added more protection for exceptions thrown in callbacks for the ProcessPool
FIX: Operations will now look in 'Defaults' instead of 'Default'

*DataManagement:
FIX: Put more protection in StrategyHandler for neither channels  not throughput read out of TransferDB
FIX: No JobIDs supplied in getRequestForJobs function for RequestDBMySQL taken into account
FIX: Fix on getRequestStatus
CHANGE: RequestClient proper use of getRequestStatus in finalizeRequest
CHANGE: Refactored RequestDBFile

[v6r4p7]

*WorkloadManagement
FIX: SandboxMetadataDB won't explode DIRAC when there's no access to the DB 
CHANGE: Whenever a DB fails to initialize it raises a catchable exception instead of just returning silently

*DataManagement
CHANGE: Added Lost and Unavailable to the file metadata

[v6r4p6]

Bring fixes from v6r4p6

[v6r4p5]

*Configuration
NEW: Added function to generate Operations CS paths

*Core
FIX: Added proper ProcessPool checks and finalisation

*DataManagement
FIX: don't set Files.Status to Failed for non-existign files, failover transfers won't go
FIX: remove classmethods here and there to unblock requestHolder
CHANGE: RAB, TA: change task timeout: 180 and 600 (was 600 and 900 respectively)
FIX: sorting replication tree by Ancestor, not hopAncestorgit add DataManagementSystem/Agent/TransferAgent.py
NEW: TA: add finalize
CHANGE: TransferAgent: add AcceptableFailedFiles to StrategyHandler to ban FTS channel from scheduling
FIX: if there is no failed files, put an empty dict


*RSS
FIX: RSS is setting Allowed but the StorageElement checks for Active

*Workflows
FIX: Part of WorfklowTask rewritten to fix some issues and allow 'ANY' as site

*Transformation
FIX: Wrong calls to TCA::cleanMetadataCatalogFiles

[v6r4p4]

*Core
FIX: Platform.py - check if Popen.terminate is available (only from 2.6)

[v6r4p3]

*Core
FIX: ProcessPool with watchdog and timeouts - applied in v6r3 first

[v6r4p2]

*StorageManagement
BUGFIX: StorageElement - staging is a Read operation and should be allowed as such

*WMS
BUGFIX: InProcessComputingElement, JobAgent - proper return status code from the job wrapper

*Core
FIX: Platform - manage properly the case of exception in the ldconfig execution

[v6r4p1]

*DMS
FIX: TransferDB.getChannelObservedThroughput - the channelDict was created in a wrong way

*RSS
FIX: ResourceStatus was not returning Allowed by default

[v6r4]

*Core
FIX: dirac-install-db.py: addDatabaseOptionsToCS has added a new keyed argument
NEW: SGETimeLeft.py: Support for SGE backend
FIX: If several extensions are installed, merge ConfigTemplate.cfg
NEW: Service framework - added monitoring of file descriptors open
NEW: Service framework - Reduced handshake timeout to prevent stuck threads
NEW: MySQL class with new high level methods - buildCondition,insertFields,updateFields
     deleteEntries, getFields, getCounters, getDistinctAttributeValues
FIX: ProcessPool - fixes in the locking mechanism with LockRing, stopping workers when the
     parent process is finished     
FIX: Added more locks to the LockRing
NEW: The installation tools are updated to install components by name with the components module specified as an option

*DMS
FIX: TransferDB.py - speed up the Throughput determination
NEW: dirac-dms-add-files: script similar to dirac-dms-remove-files, 
     allows for 1 file specification on the command line, using the usual dirac-dms-add-file options, 
     but also can take a text file in input to upload a bunch of files. Exit code is 0 only if all 
     was fine and is different for every error found. 
NEW: StorageElementProxy- support for data downloading with http protocol from arbitrary storage, 
     needed for the web data download
BUGFIX: FileCatalogCLI - replicate operation does a proper replica registration ( closes #5 )     
FIX: ReplicaManager - __cleanDirectory now working and thus dirac-dms-clean-directory

*WMS
NEW: CPU normalization script to run a quick test in the pilot, used by the JobWrapper
     to report the CPU consumption to the accounting
FIX: StalledJobAgent - StalledTimeHours and FailedTimeHours are read each cycle, refer to the 
     Watchdog heartBeat period (should be renamed); add NormCPUTime to Accounting record
NEW: SiteDirector - support for the operation per VO in multi-VO installations
FIX: StalledJobAgent - get ProcessingType from JDL if defined
BUGFIX: dirac-wms-job-peek - missing printout in the command
NEW: SiteDirector - take into account the number of already waiting pilots when evaluating the number of pilots to submit
FIX: properly report CPU usage when the Watchdog kill the payload.

*RSS
BUGFIX: Result in ClientCache table is a varchar, but the method was getting a datetime
NEW: CacheFeederAgent - VOBOX and SpaceTokenOccupancy commands added (ported from LHCbDIRAC)
CHANGE: RSS components get operational parameters from the Operations handler

*DataManagement
FIX: if there is no failed files, put an empty dict

*Transformation
FIX: Wrong calls to TCA::cleanMetadataCatalogFiles

[v6r3p19]

*WMS
FIX: gLitePilotDirector - fix the name of the MyProxy server to avoid crashes of the gLite WMS

[v6r3p18]

*Resources
BUGFIX: SRM2Storage - in checksum type evaluation

[v6r3p17]

*DataManagement
FIX: Fixes issues #783 and #781. Bugs in ReplicaManager removePhisicalReplica and getFilesFromDirectory
FIX: Return S_ERROR if missing jobid arguments
NEW: Checksum can be verified during FTS and SRM2Storage 

[v6r3p16]

*DataManagement
FIX: better monitoring of FTS channels 
FIX: Handle properly None value for channels and bandwidths

*Core
FIX: Properly calculate the release notes if there are newer releases in the release.notes file

[v6r3p15]

*DataManagement
FIX: if there is no failed files, put an empty dict

*Transformation
FIX: Wrong calls to TCA::cleanMetadataCatalogFiles


[v6r3p14]

* Core

BUGFIX: ProcessPool.py: clean processing and finalisation
BUGFIX: Pfn.py: don't check for 'FileName' in pfnDict

* DMS

NEW: dirac-dms-show-fts-status.py: script showing last hour history for FTS channels
NEW: TransferDBMonitoringHandler.py: new function exporting FST channel queues
BUGFIX: TransferAgent.py,RemovalAgent.py,RegistrationAgent.py - unlinking of temp proxy files, corection of values sent to gMonitor
BUGFIX: StrategyHandler - new config option 'AcceptableFailedFiles' to unblock scheduling for channels if problematic transfers occured for few files
NEW: TransferAgent,RemovalAgent,RegistrationAgent - new confing options for setting timeouts for tasks and ProcessPool finalisation
BUGFIX: ReplicaManager.py - reverse sort of LFNs when deleting files and directories to avoid blocks
NEW: moved StrategyHandler class def to separate file under DMS/private

* TMS

FIX: TransformationCleaningAgent.py: some refactoring, new way of disabling/enabline execution by 'EnableFlag' config option

[v6r3p13]

*Core
FIX: Added proper ProcessPool checks and finalisation

*DataManagement
FIX: don't set Files.Status to Failed for non-existign files, failover transfers won't go
FIX: remove classmethods here and there to unblock requestHolder
CHANGE: RAB, TA: change task timeout: 180 and 600 (was 600 and 900 respectively)
FIX: sorting replication tree by Ancestor, not hopAncestorgit add DataManagementSystem/Agent/TransferAgent.py
NEW: TA: add finalize
CHANGE: TransferAgent: add AcceptableFailedFiles to StrategyHandler to ban FTS channel from scheduling

[v6r3p12]

*Core
FIX: Platform.py - check if Popen.terminate is available (only from 2.6)

[v6r3p11]

*Core
FIX: ProcessPool with watchdog and timeouts

[v6r3p10]

*StorageManagement
BUGFIX: StorageElement - staging is a Read operation and should be allowed as such

*WMS
BUGFIX: InProcessComputingElement, JobAgent - proper return status code from the job wrapper

*Core
FIX: Platform - manage properly the case of exception in the ldconfig execution

[v6r3p9]

*DMS
FIX: TransferDB.getChannelObservedThroughput - the channelDict was created in a wrong way

[v6r3p8]

*Web
CHANGE: return back to the release web2012041601

[v6r3p7]

*Transformation
FIX: TransformationCleaningAgent - protection from deleting requests with jobID 0 

[v6r3p6]

*Core
FIX: dirac-install-db - proper key argument (follow change in InstallTools)
FIX: ProcessPool - release all locks every time WorkignProcess.run is executed, more fixes to come
FIX: dirac-configure - for Multi-Community installations, all vomsdir/vomses files are now created

*WMS
NEW: SiteDirector - add pilot option with CE name to allow matching of SAM jobs.
BUGFIX: dirac-pilot - SGE batch ID was overwriting the CREAM ID
FIX: PilotDirector - protect the CS master if there are at least 3 slaves
NEW: Watchdog - set LocalJobID in the SGE case

[v6r3p5]

*Core:
BUGFIX: ProcessPool - bug making TaskAgents hang after max cycles
BUGFIX: Graphs - proper handling plots with data containing empty string labels
FIX: GateWay - transfers were using an old API
FIX: GateWay - properly calculate the gateway URL
BUGFIX: Utilities/Pfn.py - bug in pfnunparse() when concatenating Path and FileName

*Accounting
NEW: ReportGenerator - make AccountingDB readonly
FIX: DataCache - set daemon the datacache thread
BUGFIX: BasePlotter - proper handling of the Petabyte scale data

*DMS:
BUGFIX: TransferAgent, RegistrationTask - typos 

[v6r3p4]

*DMS:
BUGFIX: TransferAgent - wrong value for failback in TA:execute

[v6r3p3]

*Configuration
BUGFIX: Operations helper - typo

*DMS:
FIX: TransferAgent - change the way of redirecting request to task

[v6r3p2]

*DMS
FIX: FTSRequest - updating metadata for accouting when finalizing FTS requests

*Core
FIX: DIRAC/__init__.py - default version is set to v6r3

[v6r3p1]

*WMS
CHANGE: Use ResourcesStatus and Resources helpers in the InputDataAgent logic

*Configuration
NEW: added getStorageElementOptions in Resources helper

*DMS
FIX: resourceStatus object created in TransferAgent instead of StrategyHandler

[v6r3]

*Core
NEW: Added protections due to the process pool usage in the locking logic

*Resources
FIX: LcgFileCatalogClient - reduce the number of retries: LFC_CONRETRY = 5 to 
     avoid combined catalog to be stuck on a faulty LFC server
     
*RSS
BUGFIX: ResourceStatus - reworked helper to keep DB connections     

*DMS
BUGFIX: ReplicaManager::CatalogBase::_callFileCatalogFcnSingleFile() - wrong argument

*RequestManagement
FIX: TaskAgents - set timeOut for task to 10 min (15 min)
NEW: TaskAgents - fill in Error fields in case of failing operations

*Interfaces
BUGFIX: dirac-wms-select-jobs - wrong use of the Dirac API

[v6r2p9]

*Core
FIX: dirac-configure - make use of getSEsForSite() method to determine LocalSEs

*WMS
NEW: DownloadInputData,InputDataByProtocol - check Files on Tape SEs are on Disk cache 
     before Download or getturl calls from Wrapper
CHANGE: Matcher - add Stalled to "Running" Jobs when JobLimits are applied   
CHANGE: JobDB - allow to specify required platform as Platform JDL parameter,
        the specified platform is taken into account even without /Resources/Computing/OSCompatibility section

*DMS
CHANGE: dirac-admin-allow(ban)-se - removed lhcb-grid email account by default, 
        and added switch to avoid sending email
FIX: TaskAgents - fix for non-existing files
FIX: change verbosity in failoverReplication 
FIX: FileCatalog - remove properly metadata indices 
BUGFIX: FileManagerBase - bugfix in the descendants evaluation logic  
FIX: TransferAgent and TransferTask - update Files.Status to Failed when ReplicaManager.replicateAndRegister 
     will fail completely; when no replica is available at all.

*Core
FIX: dirac-pilot - default lcg bindings version set to 2012-02-20

[v6r2p8]

*DMS:
CHANGE: TransferAgent - fallback to task execution if replication tree is not found

[v6r2p7]

*WMS
BUGFIX: SiteDirector - wrong CS option use: BundleProxy -> HttpProxy
FIX: SiteDirector - use short lines in compressed/encoded files in the executable
     python script

[v6r2p6]

*DataManagement
FIX: Bad logic in StrategyHandler:MinimiseTotalWait

*Core
CHANGE: updated GGUS web portal URL

*RSS
BUGFIX: meta key cannot be reused, it is popped from dictionary

*Framework
FIX: The Gateway service does not have a handler
NEW: ConfingTemplate entry for Gateway
FIX: distribution notes allow for word wrap

*WorkloadManagement
FIX: avoid unnecessary call if no LFN is left in one of the SEs
FIX: When Uploading job outputs, try first Local SEs, if any


[v6r2p5]

*RSS
BUGFIX: several minor bug fixes

*RequestManagement
BUGFIX: RequestDBMySQL - removed unnecessary request type check

*DMS
BUGFIX: FileCatalogClienctCLI - wrong evaluation of the operation in the find command
NEW: FileCatalog - added possibility to remove specified metadata for a given path 
BUGFIX: ReplicaManager - wrong operation order causing failure of UploadLogFile module

*Core
NEW: dirac-install - generate cshrc DIRAC environment setting file for the (t)csh 

*Interfaces
CHANGE: Job - added InputData to each element in the ParametricInputData

*WMS
CHANGE: dirac-jobexec - pass ParametericInputData to the workflow as a semicolon separated string

[v6r2p4]

*WMS
BUGFIX: StalledJobAgent - protection against jobs with no PilotReference in their parameters
BUGFIX: WMSAdministratorHandler - wrong argument type specification for getPilotInfo method

*StorageManagement
BUGFIX: RequestFinalizationAgent - no method existence check when calling RPC method

[v6r2p3]

*WMS
CHANGE: Matcher - fixed the credentials check in requestJob() to simplify it

*ConfigurationSystem
CHANGE: Operations helper - fix that allow no VO to be defined for components that do not need it

*Core
BUGFIX: InstallTools - when applying runsvctrl to a list of components make sure that the config server is treated first and the sysadmin service - last
        
[v6r2p2]

*WMS
BUGFIX: Matcher - restored logic for checking private pilot asking for a given DN for belonging to the same group with JOB_SHARING property.

[v6r2p1]

*RequestManagementSystem
BUGFIX: RequestCleaningAgent - missing import of the "second" interval definition 

[v6r2]

*General
FIX: replaced use of exec() python statement in favor of object method execution

*Accounting
CHANGE: Accounting 'byte' units are in powers of 1000 instead of powers of 1024 (closes #457)

*Core
CHANGE: Pfn.py - pfnparse function rewritten for speed up and mem usage, unit test case added
FIX: DISET Clients are now thread-safe. Same clients used twice in different threads was not 
closing the previous connection
NEW: reduce wait times in DISET protocol machinery to improve performance    
NEW: dirac-fix-mysql-script command to fix the mysql start-up script for the given installation
FIX: TransferClient closes connections properly
FIX: DISET Clients are now thread-safe. Same client used twice in different threads will not close the previous connection
CHANGE: Beautification and reduce wait times to improve performance
NEW: ProcessPool - added functionality to kill all children processes properly when destroying ProcessPool objects
NEW: CS Helper for LocalSite section, with gridEnv method
NEW: Grid module will use Local.gridEnv if nothing passed in the arguments
CHANGE: Add deprecated sections in the CS Operations helper to ease the transition
FIX: dirac-install - execute dirac-fix-mysql-script, if available, to fix the mysql.server startup script
FIX: dirac-distribution - Changed obsoleted tar.list file URL
FIX: typo in dirac-admin-add-host in case of error
CHANGE: dirac-admin-allow(ban)-se - use diracAdmin.sendMail() instead of NotificationClient.sendMail()

*Framework
BUGFIX: UserProfileDB - no more use of "type" variable as it is a reserved keyword 

*RequestManagement:
FIX: RequestDBFile - more consistent treatment of requestDB Path
FIX: RequestMySQL - Execution order is evaluated based on not Done state of subrequests
NEW: RequestCleaningAgent - resetting Assigned requests to Waiting after a configurable period of time

*RSS
CHANGE: RSS Action now inherits from a base class, and Actions are more homogeneous, they all take a uniform set of arguments. The name of modules has been changed from PolType to Action as well.
FIX: CacheFeederAgent - too verbose messages moved to debug instead of info level
BUGFIX: fixed a bug preventing RSS clients to connect to the services     
FIX: Proper services synchronization
FIX: Better handling of exceptions due to timeouts in GOCDBClient   
FIX: RSS.Notification emails are sent again
FIX: Commands have been modified to return S_OK, S_ERROR inside the Result dict. This way, policies get a S_ERROR / S_OK object. CacheFeederAgent has been updated accordingly.
FIX: allow clients, if db connection fails, to reconnect ( or at least try ) to the servers.
CHANGE: access control using CS Authentication options. Default is SiteManager, and get methods are all.
BUGFIX: MySQLMonkey - properly escaped all parameters of the SQL queries, other fixes.
NEW: CleanerAgent renamed to CacheCleanerAgent
NEW: Updated RSS scripts, to set element statuses and / or tokens.
NEW: Added a new script, dirac-rss-synch
BUGFIX: Minor bugfixes spotted on the Web development
FIX: Removed useless decorator from RSS handlers
CHANGE: ResourceStatus helper tool moved to RSS/Client directory, no RSS objects created if the system is InActive
CHANGE: Removed ClientFastDec decorator, using a more verbose alternative.
CHANGE: Removed useless usage of kwargs on helper functions.  
NEW: added getSESitesList method to RSSClient      
FIX: _checkFloat() checks INTEGERS, not datetimes

*DataManagement
CHANGE: refactoring of DMS agents executing requests, allow requests from arbitrary users
NEW: DFC - allow to specify multiple replicas, owner, mode when adding files
CHANGE: DFC - optimization of the directory size evaluation
NEW: Added CREATE TEMPORARY TABLES privilege to FileCatalogDB
CHANGE: DFC - getCatalogCounters() update to show numbers of directories
NEW: lfc_dfc_copy script to migrate data from LFC to DFC
FIX: dirac-dms-user-lfns - fixed the case when the baseDir is specified
FIX: FTS testing scripts were using sys.argv and getting confused if options are passed
NEW: DFC - use DirectoryUsage tables for the storage usage evaluations
NEW: DFC - search by metadata can be limited to a given directory subtree
NEW: DFC - search by both directory and file indexed metadata
BUGFIX: DFC - avoid crash if no directories or files found in metadata query
NEW: DFC FileCatalogHandler - define database location in the configuration
NEW: DFC - new FileCatalogFactory class, possibility to use named DFC services
FIX: FTSMonitor, FTSRequest - fixes in handling replica registration, setting registration requests in FileToCat table for later retry
FIX: Failover registration request in the FTS agents.      
FIX: FTSMonitor - enabled to register new replicas if even the corresponding request were removed from the RequestManagement 
FIX: StorageElement - check if SE has been properly initialized before executing any method     
CHANGE: LFC client getReplica() - make use of the new bulk method lfc.lfc_getreplicasl()
FIX: LFC client - protect against getting None in lfc.lfc_readdirxr( oDirectory, "" )  
FIX: add extra protection in dump method of StorageElement base class
CHANGE: FailoverTransfer - create subrequest per catalog if more than one catalog

*Interface
NEW: Job.py - added method to handle the parametric parameters in the workflow. They are made available to the workflow_commons via the key 'GenericParameters'.
FIX: Dirac.py - fix some type checking things
FIX: Dirac.py - the addFile() method can now register to more than 1 catalog.

*WMS
FIX: removed dependency of the JobSchedulingAgent on RSS. Move the getSiteTier functionality to a new CS Helper.
FIX: WMSAdministratorHandler - Replace StringType by StringTypes in the export methods argument type
FIX: JobAgent - Set explicitly UseServerCertificate to "no" for the job executable
NEW: dirac-pilot - change directory to $OSG_WN_TMP on OSG sites
FIX: SiteDirector passes jobExecDir to pilot, this defaults to "." for CREAM CEs. It can be set in the CS. It will not make use of $TMPDIR in this case.
FIX: Set proper project and release version to the SiteDirector     
NEW: Added "JobDelay" option for the matching, refactored and added CS options to the matcher
FIX: Added installation as an option to the pilots and random MyProxyServer
NEW: Support for parametric jobs with parameters that can be of List type

*Resources
NEW: Added SSH Grid Engine Computing Element
NEW: Added SSH Computing Element
FIX: make sure lfc client will not try to connect for several days

*Transformation
FIX: TransformationDB - in setFileStatusForTransformation() reset ErrorCount to zero if "force" flag and    the new status is "unused"
NEW: TransformationDB - added support for dictionary in metadata for the InputDataQuery mechanism     

[v6r1p13]

*WMS
FIX: JobSchedulingAgent - backported from v6r2 use of Resources helper

[v6r1p12]

*Accounting
FIX: Properly delete cached plots

*Core
FIX: dirac-install - run externals post install after generating the versions dir

[v6r1p11]

*Core
NEW: dirac-install - caches locally the externals and the grid bundle
FIX: dirac-distribution - properly generate releasehistory and releasenotes

[v6r1p10]

*WorloadManagement
FIX: JobAgent - set UseServerCertificate option "no" for the job executable

[v6r1p9]

*Core
FIX: dirac-configure - set the proper /DIRAC/Hostname when defining /LocalInstallation/Host

*DataManagement
FIX: dirac-dms-user-lfns - fixed the case when the baseDir is specified
BUGFIX: dirac-dms-remove-files - fixed crash in case of returned error report in a form of dictionary 

[v6r1p8]

*Web
FIX: restored Run panel in the production monitor

*Resources
FIX: FileCatalog - do not check existence of the catalog client module file

[v6r1p7]

*Web
BUGFIX: fixed scroll bar in the Monitoring plots view

[v6r1p6]

*Core
FIX: TransferClient closes connections properly

[v6r1p5]

*Core
FIX: DISET Clients are now thread-safe. Same clients used twice in different threads was not 
     closing the previous connection
NEW: reduce wait times in DISET protocol machinery to improve performance   

[v6r1p4]

*RequestManagement
BUGFIX: RequestContainer - in isSubRequestDone() treat special case for subrequests with files

*Transformation
BUGFIX: TransformationCleaningAgent - do not clear requests for tasks with no associated jobs

[v6r1p3]

*Framework
NEW: Pass the monitor down to the request RequestHandler
FIX: Define the service location for the monitor
FIX: Close some connections that DISET was leaving open

[v6r1p2]

*WorkloadManagement
BUGFIX: JobSchedulingAgent - use getSiteTiers() with returned direct value and not S_OK

*Transformation
BUGFIX: Uniform use of the TaskManager in the RequestTaskAgent and WorkflowTaskAgent

[v6r1p1]

*RSS
BUGFIX: Alarm_PolType now really send mails instead of crashing silently.

[v6r1]

*RSS
CHANGE: Major refactoring of the RSS system
CHANGE: DB.ResourceStatusDB has been refactored, making it a simple wrapper round ResourceStatusDB.sql with only four methods by table ( insert, update, get & delete )
CHANGE: DB.ResourceStatusDB.sql has been modified to support different statuses per granularity.
CHANGE: DB.ResourceManagementDB has been refactored, making it a simple wrapper round ResourceStatusDB.sql with only four methods by table ( insert, update, get & delete )
CHANGE: Service.ResourceStatusHandler has been refactored, removing all data processing, making it an intermediary between client and DB.
CHANGE: Service.ResourceManagementHandler has been refactored, removing all data processing, making it an intermediary between client and DB.
NEW: Utilities.ResourceStatusBooster makes use of the 'DB primitives' exposed on the client and does some useful data processing, exposing the new functions on the client.
NEW: Utilities.ResourceManagementBooster makes use of the 'DB primitives' exposed on the client and does some useful data processing, exposing the new functions on the client.
CHANGE: Client.ResourceStatusClient has been refactorerd. It connects automatically to DB or to the Service. Exposes DB and booster functions.
CHANGE: Client.ResourceManagementClient has been refactorerd. It connects automatically to DB or to the Service. Exposes DB and booster functions.
CHANGE: Agent.ClientsCacheFeederAgent renamed to CacheFeederAgent. The name was not accurate, as it also feeds Accouting Cache tables.
CHANGE: Agent.InspectorAgent, makes use of automatic API initialization.
CHANGE: Command. refactor and usage of automatic API initialization.
CHANGE: PolicySystem.PEP has reusable client connections, which increase significantly performance.
CHANGE: PolicySystem.PDP has reusable client connections, which increase significantly performance.
NEW: Utilities.Decorators are syntactic sugar for DB, Handler and Clients.
NEW: Utilities.MySQLMonkey is a mixture of laziness and refactoring, in order to generate the SQL statements automatically. Not anymore sqlStatemens hardcoded on the RSS.
NEW: Utilities.Validator are common checks done through RSS modules
CHANGE: Utilities.Synchronizer syncs users and DIRAC sites
CHANGE: cosmetic changes everywhere, added HeadURL and RCSID
CHANGE: Removed all the VOExtension logic on RSS
BUGFIX: ResourceStatusHandler - getStorageElementStatusWeb(), access mode by default is Read
FIX: RSS __init__.py will not crash anymore if no CS info provided
BUGFIX: CS.getSiteTier now behaves correctly when a site is passed as a string

*dirac-setup-site
BUGFIX: fixed typos in the Script class name

*Transformation
FIX: Missing logger in the TaskManager Client (was using agent's one)
NEW: Added UnitTest class for TaskManager Client

*DIRAC API
BUGFIX: Dirac.py. If /LocalSite/FileCatalog is not define the default Catalog was not properly set.
FIX: Dirac.py - fixed __printOutput to properly interpret the first argument: 0:stdout, 1:stderr
NEW: Dirac.py - added getConfigurationValue() method

*Framework
NEW: UsersAndGroups agent to synchronize users from VOMRS server.

*dirac-install
FIX: make Platform.py able to run with python2.3 to be used inside dirac-install
FIX: protection against the old or pro links pointing to non-existent directories
NEW: make use of the HTTP proxies if available
FIX: fixed the logic of creating links to /opt/dirac directories to take into account webRoot subdirs

*WorkloadManagement
FIX: SiteDirector - change getVO() function call to getVOForGroup()

*Core:
FIX: Pfn.py - check the sanity of the pfn and catch the erroneous case

*RequestManagement:
BUGFIX: RequestContainer.isSubrequestDone() - return 0 if Done check fails

*DataManagement
NEW: FileCatalog - possibility to configure multiple FileCatalog services of the same type

[v6r0p4]

*Framework
NEW: Pass the monitor down to the request RequestHandler
FIX: Define the service location for the monitor
FIX: Close some connections that DISET was leaving open

[v6r0p3]

*Framework
FIX: ProxyManager - Registry.groupHasProperties() wasn't returning a result 
CHANGE: Groups without AutoUploadProxy won't receive expiration notifications 
FIX: typo dirac-proxy-info -> dirac-proxy-init in the expiration mail contents
CHANGE: DISET - directly close the connection after a failed handshake

[v6r0p2]

*Framework
FIX: in services logs change ALWAYS log level for query messages to NOTICE

[v6r0p1]

*Core
BUGFIX: List.uniqueElements() preserves the other of the remaining elements

*Framework
CHANGE: By default set authorization rules to authenticated instead of all
FIX: Use all required arguments in read access data for UserProfileDB
FIX: NotificationClient - dropped LHCb-Production setup by default in the __getRPSClient()

[v6r0]

*Framework
NEW: DISET Framework modified client/server protocol, messaging mechanism to be used for optimizers
NEW: move functions in DIRAC.Core.Security.Misc to DIRAC.Core.Security.ProxyInfo
CHANGE: By default log level for agents and services is INFO
CHANGE: Disable the log headers by default before initializing
NEW: dirac-proxy-init modification according to issue #29: 
     -U flag will upload a long lived proxy to the ProxyManager
     If /Registry/DefaultGroup is defined, try to generate a proxy that has that group
     Replaced params.debugMessage by gLogger.verbose. Closes #65
     If AutoUploadProxy = true in the CS, the proxy will automatically be uploaded
CHANGE: Proxy upload by default is one month with dirac-proxy-upload
NEW: Added upload of pilot proxies automatically
NEW: Print info after creating a proxy
NEW: Added setting VOMS extensions automatically
NEW: dirac-proxy-info can also print the information of the uploaded proxies
NEW: dirac-proxy-init will check that the lifetime of the certificate is less than one month and advise to renew it
NEW: dirac-proxy-init will check that the certificate has at least one month of validity
FIX: Never use the host certificate if there is one for dirac-proxy-init
NEW: Proxy manager will send notifications when the uploaded proxies are about to expire (configurable via CS)
NEW: Now the proxyDB also has a knowledge of user names. Queries can use the user name as a query key
FIX: ProxyManager - calculate properly the dates for credentials about to expire
CHANGE: ProxyManager will autoexpire old proxies, also auto purge logs
CHANGE: Rename dirac-proxy-upload to dirac-admin-proxy-upload
NEW: dirac-proxy-init will complain if the user certificate has less than 30 days
CHANGE: SecurityLogging - security log level to verbose
NEW: OracleDB - added Array type 
NEW: MySQL - allow definition of the port number in the configuration
FIX: Utilities/Security - hash VOMS Attributes as string
FIX: Utilities/Security - Generate a chain hash to discover if two chains are equal
NEW: Use chain has to discover if it has already been dumped
FIX: SystemAdministrator - Do not set  a default lcg version
NEW: SystemAdministrator - added Project support for the sysadmin
CHANGE: SysAdmin CLI - will try to connect to the service when setting the host
NEW: SysAdmin CLI - colorization of errors in the cli
NEW: Logger - added showing the thread id in the logger if enabled
     
*Configuration
NEW: added getVOfromProxyGroup() utility
NEW: added getVoForGroup() utility, use it in the code as appropriate
NEW: added Registry and Operations Configuration helpers
NEW: dirac-configuration-shell - a configuration script for CS that behaves like an UNIX shellCHANGE: CSAPI - added more functionality required by updated configuration console
NEW: Added possibility to define LocalSE to any Site using the SiteLocalSEMapping 
     section on the Operations Section     
NEW: introduce Registry/VO section, associate groups to VOs, define SubmitPools per VO
FIX: CE2CSAgent - update the CEType only if there is a relevant info in the BDII  

*ReleaseManagement
NEW: release preparations and installation tools based on installation packages
NEW: dirac-compile-externals will try go get a DIRAC-free environment before compiling
NEW: dirac-disctribution - upload command can be defined via defaults file
NEW: dirac-disctribution - try to find if the version name is a branch or a tag in git and act accordingly
NEW: dirac-disctribution - added keyword substitution when creating a a distribution from git
FIX: Install tools won't write HostDN to the configuration if the Admin username is not set 
FIX: Properly set /DIRAC/Configuration/Servers when installing a CS Master
FIX: install_site.sh - missing option in wget for https download: --no-check-certificate
FIX: dirac-install-agent(service) - If the component being installed already has corresponding 
     CS section, it is not overwritten unless explicitly asked for
NEW: dirac-install functionality enhancement: start using the switches as defined in issue #26;
CHANGE: dirac-install - write the defaults if any under defaults-.cfg so dirac-configure can 
        pick it up
FIX: dirac-install - define DYLD_LIBRARY_PATH ( for Mac installations )     
NEW: dirac-install - put all the goodness under a function so scripts like lhcb-proxy-init can use it easily
FIX: dirac-install - Properly search for the LcgVer
NEW: dirac-install will write down the releases files in -d mode   
CHANGE: use new dirac_install from gothub/integration branch in install_site.sh
NEW: Extensions can request custom external dependencies to be installed via pip when 
     installing DIRAC.
NEW: LCG bundle version can be defined on a per release basis in the releases.cfg 
NEW: dirac-deploy-scripts - when setting the lib path in the deploy scripts. 
     Also search for subpaths of the libdir and include them
NEW: Install tools - plainly separate projects from installations

*Accounting
CHANGE: For the WMSHistory type, send as JobSplitType the JobType
CHANGE: Reduced the size of the max key length to workaround mysql max bytes for index problem
FIX: Modified buckets width of 1week to 1 week + 1 day to fix summer time end week (1 hour more )

*WorkloadManagement
CHANGE: SiteDirector - simplified executable generation
NEW: SiteDirector - few more checks of error conditions   
NEW: SiteDirector - limit the queue max length to the value of MaxQueueLengthOption 
     ( 3 days be default )
BUGFIX: SiteDirector - do not download pilot output if the flag getPilotOutput is not set     
NEW: JobDB will extract the VO when applying DIRAC/VOPolicy from the proper VO
FIX: SSHTorque - retrieve job status by chunks of 100 jobs to avoid too long
NEW: glexecComputingElement - allow glexecComputingElement to "Reschedule" jobs if the Test of
     the glexec fails, instead of defaulting to InProcess. Controlled by
     RescheduleOnError Option of the glexecComputingElement
NEW: SandboxStore - create a different SBPath with the group included     
FIX: JobDB - properly treat Site parameter in the job JDL while rescheduling jobs
NEW: JobSchedulingAgent - set the job Site attribute to the name of a group of sites corresponding 
     to a SE chosen by the data staging procedure 
CHANGE: TimeLeft - call batch system commands with the ( default ) timeout 120 sec
CHANGE: PBSTimeLeft - uses default CPU/WallClock if not present in the output  
FIX: PBSTimeLeft - proper handling of (p)cput parameter in the batch system output, recovery of the
     incomplete batch system output      
NEW: automatically add SubmitPools JDL option of the job owner's VO defines it     
NEW: JobManager - add MaxParametericJobs option to the service configuration
NEW: PilotDirector - each SubmitPool or Middleware can define TargetGrids
NEW: JobAgent - new StopOnApplicationFailure option to make the agent exiting the loop on application failure
NEW: PilotAgentsDB - on demand retrieval of the CREAM pilot output
NEW: Pilot - proper job ID evaluation for the OSG sites
FIX: ComputingElement - fixed proxy renewal logic for generic and private pilots
NEW: JDL - added %j placeholder in the JDL to be replaced by the JobID
BUGFIX: DownloadInputData - bug fixed in the naming of downloaded files
FIX: Matcher - set the group and DN when a request gets to the matcher if the request is not 
     coming from a pilot
FIX: Matcher = take into account JobSharing when checking the owner for the request
CHANGE: PilotDirector, dirac-pilot - interpret -V flag of the pilot as Installation name

*DataManagement
FIX: FileCatalog/DiractoryLevelTree - consistent application of the max directory level using global 
     MAX_LEVELS variable
FIX: FileCatalog - Directory metadata is deleted together with the directory deletion, issue #40    
CHANGE: FileCatalog - the logic of the files query by metadata revisited to increase efficiency 
FIX: LcgFileCatalog - use lfcthr and call lfcthr.init() to allow multithread
     try the import only once and just when LcgFileCatalogClient class is intantiated
NEW: LcgFileCatalogClient - new version of getPathPermissions relying on the lfc_access method to solve the problem
     of multiple user DNs in LFC.     
FIX: StorageElement - get service CS options with getCSOption() method ( closes #97 )
FIX: retrieve FileCatalogs as ordered list, to have a proper default.
CHANGE: FileCatalog - allow up to 15 levels of directories
BUGFIX: FileCatalog - bug fixes in the directory removal methods (closes #98)
BUGFIX: RemovalAgent - TypeError when getting JobID in RemovalAgent
BUGFIX: RemovalAgent - put a limit to be sure the execute method will end after a certain number of iterations
FIX: DownloadInputData - when files have been uploaded with lcg_util, the PFN filename
     might not match the LFN file name
FIX: putting FTSMonitor web page back
NEW: The default file catalog is now determined using /LocalSite/FileCatalog. The old behavior 
     is provided as a fallback solution
NEW: ReplicaManager - can now deal with multiple catalogs. Makes sure the surl used for removal is 
the same as the one used for registration.   
NEW: PoolXMLCatalog - added getTypeByPfn() function to get the type of the given PFN  
NEW: dirac-dms-ban(allow)-se - added possibility to use CheckAccess property of the SE

*StorageManagement
FIX: Stager - updateJobFromStager(): only return S_ERROR if the Status sent is not
recognized or if a state update fails. If the jobs has been removed or
has moved forward to another status, the Stager will get an S_OK and
should forget about the job.
NEW: new option in the StorageElement configuration "CheckAccess"
FIX: Requests older than 1 day, which haven't been staged are retried. Tasks older than "daysOld" 
     number of days are set to Failed. These tasks have already been retried "daysOld" times for staging.
FIX: CacheReplicas and StageRequests records are kept until the pin has expired. This way the 
     StageRequest agent will have proper accounting of the amount of staged data in cache.
NEW: FTSCleaningAgent will allow to fix transient errors in RequestDB. At the moment it's 
     only fixing Requests for which SourceTURL is equal to TargetSURL.
NEW: Stager - added new command dirac-stager-stage-files          
FIX: Update Stager code in v6 to the same point as v5r13p37
FIX: StorageManager - avoid race condition by ensuring that Links=0 in the query while removing replicas

*RequestManagement
FIX: RequestDBFile - get request in chronological order (closes issue #84)
BUGFIX: RequestDBFile - make getRequest return value for getRequest the same as for

*ResourceStatusSystem
NEW: Major code refacoring. First refactoring of RSS's PEP. Actions are now function 
     defined in modules residing in directory "Actions".
NEW: methods to store cached environment on a DB and ge them.
CHANGE: command caller looks on the extension for commands.
CHANGE: RSS use now the CS instead of getting info from Python modules.
BUGFIX: Cleaned RSS scripts, they are still prototypes
CHANGE: PEP actions now reside in separate modules outside PEP module.
NEW: RSS CS module add facilities to extract info from CS.
CHANGE: Updating various RSS tests to make them compatible with
changes in the system.
NEW: CS is used instead of ad-hoc configuration module in most places.
NEW: Adding various helper functions in RSS Utils module. These are
functions used by RSS developers, including mainly myself, and are
totally independant from the rest of DIRAC.
CHANGE: Mostly trivial changes, typos, etc in various files in RSS     
CHANGE: TokenAgent sends e-mails with current status   

*Transformation
CHANGE: allow Target SE specification for jobs, Site parameter is not set in this case
CHANGE: TransformationAgent  - add new file statuses in production monitoring display
CHANGE: TransformationAgent - limit the number of files to be treated in TransformationAgent 
        for replication and removal (default 5000)
BUGFIX: TransformationDB - not removing task when site is not set
BUGFIX: TransformationCleaningAgent - archiving instead of cleaning Removal and Replication 
        transformations 
FIX: TransformationCleaningAgent - kill jobs before deleting them        

*Workflow
NEW: allow modules to define Input and Output parameters that can be
     used instead of the step_commons/workflow_commons (Workflow.py, Step.py, Module.py)

*Various fixes
BUGFIX: Mail.py uses SMTP class rather than inheriting it
FIX: Platform utility will properly discover libc version even for the new Ubuntu
FIX: Removed old sandbox and other obsoleted components<|MERGE_RESOLUTION|>--- conflicted
+++ resolved
@@ -1,4 +1,3 @@
-<<<<<<< HEAD
 [v7r3-pre9]
 
 FIX: (#5028) Replaced all the cases of BaseException use by Exception
@@ -39,7 +38,7 @@
 *tests
 CHANGE: (#5046) don't use mail in the self generated certificates
 NEW: (#5062) add Test_LocalConfiguration
-=======
+
 [v7r2p8]
 
 *Core
@@ -50,7 +49,6 @@
 
 *WorkloadManagement
 NEW: (#5122) multi-node allocation support via the ParallelLibraries and srun
->>>>>>> daaee3ee
 
 [v7r2p7]
 
