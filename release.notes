<<<<<<< HEAD
[v7r2-pre4]

*Core
FIX: (#4283) Added protection against empty certificates directory in dirac-install

*WMS
NEW: (#4367) Added option "CompressJDLs" to JobDB, which compresses JDLs before they are
     added to the JobJDLs table

*ResourceStatusSystem
CHANGE: (#4235) Removes locals() way of passing parameters

*tests
NEW: (#4179) Set up Gitlab CI pipeline using Docker containers

[v7r1-pre13]
=======
[v7r1-pre14]
>>>>>>> 5f1c2d84

NEW: Add environment.yml file for preparing an environment with conda

*Core
NEW: initial support for mysql8
NEW: (#4236) DISET - pass the client DIRAC version as part of the request description structure
NEW: (#4274) Allow installation from a local directory
FIX: (#4289) Use subprocess32 if possible for significantly better performance
FIX: (#4289) TypeLoader should not be a singleton as it has a cache
CHANGE: (#4362) RPC parameters are cast to list/tuples when needed
FIX: (#4410) M2Crypto transport cast socket.error to strings
CHANGE: (#4410) (JSON) rpcStub uses list instead of tuples
NEW: (#4410) add utilities for JSON Serialization (strToIntDict and ignoreEncodeWarning)

*Configuration
CHANGE: (#4157) add new helper methods for IdP/Proxy Providers, OAuthManager. Add methods that 
        read DN options in dirac user section
NEW: (#4241) Slave configuration servers are automatically updated as part of the new configuration 
     changes commit
NEW: (#4241) Configuration Server - added forceGlobalConfigurationUpdate() interface to force all 
     registered service to update their configuration
NEW: (#4257) Add search emails for group method in Registry
NEW: (#4397) ConfigurationClient - added getOptionsDictRecursively method, add docs

*Framework
CHANGE: (#4157) add possibility to work with Proxy Providers and "clean" proxy without 
        voms/dirac extensions
NEW: (#4257) Filter of duplicate mails in Notification
FIX: (#4257) Optimize test in NotificationHandler
FIX: (#4289) Avoid leaking std(in|out|err) file handles when running runsvdir
CHANGE: (#4362) BundleDeliveryFramework uses list instead of tuple
CHANGE: (#4410) (JSON) use of list instead of tuples for SecurityLog

*WMS
CHANGE: (#4362) SandboxStoreClient uses list instead of tuple
CHANGE: (#4396) Removed outdated PilotMonitorAgent
CHANGE: (#4410) (JSON) use of list instead of tuples for JobReport and Watchdog

*DMS
CHANGE: (#4243) FileCatalog - standard components are loaded using ObjectLoader mechanism
NEW: (#4279) FileCatalog - added VOMSSecurityManager class
CHANGE: (#4279) FileCatalog - dropped PolicyBasedSecurityManager and VOMSPolicy classes
CHANGE: (#4410) (JSON) correct casts for serialization for FTS
CHANGE: (#4364) remove all the SE mangling in the DFC (SEPrefix, resolvePFN, SEDefinition)

*RMS
CHANGE: (#4410) (JSON) correct casts for serialization

*Resources
NEW: (#4157) ProxyProvider resources with implementation for DIRAC CA and PUSP proxy providers
NEW: (#4276) IdProvider resources to represent external user identity providers

*RSS
CHANGE: (#4362) SQL query orders using list instead of tuples
CHANGE: (#4410) (JSON) db ordering uses list instead of tuples

*StorageManagement
CHANGE: (#4410) (JSON) use lists instead of tuples

*tests
CHANGE: (#4279) use VOMSSecurityManager for integration instead of PolicyBasedSecurityManager/VOMSPolicy
FIX: (#4284) DMS client tests to use DIRAC user name, rather than the local system user name
NEW: (#4289) CI for unit/lint/integration testing with GitHub actions
NEW: (#4289) Start using shell linting of the test scripts
FIX: (#4289) Exit quickly if the installation fails to make it easier to find issues
CHANGE: (#4410) call pytest directly instead of as a module

*docs
NEW: (#4289) Document how to run integration tests in docker

[v7r0p11]

*Core
FIX: (#4411) Make dirac-install tool python 3 compatible
NEW: (#4409) Allow --dirac-os-version argument to dirac-install.py to be a path or URL to a tarball

[v7r0p10]

*Core
FIX: (#4394) RequestHandler - fix log output for the case where the ActionTuple is actually a string
FIX: (#4394) AuthManager - manage the case where ExtraCredentials are in a form of a list
NEW: (#4379) dirac-install accepts userEnvVariables switch, adds user-requested env variables
     to *rc* files

*WMS
FIX: (#4404) Fix the matching delay functionality, fixes #2983
NEW: (#4403) JobCleaningAgent: Add possibility to remove HeartBeatLoggingInfo before jobs are
     completely removed.
FIX: (#4394) SiteDirector - do not add downloading files ti the pilot if Pilot3 flag is False
FIX: (#4390) Watchdog: get the CPU consumed by children processes too
FIX: (#4370) SiteDirector: Pilot3 option easier to interpret
CHANGE: (#4338) getStatus method in ARC CE now uses a JobSupervisor to get status of multiple pilots at once.
CHANGE: (#4338) SiteDirector.updatePilotStatus has been parallelized using threads.
NEW: (#4338) AvailableSlotsUpdateCycleFactor is a parameter part of the configuration allowing to control
     the rate of the update of the available slots in the queues.
FIX: (#4338) Revert to queueCECache being an object attribute to fix the CEs instantiation.

*RMS
CHANGE: (#4400) ReqDB: Add pool_recycle=3600 parameter for sql engine setup, might prevent
        occasional "Mysql Server has gone away" errors

*Resources
FIX: (#4380) ComputingElement classes: use GridEnv if present
CHANGE: (#4360) in HTCondor CEs, the pilot stamps are now used to retrieve outputs and logging info

*DMS
CHANGE: (#4400) FTS3DB: Add pool_recycle=3600 parameter for sql engine setup, might prevent
        occasional "Mysql Server has gone away" errors

*Docs
CHANGE: (#4402) dirac-docs-get-release-notes.py does not require a GITLABTOKEN

[v7r0p9]

*Core
CHANGE: (#4302) Simplify and convert command wrapper scripts to bash. Also removed some obsolete MacOS code.
FIX: (#4361) restore the possibility to set a global timeout for a Client

*DMS
CHANGE: (#4353) FTS3 persistOperation method checks that the caller is allowed to do so
CHANGE: (#4353) FTS3Manager: do not expose updateJobStatus and updateFileStatus on the service
CHANGE: (#4353) FTS3 operation is canceled if the matching request is canceled
CHANGE: (#4353) when a source file does not exist, defunct the FTS3File associated
CHANGE: (#4353) use the JEncode serializer instead of the custom FTS3Serializer
CHANGE: (#4353) cancel an FTS3Job together with its associated FTS3Files if the job is not found on the server

*RSS
CHANGE: (#4336) remove a call to shifterProxy configuration which would not work for multi VO Dirac

*docs
CHANGE: (#4378) using docker images from docker hub

[v7r0p8]

*Configuration
CHANGE: Let update the config, even if the Pilot info is not in the CS

[v7r0p7]

*Core
CHANGE: {bash,tchs,diracos}rc set the PYTHONPATH to only dirac (ignore existing PYTHONPATH)
CHANGE: dirac-configure might work without the need of a proxy
CHANGE: the timeout of an RPC call is always updated

[v7r0p8]

*Configuration
CHANGE: Let update the config, even if the Pilot info is not in the CS

[v7r0p7]

*Core
CHANGE: {bash,tchs,diracos}rc set the PYTHONPATH to only dirac (ignore existing PYTHONPATH)
CHANGE: dirac-configure might work without the need of a proxy
CHANGE: the timeout of an RPC call is always updated

[v7r0p6]

*Core
NEW: Add environment.yml file for preparing an environment with conda
CHANGE: Use subprocess32 if possible for significantly better performance
FIX: TypeLoader should not be a singleton as it has a cache

*FrameworkSystem
FIX: Avoid leaking std(in|out|err) file handles when running runsvdir

*WorkloadManagementSystem
NEW: To activate the pilot logging mechanism the following option must be present in CS: Pilot/PilotLogging with a value set to "true", "yes" or "y".

*Tests
NEW: CI for unit/lint/integration testing with GitHub actions
NEW: Start using shell linting of the test scripts
FIX: Exit quickly if the installation fails to make it easier to find issues

*Docs
NEW: Document how to run integration tests in docker
CHANGE: The options in the command reference sections: 'ignore' and 'scripts', are replaced by 'exclude' and 'manual' respectively. The entries in 'exclude' will now reject scripts that are otherwise picked up by the 'patterns'. Entries in 'manual' will be added to the indexFile, but their rst file has to be provided by hand. Fixes #4345

[v7r0p5]

FIX: changes from v6r22p15 included

[v7r0p4]

*Core
FIX: (#4337) remove unexisting import from dirac-info

*WMS
CHANGE: (#4317) dealing with min and max number of processors from the job

*docs
CHANGE: (#4317) added WMS admin doc (job state machine)

[v7r0p3]

*Core
FIX: (#4298) install_site.sh : set UpdatePilotCStoJSONFile=False for initial installations

*WMS
FIX: (#4294) JobState - restored logic of having database clients at the class level

*TS
CHANGE: (#4308) Rename Operations option Productions/ProductionFilesMaxResetCounter to Transformations/FilesMaxResetCounter

*Resources, WMS, tests
CHANGE: (#4295) save the number of processors as jobLimits in pilot cfg

*tests
CHANGE: (#4291) removed pilot2 tests

*docs
NEW: (#4309) Added how to create a dedicated dirac file catalog

[v7r0p2]

*Accounting
FIX: (#4290) Allow longer user and site names.

*WMS
NEW: (#4287) dirac-wms-get-wn and dirac-wms-pilot-job-info scripts (ported from LHCbDIRAC)

*docs
CHANGE: (#4266) the AdministratorGuide has been restructured

[v7r0p1]

FIX: Removing some deprecated codes

[v7r0]

FIX: (#3962) use print function instead of print statement
FIX: (#3962) remove the usage of the long suffix to distinguish between long and int
FIX: (#3962) convert octal literals to new syntax
NEW: (#3962) Add pylint test to check python 3 compatibility

*Configuration
CHANGE: (#4249) The flag UpdatePilotCStoJSONFile has been moved to Operations/[]/Pilot section
NEW: (#4255) Resources - added getStorageElements() method

*Framework
CHANGE: (#4180) Removed local MySQL handling (DIRACOS won't have install it)
CHANGE: (#4180) Removed setup of old portal

*Accounting
CHANGE: (Multi)AccountingDB - Grouping Type and Object loader together with the MonitoringSystem ones.

*WorkloadManagementSystem
NEW: Add JobElasticDB.py with getJobParameters and setJobParameter methods to work with ElasticSearch (ES) backend.
NEW: Add gJobElasticDB variable and indicates the activation of ES backend.
CHANGE: Modify export_getJobParameter(s) to report values from ES if available.
CHANGE: (#3748) Reduced (removed, in fact) interactions of Optimizers with JobParameters, using only OptimizerParameters
NEW: (#3760) Add Client/JobStateUpdateClient.py
NEW: (#3760) Add Client/JobManagerClient.py
CHANGE: (#3760) Use the above Client classes instead of invoking RPCClient()
NEW: Added ES backend to WMSAdministratorHandler to get JobParameters.
NEW: Added separate MySQL table for JobsStatus in JobDB, and modified code accordingly.
CHANGE: ElasticJobDB.py: Modify setJobParameter method to register JobAttributes like Owner, Proxy, JobGroup etc.
CHANGE: ElasticJobDB.py: added getJobParametersAndAttributes method to retrieve both parameters and attributes for a given JobID.
CHANGE: Pilot Watchdog - using python UNIX services for some watchdog calls
CHANGE: (#3890) JobState always connects to DBs directly
CHANGE: (#3890) remove JobStateSync service
CHANGE: (#3873) Watchdog: use Profiler instead of ProcessMonitor
NEW: (#4163) SiteDirectors send by default Pilot3 (flag for pilot2 is still kept)
FIX: (#4163) removed unicode_literals (messes up things with DEncode)
NEW: (#4224) PilotWrapper can get the Pilot files from a list of locations
CHANGE: (#4224) PilotWrapper is compatible with several python versions
NEW: (#4260) New dirac-wms-match command to test a given job for matching computing resources
NEW: (#4260) QueueUtilities - utilities relevant to queues manipulation
FIX: (#4265) urllib.urlopen() call with and without the 'context' parameter in Utilities/PilotWrapper.py 
     according to the version of urllib instead of the python version
CHANGE: (#4244) Modified flag for using the JobParameters on ElasticSearch database

*Core
NEW: (#3744) Add update method to the ElasticSearchDB.py to update or if not available create the values 
     sent from the setJobParameter function. Uses update_by_query and index ES APIs.
CHANGE: (#3744) generateFullIndexName() method made static under the ElasticSearchDB class.
CHANGE: (#3744) removed unused/outdated stuff from Distribution module
FIX: check for empty /etc/grid-security/certificates dir
NEW: (#3842) Add createClient decorator to add wrapper for all export_ functions automatically
NEW: (#3678) dirac-install can install a non released code directly from the git repository
FIX: (#3931) AuthManager - modified to work with the case of unregistered DN in credDict
FIX: (#4182) Add CountryName OID and be more permissive in the String type for decoding VOMSExtensions
FIX: (#4211) change orders of @deprecated and @classmethod decorators in X509Chain
NEW: (#4229) dirac-install defines XRD_RUNFORKHANDLER environment variable

*TransformationSystem
NEW: (#4124) InputDataQuery and OutputDataQuery parameters can be set for Transformations before 
     they are added to the transformation system. Solves #4071
CHANGE: (#4238) TransformationDB.getTransformationMetaQuery returns ENOENT if no meta query exists
FIX: (#4238) InputDataAgent: silence warnings about transformations not having a input data query

*ProductionManagement
NEW: (#3703) ProductionManagement system is introduced

*Interfaces
CHANGE: (#4163) removed deprecated methods from Dirac.py

*Resources
FIX: (#4229) add proxy location as a virtual user for xroot urls
FIX: (#4234) future import in executeBatch script that prevented the pilot deployment on SSH CE, fixes #4233
FIX: (#4231) SE __executeMethod: only pass protocols parameter to getTransportURL
NEW: (#4255) New dirac-resource-info command to display computing and storage resources available
     to a given VO     

*ResourceStatusSystem
CHANGE: (#4177) use the ObjectLoader for Clients, in PEP

*Monitoring
FIX: MonitoringReporter - make processRecords() method thread safe, fixes #4193

*tests
NEW: Add ChangeESFlag.py script to modify useES flag in dirac.cfg. To be integrated with Jenkins code.
CHANGE: (#3760) Use the above Client classes instead of invoking RPCClient()
NEW: (#3744) Added performance tests for ES and MySQL for WMS DB backends
NEW: (#3744) Added miniInstallDIRAC function for Jenkins jobs
FIX: (#4177) restored test of JobsMonitor().JobParameters
NEW: (#4224) added a test for PilotWrapper
NEW: (#4244) integration test for JobParameters on ElasticSearch database

*Docs
FIX: Better dirac.cfg example configuration for web
NEW: (#3744) Add WMS documentation in DeveloperGuide/Systems
NEW: Added script (docs/Tools/UpdateDiracCFG.py) to collate the ConfigTemplate.cfg 
     files into the main dirac.cfg file
CHANGE: (#4110) updated basic tutorial for CC7 instead of SLC6.     
NEW: (#4170) added Production system documentation
CHANGE: (#4224) Pilot 3 is the default
NEW: (#4244) Added a few notes on using the JobParameters on ElasticSearch database

[v6r22p19]

*Framework
CHANGE: (#4415) ComponentInstaller - do not start runsvdir if not needed

*Resources
FIX: (#4414) Enable setting of WaitingToRunningRatio from Global CE Defaults, fixes #4368

*DMS
CHANGE: (#4413) FTS3Agent - change proxy lifetime of FTS3Agent from 2 to 12 hours

[v6r22p18]

*TS
CHANGE: (#4331) TaskManager - give possibility to run jobs for different problematic productions at
        different Hospital sites

[v6r22p17]

CHANGE: Just update the Web version

[v6r22p16]

*Core
CHANGE: remove many calls to gLogger.debug() of low level DB modules (in particular MySQL.py) that may slowdown services

*FrameworkSystem
FIX: PRIVATE_LIMITED_DELEGATION role can download its own proxies

*ResourceStatusSystem
FIX: PublisherHandler: Convert set to list, because set can not be serialized using DEncode.

[v6r22p15]

*Resources
NEW: GFAL2_StorageBase: Disable GRIDFTP SESSION_REUSE by default. It can be enabled via 
     an environment variable export DIRAC_GFAL_GRIDFTP_SESSION_REUSE=True. This export 
     should be added in server bashrc files.

[v6r22p14]

*Framework
FIX: (#4318) NotificationHandler: fix name of initializeHandler function so the 
     handler is properly initialized and the periodicTasks are created
CHANGE: (#4325) InstalledComponentsDB.addInstalledComponents: Instead of creating a new 
        Host entry if only the CPU model changed, update the CPU field in the DBCHANGE: 
        InstalledComponentsDB.addInstalledComponents: Instead of creating a new Host entry 
        if only the CPU model changed, update the CPU field in the DB

*WMS
FIX: (#4329) Fix exception for PilotManager or PilotStatusAgent: itertems -> iteritems

*DMS
FIX: (#4327) avoid introducing inconsistencies in the DB due to the FTS inconsistencies

*Resources
CHANGE: (#4313) increase the SE logging level for plugin errors

*TS
CHANGE: (#4315) DataRecoveryAgent: Tweak information printout for email formatting; 
        clarify use of default values; reduce logging verbosity

[v6r22p13]

*Resources
FIX: (#4299) CREAMComputingElement - possibility to defined CEQueueName to be used in the pilot submission command
CHANGE: (#4297) SingularityCE: Delete workDir at end of job by default.
FIX: (#4297) SingularityCE: Always stop proxy renewal thread at end of job.

*TS
NEW: (#4301) DataRecoveryAgent to perform and apply consistency checks for transformations
NEW: (#4301) dirac-transformation-recover-data : script to manually run consistency checks on 
     individual transformations, for debugging and testing of the DataRecoveryAgent

[v6r22p12]

FIX: fixes from v6r21p16

[v6r22p11]

*Interfaces
FIX: (#4277) Dirac.py - fix error handling in getJobParameters()

[v6r22p10]

*Resources
FIX: (#4271) StorageElement - loadObject of occupancyPlugin is called with the path to OccupancyPlugins

[v6r22p9]

*Core
FIX: (#4269) Workflow - revert changes introduced in #4253

[v6r22p8]

*WMS
FIX: (#4256) handle empty results of getJobParameter in StalledJobAgent

*Resources
NEW: (#4223) Storage - occupancy plugin for WLCG standard accounting JSON
FIX: (#4259) SingularityComputingElement - ensure lcgBundle is installed in container if LCGBundleVersion is set.

[v6r22p7]

*Core
FIX: (#4253) Workflow - accept unicode file path to workflow XML

*WMS
NEW: (#4205) Statistics of Pilot submission is sent to Accounting System by SiteDirector.
FIX: (#4250) use host credentials to query the SandboxMetadataDB for async removal

*Resources
CHANGE: (#4242) DFC SEManagerDB: only acquire the lock if the cache needs to be modified
FIX: (#4251) preamble attribute was missing in SSHBatchComputingElement causing an error 
     in _submitJobHost()

*DMS
FIX: (#4248) SEManager correct order of calls at init

[v6r22p6]

*Core
CHANGE: (#4203) A VO with diracos extension, must be able to install the main diracos from DIRAC repository.

*TS
CHANGE: (#4218) do not set Job type 'hospital'

[v6r22p5]

*WMS
CHANGE: (#4217) Sandbox: Adding OwnerDN and OwnerGroup for DelayedExternalDeletion

*DMS
CHANGE: (#4202) relax permissions on getLFNForGUID

*Resources
FIX: (#4200) re-allow the use of the gsiftp cache in the SE
CHANGE: (#4206) Storage - improved treatment for the case without SpaceToken in SpaceOccupancy

[v6r22p4]

*Core
NEW: (#4181) Allow to install an extension of DIRACOS

*Docs
FIX: (#4187) Create a TransformationAgent Plugin -- more concrete 
     descriptions for adding a plugin to AllowedPlugins

[v6r22p3]

*WMS
CHANGE: (#4175) added function to get the number of Processors, using it in dirac-wms-get-wn-parameters (invoked by the pilots)
CHANGE: (#4175) changed port of PilotManager from 9129 to 9171

*docs
CHANGE: (#4174) update WebApp administrator docs
CHANGE: (#4175) removed mentions of MPIService

[v6r22p2]

*Core
FIX: (#4165) $Id$ keyword must be replaced only at the beginning of the file

*RSS
FIX: (#4169) PublisherHandler fix (UnboundLocalError)

*Docs
NEW: (#4167) /Operations/DataManagement - Added a link to the documentation on "Multi Protocol"

[v6r22p1]

*WMS
NEW: (#4147) added option for specifying a LocalCEType (which by default is "InProcess")

*Interfaces
NEW: (#4146) added setNumberOfProcessors method to Job() API

*Resources
NEW: (#4159) add dav(s) in the protocol lists of GFAL2_HTTPS

*tests
NEW: (#4154) Using variable for location of INSTALL_CFG_FILE (useful for extensions)

[v6r22]

*WorkloadManagementSystem
NEW: (#4045) PilotsHandler service (to interact with PilotAgentsDB)
CHANGE: (#4049) Pilot wrapper for pilot3: download files at runtime
CHANGE: (#4119) removed last bit looking into /Registry/VOMS/ section
CHANGE: (#4119) VOMS2CSAgent: mailFrom option is invalid, use MailFrom instead
FIX: (#4074) fixed PilotManager service name in ConfigTemplate.cfg
FIX: (#4100) use CAs to upload the pilot files to a dedicated web server using requests
FIX: (#4106) fixes for logging messages for Matcher
FIX: (#4106) fixes for logging messages for Optimizers
NEW: (#4136) added DIRACOS option (for SiteDirectors)

*ConfigurationSystem
NEW: (#4053) VOMS2CSSynchronizer/VOMS2CSAgent - enable automatic synchronization of the 
     Suspended user status with the VOMS database
CHANGE: (#4113) VOMS2CSSynchronizer: considering the case when no email is provided by VOMS

*Core
NEW: (#4053) AuthManager - interpret the Suspended user status considering suspended 
     users as anonymous visitors
CHANGE: (#4053) The use of CS.py module is replaced by the use of Registry.py and CSGlobals.py

*Interfaces
CHANGE: (#4098) removed dirac-admin-get-site-protocols.py as it could give potentially wrong results (use dirac-dms-protocol-matrix instead)

*Resources
NEW: (#4142) enable to get SE occupancy from plugin
NEW: (#4142) add occupancy plugin to retrieve the info from BDII
CHANGE: (#4142) GFAL2_SRM2Storage.getOccupancy() calls parent if SpaceToken is not given

*ResourceStatusSystem
CHANGE: clients: using DIRAC.Core.Base.Client as base
CHANGE: (#4098) SiteInspectorAgent runs only on sites with tokenOwner="rs_svc"
CHANGE: (#4098) remove SRM dependencies
CHANGE: (#4136) downtimeCommand will use the GOCServiceType only for SRM SEs
FIX: (#4139) only take the first endpoint for the SpaceOccupancy

*DataManagementSystem
CHANGE: (#4136) Moved methods from ResourceStatusSystem/CSHelpers to DMSHelpers
CHANGE: (#4138) FTS3 is now the default

*docs
NEW: (#4099) Instructions about setting up the DIRAC web server for pilot3
CHANGE: (#4119) added note on MultiProcessor jobs preparation

*test
FIX: (#4119) Not lhcb but dteam (for DIRAC certification)
FIX: (#4139) client_dms.sh not lhcb specific
CHANGE:(#4140) adapt transformation certification tests to dteam VO

[v6r21p16]

*Resources
FIX: (#4292) SSHComputingElement - define X509_USER_PROXY in case of gsissh access

*WMS
FIX: (#4292) SiteDirector - do not use keyword arguments when making setPilotStatus call

[v6r21p15]

*WMS
CHANGE: (#4214) Add an argument to the constructor of SandboxStoreClient for using in scripts 
        that cannot use the DB directly

*DMS
NEW: (#4171) ArchiveFiles Request Operation: to create a tarball out of a list of LFNs
NEW: (#4171) CheckMigration Request Operation to hold the request progress until the attached 
             LFNs are migrated to tape
NEW: (#4171) FCOnlyStorage StorageElement plugin to register LFNs without physical replica to 
             conserve LFN metadata when they are archived, for example
NEW: (#4171) dirac-dms-create-archive-request command to create a request to archive a list of 
             LFNs and remove their physical copies
NEW: (#4171) dirac-dms-create-moving-request command to move LFNs from a to b with optional 
             "CheckMigration" step. as it uses the ReplicateAndRegister operation, transfer via 
             FTS is also possible
FIX: (#4171) FileCatalogClient: add "addFileAncestors" to list of "write functions"

[v6r21p14]

*DMS
FIX: (#4192) dirac-dms-clean-directory correct usage message for list of arguments
FIX: (#4192) dirac-dms-clean-directory now properly prints error messages
FIX: (#4192) dirac-dms-clean-directory will now also clean empty directories
FIX: (#4192) FileCatalog.DirectoryMetadata: prevent error when removeMetadataDirectory is 
     called on empty list of directories, triggered when calling removeDirectory 
     on non-existing directory
FIX: (#4192) FileCatalog.DirectoryTreeBase: prevent maximum recursion depth exception 
     when calling remove directory with illegal path

*Resources
CHANGE: (#4191) Storages: catch specific DPM/Globus error code when creating existing directory

[v6r21p13]

*RSS
FIX: (#4173) only use the hostname of FTS servers in the RSS commands

[v6r21p12]

*WMS
FIX: (#4155) JobDB.getAttributesForJobList: Return S_ERROR if unknown attributes are requested. 
     Instead of potentially returning garbage a clear error message is returned.

[v6r21p11]

*Transformation
FIX: (#4144) fixed a logic bug in counting numberOfTasks in MCExtension which is expected
     to limit the total number of tasks for MC transformations

*Accounting
FIX: (#4151) In AccountingDB.insertRecordThroughQueue fix bad dictionary key "0K"

[v6r21p10]

*Core
FIX: (#4133) dirac-install: correct location for ARC plugins with DIRACOS

*WMS
CHANGE: (#4136) JobStateUpdateHandler - restoring the job status to Running after hearbeat

*Docs
NEW: (#4134) Added /Operations/DataManagement parameters for protocols

[v6r21p9]

*Core
FIX: (#4130) correct symlinks in dirac-deploy

[v6r21p8]

*WMS
CHANGE: (#4111) Better logging in JobWrapper
CHANGE: (#4114) JobScheduling - allow both Tag and Tags option in the job JDL

*DMS
FIX: (#4101) FileManagerBase - use returned ID:LFN dict instead of the LFN list. Fixes the bug in 
             getReplicasByMetadata reported in #4058

*TransformationSystem
FIX: (#4112) TaskManager.py - testing if the request ID is correct was not done properly, test the numerical value

[v6r21p7]

*Core
FIX: (#4076) A certain module like WebAppDIRAC must be checked out from the code repository once.

*Resources
FIX: (#4078) Fix the exception when StorageElement objects are created with a list of plugins

*SMS
NEW: (#4086) StageMonitorAgent: new option StoragePlugins to limit the protocols used to contact storagelements for staged files.

*WMS
FIX: (#4093) better logging from services

*TS
CHANGE: (#4095) ConfigTemplate for RequestTaskAgent now contains all options
CHANGE: (#4096) the Broadcast TransformationPlugin no longer requires a SourceSE to be set. If it is set, the behaviour is unchanged
CHANGE: (#4096) dirac-transformation-replication: change default pluging back to Broadcast (reverts #4066)

*Docs:
CHANGE: (#4095) AdministratorGuide install TS tutorial: added options MonitorFiles and MonitorTasks for TaskAgents

[v6r21p6]

*CS
FIX: (#4064) Fix exception when calling dirac-admin-add-shifter with already existing values

*Core
NEW: (#4065) getIndexInList utility in List.py

*Resources
NEW: (#4065) add a SpaceReservation concept to storages
NEW: (#4065) add a getEndpoint method to StorageBase

*RSS
CHANGE: (#4065) CSHelpers.getStorageElementEndpoint returns the endpoint or non srm protocol
CHANGE: (#4065) add the SpaceReservation to the FreeDiskSpaceCommand result

*TS
FIX: (#4066) The dirac-transformation-replication script will now create valid transformations 
     given only the required arguments. Instead of the 'Broadcast' plugin, the 'Standard' plugin 
     is created if not SourceSE is given. If a value for the plugin argument is given, that will 
     be used.

*docs
CHANGE: (#4069) DIRAC installation procedure is updated taking account DIRACOS
CHANGE: (#4094) Pilots3 options: moved to /Operation/Pilot section

[v6r21p5]

*Core
NEW: (#4046) allow install_site to install DIRACOS
FIX: (#4047) dirac-deploy-scripts uses correct regex to find scripts
NEW: (#4047) dirac-deploy-scripts can use symplink instead of wrapper
CHANGE: (#4051) use debug level for logs in the ProcessPool

*RequestManagementSystem
CHANGE: (#4051) split log messages

*ResourceStatusSystem
FIX: (#4050) fix reporting from EmailAgent
CHANGE: (#4051) split log messages in static and dynamic parts

*Docs
CHANGE: (#4034) Add magic runs to setup DIRAC in example scripts, so they work out of the box.
NEW: (#4046) add a tuto for setting up a basic installation
NEW: (#4046) add a tuto for setting up two Dirac SEs
NEW: (#4046) add a tuto for setting up the DFC
NEW: (#4046) add a tuto for managing identities
NEW: (#4046) add a tuto for setting up the RMS
NEW: (#4046) add a tuto for doing DMS with TS

*ConfigurationSystem
CHANGE: (#4044) dirac-configure: forcing update (override, in fact) of CS list

*WorkloadManagementSystem
FIX: (#4052) SiteDirector - restore the logic of limiting the number of pilots to submit due to the  
             WaitingToRunningRatio option
FIX: (#4052) Matcher - if a pilot presents OwnerGroup parameter in its description, this is interpreted 
             as a pilot requirement to jobs and should not be overriden.
CHANGE: (#4027) Improve scalability of HTCondorCE jobs

*Accounting
CHANGE: (#4033) accounting clients use DIRAC.Core.Base.Client as base

*DataManagementSystem
FIX: (#4042) add exit handler for stored procedure
FIX: (#4048) correct the header of the CSV file generated by dirac-dms-protocol-matrix

*TransformationSystem
FIX: (#4038) TransformationCleaningAgent cancels the Request instead of removing them

*Resources
CHANGE: (#4048) SE: give preference to native plugins when generating third party URLS

[v6r21p4]

WorkloadManagementSystem
CHANGE: (#4008) Modification of utility function PilotCStoJSONSynchronizer. The modification 
        allows to add information to created json file about the DNs fields of users belonging 
        to 'lhcb_pilot' group. This information is needed for the second level authorization 
        used in the Pilot Logger architecture. Also, some basic unit tests are added.

*Docs
CHANGE: (#4028) update instructions to install and setup runit

*TransformationSystem
FIX: (#4022) when a site was requested inside the job workflow description, and BulkSubmission was used, such site was not considered.

*Resources
FIX: (#4006) Resources/MessageQueue: add a dedicated listener ReconnectListener

[v6r21p3]

*Core
FIX: (#4005) getDiracModules is removed, class member is used instead.
FIX: (#4013) Use getCAsLocation in order to avoid non-exist os.environ['X509_CERT_DIR']

*ConfigurationSystem
FIX: (#4004) BDII2CSAgent: fix for CEs with incomplete BDII info

*WorkloadManagementSystem
NEW: (#4016) JobAgent - added possibility to try out several CE descriptions when 
             getting jobs in one cycle
NEW: (#4016) Matcher - MultiProcessor tag is added to the resource description if appropriate
NEW: (#4016) JobScheduling - MultiProcessor tag is added to the job description if it 
             specifies multiple processor requirements
FIX: (#4018) JobMonitoring.getJobParameter cast to int
NEW: (#4019) added WMSAdministratorClient module, and using it throughout the code

*Resources/MessageQueue
CHANGE: (#4007) change the way of defining identifier  format for MQ resources: 
        accepted values are  'Topics' or 'Queues'.

*DataManagementSystem
CHANGE: (#4017) DIP handler internally uses bytes instead of MB
NEW: (#4010) add dirac-dms-protocol-matrix script
CHANGE: (#4010) remove dirac-dms-add-files script

*Resources
NEW: (#4016) PoolComputingElement - getDescription returns a list of descriptions 
             with different requirements to jobs to be matched
CHANGE: (#4017) Standardize sizes returned by StoragePlugins in Bytes
CHANGE: (#4011) MQ: randomzied the broker list when putting message

[v6r21p2]

*Core
CHANGE: (#3992) dirac-install does not define REQUESTS_CA_BUNDLE in the bashrc anymore
NEW: (#3998) dirac-install if DIRACOS already installed and DIRACOS is not requested, 
             it will force to install it
CHANGE: (#3992) specify the ca location when calling requests
CHANGE: (#3991) MySQL class prints only debug logs
FIX: (#4003) dirac-install - if the DIRACOS version is not given then use the proper 
             release version

*WorkloadManagementSystem
CHANGE: (#3992) specify the ca location when calling requests
FIX: (#4002) Local protocols are retrieved as a list in InputDataResolution

*Interfaces
FIX: (#4000) Dirac.py - bug fixed: return value of getJobParameters changed that
     should be taken into account by the clients

[v6r21p1]

*WorkloadManagementSystem
CHANGE: (#3989) JobDB.py - do not add default SubmitPool parameter to a job description
FIX: (#3989) dirac-admin-get-site-mask - show only sites in Active state

*DataManagementSystem
CHANGE: (#3985) FTS3DB: getActiveJobs, those jobs are now selected that have been monitored the longest time ago. Ensure better cycling through FTS Jobs
FIX: (#3987) check missing file with another string

[v6r21]

*Core
NEW: (#3921) DictCache - allow threadLocal cache
FIX: (#3936) DictCache - Fix exception upon delete
FIX: (#3922) allow Script.py to accommodate specific test calls with pytest
CHANGE: (#3940) dirac-install - instrument to support DiracOS
FIX: (#3945) set DIRACOS environment variable before souring diracosrc
CHANGE: (#3949) Removed unattended dirac-install-client.py
CHANGE: (#3950) File.py - do not follow links when getting files list or size 
        in directory via getGlobbedFiles and getGlobbedTotalSize
CHANGE: (#3969) Use EOS for installing DIRAC software        

*FrameworkSystem
FIX: (#3968) removed the old logging

*ResourceStatusSystem
FIX: (#3921) fix logic of the RSSCache leading in expired keys

*Accounting
CHANGE: (#3933) Change the columns size of the FinalMinorStatus

*WorkloadManagementSystem
CHANGE: (#3923) Clean PYTHONPATH from *rc when installing DIRAC from the pilot
NEW: (#3941) JobDB: getJobParameters work also with list on job IDs
CHANGE: (#3941) JobCleaningAgent queries for job parameters in bulk
CHANGE: (#3941) Optimizers only set optimizers parameters (backported from v7r0)
CHANGE: (#3970) streamlining code in OptimizerModule. Also pep8 formatting (ignore white spaces for reviewing)
FIX: (#3976) fixed Banned Sites matching in TaskQueueDB
FIX: (#3970) when an optimizer agent was instantiating JobDB (via the base class) and the machine 
     was overloaded, the connection to the DB failed but this was not noticed and the agent was 
     not working until restarted after max cycles. Now testing JobDB  is valid in OptimizerModule 
     base class and exit if not valid.

*TransformationSystem
CHANGE: (#3946) Remove directory listing from ValidateOutputDataAgent
CHANGE: (#3946) Remove directory listing from TransformationCleaningAgent
FIX: (#3967) TransformationCleaningAgent: don't return error if log directory does not exist

*Interfaces
CHANGE: (#3947) removed old methods going through old RMS
CHANGE: (#3960) Dirac.py - getLFNMetadata returns result for both file and directory LFNs
FIX: (#3966) Dirac: replace the use of deprecated function status by getJobStatus

*DataManagementSystem
FIX: (#3922) Fixes FTS3 duplicate transfers
FIX: (#3982) respect the source limitation when picking source for an FTS transfer

*MonitoringSystem
CHANGE: (#3956) Change the bucket size from week to day.

*Resources
CHANGE: (#3933) When crating a consumer or producer then the error message must be 
        handled by the caller.
CHANGE: (#3937) MessageQueue log backends is now set to VERBOSE instead of DEBUG        
NEW: (#3943) SSHComputingElement - added Preamble option to define a command to be 
     executed right before the batch system job submission command
NEW: (#3953) Added the possibility to add filters to log backends to refine the 
     output shown/stored
NEW: (#3953) Resources.LogFilters.ModuleFilter: Filter that allows one to set the 
     LogLevel for individual modules
NEW: (#3953) Resources.LogFilter.PatternFilter: Filter to select or reject log 
     output based on words
FIX: (#3959) PoolComputingElement - bug fix: initialize process pool if not yet 
     done in getCEStatus()     

*test
CHANGE: (#3948) integration tests run with unittest now exit with exit code != 0 if failed

*docs
NEW: (#3974) Added HowTo section to the User Guide

[v6r20p28]

*WorkloadManagementSystem
FIX: (#4092) pilotTools - Ensure maxNumberOfProcessors is an int

[v6r20p27]

*WMS
FIX: (#4020) SiteDirector - do not use keywords in addPilotTQReference/setPilotStatus calls

[v6r20p26]

*WorkloadManagementSystem
FIX: (#3932) MutiProcessorSiteDirector: get platform is checkPLatform flag is true

*DataManagementSystem
FIX: (#3928) `FileCatalogClient` now properly forwards function docstrings through 
     `checkCatalogArguments` decorator, fixes #3927
CHANGE: (#3928) `Resources.Catalog.Utilities`: use functool_wraps in `checkCatalogArguments`

*TransformationSystem
CHANGE: (#3934) make the recursive removal of the log directory explicit in the TransformationCleaningAgent

[v6r20p25]

*Core
FIX: (#3909) DISET - always close the socket even in case of exception

*FrameworkSystem
FIX: (#3913) NotificationHandler - bugfixed: changed SMTPServer to SMTP
FIX: (#3914) add extjs6 support to the web compiler

*docs
NEW: (#3910) Added documentation on MultiProcessor jobs

*WorkloadManagementSystem
FIX: (#3910) TaskQueueDB - fixed strict matching with tags, plus extended the integration test

*DataManagementSystem
CHANGE: (#3917) FTS3: speedup by using subqueries for the Jobs table

*TransformationSystem
CHANGE: (#3916) use SE.isSameSE() method

*Resources
NEW: (#3916) Add isSameSE method to StorageElement which works for all protocols

[v6r20p24]

*WorkloadManagementSystem
FIX: (#3904) SiteDirector fixed case with TQs for 'ANY' site

[v6r20p23]

*TransformationSystem
NEW: (#3903)  do not remove archive SEs when looking at closerSE

*CORE
NEW: (#3902) When the environment variable DIRAC_DEPRECATED_FAIL is set to a non-empty value, 
     the use of deprecated functions will raise a NotImplementError exception

*ConfigurationSystem
FIX: (#3903) ServiceInterface - fix exception when removing dead slave

*FrameworkSystem
FIX: (#3901) NotificationClient - bug fix

[v6r20p22]

*Core
FIX: (#3897) ObjectLoader returns DErrno code
FIX: (#3895) more debug messages in BaseClient

*ResourceStatusSystem
FIX: (#3895) fixed bug in dirac-rss-set-token script

*WorkloadManagementSystem
FIX: (#3897) SiteDirector: using checkPlatform flag everwhere needed
CHANGE: (#3894) Using JobStateUpdateClient instead of RPCClient to it
CHANGE: (#3894) Using JobManagerClient instead of RPCClient to it

[v6r20p20]

*Core
CHANGE: (#3885) Script.parseCommandLine: the called script is not necessarily the first in sys.argv

*ConfigurationSystem
CHANGE: (#3887) /Client/Helpers/Registry.py: Added search dirac user for ID and CA

*MonitoringSystem
FIX: (#3888) mqProducer field in MonitoringReporter can be set to None, and the comparison was broken. 
     It is fixed. Also some additional checks are added.

*WorkloadManagementSystem
CHANGE: (#3889) removed confusing Job parameter LocalBatchID
CHANGE: (#3854) TQ matching (TaskQueueDB.py): when "ANY" is specified, don't exclude task queues 
        (fix with "Platforms" matching in mind)
CHANGE: (#3854) SiteDirector: split method getPlatforms, for extension purposes

*DataManagementSystem
FIX: (#3884) restore correct default value for the SEPrefix in the FileCatalogClient
FIX: (#3886) FTS3: remove the hardcoded srm protocol for registration
FIX: (#3886) FTS3: return an empty spacetoken if SRM is not available

*TransformationSystem
CHANGE: (#3891) ReplicationTransformation.createDataTransformation: returns S_OK with the 
        transformation object when it was successfully added, instead of S_OK(None)

*Resources
NEW: (#3886) SE - return a standard error in case the requested protocol is not available

[v6r20p18]

*DataManagementSystem
CHANGE: (#3882) script for allow/ban SEs now accepting -a/--All switch, for allo status types

*Core
FIX: (#3882) ClassAdLight - fix to avoid returning a list with empty string

*Resources
FIX: (#3882) Add site name configuration for the dirac installation inside singularity CE

*test
FIX: (#3882) fully activating RSS in Jenkins tests

[v6r20p17]

*Core
CHANGE: (#3874) dirac-create-distribution-tarball - add tests directory to the tar file and fix pylint warnings.
FIX: (#3876) Add function "discoverInterfaces" again which is still needed for VMDIRAC

*ConfigurationSystem
CHANGE: (#3875) Resources - allow to pass a list of platforms to getDIRACPlatform()

*WorkloadManagement
CHANGE: (#3867) SandboxStoreClient - Returning file location in output of getOutputSandbox
CHANGE: (#3875) JobDB - allow to define a list of Platforms in a job description JDL

*ResourceStatusSystem
CHANGE: (#3863) deprecated CSHelpers.getSites() function

*Interfaces
NEW: (#3872) Add protocol option to dirac-dms-lfn-accessURL
CHANGE: (#3864) marked deprecated some API functions (perfect replace exists already, as specified)

*Resources
FIX: (#3868) GFAL2_SRM2Storage: only set SPACETOKENDESC when SpaceToken is not an empty string

*Test
CHANGE: (#3863) Enable RSS in Jenkins

*DataManagementSystem
FIX: (#3859) FTS3: resubmit files in status Canceled on the FTS server
NEW: (#3871) FTS submissions can use any third party protocol
NEW: (#3871) Storage plugin for Echo (gsiftp+root)
FIX: (#3871) replace deprecated calls to the gfal2 API
NEW: (#3871) Generic implementation for retrieving space occupancy on storage

*TransformationSystem
FIX: (#3865) fixed submission of parametric jobs with InputData from WorkflowTask
FIX: (#3865) better logging for parametric jobs submission

*StorageManagamentSystem
FIX: (#3868) Fix StageRequestAgent failures for SEs without a SpaceToken

*RequestManagementSystem
FIX: (#3861) tests do not re-use File objects

[v6r20p16]

*WorkloadManagementSystem
CHANGE: (#3850) the platform discovery can be VO-specific.

*Interfaces
CHANGE: (#3856) setParameterSequence always return S_OK/S_ERROR

*TransformationSystem
FIX: (#3856) check for return value on Job interface and handle it

*ResourceStatusSystem
FIX: (#3852) site may not have any SE

[v6r20p15]

*Interface
FIX: (#3843) Fix the sandbox download, returning the inMemory default.

*WorkloadManagementSystem
FIX: (#3845) late creation on RPC in JobMonitoringClient and PilotsLoggingClient

*DataManagementSystem
FIX: (#3839) Update obsolete dirac-rms-show-request command in user message displayed when running dirac-dms-replicate-and-register-request

*FrameworkSystem
FIX: (#3845) added setServer for NotificationClient

*Docs
NEW: (#3847) Added some info on parametric jobs

[v6r20p14]

CHANGE: (#3826) emacs backup file pattern added to .gitignore

*MonitoringSystem
CHANGE: (#3827) The default name of the Message Queue can be changed

*Core
FIX: (#3832) VOMSService.py: better logging and error prevention

*ConfigurationSystem
FIX: (#3837) Corrected configuration location for Pilot 3 files synchronization

*FrameworkSystem
FIX: (#3830) InstalledComponentDB.__filterFields: fix error in "Component History Web App" when filter values are unicode

*Interface
CHANGE: (#3836) Dirac.py API - make the unpacking of downloaded sandboxes optional

*Accounting
CHANGE: (#3831) ReportGenerator: Authenticated users without JOB_SHARING will now only get plots showing their own jobs, solves #3776

*ResourceStatusSystem
FIX: (#3833) Documentation update
CHANGE: (#3838) For some info, use DMSHelper instead of CSHelper for better precision

*RequestManagementSystem
FIX: (#3829) catch more exception in the ReqClient when trying to display the associated FTS jobs

[v6r20p13]

*FrameworkSystem

FIX: (#3822) obsolete parameter maxQueueSize in UserProfileDB initialization removed

*WorkloadManagementSystem

FIX: (#3824) Added Parameter "Queue" to methods invoked on batch systems by LocalComputingElement
FIX: (#3818) Testing parametric jobs locally now should also work for parametric input data
NEW: (#3818) Parameters from Parametric jobs are also replaced for ModuleParameters, 
             and not only for common workflow parameters

*DataManagementSystem

FIX: (#3825) FileCatalogCLI: print error message when removeReplica encounters weird return value
FIX: (#3819) ReplicateAndRegister: fix a problem when transferring files to multiple storage 
             elements, if more than one attempt was needed the transfer to all SEs was not always 
             happening.
CHANGE: (#3821) FTS3Agent: set pool_size of the FTS3DB

*TransformationSystem

FIX: (#3820) Fix exception in TransformationCleaningAgent: "'str' object not callable"

*ConfigurationSystem

FIX: (#3816) The VOMS2CSAgent was not sending notification emails when the DetailedReport 
             option was set to False, it will now send emails again when things change for a VO.
CHANGE: (#3816) VOMS2CSAgent: Users to be checked for deletion are now printed sorted and line 
                by line
NEW: (#3817) dirac-admin-check-config-options script to compare options and values between 
             the current Configuration and the ConfigTemplates. Allows one to find wrong or 
             missing option names or just see the difference between the current settings and 
             the default values.

[v6r20p12]

*Core
FIX: (#3807) Glue2 will return a constant 2500 for the SI00 queue parameter, 
     any value is needed so that the SiteDirector does not ignore the queue, fixes #3790

*ConfigurationSystem
FIX: (#3797) VOMS2CSAgent: return error when VO is not set (instead of exception)
FIX: (#3797) BDII2CSAgent: Fix for GLUE2URLs option in ConfigTemplate (Lower case S at the end)

*DataManagementSystem
FIX: (#3814) SEManager - adapt to the new meaning of the SE plugin section name
FIX: (#3814) SEManager - return also VO specific prefixes for the getReplicas() and similar calls
FIX: (#3814) FileCatalogClient - take into account VO specific prefixes when constructing PFNs on the fly

*TransformationSystem
FIX: (#3812) checking return value of jobManagerClient.getMaxParametricJobs() call

[v6r20p11]

*Core
FIX: (#3805) ElasticSearchDB - fix a typo (itertems -> iteritems())

[v6r20p10]

*Core
NEW: (#3801) ElasticSearchDB - add method which allows for deletion by query
NEW: (#3792) added breakDictionaryIntoChunks utility

*WorkloadManagementSystem
FIX: (#3796) Removed legacy "SystemConfig" and "LHCbPlatform" checks
FIX: (#3803) bug fix: missing loop on pRef in SiteDirector
NEW: (#3792) JobManager exposes a call to get the maxParametricJobs

*TransformationSystem
NEW: (#3804) new option for dirac-transformation-replication scrip `--GroupName/-R`
FIX: (#3804) The TransformationGroup is now properly set for transformation created with dirac-transformation-replication, previously a transformation parameter Group was created instead.
FIX: (#3792) Adding JobType as parameter to parametric jobs
FIX: (#3792) WorkflowTaskAgent is submitting a chunk of tasks not exceeding the MaxParametricJobs accepted by JobManager

[v6r20p9]

*Core
FIX: (#3794) Fix executeWithUserProxy when called with proxyUserDN, 
     fixes exception in WMSAdministrator getPilotLoggingInfo and TransformationCleaningAgent

*DataManagementSystem
CHANGE: (#3793) reuse of the ThreadPool in the FTS3Agent in order to optimize the Context use

*WorkloadManagementSystem
FIX: (#3787) Better and simpler code and test for SiteDirector 
FIX: (#3791) Fix exception in TaskQueueDB.getActiveTaskQueues, triggered 
             by dirac-admin-show-task-queues

[v6r20p8]

*ResourceStatusSystem
FIX: (#3782) try/except for OperationalError for sqlite (EmailAction)

*Core
FIX: (#3785) Adjust voms-proxy-init timeouts
NEW: (#3773) New Core.Utilities.Proxy.UserProxy class to be used as a contextManager
FIX: (#3773) Fix race condition in Core.Utilities.Proxy.executeWithUserProxy, 
     the $X509_USER_PROXY environment variable from one thread could leak to another, fixes #3764


*ConfigurationSystem
NEW: (#3784) Bdii2CSAgent: New option **SelectedSites**, if any sites are set, only those will 
     be updated
NEW: (#3788) for CS/Registry section: added possibility to define a QuarantineGroup per VO

*WorkloadManagementSystem

FIX: (#3786) StalledJobAgent: fix "Proxy not found" error when sending kill command to stalled job, 
     fixes #3783
FIX: (#3773) The solution for bug #3764 fixes a problem with the JobScheduling executor, where 
     files could end up in the checking state with the error "Couldn't get storage metadata 
     of some files"
FIX: (#3779) Add setting of X509_USER_PROXY in pilot wrapper script, 
which is needed to establish pilot env in work nodes of Cluster sites.

*DataManagementSystem
FIX: (#3778) Added template for RegisterReplica
FIX: (#3772) add a protection against race condition between RMS and FTS3
FIX: (#3774) Fix FTS3 multi-VO support by setting VO name in SE constructor.

*TransformationSystem
FIX: (#3789) better tests for TS agents

*StorageManagamentSystem
FIX: (#3773) Fix setting of the user proxy for StorageElement.getFileMetadata calls, fixes #3764

[v6r20p7]

*Core
FIX: (#3768) The Glue2 parsing handles some common issues more gracefully:
     handle cases where the execution environment just does not exist, use sensible;
     dummy values in this case (many sites);
     handle multiple execution environments at a single computing share (i.e., CERN);
     handle multiple execution environments with the same ID (e.g., SARA)
     
CHANGE: (#3768) some print outs are prefixed with "SCHEMA PROBLEM", which seem to point to problems in the published information, i.e. keys pointing to non-existent entries, or non-unique IDs

*Tests
NEW: (#3769) allow to install DIRACOS if DIRACOSVER env variable is specified

*ResourceStatusSystem
CHANGE: (#3767) Added a post-processing function in InfoGetter, for handling special case of FreeDisk policies

*WorkloadManagementSystem
FIX: (#3767) corrected inconsistent option name for pilotFileServer CS option

*TransformationSystem
CHANGE: (#3766) TransformationCleaningAgent can now run without a shifterProxy, it uses 
        the author of the transformation for the cleanup actions instead.
CHANGE: (#3766) TransformationCleaningAgent: the default value for shifterProxy was removed
FIX: (#3766) TaskManagerAgent: RequestTasks/WorkflowTasks: value for useCertficates to `False` 
     instead of `None`. Fixes the broken submission when using a shifterProxy for the TaskManagerAgents

[v6r20p6]

*Tests
CHANGE: (#3757) generate self signed certificate TLS compliant

*Interfaces
FIX: (#3754) classmethods should not have self! (Dirac.py)

*WorkloadManagementSystem
FIX: (#3755) JobManager - bug fix in __deleteJob resulting in exceptions

*DataManagementSystem
NEW: (#3736) FTS3 add kicking of stuck jobs
FIX: (#3736) FTS3 update files in sequence to avoid mysql deadlock
CHANGE: (#3736) Canceled is not a final state for FTS3 Files
CHANGE: (#3736) FTS3Operations are finalized if the Request is in a final state (instead of Scheduled)
FIX: (#3724) change the ps_delete_files and ps_delete_replicas_from_file_ids to not lock on MySQL 5.7

*TransformationSystem
CHANGE: (#3758) re-written a large test as pytest (much less verbosity, plan to extend it)
FIX: (#3758) added BulkSubmission option in documentation for WorkflowTaskAgent

*RequestManagementSystem
FIX: (#3759) dirac-rms-request: silence a warning, when not using the old FTS Services

*ResourceStatusSystem
FIX: (#3753) - style changes

[v6r20p5]

*Docs

FIX: (#3747) fix many warnings
FIX: (#3735) GetReleaseNotes.py no longer depends on curl, but the python requests packe
FIX: (#3740) Fix fake environments for sqlalchemy.ext import, some code documentation pages were not build, e.g. FTS3Agent
NEW: (#3762) Add --repo option, e.g. --repo DiracGrid/DiracOS, or just --repo DiracOS, fixes DIRACGrid/DIRACOS#30

*TransformationSystem

FIX: (#3726) If the result can not be evaluated, it can be converted to list
FIX: (#3723) TaskManagerAgentBase - add option ShifterCredentials to set the credentials to 
     use for all submissions, this is single VO only
FIX: (#3723) WorkflowTasks/RequestTasks: pass ownerDN and ownerGroup parameter to all the submission 
     clients if using shifterProxy ownerDN and ownerGroup are None thus reproducing the original behaviour
FIX: (#3723) TaskManagerAgentBase - refactor adding operations for transformation to separate function to 
     ensure presence of Owner/DN/Group in dict entries RequestTaskAgent no longer sets shifterProxy by default.

*Resources

CHANGE: (#3745) Add the deprecated decorator to native XROOT plugin

[v6r20p4]

*DMS
FIX: (#3727) use proxy location in the SECache

*RMS
FIX: (#3727) use downloadVOMSProxyToFile in RequestTask

*TS
FIX: (#3720) TaskManager - pass output data arguments as lists rather 
     than strings to the parametric job description

Docs:
FIX: (#3725) AdministratorGuide TransformationSystem spell check and added a few 
     phrases, notably for bulk submission working in v6r20p3

[v6r20p3]

*Framework
FIX: SystemAdministrator - Get the correct cpu usage data for each component

*TS
NEW: new command dirac-transformation-replication to create replication transformation to copy files from some SEs to other SEs, resolves #3700

*RMS
FIX: fix integration tests to work with privileged and non privileged proxies

*RSS
FIX: Fix for downtime publisher: wrong column names. Avoiding dates (not reflected in web app)

[v6r20p2]

*Core

CHANGE: (#3713) Fixes the infamous "invalid action proposal" by speeding up the handshake and not looking up the user/group in the baseStub

*RequestManagementSystem
CHANGE: (#3713) FowardDISET uses the owner/group of Request to execute the stub
CHANGE: (#3713) owner/group of the Requests are evaluated/authorized on the server side
CHANGE: (#3713) LimitedDelegation or FullDelegation are required to set requests on behalf of others -> pilot user and hosts should must them (which should already be the case)

*docs

NEW: (#3699) documentation on Workflow
CHANGE: (#3699) update on documentation for integration tests

*ConfigurationSystem

CHANGE: (#3699) for pilotCS2JSONSynchronizer: if pilotFileServer is not set, still print out the content

*WorkloadManagementSystem

CHANGE: (#3693) introduce options for sites to choose usage of Singularity

*TransformationSystem

FIX: (#3706) TaskManger with bulksubmission might have occasional exception, depending on order of entries in a dictionary
FIX: (#3709) TaskManager - fix the generated JobName to be of the form ProdID_TaskID
FIX: (#3709) TaskManager - check the JOB_ID and PRODUCTION_ID parameters are defined in the workflow

*Interfaces

FIX: (#3709) Job API - do not merge workflow non-JDL parameters with the sequence parameters of the same name

[v6r20p1]

*WorkloadManagementSystem

FIX: (#3697) Ensure retrieveTaskQueues doesn't return anything when given an empty list of TQ IDs.
FIX: (#3698) Call optimizer fast-path for non-bulk jobs

[v6r20]

*Core
NEW: MJF utility added, providing a general interface to Machine/Job Features values.
NEW: DEncode - added unit tests
NEW: JEncode for json based serialization
NEW: Add conditional printout of the traceback when serializing/deserializing non json compatible
     object in DEncode (enabled with DIRAC_DEBUG_DENCODE_CALLSTACK environment variable)
NEW: File.py - utility to convert file sizes between different unit
NEW: new flag in dirac-install script to install DIRAC-OS on demand
CHANGE: Removed deprecated option "ExtraModules" (dirac-configure, dirac-install scripts)
CHANGE: dirac-deploy-scripts, dirac-install - allow command modules with underscores in 
        their names in order for better support for the code checking tools
CHANGE: dirac-distribution and related scripts - compile web code while release
        generation
CHANGE: dirac-external-requirements - reimplemented to use preinstalled pip command rather than
the pip python API
FIX: dirac-distribution - fixed wrong indentation  
NEW: new command name for voms proxy
FIX: dirac-install default behaviour preserved even with diracos options
New: Add additional check in MJF utility to look for a shutdown file located at '/var/run/shutdown_time'
FIX: The hardcoded rule was not taken into account when the query was coming from the web server
CHANGE: VOMSService - reimplemented using VOMS REST interface
FIX: MJF utility won't throw exceptions when MJF is not fully deployed at a site

*Framework
NEW: WebAppCompiler methods is implemented, which is used to compile the web framework
NEW: add JsonFormatter for logs
NEW: add default configuration to CS: only TrustedHost can upload file
CHANGE: ComponentInstaller - remove the old web portal configuration data used during the installation
CHANGE: MessageQueue log handler uses JsonFormatter

*Monitoring
CHANGE: fixes for testing in Jenkins with locally-deployed ElasticSearch
FIX: fixes in the query results interpretation

*Configuration
FIX: ConfigurationHandler, PilotCStoJSONSynchronizer - fixes for enabling pilotCStoJSONSynchronizer, and doc
NEW: dirac-admin-voms-sync - command line for VOMS to CS synchronization
NEW: VOMS2CSSynchronizer - new class encapsulating VOMS to CS synchronization
CHANGE: VOMS2CSAgent - reimplemented to use VOMS2CSSynchronizer

*WorkloadManagementSystem
NEW: StopSigRegex, StopSigStartSeconds, StopSigFinishSeconds, StopSigNumber added to JDL, which cause Watchdog to send a signal StopSigNumber to payload processes matching StopSigRegex when there are less than StopSigFinishSeconds of wall clock remaining according to MJF.
NEW: PilotLoggingDB, Service and Client for handling extended pilot logging
NEW: added a new synchronizer for Pilot3: sync of subset of CS info to JSON file, 
     and sync of pilot3 files
NEW: dirac-admin-get-pilotslogging script for viewing PilotsLogging
NEW: Bulk job submission with protection of the operation transaction
NEW: WMSHistoryCorrector and MonitoringHistoryCorrector classes inheriting from a common BaseHistoryCorrector class
CHANGE: SiteDirector - refactored Site Director for better extensibility
CHANGE: dirac-wms-cpu-normalization uses the abstracted DB12 benchmark script used by the HEPiX Benchmarking Working Group, and the new MJF utility to obtain values from the system and to save them into the DIRAC LocalSite configuration.
CHANGE: Removed TaskQueueDirector and the other old style (WMS) *PilotDirector
CHANGE: TaskQueueDB - removed PilotsRequirements table
CHANGE: TaskQueueDB - added FOREIGN KEYS 
CHANGE: Removed gLite pilot related WMS code
FIX: always initialize gPilotAgentsDB object
FIX: JobManager - Added some debug message when deleting jobs
FIX: Job.py - fixing finding XML file
NEW: SiteDirector - added flag for sending pilot3 files
CHANGE: SiteDirector - changed the way we create the pilotWrapper (better extensibility)
NEW: SiteDirector - added possibility for deploying environment variables in the pilot wrapper

*Workflow
CHANGE: Script.py: created _exitWithError method for extension possibilities

*TS
FIX: TranformationCleaningAgent - just few simplifications 

*DMS
NEW: FTS3Agent working only with the FTS3 service to replace the existing one
NEW: FTS3Utilities - use correct FTS Server Selection Policy
NEW: StorageElement service - getFreeDiskSpace() and getTotalDiskSpace() take into account 
     MAX_STORAGE_SIZE parameter value
CHANGE: Adding vo name argument for StorageElement   
CHANGE: Fixing rss to fetch fts3 server status
NEW: Add a feature to the DFC LHCbManager to dump the content of an SE as a CSV file
FIX: FTS3DB: sqlalchemy filter statements with "is None" do not work and result in no lines being selected
NEW: FTS3Agent and FTS3DB: add functionality to kick stuck requests and delete old requests
NEW: FTS3Agent - add accounting report

*RMS
FIX: Really exit the RequestExecutingAgent when the result queue is buggy

*RSS
CHANGE: Using StorageElement.getOccupancy()
FIX: Initialize RPC to WMSAdministrator only once
FIX: Using MB as default for the size
FIX: flagged some commands that for the moment are unusable
FIX: fixed documentation of how to develop commands

*Resources
NEW: New SingularityComputingElement to submit jobs to a Singularity container
NEW: Added StorageElement.getOccupancy() method for DIP and GFAL2_SMR2 SE types
CHANGE: enable Stomp logging only if DIRAC_DEBUG_STOMP environment variable is set to any value

*Interfaces
CHANGE: Dirac.py - saving output of jobs run with 'runLocal' when they fail (for DEBUG purposes)

*Docs
CHANGE: WebApp release procedure
FIX: Update of the FTS3 docs

*Tests
FIX: add MonitoringDB to the configuration
FIX: Installing elasticSeach locally in Jenkins, with ComponentInstaller support.

[v6r19p25]

*TransformationSystem
FIX: (#3742) TransformationDB - when adding files to transformations with a multi-threaded agent, 
     it might happen that 2 threads are adding the same file at the same time. The LFN was not 
     unique in the DataFiles table, which was a mistake... This fix assumes the LFN is unique, 
     i.e. if not the table had been cleaned and the table updated to be unique.

[v6r19p24]

*WMS
FIX: (#3739) pilotTools - added --tag and --requiredTag options
FIX: (#3739) pilotCommands - make NumberOfProcessors = 1 if nowhere defined (default)

*Resources
FIX: (#3739) CREAMComputingElement - possibility to defined CEQueueName to be used in the pilot submission command

[v6r19p23]

*TS
FIX: (#3734) catch correct exception for ast.literal_eval

[v6r19p22]

*Core
CHANGE: Backport from v6r20 - fixes the infamous "invalid action proposal" by speeding up 
        the handshake and not looking up the user/group in the baseStub

RMS:
CHANGE: Backport from v6r20 - FowardDISET uses the owner/group of Request to execute the stub
CHANGE: Backport from v6r20 - owner/group of the Requests are evaluated/authorized on the server side
CHANGE: Backport from v6r20 - LimitedDelegation or FullDelegation are required to set requests on behalf 
        of others -> pilot user and hosts should must them (which should already be the case)

*API
NEW: Dirac.py - running jobs locally now also works for parametric jobs. Only the first sequence will be run
FIX: Dirac.py - running jobs locally will now properly work with LFNs in the inputSanbdox

*DMS
FIX: DMSHelpers - in getLocalSiteForSE() return None as LocalSite if an SE is at no site

[v6r19p21]

*Configuration
FIX: Bdii2CSAgent - make the GLUE2 information gathering less verbose; Silently ignore StorageShares

*Test
CHANGE: backported some of the CI tools from the integration branch 

[v6r19p20]

*StorageManagement
FIX: StorageManagementDB - fixed buggy group by with MySQL 5.7

[v6r19p19]

*Configuration

NEW: BDII2CSAgent - new options: GLUE2URLs, if set this is queried in addition to the other BDII;
    GLUE2Only to turn off looking on the old schema, if true only the main BDII URL is queried;
    Host to set the BDII host to search

NEW: dirac-admin-add-resources new option G/glue2 , enable looking at GLUE2 Schema, 
     H/host to set the host URL to something else

[v6r19p18]

*Configuration
CHANGE: Better logging of the Configuration file write exception

*RSS
FIX: SummarizeLogsAgent - fix the case when no previous history

[v6r19p17]

*Framework
FIX: ProxyManager - if an extension has a ProxyDB, use it

*RSS
FIX: CSHelpers.py minor fixes

[v6r19p16]

*WMS
FIX: pilotCommands - cast maxNumOfProcs to an int.
CHANGE: pilotTools - change maxNumOfProcs short option from -P to -m.

[v6r19p15]

*Framework
NEW: ProxyDB - allow FROM address to be set for proxy expiry e-mails

*DMS
CHANGE: FTSJob - FailedSize is now BIGINT in FTSJob
CHANGE: FTSJob - increase the bringonline time

*WMS
FIX: SiteDirector won't set CPUTime of the pilot
FIX: convert MaxRAM inside the pilots to int

*RSS
FIX: SummarizeLogsAgent: comparison bug fix
FIX: Fixed sites synchronizer

[v6r19p14]

*WMS
NEW: pilotCommands/Tools - added possibility to specify a maxNumberOfProcessors parameter for pilots
CHANGE: MultiProcessorSiteDirector - allow kwargs to SiteDirector getExecutable & _getPilotOptions functions

*RMS
FIX: Fix a bug in ReplicateAndRegister Operation preventing files having failed once to be retried

*DMS
FIX: FileCatalogWithFkAndPsDB.sql - Fixes for the DFC to be compatible with strict group by mode 
     (https://dev.mysql.com/doc/refman/5.7/en/sql-mode.html#sqlmode_only_full_group_by)

*docs
CHANGE: added little documentation for lcgBundles

[v6r19p13]

*WMS
FIX: JobWrapper - added a debug message
FIX: Allow non-processor related tags to match TQ in MultiProcessorSiteDirector.

*Test
CHANGE: improve Gfal2 integration tests by checking the metadata

[v6r19p12]

*Core
CHANGE: QualityMapGraph - change the color map of the Quality plots

*Framework
FIX: Logging - remove the space after log messages if no variable message is printed, fixes #3587

*MonitoringSystem
CHANGE: ElasticSearch 6 does not support multiple types, only one type is created instead.

*RSS
FIX: GOCDBClient - encode in utf-8, update goc db web api URL
FIX: fixed bug in creation of history of status (avoid repetition of entries)

*DMS
FIX: fixed bug in FTSAgent initialization

*WMS
FIX: fix bug in dirac-wms-job-select: treating the case of jobGroup(s) not requested

[v6r19p11]

*Framework:
CHANGE: moved column "Instance" of InstalledComponentsDB.InstalledComponent 
        table from 64 to 32 characters

*WMS
FIX: JobWrapperTemplate - fix exception handling
CHANGE: dirac-wms-select-jobs - new option to limit the number of selected jobs
CHANGE: returning an error when sandboxes can't be unassigned from jobs (JobCleaningAgent)

*RMS
FIX: RequestDB - add missing JOIN in the web summary query
NEW: dirac-rms-request - add option to allow resetting the NotBefore member even 
     for non-failed requests

*DMS
FIX: FTSAgent - change data member names from uppercase to lower case

*Interfaces
CHANGE: autopep8 on the API/Dirac module

*docs:
NEW: added some doc about shifterProxy

[v6r19p10]

*Core
FIX: MySQL - catch exception when closing closed connection

*TS
CHANGE: add possibility to get extension-specific tasks and files statuses in TransformationMonitor web application

*RMS
NEW: dirac-rms-request - add option --ListJobs to list the jobs for a set of requests

*Resources
FIX: Use parameters given at construction for SRM2 protocols List

*StorageManagement
FIX: use StorageElement object to get disk cache size

*DMS
FIX: DMSHelpers - fix case when no site is found for an SE
FIX: ReplicateAndRegister - don't try and get SE metadata is replica is inactive

[v6r19p9]

*WMS
CHANGE: DownloadInputData was instantiating all local SEs which is not necessary... Only instantiate those that are needed
CHANGE: JobWrapper - use resolveSEGroup in order to allow defining SE groups including other SE groups
FIX: JobDB - fixed typo in getSiteMaskStatus() method
FIX: Fix getSiteMaskStatus in SiteDirector and MultiProcessSiteDirector
CHANGE: WatchdogLinux - using python modules in  instead of shell calls

*DMS
FIX: in DMSHelpers don't complain if an SE is at 0 sites

*Interfaces
CHANGE: Job.py - using the deprecated decorator for 2 deprecated methods

*RSS
FIX: EmailAction considers also CEs, not only SEs

*Resources
FIX: removed a useless/broken method in Resources helper
FIX: marked as obsoleted two methods in Resources helper (FTS2 related)

[v6r19p8]

*Configuration
FIX; Resources - don't overwrite queue tags if requiredtags are set.

*Framework
CHANGE: dirac-proxy-init - increase dirac-proxy-init CRL update frequency

*Accounting
CHANGE: AccountingDB - if the bucket length is part of the selected conditions, 
        add to the grouping

*WorkloadManagement
FIX: ConfigTemplate.cfg - allow user access to getSiteMaskStatus

*DataManagementSystem
FIX: DMSHelpers - recursive resolution of SEGroup was keeping the SEGroup in the list

*RSS
FIX: CSHelper - getting FTS from the correct location
CHANGE: use the SiteStatus object wherever possible

*Resources
FIX: CREAMComputingElement - added CS option for extra JDL parameters

*Documentation
CHANGE: point README to master and add badges for integration

[v6r19p7]

*WorkloadManagement
FIX: SiteDirector - correct escaping in pilot template
FIX: dirac-wms-get-wn-parameters - added some printouts to dirac-wms-get-wn-parameters

[v6r19p6]

*Core
FIX: SocketInfo - log proper message on CA's init failure.

*Accounting
CHANGE: NetworkAgent - remove support of perfSONAR summaries and add support of raw metrics.

*WMS
FIX: JobDB - don't trigger exception in webSummary if a site with a single dot is in the system
CHANGE: SiteDirector - added logging format and UTC timestamp to pilot wrapper
FIX: JobMonitoring - fix in getJobPageSummaryWeb() for showing correct sign of life for stalled jobs

*TS
FIX: TransformationManager - fix for wrong method called by the Manager

*RSS
NEW: SiteStatus object uses the RSS Cache
FIX: expiration time is a date (dirac-rss-query-db)

[v6r19p5]

*WMS
CHANGE: ParametricJob - added getParameterVectorLength() to replace getNumberOfParameters with a more detailed check of the job JDL validity
FIX: JobManagerHandler - restored the use of MaxParametricJobs configuration option

*Interfaces
FIX: Always use a list of LFNs for input data resolution (local run, mostly)

*tests
FIX: use rootPath instead of environment variable


[v6r19p4]

NEW: Added dummy setup.py in anticipation for standard installation procedure

*Core
CHANGE: SocketInfoFactory - version check of GSI at run time is removed

*Configuration 
FIX: Resources - fix RequiredTags in getQueue() function

*Interfaces
FIX: fix exception when using Dirac.Job.getJobJDL

*WMS
FIX: SiteDirector - fix proxy validity check in updatePilotStatus, a new proxy was 
     never created because isProxyValid returns non-empty dictionary
FIX: JobMonitoring - web table was not considering correctly Failed jobs because 
     stalled for setting the LastSignOfLife     

*DMS
FIX: StorageFactory - avoid complaining if Access option is not in SE section
CHANGE: dirac-dms-user-lfns - the wildcard flag will always assume leading "*" to match files, 
       unless the full path was specified in the wildcard no files were previously matched

*RSS
FIX: CacheFeederAgent resilient to command exceptions

*Resources
FIX: ARCComputingElement - the proxy environment variable was assumed before the 
     return value of the prepareProxy function was checked, which could lead to exceptions

[v6r19p3]

CHANGE: .pylintrc - disable redefined-variable-type
CHANGE: .pylintrc - max-nested-blocks=10 due to the many tests of result['OK']
CHANGE: use autopep8 for auto-formatting with following exceptions:
        tabs = 2 spaces and not 4
        line length check disabled (i.e. 120 characters instead of 80)
        Option for autopep8 are: --ignore E111,E101,E501

*Configuration
FIX: retrigger the initialization of the logger and the ObjectLoader after 
     all the CS has been loaded

*WMS
FIX: pilot commands will add /DIRAC/Extensions=extensions if requested
FIX: SiteDirector, pilotCommands - fix support for multiple values in the 
     RequiredTag CE parameter
FIX: MultiProcessorSiteDirector - fix dictionary changed size exception 

*Workflow
FIX: application log name can also come from step_commons.get['logFile']

*Resources
CHANGE: Condor, SLURM, SSHComputingElement - added parameters to force allocation
        of multi-core job slots

[v6r19p2]

*DMS
FIX: dirac-admin-allow-se: fix crash because of usage of old RSS function

*RSS
FIX: ResourceStatusDB - microseconds should always be 0 
FIX: Multiple fixes for the RSS tests

[v6r19p1]

*Core
FIX: ElasticSearchDB - certifi package was miscalled
FIX: ElasticSearchDB - added debug messages for DB connection

*Framework
FIX: ComponentInstaller - handling correctly extensions of DBs found in sql files

*WMS
FIX: SudoComputingElement - prevent message overwriting application errors
FIX: JobDB.getInputData now returns list of cleaned LFNs strings, possible "LFN:" 
     prefix is removed

*Interfaces
FIX: Dirac.py - bring back treatment of files in working local submission directory

[v6r19]

FIX: In multiple places - use systemCall() rather than shellCall() to avoid
     potential shell injection problems

FIX: All Databases are granting also REFERENCES grant to Dirac user to comply with
     more strict policies of MySQL version >= 5.7

*Accounting
NEW: new functionality to plot the data gathered by perfSONARs. It allows to 
     present jitter, one-way delay, packet-loss rate and some derived functions.
FIX: compatibility of AccountingDB with MySQL 5.7

*ConfigurationSystem
NEW: Allow to define FailoverURLs and to reference MainServers in the URLs

*FrameworkSystem
NEW: gLogger is replaced by the new logging system based on the python logging module
NEW: Added ElasticSearch backend for the logging
NEW: Central Backends configuration to customize their use by multiple components 
NEW: BundleDelivery - serves also CA's and CRL's all-in-one files
NEW: added shell scripts for generating CAs and CRLs with the possibility to specify the Input and/or output directories
CHANGE: can now send mails to multiple recipients using the NotificationClient
CHANGE: Make the new logging system thread-safe
FIX: Adapting query to MySLQ 5.7 "GROUP BY" clause
FIX: TopErrorMessagesReporter - more precise selection to please stricter versions of MySQL
CHANGE: ProxyGeneration - make RFC proxies by default, added -L/--legacy flag to dirac-proxy-init
        to force generation of no-RFC proxies

*Core
FIX: dirac-install - allow to use local md5 files
CHANGE: X509Chain - fixes to allow robot proxies with embedded DIRAC group extension
        ( allow DIRAC group extension not in the first certificate chain step )
CHANGE: BaseClient - recheck the useServerCertificate while establishing connection
        and take it into account even if it has changed after the client object creation    
FIX: PlainTransport - fixed socket creation in initAsClient()         
NEW: Technology preview of new logging system, based on standard python logging module
CHANGE: Added graphviz extension to sphinx builds
FIX: Added documentation of low level RPC/DISET classes
FIX: Gateway service - multiple fixes to resurrect the service and to correctly instantiate it
NEW: dirac-install will change the shebang of the python scripts to use the environment 
     python instead of the system one
NEW: Security.Utilities - methods to generate all-in-one CA certificates and CRLs files     
NEW: ElasticSearchDB - gets CA's all-in-one file from the BundleDelivery service if needed
NEW: genAllCAs.sh, genRevokedCerts.sh - DIRAC-free commands to generate all-in-one CA 
     certificates and CRLs files     
CHANGE: dirac-create-distribution-tarball - removing docs and tests directories when 
        creating release tarballs     

*DMS
CHANGE: FTSJob - use Request wrapper for the fts3 REST interface instead of pycurl based
        client
CHANGE: FTSHistoryView - drop FTSServer field from the view description   
CHANGE: FTSFile DB table: increased length of fields LFN(955), SourceSURL(1024), TargetSURL(1024)
CHANGE: Uniform length of LFN to 255 across DIRAC dbs
FIX: FTSJob - fix the serialization of 0 values
FIX: FTSFile, FTSJob - fix SQL statement generation for stricter versions of MySQL

*Resources
NEW: New method in the StorageElement to generate pair of URLs for third party copy.
     Implement the logic to generate pair of URLs to do third party copy. 
     This will be used mostly by FTS, but is not enabled as of now
FIX: StorageElement - fix different weird behaviors in Storage Element, in particular, 
     the inheritance of the protocol sections     
FIX: GFAL2 storage element: update for compatibility with GFAL2 2.13.3 APIs
NEW: Introduced Resources/StorageElementBases configuration section for definitions
     of abstract SEs to be used in real SEs definition by inheritance     

*RMS
NEW: dirac-rms-request - command including functionality of several other commands:
     dirac-rms-cancel|reset|show-request which are dropped. The required functionality
     is selected by the appropriate switches   

*RSS
NEW: Put Sites, ComputingElements, FTS and Catalogs under the status control of the
     RSS system 
NEW: Rewrote RsourceStatus/ResourceManagementDB tables with sqlAlchemy (RM DB with declarative base style)
NEW: SiteStatus client to interrogate site status with respect to RSS
CHANGE: introduced backward compatibility of RSS services with DIRAC v6r17 clients
CHANGE: moved some integration tests from pytest to unittest
CHANGE: Moved ResourceStatusDB to sqlAlchemy declarative_base
FIX: Automated setting of lastCheckTime and Dateffective in ResourceStatusDB and ResourceManagementDB
FIX: fixes for tables inheritance and extensions
FIX: fixes for Web return structure ("meta" column)
FIX: ResourceStatus, RSSCacheNoThread - fixed RSS cache generation 
FIX: ResourceStatus - fixes for getting status from the CS information
FIX: ResourceManagement/StatusDB - fixed bugs in meta parameter check
FIX: fixed incompatibility between Active/InActive RSS clients return format
FIX: SiteStatus - bug fixed in getSites() method - siteState argument not propagated to
     the service call
FIX: ResourceStatus - return the same structure for status lookup in both RSS and CS cases     
FIX: Bug fixes in scripts getting data out of DB


*Monitoring
CHANGE: DBUtils - change the bucket sizes for the monitoring plots as function of the time span

*WMS
NEW: SiteDirector - checks the status of CEs and Sites with respect to RSS  
NEW: pilotCommands - new ReplaceDIRACCode command mostly for testing purposes
NEW: JobAgent, JobWrapper - several fixes to allow the work with PoolComputingElement
     to support multiprocessor jobs    
NEW: JobScheduling - interpret WholeNode and NumberOfProcessors job JDL parameters and
     convert then to corresponding tags
NEW: SiteDirector - CEs can define QueryCEFlag in the Configuration Service which can be
     used to disallow querying the CE status and use information from PiltAgentsDB instead     
NEW: The application error codes, when returned, are passed to the JobWrapper, and maybe interpreted.
NEW: The JobWrapperTemplate can reschedule a job if the payload exits with status DErrno.EWMSRESC & 255 (222)
FIX: SiteDirector - unlink is also to be skipped for Local Condor batch system
FIX: JobDB - fixes necessary to suite MySQL 5.7
FIX: dirac-pilot, pilotTools - PYTHONPATH is cleared on pilot start, pilot option keepPP
     can override this
FIX: WMSAdministratorHandler - make methods static appropriately
FIX: Bug fix for correctly excluding WebApp extensions
CHANGE: JobScheduling - more precise site name while the job is Waiting, using the set of 
        sites at which the input files are online rather than checking Tier1s in eligible sites      
FIX: SiteDirector - aggregate tags for the general job availability test         
FIX: JobScheduling - bug fix in __sendToTQ()
FIX: pilotTools,pilotCommands - pick up all the necessary settings from the site/queue configuration
     related to Tags and multi-processor
NEW: SiteDirector - added option to force lcgBundle version in the pilot
FIX: SiteDirector - if MaxWaitingJobs or MaxTotalJobs not defined for a queue, assume a default value of 10
FIX: MatcherHandler - preprocess resource description in getMatchingTaskQueues()
FIX: JobDB - set CPUTime to a default value if not defined when rescheduling jobs

*TS
FIX: TransformationClient - fix issue #3446 for wrong file error counting in TS
FIX: TransformationDB - set ExternalID before ExternalStatus in tasks
BUGFIX: TransformationClient - fix a bug in the TS files state machine (comparing old status.lower() 
        with new status)

*Interfaces
CHANGE: Dirac API - expose the protocol parameter of getAccessURL()
CHANGE: Dirac API - added runLocal as an API method

*Docs
NEW: Documentation for developing with a container (includes Dockerfile)
NEW: Add script to collate release notes from Pull Request comments  
NEW: Chapter on scaling and limitations
CHANGE: Added documentation about runsv installation outside of DIRAC

*tests
NEW: Added client (scripts) system test
CHANGE: Add to the TS system test, the test for transformations with meta-filters
FIX: Minor fixes in the TS system test
FIX: correctly update the DFC DB configuration in jenkins' tests

[v6r17p35]

*Core
FIX: GOCDBClient - add EXTENSIONS & SCOPE tag support to GOCDB service queries.

[v6r17p34]

*SMS
FIX: StorageManagerClient - fix logic for JobScheduling executor when CheckOnlyTapeSEs is 
     its default true and the lfn is only on a tapeSE

[v6r17p33]

*WMS
FIX: StalledJobAgent - if no PilotReference found in jobs parameters, do as if there would be 
     no pilot information, i.e. set Stalled job Failed immediately
CHANGE: DownloadInputData - job parameters report not only successful downloads but also failed ones
FIX: JobDB - back port - set CPUTime to 0 if not defined at all for the given job 
FIX: JobDB - back port - use default CPUTime in the job description when rescheduling jobs

*Resources
FIX: ARCComputingElement - fix job submission issue due to timeout for newer lcg-bundles

[v6r17p32]

Resources:
CHANGE: /Computing/BatchSystems/Condor.py: do not copy SiteDirector's shell environment variables into the job environment

*WMS
CHANGE: Add option to clear PYTHONPATH on pilot start

[v6r17p31]

*RMS
FIX: ReqClient - avoid INFO message in client
*WMS
CHANGE: JobWrapper - allow SE-USER to be defined as another SE group (e.g. Tier1-USER)
*DMS
CHANGE: DMSHelpers - make resolveSEGroup recursive in order to be able to define SE groups in terms of SE groups

[v6r17p30]

*DMS
CHANGE: StorageElement - added status(), storageElementName(), checksumType() methods returning
        values directly without the S_OK structure. Remove the checks of OK everywhere
NEW: dirac-dms-add-file, DataManager - added option (-f) to force an overwrite of an existing file

*TS:
FIX: TransformationDB.py - set the ExternalID before the ExternalStatus in order to avoid inconsistent 
     tasks if setting the ExternalID fails

*StorageManagementSystem
FIX: StorageManagementClient.py - return the full list of onlineSites while it was previously happy 
     with only one

*Resources
FIX: HTCondorCEComputingElement.py - transfer output files(only log and err) for remote scheduler

[v6r17p29]

*WMS
CHANGE: split time left margins in cpuMargin and wallClockMargin. Also simplified check.


[v6r17p28]

*WMS
BUGFIX: JobScheduling - fix a bug introduced in 6r17p27 changes

*Monitoring
BUGFIX: MonitoringReporter - do not try to close the MQ connection if MD is not used

[v6r17p27]

*Configuration
FIX: ConfigurationClient - allow default value to be a tuple, a dict or a set

*Monitoring
CHANGE: DBUtils - change bucket sizes and simplify settings

*DMS
FIX: DMSRequestOperationsBase, RemoveFile - allow request to not fail if an SE is temporarily banned
FIX: dirac-admin-allow-se - first call of gLogger after its import

*RMS
CHANGE: remove scripts dirac-rms-show-request, dirac-rms-cancel-request and dirac-rms-reset-request 
        and replace with a single script dirac-rms-request with option (default is "show")
CHANGE: allow script to finalize a request if needed and set the job status appropriately

*Resources
FIX: LocalComputingElement - pilot jobIDs start with ssh to be compatible with pilotCommands. 
     Still original jobIDs are passed to getJobStatus. To be reviewed

*WMS
CHANGE: JobScheduling - assign a job to Group.<site>.<country>, if input files are at <site>.<country>.
        If several input replicas, assign Waiting to "MultipleInput"

[v6r17p26]

*Core
FIX: dirac-install.py to fail when installation of lcgBundle has failed
FIX: ClassAdLight - getAttributeInt() and getAttributeFloat() return None 
     if the corresponding JDL attribute is not defined

*MonitoringSystem
CHANGE: The Consumer and Producer use separate connections to the MQ; 
        If the db is not accessible, the messaged will not be consumed.

*WMS
FIX: JobDB - fix the case where parametric job placeholder %j is used in the JobName attribute
FIX: JobDB - take into account that ClassAdLight methods return None if numerical attribute is not defined
FIX: ParametricJob utility - fixed bug in evaluation of the ParameterStart|Step|Factor.X job numerical attribute

[v6r17p25]

*Monitoring
NEW: Implemented the support of monthly indexes and the unit tests are fixed

*RMS
FIX: RequestExecutingAgent - fix infinite loop for duplicate requests

*WMS 
NEW: ARCComputingElement - add support for multiprocessor jobs

[v6r17p24]

*WMS
FIX: SiteDirector - unlink is also to be skipped for Local Condor batch system

[v6r17p23]

*WMS
FIX: get job output for remote scheduler in the case of HTCondorCE

[v6r17p22]

*Framework
FIX: NotificationClient - added avoidSpam flag to sendMail() method which is propagated to
     the corresponding service call
     
*Integration
FIX: several fixes in integration testing scripts     

[v6r17p21]

*Core
NEW: Mail.py - added mechanism to compare mail objects
FIX: Grid.py - take into account the case sometimes happening to ARC CEs 
     where ARC-CE BDII definitions have SubClusters where the name isn't set to 
     the hostname of the machine

*Framework
FIX: Notification service - avoid duplicate emails mechanism 

[v6r17p20]

*Core
NEW: API.py - added __getstate__, __setstate__ to allow pickling objects inheriting
     API class by special treatment of internal Logger objects, fixes #3334

*Framework
FIX: SystemAdministrator - sort software version directories by explicit versions in the
     old software cleaning logic
FIX: MonitoringUtilities - sets a suitable "unknown" username when installing DIRAC from scratch, 
     and the CS isn't initialized fully when running dirac-setup-site     
CHANGE: Logger - added getter methods to access internal protected variables, use these methods
        in various places instead of access Logger protected variables     

*WMS
CHANGE: JobDB - removed unused CPUTime field in the Jobs table
CHANGE: JobScheduling - make check for requested Platform among otherwise eligible sites
        for a given job, fail jobs if no site with requested Platform are available

*RSS
FIX: Commands - improved logging messages

*SMS
FIX: StorageManagerClient - instantiate StorageElement object with an explicit vo argument,
     fixes #3335

*Interfaces
NEW: dirac-framework-self-ping command for a server to self ping using it's own certificate

[v6r17p19]

*Core
FIX: Adler - fix checksum with less than 8 characters to be 8 chars long

*Configuration
FIX: VOMS2CSAgent - fix to accomodate some weird new user DNs (containing only CN field)

*DMS
FIX: FileCatalog - fix for the doc strings usage in file catalog CLI, fixes #3306
FIX: FileCatalog - modified recursive file parameter setting to enable usage of the index

*SMS
CHANGE: StorageManagerClient - try to get sites with data online if possible in getFilesToStage

*RMS
FIX: RequestExecutingAgent - tuning of the request caching while execution

*WMS
FIX: DownloadInputData - do not mistakenly use other metadata from the replica info than SEs
FIX: JobScheduling - put sites holding data before others in the list of available sites
FIX: JobScheduling - try and select replicas for staging at the same site as online files
FIX: SiteDirector - keep the old pilot status if the new one can not be obtained in updatePilotStatus()

*Resources
FIX: CREAMComputingElement - return error when pilot output is missing in getJobOutput()

*Monitoring
FIX: DBUtils - change the buckets in order to support queries which require more than one year 
     data. The maximum buckets size is 7 weeks

[v6r17p18]

*Framework
NEW: SystemAdministrator - added possibility to remove old software installations keeping
     only a predefined number of the most recent ones.

*DMS
FIX: RemoveReplica - removing replica of a non-existing file is considered successful

*SMS
CHANGE: StorageManagerClient - restrict usage of executeWithUserProxy decorator 
        to calling the SE.getFileMetadata only; added flag to check only replicas 
        at tape SEs
        
*WMS
FIX: JobScheduling - added CS option to flag checking only replicas at tape SEs;
     fail jobs with input data not available in the File Catalog        

[v6r17p17]

*DMS
NEW: FTSAgent has a new CS parameter ProcessJobRequests to be able to process job
     requests only. This allows to run 2 FTS agents in parallel
     
*Resources
FIX: GFAL2_StorageBase - only set the space token if there is one to avoid problems
     with some SEs     

[v6r17p16]

*Configuration
FIX: VOMS2CSAgent - create user home directory in the catalog without
     recursion in the chown command
     
*RMS
FIX: RequestExecutingAgent - catch error of the cacheRequest() call
FIX: ReqClient - enhanced log error message

*SMS
FIX: StorageManagerClient - treat the case of absent and offline files on an SE 
     while staging
     
*TS
FIX: TaskManagerBase - process tasks in chunks of 100 in order to 
     update faster the TS (tasks and files)          

*WMS
FIX: JobScheduling - do not assume that all non-online files required staging

[v6r17p15]

*WMS
CHANGE: StalledJobAgent - ignore or prolong the Stalled state period for jobs 
        at particular sites which can be suspended, e.g. Boinc sites

[v6r17p14]

*Core
FIX: PrettyPrint.printTable utility enhanced to allow multi-row fields and
     justification specification for each field value  

*Accounting
NEW: DataStore - allow to run several instances of the service with only one which
     is enabled to do the bucketing

*RMS
NEW: new dirac-rms-list-req-cache command to list the requests in the ReqProxies services

*Interfaces
CHANGE: Dirac API - make several private methods visible to derived class

[v6r17p13]

*Core
NEW: Proxy - added executeWithoutServerCertificate() decorator function 

*Resources
FIX: CREAMComputingElement - split CREAM proxy renewal operation into smaller chunks for 
     improved reliability

[v6r17p12]

*Framework
FIX: SecurityFileLog  - when the security logs are rotated, the buffer size is reduced
     to 1 MB to avoid gzip failures ( was 2 GBs )

*WMS
FIX: pilotCommands - fix for interpreting DNs when saving the installation environment
FIX: SandboxStoreClient - do not check/make destination directory if requested sandbox 
     is returned InMemory

*TS
FIX: TransformationAgent CS option MaxFiles split in MaxFilesToProcess and MaxFilesPerTask,
     MaxFiles option is interpreted as MaxFilesPerTask for backward compatibility

*Resources
NEW: Added plug-ins for GSIFTP and HTTPS Storage protocols 

[v6r17p11]

*Core
FIX: ElasticSearchDB - set a very high number (10K) for the size of the ElasticSearch result

*Monitoring
FIX: MonitoringDB - et a very high number (10K) for the size of the ElasticSearch result

*WMS
FIX: pilotCommands - get the pilot environment from the contents of the bashrc script

*DMS
FIX: RemoveReplica - fix for the problem that if an error was set it was never reset
FIX: SE metadata usage in several components: ConsistencyInspector, DataIntwgrityClient,
     FTSRequest, dirac-dms-replica-metadata, StageMonitorAgent, StageRequestAgent,
     StorageManagerClient, DownloadInputData, InputDataByProtocol

[v6r17p10]

*Core
NEW: Logger - printing methods return True/False if the message was printed or not
FIX: ElastocSearchDB - error messages demoted to warnings

*Monitoring
FIX: MonitoringReporter - create producers if the CS definitions are properly in place

*TS
CHANGE: TaskManagerPlugin - allow to redefine the AutoAddedSites for each job type

[v6r17p9]

*WMS
BUGFIX: JobScheduling - bug fixed introduced in the previous patch 
NEW: pilotTools - introduced -o swicth for a generic CS option

*SMS
FIX: StorageManagerClient - fixes in the unit test

*DMS
FIX: FileManagerPs - in _getFileLFNs() - break a long list of LFNs into smaller chunks

[v6r17p8]

*Core
NEW: DErrno.ENOGROUP error to denote proxies without DIRAC group extension embedded
CHANGE: X509Chain - use DErrno.ENOGROUP error
FIX: dirac-install, dirac-deploy-scripts - fixes to allow DIRAC client installation on
     recent MacOS versions with System Integrity Protection feature
CHANGE: Proxy - added executionLock optional argument to executeWithUserProxy() decorator
        to lock while executing the function with user proxy 
FIX: Proxy - fix indentation in getProxy() preventing looping on the DNs  

*Framework
FIX: ProxyDB - fix of error message check in completeDelegation()

*WMS
FIX: TaskQueueDB - when an empty TaskQueue is marked for deletion, it can still get matches 
     which result in no selected jobs that produced unnecessary error messages 
FIX: JobScheduling executor - calls getFilesToStage() with a flag to lock while file lookup
     with user proxy; same for InputData executor for calling _resolveInputData()      

*TS
FIX: FileReport - fix in setFileStatus() for setting status for multiple LFNs at once

*SMS
FIX: StorageManagerClient - in getFilesToStage() avoid using proxy if no files to check
     on a storage element

*Resources
FIX: GFAL2_XROOTStorage - fix to allow interactive use of xroot plugin
FIX: GFAL2_StorageBase - enable IPV6 for gsiftp

[v6r17p7]

*DMS
FIX: dirac-dms-user-lfns - do not print out empty directories

*WMS
FIX: InputData Executor, JobWrapper - use DataManager.getReplicasForJobs() for
     getting input data replicas

*TS
FIX: TransformationAgent - use DataManager.getReplicasForJobs() for transformations
     creating jobs  

[v6r17p6]

*DMS
NEW: DataManager - add key argument forJobs (default False) in getReplicas() in order 
     to get only replicas that can be used for jobs (as defined in the CS); added
     getReplicasForJobs(), also used in the Dirac API

*SMS
FIX: Stager agents - monitor files even when there is no requestID, e.g. dCache returns None 
     when staging a file that is already staged    

*Resources
FIX: StorageFactory - bug fixes when interpreting SEs inheriting other SE parameters
NEW: Test_StorageFactory unit test and corresponding docs
FIX: Torque - some sites put advertising in the command answer that can not be parsed:
     redirect stderr to /dev/null

[v6r17p5]

*Resources
FIX: LcgFileCatalogClient - do not evaluate GUID if it is not a string

[v6r17p4]

*Configuration
FIX: Utilities - fixed interpretation of weird values of GlueCEPolicyMaxWallClockTime
     BDII parameter; newMaxCPUTime should is made integer

*Framework
FIX: Logger - make subloggers processing messages with the same level
     as the parent logger

*Docs
NEW: Updated documentation in several sections

*DMS
FIX: RemoveReplica operation - don't set file Done in RemoveReplicas if there is an error

[v6r17p3]

*RSS
FIX: Synchronizer - the sync method removes the resources that are no longer 
     in the CS from the DowntimeCache table

*DMS
CHANGE: dirac-dms-find-lfns - added SE switch to look for files only having
        replicas on a given SE (list)

*TS
FIX: TaskManager - optimization of the site checking while preparing job; optimized
     creation of the job template

*Resources
CHANGE: GFAL2_SRM2Storage, SRM2Storage - added gsiftp to the list of OUTPUT protocols 

[v6r17p2]

*Monitoring
FIX: ElasticSearchDB - fixes required to use host certificate for connection;
     fixes required to pass to version 5.0.1 of the elasticsearch.py binding

[v6r17p1]

*RSS
FIX: GOCDBSync - make commmand more verbose and added some minor fixes

[v6r17]

*Core
FIX: Adler - check explicitly if the checksum value is "False"
FIX: install_site.sh - added command line option to choose DIRAC version to install
NEW: ComponentInstaller - added configuration parameters to setup NoSQL database

*Framework
CHANGE: Logger - test level before processing string (i.e. mostly converting objects to strings)  
CHANGE: dirac-proxy-init - check and attempt to update local CRLs at the same time as
        generating user proxy
CHANGE: ProxyManager service - always store the uploaded proxy even if the already stored
        one is of the same validity length to allow replacement in case of proxy type
        changes, e.g. RFC type proxies           

*DMS
NEW: Next in implementation multi-protocol support for storage elements. When performing 
     an action on the StorageElement, instead of looping over all the protocol plugins, 
     we loop over a filtered list. This list is built taking into account which action 
     is taken (read vs write), and is also sorted according to lists defined in the CS.
     The negotiation for third party transfer is also improved: it takes into account all 
     possible protocols the source SE is able to produce, and all protocols the target is 
     able to receive as input.
NEW: StorageElement - added methods for monitoring used disk space
FIX: ReplicateAndRegister - fix the case when checksum is False in the FC
NEW: DMSHelpers - get list of sites from CS via methods; allow to add automatically sites 
     with storage

*RSS
NEW: FreeDiskSpace - added new command which is used to get the total and the remaining 
     disk space of all dirac storage elements that are found in the CS and inserts the 
     results in the SpaceTokenOccupancyCache table of ResourceManagementDB database.  
NEW: GOCDBSync command to ensure that all the downtime dates in the DowntimeCache 
     table are up to date       

Resources*
NEW: Updated Message Queue interface: MQ service connection management, support for
     SSL connections, better code arrangement

*Workflow
FIX: Modulebase, Script - avoid too many unnecessarily different application states

*WMS
FIX: JobStateUpdate service - in setJobStatusBulk() avoid adding false information when adding 
     an application status
     
*TS
FIX: TaskManager, TaskManagerAgentBase - standardize the logging information; removed unnecessary 
     code; use iterators wherever possible     
NEW: Introduced metadata-based filters when registering new data in the TS as catalog       

[v6r16p6]

*WMS
NEW: Added MultiProcessorSiteDirector section to the ConfigTemplate.cfg

*DMS
FIX: FileCatalogClient - added missing read methods to the interface description
     getDirectoryUserMetadata(), getFileUserMetadata()

[v6r16p5]

FIX: included patches from v6r15p27

[v6r16p4]

FIX: applied fixes from v6r15p26

[v6r16p3]

FIX: incorporated fixes from v6r15p25

[v6r16p2]

*Configuration
CHANGE: VOMS2CSAgent - remove user DNs which are no more in VOMS. Fixes #3130

*Monitoring
CHANGE: WMSHistory - added user, jobgroup and usergroup selection keys

*DMS
FIX: DataManager - retry checksum calculation on putAndRegister, pass checksum to the DataManager
     object in the FailoverTransfer object.
FIX: DatasetManager, FileCatalogClientCLI - bug fixes in the dataset management and commands      
     
*WMS
CHANGE: JobManager - added 'Killed' to list of jobs status that can be deleted     

[v6r16p1]

*Monitoring
CHANGE: MonitorinDB - allow to use more than one filter condition

*WMS
CHANGE: StalledJobAgent - send a kill signal to the job before setting it Failed. This should 
        prevent jobs to continue running after they have been found Stalled and then Failed.

[v6r16]

*Core
CHANGE: dirac-install, dirac-configure - use Extensions options consistently, drop
        ExtraModule option
CHANGE: dirac-install - use insecure ssl context for downloading files with urllib2.urlopen    
CHANGE: GOCDBClient - replaced urllib2 with requests module
        FIX: dirac-setup-site - added switch to exitOnError, do not exit on error by default
CHANGE: Added environment variables to rc files to enable certificates verification (necessary for python 2.7.9+)
FIX: ComponentInstaller - always update CS when a database is installed, even if it is
     already existing in the db server 
FIX: SSLSocketFactory - in __checkKWArgs() use correct host address composed of 2 parts      

*Framework
FIX: SystemAdministrator service - do not install WebAppDIRAC by default, only for the host
     really running the web portal

*Accounting
FIX: JobPolicy - remove User field from the policy conditions to fix a problem that 
     non-authenticated user gets more privileges on the Accounting info.

*Monitoring
NEW: New Monitoring system is introduced to collect, analyze and display various
     monitoring information on DIRAC components status and behavior using ElasticSearch
     database. The initial implementation is to collect WMSHistory counters.

*DMS
NEW: MoveReplica operation for the RMS system and a corresponding dirac-dms-move-replica-request
     comand line tool

*Resources
NEW: MessageQueue resources to manage MQ connections complemented with
     MQListener and MQPublisher helper classes
NEW: SudoComputingElement - computing element to execute payload with a sudo to a dedicated
     UNIX account     

[v6r15p27]

*Configuration
FIX: CSAPI - changed so that empty but existing options in the CS can be still
     modified

[v6r15p26]

*WMS
FIX: SandboxStoreClient - ensure that the latest sandbox is returned in the Web
     portal in the case the job was reset.

[v6r15p25]

*Resources
FIX: HTCondorCEComputingElement - cast useLocalSchedd to bool value even if it
     is defined as srting

[v6r15p24]

*Resources
CHANGE: HTCondorCE - added option to use remote scheduler daemon

[v6r15p23]

*DMS
FIX: dirac-dms-find-lfns - fixed bug causing generl script failure

[v6r15p22]

*Interfaces
CHANGE: Dirac API - add possibility to define the VO in the API
CHANGE: Dirac API - add checkSEAccess() method for checking SE status

[v6r15p21]

*WMS
FIX: removed default LCG version from the pilot (dirac-install will use the one of the requested release)

*RMS
FIX: reject bad checksum

[v6r15p20]

*Framework
FIX: SystemAdministratorHandler - in updateSoftware() put explicitly the project
     name into the command
FIX: ComponentInstaller - added baseDir option to the mysql_install_db call
     while a fresh new database server installation     

[v6r15p19]

*Core
FIX: dirac-install - lcg-binding version specified in the command switch
     overrides the configuration option value
     
*DMS
FIX: RemoveFile operation - Remove all files that are not at banned SEs

*TMS
FIX: FileReport - after successful update of input files status, clear the 
     cache dictionary to avoid double update      

[v6r15p18]

*Configuration
FIX: Utilities - take into account WallClock time limit while the MaxCPUTime
     evaluation in the Bdii@CSAgent 

*DMS
FIX: FTSJob - specify checksum type at FTS request submission

*StorageManagement
FIX: StorageManagerClient - in getFilesToStage() avoid exception in case
     of no active replicas

*Resources
FIX: StorageBase - in getParameters() added baseURL in the list of parameters returned 

*WMS
FIX: CPUNormalization - minor code rearrangement

[v6r15p17]

*Core
CHANGE: GOCDBClient - catch all downtimes, independently of their scope
FIX: LSFTimeLeft - accept 2 "word" output from bqueues command
CHANGE: dirac-install - create bashrc/cshrc with the possibility to define
        installation path in the $DIRAC env variable, this is needed for
        the cvmfs DIRAC client installation

[v6r15p16]

*Core
CHANGE: AgentModule - added a SIGALARM handler to set a hard timeout for each Agent
        cycle to avoid agents stuck forever due to some faults in the execution code

*DMS
FIX: DataManager - cache SE status information in filterTapeReplicas() to speed up execution
     
*WMS
BUGFIX: InputDataByProtocol - the failed resolution for local SEs was not considered correctly:
        if there were other SEs that were ignored (e.g. because on tape)     
     
*TS
FIX: TransformationAgent - in getDataReplicasDM() no need to get replica PFNs     

[v6r15p15]

*Configuration
CHANGE: VOMS2CSAgent - added new features: deleting users no more registered in VOMS;
        automatic creation of home directories in the File Catalog for new users

*WMS
CHANGE: JobScheduling - correct handling of user specified sites in the executor,
        including non-existent (misspelled) site names
FIX: CPUNormalization - accept if the JOBFEATURES information is zero or absent        

[v6r15p14]

*Core
FIX: BaseClient - proper error propagation to avoid excessive output in the logger

*Configuration
CHANGE: Resources helper - in getStorageElementOptions() dereference SEs containing
        BaseSE and Alias references

*Accounting
FIX: AccountingDB - changes to use DB index to speed-up removal query

*DMS
CHANGE: DMSHelpers - define SE groups SEsUsedForFailover, SEsNotToBeUsedForJobs, 
        SEsUsedForArchive in the Operations/DataManagement and use them in the
        corresponding helper functions
FIX: FTSJob - temporary fix for the FTS rest interface Request object until it is
     fixed in the FTS REST server         

*Resources
FIX: HTCondorCEComputingElement - check that some path was found in findFile(), return with error otherwise
CHANGE: ARCComputingElement - consider jobs in Hold state as Failed as they never come back
CHANGE: ARCComputingElement - do not use JobSupervisor tool for bulk job cancellation as
        it does not seem to work, cancel jobs one by one
FIX: ARCComputingElement - ensure that pilot jobs that are queued also get their proxies renewed on ARC-CE        

*WMS
FIX: SiteDirector - ensure that a proxy of at least 3 hours is available to the updatePilotStatus 
     function so that if it renews any proxies, it's not renewing them with a very short proxy

[v6r15p13]

*Resources
FIX: HTCondorCEComputingElement - fixed location of log/output files 
  
*TS
FIX: ValidateOutputDataAgent - works now with the DataManager shifter proxy

[v6r15p12]

*Core
FIX: Graphs - make sure matplotlib package is always using Agg backend
FIX: cshrc - added protection for cases with undefined environment variables
NEW: AuthManager - added possibility to define authorization rules by VO
     and by user group

*Configuration
NEW: Resources, ComputingElement(Factory) - added possibility to define site-wide
     CE parameters; added possibility to define common parameters for a given
     CE type.

*Framework
FIX: SystemAdministrator service - avoid using its own client to connect
     to itself for storing host information
FIX: SystemAdministratorClientCLI, dirac-populate-component-db - fix insertion
     of wrongly configured component to the ComponentMonitorDB     

*DMS
FIX: FileCatalog service - fix the argument type for getAncestor(), getDescendents()

*WMS
NEW: JobCleaningAgent - add an option (disabled by default) to remove Jobs from the 
     dirac server irrespective of their state

*Resources
CHANGE: HTCondorCE - added new configurable options - ExtraSubmitString, WorkingDirectory
        DaysToKeepLogs

[v6r15p11]

*Framework
NEW: dirac-proxy-destroy command to destroy proxy locally and in the ProxyManager
     service
CHANGE: ProxyManagerClient - reduce the proxy caching time to be more suitable
        for cases with short VOMS extensions     

*Configuration
FIX: VOMS2CSAgent - fixed typo bug in execute()

*RMS
FIX: RequestTask - fix if the problem when the processing of an operation times out, 
     there was no increment of the attempts done.

*DMS
FIX: FTSAgent - avoid FTS to fetch a request that was canceled

*Resources
FIX: HTCondorCE - protect against non-standard line in 'job status' list in the getJobStatus()
CHANGE: ComputingElement - reduce the default time length of the payload proxy to accomodate
        the case with short VOMS extensions

[v6r15p10]

*Core
FIX: MySQL - do not print database access password explicitly in the logs

*Configuration
CHANGE: VOMS2CSAgent - show in the log if there are changes ready to be committed
CHANGE: Bdii2CSAgent - get information from alternative BDII's for sites not 
        existing in central BDII

*Framework
FIX: ComponentInstaller - fixed location of stop_agent file in the content of t file
     of the runsv tool 

*RMS
FIX: Changed default port of ReqProxy service to 9161 from 9198

*Resources
FIX: BatchSystem/Condor, HYCondroCEComputingElement - more resilient parsing 
     of the status lookup command
FIX: CREAMComputingElement - in case of glite-ce-job-submit error print our both 
     std.err and std.out for completeness and better understanding    

*DMS
FIX: FileCatalogClient - bug fix in getDirectoryUserMetadata()

*Interfaces
FIX: Dirac - in replicateFile() in case of copying via the local cache check if 
     there is another copy for the same file name is happening at the same time

[v6r15p9]

*Configuration
FIX: fixed CS agents initialization bug

*DMS
FIX: fixed inconsistency between DataIntegrity and ConsistencyInspector modules

*Interfaces
FIX: Fix download of LFNs in InputSandbox when running job locally

[v6r15p8]

*Configuration
NEW: Added DryRun option for CS agents (false by default, True for new installations)

[v6r15p7]

*Core
CHANGE: Enabled attachments in the emails

*TS
*CHANGE: Added possibility for multiple operations in Data Operation Transformations

[v6r15p6]

*Resources
FIX: FCConditionParser: ProxyPlugin handles the case of having no proxy

*WMS
FIX: MJF messages correctly parsed from the pilot
NEW: Added integration test for TimeLeft utility and script calling it

[v6r15p5]

Included fixes from v6r14p36 patch release

*Framework
FIX: added GOCDB2CSAgent in template
FIX: Fixed permissions for HostLogging

*DMS
FIX: Introduced hopefully temporary fix to circumvent globus bug in gfal2

*WMS:
FIX: added test for MJF and made code more robust

*RSS
NEW: HTML notification Emails


[v6r15p4]

Included fixes from v6r14p35 patch release

*Core
NEW: Added a new way of doing pfnparse and pfnunparse using the standard python library. 
     The two methods now contains a flag to know which method to use. By default, the old 
     hand made one is used. The new one works perfectly for all standard protocols, except SRM

*RSS
FIX: dirac-rss-sync - command fixed to work with calling services rather than 
     databases directly
     
*Resources     
CHANGE: In multiple Storage classes use pfnparse and pfnunparse methods to manipulate
        url strings instead of using just string operations
NEW: A new attribute is added to the storage plugins: DYNAMIC_OPTIONS. This allows to construct 
     URLs with attributes going at the end of the URL, in the form ?key1=value1&key2=value2 
     This is useful for xroot and http.         

[v6r15p3]

Included changes from v6r14p34 patch release

*Accounting
FIX: DataStoreClient - catch all exceptions in sending failover accounting 
     requests as it could disrupt the logic of the caller 

*DMS
CHANGE: dirac-dms-show-se-status - added switches to show SEs only accessible by
        a given VO and SEs not assigned to any VO
FIX: dirac-dms-replicate-and-register-request - prints out the new request IDs
     to allow their monitoring by ID rather than possibly ambiguous request name      

[v6r15p2]

*WMS
FIX: pilotCommands - protect calls to external commands in case of empty
     or erroneous output
FIX: Matcher - fixed bug in the tag matching logic: if a site presented an empty
     Tag list instead of no Tag field at all, it was interpreted as site accepts
     all the tags
FIX: Matcher - matching parameters are printed out in the Matcher rather than
     in the TaskQueueDB, MaxRAM and Processors are not expanded into tags           

[v6r15p1]

Included patches for v6r14p32

*Configuration
CHANGE: Resources helper - remove "dips" protocol from the default list of third party
        protocols

*Resources
FIX: XROOTStorage - bug fixed in __createSingleDirectory() - proper interpretation
     of the xrootClient.mkdir return status
FIX: XROOTStorage unit test reenabled by mocking the xrootd import      

[v6r15]

Removed general "from DIRAC.Core.Utilities import *" in the top-level __init__.py

Made service handlers systematically working with unicode string arguments
Added requirements.txt and Makefile in the root of the project to support pip style installation

DIRAC documentation moved to the "docs" directory if the DIRAC project from the
DIRACDocs separate project.

*Accounting
CHANGE: INTEGER -> BIGINT for "id" in "in" accountingDB tables

*Core
NEW: The S_ERROR has an enhanced structure containing also the error code and the call
     stack from where the structure was created
NEW: DErrno module to contain definitions of the DIRAC error numbers and standard
     descriptions to be used from now on in any error code check      
CHANGE: gMonitor instantiation removed from DIRAC.__init__.py to avoid problems in
        documentation generation
CHANGE: removed Core.Utilities.List.sortList (sorted does the job)
CHANGE: removed unused module Core.Utilities.TimeSeries
NEW: dirac-install - makes us of the DIRAC tar files in CVMFS if available
NEW: dirac-install-client - a guiding script to install the DIRAC client from A to Z        
CHANGE: dirac-install - when generating bashrc and cshrc scripts prepend DIRAC paths
        to the ones existing in the environment already
NEW: MJFTimeLeft - using Machine JOb features in the TimeLeft utility
FIX: BaseClient - only give warning log message "URL banned" when one of the
     service URLs is really banned
CHANGE: DISET components - improved logic of service URL retries to speedup queries
        in case of problematic services     
NEW: dirac-rss-policy-manager - allows to interactively modify and test only the 
     policy section of Dirac.cfg     
FIX: XXXTimeLeft - do not mix CPU and WallTime values     
FIX: ComponentInstaller - longer timeout for checking components PID (after restart)
CHANGE: Proxy - in executeWithUserProxy() when multiple DNs are present, try all of them
CHANGE: List utility - change uniqueElements() to be much faster
NEW: Platform - added getPlatform() and getPlatformTuple() utilities to evaluate lazily the
     DIRAC platform only when it is needed, this accelerates DIRAC commands not needing
     the platform information. 

*Configuration
NEW: GOCDB2CSAgent agent to synchronize GOCDB and CS data about perfSONAR services
NEW: VOMS2CSAgent to synchronize VOMS user data with the DIRAC Registry
CHANGE: ConfigurationData - lazy config data compression in getCompressedData()

*Framework
CHANGE: SystemAdministratorIntegrator - make initial pinging of the hosts in parallel
        to speed up the operation
CHANGE: InstalledComponentsDB - table to cache host status information populated
        by a periodic task    
NEW: ComponentInstaller Client class to encapsulate all the installation utilities
     from InstallTools module    
NEW: SystemAdministratorClientCLI - added uninstall host command
NEW: SystemAdministratorClientCLI - added show ports command
NEW: SystemAdministratorHandler - added getUsedPorts() interface
NEW: SystemAdministratorHandler - show host command shows also versions of the Extensions
NEW: InstalledComponentsDB - added Extension field to the HostLogging table 
FIX: SystemLoggingDB - fixed double creation of db tables

*Accounting
FIX: DataStoreClient - Synchronizer based decorators have been replaced with a simple 
     lock as they were blocking addRegister() during every commit(); 

*RSS
NEW: CE Availability policy, closing #2373
CHANGE: Ported setStatus and setToken rpc calls to PublisherHandler from LHCb implementation
NEW: E-mails generated while RSS actions are now aggregated to avoid avalanches of mails
NEW: dirac-rss-sync is also synchronizing Sites now

*DMS
CHANGE: FileCatalogClient - make explicit methods for all service calls
CHANGE: DataManager, StorageElement - move physical accounting the StorageElement
CHANGE: FileCatalog - added recursive changePathXXX operations
CHANGE: FileCatalog contained objects have Master attribute defined in the CS. Extra check of eligibility of the catalogs specified explicitely. No-LFN write methods return just the Master result to be compatible with the current use in the clients.
CHANGE: Removed LcgFileCatalogXXX obsoleted classes
NEW: ConsistencyInspector class to perform data consistency checks between 
     different databases
CHANGE: FileCatalog(Client) - refactored to allow clients declare which interface
        they implement     
NEW: FileCatalog - conditional FileCatalog instantiation based on the configured
     Operations criteria        

*TS
CHANGE: TransformationDB table TaskInputs: InputVector column from BLOB to MEDIUMTEXT
FIX: TaskManager - fix bug in case there is no InputData for a task, the Request created 
     for the previous task was reassigned
NEW: TaskManager - possibility to submit one bulk job for a series of tasks     

*WMS
NEW: TaskQueueDB - possibility to present requirements in a form of tags from the 
     site( pilot ) to the jobs to select ones with required properties
FIX: JobWrapper - the InputData optimizer parameters are now DEncoded     
CHANGE: JobAgent - add Processors and WholeNode tags to the resources description
CHANGE: SiteDirector - flag to always download pilot output is set to False by default
FIX: SiteDirector - using PilotRunDirectory as WorkingDirectory, if available at the CE 
     level in the CS. Featire requested in issue #2746
NEW: MultiProcessorSiteDirector - new director to experiment with the multiprocessor/
     wholeNode queues
CHANGE: JobMemory utility renamed to JobParameters
CHANGE: CheckWNCapabilities pilot command changed to get WN parameters from the
        Machine Job Features (MJF) - NumberOfProcessors, MaxRAM    
NEW: JobManager, ParametricJob - utilities and support for parametric jobs with multiple
     parameter sequences      
NEW: SiteDirector - added logic to send pilots to sites with no waiting pilots even if
     the number of already sent pilots exceeds the number of waiting jobs. The functionality
     is switched on/off by the AddPilotsToEmptySites option.        

*RMS
FIX: Request - fix for the case when one of the request is malformed, the rest of 
     the requests could not be swiped
FIX: ReqProxyHandler - don't block the ReqProxy sweeping if one of the request is buggy     
CHANGE: ReqProxyHandler - added monitoring counters
NEW: ReqProxyHandler - added interface methods to list and show requests in a ReqProxy

*Resources
FIX: SRM2Storage - do not add accounting to the output structure as it is done in 
     the container StorageElement class
CHANGE: Add standard metadata in the output of all the Storage plugins     

*Interfaces
NEW: Job API - added setParameterSequence() to add an arbitrary number of parameter
     sequences for parametric jobs, generate the corresponding JDL

*tests
NEW: The contents of the TestDIRAC package is moved into the tests directory here

[v6r14p39]

Patch to include WebApp version v1r6p32

[v6r14p38]

*Core
CHANGE: Unhashable objects as DAG graph nodes

*RMS
CHANGE: Added possibility of constant delay for RMS operations

[v6r14p37]

*Core
NEW: Added soft implementation of a Direct Acyclic Graph

*Configuration
FIX: Bdii2CSAgent finds all CEs of a site (was finding only one)

*Resources
FIX: Make sure transferClient connects to the same ProxyStorage instance

[v6r14p36]

*Core
FIX: Sending mails to multiple recipients was not working

*WMS
FIX: Allow staging from SEs accessible by protocol


[v6r14p35]

*Core
FIX: SOAPFactory - fixes for import statements of suds module to work with the
     suds-jurko package that replaces the suds package

*Resources
FIX: BatchSystems.Torque - take into account that in some cases jobID includes
     a host name that should be stripped off
FIX: SSHComputingElement - in _getJobOutputFiles() fixed bug where the output
     of scpCall() call was wrongly interpreted    
FIX: ProxyStorage - evaluate the service url as simple /DataManagement/StorageElementProxy
     to solve the problem with redundant StorageElementProxy services with multiple
     possible urls       
     
*RSS
CHANGE: Configurations.py - Added DTScheduled3 policy (3 hours before downtime)     
     
*WMS
FIX: pilotCommands - take into account that in the case of Torque batch system
     jobID includes a host name that should be stripped off   
       
[v6r14p34]

*Configuration
FIX: Bdii2CSAgent - reinitilize the BDII info cache at each cycle in order not to 
     carry on obsoleted stuff. Fixes #2959

*Resources
FIX: Slurm.py - use --partition rather --cluster for passing the DIRAC queue name
FIX: DIPStorage - fixed bug in putFile preventing third party-like transfer from
     another DIPS Storage Element. Fixes #2413

*WMS
CHANGE: JobWrapper - added BOINC user ID to the job parameters
FIX: pilotCommands - interpret SLURM_JOBID environment if present
FIX: WMSClient - strip of comments in the job JDL before any processing.
     Passing jdl with comments to the WMS could provoke errors in the
     job checking.

[v6r14p33]

*WMS
FIX: JobAgent - included a mechanism to stop JobAgent if the host operator
     creates /var/lib/dirac_drain
FIX: CPUNormalization - fixed a typo in getPowerFromMJF() in the name of the
     exception log message           

[v6r14p32]

*Core
FIX: InstallTools - getStartupComponentStatus() uses "ps -p <pid>" variant of the
     system call to be independent of the OS differences

*DMS
FIX: RemoveReplica - bulkRemoval() was modifying its input dict argument and returning it,
     which was useless, only modify argument

*WMS
CHANGE: CPUNormalization - get HS'06 worker node value from JOBFEATURES if available

*RMS
FIX: ReqClient - bug fixed preventing the client to contact multiple instances of ReqManager
     service

[v6r14p31]

*DMS
FIX: FTSAgent - if a file was not Scheduled, the FTSAgent was setting it Done even if it had 
     not been replicated.

*Workflow
FIX: FailoverRequest - forcing setting the input file Unused if it was already set Processed

[v6r14p30]

*Framework
BUGFIX: MonitoringHandler - in deleteActivities() use retVal['Message'] if result is not OK

*Resources
FIX: XROOTStorage - in getFile() evaluate file URL without URL parameters
                    in __putSingleFile() use result['Message'] in case of error
                    
*RMS
FIX: dirac-rms-cancel-request - fixed crash because of gLogger object was not imported

*TS
FIX: TransformationCLI - in resetProcessedFile() added check that the Failed dictionary
     is present in the result of a call                    

[v6r14p29]

*Core
FIX: Time - skip the effect of timeThis decorator if not running interractively

*DMS
FIX: DataManager - in getFile(), select preferentially local disk replicas, if none disk replicas, 
     if none tape replicas
FIX: DataManager - avoid changing argument of public method checkActiveReplicas()
FIX: FTSAgent - wait 3 times longer for monitoring FTS jobs if Staging

*Accounting
CHANGE: Jobs per pilot plot is presented as Quality plot rather than a histogram

*WMS
CHANGE: dirac-wms-cpu-normalization - reduce memory usage by using xrange() instead of range()
        in the large test loop

[v6r14p28]

*TS
FIX: TaskManager - protection against am empty task dictionary in 
     prepareTransformationTasks()
FIX: Test_Client_TransformationSystem - fixes ti run in the Travis CI 
     environment
     
*WMS
FIX: JobMemory - use urllib instead of requests Python module as the latter
     can be unavailable in pilots.           

[v6r14p27]

*Core
FIX: PlainTransport,SocketInfoFactory - fix for the IPv6 "Address family not supported 
     by protocol" problems

*Interfaces
NEW: Dirac.py - in ping()/pingService() allow to ping a specific URL

*Resources
FIX: LcgFileCatalogClient - convert LFN into str in __fullLfn to allow LFNs
     in a unicode encoding

*WMS
FIX: JobWrapper - set the job minor status to 'Failover Request Failed' 
     if the failover request fails sending

*TS
FIX: TransformationDB - in getTransformationTasks(),getTaskInputVector 
     forward error result to the callers
FIX: TaskManager - in case there is no InputData for a task, the Request created 
     for the previous task was reassigned. This fixes this bug.      

*tests
FIX: several fixes to satisfy on-the-fly unit tests with teh Travis CI service 

[v6r14p26]

NEW: Enabled on-the-fly tests using the Travis-CI service

*Core
FIX: Subprocess - fix two potential infinite loops which can result in indefinite
     output buffer overflow

*WMS
FIX: JobScheduling executor - check properly if staging is allowed, it was always True before

[v6r14p25]

*Core
FIX: Subprocess - more detailed error log message in case ov output buffer
     overflow

*DMS
FIX: DataManager - fix for getActiveReplicas(): first check Active replicas before 
     selecting disk SEs

*Resources
FIX: StorageElementCache - fixes to make this class thread safe
FIX: StorageFactory - fix in getConfigStorageProtocols() to properly get options
     for inheriting SE definitions

[v6r14p24]

*Accounting
FIX: Plots, JobPlotter - fix sorting by plot labels in case the enddata != "now"

*DMS
FIX: dirac-dms-user-lfns - add error message when proxy is expired 

[v6r14p23]

*Interfaces
FIX: Job.py - setCPUTime() method sets both CPUTime and MaxCPUTime JDL parameters
     for backward compatibility. Otherwise this setting was ignored by scheduling

*TS
BUGFIX: TaskManager - bug fixed in submitTransformationTasks in getting the TransformationID 

[v6r14p22]

CHANGE: Multiple commands - permissions bits changed from 644 to 755  

*Framework
FIX: UserProfileDB - in case of desktop name belonging to two different users we have 
     to use both desktop name and user id to identify the desktop

*WMS
BUGFIX: JobWrapperTemplate - bug fixed in evaluation of the job arguments

*TMS
CHANGE: TaskManager - added TransformationID to the log messages

[v6r14p21]

*DMS
CHANGE: dirac-admin-allow(ban)-se - allow an SE group to be banned/allowed

*SMS
FIX: RequestPreparationAgent - fix crash in execute() in case no replica information
     available

*WMS
FIX: TaskQueueDB, PilotAgentsDB - escape DN strings to avoid potential SQL injection
FIX: JobWrapperTemplate - pass JobArguments through a json file to fix the case
     of having apostrophes in the values

*TMS
FIX: TransformationAgent - in processTransformation() fix reduction of number of files

[v6r14p20]

*WMS
FIX: SandboxMetadataDB - escape values in SandboxMetadataDB SQL queries to accommodate
     DNs containing apostrophe 

[v6r14p19]

*Core
NEW: CLI base class for all the DIRAC CLI consoles, common methods moved to the new class,
     XXXCLI classes updated to inherit the base class
FIX: Network - fix crash when path is empty string, fixes partly #2413     
     
*Configuration
FIX: Utilities.addToChangeSet() - fix the case when comma is in the BDII Site description 
     followed by a white space, the description string was constantly updated in the CS

*Interfaces
FIX: Dirac.py - in retrieveRepositorySandboxes/Data - "Retrieved" and "OutputData" key values
     are strings '0' in the jobDict when a repository file is read, need to cast it to int

*DMS
FIX: RegisterReplica - if operation fails on a file that no longer exists and has no 
     replica at that SE, consider the operation as Done.

*Resources
FIX: ARCComputingElement - bug fix in getJobOutput in using the S_ERROR()

[v6r14p18]

*Core
FIX: VOMSService - attGetUserNickname() can only return string type values
FIX: dirac-deploy-scripts - install DIRAC scripts first so that they can be 
     overwritten by versions from extensions

*Framework
FIX: dirac-populate-component-db - bug fixed to avoid duplicate entries in the
     database

*TS
FIX: TaskManager - do not use ReqProxy when submitting Request for Tasks, otherwise
     no RequestID can be obtained

*Interfaces
CHANGE: Dirac.py - increase verbosity of a error log message in selectJobs

*Resources
FIX: XROOTStorage - fixed KeyError exception while checking file existence
FIX: ARCComputingElement - in getJobOutput test for existence of an already 
     downloaded pilot log

[v6r14p17]

*Core
FIX: Service.py - use the service name as defined in the corresponding section in the CS
     and not the name defined in service Module option. This fixes the problem with the
     StorageElement service not interpreting properly the PFN name and using a wrong local
     data path. 

*Resources
CHANGE: ARCComputingElement - if the VO is not discoverable from the environment, use ARC API
        call in the getCEStatus, use ldapsearch otherwise

[v6r14p16]

*Resources
CHANGE: ARC Computing Element automatically renew proxies of jobs when needed

[v6r14p15]

*Core
FIX: VOMS.py - Fixed bug that generates proxies which are a mix between legacy and rfc proxies.

*DMS
CHANGE: Allow selecting disk replicas in getActiveReplicas() and getReplicas()

*WMS
CHANGE: Use the preferDisk option in the InputData optimizer, the TransformationAgent and in the Interface splitter


[v6r14p14]

*Core
FIX: VOMS.py - return RFC proxy if necessary after adding the VOMS extension

*Configuration
FIX: Validate maxCPUTime and Site description value

*Resources
FIX: XROOTStorage - changes to allow third party transfers between XROOT storages
CHANGE: HTCondorCEComputingElement - the Condor logging can now be obtained in the webinterface;
        SIGTERM (instead of SIGKILL) is send to the application in case jobs are killed by the host site;
        when pilots are put in held status we kill them in condor and mark them as aborted.

*WMS
FIX: pilotCommands - fixes for intrepreting tags in the pilot

[v6r14p13]

*WMS
FIX: pilot commands CheckCECapabilities and CheckWNCapabilities were not considering the case of missing proxy

[v6r14p12]

*Core
FIX: allow a renormalization of the estimated CPU power
FIX: dirac-install: Make hashlib optional again (for previous versions of python, since the pilot may end up on old machines)

*Framework
FIX: allow to install agents with non-standard names (different from the module name)

*DMS
CHANGE: Consider files to reschedule and submit when they are Failed in FTS

*WMS
CHANGE: Move getCEStatus function back to using the ARC API

[v6r14p11]

*Core
FIX: XXXTimeLeft - set limit to CPU lower than wall clock if unknown
FIX: Logger - fix exception printing in gLogger.exception()
CHANGE: InstallTools - added more info about the process in getStartupComponentStatus()
CHANGE: Time - better report from timeThis() decorator

*DMS
CHANGE: FTSAgent - wait some time between 2 monitorings of each job

*WMS
NEW: pilotCommands - added CheckCECapabilities, CheckWNCapabilities commands
NEW: Added dirac-wms-get-wn-parameters command

*TS
NEW: Added dirac-production-runjoblocal command
FIX: TransformationAgent(Plugin) - clean getNextSite() and normalizeShares()
FIX: TransformationPlugin - added setParameters() method

*RSS
FIX: dirac-rss-sync - move imports to after the Script.getPositionalArguments()

*Resources
NEW: Added dirac-resource-get-parameters command

[v6r14p10]
*Configuration
FIX: Resources - getQueue() is fixed to get properly Tag parameters

*Framework
FIX: SecurityFileLog - fix for zipping very large files

*Resources
NEW: added dirac-resource-get-parameters command

*WMS
NEW: JobMonitoringHandler - add getJobsParameters() method
NEW: pilotCommands - added CheckCECapabilities, CheckWNCapabilities
NEW: Added dirac-wms-get-wn-parameters command
NEW: Matcher - generate internal tags for MaxRAM and NumberOfProcessors parameters
CHANGE: SiteDirector does not pass Tags to the Pilot
FIX: Matcher(Handler) - do not send error log message if No match found,
     fixed Matcher return value not correctly interpreted

[v6r14p9]

*Core
FIX: BaseClient - enhance retry connection logic to minimize the overall delay
FIX: MessageBroker - fix of calling private __remove() method from outside
     of the class

*Framework
BUGFIX: dirac-(un)install-component - bug in importing InstallTools module

*WMS:
FIX: JobWrapper - fix in getting the OutputPath defined in the job

*Resources
FIX: ARCComputingElement - add queue to the XRSL string

[v6r14p8]

*Core
FIX: XXXTimeLeft - minor fixes plus added the corresponding Test case
FIX: ReturnValues - fixes in the doc strings to comply with the sphinx syntax
FIX: SocketInfoFactory - in __sockConnect() catch exception when creating a
     socket

*Interfaces
FIX: Job.py - fixes in the doc strings to comply with the sphinx syntax

*RSS
NEW: Configurations.py - new possible configuration options for Downtime Policies

*WMS
CHANGE: StatesAccountingAgent - retry once and empty the local messages cache
        in case of failure to avoid large backlog of messages
CHANGE: SiteDirector - do not send SharedArea and ClientPlatform as pilot
        invocation arguments  
CHANGE: Matcher - allow matching by hosts in multi-VO installations              

[v6r14p7]

*Core
CHANGE: XXXTimeLeft utilities revisited - all return real seconds,
        code refactoring - use consistently always the same CPU power 

*WMS
FIX: JobAgent - code refactoring for the timeLeft logic part

*Resources
BUGFIX: ComputingElement - get rid of legacy getResourcesDict() call

[v6r14p6]

*Configuration
FIX: Bdii2CSAgent - refresh configuration from Master before updating
FIX: Bdii2CSAgent - distinguish the CE and the Cluster in the Glue 1.0 schema

*DMS
CHANGE: FTSAgent - make the amount of scheduled requests fetched by the 
        FTSAgent a parameter in the CS 
CHANGE: RMS Operations - check whether the always banned policy is applied for SEs
        to a given access type

*RMS
FIX: RequestClient(DB,Manager) - fix bulk requests, lock the lines when selecting 
     the requests to be assigned, update the LastUpdate time, and expose the 
     assigned flag to the client

*WMS
FIX: JobAgent - when the application finishes with errors but the agent continues 
     to take jobs, the timeLeft was not evaluated
FIX: JobAgent - the initial timeLeft value was always set to 0.0     

[v6r14p5]

*Core
FIX: X509Certificate - protect from VOMS attributes that are not decodable


*Resources
FIX: GFAL2_StorageBase - fixed indentation and a debug log typo

*WMS
BUGFIX: Matcher - only the first job was associated with the given pilot
FIX: pilotTools - 0o22 is only a valid int for recent python interpreters, 
     replaced by 18

[v6r14p4]

*Core
FIX: DictCache - fix the exception in the destructor preventing the final
     cache cleaning

*Framework
FIX: SystemAdministratorClientCLI - corrected info line inviting to update
     the pilot version after the software update

*DMS
FIX: FTSAgent - Add recovery of FTS files that can be left in weird statuses 
     when the agent dies
CHANGE: DataManager - allow to not get URLs of the replicas
CHANGE: FTSJob - keep and reuse the FTS3 Context object

*Storage
CHANGE: StorageManagerClient - don't fail getting metadata for staging if at 
        least one staged replica found

*WMS
FIX: CPUNormalization - protect MJF from 0 logical cores
FIX: JobScheduling - fix printout that was saying "single site" and "multiple sites" 
     in two consecutive lines
NEW: pilotTools,Commands - added CEType argument, e.g. to specify Pool CE usage 
FIX: WatchDog - added checks of function return status, added hmsCPU initialization to 0,
     removed extra printout     
     
*Resources
FIX: GFAL2 plugins - multiple bug fixes     

[v6r14p3]

*Core
BUGFIX: small bug fixed in dirac-install-component, dirac-uninstall-component
BUGFIX: VOMS - remove the temporary file created when issuing getVOMSProxyInfo
FIX: FileHelper - support unicode file names
FIX: DictCache - purges all the entry of the DictCache when deleting the DictCache object 

*Framework
BUGFIX: dirac-populate-component-db - avoid return statement out of scope

*Interfaces
BUGFIX: Dirac - in submitJob() faulty use of os.open

*WMS
FIX: JobWrapper - avoid evaluation of OutputData to ['']
FIX: Matcher - the Matcher object uses a VO dependent Operations helper
CHANGE: JobAgent - stop agent if time left is too small (default 1000 HS06.s)
FIX: CPUNormalization - use correct denominator to get power in MJF

*Resources
FIX: ARCComputingElement - changed implementation of ldap query for getCEStatus

[v6r14p2]

*Core
FIX: Use GSI version 0.6.3 by default
CHANGE: Time - print out the caller information in the timed decorator
CHANGE: dirac-install - set up ARC_PLUGIN_PATH environment variable

*Framework
FIX: dirac-proxy-info - use actimeleft VOMS attribute

*Accounting
CHANGE: Removed SRMSpaceTokenDeployment Accounting type

*RSS
CHANGE: ResourceStatus - re-try few times to update the RSS SE cache before giving up
FIX: XXXCommand, XXXAction - use self.lof instead of gLogger
CHANGE: Added support for all protocols for SEs managed by RSS

*RMS
FIX: Request - produce enhanced digest string
FIX: RequestDB - fix in getDigest() in case of errors while getting request

*Resources
CHANGE: Propagate hideExceptions flag to the ObjectLoader when creating StorageElements
FIX: ARCComputingElement - multiple fixes after experience in production

*WMS
FIX: Pilot commands - fixed an important bug, when using the 
     dirac-wms-cpu-normalization script

[v6r14p1]

The version is buggy when used in pilots

*Core
NEW: dirac-install-component command replacing dirac-install-agent/service/executor
     commands
     
*Resources
NEW: FileStorage - plugin for "file" protocol
FIX: ARCComputingElement - evaluate as int the job exit code

*RSS
FIX: CSHelpers - several fixes and beautifications     

[v6r14]

*Core
NEW: CSGlobals - includes Extensions class to consistently check the returned
     list of extensions with proper names 
NEW: ProxyManagerXXX, ProxyGeneration, X509XXX - support for RFC proxies
NEW: ProxyInfo - VOMS proxy information without using voms commands
NEW: LocalConfiguration - option to print out license information    
FIX: SocketInfo.py - check the CRL lists while handshaking  

Configuration
NEW: ConfigurationClient - added getSectionTree() method

*Framework
NEW: InstalledComponentsDB will now store information about the user who did the 
     installation/uninstallation of components.

*Resources
NEW: ARCComputingElement based on the ARC python API

*RSS
FIX: Improved logging all over the place 

*DMS
NEW: New FileCatalog SecurityManager with access control based on policies,
     VOMSPolicy as one of the policy implementations.
NEW: lfc_dfc_db_copy - script used by LHCb to migrate from the LFC to the DFC with 
     Foreign Keys and Stored Procedures by accessing the databases directly     
NEW: FileManagerPs.py - added _getFileLFNs() to serve info for the Web Portal     
CHANGE: Moving several tests to TestDIRAC

*Interfaces
CHANGE: use jobDescription.xml as a StringIO object to avoid multiple disk
        write operations while massive job submission

*WMS
FIX: Watchdog - review for style and pylint
CHANGE: Review of the Matcher code, extracting Limiter and Matcher as standalone 
        utilities
        

*Transformation
NEW: New ported plugins from LHCb, added unit tests


[v6r13p21]

*TS
FIX: Registering TargetSE for Standard TransformationAgent plugin

[v6r13p20]

*DMS
FIX: DMSHelpers - allow for more than one Site defined to be local per SE

*Resources
FIX: XRootStorage - fix in getURLBase()

[v6r13p19]

FIX: changes incorporated from v6r12p53 patch

[v6r13p18]

*WMS
FIX: JobWrapper - ported back from v6r14p9 the fix for getting OutputPath

[v6r13p17]

FIX: changes incorporated from v6r12p52 patch

[v6r13p16]

FIX: changes incorporated from v6r12p51 patch

[v6r13p15]

Included patches from v6r12p50 release 

[v6r13p14]

*DMS
FIX: ReplicateAndRegister - fix a problem when a file is set Problematic 
     in the FC but indeed doesn't exist at all 

*Resources
CHANGE: StorageFactory - enhance the logic of BaseSE inheritance in the
        SE definition in the CS
        
*WMS
CHANGE: CPUNormalization, dirac-wms-cpu-normalization - reading CPU power 
        from MJF for comparison with the DIRAC evaluation
FIX: SiteDirector - create pilot working directory in the batch system working
     directory and not in "/tmp"                

[v6r13p13]

*DMS
BUGFIX: FileCatalogClient - bug fixed in getDirectoryMetadata()

[v6r13p12]

*Resources
FIX: StorageElement - bug fixed in inValid()
CHANGE: StorageFactory - do not interpret VO parameter as mandatory

[v6r13p11]

*DMS
BUGFIX: RemoveReplica - fix in singleRemoval()
FIX: dirac-dms-user-lfns - increased timeout

[v6r13p10]

CHANGE: Use sublogger to better identify log source in multiple places

*Core
CHANGE: Review / beautify code in TimeLeft and LSFTimeLeft
FIX: LSFTimeLeft - is setting shell variables, not environment variables, 
     therefore added an "export" command to get the relevant variable 
     and extract then the correct normalization

*Accounting
FIX: DataOperationPlotter - add better names to the data operations

*DMS:
FIX: DataManager - add mandatory vo parameter in __SEActive()
CHANGE: dirac-dms-replicate-and-register-request - submit multiple requests
        to avoid too many files in a single FTS request
FIX: FileCatalog - typo in getDirectoryMetadata()
FIX: FileCatalog - pass directory name to getDirectoryMetadata and not file name 
FIX: DataManager - in __SEActive() break LFN list in smaller chunks when
     getting replicas from a catalog        

*WMS
FIX: WMSAdministratorHandler - fix in reporting pilot statistics
FIX: JobScheduling - fix in __getSitesRequired() when calling self.jobLog.info 
CHANGE: pilotCommands - when exiting with error, print out current processes info

[v6r13p9]

*Framework
FIX: SystemLoggingDB - schema change for ClientIPs table to store IPv6 addresses

*DMS
BUGFIX: DMSRequestOperationsBase - bug fix in checkSEsRSS()
FIX: RemoveFile - in __call__(): bug fix; fix in the BannedSE treatment logic

*RMS
BUGFIX: Operation - in catalogList()
BUGFIX: ReqClient - in printOperation()

*Resources
FIX: GFAL2_StorageBase - added Lost, Cached, Unavailable in getSingleFileMetadata() output
BUGFIX: GFAL2_StorageBase - fixed URL construction in put(get)SingleFile() methods

*WMS
FIX: InputDataByProtocol - removed StorageElement object caching

[v6r13p8]

*Framework
FIX: MonitoringUtilities - minor bug fix

*DMS
FIX: DataManager - remove local file when doing two hops transfer

*WMS
FIX: SandboxStoreClient - get the VO info from the delegatedGroup argument to 
     use for the StorageElement instantiation

*TMS
CHANGE: Transformation(Client,DB,Manager) - multiple code clean-up without
        changing the logic

[v6r13p7]

*Core
NEW: X509CRL - class to handle certificate revocation lists

*DMS
FIX: RequestOperations/RemoveFile.py - check target SEs to be online before
     performing the removal operation. 
FIX: SecurityManager, VOMSPolicy - make the vomspolicy compatible with the old client 
     by calling in case of need the old SecurityManager     

*Resources
BUGFIX: Torque, GE - methods must return Message field in case of non-zero return status
FIX: SRM2Storage - when used internaly, listDirectory should return urls and not lfns

*WMS
FIX: ConfigureCPURequirements pilot command - add queue CPU length to the extra local
     configuration
FIX: JobWrapper - load extra local configuration of any     

*RMS
FIX: RequestDB - fix in getRequestSummaryWeb() to suit the Web Portal requirements

*Transformation
FIX: TransformationManagerHandler - fix in getTransformationSummaryWeb() to suit 
     the Web Portal requirements

[v6r13p6]

*Core
FIX: X509Chain - use SHA1 signature encryption in all tha cases

*Resources
FIX: ComputingElement - take CPUTime from its configuration defined in the 
     pilot parameters

*WMS
FIX: SiteDirector - correctly configure jobExecDir and httpProxy Queue parameters

[v6r13p5]

*Resources
BUGFIX: Torque - getCEStatus() must return integer job numbers
FIX: StorageBase - removed checking the VO name inside the LFN 

*WMS
FIX: InputData, JobScheduling - StorageElement needs to know its VO

*DMS
FIX: ReplicateAndRegister - Add checksumType to RMS files when adding 
     checksum value
FIX: DataManager - remove unnecessary access to RSS and use SE.getStatus()     
FIX: DMHelpers - take into account Alias and BaseSE in site-SE relation

*RMS
FIX: Request - bug fixed in optimize() in File reassignment from one
     Operation to another  

*Transformation
FIX: TransformationDB - set derived transformation to Automatic

[v6r13p4]

*Core
FIX: VOMSService - treat properly the case when the VOMS service returns no result
     in attGetUserNickname()

*DMS
FIX: FTSAgent, ReplicateAndRegister - make sure we use source replicas with correct 
     checksum 

*RMS
FIX: Request - minor fix in setting the Request properties, suppressing pylint
     warnings
CHANGE: File, Reques, Operation, RequestDB - remove the use of sqlalchemy on 
        the client side     
     
*Resources
FIX: StorageElement - import FileCatalog class rather than the corresponding module     
FIX: SLURM - proper formatting commands using %j, %T placeholders
FIX: SSHComputingElement - return full job references from getJobStatus() 

*RSS
FIX: DowntimeCommand - checking for downtimes including the time to start in hours

*Workflow
CHANGE: FailoverRequest - assign to properties rather than using setters

*Transformation
FIX: TransformationClient(DB,Utilities) - fixes to make derived transformations work

[v6r13p3]

*DMS
FIX: DataManager - in putAndRegister() specify explicitly registration protocol
     to ensure the file URL available right after the transfer
     
*Resources
FIX: SRM2Storage - use the proper se.getStatus() interface ( not the one of the RSS )     

[v6r13p2]

*Framework
FIX: SystemAdministratorHandler - install WebAppDIRAC extension only in case
     of Web Portal installation
CHANGE: dirac-populate-component-db - check the setup of the hosts to register 
        into the DB only installations from the same setup; check the MySQL installation
        before retrieving the database information      

*DMS
FIX: FTSAgent - fix in parsing the server result
FIX: FTSFile - added Waiting status
FIX: FTSJob - updated regexps for the "missing source" reports from the server;
     more logging message 

*Resources
FIX: SRM2Storage - fix in treating the checksum type 
FIX: StorageElement - removed getTransportURL from read methods

*RMS
FIX: Request - typo in the optimize() method

[v6r13p1]

*Framework
CHANGE: SystemAdminstratorIntegrator - can take a list of hosts to exclude from contacting

*DMS
FIX: DataManager - fix in __getFile() in resolving local SEs
FIX: dirac-dms-user-lfns - sort result, simplify logic

*RMS
FIX: Request - Use DMSHelper to resolve the Failovers SEs
FIX: Operation - treat the case where the SourceSE is None

*WMS
FIX: WMSAdministratorHandler - return per DN dictionary from getPilotStatistics 

[v6r13]

CHANGE: Separating fixed and variable parts of error log messages for multiple systems 
        to allow SystemLogging to work

*Core
FIX: MySQL.py - treat in detailed way datetime functions in __escapeString()
FIX: DictCache.get() returns now None instead of False if no or expired value
NEW: InstallTools - allow to define environment variables to be added to the component
     runit run script
NEW: Changes to make the DISET protocol IP V6 ready
CHANGE: BaseClient - retry service call on another instance in case of failure
CHANGE: InnerRPCClient - retry 3 times in case of exception in the transport layer
CHANGE: SocketInfo - retry 3 times in case of handshaking error
CHANGE: MySQL - possibility to specify charset in the table definition
FIX: dirac-install, dirac-distribution - removed obsoleted defaults     
NEW: Proxy utility module with executeWithUserProxy decorator function

*Configuration
NEW: CSAPI,dirac-admin-add-shifter - function, and script, for adding or modifying a 
     shifter in the CS

*Framework
FIX: NotificationDB - escape fields for sorting in getNotifications()
NEW: Database, Service, Client, commands for tracking the installed DIRAC components

*Interfaces
CHANGE: Dirac - changed method names, keeping backward compatibility
CHANGE: multiple commands updated to use the new Dirac API method names

*DMS
NEW: Native use of the FTS3 services
CHANGE: Removed the use of current DataLogging service
CHANGE: DataManager - changes to manage URLs inside StorageElement objects only
FIX: DataManager - define SEGroup as accessible at a site
CHANGE: DirectoryListing - extracted from FileCatalogClientCLI as an independent utility
CHANGE: MetaQuery - extracted from FileCatalogClientCLI as an independent utility
CHANGE: FileCatalogClientCLI uses external DirectoryListing, MetaQuery utilities
CHANGE: FileCatalog - replace getDirectoryMetadata by getDirectoryUserMetadata
NEW: FileCatalog - added new getDirectoryMetadata() interface to get standard directory metadata
NEW: FileCatalog - possibility to find files by standard metadata
NEW: FileCatalog - possibility to use wildcards in the metadata values for queries
NEW: DMSHelpers class
NEW: dirac-dms-find-lfns command

*WMS
NEW: SiteDirector - support for the MaxRAM queue description parameter
CHANGE: JobScheduling executor uses the job owner proxy to evaluate which files to stage
FIX: DownloadInputData - localFile was not defined properly
FIX: DownloadInputData - could not find cached files (missing [lfn])

*RMS
CHANGE: Removed files from the previous generation RMS
CHANGE: RMS refactored based on SQLAlchemy 
NEW: ReqClient - added options to putRequest(): useFailoverProxy and retryMainServer
CHANGE: DMSRequestOperationsBase - delay execution or cancel request based on SE statuses 
        from RSS/CS
FIX: Fixes to make use of RequestID as a unique identifier. RequestName can be used in
     commands in case of its uniqueness        

*Resources
NEW: Computing - BatchSystem classes introduced to be used both in Local and SSH Computing Elements
CHANGE: Storage - reworked Storage Element/Plugins to encapsulate physical URLs 
NEW: GFAL2_StorageBase.py, GFAL2_SRM2Storage.py, GFAL2_XROOTStorage.py 

*RSS:
NEW: dirac-admin-allow(ban)-se - added RemoveAccess status
CHANGE: TokenAgent - added more info to the mail

*TS
CHANGE: Task Manager plugins

[v6r12p53]

*DMS
CHANGE: FileCatalogClientCLI - ls order by size, human readable size value
FIX: DirectoryMetadata - enhanced error message in getDirectoryMetadata

*WMS
BUGFIX: JobAgent - bug when rescheduling job due to glexec failure

*TS
NEW: TransformationCLI - added getOutputFiles, getAllByUser commands
NEW: Transformation - added getAuthorDNfromProxy, getTransformationsByUser methods

*Resources
CHANGE: GlobusComputingElement - simplify creating of pilotStamp

[v6r12p52]

*DMS
NEW: dirac-dms-directory-sync - new command to synchronize the contents of a
     local and remote directories
FIX: DataManager - in removeFile() return successfully if empty input file list     

*TS
NEW: TransformationCLI - getInputDataQuery command returning inputDataQuery 
     of a given transformation

[v6r12p51]

*Core
FIX: dirac-install - fix to work with python version prior to 2.5

*DMS
CHANGE: FileCatalogClientCLI - possibility to set multiple metadata with one command

*Resources
FIX: HTCondorComputingElement - multiple improvements

[v6r12p50]

*Core
FIX: dirac-install - define TERMINFO variable to include local sources as well

*Framework
FIX: SystemAdministratorHandler - show also executors in the log overview

*DMS
FIX: FileCatalogClientCLI - use getPath utility systematically to normalize the
     paths passed by users

*WMS
FIX: PilotStatusAgent - split dynamic and static parts in the log error message

*Resources
NEW: HTCondorCEComputingElement class

[v6r12p49]

*Resources
FIX: GlobusComputingElement - in killJob added -f switch to globus-job-clean command
FIX: ARCComputingElement - create working directory if it does not exist

*DMS
CHANGE: DataManager - added XROOTD to registration protocols

*TMS
FIX: TransformationCLI - doc string

[v6r12p48]

*DMS
FIX: DirectoryTreeBase - fix in changeDirectoryXXX methods to properly interpret input

[v6r12p47]

*DMS
BUGFIX: FileCatalogClientCLI - wrong signature in the removeMetadata() service call

[v6r12p46]

*Core
FIX: GraphData - check for missing keys in parsed_data in initialize()

*WMS
CHANGE: PilotStatusAgent - kill pilots being deleted; do not delete pilots still
        running jobs
  
*RSS
CHANGE: Instantiate RequestManagementDB/Client taking into account possible extensions        

*Resources
FIX: GlobusComputingElement - evaluate WaitingJobs in getCEStatus()
FIX: SRM2Storage - error 16 of exists call is interpreted as existing file
FIX: XROOTStorage - added Lost, Cached, Unavailable in the output of getSingleMetadata()

*WMS
FIX: pilotCommands - removed unnecessary doOSG() function

[v6r12p45]

*Resources
FIX: SRM2Storage - error 22 of exists call is interpreted as existing file
     ( backport from v6r13 )

[v6r12p44]

*WMS
FIX: SiteDirector - consider also pilots in Waiting status when evaluating
     queue slots available

*Resources
NEW: SRM2Storage - makes use of /Resources/StorageElements/SRMBusyFilesExist option
     to set up the mode of interpreting the 22 error code as existing file

[v6r12p43]

*DMS:
FIX: DirectoryTreeBase - avoid double definition of FC_DirectoryUsage table
     in _rebuildDirectoryUsage()

[v6r12p42]

FIX: added fixes from v6r11p34 patch release

[v6r12p41]

*WMS
CHANGE: dirac-wms-job-submit - "-r" switch to enable job repo

[v6r12p40]

*DMS
FIX: DirectoryTreeBase.py - set database engine to InnoDB 

[v6r12p39]

FIX: imported fixes from rel-v6r11

[v6r12p38]

*DMS
CHANGE: DataManager - enhanced real SE name resolution

*RMS
FIX: Request - fixed bug in the optimization of requests with failover operations

*Resources
CHANGE: StorageFactory - allow for BaseSE option in the SE definition

[v6r12p37]

*Core
FIX: InstallTools - force $HOME/.my.cnf to be the only defaults file

[v6r12p36]

*Configuration
FIX: Utilities.py - bug fix getSiteUpdates()

[v6r12p35]

*Core
CHANGE: VOMSService - add URL for the method to get certificates

*DMS
FIX: DataManager - in __replicate() set do not pass file size to the SE if no
     third party transfer
FIX: RemoveFile, ReplicateAndRegister - regular expression for "no replicas"
     common for both DFC and LFC     
     
*WMS
FIX: WMSHistoryCorrector - make explicit error if no data returned from WMSHistory
     accounting query     

[v6r12p34]

*DMS
BUGFIX: FileCatalogWithFkAndPsDB - fix storage usage calculation

[v6r12p33]

*Core
NEW: VOMSService - added method admListCertificates()

*DMS
BUGFIX: dirac-dms-put-and-register-request - missing Operation in the request

*Resources
FIX: sshce - better interpretation of the "ps" command output

[v6r12p32]

*RMS
FIX: ReqManager - in getRequest() possibility to accept None type
     argument for any request 

[v6r12p31]

*WMS
FIX: pilotCommands - import json module only in case it is needed

[v6r12p30]

*Core
FIX: InstallTools - 't' file is deployed for agents installation only
FIX: GOCDBClient - creates unique DowntimeID using the ENDPOINT

*Framework
FIX: SystemAdministratorHandler - use WebAppDIRAC extension, not just WebApp

*DMS:
FIX: FileCatalogComponents.Utilities - do not allow empty LFN names in
     checkArgumentDict()

[v6r12p29]

*CS
CHANGE: CSCLI - use readline to store and resurrect command history

*WMS
FIX: JobWrapper - bug fixed in the failoverTransfer() call
CHANGE: dirac-wms-job-submit - added -f flag to store ids

*DMS
FIX: DataManager - make successful removeReplica if missing replica 
     in one catalog

*RMS
FIX: Operation, Request - limit the length of the error message

[v6r12p28]

*RMS
FIX: Request - do not optimize requests already in the DB 

[v6r12p27]

*Core
CHANGE: InstallTools - install "t" script to gracefully stop agents

*DMS
FIX: FileCatalog - return GUID in DirectoryParameters

*Resource
CHANGE: DFC/LFC clients - added setReplicaProblematic()

[v6r12p26]

*DMS
BUGFIX: FileCatalog - getDirectoryMetadata was wrongly in ro_meta_methods list 

*RMS
FIX: Operation - temporary fix in catalog names evaluation to smooth
     LFC->DFC migration - not to forget to remove afterwards !

*WMS
CHANGE: JobWrapper - added MasterCatalogOnlyFlag configuration option

[v6r12p25]

*DMS
BUGFIX: PutAndRegister, RegitserFile, RegisterReplica, ReplicateAndRegister - do not
        evaluate the catalog list if None

[v6r12p24]

*DMS:
FIX: DataManager - retry RSS call 5 times - to be reviewed

[v6r12p23]

*DMS
FIX: pass a catalog list to the DataManager methods
FIX: FileCatalog - bug fixed in the catalog list evaluation

[v6r12p22]

*DMS
FIX: RegisterFile, PutAndRegister - pass a list of catalogs to the DataManager instead of a comma separated string
FIX: FTSJob - log when a job is not found in FTS
CHANGE: dropped commands dirac-admin-allow(ban)-catalog

*Interfaces
CHANGE: Dirac, JobMonitoringHandler,dirac-wms-job-get-jdl - possibility to retrieve original JDL

*WMS
CHANGE: JobManifest - make MaxInputData a configurable option

[v6r12p21]

*RMS
BUGFIX: File,Operation,RequestDB - bug making that the request would always show 
        the current time for LastUpdate
  
*WMS
FIX: JobAgent - storing on disk retrieved job JDL as required by VMDIRAC
     ( to be reviewed )        

[v6r12p20]

*DMS
FIX: DataManager - more informative log messages, checking return structure
FIX: FileCatalog - make exists() behave like LFC file catalog client by checking
     the unicity of supplied GUID if any
FIX: StorageElementProxyHandler - do not remove the cache directory

*Framework
FIX: SystemAdministratorClient - increase the timeout to 300 for the software update     

*RMS
FIX: Operation.py - set Operation Scheduled if one file is Scheduled
CHANGE: Request - group ReplicateAndRegister operations together for failover 
        requests: it allows to launch all FTS jobs at once

*Resources
FIX: LcgFileCatalogClient - fix longstanding problem in LFC when several files 
     were not available (only one was returned) 

*TS
BUGFIX: TransformationCleaning,ValidateOutputDataAgent - interpret correctly
        the result of getTransformationParameters() call
FIX: TaskManager - fix exception in RequestTaskAgent        

[v6r12p19]

*Core
FIX: Core.py - check return value of getRecursive() call

*DMS
FIX: FileCatalog - directory removal is successful if does not exist
     special treatment of Delete operation

*WMS
FIX: InputDataByProtocol - fix interpretation of return values

[v6r12p18]

*DMS
FIX: FTSStrategy - config option name
FIX: DataManager - removing dirac_directory flag file only of it is there
     in __cleanDirectory()

*RMS
FIX: Operation - MAX_FILES limit set to 10000
FIX: ReqClient - enhanced log messages

*TMS
FIX: TaskManager - enhanced log messages

*RSS
FIX: DowntimeCommand - fixed mix of SRM.NEARLINE and SRM

*WMS
FIX: InputDataByProtocol - fixed return structure

[v6r12p16]

*DMS
FIX: IRODSStorageElement more complete implementation
FIX: FileCatalogHandler(DB) - make removeMetadata bulk method

*Resources
FIX: FileCatalog - make a special option CatalogList (Operations) to specify catalogs used by a given VO

[v6r12p15]

*Core
FIX: ProcessPool - kill the working process in case of the task timeout
FIX: FileHelper - count transfered bytes in DataSourceToNetwork()

*DMS
BUGFIX: FileCatalogCLI - changed interface in changePathXXX() methods
NEW: IRODSStorageElementHandler class
CHANGE: FileCatalog - separate metadata and file catalog methods, 
        apply metadata methods only to Metadata Catalogs 

*Resources
FIX: SSHTorqueComputingElement - check the status of the ssh call for qstat 

*WMS
FIX: WatchdogLinux - fixed typo

[v6r12p14]

*TS
FIX: TaskManagerAgentBase: avoid race conditions when submitting to WMS

*DMS
NEW: FileCatalog - added new components ( directory tree, file manager ) 
     making use of foreign keys and stored procedures
FIX: DataManager returns properly the FileCatalog errors     

[v6r12p13]

*TS
BUGFIX: TransformationAgent - data member not defined

*WMS
FIX: InputData(Resolution,ByProtocol) - possibility to define RemoteProtocol

[v6r12p12]

*WMS
BUGFIX: pilotTools - missing comma

[v6r12p11]

*WMS
FIX: CPUNormalization - dealing with the case when the maxCPUTime is not set in the queue
     definition
FIX: pilotTools - added option pilotCFGFile

[v6r12p10]

*DMS
FIX: StorageElementProxy - BASE_PATH should be a full path

*Resources
FIX: SRM2Storage - return specific error in putFile

*TS
FIX: TransformationAgent - fix to avoid an exception in finalize and double printing 
     when terminating the agent
BUGFIX: TransformationDB - fix return value in setTransformationParameter()

[v6r12p9]

*Core
CHANGE: SiteCEMapping - getSiteForCE can take site argu

ment to avoid confusion

*Interfaces
FIX: Job - provide optional site name in setDestinationCE()

*WMS
FIX: pilotCommands - check properly the presence of extra cfg files
     when starting job agent
FIX: JobAgent - can pick up local cfg file if extraOptions are specified     

[v6r12p8]

*Core
FIX: dirac-configure - correctly deleting useServerCertificate flag
BUGFIX: InstallTools - in fixMySQLScript()

*DMS
BUGFIX: DatasetManager - bug fixes
CHANGE: StorageElementProxy - internal SE object created with the VO of the requester

*TS
FIX: dirac-transformation-xxx commands - do not check the transformation status
CHANGE: Agents - do not use shifter proxy 
FIX: TransformationAgent - correct handling of replica cache for transformations 
     when there were more files in the transformation than accepted to be executed
FIX: TransformationAgent - do not get replicas for the Removal transformations     

*RMS
NEW: new SetFileStatus Operation

[v6r12p7]

*Core
FIX: dirac-configure - always removing the UseServerCertificate flag before leaving
FIX: ProcessPool - one more check for the executing task ending properly 

*Interfaces 
FIX: Dirac.py - use printTable in loggingInfo()

[v6r12p6]

FIX: fixes from v6r11p26 patch release

[v6r12p5]

*Core
FIX: VOMS.py - do not use obsoleted -dont-verify-ac flag with voms-proxy-info

*TS
FIX: TransformationManager - no status checked at level service

[v6r12p4]

FIX: fixes from v6r11p23 patch release

[v6r12p3]

*Configuration
CHANGE: dirac-admin-add-resources - define VOPath/ option when adding new SE 

*Resources
NEW: StorageFactory - modify protocol Path for VO specific value

*DMS
FIX: FileCatalog - check for empty input in checkArgumentFormat utility
FIX: DataManager - protect against FC queries with empty input

[v6r12p2]

*Core
FIX: dirac-install - svn.cern.ch rather than svnweb.cern.ch is now needed for direct 
     HTTP access to files in SVN

*WMS
FIX: dirac-wms-cpu-normalization - when re-configuring, do not try to dump in the 
     diracConfigFilePath

[v6r12p1]

*Configuration
FIX: Core.Utilities.Grid, dirac-admin-add-resources - fix to make a best effort to 
     guess the proper VO specific path of a new SE
*WMS
FIX: dirac-configure, pilotCommands, pilotTools - fixes to use server certificate

[v6r12]

*Core
CHANGE: ProcessPool - do not stop working processes by default
NEW: ReturnValue - added returnSingleResult() utility 
FIX: MySQL - correctly parse BooleanType
FIX: dirac-install - use python 2.7 by default
FIX: dirac-install-xxx commands - complement installation with the component setup
     in runit
NEW: dirac-configure - added --SkipVOMSDownload switch, added --Output switch
     to define output configuration file
CHANGE: ProcessPool - exit from the working process if a task execution timed out  
NEW: ProcessMonitor - added evaluation of the memory consumed by a process and its children   
NEW: InstallTools - added flag to require MySQL installation
FIX: InstallTools - correctly installing DBs extended (with sql to be sourced) 
FIX: InstallTools - run MySQL commands one by one when creating a new database
FIX: InstallTools - fixMySQLScripts() fixes the mysql start script to ognore /etc/my.cnf file
CHANGE: Os.py - the use of "which" is replaced by distutils.spawn.find_executable
NEW: Grid.py - ldapSA replaced by ldapSE, added getBdiiSE(CE)Info() methods
CHANGE: CFG.py - only lines starting with ^\s*# will be treated as comments
CHANGE: Shifter - Agents will now have longer proxies cached to prevent errors 
        for heavy duty agents, closes #2110
NEW: Bdii2CSAgent - reworked to apply also for SEs and use the same utilities for the
     corresponding command line tool
NEW: dirac-admin-add-resources - an interactive tool to add and update sites, CEs, SEs
     to the DIRAC CS   
CHANGE: dirac-proxy-init - added message in case of impossibility to add VOMS extension   
FIX: GOCDBClient - handle correctly the case of multiple elements in the same DT            


*Accounting
NEW: Allow to have more than one DB for accounting
CHANGE: Accounting - use TypeLoader to load plotters

*Framework
FIX: Logger - fix FileBackend implementation

*WMS
NEW: Refactored pilots ( dirac-pilot-2 ) to become modular following RFC #18, 
     added pilotCommands.py, SiteDirector modified accordingly 
CHANGE: InputData(Executor) - use VO specific catalogs      
NEW: JobWrapper, Watchdog - monitor memory consumption by the job ( in a Warning mode )
FIX: SandboxStoreHandler - treat the case of exception while cleaning sandboxes
CHANGE: JobCleaningAgent - the delays of job removals become CS parameters
BUGFIX: JobDB - %j placeholder not replaced after rescheduling
FIX: JobDB - in the SQL schema description reorder tables to allow foreign keys
BUGFIX: JobAgent, Matcher - logical bug in using PilotInfoReported flag
FIX: OptimizerExecutor - when a job fails the optimization chain set the minor status 
     to the optimiser name and the app status to the fail error

*Resources
NEW: StorageElement - added a cache of already created SE objects
CHANGE: SSHTorqueComputingElement - mv getCEStatus to remote script

*ResourceStatus
NEW: ResourceManagementClient/DB, DowntimeCommand - distinguish Disk and Tape storage 
FIX: GODDBClient  - downTimeXMLParsing() can now handle the "service type" parameter properly
CHANGE: dirac-rss-xxx commands use the printTable standard utility
FIX: dirac-dms-ftsdb-summary - bug fix for #2096

*DMS
NEW: DataManager - add masterCatalogOnly flag in the constructor
FIX: DataManager - fix to protect against non valid SE
CHANGE: FC.DirectoryLevelTree - use SELECT ... FOR UPDATE lock in makeDir()
FIX: FileCatalog - fixes in using file and replica status
CHANGE: DataManager - added a new argument to the constructor - vo
CHANGE: DataManager - removed removeCatalogFile() and dirac-dms-remove-catalog-file adjusted
CHANGE: Several components - field/parameter CheckSumType all changed to ChecksumType
CHANGE: PoolXMLCatalog - add the SE by default in the xml dump and use the XML library 
        for dumping the XML
FIX: XROOTStorageElement - fixes to comply with the interface formalism        

*SMS
FIX: StorageManagementDB - small bugfix to avoid SQL errors

*RMS
NEW: Added 'since' and 'until' parameters for getting requests
NEW: Request - added optimize() method to merge similar operations when
     first inserting the request
NEW: ReqClient, RequestDB - added getBulkRequest() interface. RequestExecutingAgent
     can use it controlled by a special flag     
FIX: Operation, Request - set LastUpdate time stamp when reaching final state
FIX: OperationHandlerBase - don't erase the original message when reaching the max attempts      
FIX: removed some deprecated codes
FIX: RequestTask - always set useServerCerificate flag to tru in case of executing inside
     an agent
CHANGE: gRequestValidator removed to avoid object instantiation at import   
NEW: dirac-rms-cancel-request command and related additions to the db and service classes  

*TMS
NEW: WorkflowTaskAgent is now multi-threaded
NEW: Better use of threads in Transformation Agents
CHANGE: TransformationDB - modified such that the body in a transformation can be updated
FIX: TransformationCleaningAgent - removed non-ASCII characters in a comment

[v6r11p34]

*Resources
NEW: GlobusComputingElement class

[v6r11p33]

*Configuration
FIX: Resources - avoid white spaces in OSCompatibility

[v6r11p32]

*Core
CHANGE: BaseClient, SSLSocketFactory, SocketInfo - enable TLSv1 for outgoing 
        connections via suds, possibility to configure SSL connection details
        per host/IP 

[v6r11p31]

*Core
FIX: CFG - bug fixed in loadFromBuffer() resulting in a loss of comments

*Resources
FIX: SSHTorqueComputingElement - check the status of ssh call for qstat

*DMS
FIX: FileCatalog - return LFN name instead of True from exists() call if LFN
     already in the catalog

[v6r11p30]

*DMS
CHANGE: FileCatalogCLI - add new -D flag for find to print only directories

[v6r11p29]

*DMS
FIX: FTS(Agent,Startegy,Gragh) - make use of MaxActiveJobs parameter, bug fixes

*TMS
FIX: Transformation(Agent,Client) - Operations CS parameters can be defined for each plugin: MaxFiles, SortedBy, NoUnusedDelay. Fixes to facilitate work with large numbers of files.

[v6r11p28]

*Core
FIX: InstallTools - check properly the module availability before installation

*WMS
FIX: JobScheduling - protection against missing dict field RescheduleCounter

*TMS
FIX: TransformationCleaningAgent - execute DM operations with the shifter proxy

[v6r11p27]

*Core
BUGFIX: InstallTools - bug fix in installNewPortal()

*WMS
FIX: Watchdog - disallow cputime and wallclock to be negative

*TS
FIX: TransformationAgent - correct handling of replica caches when more than 5000 files


BUGFIX: ModuleBase - bug fix in execute()
BUGFIX: Workflow - bug fix in createStepInstance()

*DMS
BUGFIX: DiractoryTreeBase - bug fix in getDirectoryPhysicalSizeFromUsage()

*Resources
FIX: XROOTStorage - back ported fixes from #2126: putFile would place file in 
     the wrong location on eos

[v6r11p26]

*Framework
FIX: UserProfileDB.py - add PublishAccess field to the UserProfileDB

*RSS
FIX: Synchronizer.py - fix deletion of old resources

*DMS
FIX: DataManager - allow that permissions are OK for part of a list of LFNs ( __verifyWritePermission() )
     (when testing write access to parent directory). Allows removal of replicas 
     even if one cannot be removed
FIX: DataManager - test SE validity before removing replica     
     
*RMS
FIX: RequestTask - fail requests for users who are no longer in the system
FIX: RequestExecutingAgent - fix request timeout computation

[v6r11p25]

*Interfaces
FIX: Job.py - bring back different logfile names if they have not been specified by the user

[v6r11p24]

*DMS
BUGFIX: SEManagerDB - bug fixed in getting connection in __add/__removeSE

[v6r11p23]

*DMS
CHANGE: FTSRequest is left only to support dirac-dms-fts-XXX commands

[v6r11p22]

*DMS
FIX: FTSJob - fixes in the glite-transfer-status command outpu parsing
FIX: TransformationClient - allow single lfn in setFileStatusForTransformation()

*WMS
FIX: StatesMonitoringAgent - install pika on the fly as a temporary solution

[v6r11p21]

*DMS
BUGFIX: dirac-dms-remove-replicas - continue in case of single replica failure
FIX: dirac-rms-xxx scripts - use Script.getPositionalArgs() instead of sys.argv

*Workflow
FIX: Test_Modules.py - fix in mocking functions, less verbose logging

[v6r11p20]

*DMS
BUGFIX: DataManager - in __SEActive() use resolved SE name to deal with aliases
BUGFIX: FileMetadata - multiple bugs in __buildUserMetaQuery()

[v6r11p19]

*DMS
FIX: FTSJob - fix FTS job monitoring a la FTS2

*RMS
CHANGE: ReqClient - added setServer() method
FIX: File,Operation,Request - call the getters to fetch the up-to-date information 
     from the parent

[v6r11p18]

*DMS
FIX: FTSAgent(Job) - fixes for transfers requiring staging (bringOnline) and adaptation 
     to the FTS3 interface

*WMS
FIX: StatesMonitoringAgent - resend the records in case of failure

[v6r11p17]

*DMS
FIX: FileCatalog - in multi-VO case get common catalogs if even VO is not specified

*Resources
FIX: ComputintgElement - bugfix in available() method

*WMS
FIX: SiteDirector - if not pilots registered in the DB, pass empty list to the ce.available()

[v6r11p16]

*RMS
BUGFIX: Request,Operation,File - do not cast to str None values

[v6r11p15]

*DMS
FIX: ReplicateAndRegister - do not create FTSClient if no FTSMode requested
CHANGE: FTSAgent(Job,File) - allow to define the FTS2 submission command;
        added --copy-pin-lifetime only for a tape backend
        parse output of both commands (FTS2, FTS3)
        consider additional state for FTS retry (Canceled)
        
*RMS
FIX: Operation, Request - treat updates specially for Error fields        

*TMS
FIX: TransformationAgent - fixes in preparing json serialization of requests

*WMS
NEW: StateMonitoringAgent - sends WMS history data through MQ messages 

[v6r11p14]

*WMS
CHANGE: JobDB - removed unused tables and methods
CHANGE: removed obsoleted tests

*DMS
FIX: FTSAgent - recover case when a target is not in FTSDB
CHANGE: FTSAgent(Job) - give possibility to specify a pin life time in CS 

*RMS
FIX: Make RMS objects comply with Python Data Model by adding __nonzero__ methods 

[v6r11p13]

*DMS
BUGFIX: SEManager - in SEManagerDB.__addSE() bad _getConnection call, closes #2062

[v6r11p12]

*Resources
CHANGE: ARCComputingElement - accomodate changes in the ARC job reported states

*Configuration
CHANGE: Resources - define a default FTS server in the CS (only for v6r11 and v6r12)

*DMS
FIX: FTSStrategy - allow to use a given channel more than once in a tree 
FIX: FTSAgent - remove request from cache if not found
FIX: FTSAgent - recover deadlock situations when FTS Files had not been correctly 
     updated or were not in the DB

*RMS
FIX: RequestExecutingAgent - fix a race condition (cache was cleared after the request was put)
FIX: RequestValidator - check that the Operation handlers are defined when inserting a request

[v6r11p11]

*Core
FIX: TransportPool - fixed exception due to uninitialized variable
FIX: HTTPDISETSocket - readline() takes optional argument size ( = 0 )

*DMS
FIX: FTSAgent - check the type of the Operation object ( can be None ) and
     some other protections
FIX: FTSClient - avoid duplicates in the file list

*RMS
FIX: ReqClient - modified log message
CHANGE: dirac-dms-fts-monitor - allow multiple comma separated LFNs in the arguments

[v6r11p10]

*RSS
FIX: DowntimeCommand, Test_RSS_Command_GOCDBStatusCommand - correctly interpreting list of downtimes

*RMS
FIX: ReplicateAndRegister - Create a RegisterReplica (not RegisterFile) if ReplicateAndRegister 
     fails to register
FIX: OperationHandlerBase - handle correctly Attempt counters when SEs are banned
FIX: ReplicateAndRegister - use FC checksum in case of mismatch request/PFN
FIX: FTSAgent - in case a file is Submitted but the FTSJob is unknown, resubmit
FIX: FTSAgent - log exceptions and put request to DB in case of exception
FIX: FTSAgent - handle FTS error "Unknown transfer state NOT_USED", due to same file 
     registered twice (to be fixed in RMS, not clear origin)

*WMS
FIX: JobStateUpdateHandler - status not updated while jobLogging is, due to time skew between 
     WN and DB service
FIX: JobStateUpdateHandler - stager callback not getting the correct status Staging 
     (retry for 10 seconds)     

[v6r11p9]

*Core
NEW: AgentModule - set AGENT_WORKDIRECTORY env variable with the workDirectory
NEW: InstallTools - added methods for the new web portal installation

*DMS
FIX: ReplicateAndRegister - apply same error logic for DM replication as for FTS

*Resources:
FIX: SRM2Storage - fix log message level
FIX: SRM2Storage - avoid useless existence checks 

*RMS
FIX: ForwardDISET - a temporary fix for a special LHCb case, to be removed asap
FIX: ReqClient - prettyPrint is even prettier
FIX: RequestTask - always use server certificates when executed within an agent

[v6r11p8]

*TMS
FIX: TransformationDB - fix default value within ON DUPLICATE KEY UPDATE mysql statement

[v6r11p7]

*Framework
BUGFIX: ProxyDB.py - bug in a MySQL table definition

*DMS
FIX: ReplicateAndRegister.py - FTS client is not instantiated in the c'tor as it 
     might not be used, 

*WMS
FIX: JobWrapper - don't delete the sandbox tar file if upload fails
FIX: JobWrapper - fix in setting the failover request

*RMS
FIX: RequestDB - add protections when trying to get a non existing request

[v6r11p6]

*WMS
FIX: InpudDataResolution - fix the case when some files only have a local replica
FIX: DownloadInputData, InputDataByProtocol - fix the return structure of the
     execute() method
     
*Resources
NEW: LocalComputingElement, CondorComputingElement      

[v6r11p5]

FIX: Incorporated changes from v6r10p25 patch

*Framework
NEW: Added getUserProfileNames() interface

*WMS
NEW: WMSAdministrator - added getPilotStatistics() interface
BUGFIX: JobWrapperTemplate - use sendJobAccounting() instead of sendWMSAccounting()
FIX: JobCleaningAgent - skip if no jobs to remove

*DMS
BUGFIX: FileCatalogClientCLI - bug fix in the metaquery construction

*Resources
CHANGE: StorageElement - enable Storage Element proxy configuration by protocol name

*TMS
NEW: TransformationManager - add Scheduled to task state for monitoring

[v6r11p4]

*Framework
NEW: ProxyDB - added primary key to ProxyDB_Log table
CHANGE: ProxyManagerHandler - purge logs once in 6 hours

*DMS
FIX: DataManager - fix in the accounting report for deletion operation
CHANGE: FTSRequest - print FTS GUID when submitting request
FIX: dirac-dms-fts-monitor - fix for using the new FTS structure
FIX: DataLoggingDB - fix type of the StatusTimeOrder field
FIX: DataLoggingDB - take into account empty date argument in addFileRecord()
FIX: ReplicateAndRegister - use active replicas
FIX: FTS related modules - multiple fixes

*WMS
NEW: SiteDirector - pass the list of already registered pilots to the CE.available() query
FIX: JobCleaningAgent - do not attempt job removal if no eligible jobs

*Resources
FIX: LcgFileCatalogClient - if replica already exists while registration, reregister
NEW: CREAM, SSH, ComputingElement - consider only registered pilots to evaluate queue occupancy

[v6r11p3]

FIX: import gMonitor from it is original location

*Core
FIX: FC.Utilities - treat properly the LFN names starting with /grid ( /gridpp case )

*Configuration
FIX: LocalConfiguration - added exitCode optional argument to showHelp(), closes #1821

*WMS
FIX: StalledJobAgent - extra checks when failing Completed jobs, closes #1944
FIX: JobState - added protection against absent job in getStatus(), closes #1853

[v6r11p2]

*Core
FIX: dirac-install - skip expectedBytes check if Content-Length not returned by server
FIX: AgentModule - demote message "Cycle had an error:" to warning

*Accounting
FIX: BaseReporter - protect against division by zero

*DMS
CHANGE: FileCatalogClientCLI - quite "-q" option in find command
FIX: DataManager - bug fix in __initializeReplication()
FIX: DataManager - less verbose log message 
FIX: DataManager - report the size of removed files only for successfully removed ones
FIX: File, FTSFile, FTSJob - SQL tables schema change: Size filed INTEGER -> BIGINT

*RMS
FIX: dirac-rms-reset-request, dirac-rms-show-request - fixes
FIX: ForwardDISET - execute with trusted host certificate

*Resources
FIX: SSHComputingElement - SSHOptions are parsed at the wrong place
NEW: ComputingElement - evaluate the number of available cores if relevant

*WMS
NEW: JobMonitoringHander - added export_getOwnerGroup() interface

*TMS
CHANGE: TransformationCleaningAgent - instantiation of clients moved in the initialize()

[v6r11p1]

*RMS
FIX: ReqClient - failures due to banned sites are considered to be recoverable

*DMS
BUGFIX: dirac-dms-replicate-and-register-request - minor bug fixes

*Resources
FIX: InProcessComputingElement - stop proxy renewal thread for a finished payload

[v6r11]

*Core
FIX: Client - fix in __getattr__() to provide dir() functionality
CHANGE: dirac-configure - use Registry helper to get VOMS servers information
BUGFIX: ObjectLoader - extensions must be looked up first for plug-ins
CHANGE: Misc.py - removed obsoleted
NEW: added returnSingleResult() generic utility by moving it from Resources/Utils module 

*Configuration
CHANGE: Resources.getDIRACPlatform() returns a list of compatible DIRAC platforms
NEW: Resources.getDIRACPlatforms() used to access platforms from /Resources/Computing/OSCompatibility
     section
NEW: Registry - added getVOs() and getVOMSServerInfo()     
NEW: CE2CSAgent - added VO management

*Accounting
FIX: AccountingDB, Job - extra checks for invalid values

*WMS
NEW: WMS tags to allow jobs require special site/CE/queue properties  
CHANGES: DownloadInputData, InputDataByProtocol, InputDataResolution - allows to get multiple 
         PFNs for the protocol resolution
NEW: JobDB, JobMonitoringHandler - added traceJobParameters(s)() methods     
CHANGE: TaskQueueDirector - use ObjectLoader to load directors    
CHANGE: dirac-pilot - use Python 2.7 by default, 2014-04-09 LCG bundles

*DMS
NEW: DataManager to replace ReplicaManager class ( simplification, streamlining )
FIX: InputDataByProtocol - fix the case where file is only on tape
FIX: FTSAgent - multiple fixes
BUGFIX: ReplicateAndRegister - do not ask SE with explicit SRM2 protocol

*Interfaces
CHANGE: Dirac - instantiate SandboxStoreClient and WMSClient when needed, not in the constructor
CHANGE: Job - removed setSystemConfig() method
NEW: Job.py - added setTag() interface

*Resources
CHANGE: StorageElement - changes to avoid usage PFNs
FIX: XROOTStorage, SRM2Storage - changes in PFN construction 
NEW: PoolComputingElement - a CE allowing to manage multi-core slots
FIX: SSHTorqueComputingElement - specify the SSHUser user for querying running/waiting jobs 

*RSS
NEW: added commands dirac-rss-query-db and dirac-rss-query-dtcache

*RMS
CHANGE: ReqDB - added Foreign Keys to ReqDB tables
NEW: dirac-rms-reset-request command
FIX: RequestTask - always execute operations with owner proxy

*SMS
FIX: few minor fixes to avoid pylint warnings

[v6r10p25]

*DMS
CHANGE: FileCatalog - optimized file selection by metadata

[v6r10p24]

*DMS
FIX: FC.FileMetadata - optimized queries for list interception evaluation

[v6r10p23]

*Resoures
CHANGE: SSHComputingElement - allow SSH options to be passed from CS setup of SSH Computing Element
FIX: SSHComputingElement - use SharedArea path as $HOME by default

[v6r10p22]

*CS
CHANGE: Operations helper - if not given, determine the VO from the current proxy 

*Resources
FIX: glexecComputingElement - allows Application Failed with Errors results to show through, 
     rather than be masked by false "glexec CE submission" errors
     
*DMS     
CHANGE: ReplicaManager - in getReplicas() rebuild PFN if 
        <Operations>/DataManagement/UseCatalogPFN option is set to False ( True by default )

[v6r10p21]

*Configuration
FIX: CSGlobals - allow to specify extensions in xxxDIRAC form in the CS

*Interfaces
FIX: Job - removed self.reqParams
FIX: Job - setSubmitPools renamed to setSubmitPool, fixed parameter definition string

*WMS
FIX: JobMonitorigHandler, JobPolicy - allow JobMonitor property to access job information

[v6r10p20]

*DMS
FIX: FTSAgent/Client, ReplicateAndRegister - fixes to properly process failed
     FTS request scheduling

[v6r10p19]

*DMS
FIX: FTSAgent - putRequest when leaving processRequest
FIX: ReplicaManager - bug in getReplicas() in dictionary creation

[v6r10p18]

*DMS
FIX: ReplicateAndRegister - dictionary items incorrectly called in ftsTransfer()

[v6r10p17]

*RMS
FIX: RequestDB.py - typo in a table name
NEW: ReqManagerHandler - added getDistinctValues() to allow selectors in the web page

*DMS
CHANGE: ReplicaManager - bulk PFN lookup in getReplicas()

[v6r10p16]

*Framework
NEW: PlottingClient - added curveGraph() function

*Transformation
FIX: TaskManagerAgentBase - add the missing Scheduled state

*WMS
FIX: TaskQueueDB - reduced number of lines in the matching parameters printout

*DMS
FIX: dirac-dms-show-se-status - exit on error in the service call, closes #1840

*Interface
FIX: API.Job - removed special interpretation of obsoleted JDLreqt type parameters

*Resources
FIX: SSHComputingElement - increased timeout in getJobStatusOnHost() ssh call, closes #1830

[v6r10p15]

*DMS
FIX: FTSAgent - added missing monitoring activity
FIX: FileCatalog - do not check directory permissions when creating / directory

*Resources
FIX: SSHTorqueComputingElement - removed obsoleted stuff

[v6r10p14]

*SMS
FIX: RequestPreparationAgent - typo fixed

[v6r10p13]

*SMS
FIX: RequestPreparationAgent - use ReplicaManager to get active replicas

*DMS
FIX: ReplicaManager - getReplicas returns all replicas ( in all statuses ) by default
CHANGE: FC/SecurityManager - give full ACL access to the catalog to groups with admin rights

*WMS
CHANGE: SiteDirector - changes to reduce the load on computing elements
FIX: JobWrapper - do not set Completed status for the case with failed application thread

[v6r10p12]

*WMS
CHANGE: Replace consistently everywhere SAM JobType by Test JobType
FIX: JobWrapper - the outputSandbox should be always uploaded (outsized, in failed job)

*DMS
FIX: RemoveFile - bugfix
FIX: ReplicateAndRegister - fixes in the checksum check, retry failed FTS transfer 
     with RM transfer
NEW: RegisterReplica request operation     

*RMS
FIX: ReqClient - fix in the request state machine
FIX: Request - enhance digest string
NEW: dirac-dms-reset-request command
CHANGE: dirac-rms-show-request - allow selection of a request by job ID

*TS
FIX: TransformationDB - in getTransformationParameters() dropped "Submitted" counter 
     in the output

[v6r10p11]

*Core
FIX: X509Chain - cast life time to int before creating cert

*Accounting
FIX: DataStoreClient - self.__maxRecordsInABundle = 5000 instead of 1000
FIX: JobPolicy - allow access for JOB_MONITOR property

*RMS
FIX: ReqClient - fix the case when a job is Completed but in an unknown minor status

*Resources
BUGFIX: ProxyStorage - use checkArgumentFormat() instead of self.__checkArgumentFormatDict()

[v6r10p10]

*DMS
FIX: Several fixes to make FTS accounting working (FTSAgent/Job, ReplicaManager, File )

[v6r10p9]

*Core
BUGFIX: LineGraph - Ymin was set to a minimal plot value rather than 0.

*DMS
CHANGE: FTSJob(Agent) - get correct information for FTS accounting (registration)

[v6r10p8]

*Core
FIX: InstallTools - admin e-mail default location changed

*Framework
FIX: SystemAdministratorClientCLI - allow "set host localhost"
FIX: BundleDelivery - protect against empty bundle

*WMS
FIX: SiteDirector - Pass siteNames and ceList as None if any is accepted
FIX: WorkloadManagement.ConfigTemplate.SiteDorectory - set Site to Any by default 

*DMS
FIX: FileCatalogCLI - ignore Datasets in ls command for backward compatibility

*Resources
FIX: SSH - some platforms use Password instead of password prompt

[v6r10p7]

*Core
FIX: dirac-install - execute dirac-fix-mysql-script and dirac-external-requirements after sourcing the environment
FIX: InstallTools - set basedir variable in fixMySQLScript()
FIX: InstallTools - define user root@host.domain in installMySQL()

*Framework
BUGFIX: SystemAdministratorCLI - bug fixed in default() call signature

*DMS
FIX: FTSRequest - handle properly FTS server in the old system 
FIX: ReplicaManager - check if file is in FC before removing 
FIX: Request/RemovalTask - handle properly proxies for removing files 
BUGFIX: DatasetManager - in the table description

[v6r10p6]

*Core
FIX: X509Certificate - reenabled fix in getDIRACGroup()

*Configuration
FIX: CSAPI - Group should be taken from the X509 chain and not the certificate

*RMS
CHANGE: ReqClient - if the job does not exist, do not try further finalization

[v6r10p5]

*Core
FIX: X509Certificate - reverted fix in getDIRACGroup()

[v6r10p4]

*Core
NEW: dirac-info - extra printout
CHANGE: PrettyPrint - extra options in printTable()
FIX: X509Certificate - bug fixed in getDIRACGroup()

*Framework
NEW: SystemAdministratorCLI - new showall command to show components across hosts
NEW: ProxyDB - allow to upload proxies without DIRAC group

*RMS
CHANGE: ReqClient - requests from failed jobs update job status to Failed
CHANGE: RequestTask - retry in the request finalize()

[v6r10p3]

*Configuration
CHANGE: Registry - allow to define a default group per user

*WMS
BUGFIX: JobReport - typo in generateForwardDISET()

[v6r10p2]

*TMS
CHANGE: Backward compatibility fixes when setting the Transformation files status

*DMS
BUGFIX: ReplicateAndRegister - bugfix when replicating to multiple destination by ReplicaManager

*WMS
BUGFIX: JobManager - bug fix when deleting no-existing jobs

[v6r10p1]

*RMS
FIX: ReqDB.Operations - Arguments field changed type from BLOB to MEDIUMBLOB

*DMS
FIX: FileCatalog - check for non-exiting directories in removeDirectory()

*TMS
FIX: TransformationDB - removed constraint that was making impossible to derive a production

[v6r10]

*Core
FIX: Several fixes on DB classes(AccountingDB, SystemLoggingDB, UserProfileDB, TransformationDB, 
     JobDB, PilotAgentsDB) after the new movement to the new MySQL implementation with a persistent 
     connection per running thread
NEW: SystemAdministratorCLI - better support for executing remote commands 
FIX: DIRAC.__init__.py - avoid re-definition of platform variable    
NEW: Graphs - added CurveGraph class to draw non-stacked lines with markers
NEW: Graphs - allow graphs with negative Y values
NEW: Graphs - allow to provide errors with the data and display them in the CurveGraph
FIX: InstallTools - fix for creation of the root@'host' user in MySQL 
FIX: dirac-install - create links to permanent directories before module installation
CHANGE: InstallTools - use printTable() utility for table printing
CHANGE: move printTable() utility to Core.Utilities.PrettyPrint
NEW: added installation configuration examples
FIX: dirac-install - fixBuildPath() operates only on files in the directory
FIX: VOMSService - added X-VOMS-CSRF-GUARD to the html header to be compliant with EMI-3 servers

*CS
CHANGE: getVOMSVOForGroup() uses the VOMSName option of the VO definition 
NEW: CE2CSAgent - added ARC CE information lookup

*Framework
FIX: SystemAdministratorIntegrator - use Host option to get the host address in addition to the section name, closes #1628
FIX: dirac-proxy-init - uses getVOMSVOForGroup() when adding VOMS extensions

*DMS
CHANGE: DFC - optimization and bug fixes of the bulk file addition
FIX: TransferAgent - protection against badly defined LFNs in collectFiles()
NEW: DFC - added getDirectoryReplicas() service method support similar to the LFC
CHANGE: DFC - added new option VisibleReplicaStatus which is used in replica getting commands
CHANGE: FileCatalogClientCLI client shows number of replicas in the 2nd column rather than 
        unimplemented number of links
CHANGE: DFC - optimizations for the bulk replica look-up
CHANGE: DFC updated scalability testing tool FC_Scaling_test.py        
NEW: DFC - methods returning replicas provide also SE definitions instead of PFNs to construct PFNs on the client side
NEW: DFC - added getReplicasByMetadata() interface
CHANGE: DFC - optimized getDirectoryReplicas()
CHANGE: FileCatalogClient - treat the reduced output from various service queries restoring LFNs and PFNs on the fly
NEW: DFC - LFNPFNConvention flag can be None, Weak or Strong to facilitate compatibility with LFC data 
CHANGE: FileCatalog - do not return PFNs, construct them on the client side
CHANGE: FileCatalog - simplified FC_Scaling_test.py script
NEW: FileCatalog/DatasetManager class to define and manipulate datasets corresponding to meta queries
NEW: FileCatalogHandler - new interface methods to expose DatasetManager functionality
NEW: FileCatalogClientCLI - new dataset family of commands
FIX: StorageFactory, ReplicaManager - resolve SE alias name recursively
FIX: FTSRequest, ReplicaManager, SRM2Storage - use current proxy owner as user name in accounting reports, closes #1602
BUGFIX: FileCatalogClientCLI - bug fix in do_ls, missing argument to addFile() call, closes #1658
NEW: FileCatalog - added new setMetadataBulk() interface, closes #1358
FIX: FileCatalog - initial argument check strips off leading lfn:, LFN:, /grid, closes #448
NEW: FileCatalog - added new setFileStatus() interface, closes #170, valid and visible file and replica statuses can be defined in respective options.
CHANGE: multiple new FTS system fixes
CHANGE: uniform argument checking with checkArgumentFormat() in multiple modules
CHANGE: FileCatalog - add Trash to the default replica valid statuses
CHANGE: ReplicaManager,FTSRequest,StorageElement - no use of PFN as returned by the FC except for file removal,
        rather constructing it always on the fly
        
*SMS
CHANGE: PinRequestAgent, SENamespaceCatalogCheckAgent - removed
CHANGE: Use StorageManagerClient instead of StorageDB directly        

*WMS
CHANGE: JobPolicy - optimization for bulk job verification
NEW: JobPolicy - added getControlledUsers() to get users which jobs can be accessed for 
     a given operation
CHANGE: JobMonitoringHandler - Avoid doing a selection of all Jobs, first count matching jobs 
        and then use "limit" to select only the required JobIDs.
NEW: JobMonitoringHandler - use JobPolicy to filter jobs in getJobSummaryWeb()
NEW: new Operations option /Services/JobMonitoring/GlobalJobsInfo ( True by default ) to 
     allow or not job info lookup by anybody, used in JobMonitoringHandler       
BUGFIX: SiteDirector - take into account the target queue Platform
BUGFIX: JobDB - bug in __insertNewJDL()    
CHANGE: dirac-admin-show-task-queues - enhanced output  
CHANGE: JobLoggingDB.sql - use trigger to manage the new LoggingInfo structure  
CHANGE: JobWrapper - trying several times to upload a request before declaring the job failed
FIX: JobScheduling executor - fix race condition that causes a job to remain in Staging
NEW: SiteDirector - do not touch sites for which there is no work available
NEW: SiteDirector - allow sites not in mask to take jobs with JobType Test
NEW: SiteDirector - allow 1 hour grace period for pilots in Unknown state before aborting them
CHANGE: Allow usage of non-plural form of the job requirement options ( PilotType, GridCE, BannedSite, 
        SubmitPool ), keep backward compatibility with a plural form
        
*RSS
FIX: DowntimeCommand - take the latest Downtime that fits    
NEW: porting new Policies from integration  
NEW: RSS SpaceToken command querying endpoints/tokens that exist  
        
*Resources
NEW: added SSHOARComputingElement class 
NEW: added XROOTStorage class       
FIX: CREAMComputingElement - extra checks for validity of returned pilot references
        
*TS
CHANGE: TransformationClient(DB,Manager) - set file status for transformation as bulk operation 
CHANGE: TransformationClient - applying state machine when changing transformation status
BUGFIX: TransformationClient(Handler) - few minor fixes
NEW: TransformationDB - backported __deleteTransformationFileTask(s) methods
CHANGE: TransformationDB(Client) - fixes to reestablish the FileCatalog interface
FIX: TransformationAgent - added MissingInFC to consider for Removal transformations
BUGFIX: TransformationAgent - in _getTransformationFiles() variable 'now' was not defined
FIX: TransformationDB.sql - DataFiles primary key is changed to (FileID) from (FileID,LFN) 
CHANGE: TransformationDB(.sql) - schema changes suitable for InnoDB
FIX: TaskManager(AgentBase) - consider only submitted tasks for updating status
CHANGE: TransformationDB(.sql) - added index on LFN in DataFiles table

*RMS
NEW: Migrate to use the new Request Management by all the clients
CHANGE: RequestContainer - Retry failed transfers 10 times and avoid sub-requests to be set Done 
        when the files are failed
CHANGE: Use a unique name for storing the proxy as processes may use the same "random" name and 
        give conflicts
NEW: RequestClient(Handler) - add new method readRequest( requestname)                 

*Workflow
NEW: Porting the LHCb Workflow package to DIRAC to make the use of general purpose modules and
     simplify construction of workflows        

[v6r9p33]

*Accounting
BUGFIX: AccountingDB - wrong indentation

[v6r9p32]

*Accounting
FIX: AccountingDB - use old style grouping if the default grouping is altered, e.g. by Country

[v6r9p31]

*Accounting
CHANGE: AccountingDB - changes to speed up queries: use "values" in GROUP By clause;
        drop duplicate indexes; reorder fields in the UniqueConstraint index of the
        "bucket" tables  

[v6r9p30]

*DMS
CHANGE: FileCatalogFactory - construct CatalogURL from CatalogType by default

*SMS
FIX: dirac-stager-stage-files - changed the order of the arguments

[v6r9p29]

*TS
FIX: TaskManager(AgentBase) - fix for considering only submitted tasks 

[v6r9p28]

*TS
FIX: TransformationDB(ManagerHandler) - several portings from v6r10

[v6r9p27]

*SMS
FIX: StorageManagementDB - in removeUnlinkedReplicas() second look for CacheReplicas 
     for which there is no entry in StageRequests

[v6r9p26]

*Resources
CHANGE: CREAMComputigElement - Make sure that pilots submitted to CREAM get a 
        fresh proxy during their complete lifetime
*Framework
FIX: ProxyDB - process properly any SQLi with DNs/groups with 's in the name

[v6r9p25]

*TS
CHANGE: TransformationClient - changed default timeout values for service calls
FIX: TransformationClient - fixes for processing of derived transformations 

[v6r9p24]

*TS
FIX: TransformationClient - in moveFilesToDerivedTransformation() set file status
     to Moved-<prod>

[v6r9p23]

*Core
BUGFIX: InstallTools - improper configuration prevents a fresh new installation

*WMS
BUGFIX: PilotDirector - Operations Helper non-instantiated

[v6r9p22]

*WMS
FIX: PilotDirector - allow to properly define extensions to be installed by the 
     Pilot differently to those installed at the server
FIX: Watchdog - convert pid to string in ProcessMonitor

*TS
FIX: TransformationDB - splitting files in chunks

*DMS
NEW: dirac-dms-create-removal-request command
CHANGE: update dirac-dms-xxx commands to use the new RMS client,
        strip lines when reading LFNs from a file

[v6r9p21]

*TS
FIX: Transformation(Client,DB,Manager) - restored FileCatalog compliant interface
FIX: TransformationDB - fix in __insertIntoExistingTransformationFiles()

[v6r9p20]

*Core
BUGFIX: ProxyUpload - an on the fly upload does not require a proxy to exist

*DMS
CHANGE: TransferAgent - use compareAdler() for checking checksum
FIX: FailoverTransfer - recording the sourceSE in case of failover transfer request 

*WMS
FIX: ProcessMonitor - some fixes added, printout when <1 s of consumed CPU is found

*Transformation
BUGFIX: TransformationClient - fixed return value in moveFilesToDerivedTransformation()

*RMS
BUGFIX: CleanReqDBAgent - now() -> utcnow() in initialize()

*Resources
FIX: ARCComputingElement - fix the parsing of CE status if no jobs are available

[v6r9p19]

*DMS
FIX: FileCatalog/DirectoryMetadata - inherited metadata is used while selecting directories
     in findDirIDsByMetadata()

[v6r9p18]

*DMS
FIX: FTSSubmitAgent, FTSRequest - fixes the staging mechanism in the FTS transfer submission
NEW: TransferDBMonitoringHandler - added getFilesForChannel(), resetFileChannelStatus()

[v6r9p17]

*Accounting
FIX: DataStoreClient - send accounting records in batches of 1000 records instead of 100

*DMS:
FIX: FailoverTransfer - catalog name from list to string
FIX: FTSSubmitAgent, FTSRequest - handle FTS3 as new protocol and fix bad submission time
FIX: FTSSubmitAgent, FTSRequest - do not submit FTS transfers for staging files

*WMS
FIX: TaskQueueDB - do not check enabled when TQs are requested from Directors
FIX: TaskQueueDB - check for Enabled in the TaskQueues when inserting jobs to print an alert
NEW: TaskQueueDB - each TQ can have at most 5k jobs, if beyond the limit create a new TQ 
     to prevent long matching times when there are way too many jobs in a single TQ

[v6r9p16]

*TS
BUGFIX: typos in TransformationCleaningAgent.py

*DMS
CHANGE: DownloadInputData - check the available disk space in the right input data directory
FIX: DownloadInputData - try to download only Cached replicas 

[v6r9p15]

*Core
FIX: MySQL - do not decrease the retry counter after ping failure

*DMS
CHANGE: FC/DirectoryMetadata - Speed up findFilesByMetadataWeb when many files match
FIX: RemovalTask - fix error string when removing a non existing file (was incompatible 
     with the LHCb BK client). 

*WMS
FIX: JobReport - minor fix ( removed unused imports )
FIX: JobMonitoring(JobStateUpdate)Handler - jobID argument can be either string, int or long

*TS
CHANGE: TransformationClient - change status of Moved files to a deterministic value
FIX: FileReport - minor fix ( inherits object ) 

[v6r9p14]

*DMS
CHANGE: FTSDB - changed schema: removing FTSSite table. From now on FTS sites 
        would be read from CS Resources

[v6r9p13]

FIX: included fixes from v6r8p26 patch release

[v6r9p12]

FIX: included fixes from v6r8p25 patch release

[v6r9p11]

*DMS
BUGFIX: FTSRequest - in __resolveFTSServer() type "=" -> "=="

[v6r9p10]

FIX: included fixes from v6r8p24 patch release

*Core
NEW: StateMachine utility

*DMS
BUGFIX: in RegisterFile operation handler

*Interfaces
FIX: Dirac.py - in splitInputData() consider only Active replicas

[v6r9p9]

*RMS
FIX: RequestDB - added getRequestFileStatus(), getRequestName() methods

[v6r9p8]

*DMS
FIX: RequestDB - get correct digest ( short request description ) of a request

[v6r9p7]

FIX: included fixes from v6r8p23 patch release

*RSS
FIX: SpaceTokenOccupancyPolicy - SpaceToken Policy decision was based on 
     percentage by mistake
     
*RMS
NEW: new scripts dirac-dms-ftsdb-summary, dirac-dms-show-ftsjobs    
FIX: FTSAgent - setting space tokens for newly created FTSJobs 

[v6r9p6]

*DMS
BUGFIX: dirac-admin-add-ftssite - missing import

*RMS
NEW: RequestDB, ReqManagerHandler - added getRequestStatus() method

*TS
FIX: fixes when using new RequestClient with the TransformationCleaningAgent

*WMS
BUGFIX: typo in SandboxStoreHandler transfer_fromClient() method

[v6r9p5]

*DMS
BUGFIX: missing proxy in service env in the FTSManager service. By default service 
        will use DataManager proxy refreshed every 6 hours.

*Resources
NEW: StorageElement - new checkAccess policy: split the self.checkMethods in 
     self.okMethods. okMethods are the methods that do not use the physical SE. 
     The isValid returns S_OK for all those immediately

*RSS
FIX: SpaceTokenOccupancyPolicy - Policy that now takes into account absolute values 
     for the space left
     
*TS
FIX: TransformationCleaningAgent - will look for both old and new RMS     

[v6r9p4]

*Stager
NEW: Stager API: dirac-stager-monitor-file, dirac-stager-monitor-jobs, 
     dirac-stager-monitor-requests, dirac-stager-show-stats

[v6r9p3]

*Transformation
FIX: TransformationCleaning Agent status was set to 'Deleted' instead of 'Cleaned'

[v6r9p2]

*RSS
NEW: Added Component family tables and statuses
FIX: removed old & unused code 
NEW: allow RSS policies match wild cards on CS

*WMS
BUGFIX: FailoverTransfer,JobWrapper - proper propagation of file metadata

[v6r9p1]

*RMS
NEW: FTSAgent - update rwAccessValidStamp,
     update ftsGraphValidStamp,
     new option for staging files before submission,
     better log handling here and there
CHANGE: FTSJob - add staging flag in in submitFTS2
CHANGE: Changes in WMS (FailoverTransfer, JobReport, JobWrapper, SandboxStoreHandler) 
        and TS (FileReport) to follow the new RMS.
NEW: Full CRUD support in RMS.

*RSS
NEW: ResourceManagementDB - new table ErrorReportBuffer
NEW: new ResourceManagementClient methods - insertErrorReportBuffer, selectErrorReportBuffer,
     deleteErrorReportBuffer

[v6r9]

NEW: Refactored Request Management System, related DMS agents and FTS management
     components

[v6r8p28]

*Core
BUGFIX: RequestHandler - the lock Name includes ActionType/Action

*DMS
FIX: dirac-dms-filecatalog-cli - prevent exception in case of missing proxy

[v6r8p27]

*DMS
BUGFIX: dirac-dms-add-file - fixed typo item -> items

[v6r8p26]

*Core
NEW: RequestHandler - added getServiceOption() to properly resolve inherited options 
     in the global service handler initialize method
NEW: FileCatalogHandler, StorageElementHandler - use getServiceOption()

[v6r8p25]

FIX: included fixes from v6r7p40 patch release

*Resources
FIX: SRM2Storage - do not account gfal_ls operations

[v6r8p24]

FIX: included fixes from v6r7p39 patch release

*Core
FIX: SiteSEMapping was returning wrong info

*DMS
FIX: FTSRequest - choose explicitly target FTS point for RAL and CERN
BUGFIX: StrategyHandler - wrong return value in __getRWAccessForSE()

*Resources
CHANGE: SRM2Storage - do not account gfal_ls operations any more

[v6r8p23]

FIX: included fixes from v6r7p37 patch release

*TS
FIX: TransformationDB - allow tasks made with ProbInFC files
FIX: TransformationCleaingAgent,Client - correct setting of transformation 
     status while cleaning

[v6r8p22]

FIX: included fixes from v6r7p36 patch release

[v6r8p21]

*DMS
FIX: FileCatalog/DirectoryMetadata - even if there is no meta Selection 
     the path should be considered when getting Compatible Metadata
FIX: FileCatalog/DirectoryNodeTree - findDir will return S_OK( '' ) if dir not 
     found, always return the same error from DirectoryMetadata in this case.     

*RSS
FIX: DowntimeCommand - use UTC time stamps

*TS
FIX: TransformationAgent - in _getTransformationFiles() get also ProbInFC files in 
     addition to Used 

[v6r8p20]

*Stager
NEW: Stager API: dirac-stager-monitor-file, dirac-stager-monitor-jobs, 
     dirac-stager-monitor-requests, dirac-stager-show-stats

[v6r8p19]

*Transformation
FIX: TransformationCleaning Agent status was set to 'Deleted' instead of 'Cleaned'

[v6r8p18]

*TS
BUGFIX: TransformationAgent - regression in __cleanCache()

[v6r8p17]

FIX: included fixes from v6r7p32 patch release

*WMS
FIX: StalledJobAgent - for accidentally stopped jobs ExecTime can be not set, 
     set it to CPUTime for the accounting purposes in this case

[v6r8p16]

FIX: included fixes from v6r7p31 patch release

*WMS
BUGFIX: TaskQueueDB - fixed a bug in the negative matching conditions SQL construction

*RSS
NEW: improved doc strings of PEP, PDP modules ( part of PolicySystem )
FIX: Minor changes to ensure consistency if ElementInspectorAgent and 
     users interact simultaneously with the same element
CHANGE: removed DatabaseCleanerAgent ( to be uninstalled if already installed )
FIX: SummarizeLogsAgent - the logic of the agent was wrong, the agent has been re-written.
     
[v6r8p15]

*Core
FIX: X509Chain - fix invalid information when doing dirac-proxy-info without CS
     ( in getCredentials() )

*RSS
NEW: PDP, PEP - added support for option "doNotCombineResult" on PDP

[v6r8p14]

*Core
FIX: dirac-deploy-scripts - can now work with the system python

*WMS
NEW: dirac-wms-cpu-normalization - added -R option to modify a given configuration file
FIX: Executor/InputData - Add extra check for LFns in InputData optimizer, closes #1472

*Transformation
CHANGE: TransformationAgent - add possibility to kick a transformation (not skip it if no 
        unused files), by touching a file in workDirectory
BUGFIX: TransformationAgent - bug in __cleanCache() dict modified in a loop        

[v6r8p13]

*Transformation
BUGFIX: TransformationDB - restored import of StringType

[v6r8p12]

NEW: Applied patches from v6r7p29

*WMS
FIX: JobDB - check if SystemConfig is present in the job definition and convert it 
     into Platform

*DMS
FIX: ReplicaManager - do not get metadata of files when getting files in a directory 
     if not strictly necessary

*RSS
NEW: ported from LHCb PublisherHandler for RSS web views

[v6r8p11]

NEW: Applied patches from v6r7p27

*RSS
NEW: SpaceTokenOccupancyPolicy - ported from LHCbDIRAC 
NEW: db._checkTable done on service initialization ( removed dirac-rss-setup script doing it )

*Transformation
FIX: TaskManager - reset oJob for each task in prepareTransformationTasks()
BUGFIX: ValidateOutputDataAgent - typo fixed in getTransformationDirectories()
FIX: TransformationManagerHandler - use CS to get files statuses not to include in 
     processed file fraction calculation for the web monitoring pages

[v6r8p10]

NEW: Applied patches from v6r7p27

[v6r8p9]

*DMS
FIX: TransferAgent,dirac-dms-show-se-status, ResourceStatus,TaskManager - fixes
     needed for DMS components to use RSS status information
NEW: ReplicaManager - allow to get metadata for an LFN+SE as well as PFN+SE     

[v6r8p8]

*RSS
BUGFIX: dirac-rss-setup - added missing return of S_OK() result

[v6r8p7]

NEW: Applied patches from v6r7p24

*DMS
BUGFIX: LcgFileCatalogClient - bug in addFile()

*RSS
BUGFIX: fixed script dirac-rss-set-token, broken in the current release.
NEW: Statistics module - will be used in the future to provide detailed information 
     from the History of the elements 

[v6r8p6]

NEW: Applied patches from v6r7p23

*Transformation
FIX: TaskManager - allow prepareTransformationTasks to proceed if no OutputDataModule is defined
FIX: TransformationDB - remove INDEX(TaskID) from TransformationTasks. It produces a single counter 
     for the whole table instead of one per TransformationID
     
*WMS     
FIX: WMSUtilities - to allow support for EMI UI's for pilot submission we drop support for glite 3.1

[v6r8p5]

NEW: Applied patches from v6r7p22

*RSS
CHANGE: removed old tests and commented out files

*WMS
FIX: PoolXMLCatalog - proper addFile usage

*Transformation
CHANGE: TransformationAgent - clear replica cache when flushing or setting a file in the workdirectory

[v6r8p4]

*Transformation
FIX: The connection to the jobManager is done only at submission time
FIX: Jenkins complaints fixes

*WMS
BUGFIX: JobDB - CPUtime -> CPUTime
FIX: Jenkins complaints fixes

[v6r8p3]

*DMS
BUGFIX: LcgFileCatalogClient

[v6r8p2]

*DMS:
FIX: LcgFileCatalogClient - remove check for opening a session in __init__ as credentials are not yet set 

*Transformation
CHANGE: reuse RPC clients in Transformation System 

[v6r8p1]

*Core
FIX: dirac-deploy-scripts - restored regression w.r.t. support of scripts starting with "d"

*DMS
BUGFIX: LcgFileCatalogClient - two typos fixed

[v6r8]

CHANGE: Several fixes backported from the v7r0 integration branch

*Core
CHANGE: DictCache - uses global LockRing to avoid locks in multiprocessing
FIX: X509Chain - proxy-info showing an error when there's no CS

*DMS
FIX: TransferAgent - inside loop filter out waiting files dictionary
BUGFIX: dirac-admin-allow-se - there was a continue that was skipping the complete loop for 
        ARCHIVE elements
NEW: LcgFileCatalogClient - test return code in startsess lfc calls       

*WMS:
FIX: OptimizerExecutor, InputData, JobScheduling - check that site candidates have all the 
     replicas

*RSS: 
BUGFIX: ResourceStatus, RSSCacheNoThread - ensure that locks are always released

*Transformation
FIX: TaskManager - site in the job definition is taken into account when submitting
NEW: Transformation - get the allowed plugins from the CS /Operations/Transformations/AllowedPlugins
FIX: ValidateOutputDataAgent - self not needed for static methods

[v6r7p40]

*Resources
FIX: StorageElement class was not properly passing the lifetime argument for prestageFile method

[v6r7p39]

*Core
CHANGE: Grid - in executeGridCommand() allow environment script with arguments needed for ARC client

*DMS
FIX: DFC SEManager - DIP Storage can have a list of ports now

*Resources
FIX: ARCComputingElement - few fixes after debugging

[v6r7p38]

*Core
NEW: DISET FileHelper, TransferClient - possibility to switch off check sum

*Resources
NEW: ARCComputingElement - first version
NEW: StorageFactory - possibility to pass extra protocol parameters to storage object
NEW: DIPStorage - added CheckSum configuration option
BUGFIX: SSHComputingElement - use CE name in the pilot reference construction

*WMS
FIX: StalledJobAgent - if ExecTime < CPUTime make it equal to CPUTime

[v6r7p37]

*Framework
BUGFIX: NotificationDB - typos in SQL statement in purgeExpiredNotifications() 

*WMS
NEW: JobCleaningAgent - added scheduling sandbox LFN removal request 
     when deleting jobs
CHANGE: JobWrapper - report only error code as ApplicationError parameter 
        when payload finishes with errors    
NEW: SiteDirector - possibility to specify extensions to be installed in 
     pilots in /Operations/Pilots/Extensions option in order not to install
     all the server side extensions        

*DMS
CHANGE: FileCatalogFactory - use service path as default URL
CHANGE: FileCatalogFactory - use ObjectLoader to import catalog clients

*SMS
BUGFIX: StorageManagementDB, dirac-stager-monitor-jobs - small bug fixes ( sic, Daniela )

*Resources
CHANGE: DIPStorage - added possibility to specify a list of ports for multiple
        service end-points
CHANGE: InProcessComputingElement - demote log message when payload failure 
        to warning, the job will fail anyway
FIX: StalledJobAgent - if pilot reference is not registered, this is not an 
     error of the StalledJobAgent, no log.error() in  this case                
        
*RMS
CHANGE: RequestTask - ensure that tasks are executed with user credentials 
        even with respect to queries to DIRAC services ( useServerCertificate 
        flag set to false )        

[v6r7p36]

*WMS
FIX: CREAMCE, SiteDirector - make sure that the tmp executable is removed
CHANGE: JobWrapper - remove sending mails via Notification Service in case
        of job rescheduling
        
*SMS
FIX: StorageManagementDB - fix a race condition when old tasks are set failed 
     between stage submission and update.        

[v6r7p35]

*Stager
NEW: Stager API: dirac-stager-monitor-file, dirac-stager-monitor-jobs, 
     dirac-stager-monitor-requests, dirac-stager-show-stats

[v6r7p34]

*Transformation
FIX: TransformationCleaning Agent status was set to 'Deleted' instead of 'Cleaned'

[v6r7p33]

*Interfaces
FIX: Job.py - in setExecutable() - prevent changing the log file name string type

*StorageManagement
NEW: StorageManagementDB(Handler) - kill staging requests at the same time as 
     killing related jobs, closes #1510
FIX: StorageManagementDB - demote the level of several log messages       

[v6r7p32]

*DMS
FIX: StorageElementHandler - do not use getDiskSpace utility, use os.statvfs instead
CHANGE: StorageManagementDB - in getStageRequests() make MySQL do an UNIQUE selection 
        and use implicit loop to speed up queries for large results

*Resources
FIX: lsfce remote script - use re.search instead of re.match in submitJob() to cope with
     multipline output

[v6r7p31]

*WMS
FIX: SiteDirector - make possible more than one SiteDirector (with different pilot identity) attached 
     to a CE, ie sgm and pilot roles. Otherwise one is declaring Aborted the pilots from the other.

[v6r7p30]

*Core
CHANGE: X509Chain - added groupProperties field to the getCredentials() report
BUGFIX: InstallTools - in getSetupComponents() typo fixed: agent -> executor

[v6r7p29]

*DMS
CHANGE: FileCatalog - selection metadata is also returned as compatible metadata in the result
        of getCompatibleMetadata() call
NEW: FileCatalog - added path argument to getCompatibleMetadata() call
NEW: FileCatalogClient - added getFileUserMetadata()
BUGFIX: dirac-dms-fts-monitor - exit with code -1 in case of error

*Resources
FIX: CREAMComputingElement - check globus-url-copy result for errors when retrieving job output

[v6r7p28]

*DMS
BUGFIX: FileCatalog/DirectoryMetadata - wrong MySQL syntax 

[v6r7p27]

*Core
FIX: Mail.py - fix of the problem of colons in the mail's body

*Interfaces
NEW: Job API - added setSubmitPools(), setPlatform() sets ... "Platform"

*WMS
FIX: TaskQueueDB - use SystemConfig as Platform for matching ( if Platform is not set explicitly

*Resources
FIX: SSHComputingElement - use ssh host ( and not CE name ) in the pilot reference
BUGFIX: SSHGEComputingElement - forgotten return statement in _getJobOutputFiles()

*Framework
NEW: dirac-sys-sendmail - email's body can be taken from pipe. Command's argument 
     in this case will be interpreted as a destination address     

[v6r7p26]

*DMS
FIX: ReplicaManager - status names Read/Write -> ReadAccess/WriteAccess

[v6r7p25]

*Core
CHANGE: X509Chain - in getCredentials() failure to contact CS is not fatal, 
        can happen when calling dirac-proxy-init -x, for example

[v6r7p24]

*DMS
NEW: FileCatalog - added getFilesByMetadataWeb() to allow pagination in the Web 
     catalog browser
     
*WMS
CHANGE: WMSAdministrator, DiracAdmin - get banned sites list by specifying the status
        to the respective jobDB call     

[v6r7p23]

*Transformation
BUGFIX: TransformationDB - badly formatted error log message

*RMS
CHANGE: RequestDBMySQL - speedup the lookup of requests

*WMS
BUGFIX: dirac-dms-job-delete - in job selection by group

*DMS
FIX: LcgFileCatalogClient - getDirectorySize made compatible with DFC
BUGFIX: LcgFileCatalogClient - proper call of __getClientCertInfo()

[v6r7p22]

*Transformation
CHANGE: InputDataAgent - treats only suitable transformations, e.g. not the extendable ones. 
CHANGE: TransformationAgent - make some methods more public for easy overload

[v6r7p21]

*Core
FIX: Shifter - pass filePath argument when downloading proxy

[v6r7p20]

*DMS
CHANGE: StrategyHandler - move out SourceSE checking to TransferAgent
CHANGE: ReplicaManager, InputDataAgent - get active replicas
FIX: StorageElement, SRM2Storage - support for 'xxxAccess' statuses, checking results
     of return structures
     
*RSS
NEW: set configurable email address on the CS to send the RSS emails
NEW: RSSCache without thread in background
FIX: Synchronizer - moved to ResourceManager handler     

[v6r7p19]

*DMS
BUGFIX: ReplicaManager - in putAndRegister() SE.putFile() singleFile argument not used explicitly

[v6r7p18]

*WMS
FIX: StalledJobAgent - do not exit the loop over Completed jobs if accounting sending fails
NEW: dirac-wms-job-delete - allow to specify jobs to delete by job group and/or in a file
FIX: JobManifest - If CPUTime is not set, set it to MaxCPUTime value

[v6r7p17]

*Resources
FIX: SRM2Storage - treat properly "22 SRM_REQUEST_QUEUED" result code

[v6r7p16]

*DMS
FIX: StrategyHandler - do not proceed when the source SE is not valid for read 
BUGFIX: StorageElement - putFile can take an optional sourceSize argument
BUGFIX: ReplicaManager - in removeFile() proper loop on failed replicas

*RSS
FIX: SpaceTokenOccupancyCommand, CacheFeederAgent - add timeout when calling lcg_util commands

*WMS
FIX: JobManifest - take all the SubmitPools defined in the TaskQueueAgent 
NEW: StalledJobAgent - declare jobs stuck in Completed status as Failed

[v6r7p15]

*Core
BUGFIX: SocketInfo - in host identity evaluation

*DMS
BUGFIX: FileCatalogHandler - missing import os

*Transformation
CHANGE: JobManifest - getting allowed job types from operations() section 

[v6r7p14]

*DMS
CHANGE: StorageElementProxy - removed getParameters(), closes #1280
FIX: StorageElementProxy - free the getFile space before the next file
FIX: StorageElement - added getPFNBase() to comply with the interface

*Interfaces
CHANGE: Dirac API - allow lists of LFNs in removeFile() and removeReplica()

*WMS
CHANGE: JobSchedulingAgent(Executor) - allow both BannedSite and BannedSites JDL option

*RSS
FIX: ElementInspectorAgent - should only pick elements with rss token ( rs_svc ).
FIX: TokenAgent - using 4th element instead of the 5th. Added option to set admin email on the CS.

[v6r7p13]

*Core
FIX: Resources - in getStorageElementSiteMapping() return only sites with non-empty list of SEs

*DMS
FIX: StorageElement - restored the dropped logic of using proxy SEs
FIX: FileCatalog - fix the UseProxy /LocalSite/Catalog option

*Transformation
FIX: TransformationDB - use lower() string comparison in extendTransformation()

[v6r7p12]

*WMS
BUGFIX: JobManifest - get AllowedSubmitPools from the /Systems section, not from /Operations

*Core
NEW: Resources helper - added getSites(), getStorageElementSiteMapping()

*DMS
CHANGE: StrategyHandler - use getStorageElementSiteMapping helper function
BUGFIX: ReplicaManager - do not modify the loop dictionary inside the loop

[v6r7p11]

*Core
CHANGE: Subprocess - put the use of watchdog in flagging

[v6r7p10]

*Core
NEW: Logger - added getLevel() method, closes #1292
FIX: Subprocess - returns correct structure in case of timeout, closes #1295, #1294
CHANGE: TimeOutExec - dropped unused utility
FIX: Logger - cleaned unused imports

*RSS
CHANGE: ElementInspectorAgent - do not use mangled name and removed shifterProxy agentOption

[v6r7p9]

*Core
BUGFIX: InstallTools - MySQL Port should be an integer

[v6r7p8]

*Core
FIX: Subprocess - consistent timeout error message

*DMS
NEW: RemovalTask - added bulk removal
FIX: StrategyHandler - check file source CEs
CHANGE: DataIntegrityClient - code beautification
CHANGE: ReplicaManager - do not check file existence if replica information is queried anyway,
        do not fail if file to be removed does not exist already. 

[v6r7p7]

FIX: Several fixes to allow automatic code documentation

*Core
NEW: InstallTools - added mysqlPort and mysqlRootUser

*DMS
CHANGE: ReplicaManager - set possibility to force the deletion of non existing files
CHANGE: StrategyHandler - better handling of checksum check during scheduling 

[v6r7p6]

*Core
FIX: dirac-install - restore signal alarm if downloadable file is not found
FIX: Subprocess - using Manager proxy object to pass results from the working process

*DMS:
CHANGE: StorageElement - removed overwride mode
CHANGE: removed obsoleted dirac-dms-remove-lfn-replica, dirac-dms-remove-lfn
NEW: FTSMonitorAgent - filter out sources with checksum mismatch
FIX: FTSMonitorAgent, TransferAgent - fix the names of the RSS states

*RSS
NEW: ElementInspectorAgent runs with a variable number of threads which are automatically adjusted
NEW: Added policies to force a particular state, can be very convenient to keep something Banned for example.
NEW: policy system upgrade, added finer granularity when setting policies and actions

*WMS
NEW: SiteDirector- allow to define pilot DN/Group in the agent options
CHANGE: JobDescription, JobManifest - take values for job parameter verification from Operations CS section

[v6r7p5]

*Interfaces
BUGFIX: dirac-wms-job-get-output - properly treat the case when output directory is not specified 

[v6r7p4]

*Core
FIX: Subprocess - avoid that watchdog kills the executor process before it returns itself

*Framework
BUGFIX: ProxuManagerClient - wrong time for caching proxies

*RSS
FIX: removed obsoleted methods

*DMS
NEW: FileCatalog - added findFilesByMetadataDetailed - provides detailed metadata for 
     selected files

[v6r7p3]

*DMS
FIX: FTSMonitorAgent - logging less verbose

*Transformation
FIX: TransformationAgent - use the new CS defaults locations
FIX: Proper agent initialization
NEW: TransformationPlaugin - in Broadcast plugin added file groupings by number of files, 
     make the TargetSE always defined, even if the SourceSE list contains it 

*ResourceStatus
FIX: Added the shifter's proxy to several agents

*RMS
FIX: RequestContainer - the execution order was not properly set for the single files 

*Framework:
BUGFIX: ProxyManagerClient - proxy time can not be shorter than what was requested

[v6r7p2]

*Core
FIX: dirac-configure - switch to use CS before checking proxy info

*Framework
NEW: dirac-sys-sendmail new command
NEW: SystemAdmininistratorCLI - added show host, uninstall, revert commands
NEW: SystemAdmininistratorHandler - added more info in getHostInfo()
NEW: SystemAdmininistratorHandler - added revertSoftware() interface

*Transformation
FIX: TransformationCleaningAgent - check the status of returned results

[v6r7p1]

*Core
FIX: Subprocess - finalize the Watchdog closing internal connections after a command execution
CHANGE: add timeout for py(shell,system)Call calls where appropriate
CHANGE: Shifter - use gProxyManager in a way that allows proxy caching

*Framework
NEW: ProxyManagerClient - allow to specify validity and caching time separately
FIX: ProxyDB - replace instead of delete+insert proxy in __storeVOMSProxy

*DMS
NEW: FTSMonitorAgent - made multithreaded for better efficiency
FIX: dirac-dms-add-file - allow LFN: prefix for lfn argument

*WMS
NEW: dirac-wms-job-get-output, dirac-wms-job-status - allow to retrieve output for a job group
FIX: TaskQueueDB - fixed selection SQL in __generateTQMatchSQL()
CHANGE: OptimizerExecutor - reduce diversity of MinorStatuses for failed executors

*Resources
FIX: CREAMComputingElement - remove temporary JDL right after the submission 

[v6r6p21]

*DMS
BUGFIX: TransformationCleaningAgent - use the right signature of cleanMetadataCatalogFiles() call

[v6r6p20]

*DMS
FIX: RegistrationTask - properly escaped error messages
BUGFIX: DirectoryMetadata - use getFileMetadataFields from FileMetadata in addMetadataField()
NEW: When there is a missing source error spotted during FTS transfer, file should be reset 
     and rescheduled again until maxAttempt (set to 100) is reached

*WMS
FIX: JobScheduling - fix the site group logic in case of Tier0

[v6r6p19]

*DMS
BUGFIX: All DMS agents  - set up agent name in the initialization

*Core
NEW: Subprocess - timeout wrapper for subprocess calls
BUGFIX: Time - proper interpreting of 0's instead of None
CHANGE: DISET - use cStringIO for ANY read that's longer than 16k (speed improvement) 
        + Less mem when writing data to the net
FIX: Os.py - protection against failed "df" command execution       
NEW: dirac-info prints lcg bindings versions
CHANGE: PlotBase - made a new style class 
NEW: Subprocess - added debug level log message

*Framework
NEW: SystemAdministratorIntegrator client for collecting info from several hosts
NEW: SystemAdministrator - added getHostInfo()
FIX: dirac-proxy-init - always check for errors in S_OK/ERROR returned structures
CHANGE: Do not accept VOMS proxies when uploading a proxy to the proxy manager

*Configuration
FIX: CE2CSAgent - get a fresh copy of the cs data before attempting to modify it, closes #1151
FIX: Do not create useless backups due to slaves connecting and disconnecting
FIX: Refresher - prevent retrying with 'Insane environment'

*Accounting
NEW: Accounting/Job - added validation of reported values to cope with the weird Yandex case
FIX: DBUtils - take into account invalid values, closes #949

*DMS
FIX: FTSSubmitAgent - file for some reason rejected from submission should stay in 'Waiting' in 
     TransferDB.Channel table
FIX: FTSRequest - fix in the log printout     
CHANGE: dirac-dms-add-file removed, dirac-dms-add-files renamed to dirac-dms-add-file
FIX: FileCatalogCLI - check the result of removeFile call
FIX: LcgFileCatalogClient - get rid of LHCb specific VO evaluation
NEW: New FileCatalogProxy service - a generalization of a deprecated LcgFileCatalog service
FIX: Restored StorageElementProxy functionality
CHANGE: dirac-dms-add-file - added printout
NEW: FileCatalog(Factory), StorageElement(Factory) - UseProxy flag moved to /Operations and /LocalSite sections

*RSS
NEW:  general reimplementation: 
      New DB schema using python definition of tables, having three big blocks: Site, Resource and Node.
      MySQLMonkey functionality almost fully covered by DB module, eventually will disappear.
      Services updated to use new database.
      Clients updated to use new database.
      Synchronizer updated to fill the new database. When helpers will be ready, it will need an update.
      One ElementInspectorAgent, configurable now is hardcoded.
      New Generic StateMachine using OOP.
      Commands and Policies simplified.
      ResourceStatus using internal cache, needs to be tested with real load.
      Fixes for the state machine
      Replaced Bad with Degraded status ( outside RSS ).
      Added "Access" to Read|Write|Check|Remove SE statuses wherever it applies.
      ResourceStatus returns by default "Active" instead of "Allowed" for CS calls.
      Caching parameters are defined in the CS
FIX: dirac-admin-allow/ban-se - allow a SE on Degraded ( Degraded->Active ) and ban a SE on Probing 
     ( Probing -> Banned ). In practice, Active and Degraded are "usable" states anyway.            
      
*WMS
FIX: OptimizerExecutor - failed optimizations will still update the job     
NEW: JobWrapper - added LFNUserPrefix VO specific Operations option used for building user LFNs
CHANGE: JobDB - do not interpret SystemConfig in the WMS/JobDB
CHANGE: JobDB - Use CPUTime JDL only, keep MaxCPUTime for backward compatibility
CHANGE: JobWrapper - use CPUTime job parameter instead of MaxCPUTime
CHANGE: JobAgent - use CEType option instead of CEUniqueID
FIX: JobWrapper - do not attempt to untar directories before having checked if they are tarfiles 
NEW: dirac-wms-job-status - get job statuses for jobs in a given job group
 
*SMS
FIX: StorageManagementDB - when removing unlinked replicas, take into account the case where a
     staging request had been submitted, but failed
      
*Resources    
NEW: glexecCE - add new possible locations of the glexec binary: OSG specific stuff and in last resort 
     looking in the PATH    
NEW: LcgFileCatalogClient - in removeReplica() get the needed PFN inside instead of providing it as an argument     
      
*TS      
CHANGE: Transformation types definition are moved to the Operations CS section

*Interfaces
FIX: Dirac.py - CS option Scratchdir was in LocalSite/LocalSite
FIX: Dirac.py - do not define default catalog, use FileCatalog utility instead

[v6r6p19]

*DMS
BUGFIX: All DMS agents  - set up agent name in the initialization

[v6r6p18]

*Transformation
CHANGE: /DIRAC/VOPolicy/OutputDataModule option moved to <Operations>/Transformations/OutputDataModule

*Resources
FIX: ComputingElement - properly check if the pilot proxy has VOMS before adding it to the payload 
     when updating it

*WMS
BUGFIX: JobSanity - fixed misspelled method call SetParam -> SetParameter

[v6r6p17]

*Transformation
BUGFIX: TransformationAgent - corrected  __getDataReplicasRM()

[v6r6p16]

*DMS
FIX: Agents - proper __init__ implementation with arguments passing to the super class
FIX: LcgFileCatalogClient - in removeReplica() reload PFN in case it has changed

[v6r6p15]

*Framework
BUGFIX: ErrorMessageMonitor - corrected updateFields call 

*DMS:
NEW: FTSMonitorAgent completely rewritten in a multithreaded way

*Transformation
FIX: InputDataAgent - proper instantiation of TransformationClient
CHANGE: Transformation - several log message promoted from info to notice level

[v6r6p14]

*Transformation
FIX: Correct instantiation of agents inside several scripts
CHANGE: TransformationCleaningAgent - added verbosity to logs
CHANGE: TransformationAgent - missingLFC to MissingInFC as it could be the DFC as well
FIX: TransformationAgent - return an entry for all LFNs in __getDataReplicasRM

*DMS
FIX: TransferAgent - fix exception reason in registerFiles()

[v6r6p13]

*DMS
CHANGE: TransferAgent - change RM call from getCatalogueReplicas to getActiveReplicas. 
        Lowering log printouts here and there

[v6r6p12]

*DMS
BUGFIX: RemovalTask - Replacing "'" by "" in error str set as attribute for a subRequest file. 
        Without that request cannot be updated when some nasty error occurs.

[v6r6p11]

*RMS:
BUGFIX: RequestClient - log string formatting

*DMS
BUGFIX: RemovalTask - handling for files not existing in the catalogue

*Transformation
FIX: TransformationManager - ignore files in NotProcessed status to get the % of processed files

*Interfaces
FIX: Fixes due to the recent changes in PromptUser utility

[v6r6p10]

*RMS
FIX: RequestDBMySQL - better escaping of queries 

*WMS
FIX: SiteDirector - get compatible platforms before checking Task Queues for a site

[v6r6p9]

*Core
FIX: Utilities/PromptUser.py - better user prompt

*Accounting
NEW: Add some validation to the job records because of weird data coming from YANDEX.ru

*DMS
BUGFIX: ReplicaManager - typo errStr -> infoStr in __replicate()
FIX: FTSRequest - fixed log message

*WMS
FIX: SiteDirector - use CSGlobals.getVO() call instead of explicit CS option

[v6r6p8]

*Transformation
BUGFIX: TransformationDB - typo in getTransformationFiles(): iterValues -> itervalues

[v6r6p7]

*Resources
FIX: StorageFactory - uncommented line that was preventing the status to be returned 
BUGFIX: CE remote scripts - should return status and not call exit()
BUGFIX: SSHComputingElement - wrong pilot ID reference

[v6r6p6]

*WMS
FIX: TaskQueueDB - in findOrphanJobs() retrieve orphaned jobs as list of ints instead of list of tuples
FIX: OptimizerExecutor - added import of datetime to cope with the old style optimizer parameters

*Transformation
FIX: TransformationAgent - fix finalization entering in an infinite loop
NEW: TransformationCLI - added resetProcessedFile command
FIX: TransformationCleaningAgent - treating the archiving delay 
FIX: TransformationDB - fix in getTransformationFiles() in case of empty file list

[v6r6p5]

*Transformation
FIX: TransformationAgent - type( transClient -> transfClient )
FIX: TransformationAgent - self._logInfo -> self.log.info
FIX: TransformationAgent - skip if no Unused files
FIX: TransformationAgent - Use CS option for replica cache lifetime
CHANGE: TransformationAgent - accept No new Unused files every [6] hours

[v6r6p4]

*DMS
FIX: TransferAgent - protection for files that can not be scheduled
BUGFIX: TransferDB - typo (instIDList - > idList ) fixed

*Transformation
BUGFIX: TransformationAgent - typo ( loginfo -> logInfo )

[v6r6p3]

FIX: merged in patch v6r5p14

*Core
BUGFIX: X509Chain - return the right structure in getCredentials() in case of failure
FIX: dirac-deploy-scripts.py - allow short scripts starting from "d"
FIX: dirac-deploy-scripts.py - added DCOMMANDS_PPID env variable in the script wrapper
FIX: ExecutorReactor - reduced error message dropping redundant Task ID 

*Interfaces
BUGFIX: Dirac.py - allow to pass LFN list to replicateFile()

*DMS
FIX: FileManager - extra check if all files are available in _findFiles()
BUGFIX: FileCatalogClientCLI - bug in DirectoryListing

[v6r6p2]

FIX: merged in patch v6r5p13

*WMS
FIX: SiteDirector - if no community set, look for DIRAC/VirtualOrganization setting

*Framework
FIX: SystemLoggingDB - LogLevel made VARCHAR in the MessageRepository table
FIX: Logging - several log messages are split in fixed and variable parts
FIX: SystemLoggingDB - in insertMessage() do not insert new records in auxiliary tables if they 
     are already there

[v6r6p1]

*Core:
CHANGE: PromptUser - changed log level of the printout to NOTICE
NEW: Base Client constructor arguments are passed to the RPCClient constructor

*DMS:
NEW: FTSRequest - added a prestage mechanism for source files
NEW: FileCatalogClientCLI - added -f switch to the size command to use raw faile tables 
     instead of storage usage tables
NEW: FileCatalog - added orphan directory repair tool
NEW: FIleCatalog - more counters to control the catalog sanity     

*WMS:
FIX: SandboxStoreClient - no more kwargs tricks
FIX: SandboxStoreClient returns sandbox file name in case of upload failure to allow failover
FIX: dirac-pilot - fixed VO_%s_SW_DIR env variable in case of OSG

*TS:
FIX: TransformationManagerHandler - avoid multiple Operations() instantiation in 
     getTransformationSummaryWeb()

[v6r6]

*Core
CHANGE: getDNForUsername helper migrated from Core.Security.CS to Registry helper
NEW: SiteSEMapping - new utilities getSitesGroupedByTierLevel(), getTier1WithAttachedTier2(),
     getTier1WithTier2
CHANGE: The DIRAC.Core.Security.CS is replaced by the Registry helper     
BUGFIX: dirac-install - properly parse += in .cfg files
FIX: Graphs.Utilities - allow two lines input in makeDataFromCVS()
FIX: Graphs - allow Graphs package usage if even matplotlib is not installed
NEW: dirac-compile-externals will retrieve the Externals compilation scripts from it's new location 
     in github (DIRACGrid/Externals)
NEW: Possibility to define a thread-global credentials for DISET connections (for web framework)
NEW: Logger - color output ( configurable )
NEW: dirac-admin-sort-cs-sites - to sort sites in the CS
CHANGE: MessageClient(Factor) - added msgClient attribute to messages
NEW: Core.Security.Properties - added JOB_MONITOR and USER_MANAGER properties

*Configuration
NEW: Registry - added getAllGroups() method

*Framework
NEW: SystemAdministratorClientCLI - possibility to define roothPath and lcgVersion when updating software

*Accounting
NEW: JobPlotter - added Normalized CPU plots to Job accounting
FIX: DBUtils - plots going to greater granularity

*DMS
NEW: FileCatalog - storage usage info stored in all the directories, not only those with files
NEW: FileCatalog - added utility to rebuild storage usage info from scratch
FIX: FileCatalog - addMetadataField() allow generic types, e.g. string
FIX: FileCatalog - path argument is normalized before usage in multiple methods
FIX: FileCatalog - new metadata for files(directories) should not be there before for directories(files)
NEW: FileCatalog - added method for rebuilding DirectoryUsage data from scratch 
NEW: FileCatalog - Use DirectoryUsage mechanism for both logical and physical storage
CHANGE: FileCatalog - forbid removing non-empty directories
BUGFIX: FileCatalogClientCLI - in do_ls() check properly the path existence
FIX: FileCatalogClientCLI - protection against non-existing getCatalogCounters method in the LFC client
FIX: DMS Agents - properly call superclass constructor with loadName argument
FIX: ReplicaManager - in removeFile() non-existent file is marked as failed
FIX: Make several classes pylint compliant: DataIntegrityHandler, DataLoggingHandler,
     FileCatalogHandler, StorageElementHandler, StorageElementProxyHandler, TransferDBMonitoringHandler
FIX: LogUploadAgent - remove the OSError exception in __replicate()
FIX: FileCatalogClientCLI - multiple check of proper command inputs,
     automatic completion of several commands with subcommands,
     automatic completion of file names
CHANGE: FileCatalogClientCLI - reformat the output of size command 
FIX: dirac-admin-ban-se - allow to go over all options read/write/check for each SE      
NEW: StrategyHandler - new implementation to speed up file scheduling + better error reporting
NEW: LcgFileCatalogProxy - moved from from LHCbDirac to DIRAC
FIX: ReplicaManager - removed usage of obsolete "/Resources/StorageElements/BannedTarget" 
CHANGE: removed StorageUsageClient.py
CHANGE: removed obsoleted ProcessingDBAgent.py

*WMS
CHANGE: RunNumber job parameter was removed from all the relevant places ( JDL, JobDB, etc )
NEW: dirac-pilot - add environment setting for SSH and BOINC CEs
NEW: WMSAdministrator - get output for non-grid CEs if not yet in the DB
NEW: JobAgent - job publishes BOINC parameters if any
CHANGE: Get rid of LHCbPlatform everywhere except TaskQueueDB
FIX: SiteDirector - provide list of sites to the Matcher in the initial query
FIX: SiteDirector - present a list of all groups of a community to match TQs
CHANGE: dirac-boinc-pilot dropped
CHANGE: TaskQueueDirector does not depend on /LocalSite section any more
CHANGE: reduced default delays for JobCleaningAgent
CHANGE: limit the number of jobs received by JobCleaningAgent
CHANGE: JobDB - use insertFields instead of _insert
CHANGE: Matcher, TaskQueueDB - switch to use Platform rather than LHCbPlatform retaining LHCbPlatform compatibility
BUGFIX: Matcher - proper reporting pilot site and CE
CHANGE: JobManager - improved job Killing/Deleting logic
CHANGE: dirac-pilot - treat the OSG case when jobs on the same WN all run in the same directory
NEW: JobWrapper - added more status reports on different failures
FIX: PilotStatusAgent - use getPilotProxyFromDIRACGroup() instead of getPilotProxyFromVOMSGroup()
CHANGE: JobMonitoringHandler - add cutDate and condDict parameters to getJobGroup()
NEW: JobMonitoringHandler - check access rights with JobPolicy when accessing job info from the web
NEW: JobManager,JobWrapper - report to accounting jobs in Rescheduled final state if rescheduling is successful
FIX: WMSAdministrator, SiteDirector - store only non-empty pilot output to the PilotDB
NEW: added killPilot() to the WMSAdministrator interface, DiracAdmin and dirac-admin-kill-pilot command
NEW: TimeLeft - renormalize time left using DIRAC Normalization if available
FIX: JobManager - reconnect to the OptimizationMind in background if not yet connected
CHANGE: JobManifest - use Operations helper
NEW: JobCleaningAgent - delete logging records from JobLoggingDB when deleting jobs

*RMS
FIX: RequestDBFile - better exception handling in case no JobID supplied
FIX: RequestManagerHandler - make it pylint compliant
NEW: RequestProxyHandler - is forwarding requests from voboxes to central RequestManager. 
     If central RequestManager is down, requests are dumped into file cache and a separate thread 
     running in background is trying to push them into the central. 
CHANGE: Major revision of the code      
CHANGE: RequestDB - added index on SubRequestID in the Files table
CHANGE: RequestClient - readRequestForJobs updated to the new RequetsClient structure

*RSS
NEW: CS.py - Space Tokens were hardcoded, now are obtained after scanning the StorageElements.

*Resources
FIX: SSHComputingElement - enabled multiple hosts in one queue, more debugging
CHANGE: SSHXXX Computing Elements - define SSH class once in the SSHComputingElement
NEW: SSHComputingElement - added option to define private key location
CHANGE: Get rid of legacy methods in ComputingElement
NEW: enable definition of ChecksumType per SE
NEW: SSHBatch, SSHCondor Computing Elements
NEW: SSHxxx Computing Elements - using remote control scripts to better capture remote command errors
CHANGE: put common functionality into SSHComputingElement base class for all SSHxxx CEs
NEW: added killJob() method tp all the CEs
NEW: FileCatalog - take the catalog information info from /Operations CS section, if defined there, 
     to allow specifications per VO 

*Interfaces
CHANGE: Removed Script.initialize() from the API initialization
CHANGE: Some general API polishing
FIX: Dirac.py - when running in mode="local" any directory in the ISB would not get untarred, 
     contrary to what is done in the JobWrapper

*TS
BUGFIX: TaskManager - bug fixed in treating tasks with input data
FIX: TransformationCleaningAgent - properly call superclass constructor with loadName argument
NEW: TransformationCleaningAgent - added _addExtraDirectories() method to extend the list of
     directories to clean in a subclass if needed
CHANGE: TransformationCleaningAgent - removed usage of StorageUsageClient     
NEW: TransformationAgent is multithreaded now ( implementation moved from LHCbDIRAC )
NEW: added unit tests
NEW: InputDataAgent - possibility to refresh only data registered in the last predefined period of time 
NEW: TransformationAgent(Client) - management of derived transformations and more ported from LHCbDIRAC
BUGFIX: TransformationDB - wrong SQL statement generation in setFileStatusForTransformation()

[v6r5p14]

*Core
NEW: Utilities - added Backports utility

*WMS
FIX: Use /Operations/JobScheduling section consistently, drop /Operations/Matching section
NEW: Allow VO specific share correction plugins from extensions
FIX: Executors - several fixes

[v6r5p13]

*WMS
FIX: Executors - VOPlugin will properly send and receive the params
NEW: Correctors can be defined in an extension
FIX: Correctors - Properly retrieve info from the CS using the ops helper

[v6r5p12]

FIX: merged in patch v6r4p34

[v6r5p11]

FIX: merged in patch v6r4p33

*Core
FIX: MySQL - added offset argument to buildConditions()

[v6r5p10]

FIX: merged in patch v6r4p32

[v6r5p9]

FIX: merged in patch v6r4p30

[v6r5p8]

FIX: merged in patch v6r4p29

[v6r5p7]

FIX: merged in patch v6r4p28

[v6r5p6]

FIX: merged in patch v6r4p27

*Transformation
BUGFIX: TransformationDB - StringType must be imported before it can be used

*RSS
NEW: CS.py - Space Tokens were hardcoded, now are obtained after scanning the StorageElements.

[v6r5p5]

FIX: merged in patch v6r4p26

[v6r5p4]

FIX: merged in patch v6r4p25

[v6r5p3]

*Transformation
FIX: merged in patch v6r4p24

[v6r5p2]

*Web
NEW: includes DIRACWeb tag web2012092101

[v6r5p1]

*Core
BUGFIX: ExecutorMindHandler - return S_OK() in the initializeHandler
FIX: OptimizationMindHandler - if the manifest is not dirty it will not be updated by the Mind

*Configuration
NEW: Resources helper - added getCompatiblePlatform(), getDIRACPlatform() methods

*Resources
FIX: SSHComputingElement - add -q option to ssh command to avoid banners in the output
FIX: BOINCComputingElement - removed debugging printout
FIX: ComputingElement - use Platform CS option which will be converted to LHCbPlatform for legacy compatibility

*DMS
FIX: RequestAgentBase - lowering loglevel from ALWAYS to INFO to avoid flooding SystemLogging

*WMS:
FIX: SiteDirector - provide CE platform parameter when interrogating the TQ
FIX: GridPilotDirector - publish pilot OwnerGroup rather than VOMS role
FIX: WMSUtilities - add new error string into the parsing of the job output retrieval

[v6r5]

NEW: Executor framework

*Core
NEW: MySQL.py - added Test case for Time.dateTime time stamps
NEW: MySQL.py - insertFields and updateFields can get values via Lists or Dicts
NEW: DataIntegrityDB - use the new methods from MySQL and add test cases
NEW: DataIntegrityHandler - check connection to DB and create tables (or update their schema)
NEW: DataLoggingDB - use the new methods from MySQL and add test cases
NEW: DataLoggingHandler - check connection to DB and create tables (or update their schema)
FIX: ProcessPool - killing stuck workers after timeout
CHANGE: DB will throw a RuntimeException instead of a sys.exit in case it can't contact the DB
CHANGE: Several improvements on DISET
CHANGE: Fixed all DOS endings to UNIX
CHANGE: Agents, Services and Executors know how to react to CSSection/Module and react accordingly
NEW: install tools are updated to deal with executors
FIX: dirac-install - add -T/--Timeout option to define timeout for distribution downloads
NEW: dirac-install - added possibility of defining dirac-install's global defaults by command line switch
BUGFIX: avoid PathFinder.getServiceURL and use Client class ( DataLoggingClient,LfcFileCatalogProxyClient ) 
FIX: MySQL - added TIMESTAMPADD and TIMESTAMPDIFF to special values not to be scaped by MySQL
NEW: ObjectLoader utility
CHANGE: dirac-distribution - added global defaults flag and changed the flag to -M or --defaultsURL
FIX: Convert to string before trying to escape value in MySQL
NEW: DISET Services - added PacketTimeout option
NEW: SystemLoggingDB - updated to use the renewed MySQL interface and SQL schema
NEW: Added support for multiple entries in /Registry/DefaultGroup, for multi-VO installations
CHANGE: Component installation procedure updated to cope with components inheriting Modules
CHANGE: InstallTools - use dirac- command in runit run scripts
FIX: X509Chain - avoid a return of error when the group is not valid
FIX: MySQL - reduce verbosity of log messages when high level methods are used
CHANGE: Several DB classes have been updated to use the MySQL buildCondition method
NEW: MySQL - provide support for greater and smaller arguments to all MySQL high level methods
FIX: Service.py - check all return values from all initializers

*Configuration
CHANGE: By default return option and section lists ordered as in the CS
NEW: ConfigurationClient - added function to refresh remote configuration

*Framework
FIX: Registry.findDefaultGroup will never return False
CHANGE: ProxyManager does not accept proxies without explicit group
CHANGE: SystemAdministratorHandler - force refreshing the configuration after new component setup

*RSS
CHANGE: removed code execution from __init__
CHANGE: removed unused methods
NEW: Log all policy results 

*Resources
NEW: updated SSHComputingElement which allows multiple job submission
FIX: SGETimeLeft - better parsing of the batch system commands output
FIX: InProcessComputingElement - when starting a new job discard renewal of the previous proxy
NEW: BOINCComputingElement - new CE client to work with the BOINC desktop grid infrastructure 

*WMS
CHANGE: WMS Optimizers are now executors
CHANGE: SandboxStoreClient can directly access the DB if available
CHANGE: Moved JobDescription and improved into JobManifest
FIX: typo in JobLoggingDB
NEW: JobState/CachedJobState allow access to the Job via DB/JobStateSync Service automatically
BUGFIX: DownloadInputData - when not enough disk space, message was using "buffer" while it should be using "data"
FIX: the sandboxmetadataDB explosion when using the sandboxclient without direct access to the DB
NEW: Added support for reset/reschedule in the OptimizationMind
CHANGE: Whenever a DB is not properly initialized it will raise a catchable RuntimeError exception 
        instead of silently returning
FIX: InputDataResolution - just quick mod for easier extensibility, plus removed some LHCb specific stuff
NEW: allow jobids in a file in dirac-wms-job-get-output
NEW: JobManager - zfill in %n parameter substitution to allow alphabetical sorting
NEW: Directors - added checking of the TaskQueue limits when getting eligible queues
CHANGE: Natcher - refactor to simpify the logic, introduced Limiter class
CHANGE: Treat MaxCPUTime and CPUTime the same way in the JDL to avoid confusion
NEW: SiteDirector - added options PilotScript, MaxPilotsToSubmit, MaxJobsInFillMode
BUGFIX: StalledJobAgent - use cpuNormalization as float, not string 
FIX: Don't kill an executor if a task has been taken out from it
NEW: dirac-boinc-pilot - pilot script to be used on the BOINC volunteer nodes
FIX: SiteDirector - better handling of tokens and filling mode 
NEW: Generic pilot identities are automatically selected by the TQD and the SiteDirector 
     if not explicitly defined in /Pilot/GenericDN and GenericGroup
NEW: Generic pilot groups can have a VO that will be taken into account when selecting generic 
     credentials to submit pilots
NEW: Generic pilots that belong to a VO can only match jobs from that VO
NEW: StalledJobAgent - added rescheduling of jobs stuck in Matched or Rescheduled status
BUGFIX: StalledJobAgent - default startTime and endTime to "now", avoid None value
NEW: JobAgent - stop after N failed matching attempts (nothing to do), use StopAfterFailedMatches option
CHANGE: JobAgent - provide resource description as a dictionary to avoid extra JDL parsing by the Matcher
CHANGE: Matcher - report pilot info once instead of sending it several times from the job
CHANGE: Matcher - set the job site instead of making a separate call to JobStateUpdate
NEW: Matcher - added Matches done and matches OK statistics
NEW: TaskQueue - don't delete fresh task queues. Wait 5 minutes to do so.
CHANGE: Disabled TQs can also be matched, if no jobs are there, a retry will be triggered

*Transformation
FIX: TransformationAgent - a small improvement: now can pick the prods status to handle from the CS, 
     plus few minor corrections (e.g. logger messages)
FIX: TransformationCLI - take into accout possible failures in resetFile command     

*Accounting
NEW: AccountingDB - added retrieving RAW records for internal stuff
FIX: AccountingDB - fixed some logic for readonly cases
CHANGE: Added new simpler and faster bucket insertion mechanism
NEW: Added more info when rebucketing
FIX: Calculate the rebucket ETA using remaining records to be processed instead of the total records to be processed
FIX: Plots with no data still carry the plot name

*DMS
NEW: SRM2Storage - added retry in the gfal calls
NEW: added new FTSCleaningAgent cleaning up TransferDB tables
FIX: DataLoggingClient and DataLoggingDB - tests moved to separate files
CHANGE: request agents cleanup

*RMS
CHANGE: Stop using RequestAgentMixIn in the request agents

[v6r4p34]

*DMS
BUGFIX: FileCatalogCLI - fixed wrong indentation
CHANGE: RegistrationTask - removed some LHCb specific defaults

[v6r4p33]

*DMS
CHANGE: FTSRequest - be more verbose if something is wrong with file

[v6r4p32]

*WMS
FIX: StalledJobAgent - avoid exceptions in the stalled job accounting reporting

*DMS
NEW: FTSMonitorAgent - handling of expired FTS jobs 

*Interfaces
CHANGE: Dirac.py - attempt to retrieve output sandbox also for Completed jobs in retrieveRepositorySandboxes()

[v6r4p30]

*Core
BUGFIX: dirac-admin-bdii-ce-voview - proper check of the result structure

*Interfaces
FIX: Dirac.py, Job.py - allow to pass environment variables with special characters

*DMS
NEW: FileCatalogCLI - possibility to sort output in the ls command

*WMS:
FIX: JobWrapper - interpret environment variables with special characters 

[v6r4p29]

*RMS
BUGFIX: RequestDBMySQL - wrong indentation in __updateSubRequestFiles()

[v6r4p28]

*Interfaces
CHANGE: Dirac.py, DiracAdmin.py - remove explicit timeout on RPC client instantiation

*RSS
FIX: CS.py - fix for updated CS location (backward compatible)

*DMS
BUGFIX: StrategyHandler - bug fixed determineReplicationTree()
FIX: FTSRequest - add checksum string to SURLs file before submitting an FTS job

*WMS
FIX: JobWrapper - protection for double quotes in JobName
CHANGE: SiteDirector - switched some logging messages from verbose to info level

*RMS
NEW: Request(Client,DBMySQL,Manager) - added readRequestsForJobs() method

[v6r4p27]

*DMS
FIX: SRM2Storage - removed hack for EOS (fixed server-side)

*Transformation
CHANGE: TransformationClient - limit to 100 the number of transformations in getTransformations()
NEW: TransformationAgent - define the transformations type to use in the configuration

*Interfaces
FIX: Job.py -  fix for empty environmentDict (setExecutionEnv)

[v6r4p26]

*Transformation
BUGFIX: TransformationClient - fixed calling sequence in rpcClient.getTransformationTasks()
NEW: TransformationClient - added log messages in verbose level.

[v6r4p25]

*DMS
BUGFIX: StrategyHandler - sanity check for wrong replication tree 

[v6r4p24]

*Core
NEW: MySQL - add 'offset' argument to the buildCondition()

*Transformation
FIX: TransformationAgent - randomize the LFNs for removal/replication case when large number of those
CHANGE: TransformationClient(DB,Manager) - get transformation files in smaller chunks to
        improve performance
FIX: TransformationAgent(DB) - do not return redundant LFNs in getTransformationFiles()    

[v6r4p23]

*Web
NEW: includes DIRACWeb tag web2012092101

[v6r4p22]

*DMS
FIX: SRM2Storage - fix the problem with the CERN-EOS storage 

[v6r4p21]

*Core
BUGFIX: SGETimeLeft - take into account dd:hh:mm:ss format of the cpu consumed

[v6r4p20]

*WMS
BUGFIX: PilotDirector, GridPilotDirector - make sure that at least 1 pilot is to be submitted
BUGFIX: GridPilotDirector - bug on how pilots are counted when there is an error in the submit loop.
BUGFIX: dirac-pilot - proper install script installation on OSG sites

[v6r4p19]

*RMS
FIX: RequestDBMySQL - optimized request selection query 

[v6r4p18]

*Configuration
BUGFIX: CE2CSAgent.py - the default value must be set outside the loop

*DMS
NEW: dirac-dms-create-replication-request
BUGFIX: dirac-dms-fts-submit, dirac-dms-fts-monitor - print out error messages

*Resources
BUGFIX: TorqueComputingElement.py, plus add UserName for shared Queues

*WMS
BUGFIX: JobManagerHandler - default value for pStart (to avoid Exception)

[v6r4p17]

*Core
FIX: dirac-configure - setup was not updated in dirac.cfg even with -F option
FIX: RequestHandler - added fix for Missing ConnectionError

*DMS
FIX: dirac-dms-clean-directory - command fails with `KeyError: 'Replicas'`.

*WMS
FIX: SiteDirector - adapt to the new method in the Matcher getMatchingTaskQueue 
FIX: SiteDirector - added all SubmitPools to TQ requests

[v6r4p16]

*Core:
FIX: dirac-install - bashrc/cshrc were wrongly created when using versionsDir

*Accounting
CHANGE: Added new simpler and faster bucket insertion mechanism
NEW: Added more info when rebucketing

*WMS
CHANGE: Matcher - refactored to take into account job limits when providing info to directors
NEW: JoAgent - reports SubmitPool parameter if applicable
FIX: Matcher - bad codition if invalid result

[v6r4p15]

*WMS
FIX: gLitePilotDirector - fix the name of the MyProxy server to avoid crasehs of the gLite WMS

*Transformation
FIX: TaskManager - when the file is on many SEs, wrong results were generated

[v6r4p13]

*DMS
FIX: dirac-admin-allow-se - added missing interpreter line

[v6r4p12]

*DMS
CHANGE: RemovalTask - for DataManager shifter change creds after failure of removal with her/his proxy.

*RSS
NEW: Added RssConfiguration class
FIX: ResourceManagementClient  - Fixed wrong method name

[v6r4p11]

*Core
FIX: GGUSTicketsClient - GGUS SOAP URL updated

*DMS
BUGFIX: ReplicaManager - wrong for loop

*RequestManagement
BUGFIX: RequestClient - bug fix in finalizeRequest()

*Transformation
FIX: TaskManager - fix for correctly setting the sites (as list)

[v6r4p10]

*RequestManagement
BUGFIX: RequestContainer - in addSubrequest() function

*Resources
BUGFIX: SRM2Storage - in checksum type evaluation

*ResourceStatusSystem
BUGFIX: InfoGetter - wrong import statement

*WMS
BUGFIX: SandboxMetadataDB - __init__() can not return a value

[v6r4p9]

*DMS
CHANGE: FailoverTransfer - ensure the correct execution order of the subrequests

[v6r4p8]

Bring in fixes from v6r3p17

*Core:
FIX: Don't have the __init__ return True for all DBs
NEW: Added more protection for exceptions thrown in callbacks for the ProcessPool
FIX: Operations will now look in 'Defaults' instead of 'Default'

*DataManagement:
FIX: Put more protection in StrategyHandler for neither channels  not throughput read out of TransferDB
FIX: No JobIDs supplied in getRequestForJobs function for RequestDBMySQL taken into account
FIX: Fix on getRequestStatus
CHANGE: RequestClient proper use of getRequestStatus in finalizeRequest
CHANGE: Refactored RequestDBFile

[v6r4p7]

*WorkloadManagement
FIX: SandboxMetadataDB won't explode DIRAC when there's no access to the DB 
CHANGE: Whenever a DB fails to initialize it raises a catchable exception instead of just returning silently

*DataManagement
CHANGE: Added Lost and Unavailable to the file metadata

[v6r4p6]

Bring fixes from v6r4p6

[v6r4p5]

*Configuration
NEW: Added function to generate Operations CS paths

*Core
FIX: Added proper ProcessPool checks and finalisation

*DataManagement
FIX: don't set Files.Status to Failed for non-existign files, failover transfers won't go
FIX: remove classmethods here and there to unblock requestHolder
CHANGE: RAB, TA: change task timeout: 180 and 600 (was 600 and 900 respectively)
FIX: sorting replication tree by Ancestor, not hopAncestorgit add DataManagementSystem/Agent/TransferAgent.py
NEW: TA: add finalize
CHANGE: TransferAgent: add AcceptableFailedFiles to StrategyHandler to ban FTS channel from scheduling
FIX: if there is no failed files, put an empty dict


*RSS
FIX: RSS is setting Allowed but the StorageElement checks for Active

*Workflows
FIX: Part of WorfklowTask rewritten to fix some issues and allow 'ANY' as site

*Transformation
FIX: Wrong calls to TCA::cleanMetadataCatalogFiles

[v6r4p4]

*Core
FIX: Platform.py - check if Popen.terminate is available (only from 2.6)

[v6r4p3]

*Core
FIX: ProcessPool with watchdog and timeouts - applied in v6r3 first

[v6r4p2]

*StorageManagement
BUGFIX: StorageElement - staging is a Read operation and should be allowed as such

*WMS
BUGFIX: InProcessComputingElement, JobAgent - proper return status code from the job wrapper

*Core
FIX: Platform - manage properly the case of exception in the ldconfig execution

[v6r4p1]

*DMS
FIX: TransferDB.getChannelObservedThroughput - the channelDict was created in a wrong way

*RSS
FIX: ResourceStatus was not returning Allowed by default

[v6r4]

*Core
FIX: dirac-install-db.py: addDatabaseOptionsToCS has added a new keyed argument
NEW: SGETimeLeft.py: Support for SGE backend
FIX: If several extensions are installed, merge ConfigTemplate.cfg
NEW: Service framework - added monitoring of file descriptors open
NEW: Service framework - Reduced handshake timeout to prevent stuck threads
NEW: MySQL class with new high level methods - buildCondition,insertFields,updateFields
     deleteEntries, getFields, getCounters, getDistinctAttributeValues
FIX: ProcessPool - fixes in the locking mechanism with LockRing, stopping workers when the
     parent process is finished     
FIX: Added more locks to the LockRing
NEW: The installation tools are updated to install components by name with the components module specified as an option

*DMS
FIX: TransferDB.py - speed up the Throughput determination
NEW: dirac-dms-add-files: script similar to dirac-dms-remove-files, 
     allows for 1 file specification on the command line, using the usual dirac-dms-add-file options, 
     but also can take a text file in input to upload a bunch of files. Exit code is 0 only if all 
     was fine and is different for every error found. 
NEW: StorageElementProxy- support for data downloading with http protocol from arbitrary storage, 
     needed for the web data download
BUGFIX: FileCatalogCLI - replicate operation does a proper replica registration ( closes #5 )     
FIX: ReplicaManager - __cleanDirectory now working and thus dirac-dms-clean-directory

*WMS
NEW: CPU normalization script to run a quick test in the pilot, used by the JobWrapper
     to report the CPU consumption to the accounting
FIX: StalledJobAgent - StalledTimeHours and FailedTimeHours are read each cycle, refer to the 
     Watchdog heartBeat period (should be renamed); add NormCPUTime to Accounting record
NEW: SiteDirector - support for the operation per VO in multi-VO installations
FIX: StalledJobAgent - get ProcessingType from JDL if defined
BUGFIX: dirac-wms-job-peek - missing printout in the command
NEW: SiteDirector - take into account the number of already waiting pilots when evaluating the number of pilots to submit
FIX: properly report CPU usage when the Watchdog kill the payload.

*RSS
BUGFIX: Result in ClientCache table is a varchar, but the method was getting a datetime
NEW: CacheFeederAgent - VOBOX and SpaceTokenOccupancy commands added (ported from LHCbDIRAC)
CHANGE: RSS components get operational parameters from the Operations handler

*DataManagement
FIX: if there is no failed files, put an empty dict

*Transformation
FIX: Wrong calls to TCA::cleanMetadataCatalogFiles

[v6r3p19]

*WMS
FIX: gLitePilotDirector - fix the name of the MyProxy server to avoid crashes of the gLite WMS

[v6r3p18]

*Resources
BUGFIX: SRM2Storage - in checksum type evaluation

[v6r3p17]

*DataManagement
FIX: Fixes issues #783 and #781. Bugs in ReplicaManager removePhisicalReplica and getFilesFromDirectory
FIX: Return S_ERROR if missing jobid arguments
NEW: Checksum can be verified during FTS and SRM2Storage 

[v6r3p16]

*DataManagement
FIX: better monitoring of FTS channels 
FIX: Handle properly None value for channels and bandwidths

*Core
FIX: Properly calculate the release notes if there are newer releases in the release.notes file

[v6r3p15]

*DataManagement
FIX: if there is no failed files, put an empty dict

*Transformation
FIX: Wrong calls to TCA::cleanMetadataCatalogFiles


[v6r3p14]

* Core

BUGFIX: ProcessPool.py: clean processing and finalisation
BUGFIX: Pfn.py: don't check for 'FileName' in pfnDict

* DMS

NEW: dirac-dms-show-fts-status.py: script showing last hour history for FTS channels
NEW: TransferDBMonitoringHandler.py: new function exporting FST channel queues
BUGFIX: TransferAgent.py,RemovalAgent.py,RegistrationAgent.py - unlinking of temp proxy files, corection of values sent to gMonitor
BUGFIX: StrategyHandler - new config option 'AcceptableFailedFiles' to unblock scheduling for channels if problematic transfers occured for few files
NEW: TransferAgent,RemovalAgent,RegistrationAgent - new confing options for setting timeouts for tasks and ProcessPool finalisation
BUGFIX: ReplicaManager.py - reverse sort of LFNs when deleting files and directories to avoid blocks
NEW: moved StrategyHandler class def to separate file under DMS/private

* TMS

FIX: TransformationCleaningAgent.py: some refactoring, new way of disabling/enabline execution by 'EnableFlag' config option

[v6r3p13]

*Core
FIX: Added proper ProcessPool checks and finalisation

*DataManagement
FIX: don't set Files.Status to Failed for non-existign files, failover transfers won't go
FIX: remove classmethods here and there to unblock requestHolder
CHANGE: RAB, TA: change task timeout: 180 and 600 (was 600 and 900 respectively)
FIX: sorting replication tree by Ancestor, not hopAncestorgit add DataManagementSystem/Agent/TransferAgent.py
NEW: TA: add finalize
CHANGE: TransferAgent: add AcceptableFailedFiles to StrategyHandler to ban FTS channel from scheduling

[v6r3p12]

*Core
FIX: Platform.py - check if Popen.terminate is available (only from 2.6)

[v6r3p11]

*Core
FIX: ProcessPool with watchdog and timeouts

[v6r3p10]

*StorageManagement
BUGFIX: StorageElement - staging is a Read operation and should be allowed as such

*WMS
BUGFIX: InProcessComputingElement, JobAgent - proper return status code from the job wrapper

*Core
FIX: Platform - manage properly the case of exception in the ldconfig execution

[v6r3p9]

*DMS
FIX: TransferDB.getChannelObservedThroughput - the channelDict was created in a wrong way

[v6r3p8]

*Web
CHANGE: return back to the release web2012041601

[v6r3p7]

*Transformation
FIX: TransformationCleaningAgent - protection from deleting requests with jobID 0 

[v6r3p6]

*Core
FIX: dirac-install-db - proper key argument (follow change in InstallTools)
FIX: ProcessPool - release all locks every time WorkignProcess.run is executed, more fixes to come
FIX: dirac-configure - for Multi-Community installations, all vomsdir/vomses files are now created

*WMS
NEW: SiteDirector - add pilot option with CE name to allow matching of SAM jobs.
BUGFIX: dirac-pilot - SGE batch ID was overwriting the CREAM ID
FIX: PilotDirector - protect the CS master if there are at least 3 slaves
NEW: Watchdog - set LocalJobID in the SGE case

[v6r3p5]

*Core:
BUGFIX: ProcessPool - bug making TaskAgents hang after max cycles
BUGFIX: Graphs - proper handling plots with data containing empty string labels
FIX: GateWay - transfers were using an old API
FIX: GateWay - properly calculate the gateway URL
BUGFIX: Utilities/Pfn.py - bug in pfnunparse() when concatenating Path and FileName

*Accounting
NEW: ReportGenerator - make AccountingDB readonly
FIX: DataCache - set daemon the datacache thread
BUGFIX: BasePlotter - proper handling of the Petabyte scale data

*DMS:
BUGFIX: TransferAgent, RegistrationTask - typos 

[v6r3p4]

*DMS:
BUGFIX: TransferAgent - wrong value for failback in TA:execute

[v6r3p3]

*Configuration
BUGFIX: Operations helper - typo

*DMS:
FIX: TransferAgent - change the way of redirecting request to task

[v6r3p2]

*DMS
FIX: FTSRequest - updating metadata for accouting when finalizing FTS requests

*Core
FIX: DIRAC/__init__.py - default version is set to v6r3

[v6r3p1]

*WMS
CHANGE: Use ResourcesStatus and Resources helpers in the InputDataAgent logic

*Configuration
NEW: added getStorageElementOptions in Resources helper

*DMS
FIX: resourceStatus object created in TransferAgent instead of StrategyHandler

[v6r3]

*Core
NEW: Added protections due to the process pool usage in the locking logic

*Resources
FIX: LcgFileCatalogClient - reduce the number of retries: LFC_CONRETRY = 5 to 
     avoid combined catalog to be stuck on a faulty LFC server
     
*RSS
BUGFIX: ResourceStatus - reworked helper to keep DB connections     

*DMS
BUGFIX: ReplicaManager::CatalogBase::_callFileCatalogFcnSingleFile() - wrong argument

*RequestManagement
FIX: TaskAgents - set timeOut for task to 10 min (15 min)
NEW: TaskAgents - fill in Error fields in case of failing operations

*Interfaces
BUGFIX: dirac-wms-select-jobs - wrong use of the Dirac API

[v6r2p9]

*Core
FIX: dirac-configure - make use of getSEsForSite() method to determine LocalSEs

*WMS
NEW: DownloadInputData,InputDataByProtocol - check Files on Tape SEs are on Disk cache 
     before Download or getturl calls from Wrapper
CHANGE: Matcher - add Stalled to "Running" Jobs when JobLimits are applied   
CHANGE: JobDB - allow to specify required platform as Platform JDL parameter,
        the specified platform is taken into account even without /Resources/Computing/OSCompatibility section

*DMS
CHANGE: dirac-admin-allow(ban)-se - removed lhcb-grid email account by default, 
        and added switch to avoid sending email
FIX: TaskAgents - fix for non-existing files
FIX: change verbosity in failoverReplication 
FIX: FileCatalog - remove properly metadata indices 
BUGFIX: FileManagerBase - bugfix in the descendants evaluation logic  
FIX: TransferAgent and TransferTask - update Files.Status to Failed when ReplicaManager.replicateAndRegister 
     will fail completely; when no replica is available at all.

*Core
FIX: dirac-pilot - default lcg bindings version set to 2012-02-20

[v6r2p8]

*DMS:
CHANGE: TransferAgent - fallback to task execution if replication tree is not found

[v6r2p7]

*WMS
BUGFIX: SiteDirector - wrong CS option use: BundleProxy -> HttpProxy
FIX: SiteDirector - use short lines in compressed/encoded files in the executable
     python script

[v6r2p6]

*DataManagement
FIX: Bad logic in StrategyHandler:MinimiseTotalWait

*Core
CHANGE: updated GGUS web portal URL

*RSS
BUGFIX: meta key cannot be reused, it is popped from dictionary

*Framework
FIX: The Gateway service does not have a handler
NEW: ConfingTemplate entry for Gateway
FIX: distribution notes allow for word wrap

*WorkloadManagement
FIX: avoid unnecessary call if no LFN is left in one of the SEs
FIX: When Uploading job outputs, try first Local SEs, if any


[v6r2p5]

*RSS
BUGFIX: several minor bug fixes

*RequestManagement
BUGFIX: RequestDBMySQL - removed unnecessary request type check

*DMS
BUGFIX: FileCatalogClienctCLI - wrong evaluation of the operation in the find command
NEW: FileCatalog - added possibility to remove specified metadata for a given path 
BUGFIX: ReplicaManager - wrong operation order causing failure of UploadLogFile module

*Core
NEW: dirac-install - generate cshrc DIRAC environment setting file for the (t)csh 

*Interfaces
CHANGE: Job - added InputData to each element in the ParametricInputData

*WMS
CHANGE: dirac-jobexec - pass ParametericInputData to the workflow as a semicolon separated string

[v6r2p4]

*WMS
BUGFIX: StalledJobAgent - protection against jobs with no PilotReference in their parameters
BUGFIX: WMSAdministratorHandler - wrong argument type specification for getPilotInfo method

*StorageManagement
BUGFIX: RequestFinalizationAgent - no method existence check when calling RPC method

[v6r2p3]

*WMS
CHANGE: Matcher - fixed the credentials check in requestJob() to simplify it

*ConfigurationSystem
CHANGE: Operations helper - fix that allow no VO to be defined for components that do not need it

*Core
BUGFIX: InstallTools - when applying runsvctrl to a list of components make sure that the config server is treated first and the sysadmin service - last
        
[v6r2p2]

*WMS
BUGFIX: Matcher - restored logic for checking private pilot asking for a given DN for belonging to the same group with JOB_SHARING property.

[v6r2p1]

*RequestManagementSystem
BUGFIX: RequestCleaningAgent - missing import of the "second" interval definition 

[v6r2]

*General
FIX: replaced use of exec() python statement in favor of object method execution

*Accounting
CHANGE: Accounting 'byte' units are in powers of 1000 instead of powers of 1024 (closes #457)

*Core
CHANGE: Pfn.py - pfnparse function rewritten for speed up and mem usage, unit test case added
FIX: DISET Clients are now thread-safe. Same clients used twice in different threads was not 
closing the previous connection
NEW: reduce wait times in DISET protocol machinery to improve performance    
NEW: dirac-fix-mysql-script command to fix the mysql start-up script for the given installation
FIX: TransferClient closes connections properly
FIX: DISET Clients are now thread-safe. Same client used twice in different threads will not close the previous connection
CHANGE: Beautification and reduce wait times to improve performance
NEW: ProcessPool - added functionality to kill all children processes properly when destroying ProcessPool objects
NEW: CS Helper for LocalSite section, with gridEnv method
NEW: Grid module will use Local.gridEnv if nothing passed in the arguments
CHANGE: Add deprecated sections in the CS Operations helper to ease the transition
FIX: dirac-install - execute dirac-fix-mysql-script, if available, to fix the mysql.server startup script
FIX: dirac-distribution - Changed obsoleted tar.list file URL
FIX: typo in dirac-admin-add-host in case of error
CHANGE: dirac-admin-allow(ban)-se - use diracAdmin.sendMail() instead of NotificationClient.sendMail()

*Framework
BUGFIX: UserProfileDB - no more use of "type" variable as it is a reserved keyword 

*RequestManagement:
FIX: RequestDBFile - more consistent treatment of requestDB Path
FIX: RequestMySQL - Execution order is evaluated based on not Done state of subrequests
NEW: RequestCleaningAgent - resetting Assigned requests to Waiting after a configurable period of time

*RSS
CHANGE: RSS Action now inherits from a base class, and Actions are more homogeneous, they all take a uniform set of arguments. The name of modules has been changed from PolType to Action as well.
FIX: CacheFeederAgent - too verbose messages moved to debug instead of info level
BUGFIX: fixed a bug preventing RSS clients to connect to the services     
FIX: Proper services synchronization
FIX: Better handling of exceptions due to timeouts in GOCDBClient   
FIX: RSS.Notification emails are sent again
FIX: Commands have been modified to return S_OK, S_ERROR inside the Result dict. This way, policies get a S_ERROR / S_OK object. CacheFeederAgent has been updated accordingly.
FIX: allow clients, if db connection fails, to reconnect ( or at least try ) to the servers.
CHANGE: access control using CS Authentication options. Default is SiteManager, and get methods are all.
BUGFIX: MySQLMonkey - properly escaped all parameters of the SQL queries, other fixes.
NEW: CleanerAgent renamed to CacheCleanerAgent
NEW: Updated RSS scripts, to set element statuses and / or tokens.
NEW: Added a new script, dirac-rss-synch
BUGFIX: Minor bugfixes spotted on the Web development
FIX: Removed useless decorator from RSS handlers
CHANGE: ResourceStatus helper tool moved to RSS/Client directory, no RSS objects created if the system is InActive
CHANGE: Removed ClientFastDec decorator, using a more verbose alternative.
CHANGE: Removed useless usage of kwargs on helper functions.  
NEW: added getSESitesList method to RSSClient      
FIX: _checkFloat() checks INTEGERS, not datetimes

*DataManagement
CHANGE: refactoring of DMS agents executing requests, allow requests from arbitrary users
NEW: DFC - allow to specify multiple replicas, owner, mode when adding files
CHANGE: DFC - optimization of the directory size evaluation
NEW: Added CREATE TEMPORARY TABLES privilege to FileCatalogDB
CHANGE: DFC - getCatalogCounters() update to show numbers of directories
NEW: lfc_dfc_copy script to migrate data from LFC to DFC
FIX: dirac-dms-user-lfns - fixed the case when the baseDir is specified
FIX: FTS testing scripts were using sys.argv and getting confused if options are passed
NEW: DFC - use DirectoryUsage tables for the storage usage evaluations
NEW: DFC - search by metadata can be limited to a given directory subtree
NEW: DFC - search by both directory and file indexed metadata
BUGFIX: DFC - avoid crash if no directories or files found in metadata query
NEW: DFC FileCatalogHandler - define database location in the configuration
NEW: DFC - new FileCatalogFactory class, possibility to use named DFC services
FIX: FTSMonitor, FTSRequest - fixes in handling replica registration, setting registration requests in FileToCat table for later retry
FIX: Failover registration request in the FTS agents.      
FIX: FTSMonitor - enabled to register new replicas if even the corresponding request were removed from the RequestManagement 
FIX: StorageElement - check if SE has been properly initialized before executing any method     
CHANGE: LFC client getReplica() - make use of the new bulk method lfc.lfc_getreplicasl()
FIX: LFC client - protect against getting None in lfc.lfc_readdirxr( oDirectory, "" )  
FIX: add extra protection in dump method of StorageElement base class
CHANGE: FailoverTransfer - create subrequest per catalog if more than one catalog

*Interface
NEW: Job.py - added method to handle the parametric parameters in the workflow. They are made available to the workflow_commons via the key 'GenericParameters'.
FIX: Dirac.py - fix some type checking things
FIX: Dirac.py - the addFile() method can now register to more than 1 catalog.

*WMS
FIX: removed dependency of the JobSchedulingAgent on RSS. Move the getSiteTier functionality to a new CS Helper.
FIX: WMSAdministratorHandler - Replace StringType by StringTypes in the export methods argument type
FIX: JobAgent - Set explicitly UseServerCertificate to "no" for the job executable
NEW: dirac-pilot - change directory to $OSG_WN_TMP on OSG sites
FIX: SiteDirector passes jobExecDir to pilot, this defaults to "." for CREAM CEs. It can be set in the CS. It will not make use of $TMPDIR in this case.
FIX: Set proper project and release version to the SiteDirector     
NEW: Added "JobDelay" option for the matching, refactored and added CS options to the matcher
FIX: Added installation as an option to the pilots and random MyProxyServer
NEW: Support for parametric jobs with parameters that can be of List type

*Resources
NEW: Added SSH Grid Engine Computing Element
NEW: Added SSH Computing Element
FIX: make sure lfc client will not try to connect for several days

*Transformation
FIX: TransformationDB - in setFileStatusForTransformation() reset ErrorCount to zero if "force" flag and    the new status is "unused"
NEW: TransformationDB - added support for dictionary in metadata for the InputDataQuery mechanism     

[v6r1p13]

*WMS
FIX: JobSchedulingAgent - backported from v6r2 use of Resources helper

[v6r1p12]

*Accounting
FIX: Properly delete cached plots

*Core
FIX: dirac-install - run externals post install after generating the versions dir

[v6r1p11]

*Core
NEW: dirac-install - caches locally the externals and the grid bundle
FIX: dirac-distribution - properly generate releasehistory and releasenotes

[v6r1p10]

*WorloadManagement
FIX: JobAgent - set UseServerCertificate option "no" for the job executable

[v6r1p9]

*Core
FIX: dirac-configure - set the proper /DIRAC/Hostname when defining /LocalInstallation/Host

*DataManagement
FIX: dirac-dms-user-lfns - fixed the case when the baseDir is specified
BUGFIX: dirac-dms-remove-files - fixed crash in case of returned error report in a form of dictionary 

[v6r1p8]

*Web
FIX: restored Run panel in the production monitor

*Resources
FIX: FileCatalog - do not check existence of the catalog client module file

[v6r1p7]

*Web
BUGFIX: fixed scroll bar in the Monitoring plots view

[v6r1p6]

*Core
FIX: TransferClient closes connections properly

[v6r1p5]

*Core
FIX: DISET Clients are now thread-safe. Same clients used twice in different threads was not 
     closing the previous connection
NEW: reduce wait times in DISET protocol machinery to improve performance   

[v6r1p4]

*RequestManagement
BUGFIX: RequestContainer - in isSubRequestDone() treat special case for subrequests with files

*Transformation
BUGFIX: TransformationCleaningAgent - do not clear requests for tasks with no associated jobs

[v6r1p3]

*Framework
NEW: Pass the monitor down to the request RequestHandler
FIX: Define the service location for the monitor
FIX: Close some connections that DISET was leaving open

[v6r1p2]

*WorkloadManagement
BUGFIX: JobSchedulingAgent - use getSiteTiers() with returned direct value and not S_OK

*Transformation
BUGFIX: Uniform use of the TaskManager in the RequestTaskAgent and WorkflowTaskAgent

[v6r1p1]

*RSS
BUGFIX: Alarm_PolType now really send mails instead of crashing silently.

[v6r1]

*RSS
CHANGE: Major refactoring of the RSS system
CHANGE: DB.ResourceStatusDB has been refactored, making it a simple wrapper round ResourceStatusDB.sql with only four methods by table ( insert, update, get & delete )
CHANGE: DB.ResourceStatusDB.sql has been modified to support different statuses per granularity.
CHANGE: DB.ResourceManagementDB has been refactored, making it a simple wrapper round ResourceStatusDB.sql with only four methods by table ( insert, update, get & delete )
CHANGE: Service.ResourceStatusHandler has been refactored, removing all data processing, making it an intermediary between client and DB.
CHANGE: Service.ResourceManagementHandler has been refactored, removing all data processing, making it an intermediary between client and DB.
NEW: Utilities.ResourceStatusBooster makes use of the 'DB primitives' exposed on the client and does some useful data processing, exposing the new functions on the client.
NEW: Utilities.ResourceManagementBooster makes use of the 'DB primitives' exposed on the client and does some useful data processing, exposing the new functions on the client.
CHANGE: Client.ResourceStatusClient has been refactorerd. It connects automatically to DB or to the Service. Exposes DB and booster functions.
CHANGE: Client.ResourceManagementClient has been refactorerd. It connects automatically to DB or to the Service. Exposes DB and booster functions.
CHANGE: Agent.ClientsCacheFeederAgent renamed to CacheFeederAgent. The name was not accurate, as it also feeds Accouting Cache tables.
CHANGE: Agent.InspectorAgent, makes use of automatic API initialization.
CHANGE: Command. refactor and usage of automatic API initialization.
CHANGE: PolicySystem.PEP has reusable client connections, which increase significantly performance.
CHANGE: PolicySystem.PDP has reusable client connections, which increase significantly performance.
NEW: Utilities.Decorators are syntactic sugar for DB, Handler and Clients.
NEW: Utilities.MySQLMonkey is a mixture of laziness and refactoring, in order to generate the SQL statements automatically. Not anymore sqlStatemens hardcoded on the RSS.
NEW: Utilities.Validator are common checks done through RSS modules
CHANGE: Utilities.Synchronizer syncs users and DIRAC sites
CHANGE: cosmetic changes everywhere, added HeadURL and RCSID
CHANGE: Removed all the VOExtension logic on RSS
BUGFIX: ResourceStatusHandler - getStorageElementStatusWeb(), access mode by default is Read
FIX: RSS __init__.py will not crash anymore if no CS info provided
BUGFIX: CS.getSiteTier now behaves correctly when a site is passed as a string

*dirac-setup-site
BUGFIX: fixed typos in the Script class name

*Transformation
FIX: Missing logger in the TaskManager Client (was using agent's one)
NEW: Added UnitTest class for TaskManager Client

*DIRAC API
BUGFIX: Dirac.py. If /LocalSite/FileCatalog is not define the default Catalog was not properly set.
FIX: Dirac.py - fixed __printOutput to properly interpret the first argument: 0:stdout, 1:stderr
NEW: Dirac.py - added getConfigurationValue() method

*Framework
NEW: UsersAndGroups agent to synchronize users from VOMRS server.

*dirac-install
FIX: make Platform.py able to run with python2.3 to be used inside dirac-install
FIX: protection against the old or pro links pointing to non-existent directories
NEW: make use of the HTTP proxies if available
FIX: fixed the logic of creating links to /opt/dirac directories to take into account webRoot subdirs

*WorkloadManagement
FIX: SiteDirector - change getVO() function call to getVOForGroup()

*Core:
FIX: Pfn.py - check the sanity of the pfn and catch the erroneous case

*RequestManagement:
BUGFIX: RequestContainer.isSubrequestDone() - return 0 if Done check fails

*DataManagement
NEW: FileCatalog - possibility to configure multiple FileCatalog services of the same type

[v6r0p4]

*Framework
NEW: Pass the monitor down to the request RequestHandler
FIX: Define the service location for the monitor
FIX: Close some connections that DISET was leaving open

[v6r0p3]

*Framework
FIX: ProxyManager - Registry.groupHasProperties() wasn't returning a result 
CHANGE: Groups without AutoUploadProxy won't receive expiration notifications 
FIX: typo dirac-proxy-info -> dirac-proxy-init in the expiration mail contents
CHANGE: DISET - directly close the connection after a failed handshake

[v6r0p2]

*Framework
FIX: in services logs change ALWAYS log level for query messages to NOTICE

[v6r0p1]

*Core
BUGFIX: List.uniqueElements() preserves the other of the remaining elements

*Framework
CHANGE: By default set authorization rules to authenticated instead of all
FIX: Use all required arguments in read access data for UserProfileDB
FIX: NotificationClient - dropped LHCb-Production setup by default in the __getRPSClient()

[v6r0]

*Framework
NEW: DISET Framework modified client/server protocol, messaging mechanism to be used for optimizers
NEW: move functions in DIRAC.Core.Security.Misc to DIRAC.Core.Security.ProxyInfo
CHANGE: By default log level for agents and services is INFO
CHANGE: Disable the log headers by default before initializing
NEW: dirac-proxy-init modification according to issue #29: 
     -U flag will upload a long lived proxy to the ProxyManager
     If /Registry/DefaultGroup is defined, try to generate a proxy that has that group
     Replaced params.debugMessage by gLogger.verbose. Closes #65
     If AutoUploadProxy = true in the CS, the proxy will automatically be uploaded
CHANGE: Proxy upload by default is one month with dirac-proxy-upload
NEW: Added upload of pilot proxies automatically
NEW: Print info after creating a proxy
NEW: Added setting VOMS extensions automatically
NEW: dirac-proxy-info can also print the information of the uploaded proxies
NEW: dirac-proxy-init will check that the lifetime of the certificate is less than one month and advise to renew it
NEW: dirac-proxy-init will check that the certificate has at least one month of validity
FIX: Never use the host certificate if there is one for dirac-proxy-init
NEW: Proxy manager will send notifications when the uploaded proxies are about to expire (configurable via CS)
NEW: Now the proxyDB also has a knowledge of user names. Queries can use the user name as a query key
FIX: ProxyManager - calculate properly the dates for credentials about to expire
CHANGE: ProxyManager will autoexpire old proxies, also auto purge logs
CHANGE: Rename dirac-proxy-upload to dirac-admin-proxy-upload
NEW: dirac-proxy-init will complain if the user certificate has less than 30 days
CHANGE: SecurityLogging - security log level to verbose
NEW: OracleDB - added Array type 
NEW: MySQL - allow definition of the port number in the configuration
FIX: Utilities/Security - hash VOMS Attributes as string
FIX: Utilities/Security - Generate a chain hash to discover if two chains are equal
NEW: Use chain has to discover if it has already been dumped
FIX: SystemAdministrator - Do not set  a default lcg version
NEW: SystemAdministrator - added Project support for the sysadmin
CHANGE: SysAdmin CLI - will try to connect to the service when setting the host
NEW: SysAdmin CLI - colorization of errors in the cli
NEW: Logger - added showing the thread id in the logger if enabled
     
*Configuration
NEW: added getVOfromProxyGroup() utility
NEW: added getVoForGroup() utility, use it in the code as appropriate
NEW: added Registry and Operations Configuration helpers
NEW: dirac-configuration-shell - a configuration script for CS that behaves like an UNIX shellCHANGE: CSAPI - added more functionality required by updated configuration console
NEW: Added possibility to define LocalSE to any Site using the SiteLocalSEMapping 
     section on the Operations Section     
NEW: introduce Registry/VO section, associate groups to VOs, define SubmitPools per VO
FIX: CE2CSAgent - update the CEType only if there is a relevant info in the BDII  

*ReleaseManagement
NEW: release preparations and installation tools based on installation packages
NEW: dirac-compile-externals will try go get a DIRAC-free environment before compiling
NEW: dirac-disctribution - upload command can be defined via defaults file
NEW: dirac-disctribution - try to find if the version name is a branch or a tag in git and act accordingly
NEW: dirac-disctribution - added keyword substitution when creating a a distribution from git
FIX: Install tools won't write HostDN to the configuration if the Admin username is not set 
FIX: Properly set /DIRAC/Configuration/Servers when installing a CS Master
FIX: install_site.sh - missing option in wget for https download: --no-check-certificate
FIX: dirac-install-agent(service) - If the component being installed already has corresponding 
     CS section, it is not overwritten unless explicitly asked for
NEW: dirac-install functionality enhancement: start using the switches as defined in issue #26;
CHANGE: dirac-install - write the defaults if any under defaults-.cfg so dirac-configure can 
        pick it up
FIX: dirac-install - define DYLD_LIBRARY_PATH ( for Mac installations )     
NEW: dirac-install - put all the goodness under a function so scripts like lhcb-proxy-init can use it easily
FIX: dirac-install - Properly search for the LcgVer
NEW: dirac-install will write down the releases files in -d mode   
CHANGE: use new dirac_install from gothub/integration branch in install_site.sh
NEW: Extensions can request custom external dependencies to be installed via pip when 
     installing DIRAC.
NEW: LCG bundle version can be defined on a per release basis in the releases.cfg 
NEW: dirac-deploy-scripts - when setting the lib path in the deploy scripts. 
     Also search for subpaths of the libdir and include them
NEW: Install tools - plainly separate projects from installations

*Accounting
CHANGE: For the WMSHistory type, send as JobSplitType the JobType
CHANGE: Reduced the size of the max key length to workaround mysql max bytes for index problem
FIX: Modified buckets width of 1week to 1 week + 1 day to fix summer time end week (1 hour more )

*WorkloadManagement
CHANGE: SiteDirector - simplified executable generation
NEW: SiteDirector - few more checks of error conditions   
NEW: SiteDirector - limit the queue max length to the value of MaxQueueLengthOption 
     ( 3 days be default )
BUGFIX: SiteDirector - do not download pilot output if the flag getPilotOutput is not set     
NEW: JobDB will extract the VO when applying DIRAC/VOPolicy from the proper VO
FIX: SSHTorque - retrieve job status by chunks of 100 jobs to avoid too long
NEW: glexecComputingElement - allow glexecComputingElement to "Reschedule" jobs if the Test of
     the glexec fails, instead of defaulting to InProcess. Controlled by
     RescheduleOnError Option of the glexecComputingElement
NEW: SandboxStore - create a different SBPath with the group included     
FIX: JobDB - properly treat Site parameter in the job JDL while rescheduling jobs
NEW: JobSchedulingAgent - set the job Site attribute to the name of a group of sites corresponding 
     to a SE chosen by the data staging procedure 
CHANGE: TimeLeft - call batch system commands with the ( default ) timeout 120 sec
CHANGE: PBSTimeLeft - uses default CPU/WallClock if not present in the output  
FIX: PBSTimeLeft - proper handling of (p)cput parameter in the batch system output, recovery of the
     incomplete batch system output      
NEW: automatically add SubmitPools JDL option of the job owner's VO defines it     
NEW: JobManager - add MaxParametericJobs option to the service configuration
NEW: PilotDirector - each SubmitPool or Middleware can define TargetGrids
NEW: JobAgent - new StopOnApplicationFailure option to make the agent exiting the loop on application failure
NEW: PilotAgentsDB - on demand retrieval of the CREAM pilot output
NEW: Pilot - proper job ID evaluation for the OSG sites
FIX: ComputingElement - fixed proxy renewal logic for generic and private pilots
NEW: JDL - added %j placeholder in the JDL to be replaced by the JobID
BUGFIX: DownloadInputData - bug fixed in the naming of downloaded files
FIX: Matcher - set the group and DN when a request gets to the matcher if the request is not 
     coming from a pilot
FIX: Matcher = take into account JobSharing when checking the owner for the request
CHANGE: PilotDirector, dirac-pilot - interpret -V flag of the pilot as Installation name

*DataManagement
FIX: FileCatalog/DiractoryLevelTree - consistent application of the max directory level using global 
     MAX_LEVELS variable
FIX: FileCatalog - Directory metadata is deleted together with the directory deletion, issue #40    
CHANGE: FileCatalog - the logic of the files query by metadata revisited to increase efficiency 
FIX: LcgFileCatalog - use lfcthr and call lfcthr.init() to allow multithread
     try the import only once and just when LcgFileCatalogClient class is intantiated
NEW: LcgFileCatalogClient - new version of getPathPermissions relying on the lfc_access method to solve the problem
     of multiple user DNs in LFC.     
FIX: StorageElement - get service CS options with getCSOption() method ( closes #97 )
FIX: retrieve FileCatalogs as ordered list, to have a proper default.
CHANGE: FileCatalog - allow up to 15 levels of directories
BUGFIX: FileCatalog - bug fixes in the directory removal methods (closes #98)
BUGFIX: RemovalAgent - TypeError when getting JobID in RemovalAgent
BUGFIX: RemovalAgent - put a limit to be sure the execute method will end after a certain number of iterations
FIX: DownloadInputData - when files have been uploaded with lcg_util, the PFN filename
     might not match the LFN file name
FIX: putting FTSMonitor web page back
NEW: The default file catalog is now determined using /LocalSite/FileCatalog. The old behavior 
     is provided as a fallback solution
NEW: ReplicaManager - can now deal with multiple catalogs. Makes sure the surl used for removal is 
the same as the one used for registration.   
NEW: PoolXMLCatalog - added getTypeByPfn() function to get the type of the given PFN  
NEW: dirac-dms-ban(allow)-se - added possibility to use CheckAccess property of the SE

*StorageManagement
FIX: Stager - updateJobFromStager(): only return S_ERROR if the Status sent is not
recognized or if a state update fails. If the jobs has been removed or
has moved forward to another status, the Stager will get an S_OK and
should forget about the job.
NEW: new option in the StorageElement configuration "CheckAccess"
FIX: Requests older than 1 day, which haven't been staged are retried. Tasks older than "daysOld" 
     number of days are set to Failed. These tasks have already been retried "daysOld" times for staging.
FIX: CacheReplicas and StageRequests records are kept until the pin has expired. This way the 
     StageRequest agent will have proper accounting of the amount of staged data in cache.
NEW: FTSCleaningAgent will allow to fix transient errors in RequestDB. At the moment it's 
     only fixing Requests for which SourceTURL is equal to TargetSURL.
NEW: Stager - added new command dirac-stager-stage-files          
FIX: Update Stager code in v6 to the same point as v5r13p37
FIX: StorageManager - avoid race condition by ensuring that Links=0 in the query while removing replicas

*RequestManagement
FIX: RequestDBFile - get request in chronological order (closes issue #84)
BUGFIX: RequestDBFile - make getRequest return value for getRequest the same as for

*ResourceStatusSystem
NEW: Major code refacoring. First refactoring of RSS's PEP. Actions are now function 
     defined in modules residing in directory "Actions".
NEW: methods to store cached environment on a DB and ge them.
CHANGE: command caller looks on the extension for commands.
CHANGE: RSS use now the CS instead of getting info from Python modules.
BUGFIX: Cleaned RSS scripts, they are still prototypes
CHANGE: PEP actions now reside in separate modules outside PEP module.
NEW: RSS CS module add facilities to extract info from CS.
CHANGE: Updating various RSS tests to make them compatible with
changes in the system.
NEW: CS is used instead of ad-hoc configuration module in most places.
NEW: Adding various helper functions in RSS Utils module. These are
functions used by RSS developers, including mainly myself, and are
totally independant from the rest of DIRAC.
CHANGE: Mostly trivial changes, typos, etc in various files in RSS     
CHANGE: TokenAgent sends e-mails with current status   

*Transformation
CHANGE: allow Target SE specification for jobs, Site parameter is not set in this case
CHANGE: TransformationAgent  - add new file statuses in production monitoring display
CHANGE: TransformationAgent - limit the number of files to be treated in TransformationAgent 
        for replication and removal (default 5000)
BUGFIX: TransformationDB - not removing task when site is not set
BUGFIX: TransformationCleaningAgent - archiving instead of cleaning Removal and Replication 
        transformations 
FIX: TransformationCleaningAgent - kill jobs before deleting them        

*Workflow
NEW: allow modules to define Input and Output parameters that can be
     used instead of the step_commons/workflow_commons (Workflow.py, Step.py, Module.py)

*Various fixes
BUGFIX: Mail.py uses SMTP class rather than inheriting it
FIX: Platform utility will properly discover libc version even for the new Ubuntu
FIX: Removed old sandbox and other obsoleted components<|MERGE_RESOLUTION|>--- conflicted
+++ resolved
@@ -1,4 +1,3 @@
-<<<<<<< HEAD
 [v7r2-pre4]
 
 *Core
@@ -14,10 +13,7 @@
 *tests
 NEW: (#4179) Set up Gitlab CI pipeline using Docker containers
 
-[v7r1-pre13]
-=======
 [v7r1-pre14]
->>>>>>> 5f1c2d84
 
 NEW: Add environment.yml file for preparing an environment with conda
 
