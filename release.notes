<<<<<<< HEAD
[v6r16-pre2]

*Core
CHANGE: dirac-install, dirac-configure - use Extensions options consistently, drop
        ExtraModule option

*DMS
NEW: MoveReplica operation for the RMS system and a corresponding dirac-dms-move-replica-request
     comand line tool

*Resources
NEW: MessageQueue resources to manage MQ connections complemented with
     MQListener and MQPublisher helper classes
=======
[v6r15p14]

*Core
FIX: BaseClient - proper error propagation to avoid excessive output in the logger

*Configuration
CHANGE: Resources helper - in getStorageElementOptions() dereference SEs containing
        BaseSE and Alias references

*Accounting
FIX: AccountingDB - changes to use DB index to speed-up removal query

*DMS
CHANGE: DMSHelpers - define SE groups SEsUsedForFailover, SEsNotToBeUsedForJobs, 
        SEsUsedForArchive in the Operations/DataManagement and use them in the
        corresponding helper functions
FIX: FTSJob - temporary fix for the FTS rest interface Request object until it is
     fixed in the FTS REST server         

*Resources
FIX: HTCondirCEComputingElement - check that some path was found in findFile(), return with error otherwise
CHANGE: ARCComputingElement - consider jobs in Hold state as Failed as they never come back
CHANGE: ARCComputingElement - do not use JobSupervisor tool for bulk job cancellation as
        it does not seem to work, cancel jobs one by one
FIX: ARCComputingElement - ensure that pilot jobs that are queued also get their proxies renewed on ARC-CE        

*WMS
FIX: SiteDirector - ensure that a proxy of at least 3 hours is available to the updatePilotStatus 
     function so that if it renews any proxies, it's not renewing them with a very short proxy
>>>>>>> 7ea5fc8a

[v6r15p13]

*Resources
FIX: HTCondorCEComputingElement - fixed location of log/output files 
  
*TS
FIX: ValidateOutputDataAgent - works now with the DataManager shifter proxy

[v6r15p12]

*Core
FIX: Graphs - make sure matplotlib package is always using Agg backend
FIX: cshrc - added protection for cases with undefined environment variables
NEW: AuthManager - added possibility to define authorization rules by VO
     and by user group

*Configuration
NEW: Resources, ComputingElement(Factory) - added possibility to define site-wide
     CE parameters; added possibility to define common parameters for a given
     CE type.

*Framework
FIX: SystemAdministrator service - avoid using its own client to connect
     to itself for storing host information
FIX: SystemAdministratorClientCLI, dirac-populate-component-db - fix insertion
     of wrongly configured component to the ComponentMonitorDB     

*DMS
FIX: FileCatalog service - fix the argument type for getAncestor(), getDescendents()

*WMS
NEW: JobCleaningAgent - add an option (disabled by default) to remove Jobs from the 
     dirac server irrespective of their state

*Resources
CHANGE: HTCondorCE - added new configurable options - ExtraSubmitString, WorkingDirectory
        DaysToKeepLogs

[v6r15p11]

*Framework
NEW: dirac-proxy-destroy command to destroy proxy locally and in the ProxyManager
     service
CHANGE: ProxyManagerClient - reduce the proxy caching time to be more suitable
        for cases with short VOMS extensions     

*Configuration
FIX: VOMS2CSAgent - fixed typo bug in execute()

*RMS
FIX: RequestTask - fix if the problem when the processing of an operation times out, 
     there was no increment of the attempts done.

*DMS
FIX: FTSAgent - avoid FTS to fetch a request that was canceled

*Resources
FIX: HTCondorCE - protect against non-standard line in 'job status' list in the getJobStatus()
CHANGE: ComputingElement - reduce the default time length of the payload proxy to accomodate
        the case with short VOMS extensions

[v6r15p10]

*Core
FIX: MySQL - do not print database access password explicitely in the logs

*Configuration
CHANGE: VOMS2CSAgent - show in the log if there are changes ready to be committed
CHANGE: Bdii2CSAgent - get information from alternative BDII's for sites not 
        existing in central BDII

*Framework
FIX: ComponentInstaller - fixed location of stop_agent file in the content of t file
     of the runsv tool 

*RMS
FIX: Changed default port of ReqProxy service to 9161 from 9198

*Resources
FIX: BatchSystem/Condor, HYCondroCEComputingElement - more resilient parsing 
     of the status lookup command
FIX: CREAMComputingElement - in case of glite-ce-job-submit error print our both 
     std.err and std.out for completeness and better understanding    

*DMS
FIX: FileCatalogClient - bug fix in getDirectoryUserMetadata()

*Interfaces
FIX: Dirac - in replicateFile() in case of copying via the local cache check if 
     there is another copy for the same file name is happening at the same time

[v6r15p9]

*Configuration
FIX: fixed CS agents initialization bug

*DMS
FIX: fixed inconsistency between DataIntegrity and ConsistencyInspector modules

*Interfaces
FIX: Fix download of LFNs in InputSandbox when running job locally

[v6r15p8]

*Configuration
NEW: Added DryRun option for CS agents (false by default, True for new installations)

[v6r15p7]

*Core
CHANGE: Enabled attachments in the emails

*TS
*CHANGE: Added possibility for multiple operations in Data Operation Transformations

[v6r15p6]

*Resources
FIX: FCConditionParser: ProxyPlugin handles the case of having no proxy

*WMS
FIX: MJF messages correctly parsed from the pilot
NEW: Added integration test for TimeLeft utility and script calling it

[v6r15p5]

Included fixes from v6r14p36 patch release

*Framework
FIX: added GOCDB2CSAgent in template
FIX: Fixed permissions for HostLogging

*DMS
FIX: Introduced hopefully temporary fix to circumvent globus bug in gfal2

*WMS:
FIX: added test for MJF and made code more robust

*RSS
NEW: HTML notification Emails


[v6r15p4]

Included fixes from v6r14p35 patch release

*Core
NEW: Added a new way of doing pfnparse and pfnunparse using the standard python library. 
     The two methods now contains a flag to know which method to use. By default, the old 
     hand made one is used. The new one works perfectly for all standard protocols, except SRM

*RSS
FIX: dirac-rss-sync - command fixed to work with calling services rather than 
     databases directly
     
*Resources     
CHANGE: In multiple Storage classes use pfnparse and pfnunparse methods to manipulate
        url strings instead of using just string operations
NEW: A new attribute is added to the storage plugins: DYNAMIC_OPTIONS. This allows to construct 
     URLs with attributes going at the end of the URL, in the form ?key1=value1&key2=value2 
     This is useful for xroot and http.         

[v6r15p3]

Included changes from v6r14p34 patch release

*Accounting
FIX: DataStoreClient - catch all exceptions in sending failover accounting 
     requests as it could disrupt the logic of the caller 

*DMS
CHANGE: dirac-dms-show-se-status - added switches to show SEs only accessible by
        a given VO and SEs not assigned to any VO
FIX: dirac-dms-replicate-and-register-request - prints out the new request IDs
     to allow their monitoring by ID rather than possibly ambiguous request name      

[v6r15p2]

*WMS
FIX: pilotCommands - protect calls to external commands in case of empty
     or erroneous output
FIX: Matcher - fixed bug in the tag matching logic: if a site presented an empty
     Tag list instead of no Tag field at all, it was interpreted as site accepts
     all the tags
FIX: Matcher - matching parameters are printed out in the Matcher rather than
     in the TaskQueueDB, MaxRAM and Processors are not expanded into tags           

[v6r15p1]

Included patches for v6r14p32

*Configuration
CHANGE: Resources helper - remove "dips" protocol from the default list of third party
        protocols

*Resources
FIX: XROOTStorage - bug fixed in __createSingleDirectory() - proper interpretation
     of the xrootClient.mkdir return status
FIX: XROOTStorage unit test reenabled by mocking the xrootd import      

[v6r15]

Removed general "from DIRAC.Core.Utilities import *" in the top-level __init__.py

Made service handlers systematically working with unicode string arguments
Added requirements.txt and Makefile in the root of the project to support pip style installation

DIRAC documentation moved to the "docs" directory if the DIRAC project from the
DIRACDocs separate project.

*Accounting
CHANGE: INTEGER -> BIGINT for "id" in "in" accountingDB tables

*Core
NEW: The S_ERROR has an enhanced structure containing also the error code and the call
     stack from where the structure was created
NEW: DErrno module to contain definitions of the DIRAC error numbers and standard
     descriptions to be used from now on in any error code check      
CHANGE: gMonitor instantiation removed from DIRAC.__init__.py to avoid problems in
        documentation generation
CHANGE: removed Core.Utilities.List.sortList (sorted does the job)
CHANGE: removed unused module Core.Utilities.TimeSeries
NEW: dirac-install - makes us of the DIRAC tar files in CVMFS if available
NEW: dirac-install-client - a guiding script to install the DIRAC client from A to Z        
CHANGE: dirac-install - when generating bashrc and cshrc scripts prepend DIRAC paths
        to the ones existing in the environment already
NEW: MJFTimeLeft - using Machine JOb features in the TimeLeft utility
FIX: BaseClient - only give warning log message "URL banned" when one of the
     service URLs is really banned
CHANGE: DISET components - improved logic of service URL retries to speedup queries
        in case of problematic services     
NEW: dirac-rss-policy-manager - allows to interactively modify and test only the 
     policy section of Dirac.cfg     
FIX: XXXTimeLeft - do not mix CPU and WallTime values     
FIX: ComponentInstaller - longer timeout for checking components PID (after restart)
CHANGE: Proxy - in executeWithUserProxy() when multiple DNs are present, try all of them
CHANGE: List utility - change uniqueElements() to be much faster
NEW: Platform - added getPlatform() and getPlatformTuple() utilities to evaluate lazily the
     DIRAC platform only when it is needed, this accelerates DIRAC commands not needing
     the platform information. 

*Configuration
NEW: GOCDB2CSAgent agent to synchronize GOCDB and CS data about perfSONAR services
NEW: VOMS2CSAgent to synchronize VOMS user data with the DIRAC Registry
CHANGE: ConfigurationData - lazy config data compression in getCompressedData()

*Framework
CHANGE: SystemAdministratorIntegrator - make initial pinging of the hosts in parallel
        to speed up the operation
CHANGE: InstalledComponentsDB - table to cache host status information populated
        by a periodic task    
NEW: ComponentInstaller Client class to encapsulate all the installation utilities
     from InstallTools module    
NEW: SystemAdministratorClientCLI - added uninstall host command
NEW: SystemAdministratorClientCLI - added show ports command
NEW: SystemAdministratorHandler - added getUsedPorts() interface
NEW: SystemAdministratorHandler - show host command shows also versions of the Extensions
NEW: InstalledComponentsDB - added Extension field to the HostLogging table 
FIX: SystemLoggingDB - fixed double creation of db tables

*Accounting
FIX: DataStoreClient - Synchronizer based decorators have been replaced with a simple 
     lock as they were blocking addRegister() during every commit(); 

*RSS
NEW: CE Availability policy, closing #2373
CHANGE: Ported setStatus and setToken rpc calls to PublisherHandler from LHCb implementation
NEW: E-mails generated while RSS actions are now aggregated to avoid avalanches of mails
NEW: dirac-rss-sync is also synchronizing Sites now

*DMS
CHANGE: FileCatalogClient - make explicit methods for all service calls
CHANGE: DataManager, StorageElement - move physical accounting the StorageElement
CHANGE: FileCatalog - added recursive changePathXXX operations
CHANGE: FileCatalog contained objects have Master attribute defined in the CS. Extra check of eligibility of the catalogs specified explicitely. No-LFN write methods return just the Master result to be compatible with the current use in the clients.
CHANGE: Removed LcgFileCatalogXXX obsoleted classes
NEW: ConsistencyInspector class to perform data consistency checks between 
     different databases
CHANGE: FileCatalog(Client) - refactored to allow clients declare which interface
        they implement     
NEW: FileCatalog - conditional FileCatalog instantiation based on the configured
     Operations criteria        

*TS
CHANGE: TransformationDB table TaskInputs: InputVector column from BLOB to MEDIUMTEXT
FIX: TaskManager - fix bug in case there is no InputData for a task, the Request created 
     for the previous task was reassigned
NEW: TaskManager - possibility to submit one bulk job for a series of tasks     

*WMS
NEW: TaskQueueDB - possibility to present requirements in a form of tags from the 
     site( pilot ) to the jobs to select ones with required properties
FIX: JobWrapper - the InputData optimizer parameters are now DEncoded     
CHANGE: JobAgent - add Processors and WholeNode tags to the resources description
CHANGE: SiteDirector - flag to always download pilot output is set to False by default
FIX: SiteDirector - using PilotRunDirectory as WorkingDirectory, if available at the CE 
     level in the CS. Featire requested in issue #2746
NEW: MultiProcessorSiteDirector - new director to experiment with the multiprocessor/
     wholeNode queues
CHANGE: JobMemory utility renamed to JobParameters
CHANGE: CheckWNCapabilities pilot command changed to get WN parameters from the
        Machine Job Features (MJF) - NumberOfProcessors, MaxRAM    
NEW: JobManager, ParametricJob - utilities and support for parametric jobs with multiple
     parameter sequences      
NEW: SiteDirector - added logic to send pilots to sites with no waiting pilots even if
     the number of already sent pilots exceeds the number of waiting jobs. The functionality
     is switched on/off by the AddPilotsToEmptySites option.        

*RMS
FIX: Request - fix for the case when one of the request is malformed, the rest of 
     the requests could not be swiped
FIX: ReqProxyHandler - don't block the ReqProxy sweeping if one of the request is buggy     
CHANGE: ReqProxyHandler - added monitoring counters
NEW: ReqProxyHandler - added interface methods to list and show requests in a ReqProxy

*Resources
FIX: SRM2Storage - do not add accounting to the output structure as it is done in 
     the container StorageElement class
CHANGE: Add standard metadata in the output of all the Storage plugins     

*Interfaces
NEW: Job API - added setParameterSequence() to add an arbitrary number of parameter
     sequences for parametric jobs, generate the corresponding JDL

*tests
NEW: The contents of the TestDIRAC package is moved into the tests directory here

[v6r14p39]

Patch to include WebApp version v1r6p32

[v6r14p38]

*Core
CHANGE: Unhashable objects as DAG graph nodes

*RMS
CHANGE: Added possibility of constant delay for RMS operations

[v6r14p37]

*Core
NEW: Added soft implementation of a Direct Acyclic Graph

*Configuration
FIX: Bdii2CSAgent finds all CEs of a site (was finding only one)

*Resources
FIX: Make sure transferClient connects to the same ProxyStorage instance

[v6r14p36]

*Core
FIX: Sending mails to multiple recipients was not working

*WMS
FIX: Allow staging from SEs accessible by protocol


[v6r14p35]

*Core
FIX: SOAPFactory - fixes for import statements of suds module to work with the
     suds-jurko package that replaces the suds package

*Resources
FIX: BatchSystems.Torque - take into account that in some cases jobID includes
     a host name that should be stripped off
FIX: SSHComputingElement - in _getJobOutputFiles() fixed bug where the output
     of scpCall() call was wrongly interpreted    
FIX: ProxyStorage - evaluate the service url as simple /DataManagement/StorageElementProxy
     to solve the problem with redundant StorageElementProxy services with multiple
     possible urls       
     
*RSS
CHANGE: Configurations.py - Added DTScheduled3 policy (3 hours before downtime)     
     
*WMS
FIX: pilotCommands - take into account that in the case of Torque batch system
     jobID includes a host name that should be stripped off   
       
[v6r14p34]

*Configuration
FIX: Bdii2CSAgent - reinitilize the BDII info cache at each cycle in order not to 
     carry on obsoleted stuff. Fixes #2959

*Resources
FIX: Slurm.py - use --partition rather --cluster for passing the DIRAC queue name
FIX: DIPStorage - fixed bug in putFile preventing third party-like transfer from
     another DIPS Storage Element. Fixes #2413

*WMS
CHANGE: JobWrapper - added BOINC user ID to the job parameters
FIX: pilotCommands - interpret SLURM_JOBID environment if present
FIX: WMSClient - strip of comments in the job JDL before any processing.
     Passing jdl with comments to the WMS could provoke errors in the
     job checking.

[v6r14p33]

*WMS
FIX: JobAgent - included a mechanism to stop JobAgent if the host operator
     creates /var/lib/dirac_drain
FIX: CPUNormalization - fixed a typo in getPowerFromMJF() in the name of the
     exception log message           

[v6r14p32]

*Core
FIX: InstallTools - getStartupComponentStatus() uses "ps -p <pid>" variant of the
     system call to be independent of the OS differences

*DMS
FIX: RemoveReplica - bulkRemoval() was modifying its input dict argument and returning it,
     which was useless, only modify argument

*WMS
CHANGE: CPUNormalization - get HS'06 worker node value from JOBFEATURES if available

*RMS
FIX: ReqClient - bug fixed preventing the client to contact multiple instances of ReqManager
     service

[v6r14p31]

*DMS
FIX: FTSAgent - if a file was not Scheduled, the FTSAgent was setting it Done even if it had 
     not been replicated.

*Workflow
FIX: FailoverRequest - forcing setting the input file Unused if it was already set Processed

[v6r14p30]

*Framework
BUGFIX: MonitoringHandler - in deleteActivities() use retVal['Message'] if result is not OK

*Resources
FIX: XROOTStorage - in getFile() evaluate file URL without URL parameters
                    in __putSingleFile() use result['Message'] in case of error
                    
*RMS
FIX: dirac-rms-cancel-request - fixed crash because of gLogger object was not imported

*TS
FIX: TransformationCLI - in resetProcessedFile() added check that the Failed dictionary
     is present in the result of a call                    

[v6r14p29]

*Core
FIX: Time - skip the effect of timeThis decorator if not running interractively

*DMS
FIX: DataManager - in getFile(), select preferentially local disk replicas, if none disk replicas, 
     if none tape replicas
FIX: DataManager - avoid changing argument of public method checkActiveReplicas()
FIX: FTSAgent - wait 3 times longer for monitoring FTS jobs if Staging

*Accounting
CHANGE: Jobs per pilot plot is presented as Quality plot rather than a histogram

*WMS
CHANGE: dirac-wms-cpu-normalization - reduce memory usage by using xrange() instead of range()
        in the large test loop

[v6r14p28]

*TS
FIX: TaskManager - protection against am empty task dictionary in 
     prepareTransformationTasks()
FIX: Test_Client_TransformationSystem - fixes ti run in the Travis CI 
     environment
     
*WMS
FIX: JobMemory - use urllib instead of requests Python module as the latter
     can be unavailable in pilots.           

[v6r14p27]

*Core
FIX: PlainTransport,SocketInfoFactory - fix for the IPv6 "Address family not supported 
     by protocol" problems

*Interfaces
NEW: Dirac.py - in ping()/pingService() allow to ping a specific URL

*Resources
FIX: LcgFileCatalogClient - convert LFN into str in __fullLfn to allow LFNs
     in a unicode encoding

*WMS
FIX: JobWrapper - set the job minor status to 'Failover Request Failed' 
     if the failover request fails sending

*TS
FIX: TransformationDB - in getTransformationTasks(),getTaskInputVector 
     forward error result to the callers
FIX: TaskManager - in case there is no InputData for a task, the Request created 
     for the previous task was reassigned. This fixes this bug.      

*tests
FIX: several fixes to satisfy on-the-fly unit tests with teh Travis CI service 

[v6r14p26]

NEW: Enabled on-the-fly tests using the Travis-CI service

*Core
FIX: Subprocess - fix two potential infinite loops which can result in indefinite
     output buffer overflow

*WMS
FIX: JobScheduling executor - check properly if staging is allowed, it was always True before

[v6r14p25]

*Core
FIX: Subprocess - more detailed error log message in case ov output buffer
     overflow

*DMS
FIX: DataManager - fix for getActiveReplicas(): first check Active replicas before 
     selecting disk SEs

*Resources
FIX: StorageElementCache - fixes to make this class thread safe
FIX: StorageFactory - fix in getConfigStorageProtocols() to properly get options
     for inheriting SE definitions

[v6r14p24]

*Accounting
FIX: Plots, JobPlotter - fix sorting by plot labels in case the enddata != "now"

*DMS
FIX: dirac-dms-user-lfns - add error message when proxy is expired 

[v6r14p23]

*Interfaces
FIX: Job.py - setCPUTime() method sets both CPUTime and MaxCPUTime JDL parameters
     for backward compatibility. Otherwise this setting was ignored by scheduling

*TS
BUGFIX: TaskManager - bug fixed in submitTransformationTasks in getting the TransformationID 

[v6r14p22]

CHANGE: Multiple commands - permissions bits changed from 644 to 755  

*Framework
FIX: UserProfileDB - in case of desktop name belonging to two different users we have 
     to use both desktop name and user id to identify the desktop

*WMS
BUGFIX: JobWrapperTemplate - bug fixed in evaluation of the job arguments

*TMS
CHANGE: TaskManager - added TransformationID to the log messages

[v6r14p21]

*DMS
CHANGE: dirac-admin-allow(ban)-se - allow an SE group to be banned/allowed

*SMS
FIX: RequestPreparationAgent - fix crash in execute() in case no replica information
     available

*WMS
FIX: TaskQueueDB, PilotAgentsDB - escape DN strings to avoid potential SQL injection
FIX: JobWrapperTemplate - pass JobArguments through a json file to fix the case
     of having apostrophes in the values

*TMS
FIX: TransformationAgent - in processTransformation() fix reduction of number of files

[v6r14p20]

*WMS
FIX: SandboxMetadataDB - escape values in SandboxMetadataDB SQL queries to accommodate
     DNs containing apostrophe 

[v6r14p19]

*Core
NEW: CLI base class for all the DIRAC CLI consoles, common methods moved to the new class,
     XXXCLI classes updated to inherit the base class
FIX: Network - fix crash when path is empty string, fixes partly #2413     
     
*Configuration
FIX: Utilities.addToChangeSet() - fix the case when comma is in the BDII Site description 
     followed by a white space, the description string was constantly updated in the CS

*Interfaces
FIX: Dirac.py - in retrieveRepositorySandboxes/Data - "Retrieved" and "OutputData" key values
     are strings '0' in the jobDict when a repository file is read, need to cast it to int

*DMS
FIX: RegisterReplica - if operation fails on a file that no longer exists and has no 
     replica at that SE, consider the operation as Done.

*Resources
FIX: ARCComputingElement - bug fix in getJobOutput in using the S_ERROR()

[v6r14p18]

*Core
FIX: VOMSService - attGetUserNickname() can only return string type values
FIX: dirac-deploy-scripts - install DIRAC scripts first so that they can be 
     overwritten by versions from extensions

*Framework
FIX: dirac-populate-component-db - bug fixed to avoid duplicate entries in the
     database

*TS
FIX: TaskManager - do not use ReqProxy when submitting Request for Tasks, otherwise
     no RequestID can be obtained

*Interfaces
CHANGE: Dirac.py - increase verbosity of a error log message in selectJobs

*Resources
FIX: XROOTStorage - fixed KeyError exception while checking file existence
FIX: ARCComputingElement - in getJobOutput test for existence of an already 
     downloaded pilot log

[v6r14p17]

*Core
FIX: Service.py - use the service name as defined in the corresponding section in the CS
     and not the name defined in service Module option. This fixes the problem with the
     StorageElement service not interpreting properly the PFN name and using a wrong local
     data path. 

*Resources
CHANGE: ARCComputingElement - if the VO is not discoverable from the environment, use ARC API
        call in the getCEStatus, use ldapsearch otherwise

[v6r14p16]

*Resources
CHANGE: ARC Computing Element automatically renew proxies of jobs when needed

[v6r14p15]

*Core
FIX: VOMS.py - Fixed bug that generates proxies which are a mix between legacy and rfc proxies.

*DMS
CHANGE: Allow selecting disk replicas in getActiveReplicas() and getReplicas()

*WMS
CHANGE: Use the preferDisk option in the InputData optimizer, the TransformationAgent and in the Interface splitter


[v6r14p14]

*Core
FIX: VOMS.py - return RFC proxy if necessary after adding the VOMS extension

*Configuration
FIX: Validate maxCPUTime and Site description value

*Resources
FIX: XROOTStorage - changes to allow third party transfers between XROOT storages
CHANGE: HTCondorCEComputingElement - the Condor logging can now be obtained in the webinterface;
        SIGTERM (instead of SIGKILL) is send to the application in case jobs are killed by the host site;
        when pilots are put in held status we kill them in condor and mark them as aborted.

*WMS
FIX: pilotCommands - fixes for intrepreting tags in the pilot

[v6r14p13]

*WMS
FIX: pilot commands CheckCECapabilities and CheckWNCapabilities were not considering the case of missing proxy

[v6r14p12]

*Core
FIX: allow a renormalization of the estimated CPU power
FIX: dirac-install: Make hashlib optional again (for previous versions of python, since the pilot may end up on old machines)

*Framework
FIX: allow to install agents with non-standard names (different from the module name)

*DMS
CHANGE: Consider files to reschedule and submit when they are Failed in FTS

*WMS
CHANGE: Move getCEStatus function back to using the ARC API

[v6r14p11]

*Core
FIX: XXXTimeLeft - set limit to CPU lower than wall clock if unknown
FIX: Logger - fix exception printing in gLogger.exception()
CHANGE: InstallTools - added more info about the process in getStartupComponentStatus()
CHANGE: Time - better report from timeThis() decorator

*DMS
CHANGE: FTSAgent - wait some time between 2 monitorings of each job

*WMS
NEW: pilotCommands - added CheckCECapabilities, CheckWNCapabilities commands
NEW: Added dirac-wms-get-wn-parameters command

*TS
NEW: Added dirac-production-runjoblocal command
FIX: TransformationAgent(Plugin) - clean getNextSite() and normalizeShares()
FIX: TransformationPlugin - added setParameters() method

*RSS
FIX: dirac-rss-sync - move imports to after the Script.getPositionalArguments()

*Resources
NEW: Added dirac-resource-get-parameters command

[v6r14p10]
*Configuration
FIX: Resources - getQueue() is fixed to get properly Tag parameters

*Framework
FIX: SecurityFileLog - fix for zipping very large files

*Resources
NEW: added dirac-resource-get-parameters command

*WMS
NEW: JobMonitoringHandler - add getJobsParameters() method
NEW: pilotCommands - added CheckCECapabilities, CheckWNCapabilities
NEW: Added dirac-wms-get-wn-parameters command
NEW: Matcher - generate internal tags for MaxRAM and NumberOfProcessors parameters
CHANGE: SiteDirector does not pass Tags to the Pilot
FIX: Matcher(Handler) - do not send error log message if No match found,
     fixed Matcher return value not correctly interpreted

[v6r14p9]

*Core
FIX: BaseClient - enhance retry connection logic to minimize the overall delay
FIX: MessageBroker - fix of calling private __remove() method from outside
     of the class

*Framework
BUGFIX: dirac-(un)install-component - bug in importing InstallTools module

*WMS:
FIX: JobWrapper - fix in getting the OutputPath defined in the job

*Resources
FIX: ARCComputingElement - add queue to the XRSL string

[v6r14p8]

*Core
FIX: XXXTimeLeft - minor fixes plus added the corresponding Test case
FIX: ReturnValues - fixes in the doc strings to comply with the sphinx syntax
FIX: SocketInfoFactory - in __sockConnect() catch exception when creating a
     socket

*Interfaces
FIX: Job.py - fixes in the doc strings to comply with the sphinx syntax

*RSS
NEW: Configurations.py - new possible configuration options for Downtime Policies

*WMS
CHANGE: StatesAccountingAgent - retry once and empty the local messages cache
        in case of failure to avoid large backlog of messages
CHANGE: SiteDirector - do not send SharedArea and ClientPlatform as pilot
        invocation arguments  
CHANGE: Matcher - allow matching by hosts in multi-VO installations              

[v6r14p7]

*Core
CHANGE: XXXTimeLeft utilities revisited - all return real seconds,
        code refactoring - use consistently always the same CPU power 

*WMS
FIX: JobAgent - code refactoring for the timeLeft logic part

*Resources
BUGFIX: ComputingElement - get rid of legacy getResourcesDict() call

[v6r14p6]

*Configuration
FIX: Bdii2CSAgent - refresh configuration from Master before updating
FIX: Bdii2CSAgent - distinguish the CE and the Cluster in the Glue 1.0 schema

*DMS
CHANGE: FTSAgent - make the amount of scheduled requests fetched by the 
        FTSAgent a parameter in the CS 
CHANGE: RMS Operations - check whether the always banned policy is applied for SEs
        to a given access type

*RMS
FIX: RequestClient(DB,Manager) - fix bulk requests, lock the lines when selecting 
     the requests to be assigned, update the LastUpdate time, and expose the 
     assigned flag to the client

*WMS
FIX: JobAgent - when the application finishes with errors but the agent continues 
     to take jobs, the timeLeft was not evaluated
FIX: JobAgent - the initial timeLeft value was always set to 0.0     

[v6r14p5]

*Core
FIX: X509Certificate - protect from VOMS attributes that are not decodable


*Resources
FIX: GFAL2_StorageBase - fixed indentation and a debug log typo

*WMS
BUGFIX: Matcher - only the first job was associated with the given pilot
FIX: pilotTools - 0o22 is only a valid int for recent python interpreters, 
     replaced by 18

[v6r14p4]

*Core
FIX: DictCache - fix the exception in the destructor preventing the final
     cache cleaning

*Framework
FIX: SystemAdministratorClientCLI - corrected info line inviting to update
     the pilot version after the software update

*DMS
FIX: FTSAgent - Add recovery of FTS files that can be left in weird statuses 
     when the agent dies
CHANGE: DataManager - allow to not get URLs of the replicas
CHANGE: FTSJob - keep and reuse the FTS3 Context object

*Storage
CHANGE: StorageManagerClient - don't fail getting metadata for staging if at 
        least one staged replica found

*WMS
FIX: CPUNormalization - protect MJF from 0 logical cores
FIX: JobScheduling - fix printout that was saying "single site" and "multiple sites" 
     in two consecutive lines
NEW: pilotTools,Commands - added CEType argument, e.g. to specify Pool CE usage 
FIX: WatchDog - added checks of function return status, added hmsCPU initialization to 0,
     removed extra printout     
     
*Resources
FIX: GFAL2 plugins - multiple bug fixes     

[v6r14p3]

*Core
BUGFIX: small bug fixed in dirac-install-component, dirac-uninstall-component
BUGFIX: VOMS - remove the temporary file created when issuing getVOMSProxyInfo
FIX: FileHelper - support unicode file names
FIX: DictCache - purges all the entry of the DictCache when deleting the DictCache object 

*Framework
BUGFIX: dirac-populate-component-db - avoid return statement out of scope

*Interfaces
BUGFIX: Dirac - in submitJob() faulty use of os.open

*WMS
FIX: JobWrapper - avoid evaluation of OutputData to ['']
FIX: Matcher - the Matcher object uses a VO dependent Operations helper
CHANGE: JobAgent - stop agent if time left is too small (default 1000 HS06.s)
FIX: CPUNormalization - use correct denominator to get power in MJF

*Resources
FIX: ARCComputingElement - changed implementation of ldap query for getCEStatus

[v6r14p2]

*Core
FIX: Use GSI version 0.6.3 by default
CHANGE: Time - print out the caller information in the timed decorator
CHANGE: dirac-install - set up ARC_PLUGIN_PATH environment variable

*Framework
FIX: dirac-proxy-info - use actimeleft VOMS attribute

*Accounting
CHANGE: Removed SRMSpaceTokenDeployment Accounting type

*RSS
CHANGE: ResourceStatus - re-try few times to update the RSS SE cache before giving up
FIX: XXXCommand, XXXAction - use self.lof instead of gLogger
CHANGE: Added support for all protocols for SEs managed by RSS

*RMS
FIX: Request - produce enhanced digest string
FIX: RequestDB - fix in getDigest() in case of errors while getting request

*Resources
CHANGE: Propagate hideExceptions flag to the ObjectLoader when creating StorageElements
FIX: ARCComputingElement - multiple fixes after experience in production

*WMS
FIX: Pilot commands - fixed an important bug, when using the 
     dirac-wms-cpu-normalization script

[v6r14p1]

The version is buggy when used in pilots

*Core
NEW: dirac-install-component command replacing dirac-install-agent/service/executor
     commands
     
*Resources
NEW: FileStorage - plugin for "file" protocol
FIX: ARCComputingElement - evaluate as int the job exit code

*RSS
FIX: CSHelpers - several fixes and beautifications     

[v6r14]

*Core
NEW: CSGlobals - includes Extensions class to consistently check the returned
     list of extensions with proper names 
NEW: ProxyManagerXXX, ProxyGeneration, X509XXX - support for RFC proxies
NEW: ProxyInfo - VOMS proxy information without using voms commands
NEW: LocalConfiguration - option to print out license information    
FIX: SocketInfo.py - check the CRL lists while handshaking  

Configuration
NEW: ConfigurationClient - added getSectionTree() method

*Framework
NEW: InstalledComponentsDB will now store information about the user who did the 
     installation/uninstallation of components.

*Resources
NEW: ARCComputingElement based on the ARC python API

*RSS
FIX: Improved logging all over the place 

*DMS
NEW: New FileCatalog SecurityManager with access control based on policies,
     VOMSPolicy as one of the policy implementations.
NEW: lfc_dfc_db_copy - script used by LHCb to migrate from the LFC to the DFC with 
     Foreign Keys and Stored Procedures by accessing the databases directly     
NEW: FileManagerPs.py - added _getFileLFNs() to serve info for the Web Portal     
CHANGE: Moving several tests to TestDIRAC

*Interfaces
CHANGE: use jobDescription.xml as a StringIO object to avoid multiple disk
        write operations while massive job submission

*WMS
FIX: Watchdog - review for style and pylint
CHANGE: Review of the Matcher code, extracting Limiter and Matcher as standalone 
        utilities
        

*Transformation
NEW: New ported plugins from LHCb, added unit tests


[v6r13p21]

*TS
FIX: Registering TargetSE for Standard TransformationAgent plugin

[v6r13p20]

*DMS
FIX: DMSHelpers - allow for more than one Site defined to be local per SE

*Resources
FIX: XRootStorage - fix in getURLBase()

[v6r13p19]

FIX: changes incorporated from v6r12p53 patch

[v6r13p18]

*WMS
FIX: JobWrapper - ported back from v6r14p9 the fix for getting OutputPath

[v6r13p17]

FIX: changes incorporated from v6r12p52 patch

[v6r13p16]

FIX: changes incorporated from v6r12p51 patch

[v6r13p15]

Included patches from v6r12p50 release 

[v6r13p14]

*DMS
FIX: ReplicateAndRegister - fix a problem when a file is set Problematic 
     in the FC but indeed doesn't exist at all 

*Resources
CHANGE: StorageFactory - enhance the logic of BaseSE inheritance in the
        SE definition in the CS
        
*WMS
CHANGE: CPUNormalization, dirac-wms-cpu-normalization - reading CPU power 
        from MJF for comparison with the DIRAC evaluation
FIX: SiteDirector - create pilot working directory in the batch system working
     directory and not in "/tmp"                

[v6r13p13]

*DMS
BUGFIX: FileCatalogClient - bug fixed in getDirectoryMetadata()

[v6r13p12]

*Resources
FIX: StorageElement - bug fixed in inValid()
CHANGE: StorageFactory - do not interpret VO parameter as mandatory

[v6r13p11]

*DMS
BUGFIX: RemoveReplica - fix in singleRemoval()
FIX: dirac-dms-user-lfns - increased timeout

[v6r13p10]

CHANGE: Use sublogger to better identify log source in multiple places

*Core
CHANGE: Review / beautify code in TimeLeft and LSFTimeLeft
FIX: LSFTimeLeft - is setting shell variables, not environment variables, 
     therefore added an "export" command to get the relevant variable 
     and extract then the correct normalization

*Accounting
FIX: DataOperationPlotter - add better names to the data operations

*DMS:
FIX: DataManager - add mandatory vo parameter in __SEActive()
CHANGE: dirac-dms-replicate-and-register-request - submit multiple requests
        to avoid too many files in a single FTS request
FIX: FileCatalog - typo in getDirectoryMetadata()
FIX: FileCatalog - pass directory name to getDirectoryMetadata and not file name 
FIX: DataManager - in __SEActive() break LFN list in smaller chunks when
     getting replicas from a catalog        

*WMS
FIX: WMSAdministratorHandler - fix in reporting pilot statistics
FIX: JobScheduling - fix in __getSitesRequired() when calling self.jobLog.info 
CHANGE: pilotCommands - when exiting with error, print out current processes info

[v6r13p9]

*Framework
FIX: SystemLoggingDB - schema change for ClientIPs table to store IPv6 addresses

*DMS
BUGFIX: DMSRequestOperationsBase - bug fix in checkSEsRSS()
FIX: RemoveFile - in __call__(): bug fix; fix in the BannedSE treatment logic

*RMS
BUGFIX: Operation - in catalogList()
BUGFIX: ReqClient - in printOperation()

*Resources
FIX: GFAL2_StorageBase - added Lost, Cached, Unavailable in getSingleFileMetadata() output
BUGFIX: GFAL2_StorageBase - fixed URL construction in put(get)SingleFile() methods

*WMS
FIX: InputDataByProtocol - removed StorageElement object caching

[v6r13p8]

*Framework
FIX: MonitoringUtilities - minor bug fix

*DMS
FIX: DataManager - remove local file when doing two hops transfer

*WMS
FIX: SandboxStoreClient - get the VO info from the delegatedGroup argument to 
     use for the StorageElement instantiation

*TMS
CHANGE: Transformation(Client,DB,Manager) - multiple code clean-up without
        changing the logic

[v6r13p7]

*Core
NEW: X509CRL - class to handle certificate revocation lists

*DMS
FIX: RequestOperations/RemoveFile.py - check target SEs to be online before
     performing the removal operation. 
FIX: SecurityManager, VOMSPolicy - make the vomspolicy compatible with the old client 
     by calling in case of need the old SecurityManager     

*Resources
BUGFIX: Torque, GE - methods must return Message field in case of non-zero return status
FIX: SRM2Storage - when used internaly, listDirectory should return urls and not lfns

*WMS
FIX: ConfigureCPURequirements pilot command - add queue CPU length to the extra local
     configuration
FIX: JobWrapper - load extra local configuration of any     

*RMS
FIX: RequestDB - fix in getRequestSummaryWeb() to suit the Web Portal requirements

*Transformation
FIX: TransformationManagerHandler - fix in getTransformationSummaryWeb() to suit 
     the Web Portal requirements

[v6r13p6]

*Core
FIX: X509Chain - use SHA1 signature encryption in all tha cases

*Resources
FIX: ComputingElement - take CPUTime from its configuration defined in the 
     pilot parameters

*WMS
FIX: SiteDirector - correctly configure jobExecDir and httpProxy Queue parameters

[v6r13p5]

*Resources
BUGFIX: Torque - getCEStatus() must return integer job numbers
FIX: StorageBase - removed checking the VO name inside the LFN 

*WMS
FIX: InputData, JobScheduling - StorageElement needs to know its VO

*DMS
FIX: ReplicateAndRegister - Add checksumType to RMS files when adding 
     checksum value
FIX: DataManager - remove unnecessary access to RSS and use SE.getStatus()     
FIX: DMHelpers - take into account Alias and BaseSE in site-SE relation

*RMS
FIX: Request - bug fixed in optimize() in File reassignment from one
     Operation to another  

*Transformation
FIX: TransformationDB - set derived transformation to Automatic

[v6r13p4]

*Core
FIX: VOMSService - treat properly the case when the VOMS service returns no result
     in attGetUserNickname()

*DMS
FIX: FTSAgent, ReplicateAndRegister - make sure we use source replicas with correct 
     checksum 

*RMS
FIX: Request - minor fix in setting the Request properties, suppressing pylint
     warnings
CHANGE: File, Reques, Operation, RequestDB - remove the use of sqlalchemy on 
        the client side     
     
*Resources
FIX: StorageElement - import FileCatalog class rather than the corresponding module     
FIX: SLURM - proper formatting commands using %j, %T placeholders
FIX: SSHComputingElement - return full job references from getJobStatus() 

*RSS
FIX: DowntimeCommand - checking for downtimes including the time to start in hours

*Workflow
CHANGE: FailoverRequest - assign to properties rather than using setters

*Transformation
FIX: TransformationClient(DB,Utilities) - fixes to make derived transformations work

[v6r13p3]

*DMS
FIX: DataManager - in putAndRegister() specify explicitly registration protocol
     to ensure the file URL available right after the transfer
     
*Resources
FIX: SRM2Storage - use the proper se.getStatus() interface ( not the one of the RSS )     

[v6r13p2]

*Framework
FIX: SystemAdministratorHandler - install WebAppDIRAC extension only in case
     of Web Portal installation
CHANGE: dirac-populate-component-db - check the setup of the hosts to register 
        into the DB only installations from the same setup; check the MySQL installation
        before retrieving the database information      

*DMS
FIX: FTSAgent - fix in parsing the server result
FIX: FTSFile - added Waiting status
FIX: FTSJob - updated regexps for the "missing source" reports from the server;
     more logging message 

*Resources
FIX: SRM2Storage - fix in treating the checksum type 
FIX: StorageElement - removed getTransportURL from read methods

*RMS
FIX: Request - typo in the optimize() method

[v6r13p1]

*Framework
CHANGE: SystemAdminstratorIntegrator - can take a list of hosts to exclude from contacting

*DMS
FIX: DataManager - fix in __getFile() in resolving local SEs
FIX: dirac-dms-user-lfns - sort result, simplify logic

*RMS
FIX: Request - Use DMSHelper to resolve the Failovers SEs
FIX: Operation - treat the case where the SourceSE is None

*WMS
FIX: WMSAdministratorHandler - return per DN dictionary from getPilotStatistics 

[v6r13]

CHANGE: Separating fixed and variable parts of error log messages for multiple systems 
        to allow SystemLogging to work

*Core
FIX: MySQL.py - treat in detailed way datetime functions in __escapeString()
FIX: DictCache.get() returns now None instead of False if no or expired value
NEW: InstallTools - allow to define environment variables to be added to the component
     runit run script
NEW: Changes to make the DISET protocol IP V6 ready
CHANGE: BaseClient - retry service call on another instance in case of failure
CHANGE: InnerRPCClient - retry 3 times in case of exception in the transport layer
CHANGE: SocketInfo - retry 3 times in case of handshaking error
CHANGE: MySQL - possibility to specify charset in the table definition
FIX: dirac-install, dirac-distribution - removed obsoleted defaults     
NEW: Proxy utility module with executeWithUserProxy decorator function

*Configuration
NEW: CSAPI,dirac-admin-add-shifter - function, and script, for adding or modifying a 
     shifter in the CS

*Framework
FIX: NotificationDB - escape fields for sorting in getNotifications()
NEW: Database, Service, Client, commands for tracking the installed DIRAC components

*Interfaces
CHANGE: Dirac - changed method names, keeping backward compatibility
CHANGE: multiple commands updated to use the new Dirac API method names

*DMS
NEW: Native use of the FTS3 services
CHANGE: Removed the use of current DataLogging service
CHANGE: DataManager - changes to manage URLs inside StorageElement objects only
FIX: DataManager - define SEGroup as accessible at a site
CHANGE: DirectoryListing - extracted from FileCatalogClientCLI as an independent utility
CHANGE: MetaQuery - extracted from FileCatalogClientCLI as an independent utility
CHANGE: FileCatalogClientCLI uses external DirectoryListing, MetaQuery utilities
CHANGE: FileCatalog - replace getDirectoryMetadata by getDirectoryUserMetadata
NEW: FileCatalog - added new getDirectoryMetadata() interface to get standard directory metadata
NEW: FileCatalog - possibility to find files by standard metadata
NEW: FileCatalog - possibility to use wildcards in the metadata values for queries
NEW: DMSHelpers class
NEW: dirac-dms-find-lfns command

*WMS
NEW: SiteDirector - support for the MaxRAM queue description parameter
CHANGE: JobScheduling executor uses the job owner proxy to evaluate which files to stage
FIX: DownloadInputData - localFile was not defined properly
FIX: DownloadInputData - could not find cached files (missing [lfn])

*RMS
CHANGE: Removed files from the previous generation RMS
CHANGE: RMS refactored based on SQLAlchemy 
NEW: ReqClient - added options to putRequest(): useFailoverProxy and retryMainServer
CHANGE: DMSRequestOperationsBase - delay execution or cancel request based on SE statuses 
        from RSS/CS
FIX: Fixes to make use of RequestID as a unique identifier. RequestName can be used in
     commands in case of its uniqueness        

*Resources
NEW: Computing - BatchSystem classes introduced to be used both in Local and SSH Computing Elements
CHANGE: Storage - reworked Storage Element/Plugins to encapsulate physical URLs 
NEW: GFAL2_StorageBase.py, GFAL2_SRM2Storage.py, GFAL2_XROOTStorage.py 

*RSS:
NEW: dirac-admin-allow(ban)-se - added RemoveAccess status
CHANGE: TokenAgent - added more info to the mail

*TS
CHANGE: Task Manager plugins

[v6r12p53]

*DMS
CHANGE: FileCatalogClientCLI - ls order by size, human readable size value
FIX: DirectoryMetadata - enhanced error message in getDirectoryMetadata

*WMS
BUGFIX: JobAgent - bug when rescheduling job due to glexec failure

*TS
NEW: TransformationCLI - added getOutputFiles, getAllByUser commands
NEW: Transformation - added getAuthorDNfromProxy, getTransformationsByUser methods

*Resources
CHANGE: GlobusComputingElement - simplify creating of pilotStamp

[v6r12p52]

*DMS
NEW: dirac-dms-directory-sync - new command to synchronize the contents of a
     local and remote directories
FIX: DataManager - in removeFile() return successfully if empty input file list     

*TS
NEW: TransformationCLI - getInputDataQuery command returning inputDataQuery 
     of a given transformation

[v6r12p51]

*Core
FIX: dirac-install - fix to work with python version prior to 2.5

*DMS
CHANGE: FileCatalogClientCLI - possibility to set multiple metadata with one command

*Resources
FIX: HTCondorComputingElement - multiple improvements

[v6r12p50]

*Core
FIX: dirac-install - define TERMINFO variable to include local sources as well

*Framework
FIX: SystemAdministratorHandler - show also executors in the log overview

*DMS
FIX: FileCatalogClientCLI - use getPath utility systematically to normalize the
     paths passed by users

*WMS
FIX: PilotStatusAgent - split dynamic and static parts in the log error message

*Resources
NEW: HTCondorCEComputingElement class

[v6r12p49]

*Resources
FIX: GlobusComputingElement - in killJob added -f switch to globus-job-clean command
FIX: ARCComputingElement - create working directory if it does not exist

*DMS
CHANGE: DataManager - added XROOTD to registration protocols

*TMS
FIX: TransformationCLI - doc string

[v6r12p48]

*DMS
FIX: DirectoryTreeBase - fix in changeDirectoryXXX methods to properly interpret input

[v6r12p47]

*DMS
BUGFIX: FileCatalogClientCLI - wrong signature in the removeMetadata() service call

[v6r12p46]

*Core
FIX: GraphData - check for missing keys in parsed_data in initialize()

*WMS
CHANGE: PilotStatusAgent - kill pilots being deleted; do not delete pilots still
        running jobs
  
*RSS
CHANGE: Instantiate RequestManagementDB/Client taking into account possible extensions        

*Resources
FIX: GlobusComputingElement - evaluate WaitingJobs in getCEStatus()
FIX: SRM2Storage - error 16 of exists call is interpreted as existing file
FIX: XROOTStorage - added Lost, Cached, Unavailable in the output of getSingleMetadata()

*WMS
FIX: pilotCommands - removed unnecessary doOSG() function

[v6r12p45]

*Resources
FIX: SRM2Storage - error 22 of exists call is interpreted as existing file
     ( backport from v6r13 )

[v6r12p44]

*WMS
FIX: SiteDirector - consider also pilots in Waiting status when evaluating
     queue slots available

*Resources
NEW: SRM2Storage - makes use of /Resources/StorageElements/SRMBusyFilesExist option
     to set up the mode of interpreting the 22 error code as existing file

[v6r12p43]

*DMS:
FIX: DirectoryTreeBase - avoid double definition of FC_DirectoryUsage table
     in _rebuildDirectoryUsage()

[v6r12p42]

FIX: added fixes from v6r11p34 patch release

[v6r12p41]

*WMS
CHANGE: dirac-wms-job-submit - "-r" switch to enable job repo

[v6r12p40]

*DMS
FIX: DirectoryTreeBase.py - set database engine to InnoDB 

[v6r12p39]

FIX: imported fixes from rel-v6r11

[v6r12p38]

*DMS
CHANGE: DataManager - enhanced real SE name resolution

*RMS
FIX: Request - fixed bug in the optimization of requests with failover operations

*Resources
CHANGE: StorageFactory - allow for BaseSE option in the SE definition

[v6r12p37]

*Core
FIX: InstallTools - force $HOME/.my.cnf to be the only defaults file

[v6r12p36]

*Configuration
FIX: Utilities.py - bug fix getSiteUpdates()

[v6r12p35]

*Core
CHANGE: VOMSService - add URL for the method to get certificates

*DMS
FIX: DataManager - in __replicate() set do not pass file size to the SE if no
     third party transfer
FIX: RemoveFile, ReplicateAndRegister - regular expression for "no replicas"
     common for both DFC and LFC     
     
*WMS
FIX: WMSHistoryCorrector - make explicit error if no data returned from WMSHistory
     accounting query     

[v6r12p34]

*DMS
BUGFIX: FileCatalogWithFkAndPsDB - fix storage usage calculation

[v6r12p33]

*Core
NEW: VOMSService - added method admListCertificates()

*DMS
BUGFIX: dirac-dms-put-and-register-request - missing Operation in the request

*Resources
FIX: sshce - better interpretation of the "ps" command output

[v6r12p32]

*RMS
FIX: ReqManager - in getRequest() possibility to accept None type
     argument for any request 

[v6r12p31]

*WMS
FIX: pilotCommands - import json module only in case it is needed

[v6r12p30]

*Core
FIX: InstallTools - 't' file is deployed for agents installation only
FIX: GOCDBClient - creates unique DowntimeID using the ENDPOINT

*Framework
FIX: SystemAdministratorHandler - use WebAppDIRAC extension, not just WebApp

*DMS:
FIX: FileCatalogComponents.Utilities - do not allow empty LFN names in
     checkArgumentDict()

[v6r12p29]

*CS
CHANGE: CSCLI - use readline to store and resurrect command history

*WMS
FIX: JobWrapper - bug fixed in the failoverTransfer() call
CHANGE: dirac-wms-job-submit - added -f flag to store ids

*DMS
FIX: DataManager - make successful removeReplica if missing replica 
     in one catalog

*RMS
FIX: Operation, Request - limit the length of the error message

[v6r12p28]

*RMS
FIX: Request - do not optimize requests already in the DB 

[v6r12p27]

*Core
CHANGE: InstallTools - install "t" script to gracefully stop agents

*DMS
FIX: FileCatalog - return GUID in DirectoryParameters

*Resource
CHANGE: DFC/LFC clients - added setReplicaProblematic()

[v6r12p26]

*DMS
BUGFIX: FileCatalog - getDirectoryMetadata was wrongly in ro_meta_methods list 

*RMS
FIX: Operation - temporary fix in catalog names evaluation to smooth
     LFC->DFC migration - not to forget to remove afterwards !

*WMS
CHANGE: JobWrapper - added MasterCatalogOnlyFlag configuration option

[v6r12p25]

*DMS
BUGFIX: PutAndRegister, RegitserFile, RegisterReplica, ReplicateAndRegister - do not
        evaluate the catalog list if None

[v6r12p24]

*DMS:
FIX: DataManager - retry RSS call 5 times - to be reviewed

[v6r12p23]

*DMS
FIX: pass a catalog list to the DataManager methods
FIX: FileCatalog - bug fixed in the catalog list evaluation

[v6r12p22]

*DMS
FIX: RegisterFile, PutAndRegister - pass a list of catalogs to the DataManager instead of a comma separated string
FIX: FTSJob - log when a job is not found in FTS
CHANGE: dropped commands dirac-admin-allow(ban)-catalog

*Interfaces
CHANGE: Dirac, JobMonitoringHandler,dirac-wms-job-get-jdl - possibility to retrieve original JDL

*WMS
CHANGE: JobManifest - make MaxInputData a configurable option

[v6r12p21]

*RMS
BUGFIX: File,Operation,RequestDB - bug making that the request would always show 
        the current time for LastUpdate
  
*WMS
FIX: JobAgent - storing on disk retrieved job JDL as required by VMDIRAC
     ( to be reviewed )        

[v6r12p20]

*DMS
FIX: DataManager - more informative log messages, checking return structure
FIX: FileCatalog - make exists() behave like LFC file catalog client by checking
     the unicity of supplied GUID if any
FIX: StorageElementProxyHandler - do not remove the cache directory

*Framework
FIX: SystemAdministratorClient - increase the timeout to 300 for the software update     

*RMS
FIX: Operation.py - set Operation Scheduled if one file is Scheduled
CHANGE: Request - group ReplicateAndRegister operations together for failover 
        requests: it allows to launch all FTS jobs at once

*Resources
FIX: LcgFileCatalogClient - fix longstanding problem in LFC when several files 
     were not available (only one was returned) 

*TS
BUGFIX: TransformationCleaning,ValidateOutputDataAgent - interpret correctly
        the result of getTransformationParameters() call
FIX: TaskManager - fix exception in RequestTaskAgent        

[v6r12p19]

*Core
FIX: Core.py - check return value of getRecursive() call

*DMS
FIX: FileCatalog - directory removal is successful if does not exist
     special treatment of Delete operation

*WMS
FIX: InputDataByProtocol - fix interpretation of return values

[v6r12p18]

*DMS
FIX: FTSStrategy - config option name
FIX: DataManager - removing dirac_directory flag file only of it is there
     in __cleanDirectory()

*RMS
FIX: Operation - MAX_FILES limit set to 10000
FIX: ReqClient - enhanced log messages

*TMS
FIX: TaskManager - enhanced log messages

*RSS
FIX: DowntimeCommand - fixed mix of SRM.NEARLINE and SRM

*WMS
FIX: InputDataByProtocol - fixed return structure

[v6r12p16]

*DMS
FIX: IRODSStorageElement more complete implementation
FIX: FileCatalogHandler(DB) - make removeMetadata bulk method

*Resources
FIX: FileCatalog - make a special option CatalogList (Operations) to specify catalogs used by a given VO

[v6r12p15]

*Core
FIX: ProcessPool - kill the working process in case of the task timeout
FIX: FileHelper - count transfered bytes in DataSourceToNetwork()

*DMS
BUGFIX: FileCatalogCLI - changed interface in changePathXXX() methods
NEW: IRODSStorageElementHandler class
CHANGE: FileCatalog - separate metadata and file catalog methods, 
        apply metadata methods only to Metadata Catalogs 

*Resources
FIX: SSHTorqueComputingElement - check the status of the ssh call for qstat 

*WMS
FIX: WatchdogLinux - fixed typo

[v6r12p14]

*TS
FIX: TaskManagerAgentBase: avoid race conditions when submitting to WMS

*DMS
NEW: FileCatalog - added new components ( directory tree, file manager ) 
     making use of foreign keys and stored procedures
FIX: DataManager returns properly the FileCatalog errors     

[v6r12p13]

*TS
BUGFIX: TransformationAgent - data member not defined

*WMS
FIX: InputData(Resolution,ByProtocol) - possibility to define RemoteProtocol

[v6r12p12]

*WMS
BUGFIX: pilotTools - missing comma

[v6r12p11]

*WMS
FIX: CPUNormalization - dealing with the case when the maxCPUTime is not set in the queue
     definition
FIX: pilotTools - added option pilotCFGFile

[v6r12p10]

*DMS
FIX: StorageElementProxy - BASE_PATH should be a full path

*Resources
FIX: SRM2Storage - return specific error in putFile

*TS
FIX: TransformationAgent - fix to avoid an exception in finalize and double printing 
     when terminating the agent
BUGFIX: TransformationDB - fix return value in setTransformationParameter()

[v6r12p9]

*Core
CHANGE: SiteCEMapping - getSiteForCE can take site argu

ment to avoid confusion

*Interfaces
FIX: Job - provide optional site name in setDestinationCE()

*WMS
FIX: pilotCommands - check properly the presence of extra cfg files
     when starting job agent
FIX: JobAgent - can pick up local cfg file if extraOptions are specified     

[v6r12p8]

*Core
FIX: dirac-configure - correctly deleting useServerCertificate flag
BUGFIX: InstallTools - in fixMySQLScript()

*DMS
BUGFIX: DatasetManager - bug fixes
CHANGE: StorageElementProxy - internal SE object created with the VO of the requester

*TS
FIX: dirac-transformation-xxx commands - do not check the transformation status
CHANGE: Agents - do not use shifter proxy 
FIX: TransformationAgent - correct handling of replica cache for transformations 
     when there were more files in the transformation than accepted to be executed
FIX: TransformationAgent - do not get replicas for the Removal transformations     

*RMS
NEW: new SetFileStatus Operation

[v6r12p7]

*Core
FIX: dirac-configure - always removing the UseServerCertificate flag before leaving
FIX: ProcessPool - one more check for the executing task ending properly 

*Interfaces 
FIX: Dirac.py - use printTable in loggingInfo()

[v6r12p6]

FIX: fixes from v6r11p26 patch release

[v6r12p5]

*Core
FIX: VOMS.py - do not use obsoleted -dont-verify-ac flag with voms-proxy-info

*TS
FIX: TransformationManager - no status checked at level service

[v6r12p4]

FIX: fixes from v6r11p23 patch release

[v6r12p3]

*Configuration
CHANGE: dirac-admin-add-resources - define VOPath/ option when adding new SE 

*Resources
NEW: StorageFactory - modify protocol Path for VO specific value

*DMS
FIX: FileCatalog - check for empty input in checkArgumentFormat utility
FIX: DataManager - protect against FC queries with empty input

[v6r12p2]

*Core
FIX: dirac-install - svn.cern.ch rather than svnweb.cern.ch is now needed for direct 
     HTTP access to files in SVN

*WMS
FIX: dirac-wms-cpu-normalization - when re-configuring, do not try to dump in the 
     diracConfigFilePath

[v6r12p1]

*Configuration
FIX: Core.Utilities.Grid, dirac-admin-add-resources - fix to make a best effort to 
     guess the proper VO specific path of a new SE
*WMS
FIX: dirac-configure, pilotCommands, pilotTools - fixes to use server certificate

[v6r12]

*Core
CHANGE: ProcessPool - do not stop working processes by default
NEW: ReturnValue - added returnSingleResult() utility 
FIX: MySQL - correctly parse BooleanType
FIX: dirac-install - use python 2.7 by default
FIX: dirac-install-xxx commands - complement installation with the component setup
     in runit
NEW: dirac-configure - added --SkipVOMSDownload switch, added --Output switch
     to define output configuration file
CHANGE: ProcessPool - exit from the working process if a task execution timed out  
NEW: ProcessMonitor - added evaluation of the memory consumed by a process and its children   
NEW: InstallTools - added flag to require MySQL installation
FIX: InstallTools - correctly installing DBs extended (with sql to be sourced) 
FIX: InstallTools - run MySQL commands one by one when creating a new database
FIX: InstallTools - fixMySQLScripts() fixes the mysql start script to ognore /etc/my.cnf file
CHANGE: Os.py - the use of "which" is replaced by distutils.spawn.find_executable
NEW: Grid.py - ldapSA replaced by ldapSE, added getBdiiSE(CE)Info() methods
CHANGE: CFG.py - only lines starting with ^\s*# will be treated as comments
CHANGE: Shifter - Agents will now have longer proxies cached to prevent errors 
        for heavy duty agents, closes #2110
NEW: Bdii2CSAgent - reworked to apply also for SEs and use the same utilities for the
     corresponding command line tool
NEW: dirac-admin-add-resources - an interactive tool to add and update sites, CEs, SEs
     to the DIRAC CS   
CHANGE: dirac-proxy-init - added message in case of impossibility to add VOMS extension   
FIX: GOCDBClient - handle correctly the case of multiple elements in the same DT            


*Accounting
NEW: Allow to have more than one DB for accounting
CHANGE: Accounting - use TypeLoader to load plotters

*Framework
FIX: Logger - fix FileBackend implementation

*WMS
NEW: Refactored pilots ( dirac-pilot-2 ) to become modular following RFC #18, 
     added pilotCommands.py, SiteDirector modified accordingly 
CHANGE: InputData(Executor) - use VO specific catalogs      
NEW: JobWrapper, Watchdog - monitor memory consumption by the job ( in a Warning mode )
FIX: SandboxStoreHandler - treat the case of exception while cleaning sandboxes
CHANGE: JobCleaningAgent - the delays of job removals become CS parameters
BUGFIX: JobDB - %j placeholder not replaced after rescheduling
FIX: JobDB - in the SQL schema description reorder tables to allow foreign keys
BUGFIX: JobAgent, Matcher - logical bug in using PilotInfoReported flag
FIX: OptimizerExecutor - when a job fails the optimization chain set the minor status 
     to the optimiser name and the app status to the fail error

*Resources
NEW: StorageElement - added a cache of already created SE objects
CHANGE: SSHTorqueComputingElement - mv getCEStatus to remote script

*ResourceStatus
NEW: ResourceManagementClient/DB, DowntimeCommand - distinguish Disk and Tape storage 
FIX: GODDBClient  - downTimeXMLParsing() can now handle the "service type" parameter properly
CHANGE: dirac-rss-xxx commands use the printTable standard utility
FIX: dirac-dms-ftsdb-summary - bug fix for #2096

*DMS
NEW: DataManager - add masterCatalogOnly flag in the constructor
FIX: DataManager - fix to protect against non valid SE
CHANGE: FC.DirectoryLevelTree - use SELECT ... FOR UPDATE lock in makeDir()
FIX: FileCatalog - fixes in using file and replica status
CHANGE: DataManager - added a new argument to the constructor - vo
CHANGE: DataManager - removed removeCatalogFile() and dirac-dms-remove-catalog-file adjusted
CHANGE: Several components - field/parameter CheckSumType all changed to ChecksumType
CHANGE: PoolXMLCatalog - add the SE by default in the xml dump and use the XML library 
        for dumping the XML
FIX: XROOTStorageElement - fixes to comply with the interface formalism        

*SMS
FIX: StorageManagementDB - small bugfix to avoid SQL errors

*RMS
NEW: Added 'since' and 'until' parameters for getting requests
NEW: Request - added optimize() method to merge similar operations when
     first inserting the request
NEW: ReqClient, RequestDB - added getBulkRequest() interface. RequestExecutingAgent
     can use it controlled by a special flag     
FIX: Operation, Request - set LastUpdate time stamp when reaching final state
FIX: OperationHandlerBase - don't erase the original message when reaching the max attempts      
FIX: removed some deprecated codes
FIX: RequestTask - always set useServerCerificate flag to tru in case of executing inside
     an agent
CHANGE: gRequestValidator removed to avoid object instantiation at import   
NEW: dirac-rms-cancel-request command and related additions to the db and service classes  

*TMS
NEW: WorkflowTaskAgent is now multi-threaded
NEW: Better use of threads in Transformation Agents
CHANGE: TransformationDB - modified such that the body in a transformation can be updated
FIX: TransformationCleaningAgent - removed non-ASCII characters in a comment

[v6r11p34]

*Resources
NEW: GlobusComputingElement class

[v6r11p33]

*Configuration
FIX: Resources - avoid white spaces in OSCompatibility

[v6r11p32]

*Core
CHANGE: BaseClient, SSLSocketFactory, SocketInfo - enable TLSv1 for outgoing 
        connections via suds, possibility to configure SSL connection details
        per host/IP 

[v6r11p31]

*Core
FIX: CFG - bug fixed in loadFromBuffer() resulting in a loss of comments

*Resources
FIX: SSHTorqueComputingElement - check the status of ssh call for qstat

*DMS
FIX: FileCatalog - return LFN name instead of True from exists() call if LFN
     already in the catalog

[v6r11p30]

*DMS
CHANGE: FileCatalogCLI - add new -D flag for find to print only directories

[v6r11p29]

*DMS
FIX: FTS(Agent,Startegy,Gragh) - make use of MaxActiveJobs parameter, bug fixes

*TMS
FIX: Transformation(Agent,Client) - Operations CS parameters can be defined for each plugin: MaxFiles, SortedBy, NoUnusedDelay. Fixes to facilitate work with large numbers of files.

[v6r11p28]

*Core
FIX: InstallTools - check properly the module availability before installation

*WMS
FIX: JobScheduling - protection against missing dict field RescheduleCounter

*TMS
FIX: TransformationCleaningAgent - execute DM operations with the shifter proxy

[v6r11p27]

*Core
BUGFIX: InstallTools - bug fix in installNewPortal()

*WMS
FIX: Watchdog - disallow cputime and wallclock to be negative

*TS
FIX: TransformationAgent - correct handling of replica caches when more than 5000 files


BUGFIX: ModuleBase - bug fix in execute()
BUGFIX: Workflow - bug fix in createStepInstance()

*DMS
BUGFIX: DiractoryTreeBase - bug fix in getDirectoryPhysicalSizeFromUsage()

*Resources
FIX: XROOTStorage - back ported fixes from #2126: putFile would place file in 
     the wrong location on eos

[v6r11p26]

*Framework
FIX: UserProfileDB.py - add PublishAccess field to the UserProfileDB

*RSS
FIX: Synchronizer.py - fix deletion of old resources

*DMS
FIX: DataManager - allow that permissions are OK for part of a list of LFNs ( __verifyWritePermission() )
     (when testing write access to parent directory). Allows removal of replicas 
     even if one cannot be removed
FIX: DataManager - test SE validity before removing replica     
     
*RMS
FIX: RequestTask - fail requests for users who are no longer in the system
FIX: RequestExecutingAgent - fix request timeout computation

[v6r11p25]

*Interfaces
FIX: Job.py - bring back different logfile names if they have not been specified by the user

[v6r11p24]

*DMS
BUGFIX: SEManagerDB - bug fixed in getting connection in __add/__removeSE

[v6r11p23]

*DMS
CHANGE: FTSRequest is left only to support dirac-dms-fts-XXX commands

[v6r11p22]

*DMS
FIX: FTSJob - fixes in the glite-transfer-status command outpu parsing
FIX: TransformationClient - allow single lfn in setFileStatusForTransformation()

*WMS
FIX: StatesMonitoringAgent - install pika on the fly as a temporary solution

[v6r11p21]

*DMS
BUGFIX: dirac-dms-remove-replicas - continue in case of single replica failure
FIX: dirac-rms-xxx scripts - use Script.getPositionalArgs() instead of sys.argv

*Workflow
FIX: Test_Modules.py - fix in mocking functions, less verbose logging

[v6r11p20]

*DMS
BUGFIX: DataManager - in __SEActive() use resolved SE name to deal with aliases
BUGFIX: FileMetadata - multiple bugs in __buildUserMetaQuery()

[v6r11p19]

*DMS
FIX: FTSJob - fix FTS job monitoring a la FTS2

*RMS
CHANGE: ReqClient - added setServer() method
FIX: File,Operation,Request - call the getters to fetch the up-to-date information 
     from the parent

[v6r11p18]

*DMS
FIX: FTSAgent(Job) - fixes for transfers requiring staging (bringOnline) and adaptation 
     to the FTS3 interface

*WMS
FIX: StatesMonitoringAgent - resend the records in case of failure

[v6r11p17]

*DMS
FIX: FileCatalog - in multi-VO case get common catalogs if even VO is not specified

*Resources
FIX: ComputintgElement - bugfix in available() method

*WMS
FIX: SiteDirector - if not pilots registered in the DB, pass empty list to the ce.available()

[v6r11p16]

*RMS
BUGFIX: Request,Operation,File - do not cast to str None values

[v6r11p15]

*DMS
FIX: ReplicateAndRegister - do not create FTSClient if no FTSMode requested
CHANGE: FTSAgent(Job,File) - allow to define the FTS2 submission command;
        added --copy-pin-lifetime only for a tape backend
        parse output of both commands (FTS2, FTS3)
        consider additional state for FTS retry (Canceled)
        
*RMS
FIX: Operation, Request - treat updates specially for Error fields        

*TMS
FIX: TransformationAgent - fixes in preparing json serialization of requests

*WMS
NEW: StateMonitoringAgent - sends WMS history data through MQ messages 

[v6r11p14]

*WMS
CHANGE: JobDB - removed unused tables and methods
CHANGE: removed obsoleted tests

*DMS
FIX: FTSAgent - recover case when a target is not in FTSDB
CHANGE: FTSAgent(Job) - give possibility to specify a pin life time in CS 

*RMS
FIX: Make RMS objects comply with Python Data Model by adding __nonzero__ methods 

[v6r11p13]

*DMS
BUGFIX: SEManager - in SEManagerDB.__addSE() bad _getConnection call, closes #2062

[v6r11p12]

*Resources
CHANGE: ARCComputingElement - accomodate changes in the ARC job reported states

*Configuration
CHANGE: Resources - define a default FTS server in the CS (only for v6r11 and v6r12)

*DMS
FIX: FTSStrategy - allow to use a given channel more than once in a tree 
FIX: FTSAgent - remove request from cache if not found
FIX: FTSAgent - recover deadlock situations when FTS Files had not been correctly 
     updated or were not in the DB

*RMS
FIX: RequestExecutingAgent - fix a race condition (cache was cleared after the request was put)
FIX: RequestValidator - check that the Operation handlers are defined when inserting a request

[v6r11p11]

*Core
FIX: TransportPool - fixed exception due to uninitialized variable
FIX: HTTPDISETSocket - readline() takes optional argument size ( = 0 )

*DMS
FIX: FTSAgent - check the type of the Operation object ( can be None ) and
     some other protections
FIX: FTSClient - avoid duplicates in the file list

*RMS
FIX: ReqClient - modified log message
CHANGE: dirac-dms-fts-monitor - allow multiple comma separated LFNs in the arguments

[v6r11p10]

*RSS
FIX: DowntimeCommand, Test_RSS_Command_GOCDBStatusCommand - correctly interpreting list of downtimes

*RMS
FIX: ReplicateAndRegister - Create a RegisterReplica (not RegisterFile) if ReplicateAndRegister 
     fails to register
FIX: OperationHandlerBase - handle correctly Attempt counters when SEs are banned
FIX: ReplicateAndRegister - use FC checksum in case of mismatch request/PFN
FIX: FTSAgent - in case a file is Submitted but the FTSJob is unknown, resubmit
FIX: FTSAgent - log exceptions and put request to DB in case of exception
FIX: FTSAgent - handle FTS error "Unknown transfer state NOT_USED", due to same file 
     registered twice (to be fixed in RMS, not clear origin)

*WMS
FIX: JobStateUpdateHandler - status not updated while jobLogging is, due to time skew between 
     WN and DB service
FIX: JobStateUpdateHandler - stager callback not getting the correct status Staging 
     (retry for 10 seconds)     

[v6r11p9]

*Core
NEW: AgentModule - set AGENT_WORKDIRECTORY env variable with the workDirectory
NEW: InstallTools - added methods for the new web portal installation

*DMS
FIX: ReplicateAndRegister - apply same error logic for DM replication as for FTS

*Resources:
FIX: SRM2Storage - fix log message level
FIX: SRM2Storage - avoid useless existence checks 

*RMS
FIX: ForwardDISET - a temporary fix for a special LHCb case, to be removed asap
FIX: ReqClient - prettyPrint is even prettier
FIX: RequestTask - always use server certificates when executed within an agent

[v6r11p8]

*TMS
FIX: TransformationDB - fix default value within ON DUPLICATE KEY UPDATE mysql statement

[v6r11p7]

*Framework
BUGFIX: ProxyDB.py - bug in a MySQL table definition

*DMS
FIX: ReplicateAndRegister.py - FTS client is not instantiated in the c'tor as it 
     might not be used, 

*WMS
FIX: JobWrapper - don't delete the sandbox tar file if upload fails
FIX: JobWrapper - fix in setting the failover request

*RMS
FIX: RequestDB - add protections when trying to get a non existing request

[v6r11p6]

*WMS
FIX: InpudDataResolution - fix the case when some files only have a local replica
FIX: DownloadInputData, InputDataByProtocol - fix the return structure of the
     execute() method
     
*Resources
NEW: LocalComputingElement, CondorComputingElement      

[v6r11p5]

FIX: Incorporated changes from v6r10p25 patch

*Framework
NEW: Added getUserProfileNames() interface

*WMS
NEW: WMSAdministrator - added getPilotStatistics() interface
BUGFIX: JobWrapperTemplate - use sendJobAccounting() instead of sendWMSAccounting()
FIX: JobCleaningAgent - skip if no jobs to remove

*DMS
BUGFIX: FileCatalogClientCLI - bug fix in the metaquery construction

*Resources
CHANGE: StorageElement - enable Storage Element proxy configuration by protocol name

*TMS
NEW: TransformationManager - add Scheduled to task state for monitoring

[v6r11p4]

*Framework
NEW: ProxyDB - added primary key to ProxyDB_Log table
CHANGE: ProxyManagerHandler - purge logs once in 6 hours

*DMS
FIX: DataManager - fix in the accounting report for deletion operation
CHANGE: FTSRequest - print FTS GUID when submitting request
FIX: dirac-dms-fts-monitor - fix for using the new FTS structure
FIX: DataLoggingDB - fix type of the StatusTimeOrder field
FIX: DataLoggingDB - take into account empty date argument in addFileRecord()
FIX: ReplicateAndRegister - use active replicas
FIX: FTS related modules - multiple fixes

*WMS
NEW: SiteDirector - pass the list of already registered pilots to the CE.available() query
FIX: JobCleaningAgent - do not attempt job removal if no eligible jobs

*Resources
FIX: LcgFileCatalogClient - if replica already exists while registration, reregister
NEW: CREAM, SSH, ComputingElement - consider only registered pilots to evaluate queue occupancy

[v6r11p3]

FIX: import gMonitor from it is original location

*Core
FIX: FC.Utilities - treat properly the LFN names starting with /grid ( /gridpp case )

*Configuration
FIX: LocalConfiguration - added exitCode optional argument to showHelp(), closes #1821

*WMS
FIX: StalledJobAgent - extra checks when failing Completed jobs, closes #1944
FIX: JobState - added protection against absent job in getStatus(), closes #1853

[v6r11p2]

*Core
FIX: dirac-install - skip expectedBytes check if Content-Length not returned by server
FIX: AgentModule - demote message "Cycle had an error:" to warning

*Accounting
FIX: BaseReporter - protect against division by zero

*DMS
CHANGE: FileCatalogClientCLI - quite "-q" option in find command
FIX: DataManager - bug fix in __initializeReplication()
FIX: DataManager - less verbose log message 
FIX: DataManager - report the size of removed files only for successfully removed ones
FIX: File, FTSFile, FTSJob - SQL tables schema change: Size filed INTEGER -> BIGINT

*RMS
FIX: dirac-rms-reset-request, dirac-rms-show-request - fixes
FIX: ForwardDISET - execute with trusted host certificate

*Resources
FIX: SSHComputingElement - SSHOptions are parsed at the wrong place
NEW: ComputingElement - evaluate the number of available cores if relevant

*WMS
NEW: JobMonitoringHander - added export_getOwnerGroup() interface

*TMS
CHANGE: TransformationCleaningAgent - instantiation of clients moved in the initialize()

[v6r11p1]

*RMS
FIX: ReqClient - failures due to banned sites are considered to be recoverable

*DMS
BUGFIX: dirac-dms-replicate-and-register-request - minor bug fixes

*Resources
FIX: InProcessComputingElement - stop proxy renewal thread for a finished payload

[v6r11]

*Core
FIX: Client - fix in __getattr__() to provide dir() functionality
CHANGE: dirac-configure - use Registry helper to get VOMS servers information
BUGFIX: ObjectLoader - extensions must be looked up first for plug-ins
CHANGE: Misc.py - removed obsoleted
NEW: added returnSingleResult() generic utility by moving it from Resources/Utils module 

*Configuration
CHANGE: Resources.getDIRACPlatform() returns a list of compatible DIRAC platforms
NEW: Resources.getDIRACPlatforms() used to access platforms from /Resources/Computing/OSCompatibility
     section
NEW: Registry - added getVOs() and getVOMSServerInfo()     
NEW: CE2CSAgent - added VO management

*Accounting
FIX: AccountingDB, Job - extra checks for invalid values

*WMS
NEW: WMS tags to allow jobs require special site/CE/queue properties  
CHANGES: DownloadInputData, InputDataByProtocol, InputDataResolution - allows to get multiple 
         PFNs for the protocol resolution
NEW: JobDB, JobMonitoringHandler - added traceJobParameters(s)() methods     
CHANGE: TaskQueueDirector - use ObjectLoader to load directors    
CHANGE: dirac-pilot - use Python 2.7 by default, 2014-04-09 LCG bundles

*DMS
NEW: DataManager to replace ReplicaManager class ( simplification, streamlining )
FIX: InputDataByProtocol - fix the case where file is only on tape
FIX: FTSAgent - multiple fixes
BUGFIX: ReplicateAndRegister - do not ask SE with explicit SRM2 protocol

*Interfaces
CHANGE: Dirac - instantiate SandboxStoreClient and WMSClient when needed, not in the constructor
CHANGE: Job - removed setSystemConfig() method
NEW: Job.py - added setTag() interface

*Resources
CHANGE: StorageElement - changes to avoid usage PFNs
FIX: XROOTStorage, SRM2Storage - changes in PFN construction 
NEW: PoolComputingElement - a CE allowing to manage multi-core slots
FIX: SSHTorqueComputingElement - specify the SSHUser user for querying running/waiting jobs 

*RSS
NEW: added commands dirac-rss-query-db and dirac-rss-query-dtcache

*RMS
CHANGE: ReqDB - added Foreign Keys to ReqDB tables
NEW: dirac-rms-reset-request command
FIX: RequestTask - always execute operations with owner proxy

*SMS
FIX: few minor fixes to avoid pylint warnings

[v6r10p25]

*DMS
CHANGE: FileCatalog - optimized file selection by metadata

[v6r10p24]

*DMS
FIX: FC.FileMetadata - optimized queries for list interception evaluation

[v6r10p23]

*Resoures
CHANGE: SSHComputingElement - allow SSH options to be passed from CS setup of SSH Computing Element
FIX: SSHComputingElement - use SharedArea path as $HOME by default

[v6r10p22]

*CS
CHANGE: Operations helper - if not given, determine the VO from the current proxy 

*Resources
FIX: glexecComputingElement - allows Application Failed with Errors results to show through, 
     rather than be masked by false "glexec CE submission" errors
     
*DMS     
CHANGE: ReplicaManager - in getReplicas() rebuild PFN if 
        <Operations>/DataManagement/UseCatalogPFN option is set to False ( True by default )

[v6r10p21]

*Configuration
FIX: CSGlobals - allow to specify extensions in xxxDIRAC form in the CS

*Interfaces
FIX: Job - removed self.reqParams
FIX: Job - setSubmitPools renamed to setSubmitPool, fixed parameter definition string

*WMS
FIX: JobMonitorigHandler, JobPolicy - allow JobMonitor property to access job information

[v6r10p20]

*DMS
FIX: FTSAgent/Client, ReplicateAndRegister - fixes to properly process failed
     FTS request scheduling

[v6r10p19]

*DMS
FIX: FTSAgent - putRequest when leaving processRequest
FIX: ReplicaManager - bug in getReplicas() in dictionary creation

[v6r10p18]

*DMS
FIX: ReplicateAndRegister - dictionary items incorrectly called in ftsTransfer()

[v6r10p17]

*RMS
FIX: RequestDB.py - typo in a table name
NEW: ReqManagerHandler - added getDistinctValues() to allow selectors in the web page

*DMS
CHANGE: ReplicaManager - bulk PFN lookup in getReplicas()

[v6r10p16]

*Framework
NEW: PlottingClient - added curveGraph() function

*Transformation
FIX: TaskManagerAgentBase - add the missing Scheduled state

*WMS
FIX: TaskQueueDB - reduced number of lines in the matching parameters printout

*DMS
FIX: dirac-dms-show-se-status - exit on error in the service call, closes #1840

*Interface
FIX: API.Job - removed special interpretation of obsoleted JDLreqt type parameters

*Resources
FIX: SSHComputingElement - increased timeout in getJobStatusOnHost() ssh call, closes #1830

[v6r10p15]

*DMS
FIX: FTSAgent - added missing monitoring activity
FIX: FileCatalog - do not check directory permissions when creating / directory

*Resources
FIX: SSHTorqueComputingElement - removed obsoleted stuff

[v6r10p14]

*SMS
FIX: RequestPreparationAgent - typo fixed

[v6r10p13]

*SMS
FIX: RequestPreparationAgent - use ReplicaManager to get active replicas

*DMS
FIX: ReplicaManager - getReplicas returns all replicas ( in all statuses ) by default
CHANGE: FC/SecurityManager - give full ACL access to the catalog to groups with admin rights

*WMS
CHANGE: SiteDirector - changes to reduce the load on computing elements
FIX: JobWrapper - do not set Completed status for the case with failed application thread

[v6r10p12]

*WMS
CHANGE: Replace consistently everywhere SAM JobType by Test JobType
FIX: JobWrapper - the outputSandbox should be always uploaded (outsized, in failed job)

*DMS
FIX: RemoveFile - bugfix
FIX: ReplicateAndRegister - fixes in the checksum check, retry failed FTS transfer 
     with RM transfer
NEW: RegisterReplica request operation     

*RMS
FIX: ReqClient - fix in the request state machine
FIX: Request - enhance digest string
NEW: dirac-dms-reset-request command
CHANGE: dirac-rms-show-request - allow selection of a request by job ID

*TS
FIX: TransformationDB - in getTransformationParameters() dropped "Submitted" counter 
     in the output

[v6r10p11]

*Core
FIX: X509Chain - cast life time to int before creating cert

*Accounting
FIX: DataStoreClient - self.__maxRecordsInABundle = 5000 instead of 1000
FIX: JobPolicy - allow access for JOB_MONITOR property

*RMS
FIX: ReqClient - fix the case when a job is Completed but in an unknown minor status

*Resources
BUGFIX: ProxyStorage - use checkArgumentFormat() instead of self.__checkArgumentFormatDict()

[v6r10p10]

*DMS
FIX: Several fixes to make FTS accounting working (FTSAgent/Job, ReplicaManager, File )

[v6r10p9]

*Core
BUGFIX: LineGraph - Ymin was set to a minimal plot value rather than 0.

*DMS
CHANGE: FTSJob(Agent) - get correct information for FTS accounting (registration)

[v6r10p8]

*Core
FIX: InstallTools - admin e-mail default location changed

*Framework
FIX: SystemAdministratorClientCLI - allow "set host localhost"
FIX: BundleDelivery - protect against empty bundle

*WMS
FIX: SiteDirector - Pass siteNames and ceList as None if any is accepted
FIX: WorkloadManagement.ConfigTemplate.SiteDorectory - set Site to Any by default 

*DMS
FIX: FileCatalogCLI - ignore Datasets in ls command for backward compatibility

*Resources
FIX: SSH - some platforms use Password instead of password prompt

[v6r10p7]

*Core
FIX: dirac-install - execute dirac-fix-mysql-script and dirac-external-requirements after sourcing the environment
FIX: InstallTools - set basedir variable in fixMySQLScript()
FIX: InstallTools - define user root@host.domain in installMySQL()

*Framework
BUGFIX: SystemAdministratorCLI - bug fixed in default() call signature

*DMS
FIX: FTSRequest - handle properly FTS server in the old system 
FIX: ReplicaManager - check if file is in FC before removing 
FIX: Request/RemovalTask - handle properly proxies for removing files 
BUGFIX: DatasetManager - in the table description

[v6r10p6]

*Core
FIX: X509Certificate - reenabled fix in getDIRACGroup()

*Configuration
FIX: CSAPI - Group should be taken from the X509 chain and not the certificate

*RMS
CHANGE: ReqClient - if the job does not exist, do not try further finalization

[v6r10p5]

*Core
FIX: X509Certificate - reverted fix in getDIRACGroup()

[v6r10p4]

*Core
NEW: dirac-info - extra printout
CHANGE: PrettyPrint - extra options in printTable()
FIX: X509Certificate - bug fixed in getDIRACGroup()

*Framework
NEW: SystemAdministratorCLI - new showall command to show components across hosts
NEW: ProxyDB - allow to upload proxies without DIRAC group

*RMS
CHANGE: ReqClient - requests from failed jobs update job status to Failed
CHANGE: RequestTask - retry in the request finalize()

[v6r10p3]

*Configuration
CHANGE: Registry - allow to define a default group per user

*WMS
BUGFIX: JobReport - typo in generateForwardDISET()

[v6r10p2]

*TMS
CHANGE: Backward compatibility fixes when setting the Transformation files status

*DMS
BUGFIX: ReplicateAndRegister - bugfix when replicating to multiple destination by ReplicaManager

*WMS
BUGFIX: JobManager - bug fix when deleting no-existing jobs

[v6r10p1]

*RMS
FIX: ReqDB.Operations - Arguments field changed type from BLOB to MEDIUMBLOB

*DMS
FIX: FileCatalog - check for non-exiting directories in removeDirectory()

*TMS
FIX: TransformationDB - removed constraint that was making impossible to derive a production

[v6r10]

*Core
FIX: Several fixes on DB classes(AccountingDB, SystemLoggingDB, UserProfileDB, TransformationDB, 
     JobDB, PilotAgentsDB) after the new movement to the new MySQL implementation with a persistent 
     connection per running thread
NEW: SystemAdministratorCLI - better support for executing remote commands 
FIX: DIRAC.__init__.py - avoid re-definition of platform variable    
NEW: Graphs - added CurveGraph class to draw non-stacked lines with markers
NEW: Graphs - allow graphs with negative Y values
NEW: Graphs - allow to provide errors with the data and display them in the CurveGraph
FIX: InstallTools - fix for creation of the root@'host' user in MySQL 
FIX: dirac-install - create links to permanent directories before module installation
CHANGE: InstallTools - use printTable() utility for table printing
CHANGE: move printTable() utility to Core.Utilities.PrettyPrint
NEW: added installation configuration examples
FIX: dirac-install - fixBuildPath() operates only on files in the directory
FIX: VOMSService - added X-VOMS-CSRF-GUARD to the html header to be compliant with EMI-3 servers

*CS
CHANGE: getVOMSVOForGroup() uses the VOMSName option of the VO definition 
NEW: CE2CSAgent - added ARC CE information lookup

*Framework
FIX: SystemAdministratorIntegrator - use Host option to get the host address in addition to the section name, closes #1628
FIX: dirac-proxy-init - uses getVOMSVOForGroup() when adding VOMS extensions

*DMS
CHANGE: DFC - optimization and bug fixes of the bulk file addition
FIX: TransferAgent - protection against badly defined LFNs in collectFiles()
NEW: DFC - added getDirectoryReplicas() service method support similar to the LFC
CHANGE: DFC - added new option VisibleReplicaStatus which is used in replica getting commands
CHANGE: FileCatalogClientCLI client shows number of replicas in the 2nd column rather than 
        unimplemented number of links
CHANGE: DFC - optimizations for the bulk replica look-up
CHANGE: DFC updated scalability testing tool FC_Scaling_test.py        
NEW: DFC - methods returning replicas provide also SE definitions instead of PFNs to construct PFNs on the client side
NEW: DFC - added getReplicasByMetadata() interface
CHANGE: DFC - optimized getDirectoryReplicas()
CHANGE: FileCatalogClient - treat the reduced output from various service queries restoring LFNs and PFNs on the fly
NEW: DFC - LFNPFNConvention flag can be None, Weak or Strong to facilitate compatibility with LFC data 
CHANGE: FileCatalog - do not return PFNs, construct them on the client side
CHANGE: FileCatalog - simplified FC_Scaling_test.py script
NEW: FileCatalog/DatasetManager class to define and manipulate datasets corresponding to meta queries
NEW: FileCatalogHandler - new interface methods to expose DatasetManager functionality
NEW: FileCatalogClientCLI - new dataset family of commands
FIX: StorageFactory, ReplicaManager - resolve SE alias name recursively
FIX: FTSRequest, ReplicaManager, SRM2Storage - use current proxy owner as user name in accounting reports, closes #1602
BUGFIX: FileCatalogClientCLI - bug fix in do_ls, missing argument to addFile() call, closes #1658
NEW: FileCatalog - added new setMetadataBulk() interface, closes #1358
FIX: FileCatalog - initial argument check strips off leading lfn:, LFN:, /grid, closes #448
NEW: FileCatalog - added new setFileStatus() interface, closes #170, valid and visible file and replica statuses can be defined in respective options.
CHANGE: multiple new FTS system fixes
CHANGE: uniform argument checking with checkArgumentFormat() in multiple modules
CHANGE: FileCatalog - add Trash to the default replica valid statuses
CHANGE: ReplicaManager,FTSRequest,StorageElement - no use of PFN as returned by the FC except for file removal,
        rather constructing it always on the fly
        
*SMS
CHANGE: PinRequestAgent, SENamespaceCatalogCheckAgent - removed
CHANGE: Use StorageManagerClient instead of StorageDB directly        

*WMS
CHANGE: JobPolicy - optimization for bulk job verification
NEW: JobPolicy - added getControlledUsers() to get users which jobs can be accessed for 
     a given operation
CHANGE: JobMonitoringHandler - Avoid doing a selection of all Jobs, first count matching jobs 
        and then use "limit" to select only the required JobIDs.
NEW: JobMonitoringHandler - use JobPolicy to filter jobs in getJobSummaryWeb()
NEW: new Operations option /Services/JobMonitoring/GlobalJobsInfo ( True by default ) to 
     allow or not job info lookup by anybody, used in JobMonitoringHandler       
BUGFIX: SiteDirector - take into account the target queue Platform
BUGFIX: JobDB - bug in __insertNewJDL()    
CHANGE: dirac-admin-show-task-queues - enhanced output  
CHANGE: JobLoggingDB.sql - use trigger to manage the new LoggingInfo structure  
CHANGE: JobWrapper - trying several times to upload a request before declaring the job failed
FIX: JobScheduling executor - fix race condition that causes a job to remain in Staging
NEW: SiteDirector - do not touch sites for which there is no work available
NEW: SiteDirector - allow sites not in mask to take jobs with JobType Test
NEW: SiteDirector - allow 1 hour grace period for pilots in Unknown state before aborting them
CHANGE: Allow usage of non-plural form of the job requirement options ( PilotType, GridCE, BannedSite, 
        SubmitPool ), keep backward compatibility with a plural form
        
*RSS
FIX: DowntimeCommand - take the latest Downtime that fits    
NEW: porting new Policies from integration  
NEW: RSS SpaceToken command querying endpoints/tokens that exist  
        
*Resources
NEW: added SSHOARComputingElement class 
NEW: added XROOTStorage class       
FIX: CREAMComputingElement - extra checks for validity of returned pilot references
        
*TS
CHANGE: TransformationClient(DB,Manager) - set file status for transformation as bulk operation 
CHANGE: TransformationClient - applying state machine when changing transformation status
BUGFIX: TransformationClient(Handler) - few minor fixes
NEW: TransformationDB - backported __deleteTransformationFileTask(s) methods
CHANGE: TransformationDB(Client) - fixes to reestablish the FileCatalog interface
FIX: TransformationAgent - added MissingInFC to consider for Removal transformations
BUGFIX: TransformationAgent - in _getTransformationFiles() variable 'now' was not defined
FIX: TransformationDB.sql - DataFiles primary key is changed to (FileID) from (FileID,LFN) 
CHANGE: TransformationDB(.sql) - schema changes suitable for InnoDB
FIX: TaskManager(AgentBase) - consider only submitted tasks for updating status
CHANGE: TransformationDB(.sql) - added index on LFN in DataFiles table

*RMS
NEW: Migrate to use the new Request Management by all the clients
CHANGE: RequestContainer - Retry failed transfers 10 times and avoid sub-requests to be set Done 
        when the files are failed
CHANGE: Use a unique name for storing the proxy as processes may use the same "random" name and 
        give conflicts
NEW: RequestClient(Handler) - add new method readRequest( requestname)                 

*Workflow
NEW: Porting the LHCb Workflow package to DIRAC to make the use of general purpose modules and
     simplify construction of workflows        

[v6r9p33]

*Accounting
BUGFIX: AccountingDB - wrong indentation

[v6r9p32]

*Accounting
FIX: AccountingDB - use old style grouping if the default grouping is altered, e.g. by Country

[v6r9p31]

*Accounting
CHANGE: AccountingDB - changes to speed up queries: use "values" in GROUP By clause;
        drop duplicate indexes; reorder fields in the UniqueConstraint index of the
        "bucket" tables  

[v6r9p30]

*DMS
CHANGE: FileCatalogFactory - construct CatalogURL from CatalogType by default

*SMS
FIX: dirac-stager-stage-files - changed the order of the arguments

[v6r9p29]

*TS
FIX: TaskManager(AgentBase) - fix for considering only submitted tasks 

[v6r9p28]

*TS
FIX: TransformationDB(ManagerHandler) - several portings from v6r10

[v6r9p27]

*SMS
FIX: StorageManagementDB - in removeUnlinkedReplicas() second look for CacheReplicas 
     for which there is no entry in StageRequests

[v6r9p26]

*Resources
CHANGE: CREAMComputigElement - Make sure that pilots submitted to CREAM get a 
        fresh proxy during their complete lifetime
*Framework
FIX: ProxyDB - process properly any SQLi with DNs/groups with 's in the name

[v6r9p25]

*TS
CHANGE: TransformationClient - changed default timeout values for service calls
FIX: TransformationClient - fixes for processing of derived transformations 

[v6r9p24]

*TS
FIX: TransformationClient - in moveFilesToDerivedTransformation() set file status
     to Moved-<prod>

[v6r9p23]

*Core
BUGFIX: InstallTools - improper configuration prevents a fresh new installation

*WMS
BUGFIX: PilotDirector - Operations Helper non-instantiated

[v6r9p22]

*WMS
FIX: PilotDirector - allow to properly define extensions to be installed by the 
     Pilot differently to those installed at the server
FIX: Watchdog - convert pid to string in ProcessMonitor

*TS
FIX: TransformationDB - splitting files in chunks

*DMS
NEW: dirac-dms-create-removal-request command
CHANGE: update dirac-dms-xxx commands to use the new RMS client,
        strip lines when reading LFNs from a file

[v6r9p21]

*TS
FIX: Transformation(Client,DB,Manager) - restored FileCatalog compliant interface
FIX: TransformationDB - fix in __insertIntoExistingTransformationFiles()

[v6r9p20]

*Core
BUGFIX: ProxyUpload - an on the fly upload does not require a proxy to exist

*DMS
CHANGE: TransferAgent - use compareAdler() for checking checksum
FIX: FailoverTransfer - recording the sourceSE in case of failover transfer request 

*WMS
FIX: ProcessMonitor - some fixes added, printout when <1 s of consumed CPU is found

*Transformation
BUGFIX: TransformationClient - fixed return value in moveFilesToDerivedTransformation()

*RMS
BUGFIX: CleanReqDBAgent - now() -> utcnow() in initialize()

*Resources
FIX: ARCComputingElement - fix the parsing of CE status if no jobs are available

[v6r9p19]

*DMS
FIX: FileCatalog/DirectoryMetadata - inherited metadata is used while selecting directories
     in findDirIDsByMetadata()

[v6r9p18]

*DMS
FIX: FTSSubmitAgent, FTSRequest - fixes the staging mechanism in the FTS transfer submission
NEW: TransferDBMonitoringHandler - added getFilesForChannel(), resetFileChannelStatus()

[v6r9p17]

*Accounting
FIX: DataStoreClient - send accounting records in batches of 1000 records instead of 100

*DMS:
FIX: FailoverTransfer - catalog name from list to string
FIX: FTSSubmitAgent, FTSRequest - handle FTS3 as new protocol and fix bad submission time
FIX: FTSSubmitAgent, FTSRequest - do not submit FTS transfers for staging files

*WMS
FIX: TaskQueueDB - do not check enabled when TQs are requested from Directors
FIX: TaskQueueDB - check for Enabled in the TaskQueues when inserting jobs to print an alert
NEW: TaskQueueDB - each TQ can have at most 5k jobs, if beyond the limit create a new TQ 
     to prevent long matching times when there are way too many jobs in a single TQ

[v6r9p16]

*TS
BUGFIX: typos in TransformationCleaningAgent.py

*DMS
CHANGE: DownloadInputData - check the available disk space in the right input data directory
FIX: DownloadInputData - try to download only Cached replicas 

[v6r9p15]

*Core
FIX: MySQL - do not decrease the retry counter after ping failure

*DMS
CHANGE: FC/DirectoryMetadata - Speed up findFilesByMetadataWeb when many files match
FIX: RemovalTask - fix error string when removing a non existing file (was incompatible 
     with the LHCb BK client). 

*WMS
FIX: JobReport - minor fix ( removed unused imports )
FIX: JobMonitoring(JobStateUpdate)Handler - jobID argument can be either string, int or long

*TS
CHANGE: TransformationClient - change status of Moved files to a deterministic value
FIX: FileReport - minor fix ( inherits object ) 

[v6r9p14]

*DMS
CHANGE: FTSDB - changed schema: removing FTSSite table. From now on FTS sites 
        would be read from CS Resources

[v6r9p13]

FIX: included fixes from v6r8p26 patch release

[v6r9p12]

FIX: included fixes from v6r8p25 patch release

[v6r9p11]

*DMS
BUGFIX: FTSRequest - in __resolveFTSServer() type "=" -> "=="

[v6r9p10]

FIX: included fixes from v6r8p24 patch release

*Core
NEW: StateMachine utility

*DMS
BUGFIX: in RegisterFile operation handler

*Interfaces
FIX: Dirac.py - in splitInputData() consider only Active replicas

[v6r9p9]

*RMS
FIX: RequestDB - added getRequestFileStatus(), getRequestName() methods

[v6r9p8]

*DMS
FIX: RequestDB - get correct digest ( short request description ) of a request

[v6r9p7]

FIX: included fixes from v6r8p23 patch release

*RSS
FIX: SpaceTokenOccupancyPolicy - SpaceToken Policy decision was based on 
     percentage by mistake
     
*RMS
NEW: new scripts dirac-dms-ftsdb-summary, dirac-dms-show-ftsjobs    
FIX: FTSAgent - setting space tokens for newly created FTSJobs 

[v6r9p6]

*DMS
BUGFIX: dirac-admin-add-ftssite - missing import

*RMS
NEW: RequestDB, ReqManagerHandler - added getRequestStatus() method

*TS
FIX: fixes when using new RequestClient with the TransformationCleaningAgent

*WMS
BUGFIX: typo in SandboxStoreHandler transfer_fromClient() method

[v6r9p5]

*DMS
BUGFIX: missing proxy in service env in the FTSManager service. By default service 
        will use DataManager proxy refreshed every 6 hours.

*Resources
NEW: StorageElement - new checkAccess policy: split the self.checkMethods in 
     self.okMethods. okMethods are the methods that do not use the physical SE. 
     The isValid returns S_OK for all those immediately

*RSS
FIX: SpaceTokenOccupancyPolicy - Policy that now takes into account absolute values 
     for the space left
     
*TS
FIX: TransformationCleaningAgent - will look for both old and new RMS     

[v6r9p4]

*Stager
NEW: Stager API: dirac-stager-monitor-file, dirac-stager-monitor-jobs, 
     dirac-stager-monitor-requests, dirac-stager-show-stats

[v6r9p3]

*Transformation
FIX: TransformationCleaning Agent status was set to 'Deleted' instead of 'Cleaned'

[v6r9p2]

*RSS
NEW: Added Component family tables and statuses
FIX: removed old & unused code 
NEW: allow RSS policies match wild cards on CS

*WMS
BUGFIX: FailoverTransfer,JobWrapper - proper propagation of file metadata

[v6r9p1]

*RMS
NEW: FTSAgent - update rwAccessValidStamp,
     update ftsGraphValidStamp,
     new option for staging files before submission,
     better log handling here and there
CHANGE: FTSJob - add staging flag in in submitFTS2
CHANGE: Changes in WMS (FailoverTransfer, JobReport, JobWrapper, SandboxStoreHandler) 
        and TS (FileReport) to follow the new RMS.
NEW: Full CRUD support in RMS.

*RSS
NEW: ResourceManagementDB - new table ErrorReportBuffer
NEW: new ResourceManagementClient methods - insertErrorReportBuffer, selectErrorReportBuffer,
     deleteErrorReportBuffer

[v6r9]

NEW: Refactored Request Management System, related DMS agents and FTS management
     components

[v6r8p28]

*Core
BUGFIX: RequestHandler - the lock Name includes ActionType/Action

*DMS
FIX: dirac-dms-filecatalog-cli - prevent exception in case of missing proxy

[v6r8p27]

*DMS
BUGFIX: dirac-dms-add-file - fixed typo item -> items

[v6r8p26]

*Core
NEW: RequestHandler - added getServiceOption() to properly resolve inherited options 
     in the global service handler initialize method
NEW: FileCatalogHandler, StorageElementHandler - use getServiceOption()

[v6r8p25]

FIX: included fixes from v6r7p40 patch release

*Resources
FIX: SRM2Storage - do not account gfal_ls operations

[v6r8p24]

FIX: included fixes from v6r7p39 patch release

*Core
FIX: SiteSEMapping was returning wrong info

*DMS
FIX: FTSRequest - choose explicitly target FTS point for RAL and CERN
BUGFIX: StrategyHandler - wrong return value in __getRWAccessForSE()

*Resources
CHANGE: SRM2Storage - do not account gfal_ls operations any more

[v6r8p23]

FIX: included fixes from v6r7p37 patch release

*TS
FIX: TransformationDB - allow tasks made with ProbInFC files
FIX: TransformationCleaingAgent,Client - correct setting of transformation 
     status while cleaning

[v6r8p22]

FIX: included fixes from v6r7p36 patch release

[v6r8p21]

*DMS
FIX: FileCatalog/DirectoryMetadata - even if there is no meta Selection 
     the path should be considered when getting Compatible Metadata
FIX: FileCatalog/DirectoryNodeTree - findDir will return S_OK( '' ) if dir not 
     found, always return the same error from DirectoryMetadata in this case.     

*RSS
FIX: DowntimeCommand - use UTC time stamps

*TS
FIX: TransformationAgent - in _getTransformationFiles() get also ProbInFC files in 
     addition to Used 

[v6r8p20]

*Stager
NEW: Stager API: dirac-stager-monitor-file, dirac-stager-monitor-jobs, 
     dirac-stager-monitor-requests, dirac-stager-show-stats

[v6r8p19]

*Transformation
FIX: TransformationCleaning Agent status was set to 'Deleted' instead of 'Cleaned'

[v6r8p18]

*TS
BUGFIX: TransformationAgent - regression in __cleanCache()

[v6r8p17]

FIX: included fixes from v6r7p32 patch release

*WMS
FIX: StalledJobAgent - for accidentally stopped jobs ExecTime can be not set, 
     set it to CPUTime for the accounting purposes in this case

[v6r8p16]

FIX: included fixes from v6r7p31 patch release

*WMS
BUGFIX: TaskQueueDB - fixed a bug in the negative matching conditions SQL construction

*RSS
NEW: improved doc strings of PEP, PDP modules ( part of PolicySystem )
FIX: Minor changes to ensure consistency if ElementInspectorAgent and 
     users interact simultaneously with the same element
CHANGE: removed DatabaseCleanerAgent ( to be uninstalled if already installed )
FIX: SummarizeLogsAgent - the logic of the agent was wrong, the agent has been re-written.
     
[v6r8p15]

*Core
FIX: X509Chain - fix invalid information when doing dirac-proxy-info without CS
     ( in getCredentials() )

*RSS
NEW: PDP, PEP - added support for option "doNotCombineResult" on PDP

[v6r8p14]

*Core
FIX: dirac-deploy-scripts - can now work with the system python

*WMS
NEW: dirac-wms-cpu-normalization - added -R option to modify a given configuration file
FIX: Executor/InputData - Add extra check for LFns in InputData optimizer, closes #1472

*Transformation
CHANGE: TransformationAgent - add possibility to kick a transformation (not skip it if no 
        unused files), by touching a file in workDirectory
BUGFIX: TransformationAgent - bug in __cleanCache() dict modified in a loop        

[v6r8p13]

*Transformation
BUGFIX: TransformationDB - restored import of StringType

[v6r8p12]

NEW: Applied patches from v6r7p29

*WMS
FIX: JobDB - check if SystemConfig is present in the job definition and convert it 
     into Platform

*DMS
FIX: ReplicaManager - do not get metadata of files when getting files in a directory 
     if not strictly necessary

*RSS
NEW: ported from LHCb PublisherHandler for RSS web views

[v6r8p11]

NEW: Applied patches from v6r7p27

*RSS
NEW: SpaceTokenOccupancyPolicy - ported from LHCbDIRAC 
NEW: db._checkTable done on service initialization ( removed dirac-rss-setup script doing it )

*Transformation
FIX: TaskManager - reset oJob for each task in prepareTransformationTasks()
BUGFIX: ValidateOutputDataAgent - typo fixed in getTransformationDirectories()
FIX: TransformationManagerHandler - use CS to get files statuses not to include in 
     processed file fraction calculation for the web monitoring pages

[v6r8p10]

NEW: Applied patches from v6r7p27

[v6r8p9]

*DMS
FIX: TransferAgent,dirac-dms-show-se-status, ResourceStatus,TaskManager - fixes
     needed for DMS components to use RSS status information
NEW: ReplicaManager - allow to get metadata for an LFN+SE as well as PFN+SE     

[v6r8p8]

*RSS
BUGFIX: dirac-rss-setup - added missing return of S_OK() result

[v6r8p7]

NEW: Applied patches from v6r7p24

*DMS
BUGFIX: LcgFileCatalogClient - bug in addFile()

*RSS
BUGFIX: fixed script dirac-rss-set-token, broken in the current release.
NEW: Statistics module - will be used in the future to provide detailed information 
     from the History of the elements 

[v6r8p6]

NEW: Applied patches from v6r7p23

*Transformation
FIX: TaskManager - allow prepareTransformationTasks to proceed if no OutputDataModule is defined
FIX: TransformationDB - remove INDEX(TaskID) from TransformationTasks. It produces a single counter 
     for the whole table instead of one per TransformationID
     
*WMS     
FIX: WMSUtilities - to allow support for EMI UI's for pilot submission we drop support for glite 3.1

[v6r8p5]

NEW: Applied patches from v6r7p22

*RSS
CHANGE: removed old tests and commented out files

*WMS
FIX: PoolXMLCatalog - proper addFile usage

*Transformation
CHANGE: TransformationAgent - clear replica cache when flushing or setting a file in the workdirectory

[v6r8p4]

*Transformation
FIX: The connection to the jobManager is done only at submission time
FIX: Jenkins complaints fixes

*WMS
BUGFIX: JobDB - CPUtime -> CPUTime
FIX: Jenkins complaints fixes

[v6r8p3]

*DMS
BUGFIX: LcgFileCatalogClient

[v6r8p2]

*DMS:
FIX: LcgFileCatalogClient - remove check for opening a session in __init__ as credentials are not yet set 

*Transformation
CHANGE: reuse RPC clients in Transformation System 

[v6r8p1]

*Core
FIX: dirac-deploy-scripts - restored regression w.r.t. support of scripts starting with "d"

*DMS
BUGFIX: LcgFileCatalogClient - two typos fixed

[v6r8]

CHANGE: Several fixes backported from the v7r0 integration branch

*Core
CHANGE: DictCache - uses global LockRing to avoid locks in multiprocessing
FIX: X509Chain - proxy-info showing an error when there's no CS

*DMS
FIX: TransferAgent - inside loop filter out waiting files dictionary
BUGFIX: dirac-admin-allow-se - there was a continue that was skipping the complete loop for 
        ARCHIVE elements
NEW: LcgFileCatalogClient - test return code in startsess lfc calls       

*WMS:
FIX: OptimizerExecutor, InputData, JobScheduling - check that site candidates have all the 
     replicas

*RSS: 
BUGFIX: ResourceStatus, RSSCacheNoThread - ensure that locks are always released

*Transformation
FIX: TaskManager - site in the job definition is taken into account when submitting
NEW: Transformation - get the allowed plugins from the CS /Operations/Transformations/AllowedPlugins
FIX: ValidateOutputDataAgent - self not needed for static methods

[v6r7p40]

*Resources
FIX: StorageElement class was not properly passing the lifetime argument for prestageFile method

[v6r7p39]

*Core
CHANGE: Grid - in executeGridCommand() allow environment script with arguments needed for ARC client

*DMS
FIX: DFC SEManager - DIP Storage can have a list of ports now

*Resources
FIX: ARCComputingElement - few fixes after debugging

[v6r7p38]

*Core
NEW: DISET FileHelper, TransferClient - possibility to switch off check sum

*Resources
NEW: ARCComputingElement - first version
NEW: StorageFactory - possibility to pass extra protocol parameters to storage object
NEW: DIPStorage - added CheckSum configuration option
BUGFIX: SSHComputingElement - use CE name in the pilot reference construction

*WMS
FIX: StalledJobAgent - if ExecTime < CPUTime make it equal to CPUTime

[v6r7p37]

*Framework
BUGFIX: NotificationDB - typos in SQL statement in purgeExpiredNotifications() 

*WMS
NEW: JobCleaningAgent - added scheduling sandbox LFN removal request 
     when deleting jobs
CHANGE: JobWrapper - report only error code as ApplicationError parameter 
        when payload finishes with errors    
NEW: SiteDirector - possibility to specify extensions to be installed in 
     pilots in /Operations/Pilots/Extensions option in order not to install
     all the server side extensions        

*DMS
CHANGE: FileCatalogFactory - use service path as default URL
CHANGE: FileCatalogFactory - use ObjectLoader to import catalog clients

*SMS
BUGFIX: StorageManagementDB, dirac-stager-monitor-jobs - small bug fixes ( sic, Daniela )

*Resources
CHANGE: DIPStorage - added possibility to specify a list of ports for multiple
        service end-points
CHANGE: InProcessComputingElement - demote log message when payload failure 
        to warning, the job will fail anyway
FIX: StalledJobAgent - if pilot reference is not registered, this is not an 
     error of the StalledJobAgent, no log.error() in  this case                
        
*RMS
CHANGE: RequestTask - ensure that tasks are executed with user credentials 
        even with respect to queries to DIRAC services ( useServerCertificate 
        flag set to false )        

[v6r7p36]

*WMS
FIX: CREAMCE, SiteDirector - make sure that the tmp executable is removed
CHANGE: JobWrapper - remove sending mails via Notification Service in case
        of job rescheduling
        
*SMS
FIX: StorageManagementDB - fix a race condition when old tasks are set failed 
     between stage submission and update.        

[v6r7p35]

*Stager
NEW: Stager API: dirac-stager-monitor-file, dirac-stager-monitor-jobs, 
     dirac-stager-monitor-requests, dirac-stager-show-stats

[v6r7p34]

*Transformation
FIX: TransformationCleaning Agent status was set to 'Deleted' instead of 'Cleaned'

[v6r7p33]

*Interfaces
FIX: Job.py - in setExecutable() - prevent changing the log file name string type

*StorageManagement
NEW: StorageManagementDB(Handler) - kill staging requests at the same time as 
     killing related jobs, closes #1510
FIX: StorageManagementDB - demote the level of several log messages       

[v6r7p32]

*DMS
FIX: StorageElementHandler - do not use getDiskSpace utility, use os.statvfs instead
CHANGE: StorageManagementDB - in getStageRequests() make MySQL do an UNIQUE selection 
        and use implicit loop to speed up queries for large results

*Resources
FIX: lsfce remote script - use re.search instead of re.match in submitJob() to cope with
     multipline output

[v6r7p31]

*WMS
FIX: SiteDirector - make possible more than one SiteDirector (with different pilot identity) attached 
     to a CE, ie sgm and pilot roles. Otherwise one is declaring Aborted the pilots from the other.

[v6r7p30]

*Core
CHANGE: X509Chain - added groupProperties field to the getCredentials() report
BUGFIX: InstallTools - in getSetupComponents() typo fixed: agent -> executor

[v6r7p29]

*DMS
CHANGE: FileCatalog - selection metadata is also returned as compatible metadata in the result
        of getCompatibleMetadata() call
NEW: FileCatalog - added path argument to getCompatibleMetadata() call
NEW: FileCatalogClient - added getFileUserMetadata()
BUGFIX: dirac-dms-fts-monitor - exit with code -1 in case of error

*Resources
FIX: CREAMComputingElement - check globus-url-copy result for errors when retrieving job output

[v6r7p28]

*DMS
BUGFIX: FileCatalog/DirectoryMetadata - wrong MySQL syntax 

[v6r7p27]

*Core
FIX: Mail.py - fix of the problem of colons in the mail's body

*Interfaces
NEW: Job API - added setSubmitPools(), setPlatform() sets ... "Platform"

*WMS
FIX: TaskQueueDB - use SystemConfig as Platform for matching ( if Platform is not set explicitly

*Resources
FIX: SSHComputingElement - use ssh host ( and not CE name ) in the pilot reference
BUGFIX: SSHGEComputingElement - forgotten return statement in _getJobOutputFiles()

*Framework
NEW: dirac-sys-sendmail - email's body can be taken from pipe. Command's argument 
     in this case will be interpreted as a destination address     

[v6r7p26]

*DMS
FIX: ReplicaManager - status names Read/Write -> ReadAccess/WriteAccess

[v6r7p25]

*Core
CHANGE: X509Chain - in getCredentials() failure to contact CS is not fatal, 
        can happen when calling dirac-proxy-init -x, for example

[v6r7p24]

*DMS
NEW: FileCatalog - added getFilesByMetadataWeb() to allow pagination in the Web 
     catalog browser
     
*WMS
CHANGE: WMSAdministrator, DiracAdmin - get banned sites list by specifying the status
        to the respective jobDB call     

[v6r7p23]

*Transformation
BUGFIX: TransformationDB - badly formatted error log message

*RMS
CHANGE: RequestDBMySQL - speedup the lookup of requests

*WMS
BUGFIX: dirac-dms-job-delete - in job selection by group

*DMS
FIX: LcgFileCatalogClient - getDirectorySize made compatible with DFC
BUGFIX: LcgFileCatalogClient - proper call of __getClientCertInfo()

[v6r7p22]

*Transformation
CHANGE: InputDataAgent - treats only suitable transformations, e.g. not the extendable ones. 
CHANGE: TransformationAgent - make some methods more public for easy overload

[v6r7p21]

*Core
FIX: Shifter - pass filePath argument when downloading proxy

[v6r7p20]

*DMS
CHANGE: StrategyHandler - move out SourceSE checking to TransferAgent
CHANGE: ReplicaManager, InputDataAgent - get active replicas
FIX: StorageElement, SRM2Storage - support for 'xxxAccess' statuses, checking results
     of return structures
     
*RSS
NEW: set configurable email address on the CS to send the RSS emails
NEW: RSSCache without thread in background
FIX: Synchronizer - moved to ResourceManager handler     

[v6r7p19]

*DMS
BUGFIX: ReplicaManager - in putAndRegister() SE.putFile() singleFile argument not used explicitly

[v6r7p18]

*WMS
FIX: StalledJobAgent - do not exit the loop over Completed jobs if accounting sending fails
NEW: dirac-wms-job-delete - allow to specify jobs to delete by job group and/or in a file
FIX: JobManifest - If CPUTime is not set, set it to MaxCPUTime value

[v6r7p17]

*Resources
FIX: SRM2Storage - treat properly "22 SRM_REQUEST_QUEUED" result code

[v6r7p16]

*DMS
FIX: StrategyHandler - do not proceed when the source SE is not valid for read 
BUGFIX: StorageElement - putFile can take an optional sourceSize argument
BUGFIX: ReplicaManager - in removeFile() proper loop on failed replicas

*RSS
FIX: SpaceTokenOccupancyCommand, CacheFeederAgent - add timeout when calling lcg_util commands

*WMS
FIX: JobManifest - take all the SubmitPools defined in the TaskQueueAgent 
NEW: StalledJobAgent - declare jobs stuck in Completed status as Failed

[v6r7p15]

*Core
BUGFIX: SocketInfo - in host identity evaluation

*DMS
BUGFIX: FileCatalogHandler - missing import os

*Transformation
CHANGE: JobManifest - getting allowed job types from operations() section 

[v6r7p14]

*DMS
CHANGE: StorageElementProxy - removed getParameters(), closes #1280
FIX: StorageElementProxy - free the getFile space before the next file
FIX: StorageElement - added getPFNBase() to comply with the interface

*Interfaces
CHANGE: Dirac API - allow lists of LFNs in removeFile() and removeReplica()

*WMS
CHANGE: JobSchedulingAgent(Executor) - allow both BannedSite and BannedSites JDL option

*RSS
FIX: ElementInspectorAgent - should only pick elements with rss token ( rs_svc ).
FIX: TokenAgent - using 4th element instead of the 5th. Added option to set admin email on the CS.

[v6r7p13]

*Core
FIX: Resources - in getStorageElementSiteMapping() return only sites with non-empty list of SEs

*DMS
FIX: StorageElement - restored the dropped logic of using proxy SEs
FIX: FileCatalog - fix the UseProxy /LocalSite/Catalog option

*Transformation
FIX: TransformationDB - use lower() string comparison in extendTransformation()

[v6r7p12]

*WMS
BUGFIX: JobManifest - get AllowedSubmitPools from the /Systems section, not from /Operations

*Core
NEW: Resources helper - added getSites(), getStorageElementSiteMapping()

*DMS
CHANGE: StrategyHandler - use getStorageElementSiteMapping helper function
BUGFIX: ReplicaManager - do not modify the loop dictionary inside the loop

[v6r7p11]

*Core
CHANGE: Subprocess - put the use of watchdog in flagging

[v6r7p10]

*Core
NEW: Logger - added getLevel() method, closes #1292
FIX: Subprocess - returns correct structure in case of timeout, closes #1295, #1294
CHANGE: TimeOutExec - dropped unused utility
FIX: Logger - cleaned unused imports

*RSS
CHANGE: ElementInspectorAgent - do not use mangled name and removed shifterProxy agentOption

[v6r7p9]

*Core
BUGFIX: InstallTools - MySQL Port should be an integer

[v6r7p8]

*Core
FIX: Subprocess - consistent timeout error message

*DMS
NEW: RemovalTask - added bulk removal
FIX: StrategyHandler - check file source CEs
CHANGE: DataIntegrityClient - code beautification
CHANGE: ReplicaManager - do not check file existence if replica information is queried anyway,
        do not fail if file to be removed does not exist already. 

[v6r7p7]

FIX: Several fixes to allow automatic code documentation

*Core
NEW: InstallTools - added mysqlPort and mysqlRootUser

*DMS
CHANGE: ReplicaManager - set possibility to force the deletion of non existing files
CHANGE: StrategyHandler - better handling of checksum check during scheduling 

[v6r7p6]

*Core
FIX: dirac-install - restore signal alarm if downloadable file is not found
FIX: Subprocess - using Manager proxy object to pass results from the working process

*DMS:
CHANGE: StorageElement - removed overwride mode
CHANGE: removed obsoleted dirac-dms-remove-lfn-replica, dirac-dms-remove-lfn
NEW: FTSMonitorAgent - filter out sources with checksum mismatch
FIX: FTSMonitorAgent, TransferAgent - fix the names of the RSS states

*RSS
NEW: ElementInspectorAgent runs with a variable number of threads which are automatically adjusted
NEW: Added policies to force a particular state, can be very convenient to keep something Banned for example.
NEW: policy system upgrade, added finer granularity when setting policies and actions

*WMS
NEW: SiteDirector- allow to define pilot DN/Group in the agent options
CHANGE: JobDescription, JobManifest - take values for job parameter verification from Operations CS section

[v6r7p5]

*Interfaces
BUGFIX: dirac-wms-job-get-output - properly treat the case when output directory is not specified 

[v6r7p4]

*Core
FIX: Subprocess - avoid that watchdog kills the executor process before it returns itself

*Framework
BUGFIX: ProxuManagerClient - wrong time for caching proxies

*RSS
FIX: removed obsoleted methods

*DMS
NEW: FileCatalog - added findFilesByMetadataDetailed - provides detailed metadata for 
     selected files

[v6r7p3]

*DMS
FIX: FTSMonitorAgent - logging less verbose

*Transformation
FIX: TransformationAgent - use the new CS defaults locations
FIX: Proper agent initialization
NEW: TransformationPlaugin - in Broadcast plugin added file groupings by number of files, 
     make the TargetSE always defined, even if the SourceSE list contains it 

*ResourceStatus
FIX: Added the shifter's proxy to several agents

*RMS
FIX: RequestContainer - the execution order was not properly set for the single files 

*Framework:
BUGFIX: ProxyManagerClient - proxy time can not be shorter than what was requested

[v6r7p2]

*Core
FIX: dirac-configure - switch to use CS before checking proxy info

*Framework
NEW: dirac-sys-sendmail new command
NEW: SystemAdmininistratorCLI - added show host, uninstall, revert commands
NEW: SystemAdmininistratorHandler - added more info in getHostInfo()
NEW: SystemAdmininistratorHandler - added revertSoftware() interface

*Transformation
FIX: TransformationCleaningAgent - check the status of returned results

[v6r7p1]

*Core
FIX: Subprocess - finalize the Watchdog closing internal connections after a command execution
CHANGE: add timeout for py(shell,system)Call calls where appropriate
CHANGE: Shifter - use gProxyManager in a way that allows proxy caching

*Framework
NEW: ProxyManagerClient - allow to specify validity and caching time separately
FIX: ProxyDB - replace instead of delete+insert proxy in __storeVOMSProxy

*DMS
NEW: FTSMonitorAgent - made multithreaded for better efficiency
FIX: dirac-dms-add-file - allow LFN: prefix for lfn argument

*WMS
NEW: dirac-wms-job-get-output, dirac-wms-job-status - allow to retrieve output for a job group
FIX: TaskQueueDB - fixed selection SQL in __generateTQMatchSQL()
CHANGE: OptimizerExecutor - reduce diversity of MinorStatuses for failed executors

*Resources
FIX: CREAMComputingElement - remove temporary JDL right after the submission 

[v6r6p21]

*DMS
BUGFIX: TransformationCleaningAgent - use the right signature of cleanMetadataCatalogFiles() call

[v6r6p20]

*DMS
FIX: RegistrationTask - properly escaped error messages
BUGFIX: DirectoryMetadata - use getFileMetadataFields from FileMetadata in addMetadataField()
NEW: When there is a missing source error spotted during FTS transfer, file should be reset 
     and rescheduled again until maxAttempt (set to 100) is reached

*WMS
FIX: JobScheduling - fix the site group logic in case of Tier0

[v6r6p19]

*DMS
BUGFIX: All DMS agents  - set up agent name in the initialization

*Core
NEW: Subprocess - timeout wrapper for subprocess calls
BUGFIX: Time - proper interpreting of 0's instead of None
CHANGE: DISET - use cStringIO for ANY read that's longer than 16k (speed improvement) 
        + Less mem when writing data to the net
FIX: Os.py - protection against failed "df" command execution       
NEW: dirac-info prints lcg bindings versions
CHANGE: PlotBase - made a new style class 
NEW: Subprocess - added debug level log message

*Framework
NEW: SystemAdministratorIntegrator client for collecting info from several hosts
NEW: SystemAdministrator - added getHostInfo()
FIX: dirac-proxy-init - always check for errors in S_OK/ERROR returned structures
CHANGE: Do not accept VOMS proxies when uploading a proxy to the proxy manager

*Configuration
FIX: CE2CSAgent - get a fresh copy of the cs data before attempting to modify it, closes #1151
FIX: Do not create useless backups due to slaves connecting and disconnecting
FIX: Refresher - prevent retrying with 'Insane environment'

*Accounting
NEW: Accounting/Job - added validation of reported values to cope with the weird Yandex case
FIX: DBUtils - take into account invalid values, closes #949

*DMS
FIX: FTSSubmitAgent - file for some reason rejected from submission should stay in 'Waiting' in 
     TransferDB.Channel table
FIX: FTSRequest - fix in the log printout     
CHANGE: dirac-dms-add-file removed, dirac-dms-add-files renamed to dirac-dms-add-file
FIX: FileCatalogCLI - check the result of removeFile call
FIX: LcgFileCatalogClient - get rid of LHCb specific VO evaluation
NEW: New FileCatalogProxy service - a generalization of a deprecated LcgFileCatalog service
FIX: Restored StorageElementProxy functionality
CHANGE: dirac-dms-add-file - added printout
NEW: FileCatalog(Factory), StorageElement(Factory) - UseProxy flag moved to /Operations and /LocalSite sections

*RSS
NEW:  general reimplementation: 
      New DB schema using python definition of tables, having three big blocks: Site, Resource and Node.
      MySQLMonkey functionality almost fully covered by DB module, eventually will disappear.
      Services updated to use new database.
      Clients updated to use new database.
      Synchronizer updated to fill the new database. When helpers will be ready, it will need an update.
      One ElementInspectorAgent, configurable now is hardcoded.
      New Generic StateMachine using OOP.
      Commands and Policies simplified.
      ResourceStatus using internal cache, needs to be tested with real load.
      Fixes for the state machine
      Replaced Bad with Degraded status ( outside RSS ).
      Added "Access" to Read|Write|Check|Remove SE statuses wherever it applies.
      ResourceStatus returns by default "Active" instead of "Allowed" for CS calls.
      Caching parameters are defined in the CS
FIX: dirac-admin-allow/ban-se - allow a SE on Degraded ( Degraded->Active ) and ban a SE on Probing 
     ( Probing -> Banned ). In practice, Active and Degraded are "usable" states anyway.            
      
*WMS
FIX: OptimizerExecutor - failed optimizations will still update the job     
NEW: JobWrapper - added LFNUserPrefix VO specific Operations option used for building user LFNs
CHANGE: JobDB - do not interpret SystemConfig in the WMS/JobDB
CHANGE: JobDB - Use CPUTime JDL only, keep MaxCPUTime for backward compatibility
CHANGE: JobWrapper - use CPUTime job parameter instead of MaxCPUTime
CHANGE: JobAgent - use CEType option instead of CEUniqueID
FIX: JobWrapper - do not attempt to untar directories before having checked if they are tarfiles 
NEW: dirac-wms-job-status - get job statuses for jobs in a given job group
 
*SMS
FIX: StorageManagementDB - when removing unlinked replicas, take into account the case where a
     staging request had been submitted, but failed
      
*Resources    
NEW: glexecCE - add new possible locations of the glexec binary: OSG specific stuff and in last resort 
     looking in the PATH    
NEW: LcgFileCatalogClient - in removeReplica() get the needed PFN inside instead of providing it as an argument     
      
*TS      
CHANGE: Transformation types definition are moved to the Operations CS section

*Interfaces
FIX: Dirac.py - CS option Scratchdir was in LocalSite/LocalSite
FIX: Dirac.py - do not define default catalog, use FileCatalog utility instead

[v6r6p19]

*DMS
BUGFIX: All DMS agents  - set up agent name in the initialization

[v6r6p18]

*Transformation
CHANGE: /DIRAC/VOPolicy/OutputDataModule option moved to <Operations>/Transformations/OutputDataModule

*Resources
FIX: ComputingElement - properly check if the pilot proxy has VOMS before adding it to the payload 
     when updating it

*WMS
BUGFIX: JobSanity - fixed misspelled method call SetParam -> SetParameter

[v6r6p17]

*Transformation
BUGFIX: TransformationAgent - corrected  __getDataReplicasRM()

[v6r6p16]

*DMS
FIX: Agents - proper __init__ implementation with arguments passing to the super class
FIX: LcgFileCatalogClient - in removeReplica() reload PFN in case it has changed

[v6r6p15]

*Framework
BUGFIX: ErrorMessageMonitor - corrected updateFields call 

*DMS:
NEW: FTSMonitorAgent completely rewritten in a multithreaded way

*Transformation
FIX: InputDataAgent - proper instantiation of TransformationClient
CHANGE: Transformation - several log message promoted from info to notice level

[v6r6p14]

*Transformation
FIX: Correct instantiation of agents inside several scripts
CHANGE: TransformationCleaningAgent - added verbosity to logs
CHANGE: TransformationAgent - missingLFC to MissingInFC as it could be the DFC as well
FIX: TransformationAgent - return an entry for all LFNs in __getDataReplicasRM

*DMS
FIX: TransferAgent - fix exception reason in registerFiles()

[v6r6p13]

*DMS
CHANGE: TransferAgent - change RM call from getCatalogueReplicas to getActiveReplicas. 
        Lowering log printouts here and there

[v6r6p12]

*DMS
BUGFIX: RemovalTask - Replacing "'" by "" in error str set as attribute for a subRequest file. 
        Without that request cannot be updated when some nasty error occurs.

[v6r6p11]

*RMS:
BUGFIX: RequestClient - log string formatting

*DMS
BUGFIX: RemovalTask - handling for files not existing in the catalogue

*Transformation
FIX: TransformationManager - ignore files in NotProcessed status to get the % of processed files

*Interfaces
FIX: Fixes due to the recent changes in PromptUser utility

[v6r6p10]

*RMS
FIX: RequestDBMySQL - better escaping of queries 

*WMS
FIX: SiteDirector - get compatible platforms before checking Task Queues for a site

[v6r6p9]

*Core
FIX: Utilities/PromptUser.py - better user prompt

*Accounting
NEW: Add some validation to the job records because of weird data coming from YANDEX.ru

*DMS
BUGFIX: ReplicaManager - typo errStr -> infoStr in __replicate()
FIX: FTSRequest - fixed log message

*WMS
FIX: SiteDirector - use CSGlobals.getVO() call instead of explicit CS option

[v6r6p8]

*Transformation
BUGFIX: TransformationDB - typo in getTransformationFiles(): iterValues -> itervalues

[v6r6p7]

*Resources
FIX: StorageFactory - uncommented line that was preventing the status to be returned 
BUGFIX: CE remote scripts - should return status and not call exit()
BUGFIX: SSHComputingElement - wrong pilot ID reference

[v6r6p6]

*WMS
FIX: TaskQueueDB - in findOrphanJobs() retrieve orphaned jobs as list of ints instead of list of tuples
FIX: OptimizerExecutor - added import of datetime to cope with the old style optimizer parameters

*Transformation
FIX: TransformationAgent - fix finalization entering in an infinite loop
NEW: TransformationCLI - added resetProcessedFile command
FIX: TransformationCleaningAgent - treating the archiving delay 
FIX: TransformationDB - fix in getTransformationFiles() in case of empty file list

[v6r6p5]

*Transformation
FIX: TransformationAgent - type( transClient -> transfClient )
FIX: TransformationAgent - self._logInfo -> self.log.info
FIX: TransformationAgent - skip if no Unused files
FIX: TransformationAgent - Use CS option for replica cache lifetime
CHANGE: TransformationAgent - accept No new Unused files every [6] hours

[v6r6p4]

*DMS
FIX: TransferAgent - protection for files that can not be scheduled
BUGFIX: TransferDB - typo (instIDList - > idList ) fixed

*Transformation
BUGFIX: TransformationAgent - typo ( loginfo -> logInfo )

[v6r6p3]

FIX: merged in patch v6r5p14

*Core
BUGFIX: X509Chain - return the right structure in getCredentials() in case of failure
FIX: dirac-deploy-scripts.py - allow short scripts starting from "d"
FIX: dirac-deploy-scripts.py - added DCOMMANDS_PPID env variable in the script wrapper
FIX: ExecutorReactor - reduced error message dropping redundant Task ID 

*Interfaces
BUGFIX: Dirac.py - allow to pass LFN list to replicateFile()

*DMS
FIX: FileManager - extra check if all files are available in _findFiles()
BUGFIX: FileCatalogClientCLI - bug in DirectoryListing

[v6r6p2]

FIX: merged in patch v6r5p13

*WMS
FIX: SiteDirector - if no community set, look for DIRAC/VirtualOrganization setting

*Framework
FIX: SystemLoggingDB - LogLevel made VARCHAR in the MessageRepository table
FIX: Logging - several log messages are split in fixed and variable parts
FIX: SystemLoggingDB - in insertMessage() do not insert new records in auxiliary tables if they 
     are already there

[v6r6p1]

*Core:
CHANGE: PromptUser - changed log level of the printout to NOTICE
NEW: Base Client constructor arguments are passed to the RPCClient constructor

*DMS:
NEW: FTSRequest - added a prestage mechanism for source files
NEW: FileCatalogClientCLI - added -f switch to the size command to use raw faile tables 
     instead of storage usage tables
NEW: FileCatalog - added orphan directory repair tool
NEW: FIleCatalog - more counters to control the catalog sanity     

*WMS:
FIX: SandboxStoreClient - no more kwargs tricks
FIX: SandboxStoreClient returns sandbox file name in case of upload failure to allow failover
FIX: dirac-pilot - fixed VO_%s_SW_DIR env variable in case of OSG

*TS:
FIX: TransformationManagerHandler - avoid multiple Operations() instantiation in 
     getTransformationSummaryWeb()

[v6r6]

*Core
CHANGE: getDNForUsername helper migrated from Core.Security.CS to Registry helper
NEW: SiteSEMapping - new utilities getSitesGroupedByTierLevel(), getTier1WithAttachedTier2(),
     getTier1WithTier2
CHANGE: The DIRAC.Core.Security.CS is replaced by the Registry helper     
BUGFIX: dirac-install - properly parse += in .cfg files
FIX: Graphs.Utilities - allow two lines input in makeDataFromCVS()
FIX: Graphs - allow Graphs package usage if even matplotlib is not installed
NEW: dirac-compile-externals will retrieve the Externals compilation scripts from it's new location 
     in github (DIRACGrid/Externals)
NEW: Possibility to define a thread-global credentials for DISET connections (for web framework)
NEW: Logger - color output ( configurable )
NEW: dirac-admin-sort-cs-sites - to sort sites in the CS
CHANGE: MessageClient(Factor) - added msgClient attribute to messages
NEW: Core.Security.Properties - added JOB_MONITOR and USER_MANAGER properties

*Configuration
NEW: Registry - added getAllGroups() method

*Framework
NEW: SystemAdministratorClientCLI - possibility to define roothPath and lcgVersion when updating software

*Accounting
NEW: JobPlotter - added Normalized CPU plots to Job accounting
FIX: DBUtils - plots going to greater granularity

*DMS
NEW: FileCatalog - storage usage info stored in all the directories, not only those with files
NEW: FileCatalog - added utility to rebuild storage usage info from scratch
FIX: FileCatalog - addMetadataField() allow generic types, e.g. string
FIX: FileCatalog - path argument is normalized before usage in multiple methods
FIX: FileCatalog - new metadata for files(directories) should not be there before for directories(files)
NEW: FileCatalog - added method for rebuilding DirectoryUsage data from scratch 
NEW: FileCatalog - Use DirectoryUsage mechanism for both logical and physical storage
CHANGE: FileCatalog - forbid removing non-empty directories
BUGFIX: FileCatalogClientCLI - in do_ls() check properly the path existence
FIX: FileCatalogClientCLI - protection against non-existing getCatalogCounters method in the LFC client
FIX: DMS Agents - properly call superclass constructor with loadName argument
FIX: ReplicaManager - in removeFile() non-existent file is marked as failed
FIX: Make several classes pylint compliant: DataIntegrityHandler, DataLoggingHandler,
     FileCatalogHandler, StorageElementHandler, StorageElementProxyHandler, TransferDBMonitoringHandler
FIX: LogUploadAgent - remove the OSError exception in __replicate()
FIX: FileCatalogClientCLI - multiple check of proper command inputs,
     automatic completion of several commands with subcommands,
     automatic completion of file names
CHANGE: FileCatalogClientCLI - reformat the output of size command 
FIX: dirac-admin-ban-se - allow to go over all options read/write/check for each SE      
NEW: StrategyHandler - new implementation to speed up file scheduling + better error reporting
NEW: LcgFileCatalogProxy - moved from from LHCbDirac to DIRAC
FIX: ReplicaManager - removed usage of obsolete "/Resources/StorageElements/BannedTarget" 
CHANGE: removed StorageUsageClient.py
CHANGE: removed obsoleted ProcessingDBAgent.py

*WMS
CHANGE: RunNumber job parameter was removed from all the relevant places ( JDL, JobDB, etc )
NEW: dirac-pilot - add environment setting for SSH and BOINC CEs
NEW: WMSAdministrator - get output for non-grid CEs if not yet in the DB
NEW: JobAgent - job publishes BOINC parameters if any
CHANGE: Get rid of LHCbPlatform everywhere except TaskQueueDB
FIX: SiteDirector - provide list of sites to the Matcher in the initial query
FIX: SiteDirector - present a list of all groups of a community to match TQs
CHANGE: dirac-boinc-pilot dropped
CHANGE: TaskQueueDirector does not depend on /LocalSite section any more
CHANGE: reduced default delays for JobCleaningAgent
CHANGE: limit the number of jobs received by JobCleaningAgent
CHANGE: JobDB - use insertFields instead of _insert
CHANGE: Matcher, TaskQueueDB - switch to use Platform rather than LHCbPlatform retaining LHCbPlatform compatibility
BUGFIX: Matcher - proper reporting pilot site and CE
CHANGE: JobManager - improved job Killing/Deleting logic
CHANGE: dirac-pilot - treat the OSG case when jobs on the same WN all run in the same directory
NEW: JobWrapper - added more status reports on different failures
FIX: PilotStatusAgent - use getPilotProxyFromDIRACGroup() instead of getPilotProxyFromVOMSGroup()
CHANGE: JobMonitoringHandler - add cutDate and condDict parameters to getJobGroup()
NEW: JobMonitoringHandler - check access rights with JobPolicy when accessing job info from the web
NEW: JobManager,JobWrapper - report to accounting jobs in Rescheduled final state if rescheduling is successful
FIX: WMSAdministrator, SiteDirector - store only non-empty pilot output to the PilotDB
NEW: added killPilot() to the WMSAdministrator interface, DiracAdmin and dirac-admin-kill-pilot command
NEW: TimeLeft - renormalize time left using DIRAC Normalization if available
FIX: JobManager - reconnect to the OptimizationMind in background if not yet connected
CHANGE: JobManifest - use Operations helper
NEW: JobCleaningAgent - delete logging records from JobLoggingDB when deleting jobs

*RMS
FIX: RequestDBFile - better exception handling in case no JobID supplied
FIX: RequestManagerHandler - make it pylint compliant
NEW: RequestProxyHandler - is forwarding requests from voboxes to central RequestManager. 
     If central RequestManager is down, requests are dumped into file cache and a separate thread 
     running in background is trying to push them into the central. 
CHANGE: Major revision of the code      
CHANGE: RequestDB - added index on SubRequestID in the Files table
CHANGE: RequestClient - readRequestForJobs updated to the new RequetsClient structure

*RSS
NEW: CS.py - Space Tokens were hardcoded, now are obtained after scanning the StorageElements.

*Resources
FIX: SSHComputingElement - enabled multiple hosts in one queue, more debugging
CHANGE: SSHXXX Computing Elements - define SSH class once in the SSHComputingElement
NEW: SSHComputingElement - added option to define private key location
CHANGE: Get rid of legacy methods in ComputingElement
NEW: enable definition of ChecksumType per SE
NEW: SSHBatch, SSHCondor Computing Elements
NEW: SSHxxx Computing Elements - using remote control scripts to better capture remote command errors
CHANGE: put common functionality into SSHComputingElement base class for all SSHxxx CEs
NEW: added killJob() method tp all the CEs
NEW: FileCatalog - take the catalog information info from /Operations CS section, if defined there, 
     to allow specifications per VO 

*Interfaces
CHANGE: Removed Script.initialize() from the API initialization
CHANGE: Some general API polishing
FIX: Dirac.py - when running in mode="local" any directory in the ISB would not get untarred, 
     contrary to what is done in the JobWrapper

*TS
BUGFIX: TaskManager - bug fixed in treating tasks with input data
FIX: TransformationCleaningAgent - properly call superclass constructor with loadName argument
NEW: TransformationCleaningAgent - added _addExtraDirectories() method to extend the list of
     directories to clean in a subclass if needed
CHANGE: TransformationCleaningAgent - removed usage of StorageUsageClient     
NEW: TransformationAgent is multithreaded now ( implementation moved from LHCbDIRAC )
NEW: added unit tests
NEW: InputDataAgent - possibility to refresh only data registered in the last predefined period of time 
NEW: TransformationAgent(Client) - management of derived transformations and more ported from LHCbDIRAC
BUGFIX: TransformationDB - wrong SQL statement generation in setFileStatusForTransformation()

[v6r5p14]

*Core
NEW: Utilities - added Backports utility

*WMS
FIX: Use /Operations/JobScheduling section consistently, drop /Operations/Matching section
NEW: Allow VO specific share correction plugins from extensions
FIX: Executors - several fixes

[v6r5p13]

*WMS
FIX: Executors - VOPlugin will properly send and receive the params
NEW: Correctors can be defined in an extension
FIX: Correctors - Properly retrieve info from the CS using the ops helper

[v6r5p12]

FIX: merged in patch v6r4p34

[v6r5p11]

FIX: merged in patch v6r4p33

*Core
FIX: MySQL - added offset argument to buildConditions()

[v6r5p10]

FIX: merged in patch v6r4p32

[v6r5p9]

FIX: merged in patch v6r4p30

[v6r5p8]

FIX: merged in patch v6r4p29

[v6r5p7]

FIX: merged in patch v6r4p28

[v6r5p6]

FIX: merged in patch v6r4p27

*Transformation
BUGFIX: TransformationDB - StringType must be imported before it can be used

*RSS
NEW: CS.py - Space Tokens were hardcoded, now are obtained after scanning the StorageElements.

[v6r5p5]

FIX: merged in patch v6r4p26

[v6r5p4]

FIX: merged in patch v6r4p25

[v6r5p3]

*Transformation
FIX: merged in patch v6r4p24

[v6r5p2]

*Web
NEW: includes DIRACWeb tag web2012092101

[v6r5p1]

*Core
BUGFIX: ExecutorMindHandler - return S_OK() in the initializeHandler
FIX: OptimizationMindHandler - if the manifest is not dirty it will not be updated by the Mind

*Configuration
NEW: Resources helper - added getCompatiblePlatform(), getDIRACPlatform() methods

*Resources
FIX: SSHComputingElement - add -q option to ssh command to avoid banners in the output
FIX: BOINCComputingElement - removed debugging printout
FIX: ComputingElement - use Platform CS option which will be converted to LHCbPlatform for legacy compatibility

*DMS
FIX: RequestAgentBase - lowering loglevel from ALWAYS to INFO to avoid flooding SystemLogging

*WMS:
FIX: SiteDirector - provide CE platform parameter when interrogating the TQ
FIX: GridPilotDirector - publish pilot OwnerGroup rather than VOMS role
FIX: WMSUtilities - add new error string into the parsing of the job output retrieval

[v6r5]

NEW: Executor framework

*Core
NEW: MySQL.py - added Test case for Time.dateTime time stamps
NEW: MySQL.py - insertFields and updateFields can get values via Lists or Dicts
NEW: DataIntegrityDB - use the new methods from MySQL and add test cases
NEW: DataIntegrityHandler - check connection to DB and create tables (or update their schema)
NEW: DataLoggingDB - use the new methods from MySQL and add test cases
NEW: DataLoggingHandler - check connection to DB and create tables (or update their schema)
FIX: ProcessPool - killing stuck workers after timeout
CHANGE: DB will throw a RuntimeException instead of a sys.exit in case it can't contact the DB
CHANGE: Several improvements on DISET
CHANGE: Fixed all DOS endings to UNIX
CHANGE: Agents, Services and Executors know how to react to CSSection/Module and react accordingly
NEW: install tools are updated to deal with executors
FIX: dirac-install - add -T/--Timeout option to define timeout for distribution downloads
NEW: dirac-install - added possibility of defining dirac-install's global defaults by command line switch
BUGFIX: avoid PathFinder.getServiceURL and use Client class ( DataLoggingClient,LfcFileCatalogProxyClient ) 
FIX: MySQL - added TIMESTAMPADD and TIMESTAMPDIFF to special values not to be scaped by MySQL
NEW: ObjectLoader utility
CHANGE: dirac-distribution - added global defaults flag and changed the flag to -M or --defaultsURL
FIX: Convert to string before trying to escape value in MySQL
NEW: DISET Services - added PacketTimeout option
NEW: SystemLoggingDB - updated to use the renewed MySQL interface and SQL schema
NEW: Added support for multiple entries in /Registry/DefaultGroup, for multi-VO installations
CHANGE: Component installation procedure updated to cope with components inheriting Modules
CHANGE: InstallTools - use dirac- command in runit run scripts
FIX: X509Chain - avoid a return of error when the group is not valid
FIX: MySQL - reduce verbosity of log messages when high level methods are used
CHANGE: Several DB classes have been updated to use the MySQL buildCondition method
NEW: MySQL - provide support for greater and smaller arguments to all MySQL high level methods
FIX: Service.py - check all return values from all initializers

*Configuration
CHANGE: By default return option and section lists ordered as in the CS
NEW: ConfigurationClient - added function to refresh remote configuration

*Framework
FIX: Registry.findDefaultGroup will never return False
CHANGE: ProxyManager does not accept proxies without explicit group
CHANGE: SystemAdministratorHandler - force refreshing the configuration after new component setup

*RSS
CHANGE: removed code execution from __init__
CHANGE: removed unused methods
NEW: Log all policy results 

*Resources
NEW: updated SSHComputingElement which allows multiple job submission
FIX: SGETimeLeft - better parsing of the batch system commands output
FIX: InProcessComputingElement - when starting a new job discard renewal of the previous proxy
NEW: BOINCComputingElement - new CE client to work with the BOINC desktop grid infrastructure 

*WMS
CHANGE: WMS Optimizers are now executors
CHANGE: SandboxStoreClient can directly access the DB if available
CHANGE: Moved JobDescription and improved into JobManifest
FIX: typo in JobLoggingDB
NEW: JobState/CachedJobState allow access to the Job via DB/JobStateSync Service automatically
BUGFIX: DownloadInputData - when not enough disk space, message was using "buffer" while it should be using "data"
FIX: the sandboxmetadataDB explosion when using the sandboxclient without direct access to the DB
NEW: Added support for reset/reschedule in the OptimizationMind
CHANGE: Whenever a DB is not properly initialized it will raise a catchable RuntimeError exception 
        instead of silently returning
FIX: InputDataResolution - just quick mod for easier extensibility, plus removed some LHCb specific stuff
NEW: allow jobids in a file in dirac-wms-job-get-output
NEW: JobManager - zfill in %n parameter substitution to allow alphabetical sorting
NEW: Directors - added checking of the TaskQueue limits when getting eligible queues
CHANGE: Natcher - refactor to simpify the logic, introduced Limiter class
CHANGE: Treat MaxCPUTime and CPUTime the same way in the JDL to avoid confusion
NEW: SiteDirector - added options PilotScript, MaxPilotsToSubmit, MaxJobsInFillMode
BUGFIX: StalledJobAgent - use cpuNormalization as float, not string 
FIX: Don't kill an executor if a task has been taken out from it
NEW: dirac-boinc-pilot - pilot script to be used on the BOINC volunteer nodes
FIX: SiteDirector - better handling of tokens and filling mode 
NEW: Generic pilot identities are automatically selected by the TQD and the SiteDirector 
     if not explicitly defined in /Pilot/GenericDN and GenericGroup
NEW: Generic pilot groups can have a VO that will be taken into account when selecting generic 
     credentials to submit pilots
NEW: Generic pilots that belong to a VO can only match jobs from that VO
NEW: StalledJobAgent - added rescheduling of jobs stuck in Matched or Rescheduled status
BUGFIX: StalledJobAgent - default startTime and endTime to "now", avoid None value
NEW: JobAgent - stop after N failed matching attempts (nothing to do), use StopAfterFailedMatches option
CHANGE: JobAgent - provide resource description as a dictionary to avoid extra JDL parsing by the Matcher
CHANGE: Matcher - report pilot info once instead of sending it several times from the job
CHANGE: Matcher - set the job site instead of making a separate call to JobStateUpdate
NEW: Matcher - added Matches done and matches OK statistics
NEW: TaskQueue - don't delete fresh task queues. Wait 5 minutes to do so.
CHANGE: Disabled TQs can also be matched, if no jobs are there, a retry will be triggered

*Transformation
FIX: TransformationAgent - a small improvement: now can pick the prods status to handle from the CS, 
     plus few minor corrections (e.g. logger messages)
FIX: TransformationCLI - take into accout possible failures in resetFile command     

*Accounting
NEW: AccountingDB - added retrieving RAW records for internal stuff
FIX: AccountingDB - fixed some logic for readonly cases
CHANGE: Added new simpler and faster bucket insertion mechanism
NEW: Added more info when rebucketing
FIX: Calculate the rebucket ETA using remaining records to be processed instead of the total records to be processed
FIX: Plots with no data still carry the plot name

*DMS
NEW: SRM2Storage - added retry in the gfal calls
NEW: added new FTSCleaningAgent cleaning up TransferDB tables
FIX: DataLoggingClient and DataLoggingDB - tests moved to separate files
CHANGE: request agents cleanup

*RMS
CHANGE: Stop using RequestAgentMixIn in the request agents

[v6r4p34]

*DMS
BUGFIX: FileCatalogCLI - fixed wrong indentation
CHANGE: RegistrationTask - removed some LHCb specific defaults

[v6r4p33]

*DMS
CHANGE: FTSRequest - be more verbose if something is wrong with file

[v6r4p32]

*WMS
FIX: StalledJobAgent - avoid exceptions in the stalled job accounting reporting

*DMS
NEW: FTSMonitorAgent - handling of expired FTS jobs 

*Interfaces
CHANGE: Dirac.py - attempt to retrieve output sandbox also for Completed jobs in retrieveRepositorySandboxes()

[v6r4p30]

*Core
BUGFIX: dirac-admin-bdii-ce-voview - proper check of the result structure

*Interfaces
FIX: Dirac.py, Job.py - allow to pass environment variables with special characters

*DMS
NEW: FileCatalogCLI - possibility to sort output in the ls command

*WMS:
FIX: JobWrapper - interpret environment variables with special characters 

[v6r4p29]

*RMS
BUGFIX: RequestDBMySQL - wrong indentation in __updateSubRequestFiles()

[v6r4p28]

*Interfaces
CHANGE: Dirac.py, DiracAdmin.py - remove explicit timeout on RPC client instantiation

*RSS
FIX: CS.py - fix for updated CS location (backward compatible)

*DMS
BUGFIX: StrategyHandler - bug fixed determineReplicationTree()
FIX: FTSRequest - add checksum string to SURLs file before submitting an FTS job

*WMS
FIX: JobWrapper - protection for double quotes in JobName
CHANGE: SiteDirector - switched some logging messages from verbose to info level

*RMS
NEW: Request(Client,DBMySQL,Manager) - added readRequestsForJobs() method

[v6r4p27]

*DMS
FIX: SRM2Storage - removed hack for EOS (fixed server-side)

*Transformation
CHANGE: TransformationClient - limit to 100 the number of transformations in getTransformations()
NEW: TransformationAgent - define the transformations type to use in the configuration

*Interfaces
FIX: Job.py -  fix for empty environmentDict (setExecutionEnv)

[v6r4p26]

*Transformation
BUGFIX: TransformationClient - fixed calling sequence in rpcClient.getTransformationTasks()
NEW: TransformationClient - added log messages in verbose level.

[v6r4p25]

*DMS
BUGFIX: StrategyHandler - sanity check for wrong replication tree 

[v6r4p24]

*Core
NEW: MySQL - add 'offset' argument to the buildCondition()

*Transformation
FIX: TransformationAgent - randomize the LFNs for removal/replication case when large number of those
CHANGE: TransformationClient(DB,Manager) - get transformation files in smaller chunks to
        improve performance
FIX: TransformationAgent(DB) - do not return redundant LFNs in getTransformationFiles()    

[v6r4p23]

*Web
NEW: includes DIRACWeb tag web2012092101

[v6r4p22]

*DMS
FIX: SRM2Storage - fix the problem with the CERN-EOS storage 

[v6r4p21]

*Core
BUGFIX: SGETimeLeft - take into account dd:hh:mm:ss format of the cpu consumed

[v6r4p20]

*WMS
BUGFIX: PilotDirector, GridPilotDirector - make sure that at least 1 pilot is to be submitted
BUGFIX: GridPilotDirector - bug on how pilots are counted when there is an error in the submit loop.
BUGFIX: dirac-pilot - proper install script installation on OSG sites

[v6r4p19]

*RMS
FIX: RequestDBMySQL - optimized request selection query 

[v6r4p18]

*Configuration
BUGFIX: CE2CSAgent.py - the default value must be set outside the loop

*DMS
NEW: dirac-dms-create-replication-request
BUGFIX: dirac-dms-fts-submit, dirac-dms-fts-monitor - print out error messages

*Resources
BUGFIX: TorqueComputingElement.py, plus add UserName for shared Queues

*WMS
BUGFIX: JobManagerHandler - default value for pStart (to avoid Exception)

[v6r4p17]

*Core
FIX: dirac-configure - setup was not updated in dirac.cfg even with -F option
FIX: RequestHandler - added fix for Missing ConnectionError

*DMS
FIX: dirac-dms-clean-directory - command fails with `KeyError: 'Replicas'`.

*WMS
FIX: SiteDirector - adapt to the new method in the Matcher getMatchingTaskQueue 
FIX: SiteDirector - added all SubmitPools to TQ requests

[v6r4p16]

*Core:
FIX: dirac-install - bashrc/cshrc were wrongly created when using versionsDir

*Accounting
CHANGE: Added new simpler and faster bucket insertion mechanism
NEW: Added more info when rebucketing

*WMS
CHANGE: Matcher - refactored to take into account job limits when providing info to directors
NEW: JoAgent - reports SubmitPool parameter if applicable
FIX: Matcher - bad codition if invalid result

[v6r4p15]

*WMS
FIX: gLitePilotDirector - fix the name of the MyProxy server to avoid crasehs of the gLite WMS

*Transformation
FIX: TaskManager - when the file is on many SEs, wrong results were generated

[v6r4p13]

*DMS
FIX: dirac-admin-allow-se - added missing interpreter line

[v6r4p12]

*DMS
CHANGE: RemovalTask - for DataManager shifter change creds after failure of removal with her/his proxy.

*RSS
NEW: Added RssConfiguration class
FIX: ResourceManagementClient  - Fixed wrong method name

[v6r4p11]

*Core
FIX: GGUSTicketsClient - GGUS SOAP URL updated

*DMS
BUGFIX: ReplicaManager - wrong for loop

*RequestManagement
BUGFIX: RequestClient - bug fix in finalizeRequest()

*Transformation
FIX: TaskManager - fix for correctly setting the sites (as list)

[v6r4p10]

*RequestManagement
BUGFIX: RequestContainer - in addSubrequest() function

*Resources
BUGFIX: SRM2Storage - in checksum type evaluation

*ResourceStatusSystem
BUGFIX: InfoGetter - wrong import statement

*WMS
BUGFIX: SandboxMetadataDB - __init__() can not return a value

[v6r4p9]

*DMS
CHANGE: FailoverTransfer - ensure the correct execution order of the subrequests

[v6r4p8]

Bring in fixes from v6r3p17

*Core:
FIX: Don't have the __init__ return True for all DBs
NEW: Added more protection for exceptions thrown in callbacks for the ProcessPool
FIX: Operations will now look in 'Defaults' instead of 'Default'

*DataManagement:
FIX: Put more protection in StrategyHandler for neither channels  not throughput read out of TransferDB
FIX: No JobIDs supplied in getRequestForJobs function for RequestDBMySQL taken into account
FIX: Fix on getRequestStatus
CHANGE: RequestClient proper use of getRequestStatus in finalizeRequest
CHANGE: Refactored RequestDBFile

[v6r4p7]

*WorkloadManagement
FIX: SandboxMetadataDB won't explode DIRAC when there's no access to the DB 
CHANGE: Whenever a DB fails to initialize it raises a catchable exception instead of just returning silently

*DataManagement
CHANGE: Added Lost and Unavailable to the file metadata

[v6r4p6]

Bring fixes from v6r4p6

[v6r4p5]

*Configuration
NEW: Added function to generate Operations CS paths

*Core
FIX: Added proper ProcessPool checks and finalisation

*DataManagement
FIX: don't set Files.Status to Failed for non-existign files, failover transfers won't go
FIX: remove classmethods here and there to unblock requestHolder
CHANGE: RAB, TA: change task timeout: 180 and 600 (was 600 and 900 respectively)
FIX: sorting replication tree by Ancestor, not hopAncestorgit add DataManagementSystem/Agent/TransferAgent.py
NEW: TA: add finalize
CHANGE: TransferAgent: add AcceptableFailedFiles to StrategyHandler to ban FTS channel from scheduling
FIX: if there is no failed files, put an empty dict


*RSS
FIX: RSS is setting Allowed but the StorageElement checks for Active

*Workflows
FIX: Part of WorfklowTask rewritten to fix some issues and allow 'ANY' as site

*Transformation
FIX: Wrong calls to TCA::cleanMetadataCatalogFiles

[v6r4p4]

*Core
FIX: Platform.py - check if Popen.terminate is available (only from 2.6)

[v6r4p3]

*Core
FIX: ProcessPool with watchdog and timeouts - applied in v6r3 first

[v6r4p2]

*StorageManagement
BUGFIX: StorageElement - staging is a Read operation and should be allowed as such

*WMS
BUGFIX: InProcessComputingElement, JobAgent - proper return status code from the job wrapper

*Core
FIX: Platform - manage properly the case of exception in the ldconfig execution

[v6r4p1]

*DMS
FIX: TransferDB.getChannelObservedThroughput - the channelDict was created in a wrong way

*RSS
FIX: ResourceStatus was not returning Allowed by default

[v6r4]

*Core
FIX: dirac-install-db.py: addDatabaseOptionsToCS has added a new keyed argument
NEW: SGETimeLeft.py: Support for SGE backend
FIX: If several extensions are installed, merge ConfigTemplate.cfg
NEW: Service framework - added monitoring of file descriptors open
NEW: Service framework - Reduced handshake timeout to prevent stuck threads
NEW: MySQL class with new high level methods - buildCondition,insertFields,updateFields
     deleteEntries, getFields, getCounters, getDistinctAttributeValues
FIX: ProcessPool - fixes in the locking mechanism with LockRing, stopping workers when the
     parent process is finished     
FIX: Added more locks to the LockRing
NEW: The installation tools are updated to install components by name with the components module specified as an option

*DMS
FIX: TransferDB.py - speed up the Throughput determination
NEW: dirac-dms-add-files: script similar to dirac-dms-remove-files, 
     allows for 1 file specification on the command line, using the usual dirac-dms-add-file options, 
     but also can take a text file in input to upload a bunch of files. Exit code is 0 only if all 
     was fine and is different for every error found. 
NEW: StorageElementProxy- support for data downloading with http protocol from arbitrary storage, 
     needed for the web data download
BUGFIX: FileCatalogCLI - replicate operation does a proper replica registration ( closes #5 )     
FIX: ReplicaManager - __cleanDirectory now working and thus dirac-dms-clean-directory

*WMS
NEW: CPU normalization script to run a quick test in the pilot, used by the JobWrapper
     to report the CPU consumption to the accounting
FIX: StalledJobAgent - StalledTimeHours and FailedTimeHours are read each cycle, refer to the 
     Watchdog heartBeat period (should be renamed); add NormCPUTime to Accounting record
NEW: SiteDirector - support for the operation per VO in multi-VO installations
FIX: StalledJobAgent - get ProcessingType from JDL if defined
BUGFIX: dirac-wms-job-peek - missing printout in the command
NEW: SiteDirector - take into account the number of already waiting pilots when evaluating the number of pilots to submit
FIX: properly report CPU usage when the Watchdog kill the payload.

*RSS
BUGFIX: Result in ClientCache table is a varchar, but the method was getting a datetime
NEW: CacheFeederAgent - VOBOX and SpaceTokenOccupancy commands added (ported from LHCbDIRAC)
CHANGE: RSS components get operational parameters from the Operations handler

*DataManagement
FIX: if there is no failed files, put an empty dict

*Transformation
FIX: Wrong calls to TCA::cleanMetadataCatalogFiles

[v6r3p19]

*WMS
FIX: gLitePilotDirector - fix the name of the MyProxy server to avoid crashes of the gLite WMS

[v6r3p18]

*Resources
BUGFIX: SRM2Storage - in checksum type evaluation

[v6r3p17]

*DataManagement
FIX: Fixes issues #783 and #781. Bugs in ReplicaManager removePhisicalReplica and getFilesFromDirectory
FIX: Return S_ERROR if missing jobid arguments
NEW: Checksum can be verified during FTS and SRM2Storage 

[v6r3p16]

*DataManagement
FIX: better monitoring of FTS channels 
FIX: Handle properly None value for channels and bandwidths

*Core
FIX: Properly calculate the release notes if there are newer releases in the release.notes file

[v6r3p15]

*DataManagement
FIX: if there is no failed files, put an empty dict

*Transformation
FIX: Wrong calls to TCA::cleanMetadataCatalogFiles


[v6r3p14]

* Core

BUGFIX: ProcessPool.py: clean processing and finalisation
BUGFIX: Pfn.py: don't check for 'FileName' in pfnDict

* DMS

NEW: dirac-dms-show-fts-status.py: script showing last hour history for FTS channels
NEW: TransferDBMonitoringHandler.py: new function exporting FST channel queues
BUGFIX: TransferAgent.py,RemovalAgent.py,RegistrationAgent.py - unlinking of temp proxy files, corection of values sent to gMonitor
BUGFIX: StrategyHandler - new config option 'AcceptableFailedFiles' to unblock scheduling for channels if problematic transfers occured for few files
NEW: TransferAgent,RemovalAgent,RegistrationAgent - new confing options for setting timeouts for tasks and ProcessPool finalisation
BUGFIX: ReplicaManager.py - reverse sort of LFNs when deleting files and directories to avoid blocks
NEW: moved StrategyHandler class def to separate file under DMS/private

* TMS

FIX: TransformationCleaningAgent.py: some refactoring, new way of disabling/enabline execution by 'EnableFlag' config option

[v6r3p13]

*Core
FIX: Added proper ProcessPool checks and finalisation

*DataManagement
FIX: don't set Files.Status to Failed for non-existign files, failover transfers won't go
FIX: remove classmethods here and there to unblock requestHolder
CHANGE: RAB, TA: change task timeout: 180 and 600 (was 600 and 900 respectively)
FIX: sorting replication tree by Ancestor, not hopAncestorgit add DataManagementSystem/Agent/TransferAgent.py
NEW: TA: add finalize
CHANGE: TransferAgent: add AcceptableFailedFiles to StrategyHandler to ban FTS channel from scheduling

[v6r3p12]

*Core
FIX: Platform.py - check if Popen.terminate is available (only from 2.6)

[v6r3p11]

*Core
FIX: ProcessPool with watchdog and timeouts

[v6r3p10]

*StorageManagement
BUGFIX: StorageElement - staging is a Read operation and should be allowed as such

*WMS
BUGFIX: InProcessComputingElement, JobAgent - proper return status code from the job wrapper

*Core
FIX: Platform - manage properly the case of exception in the ldconfig execution

[v6r3p9]

*DMS
FIX: TransferDB.getChannelObservedThroughput - the channelDict was created in a wrong way

[v6r3p8]

*Web
CHANGE: return back to the release web2012041601

[v6r3p7]

*Transformation
FIX: TransformationCleaningAgent - protection from deleting requests with jobID 0 

[v6r3p6]

*Core
FIX: dirac-install-db - proper key argument (follow change in InstallTools)
FIX: ProcessPool - release all locks every time WorkignProcess.run is executed, more fixes to come
FIX: dirac-configure - for Multi-Community installations, all vomsdir/vomses files are now created

*WMS
NEW: SiteDirector - add pilot option with CE name to allow matching of SAM jobs.
BUGFIX: dirac-pilot - SGE batch ID was overwriting the CREAM ID
FIX: PilotDirector - protect the CS master if there are at least 3 slaves
NEW: Watchdog - set LocalJobID in the SGE case

[v6r3p5]

*Core:
BUGFIX: ProcessPool - bug making TaskAgents hang after max cycles
BUGFIX: Graphs - proper handling plots with data containing empty string labels
FIX: GateWay - transfers were using an old API
FIX: GateWay - properly calculate the gateway URL
BUGFIX: Utilities/Pfn.py - bug in pfnunparse() when concatenating Path and FileName

*Accounting
NEW: ReportGenerator - make AccountingDB readonly
FIX: DataCache - set daemon the datacache thread
BUGFIX: BasePlotter - proper handling of the Petabyte scale data

*DMS:
BUGFIX: TransferAgent, RegistrationTask - typos 

[v6r3p4]

*DMS:
BUGFIX: TransferAgent - wrong value for failback in TA:execute

[v6r3p3]

*Configuration
BUGFIX: Operations helper - typo

*DMS:
FIX: TransferAgent - change the way of redirecting request to task

[v6r3p2]

*DMS
FIX: FTSRequest - updating metadata for accouting when finalizing FTS requests

*Core
FIX: DIRAC/__init__.py - default version is set to v6r3

[v6r3p1]

*WMS
CHANGE: Use ResourcesStatus and Resources helpers in the InputDataAgent logic

*Configuration
NEW: added getStorageElementOptions in Resources helper

*DMS
FIX: resourceStatus object created in TransferAgent instead of StrategyHandler

[v6r3]

*Core
NEW: Added protections due to the process pool usage in the locking logic

*Resources
FIX: LcgFileCatalogClient - reduce the number of retries: LFC_CONRETRY = 5 to 
     avoid combined catalog to be stuck on a faulty LFC server
     
*RSS
BUGFIX: ResourceStatus - reworked helper to keep DB connections     

*DMS
BUGFIX: ReplicaManager::CatalogBase::_callFileCatalogFcnSingleFile() - wrong argument

*RequestManagement
FIX: TaskAgents - set timeOut for task to 10 min (15 min)
NEW: TaskAgents - fill in Error fields in case of failing operations

*Interfaces
BUGFIX: dirac-wms-select-jobs - wrong use of the Dirac API

[v6r2p9]

*Core
FIX: dirac-configure - make use of getSEsForSite() method to determine LocalSEs

*WMS
NEW: DownloadInputData,InputDataByProtocol - check Files on Tape SEs are on Disk cache 
     before Download or getturl calls from Wrapper
CHANGE: Matcher - add Stalled to "Running" Jobs when JobLimits are applied   
CHANGE: JobDB - allow to specify required platform as Platform JDL parameter,
        the specified platform is taken into account even without /Resources/Computing/OSCompatibility section

*DMS
CHANGE: dirac-admin-allow(ban)-se - removed lhcb-grid email account by default, 
        and added switch to avoid sending email
FIX: TaskAgents - fix for non-existing files
FIX: change verbosity in failoverReplication 
FIX: FileCatalog - remove properly metadata indices 
BUGFIX: FileManagerBase - bugfix in the descendants evaluation logic  
FIX: TransferAgent and TransferTask - update Files.Status to Failed when ReplicaManager.replicateAndRegister 
     will fail completely; when no replica is available at all.

*Core
FIX: dirac-pilot - default lcg bindings version set to 2012-02-20

[v6r2p8]

*DMS:
CHANGE: TransferAgent - fallback to task execution if replication tree is not found

[v6r2p7]

*WMS
BUGFIX: SiteDirector - wrong CS option use: BundleProxy -> HttpProxy
FIX: SiteDirector - use short lines in compressed/encoded files in the executable
     python script

[v6r2p6]

*DataManagement
FIX: Bad logic in StrategyHandler:MinimiseTotalWait

*Core
CHANGE: updated GGUS web portal URL

*RSS
BUGFIX: meta key cannot be reused, it is popped from dictionary

*Framework
FIX: The Gateway service does not have a handler
NEW: ConfingTemplate entry for Gateway
FIX: distribution notes allow for word wrap

*WorkloadManagement
FIX: avoid unnecessary call if no LFN is left in one of the SEs
FIX: When Uploading job outputs, try first Local SEs, if any


[v6r2p5]

*RSS
BUGFIX: several minor bug fixes

*RequestManagement
BUGFIX: RequestDBMySQL - removed unnecessary request type check

*DMS
BUGFIX: FileCatalogClienctCLI - wrong evaluation of the operation in the find command
NEW: FileCatalog - added possibility to remove specified metadata for a given path 
BUGFIX: ReplicaManager - wrong operation order causing failure of UploadLogFile module

*Core
NEW: dirac-install - generate cshrc DIRAC environment setting file for the (t)csh 

*Interfaces
CHANGE: Job - added InputData to each element in the ParametricInputData

*WMS
CHANGE: dirac-jobexec - pass ParametericInputData to the workflow as a semicolon separated string

[v6r2p4]

*WMS
BUGFIX: StalledJobAgent - protection against jobs with no PilotReference in their parameters
BUGFIX: WMSAdministratorHandler - wrong argument type specification for getPilotInfo method

*StorageManagement
BUGFIX: RequestFinalizationAgent - no method existence check when calling RPC method

[v6r2p3]

*WMS
CHANGE: Matcher - fixed the credentials check in requestJob() to simplify it

*ConfigurationSystem
CHANGE: Operations helper - fix that allow no VO to be defined for components that do not need it

*Core
BUGFIX: InstallTools - when applying runsvctrl to a list of components make sure that the config server is treated first and the sysadmin service - last
        
[v6r2p2]

*WMS
BUGFIX: Matcher - restored logic for checking private pilot asking for a given DN for belonging to the same group with JOB_SHARING property.

[v6r2p1]

*RequestManagementSystem
BUGFIX: RequestCleaningAgent - missing import of the "second" interval definition 

[v6r2]

*General
FIX: replaced use of exec() python statement in favor of object method execution

*Accounting
CHANGE: Accounting 'byte' units are in powers of 1000 instead of powers of 1024 (closes #457)

*Core
CHANGE: Pfn.py - pfnparse function rewritten for speed up and mem usage, unit test case added
FIX: DISET Clients are now thread-safe. Same clients used twice in different threads was not 
closing the previous connection
NEW: reduce wait times in DISET protocol machinery to improve performance    
NEW: dirac-fix-mysql-script command to fix the mysql start-up script for the given installation
FIX: TransferClient closes connections properly
FIX: DISET Clients are now thread-safe. Same client used twice in different threads will not close the previous connection
CHANGE: Beautification and reduce wait times to improve performance
NEW: ProcessPool - added functionality to kill all children processes properly when destroying ProcessPool objects
NEW: CS Helper for LocalSite section, with gridEnv method
NEW: Grid module will use Local.gridEnv if nothing passed in the arguments
CHANGE: Add deprecated sections in the CS Operations helper to ease the transition
FIX: dirac-install - execute dirac-fix-mysql-script, if available, to fix the mysql.server startup script
FIX: dirac-distribution - Changed obsoleted tar.list file URL
FIX: typo in dirac-admin-add-host in case of error
CHANGE: dirac-admin-allow(ban)-se - use diracAdmin.sendMail() instead of NotificationClient.sendMail()

*Framework
BUGFIX: UserProfileDB - no more use of "type" variable as it is a reserved keyword 

*RequestManagement:
FIX: RequestDBFile - more consistent treatment of requestDB Path
FIX: RequestMySQL - Execution order is evaluated based on not Done state of subrequests
NEW: RequestCleaningAgent - resetting Assigned requests to Waiting after a configurable period of time

*RSS
CHANGE: RSS Action now inherits from a base class, and Actions are more homogeneous, they all take a uniform set of arguments. The name of modules has been changed from PolType to Action as well.
FIX: CacheFeederAgent - too verbose messages moved to debug instead of info level
BUGFIX: fixed a bug preventing RSS clients to connect to the services     
FIX: Proper services synchronization
FIX: Better handling of exceptions due to timeouts in GOCDBClient   
FIX: RSS.Notification emails are sent again
FIX: Commands have been modified to return S_OK, S_ERROR inside the Result dict. This way, policies get a S_ERROR / S_OK object. CacheFeederAgent has been updated accordingly.
FIX: allow clients, if db connection fails, to reconnect ( or at least try ) to the servers.
CHANGE: access control using CS Authentication options. Default is SiteManager, and get methods are all.
BUGFIX: MySQLMonkey - properly escaped all parameters of the SQL queries, other fixes.
NEW: CleanerAgent renamed to CacheCleanerAgent
NEW: Updated RSS scripts, to set element statuses and / or tokens.
NEW: Added a new script, dirac-rss-synch
BUGFIX: Minor bugfixes spotted on the Web development
FIX: Removed useless decorator from RSS handlers
CHANGE: ResourceStatus helper tool moved to RSS/Client directory, no RSS objects created if the system is InActive
CHANGE: Removed ClientFastDec decorator, using a more verbose alternative.
CHANGE: Removed useless usage of kwargs on helper functions.  
NEW: added getSESitesList method to RSSClient      
FIX: _checkFloat() checks INTEGERS, not datetimes

*DataManagement
CHANGE: refactoring of DMS agents executing requests, allow requests from arbitrary users
NEW: DFC - allow to specify multiple replicas, owner, mode when adding files
CHANGE: DFC - optimization of the directory size evaluation
NEW: Added CREATE TEMPORARY TABLES privilege to FileCatalogDB
CHANGE: DFC - getCatalogCounters() update to show numbers of directories
NEW: lfc_dfc_copy script to migrate data from LFC to DFC
FIX: dirac-dms-user-lfns - fixed the case when the baseDir is specified
FIX: FTS testing scripts were using sys.argv and getting confused if options are passed
NEW: DFC - use DirectoryUsage tables for the storage usage evaluations
NEW: DFC - search by metadata can be limited to a given directory subtree
NEW: DFC - search by both directory and file indexed metadata
BUGFIX: DFC - avoid crash if no directories or files found in metadata query
NEW: DFC FileCatalogHandler - define database location in the configuration
NEW: DFC - new FileCatalogFactory class, possibility to use named DFC services
FIX: FTSMonitor, FTSRequest - fixes in handling replica registration, setting registration requests in FileToCat table for later retry
FIX: Failover registration request in the FTS agents.      
FIX: FTSMonitor - enabled to register new replicas if even the corresponding request were removed from the RequestManagement 
FIX: StorageElement - check if SE has been properly initialized before executing any method     
CHANGE: LFC client getReplica() - make use of the new bulk method lfc.lfc_getreplicasl()
FIX: LFC client - protect against getting None in lfc.lfc_readdirxr( oDirectory, "" )  
FIX: add extra protection in dump method of StorageElement base class
CHANGE: FailoverTransfer - create subrequest per catalog if more than one catalog

*Interface
NEW: Job.py - added method to handle the parametric parameters in the workflow. They are made available to the workflow_commons via the key 'GenericParameters'.
FIX: Dirac.py - fix some type checking things
FIX: Dirac.py - the addFile() method can now register to more than 1 catalog.

*WMS
FIX: removed dependency of the JobSchedulingAgent on RSS. Move the getSiteTier functionality to a new CS Helper.
FIX: WMSAdministratorHandler - Replace StringType by StringTypes in the export methods argument type
FIX: JobAgent - Set explicitly UseServerCertificate to "no" for the job executable
NEW: dirac-pilot - change directory to $OSG_WN_TMP on OSG sites
FIX: SiteDirector passes jobExecDir to pilot, this defaults to "." for CREAM CEs. It can be set in the CS. It will not make use of $TMPDIR in this case.
FIX: Set proper project and release version to the SiteDirector     
NEW: Added "JobDelay" option for the matching, refactored and added CS options to the matcher
FIX: Added installation as an option to the pilots and random MyProxyServer
NEW: Support for parametric jobs with parameters that can be of List type

*Resources
NEW: Added SSH Grid Engine Computing Element
NEW: Added SSH Computing Element
FIX: make sure lfc client will not try to connect for several days

*Transformation
FIX: TransformationDB - in setFileStatusForTransformation() reset ErrorCount to zero if "force" flag and    the new status is "unused"
NEW: TransformationDB - added support for dictionary in metadata for the InputDataQuery mechanism     

[v6r1p13]

*WMS
FIX: JobSchedulingAgent - backported from v6r2 use of Resources helper

[v6r1p12]

*Accounting
FIX: Properly delete cached plots

*Core
FIX: dirac-install - run externals post install after generating the versions dir

[v6r1p11]

*Core
NEW: dirac-install - caches locally the externals and the grid bundle
FIX: dirac-distribution - properly generate releasehistory and releasenotes

[v6r1p10]

*WorloadManagement
FIX: JobAgent - set UseServerCertificate option "no" for the job executable

[v6r1p9]

*Core
FIX: dirac-configure - set the proper /DIRAC/Hostname when defining /LocalInstallation/Host

*DataManagement
FIX: dirac-dms-user-lfns - fixed the case when the baseDir is specified
BUGFIX: dirac-dms-remove-files - fixed crash in case of returned error report in a form of dictionary 

[v6r1p8]

*Web
FIX: restored Run panel in the production monitor

*Resources
FIX: FileCatalog - do not check existence of the catalog client module file

[v6r1p7]

*Web
BUGFIX: fixed scroll bar in the Monitoring plots view

[v6r1p6]

*Core
FIX: TransferClient closes connections properly

[v6r1p5]

*Core
FIX: DISET Clients are now thread-safe. Same clients used twice in different threads was not 
     closing the previous connection
NEW: reduce wait times in DISET protocol machinery to improve performance   

[v6r1p4]

*RequestManagement
BUGFIX: RequestContainer - in isSubRequestDone() treat special case for subrequests with files

*Transformation
BUGFIX: TransformationCleaningAgent - do not clear requests for tasks with no associated jobs

[v6r1p3]

*Framework
NEW: Pass the monitor down to the request RequestHandler
FIX: Define the service location for the monitor
FIX: Close some connections that DISET was leaving open

[v6r1p2]

*WorkloadManagement
BUGFIX: JobSchedulingAgent - use getSiteTiers() with returned direct value and not S_OK

*Transformation
BUGFIX: Uniform use of the TaskManager in the RequestTaskAgent and WorkflowTaskAgent

[v6r1p1]

*RSS
BUGFIX: Alarm_PolType now really send mails instead of crashing silently.

[v6r1]

*RSS
CHANGE: Major refactoring of the RSS system
CHANGE: DB.ResourceStatusDB has been refactored, making it a simple wrapper round ResourceStatusDB.sql with only four methods by table ( insert, update, get & delete )
CHANGE: DB.ResourceStatusDB.sql has been modified to support different statuses per granularity.
CHANGE: DB.ResourceManagementDB has been refactored, making it a simple wrapper round ResourceStatusDB.sql with only four methods by table ( insert, update, get & delete )
CHANGE: Service.ResourceStatusHandler has been refactored, removing all data processing, making it an intermediary between client and DB.
CHANGE: Service.ResourceManagementHandler has been refactored, removing all data processing, making it an intermediary between client and DB.
NEW: Utilities.ResourceStatusBooster makes use of the 'DB primitives' exposed on the client and does some useful data processing, exposing the new functions on the client.
NEW: Utilities.ResourceManagementBooster makes use of the 'DB primitives' exposed on the client and does some useful data processing, exposing the new functions on the client.
CHANGE: Client.ResourceStatusClient has been refactorerd. It connects automatically to DB or to the Service. Exposes DB and booster functions.
CHANGE: Client.ResourceManagementClient has been refactorerd. It connects automatically to DB or to the Service. Exposes DB and booster functions.
CHANGE: Agent.ClientsCacheFeederAgent renamed to CacheFeederAgent. The name was not accurate, as it also feeds Accouting Cache tables.
CHANGE: Agent.InspectorAgent, makes use of automatic API initialization.
CHANGE: Command. refactor and usage of automatic API initialization.
CHANGE: PolicySystem.PEP has reusable client connections, which increase significantly performance.
CHANGE: PolicySystem.PDP has reusable client connections, which increase significantly performance.
NEW: Utilities.Decorators are syntactic sugar for DB, Handler and Clients.
NEW: Utilities.MySQLMonkey is a mixture of laziness and refactoring, in order to generate the SQL statements automatically. Not anymore sqlStatemens hardcoded on the RSS.
NEW: Utilities.Validator are common checks done through RSS modules
CHANGE: Utilities.Synchronizer syncs users and DIRAC sites
CHANGE: cosmetic changes everywhere, added HeadURL and RCSID
CHANGE: Removed all the VOExtension logic on RSS
BUGFIX: ResourceStatusHandler - getStorageElementStatusWeb(), access mode by default is Read
FIX: RSS __init__.py will not crash anymore if no CS info provided
BUGFIX: CS.getSiteTier now behaves correctly when a site is passed as a string

*dirac-setup-site
BUGFIX: fixed typos in the Script class name

*Transformation
FIX: Missing logger in the TaskManager Client (was using agent's one)
NEW: Added UnitTest class for TaskManager Client

*DIRAC API
BUGFIX: Dirac.py. If /LocalSite/FileCatalog is not define the default Catalog was not properly set.
FIX: Dirac.py - fixed __printOutput to properly interpret the first argument: 0:stdout, 1:stderr
NEW: Dirac.py - added getConfigurationValue() method

*Framework
NEW: UsersAndGroups agent to synchronize users from VOMRS server.

*dirac-install
FIX: make Platform.py able to run with python2.3 to be used inside dirac-install
FIX: protection against the old or pro links pointing to non-existent directories
NEW: make use of the HTTP proxies if available
FIX: fixed the logic of creating links to /opt/dirac directories to take into account webRoot subdirs

*WorkloadManagement
FIX: SiteDirector - change getVO() function call to getVOForGroup()

*Core:
FIX: Pfn.py - check the sanity of the pfn and catch the erroneous case

*RequestManagement:
BUGFIX: RequestContainer.isSubrequestDone() - return 0 if Done check fails

*DataManagement
NEW: FileCatalog - possibility to configure multiple FileCatalog services of the same type

[v6r0p4]

*Framework
NEW: Pass the monitor down to the request RequestHandler
FIX: Define the service location for the monitor
FIX: Close some connections that DISET was leaving open

[v6r0p3]

*Framework
FIX: ProxyManager - Registry.groupHasProperties() wasn't returning a result 
CHANGE: Groups without AutoUploadProxy won't receive expiration notifications 
FIX: typo dirac-proxy-info -> dirac-proxy-init in the expiration mail contents
CHANGE: DISET - directly close the connection after a failed handshake

[v6r0p2]

*Framework
FIX: in services logs change ALWAYS log level for query messages to NOTICE

[v6r0p1]

*Core
BUGFIX: List.uniqueElements() preserves the other of the remaining elements

*Framework
CHANGE: By default set authorization rules to authenticated instead of all
FIX: Use all required arguments in read access data for UserProfileDB
FIX: NotificationClient - dropped LHCb-Production setup by default in the __getRPSClient()

[v6r0]

*Framework
NEW: DISET Framework modified client/server protocol, messaging mechanism to be used for optimizers
NEW: move functions in DIRAC.Core.Security.Misc to DIRAC.Core.Security.ProxyInfo
CHANGE: By default log level for agents and services is INFO
CHANGE: Disable the log headers by default before initializing
NEW: dirac-proxy-init modification according to issue #29: 
     -U flag will upload a long lived proxy to the ProxyManager
     If /Registry/DefaultGroup is defined, try to generate a proxy that has that group
     Replaced params.debugMessage by gLogger.verbose. Closes #65
     If AutoUploadProxy = true in the CS, the proxy will automatically be uploaded
CHANGE: Proxy upload by default is one month with dirac-proxy-upload
NEW: Added upload of pilot proxies automatically
NEW: Print info after creating a proxy
NEW: Added setting VOMS extensions automatically
NEW: dirac-proxy-info can also print the information of the uploaded proxies
NEW: dirac-proxy-init will check that the lifetime of the certificate is less than one month and advise to renew it
NEW: dirac-proxy-init will check that the certificate has at least one month of validity
FIX: Never use the host certificate if there is one for dirac-proxy-init
NEW: Proxy manager will send notifications when the uploaded proxies are about to expire (configurable via CS)
NEW: Now the proxyDB also has a knowledge of user names. Queries can use the user name as a query key
FIX: ProxyManager - calculate properly the dates for credentials about to expire
CHANGE: ProxyManager will autoexpire old proxies, also auto purge logs
CHANGE: Rename dirac-proxy-upload to dirac-admin-proxy-upload
NEW: dirac-proxy-init will complain if the user certificate has less than 30 days
CHANGE: SecurityLogging - security log level to verbose
NEW: OracleDB - added Array type 
NEW: MySQL - allow definition of the port number in the configuration
FIX: Utilities/Security - hash VOMS Attributes as string
FIX: Utilities/Security - Generate a chain hash to discover if two chains are equal
NEW: Use chain has to discover if it has already been dumped
FIX: SystemAdministrator - Do not set  a default lcg version
NEW: SystemAdministrator - added Project support for the sysadmin
CHANGE: SysAdmin CLI - will try to connect to the service when setting the host
NEW: SysAdmin CLI - colorization of errors in the cli
NEW: Logger - added showing the thread id in the logger if enabled
     
*Configuration
NEW: added getVOfromProxyGroup() utility
NEW: added getVoForGroup() utility, use it in the code as appropriate
NEW: added Registry and Operations Configuration helpers
NEW: dirac-configuration-shell - a configuration script for CS that behaves like an UNIX shellCHANGE: CSAPI - added more functionality required by updated configuration console
NEW: Added possibility to define LocalSE to any Site using the SiteLocalSEMapping 
     section on the Operations Section     
NEW: introduce Registry/VO section, associate groups to VOs, define SubmitPools per VO
FIX: CE2CSAgent - update the CEType only if there is a relevant info in the BDII  

*ReleaseManagement
NEW: release preparations and installation tools based on installation packages
NEW: dirac-compile-externals will try go get a DIRAC-free environment before compiling
NEW: dirac-disctribution - upload command can be defined via defaults file
NEW: dirac-disctribution - try to find if the version name is a branch or a tag in git and act accordingly
NEW: dirac-disctribution - added keyword substitution when creating a a distribution from git
FIX: Install tools won't write HostDN to the configuration if the Admin username is not set 
FIX: Properly set /DIRAC/Configuration/Servers when installing a CS Master
FIX: install_site.sh - missing option in wget for https download: --no-check-certificate
FIX: dirac-install-agent(service) - If the component being installed already has corresponding 
     CS section, it is not overwritten unless explicitly asked for
NEW: dirac-install functionality enhancement: start using the switches as defined in issue #26;
CHANGE: dirac-install - write the defaults if any under defaults-.cfg so dirac-configure can 
        pick it up
FIX: dirac-install - define DYLD_LIBRARY_PATH ( for Mac installations )     
NEW: dirac-install - put all the goodness under a function so scripts like lhcb-proxy-init can use it easily
FIX: dirac-install - Properly search for the LcgVer
NEW: dirac-install will write down the releases files in -d mode   
CHANGE: use new dirac_install from gothub/integration branch in install_site.sh
NEW: Extensions can request custom external dependencies to be installed via pip when 
     installing DIRAC.
NEW: LCG bundle version can be defined on a per release basis in the releases.cfg 
NEW: dirac-deploy-scripts - when setting the lib path in the deploy scripts. 
     Also search for subpaths of the libdir and include them
NEW: Install tools - plainly separate projects from installations

*Accounting
CHANGE: For the WMSHistory type, send as JobSplitType the JobType
CHANGE: Reduced the size of the max key length to workaround mysql max bytes for index problem
FIX: Modified buckets width of 1week to 1 week + 1 day to fix summer time end week (1 hour more )

*WorkloadManagement
CHANGE: SiteDirector - simplified executable generation
NEW: SiteDirector - few more checks of error conditions   
NEW: SiteDirector - limit the queue max length to the value of MaxQueueLengthOption 
     ( 3 days be default )
BUGFIX: SiteDirector - do not download pilot output if the flag getPilotOutput is not set     
NEW: JobDB will extract the VO when applying DIRAC/VOPolicy from the proper VO
FIX: SSHTorque - retrieve job status by chunks of 100 jobs to avoid too long
NEW: glexecComputingElement - allow glexecComputingElement to "Reschedule" jobs if the Test of
     the glexec fails, instead of defaulting to InProcess. Controlled by
     RescheduleOnError Option of the glexecComputingElement
NEW: SandboxStore - create a different SBPath with the group included     
FIX: JobDB - properly treat Site parameter in the job JDL while rescheduling jobs
NEW: JobSchedulingAgent - set the job Site attribute to the name of a group of sites corresponding 
     to a SE chosen by the data staging procedure 
CHANGE: TimeLeft - call batch system commands with the ( default ) timeout 120 sec
CHANGE: PBSTimeLeft - uses default CPU/WallClock if not present in the output  
FIX: PBSTimeLeft - proper handling of (p)cput parameter in the batch system output, recovery of the
     incomplete batch system output      
NEW: automatically add SubmitPools JDL option of the job owner's VO defines it     
NEW: JobManager - add MaxParametericJobs option to the service configuration
NEW: PilotDirector - each SubmitPool or Middleware can define TargetGrids
NEW: JobAgent - new StopOnApplicationFailure option to make the agent exiting the loop on application failure
NEW: PilotAgentsDB - on demand retrieval of the CREAM pilot output
NEW: Pilot - proper job ID evaluation for the OSG sites
FIX: ComputingElement - fixed proxy renewal logic for generic and private pilots
NEW: JDL - added %j placeholder in the JDL to be replaced by the JobID
BUGFIX: DownloadInputData - bug fixed in the naming of downloaded files
FIX: Matcher - set the group and DN when a request gets to the matcher if the request is not 
     coming from a pilot
FIX: Matcher = take into account JobSharing when checking the owner for the request
CHANGE: PilotDirector, dirac-pilot - interpret -V flag of the pilot as Installation name

*DataManagement
FIX: FileCatalog/DiractoryLevelTree - consistent application of the max directory level using global 
     MAX_LEVELS variable
FIX: FileCatalog - Directory metadata is deleted together with the directory deletion, issue #40    
CHANGE: FileCatalog - the logic of the files query by metadata revisited to increase efficiency 
FIX: LcgFileCatalog - use lfcthr and call lfcthr.init() to allow multithread
     try the import only once and just when LcgFileCatalogClient class is intantiated
NEW: LcgFileCatalogClient - new version of getPathPermissions relying on the lfc_access method to solve the problem
     of multiple user DNs in LFC.     
FIX: StorageElement - get service CS options with getCSOption() method ( closes #97 )
FIX: retrieve FileCatalogs as ordered list, to have a proper default.
CHANGE: FileCatalog - allow up to 15 levels of directories
BUGFIX: FileCatalog - bug fixes in the directory removal methods (closes #98)
BUGFIX: RemovalAgent - TypeError when getting JobID in RemovalAgent
BUGFIX: RemovalAgent - put a limit to be sure the execute method will end after a certain number of iterations
FIX: DownloadInputData - when files have been uploaded with lcg_util, the PFN filename
     might not match the LFN file name
FIX: putting FTSMonitor web page back
NEW: The default file catalog is now determined using /LocalSite/FileCatalog. The old behavior 
     is provided as a fallback solution
NEW: ReplicaManager - can now deal with multiple catalogs. Makes sure the surl used for removal is 
the same as the one used for registration.   
NEW: PoolXMLCatalog - added getTypeByPfn() function to get the type of the given PFN  
NEW: dirac-dms-ban(allow)-se - added possibility to use CheckAccess property of the SE

*StorageManagement
FIX: Stager - updateJobFromStager(): only return S_ERROR if the Status sent is not
recognized or if a state update fails. If the jobs has been removed or
has moved forward to another status, the Stager will get an S_OK and
should forget about the job.
NEW: new option in the StorageElement configuration "CheckAccess"
FIX: Requests older than 1 day, which haven't been staged are retried. Tasks older than "daysOld" 
     number of days are set to Failed. These tasks have already been retried "daysOld" times for staging.
FIX: CacheReplicas and StageRequests records are kept until the pin has expired. This way the 
     StageRequest agent will have proper accounting of the amount of staged data in cache.
NEW: FTSCleaningAgent will allow to fix transient errors in RequestDB. At the moment it's 
     only fixing Requests for which SourceTURL is equal to TargetSURL.
NEW: Stager - added new command dirac-stager-stage-files          
FIX: Update Stager code in v6 to the same point as v5r13p37
FIX: StorageManager - avoid race condition by ensuring that Links=0 in the query while removing replicas

*RequestManagement
FIX: RequestDBFile - get request in chronological order (closes issue #84)
BUGFIX: RequestDBFile - make getRequest return value for getRequest the same as for

*ResourceStatusSystem
NEW: Major code refacoring. First refactoring of RSS's PEP. Actions are now function 
     defined in modules residing in directory "Actions".
NEW: methods to store cached environment on a DB and ge them.
CHANGE: command caller looks on the extension for commands.
CHANGE: RSS use now the CS instead of getting info from Python modules.
BUGFIX: Cleaned RSS scripts, they are still prototypes
CHANGE: PEP actions now reside in separate modules outside PEP module.
NEW: RSS CS module add facilities to extract info from CS.
CHANGE: Updating various RSS tests to make them compatible with
changes in the system.
NEW: CS is used instead of ad-hoc configuration module in most places.
NEW: Adding various helper functions in RSS Utils module. These are
functions used by RSS developers, including mainly myself, and are
totally independant from the rest of DIRAC.
CHANGE: Mostly trivial changes, typos, etc in various files in RSS     
CHANGE: TokenAgent sends e-mails with current status   

*Transformation
CHANGE: allow Target SE specification for jobs, Site parameter is not set in this case
CHANGE: TransformationAgent  - add new file statuses in production monitoring display
CHANGE: TransformationAgent - limit the number of files to be treated in TransformationAgent 
        for replication and removal (default 5000)
BUGFIX: TransformationDB - not removing task when site is not set
BUGFIX: TransformationCleaningAgent - archiving instead of cleaning Removal and Replication 
        transformations 
FIX: TransformationCleaningAgent - kill jobs before deleting them        

*Workflow
NEW: allow modules to define Input and Output parameters that can be
     used instead of the step_commons/workflow_commons (Workflow.py, Step.py, Module.py)

*Various fixes
BUGFIX: Mail.py uses SMTP class rather than inheriting it
FIX: Platform utility will properly discover libc version even for the new Ubuntu
FIX: Removed old sandbox and other obsoleted components<|MERGE_RESOLUTION|>--- conflicted
+++ resolved
@@ -1,4 +1,3 @@
-<<<<<<< HEAD
 [v6r16-pre2]
 
 *Core
@@ -12,7 +11,7 @@
 *Resources
 NEW: MessageQueue resources to manage MQ connections complemented with
      MQListener and MQPublisher helper classes
-=======
+
 [v6r15p14]
 
 *Core
@@ -42,7 +41,6 @@
 *WMS
 FIX: SiteDirector - ensure that a proxy of at least 3 hours is available to the updatePilotStatus 
      function so that if it renews any proxies, it's not renewing them with a very short proxy
->>>>>>> 7ea5fc8a
 
 [v6r15p13]
 
