--- conflicted
+++ resolved
@@ -1,5 +1,4 @@
-<<<<<<< HEAD
-[v7r2-pre6]
+[v7r2-pre7]
 
 FIX: python 2-3 compatibility fixes
 
@@ -16,10 +15,7 @@
 *tests
 NEW: (#4179) Set up Gitlab CI pipeline using Docker containers
 
-[v7r1-pre20]
-=======
 [v7r1-pre21]
->>>>>>> ecb3fac4
 
 NEW: Add environment.yml file for preparing an environment with conda
 CHANGE: (#4507) autopep8 for the entire code stack
