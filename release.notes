<<<<<<< HEAD
[v6r12p1]

*Configuration
FIX: Core.Utilities.Grid, dirac-admin-add-resources - fix to make a best effort to 
     guess the proper VO specific path of a new SE
*WMS
FIX: dirac-configure, pilotCommands, pilotTools - fixes to use server certificate

[v6r12]

*Core
CHANGE: ProcessPool - do not stop working processes by default
NEW: ReturnValue - added returnSingleResult() utility 
FIX: MySQL - correctly parse BooleanType
FIX: dirac-install - use python 2.7 by default
FIX: dirac-install-xxx commands - complement installation with the component setup
     in runit
NEW: dirac-configure - added --SkipVOMSDownload switch, added --Output switch
     to define output configuration file
CHANGE: ProcessPool - exit from the working process if a task execution timed out  
NEW: ProcessMonitor - added evaluation of the memory consumed by a process and its children   
NEW: InstallTools - added flag to require MySQL installation
FIX: InstallTools - correctly installing DBs extended (with sql to be sourced) 
FIX: InstallTools - run MySQL commands one by one when creating a new database
FIX: InstallTools - fixMySQLScripts() fixes the mysql start script to ognore /etc/my.cnf file
CHANGE: Os.py - the use of "which" is replaced by distutils.spawn.find_executable
NEW: Grid.py - ldapSA replaced by ldapSE, added getBdiiSE(CE)Info() methods
CHANGE: CFG.py - only lines starting with ^\s*# will be treated as comments
CHANGE: Shifter - Agents will now have longer proxies cached to prevent errors 
        for heavy duty agents, closes #2110
NEW: Bdii2CSAgent - reworked to apply also for SEs and use the same utilities for the
     corresponding command line tool
NEW: dirac-admin-add-resources - an interactive tool to add and update sites, CEs, SEs
     to the DIRAC CS   
CHANGE: dirac-proxy-init - added message in case of impossibility to add VOMS extension   
FIX: GOCDBClient - handle correctly the case of multiple elements in the same DT            


*Accounting
NEW: Allow to have more than one DB for accounting
CHANGE: Accounting - use TypeLoader to load plotters

*Framework
FIX: Logger - fix FileBackend implementation

*WMS
NEW: Refactored pilots ( dirac-pilot-2 ) to become modular following RFC #18, 
     added pilotCommands.py, SiteDirector modified accordingly 
CHANGE: InputData(Executor) - use VO specific catalogs      
NEW: JobWrapper, Watchdog - monitor memory consumption by the job ( in a Warning mode )
FIX: SandboxStoreHandler - treat the case of exception while cleaning sandboxes
CHANGE: JobCleaningAgent - the delays of job removals become CS parameters
BUGFIX: JobDB - %j placeholder not replaced after rescheduling
FIX: JobDB - in the SQL schema description reorder tables to allow foreign keys
BUGFIX: JobAgent, Matcher - logical bug in using PilotInfoReported flag
FIX: OptimizerExecutor - when a job fails the optimization chain set the minor status 
     to the optimiser name and the app status to the fail error

*Resources
NEW: StorageElement - added a cache of already created SE objects
CHANGE: SSHTorqueComputingElement - mv getCEStatus to remote script

*ResourceStatus
NEW: ResourceManagementClient/DB, DowntimeCommand - distinguish Disk and Tape storage 
FIX: GODDBClient  - downTimeXMLParsing() can now handle the "service type" parameter properly
CHANGE: dirac-rss-xxx commands use the printTable standard utility
FIX: dirac-dms-ftsdb-summary - bug fix for #2096

*DMS
NEW: DataManager - add masterCatalogOnly flag in the constructor
FIX: DataManager - fix to protect against non valid SE
CHANGE: FC.DirectoryLevelTree - use SELECT ... FOR UPDATE lock in makeDir()
FIX: FileCatalog - fixes in using file and replica status
CHANGE: DataManager - added a new argument to the constructor - vo
CHANGE: DataManager - removed removeCatalogFile() and dirac-dms-remove-catalog-file adjusted
CHANGE: Several components - field/parameter CheckSumType all changed to ChecksumType
CHANGE: PoolXMLCatalog - add the SE by default in the xml dump and use the XML library 
        for dumping the XML
FIX: XROOTStorageElement - fixes to comply with the interface formalism        

*SMS
FIX: StorageManagementDB - small bugfix to avoid SQL errors

*RMS
NEW: Added 'since' and 'until' parameters for getting requests
NEW: Request - added optimize() method to merge similar operations when
     first inserting the request
NEW: ReqClient, RequestDB - added getBulkRequest() interface. RequestExecutingAgent
     can use it controlled by a special flag     
FIX: Operation, Request - set LastUpdate time stamp when reaching final state
FIX: OperationHandlerBase - don't erase the original message when reaching the max attempts      
FIX: removed some deprecated codes
FIX: RequestTask - always set useServerCerificate flag to tru in case of executing inside
     an agent
CHANGE: gRequestValidator removed to avoid object instantiation at import   
NEW: dirac-rms-cancel-request command and related additions to the db and service classes  

*TMS
NEW: WorkflowTaskAgent is now multi-threaded
NEW: Better use of threads in Transformation Agents
CHANGE: TransformationDB - modified such that the body in a transformation can be updated
FIX: TransformationCleaningAgent - removed non-ASCII characters in a comment
=======
[v6r11p21]

*DMS
BUGFIX: dirac-dms-remove-replicas - continue in case of single replica failure
FIX: dirac-rms-xxx scripts - use Script.getPositionalArgs() instead of sys.argv

*Workflow
FIX: Test_Modules.py - fix in mocking functions, less verbose logging
>>>>>>> 83f1e926

[v6r11p20]

*DMS
BUGFIX: DataManager - in __SEActive() use resolved SE name to deal with aliases
BUGFIX: FileMetadata - multiple bugs in __buildUserMetaQuery()

[v6r11p19]

*DMS
FIX: FTSJob - fix FTS job monitoring a la FTS2

*RMS
CHANGE: ReqClient - added setServer() method
FIX: File,Operation,Request - call the getters to fetch the up-to-date information 
     from the parent

[v6r11p18]

*DMS
FIX: FTSAgent(Job) - fixes for transfers requiring staging (bringOnline) and adaptation 
     to the FTS3 interface

*WMS
FIX: StatesMonitoringAgent - resend the records in case of failure

[v6r11p17]

*DMS
FIX: FileCatalog - in multi-VO case get common catalogs if even VO is not specified

*Resources
FIX: ComputintgElement - bugfix in available() method

*WMS
FIX: SiteDirector - if not pilots registered in the DB, pass empty list to the ce.available()

[v6r11p16]

*RMS
BUGFIX: Request,Operation,File - do not cast to str None values

[v6r11p15]

*DMS
FIX: ReplicateAndRegister - do not create FTSClient if no FTSMode requested
CHANGE: FTSAgent(Job,File) - allow to define the FTS2 submission command;
        added --copy-pin-lifetime only for a tape backend
        parse output of both commands (FTS2, FTS3)
        consider additional state for FTS retry (Canceled)
        
*RMS
FIX: Operation, Request - treat updates specially for Error fields        

*TMS
FIX: TransformationAgent - fixes in preparing json serialization of requests

*WMS
NEW: StateMonitoringAgent - sends WMS history data through MQ messages 

[v6r11p14]

*WMS
CHANGE: JobDB - removed unused tables and methods
CHANGE: removed obsoleted tests

*DMS
FIX: FTSAgent - recover case when a target is not in FTSDB
CHANGE: FTSAgent(Job) - give possibility to specify a pin life time in CS 

*RMS
FIX: Make RMS objects comply with Python Data Model by adding __nonzero__ methods 

[v6r11p13]

*DMS
BUGFIX: SEManager - in SEManagerDB.__addSE() bad _getConnection call, closes #2062

[v6r11p12]

*Resources
CHANGE: ARCComputingElement - accomodate changes in the ARC job reported states

*Configuration
CHANGE: Resources - define a default FTS server in the CS (only for v6r11 and v6r12)

*DMS
FIX: FTSStrategy - allow to use a given channel more than once in a tree 
FIX: FTSAgent - remove request from cache if not found
FIX: FTSAgent - recover deadlock situations when FTS Files had not been correctly 
     updated or were not in the DB

*RMS
FIX: RequestExecutingAgent - fix a race condition (cache was cleared after the request was put)
FIX: RequestValidator - check that the Operation handlers are defined when inserting a request

[v6r11p11]

*Core
FIX: TransportPool - fixed exception due to uninitialized variable
FIX: HTTPDISETSocket - readline() takes optional argument size ( = 0 )

*DMS
FIX: FTSAgent - check the type of the Operation object ( can be None ) and
     some other protections
FIX: FTSClient - avoid duplicates in the file list

*RMS
FIX: ReqClient - modified log message
CHANGE: dirac-dms-fts-monitor - allow multiple comma separated LFNs in the arguments

[v6r11p10]

*RSS
FIX: DowntimeCommand, Test_RSS_Command_GOCDBStatusCommand - correctly interpreting list of downtimes

*RMS
FIX: ReplicateAndRegister - Create a RegisterReplica (not RegisterFile) if ReplicateAndRegister 
     fails to register
FIX: OperationHandlerBase - handle correctly Attempt counters when SEs are banned
FIX: ReplicateAndRegister - use FC checksum in case of mismatch request/PFN
FIX: FTSAgent - in case a file is Submitted but the FTSJob is unknown, resubmit
FIX: FTSAgent - log exceptions and put request to DB in case of exception
FIX: FTSAgent - handle FTS error "Unknown transfer state NOT_USED", due to same file 
     registered twice (to be fixed in RMS, not clear origin)

*WMS
FIX: JobStateUpdateHandler - status not updated while jobLogging is, due to time skew between 
     WN and DB service
FIX: JobStateUpdateHandler - stager callback not getting the correct status Staging 
     (retry for 10 seconds)     

[v6r11p9]

*Core
NEW: AgentModule - set AGENT_WORKDIRECTORY env variable with the workDirectory
NEW: InstallTools - added methods for the new web portal installation

*DMS
FIX: ReplicateAndRegister - apply same error logic for DM replication as for FTS

*Resources:
FIX: SRM2Storage - fix log message level
FIX: SRM2Storage - avoid useless existence checks 

*RMS
FIX: ForwardDISET - a temporary fix for a special LHCb case, to be removed asap
FIX: ReqClient - prettyPrint is even prettier
FIX: RequestTask - always use server certificates when executed within an agent

[v6r11p8]

*TMS
FIX: TransformationDB - fix default value within ON DUPLICATE KEY UPDATE mysql statement

[v6r11p7]

*Framework
BUGFIX: ProxyDB.py - bug in a MySQL table definition

*DMS
FIX: ReplicateAndRegister.py - FTS client is not instantiated in the c'tor as it 
     might not be used, 

*WMS
FIX: JobWrapper - don't delete the sandbox tar file if upload fails
FIX: JobWrapper - fix in setting the failover request

*RMS
FIX: RequestDB - add protections when trying to get a non existing request

[v6r11p6]

*WMS
FIX: InpudDataResolution - fix the case when some files only have a local replica
FIX: DownloadInputData, InputDataByProtocol - fix the return structure of the
     execute() method
     
*Resources
NEW: LocalComputingElement, CondorComputingElement      

[v6r11p5]

FIX: Incorporated changes from v6r10p25 patch

*Framework
NEW: Added getUserProfileNames() interface

*WMS
NEW: WMSAdministrator - added getPilotStatistics() interface
BUGFIX: JobWrapperTemplate - use sendJobAccounting() instead of sendWMSAccounting()
FIX: JobCleaningAgent - skip if no jobs to remove

*DMS
BUGFIX: FileCatalogClientCLI - bug fix in the metaquery construction

*Resources
CHANGE: StorageElement - enable Storage Element proxy configuration by protocol name

*TMS
NEW: TransformationManager - add Scheduled to task state for monitoring

[v6r11p4]

*Framework
NEW: ProxyDB - added primary key to ProxyDB_Log table
CHANGE: ProxyManagerHandler - purge logs once in 6 hours

*DMS
FIX: DataManager - fix in the accounting report for deletion operation
CHANGE: FTSRequest - print FTS GUID when submitting request
FIX: dirac-dms-fts-monitor - fix for using the new FTS structure
FIX: DataLoggingDB - fix type of the StatusTimeOrder field
FIX: DataLoggingDB - take into account empty date argument in addFileRecord()
FIX: ReplicateAndRegister - use active replicas
FIX: FTS related modules - multiple fixes

*WMS
NEW: SiteDirector - pass the list of already registered pilots to the CE.available() query
FIX: JobCleaningAgent - do not attempt job removal if no eligible jobs

*Resources
FIX: LcgFileCatalogClient - if replica already exists while registration, reregister
NEW: CREAM, SSH, ComputingElement - consider only registered pilots to evaluate queue occupancy

[v6r11p3]

FIX: import gMonitor from it is original location

*Core
FIX: FC.Utilities - treat properly the LFN names starting with /grid ( /gridpp case )

*Configuration
FIX: LocalConfiguration - added exitCode optional argument to showHelp(), closes #1821

*WMS
FIX: StalledJobAgent - extra checks when failing Completed jobs, closes #1944
FIX: JobState - added protection against absent job in getStatus(), closes #1853

[v6r11p2]

*Core
FIX: dirac-install - skip expectedBytes check if Content-Length not returned by server
FIX: AgentModule - demote message "Cycle had an error:" to warning

*Accounting
FIX: BaseReporter - protect against division by zero

*DMS
CHANGE: FileCatalogClientCLI - quite "-q" option in find command
FIX: DataManager - bug fix in __initializeReplication()
FIX: DataManager - less verbose log message 
FIX: DataManager - report the size of removed files only for successfully removed ones
FIX: File, FTSFile, FTSJob - SQL tables schema change: Size filed INTEGER -> BIGINT

*RMS
FIX: dirac-rms-reset-request, dirac-rms-show-request - fixes
FIX: ForwardDISET - execute with trusted host certificate

*Resources
FIX: SSHComputingElement - SSHOptions are parsed at the wrong place
NEW: ComputingElement - evaluate the number of available cores if relevant

*WMS
NEW: JobMonitoringHander - added export_getOwnerGroup() interface

*TMS
CHANGE: TransformationCleaningAgent - instantiation of clients moved in the initialize()

[v6r11p1]

*RMS
FIX: ReqClient - failures due to banned sites are considered to be recoverable

*DMS
BUGFIX: dirac-dms-replicate-and-register-request - minor bug fixes

*Resources
FIX: InProcessComputingElement - stop proxy renewal thread for a finished payload

[v6r11]

*Core
FIX: Client - fix in __getattr__() to provide dir() functionality
CHANGE: dirac-configure - use Registry helper to get VOMS servers information
BUGFIX: ObjectLoader - extensions must be looked up first for plug-ins
CHANGE: Misc.py - removed obsoleted
NEW: added returnSingleResult() generic utility by moving it from Resources/Utils module 

*Configuration
CHANGE: Resources.getDIRACPlatform() returns a list of compatible DIRAC platforms
NEW: Resources.getDIRACPlatforms() used to access platforms from /Resources/Computing/OSCompatibility
     section
NEW: Registry - added getVOs() and getVOMSServerInfo()     
NEW: CE2CSAgent - added VO management

*Accounting
FIX: AccountingDB, Job - extra checks for invalid values

*WMS
NEW: WMS tags to allow jobs require special site/CE/queue properties  
CHANGES: DownloadInputData, InputDataByProtocol, InputDataResolution - allows to get multiple 
         PFNs for the protocol resolution
NEW: JobDB, JobMonitoringHandler - added traceJobParameters(s)() methods     
CHANGE: TaskQueueDirector - use ObjectLoader to load directors    
CHANGE: dirac-pilot - use Python 2.7 by default, 2014-04-09 LCG bundles

*DMS
NEW: DataManager to replace ReplicaManager class ( simplification, streamlining )
FIX: InputDataByProtocol - fix the case where file is only on tape
FIX: FTSAgent - multiple fixes
BUGFIX: ReplicateAndRegister - do not ask SE with explicit SRM2 protocol

*Interfaces
CHANGE: Dirac - instantiate SandboxStoreClient and WMSClient when needed, not in the constructor
CHANGE: Job - removed setSystemConfig() method
NEW: Job.py - added setTag() interface

*Resources
CHANGE: StorageElement - changes to avoid usage PFNs
FIX: XROOTStorage, SRM2Storage - changes in PFN construction 
NEW: PoolComputingElement - a CE allowing to manage multi-core slots
FIX: SSHTorqueComputingElement - specify the SSHUser user for querying running/waiting jobs 

*RSS
NEW: added commands dirac-rss-query-db and dirac-rss-query-dtcache

*RMS
CHANGE: ReqDB - added Foreign Keys to ReqDB tables
NEW: dirac-rms-reset-request command
FIX: RequestTask - always execute operations with owner proxy

*SMS
FIX: few minor fixes to avoid pylint warnings

[v6r10p25]

*DMS
CHANGE: FileCatalog - optimized file selection by metadata

[v6r10p24]

*DMS
FIX: FC.FileMetadata - optimized queries for list interception evaluation

[v6r10p23]

*Resoures
CHANGE: SSHComputingElement - allow SSH options to be passed from CS setup of SSH Computing Element
FIX: SSHComputingElement - use SharedArea path as $HOME by default

[v6r10p22]

*CS
CHANGE: Operations helper - if not given, determine the VO from the current proxy 

*Resources
FIX: glexecComputingElement - allows Application Failed with Errors results to show through, 
     rather than be masked by false "glexec CE submission" errors
     
*DMS     
CHANGE: ReplicaManager - in getReplicas() rebuild PFN if 
        <Operations>/DataManagement/UseCatalogPFN option is set to False ( True by default )

[v6r10p21]

*Configuration
FIX: CSGlobals - allow to specify extensions in xxxDIRAC form in the CS

*Interfaces
FIX: Job - removed self.reqParams
FIX: Job - setSubmitPools renamed to setSubmitPool, fixed parameter definition string

*WMS
FIX: JobMonitorigHandler, JobPolicy - allow JobMonitor property to access job information

[v6r10p20]

*DMS
FIX: FTSAgent/Client, ReplicateAndRegister - fixes to properly process failed
     FTS request scheduling

[v6r10p19]

*DMS
FIX: FTSAgent - putRequest when leaving processRequest
FIX: ReplicaManager - bug in getReplicas() in dictionary creation

[v6r10p18]

*DMS
FIX: ReplicateAndRegister - dictionary items incorrectly called in ftsTransfer()

[v6r10p17]

*RMS
FIX: RequestDB.py - typo in a table name
NEW: ReqManagerHandler - added getDistinctValues() to allow selectors in the web page

*DMS
CHANGE: ReplicaManager - bulk PFN lookup in getReplicas()

[v6r10p16]

*Framework
NEW: PlottingClient - added curveGraph() function

*Transformation
FIX: TaskManagerAgentBase - add the missing Scheduled state

*WMS
FIX: TaskQueueDB - reduced number of lines in the matching parameters printout

*DMS
FIX: dirac-dms-show-se-status - exit on error in the service call, closes #1840

*Interface
FIX: API.Job - removed special interpretation of obsoleted JDLreqt type parameters

*Resources
FIX: SSHComputingElement - increased timeout in getJobStatusOnHost() ssh call, closes #1830

[v6r10p15]

*DMS
FIX: FTSAgent - added missing monitoring activity
FIX: FileCatalog - do not check directory permissions when creating / directory

*Resources
FIX: SSHTorqueComputingElement - removed obsoleted stuff

[v6r10p14]

*SMS
FIX: RequestPreparationAgent - typo fixed

[v6r10p13]

*SMS
FIX: RequestPreparationAgent - use ReplicaManager to get active replicas

*DMS
FIX: ReplicaManager - getReplicas returns all replicas ( in all statuses ) by default
CHANGE: FC/SecurityManager - give full ACL access to the catalog to groups with admin rights

*WMS
CHANGE: SiteDirector - changes to reduce the load on computing elements
FIX: JobWrapper - do not set Completed status for the case with failed application thread

[v6r10p12]

*WMS
CHANGE: Replace consistently everywhere SAM JobType by Test JobType
FIX: JobWrapper - the outputSandbox should be always uploaded (outsized, in failed job)

*DMS
FIX: RemoveFile - bugfix
FIX: ReplicateAndRegister - fixes in the checksum check, retry failed FTS transfer 
     with RM transfer
NEW: RegisterReplica request operation     

*RMS
FIX: ReqClient - fix in the request state machine
FIX: Request - enhance digest string
NEW: dirac-dms-reset-request command
CHANGE: dirac-rms-show-request - allow selection of a request by job ID

*TS
FIX: TransformationDB - in getTransformationParameters() dropped "Submitted" counter 
     in the output

[v6r10p11]

*Core
FIX: X509Chain - cast life time to int before creating cert

*Accounting
FIX: DataStoreClient - self.__maxRecordsInABundle = 5000 instead of 1000
FIX: JobPolicy - allow access for JOB_MONITOR property

*RMS
FIX: ReqClient - fix the case when a job is Completed but in an unknown minor status

*Resources
BUGFIX: ProxyStorage - use checkArgumentFormat() instead of self.__checkArgumentFormatDict()

[v6r10p10]

*DMS
FIX: Several fixes to make FTS accounting working (FTSAgent/Job, ReplicaManager, File )

[v6r10p9]

*Core
BUGFIX: LineGraph - Ymin was set to a minimal plot value rather than 0.

*DMS
CHANGE: FTSJob(Agent) - get correct information for FTS accounting (registration)

[v6r10p8]

*Core
FIX: InstallTools - admin e-mail default location changed

*Framework
FIX: SystemAdministratorClientCLI - allow "set host localhost"
FIX: BundleDelivery - protect against empty bundle

*WMS
FIX: SiteDirector - Pass siteNames and ceList as None if any is accepted
FIX: WorkloadManagement.ConfigTemplate.SiteDorectory - set Site to Any by default 

*DMS
FIX: FileCatalogCLI - ignore Datasets in ls command for backward compatibility

*Resources
FIX: SSH - some platforms use Password instead of password prompt

[v6r10p7]

*Core
FIX: dirac-install - execute dirac-fix-mysql-script and dirac-external-requirements after sourcing the environment
FIX: InstallTools - set basedir variable in fixMySQLScript()
FIX: InstallTools - define user root@host.domain in installMySQL()

*Framework
BUGFIX: SystemAdministratorCLI - bug fixed in default() call signature

*DMS
FIX: FTSRequest - handle properly FTS server in the old system 
FIX: ReplicaManager - check if file is in FC before removing 
FIX: Request/RemovalTask - handle properly proxies for removing files 
BUGFIX: DatasetManager - in the table description

[v6r10p6]

*Core
FIX: X509Certificate - reenabled fix in getDIRACGroup()

*Configuration
FIX: CSAPI - Group should be taken from the X509 chain and not the certificate

*RMS
CHANGE: ReqClient - if the job does not exist, do not try further finalization

[v6r10p5]

*Core
FIX: X509Certificate - reverted fix in getDIRACGroup()

[v6r10p4]

*Core
NEW: dirac-info - extra printout
CHANGE: PrettyPrint - extra options in printTable()
FIX: X509Certificate - bug fixed in getDIRACGroup()

*Framework
NEW: SystemAdministratorCLI - new showall command to show components across hosts
NEW: ProxyDB - allow to upload proxies without DIRAC group

*RMS
CHANGE: ReqClient - requests from failed jobs update job status to Failed
CHANGE: RequestTask - retry in the request finalize()

[v6r10p3]

*Configuration
CHANGE: Registry - allow to define a default group per user

*WMS
BUGFIX: JobReport - typo in generateForwardDISET()

[v6r10p2]

*TMS
CHANGE: Backward compatibility fixes when setting the Transformation files status

*DMS
BUGFIX: ReplicateAndRegister - bugfix when replicating to multiple destination by ReplicaManager

*WMS
BUGFIX: JobManager - bug fix when deleting no-existing jobs

[v6r10p1]

*RMS
FIX: ReqDB.Operations - Arguments field changed type from BLOB to MEDIUMBLOB

*DMS
FIX: FileCatalog - check for non-exiting directories in removeDirectory()

*TMS
FIX: TransformationDB - removed constraint that was making impossible to derive a production

[v6r10]

*Core
FIX: Several fixes on DB classes(AccountingDB, SystemLoggingDB, UserProfileDB, TransformationDB, 
     JobDB, PilotAgentsDB) after the new movement to the new MySQL implementation with a persistent 
     connection per running thread
NEW: SystemAdministratorCLI - better support for executing remote commands 
FIX: DIRAC.__init__.py - avoid re-definition of platform variable    
NEW: Graphs - added CurveGraph class to draw non-stacked lines with markers
NEW: Graphs - allow graphs with negative Y values
NEW: Graphs - allow to provide errors with the data and display them in the CurveGraph
FIX: InstallTools - fix for creation of the root@'host' user in MySQL 
FIX: dirac-install - create links to permanent directories before module installation
CHANGE: InstallTools - use printTable() utility for table printing
CHANGE: move printTable() utility to Core.Utilities.PrettyPrint
NEW: added installation configuration examples
FIX: dirac-install - fixBuildPath() operates only on files in the directory
FIX: VOMSService - added X-VOMS-CSRF-GUARD to the html header to be compliant with EMI-3 servers

*CS
CHANGE: getVOMSVOForGroup() uses the VOMSName option of the VO definition 
NEW: CE2CSAgent - added ARC CE information lookup

*Framework
FIX: SystemAdministratorIntegrator - use Host option to get the host address in addition to the section name, closes #1628
FIX: dirac-proxy-init - uses getVOMSVOForGroup() when adding VOMS extensions

*DMS
CHANGE: DFC - optimization and bug fixes of the bulk file addition
FIX: TransferAgent - protection against badly defined LFNs in collectFiles()
NEW: DFC - added getDirectoryReplicas() service method support similar to the LFC
CHANGE: DFC - added new option VisibleReplicaStatus which is used in replica getting commands
CHANGE: FileCatalogClientCLI client shows number of replicas in the 2nd column rather than 
        unimplemented number of links
CHANGE: DFC - optimizations for the bulk replica look-up
CHANGE: DFC updated scalability testing tool FC_Scaling_test.py        
NEW: DFC - methods returning replicas provide also SE definitions instead of PFNs to construct PFNs on the client side
NEW: DFC - added getReplicasByMetadata() interface
CHANGE: DFC - optimized getDirectoryReplicas()
CHANGE: FileCatalogClient - treat the reduced output from various service queries restoring LFNs and PFNs on the fly
NEW: DFC - LFNPFNConvention flag can be None, Weak or Strong to facilitate compatibility with LFC data 
CHANGE: FileCatalog - do not return PFNs, construct them on the client side
CHANGE: FileCatalog - simplified FC_Scaling_test.py script
NEW: FileCatalog/DatasetManager class to define and manipulate datasets corresponding to meta queries
NEW: FileCatalogHandler - new interface methods to expose DatasetManager functionality
NEW: FileCatalogClientCLI - new dataset family of commands
FIX: StorageFactory, ReplicaManager - resolve SE alias name recursively
FIX: FTSRequest, ReplicaManager, SRM2Storage - use current proxy owner as user name in accounting reports, closes #1602
BUGFIX: FileCatalogClientCLI - bug fix in do_ls, missing argument to addFile() call, closes #1658
NEW: FileCatalog - added new setMetadataBulk() interface, closes #1358
FIX: FileCatalog - initial argument check strips off leading lfn:, LFN:, /grid, closes #448
NEW: FileCatalog - added new setFileStatus() interface, closes #170, valid and visible file and replica statuses can be defined in respective options.
CHANGE: multiple new FTS system fixes
CHANGE: uniform argument checking with checkArgumentFormat() in multiple modules
CHANGE: FileCatalog - add Trash to the default replica valid statuses
CHANGE: ReplicaManager,FTSRequest,StorageElement - no use of PFN as returned by the FC except for file removal,
        rather constructing it always on the fly
        
*SMS
CHANGE: PinRequestAgent, SENamespaceCatalogCheckAgent - removed
CHANGE: Use StorageManagerClient instead of StorageDB directly        

*WMS
CHANGE: JobPolicy - optimization for bulk job verification
NEW: JobPolicy - added getControlledUsers() to get users which jobs can be accessed for 
     a given operation
CHANGE: JobMonitoringHandler - Avoid doing a selection of all Jobs, first count matching jobs 
        and then use "limit" to select only the required JobIDs.
NEW: JobMonitoringHandler - use JobPolicy to filter jobs in getJobSummaryWeb()
NEW: new Operations option /Services/JobMonitoring/GlobalJobsInfo ( True by default ) to 
     allow or not job info lookup by anybody, used in JobMonitoringHandler       
BUGFIX: SiteDirector - take into account the target queue Platform
BUGFIX: JobDB - bug in __insertNewJDL()    
CHANGE: dirac-admin-show-task-queues - enhanced output  
CHANGE: JobLoggingDB.sql - use trigger to manage the new LoggingInfo structure  
CHANGE: JobWrapper - trying several times to upload a request before declaring the job failed
FIX: JobScheduling executor - fix race condition that causes a job to remain in Staging
NEW: SiteDirector - do not touch sites for which there is no work available
NEW: SiteDirector - allow sites not in mask to take jobs with JobType Test
NEW: SiteDirector - allow 1 hour grace period for pilots in Unknown state before aborting them
CHANGE: Allow usage of non-plural form of the job requirement options ( PilotType, GridCE, BannedSite, 
        SubmitPool ), keep backward compatibility with a plural form
        
*RSS
FIX: DowntimeCommand - take the latest Downtime that fits    
NEW: porting new Policies from integration  
NEW: RSS SpaceToken command querying endpoints/tokens that exist  
        
*Resources
NEW: added SSHOARComputingElement class 
NEW: added XROOTStorage class       
FIX: CREAMComputingElement - extra checks for validity of returned pilot references
        
*TS
CHANGE: TransformationClient(DB,Manager) - set file status for transformation as bulk operation 
CHANGE: TransformationClient - applying state machine when changing transformation status
BUGFIX: TransformationClient(Handler) - few minor fixes
NEW: TransformationDB - backported __deleteTransformationFileTask(s) methods
CHANGE: TransformationDB(Client) - fixes to reestablish the FileCatalog interface
FIX: TransformationAgent - added MissingInFC to consider for Removal transformations
BUGFIX: TransformationAgent - in _getTransformationFiles() variable 'now' was not defined
FIX: TransformationDB.sql - DataFiles primary key is changed to (FileID) from (FileID,LFN) 
CHANGE: TransformationDB(.sql) - schema changes suitable for InnoDB
FIX: TaskManager(AgentBase) - consider only submitted tasks for updating status
CHANGE: TransformationDB(.sql) - added index on LFN in DataFiles table

*RMS
NEW: Migrate to use the new Request Management by all the clients
CHANGE: RequestContainer - Retry failed transfers 10 times and avoid sub-requests to be set Done 
        when the files are failed
CHANGE: Use a unique name for storing the proxy as processes may use the same "random" name and 
        give conflicts
NEW: RequestClient(Handler) - add new method readRequest( requestname)                 

*Workflow
NEW: Porting the LHCb Workflow package to DIRAC to make the use of general purpose modules and
     simplify construction of workflows        

[v6r9p33]

*Accounting
BUGFIX: AccountingDB - wrong indentation

[v6r9p32]

*Accounting
FIX: AccountingDB - use old style grouping if the default grouping is altered, e.g. by Country

[v6r9p31]

*Accounting
CHANGE: AccountingDB - changes to speed up queries: use "values" in GROUP By clause;
        drop duplicate indexes; reorder fields in the UniqueConstraint index of the
        "bucket" tables  

[v6r9p30]

*DMS
CHANGE: FileCatalogFactory - construct CatalogURL from CatalogType by default

*SMS
FIX: dirac-stager-stage-files - changed the order of the arguments

[v6r9p29]

*TS
FIX: TaskManager(AgentBase) - fix for considering only submitted tasks 

[v6r9p28]

*TS
FIX: TransformationDB(ManagerHandler) - several portings from v6r10

[v6r9p27]

*SMS
FIX: StorageManagementDB - in removeUnlinkedReplicas() second look for CacheReplicas 
     for which there is no entry in StageRequests

[v6r9p26]

*Resources
CHANGE: CREAMComputigElement - Make sure that pilots submitted to CREAM get a 
        fresh proxy during their complete lifetime
*Framework
FIX: ProxyDB - process properly any SQLi with DNs/groups with 's in the name

[v6r9p25]

*TS
CHANGE: TransformationClient - changed default timeout values for service calls
FIX: TransformationClient - fixes for processing of derived transformations 

[v6r9p24]

*TS
FIX: TransformationClient - in moveFilesToDerivedTransformation() set file status
     to Moved-<prod>

[v6r9p23]

*Core
BUGFIX: InstallTools - improper configuration prevents a fresh new installation

*WMS
BUGFIX: PilotDirector - Operations Helper non-instantiated

[v6r9p22]

*WMS
FIX: PilotDirector - allow to properly define extensions to be installed by the 
     Pilot differently to those installed at the server
FIX: Watchdog - convert pid to string in ProcessMonitor

*TS
FIX: TransformationDB - splitting files in chunks

*DMS
NEW: dirac-dms-create-removal-request command
CHANGE: update dirac-dms-xxx commands to use the new RMS client,
        strip lines when reading LFNs from a file

[v6r9p21]

*TS
FIX: Transformation(Client,DB,Manager) - restored FileCatalog compliant interface
FIX: TransformationDB - fix in __insertIntoExistingTransformationFiles()

[v6r9p20]

*Core
BUGFIX: ProxyUpload - an on the fly upload does not require a proxy to exist

*DMS
CHANGE: TransferAgent - use compareAdler() for checking checksum
FIX: FailoverTransfer - recording the sourceSE in case of failover transfer request 

*WMS
FIX: ProcessMonitor - some fixes added, printout when <1 s of consumed CPU is found

*Transformation
BUGFIX: TransformationClient - fixed return value in moveFilesToDerivedTransformation()

*RMS
BUGFIX: CleanReqDBAgent - now() -> utcnow() in initialize()

*Resources
FIX: ARCComputingElement - fix the parsing of CE status if no jobs are available

[v6r9p19]

*DMS
FIX: FileCatalog/DirectoryMetadata - inherited metadata is used while selecting directories
     in findDirIDsByMetadata()

[v6r9p18]

*DMS
FIX: FTSSubmitAgent, FTSRequest - fixes the staging mechanism in the FTS transfer submission
NEW: TransferDBMonitoringHandler - added getFilesForChannel(), resetFileChannelStatus()

[v6r9p17]

*Accounting
FIX: DataStoreClient - send accounting records in batches of 1000 records instead of 100

*DMS:
FIX: FailoverTransfer - catalog name from list to string
FIX: FTSSubmitAgent, FTSRequest - handle FTS3 as new protocol and fix bad submission time
FIX: FTSSubmitAgent, FTSRequest - do not submit FTS transfers for staging files

*WMS
FIX: TaskQueueDB - do not check enabled when TQs are requested from Directors
FIX: TaskQueueDB - check for Enabled in the TaskQueues when inserting jobs to print an alert
NEW: TaskQueueDB - each TQ can have at most 5k jobs, if beyond the limit create a new TQ 
     to prevent long matching times when there are way too many jobs in a single TQ

[v6r9p16]

*TS
BUGFIX: typos in TransformationCleaningAgent.py

*DMS
CHANGE: DownloadInputData - check the available disk space in the right input data directory
FIX: DownloadInputData - try to download only Cached replicas 

[v6r9p15]

*Core
FIX: MySQL - do not decrease the retry counter after ping failure

*DMS
CHANGE: FC/DirectoryMetadata - Speed up findFilesByMetadataWeb when many files match
FIX: RemovalTask - fix error string when removing a non existing file (was incompatible 
     with the LHCb BK client). 

*WMS
FIX: JobReport - minor fix ( removed unused imports )
FIX: JobMonitoring(JobStateUpdate)Handler - jobID argument can be either string, int or long

*TS
CHANGE: TransformationClient - change status of Moved files to a deterministic value
FIX: FileReport - minor fix ( inherits object ) 

[v6r9p14]

*DMS
CHANGE: FTSDB - changed schema: removing FTSSite table. From now on FTS sites 
        would be read from CS Resources

[v6r9p13]

FIX: included fixes from v6r8p26 patch release

[v6r9p12]

FIX: included fixes from v6r8p25 patch release

[v6r9p11]

*DMS
BUGFIX: FTSRequest - in __resolveFTSServer() type "=" -> "=="

[v6r9p10]

FIX: included fixes from v6r8p24 patch release

*Core
NEW: StateMachine utility

*DMS
BUGFIX: in RegisterFile operation handler

*Interfaces
FIX: Dirac.py - in splitInputData() consider only Active replicas

[v6r9p9]

*RMS
FIX: RequestDB - added getRequestFileStatus(), getRequestName() methods

[v6r9p8]

*DMS
FIX: RequestDB - get correct digest ( short request description ) of a request

[v6r9p7]

FIX: included fixes from v6r8p23 patch release

*RSS
FIX: SpaceTokenOccupancyPolicy - SpaceToken Policy decision was based on 
     percentage by mistake
     
*RMS
NEW: new scripts dirac-dms-ftsdb-summary, dirac-dms-show-ftsjobs    
FIX: FTSAgent - setting space tokens for newly created FTSJobs 

[v6r9p6]

*DMS
BUGFIX: dirac-admin-add-ftssite - missing import

*RMS
NEW: RequestDB, ReqManagerHandler - added getRequestStatus() method

*TS
FIX: fixes when using new RequestClient with the TransformationCleaningAgent

*WMS
BUGFIX: typo in SandboxStoreHandler transfer_fromClient() method

[v6r9p5]

*DMS
BUGFIX: missing proxy in service env in the FTSManager service. By default service 
        will use DataManager proxy refreshed every 6 hours.

*Resources
NEW: StorageElement - new checkAccess policy: split the self.checkMethods in 
     self.okMethods. okMethods are the methods that do not use the physical SE. 
     The isValid returns S_OK for all those immediately

*RSS
FIX: SpaceTokenOccupancyPolicy - Policy that now takes into account absolute values 
     for the space left
     
*TS
FIX: TransformationCleaningAgent - will look for both old and new RMS     

[v6r9p4]

*Stager
NEW: Stager API: dirac-stager-monitor-file, dirac-stager-monitor-jobs, 
     dirac-stager-monitor-requests, dirac-stager-show-stats

[v6r9p3]

*Transformation
FIX: TransformationCleaning Agent status was set to 'Deleted' instead of 'Cleaned'

[v6r9p2]

*RSS
NEW: Added Component family tables and statuses
FIX: removed old & unused code 
NEW: allow RSS policies match wild cards on CS

*WMS
BUGFIX: FailoverTransfer,JobWrapper - proper propagation of file metadata

[v6r9p1]

*RMS
NEW: FTSAgent - update rwAccessValidStamp,
     update ftsGraphValidStamp,
     new option for staging files before submission,
     better log handling here and there
CHANGE: FTSJob - add staging flag in in submitFTS2
CHANGE: Changes in WMS (FailoverTransfer, JobReport, JobWrapper, SandboxStoreHandler) 
        and TS (FileReport) to follow the new RMS.
NEW: Full CRUD support in RMS.

*RSS
NEW: ResourceManagementDB - new table ErrorReportBuffer
NEW: new ResourceManagementClient methods - insertErrorReportBuffer, selectErrorReportBuffer,
     deleteErrorReportBuffer

[v6r9]

NEW: Refactored Request Management System, related DMS agents and FTS management
     components

[v6r8p28]

*Core
BUGFIX: RequestHandler - the lock Name includes ActionType/Action

*DMS
FIX: dirac-dms-filecatalog-cli - prevent exception in case of missing proxy

[v6r8p27]

*DMS
BUGFIX: dirac-dms-add-file - fixed typo item -> items

[v6r8p26]

*Core
NEW: RequestHandler - added getServiceOption() to properly resolve inherited options 
     in the global service handler initialize method
NEW: FileCatalogHandler, StorageElementHandler - use getServiceOption()

[v6r8p25]

FIX: included fixes from v6r7p40 patch release

*Resources
FIX: SRM2Storage - do not account gfal_ls operations

[v6r8p24]

FIX: included fixes from v6r7p39 patch release

*Core
FIX: SiteSEMapping was returning wrong info

*DMS
FIX: FTSRequest - choose explicitly target FTS point for RAL and CERN
BUGFIX: StrategyHandler - wrong return value in __getRWAccessForSE()

*Resources
CHANGE: SRM2Storage - do not account gfal_ls operations any more

[v6r8p23]

FIX: included fixes from v6r7p37 patch release

*TS
FIX: TransformationDB - allow tasks made with ProbInFC files
FIX: TransformationCleaingAgent,Client - correct setting of transformation 
     status while cleaning

[v6r8p22]

FIX: included fixes from v6r7p36 patch release

[v6r8p21]

*DMS
FIX: FileCatalog/DirectoryMetadata - even if there is no meta Selection 
     the path should be considered when getting Compatible Metadata
FIX: FileCatalog/DirectoryNodeTree - findDir will return S_OK( '' ) if dir not 
     found, always return the same error from DirectoryMetadata in this case.     

*RSS
FIX: DowntimeCommand - use UTC time stamps

*TS
FIX: TransformationAgent - in _getTransformationFiles() get also ProbInFC files in 
     addition to Used 

[v6r8p20]

*Stager
NEW: Stager API: dirac-stager-monitor-file, dirac-stager-monitor-jobs, 
     dirac-stager-monitor-requests, dirac-stager-show-stats

[v6r8p19]

*Transformation
FIX: TransformationCleaning Agent status was set to 'Deleted' instead of 'Cleaned'

[v6r8p18]

*TS
BUGFIX: TransformationAgent - regression in __cleanCache()

[v6r8p17]

FIX: included fixes from v6r7p32 patch release

*WMS
FIX: StalledJobAgent - for accidentally stopped jobs ExecTime can be not set, 
     set it to CPUTime for the accounting purposes in this case

[v6r8p16]

FIX: included fixes from v6r7p31 patch release

*WMS
BUGFIX: TaskQueueDB - fixed a bug in the negative matching conditions SQL construction

*RSS
NEW: improved doc strings of PEP, PDP modules ( part of PolicySystem )
FIX: Minor changes to ensure consistency if ElementInspectorAgent and 
     users interact simultaneously with the same element
CHANGE: removed DatabaseCleanerAgent ( to be uninstalled if already installed )
FIX: SummarizeLogsAgent - the logic of the agent was wrong, the agent has been re-written.
     
[v6r8p15]

*Core
FIX: X509Chain - fix invalid information when doing dirac-proxy-info without CS
     ( in getCredentials() )

*RSS
NEW: PDP, PEP - added support for option "doNotCombineResult" on PDP

[v6r8p14]

*Core
FIX: dirac-deploy-scripts - can now work with the system python

*WMS
NEW: dirac-wms-cpu-normalization - added -R option to modify a given configuration file
FIX: Executor/InputData - Add extra check for LFns in InputData optimizer, closes #1472

*Transformation
CHANGE: TransformationAgent - add possibility to kick a transformation (not skip it if no 
        unused files), by touching a file in workDirectory
BUGFIX: TransformationAgent - bug in __cleanCache() dict modified in a loop        

[v6r8p13]

*Transformation
BUGFIX: TransformationDB - restored import of StringType

[v6r8p12]

NEW: Applied patches from v6r7p29

*WMS
FIX: JobDB - check if SystemConfig is present in the job definition and convert it 
     into Platform

*DMS
FIX: ReplicaManager - do not get metadata of files when getting files in a directory 
     if not strictly necessary

*RSS
NEW: ported from LHCb PublisherHandler for RSS web views

[v6r8p11]

NEW: Applied patches from v6r7p27

*RSS
NEW: SpaceTokenOccupancyPolicy - ported from LHCbDIRAC 
NEW: db._checkTable done on service initialization ( removed dirac-rss-setup script doing it )

*Transformation
FIX: TaskManager - reset oJob for each task in prepareTransformationTasks()
BUGFIX: ValidateOutputDataAgent - typo fixed in getTransformationDirectories()
FIX: TransformationManagerHandler - use CS to get files statuses not to include in 
     processed file fraction calculation for the web monitoring pages

[v6r8p10]

NEW: Applied patches from v6r7p27

[v6r8p9]

*DMS
FIX: TransferAgent,dirac-dms-show-se-status, ResourceStatus,TaskManager - fixes
     needed for DMS components to use RSS status information
NEW: ReplicaManager - allow to get metadata for an LFN+SE as well as PFN+SE     

[v6r8p8]

*RSS
BUGFIX: dirac-rss-setup - added missing return of S_OK() result

[v6r8p7]

NEW: Applied patches from v6r7p24

*DMS
BUGFIX: LcgFileCatalogClient - bug in addFile()

*RSS
BUGFIX: fixed script dirac-rss-set-token, broken in the current release.
NEW: Statistics module - will be used in the future to provide detailed information 
     from the History of the elements 

[v6r8p6]

NEW: Applied patches from v6r7p23

*Transformation
FIX: TaskManager - allow prepareTransformationTasks to proceed if no OutputDataModule is defined
FIX: TransformationDB - remove INDEX(TaskID) from TransformationTasks. It produces a single counter 
     for the whole table instead of one per TransformationID
     
*WMS     
FIX: WMSUtilities - to allow support for EMI UI's for pilot submission we drop support for glite 3.1

[v6r8p5]

NEW: Applied patches from v6r7p22

*RSS
CHANGE: removed old tests and commented out files

*WMS
FIX: PoolXMLCatalog - proper addFile usage

*Transformation
CHANGE: TransformationAgent - clear replica cache when flushing or setting a file in the workdirectory

[v6r8p4]

*Transformation
FIX: The connection to the jobManager is done only at submission time
FIX: Jenkins complaints fixes

*WMS
BUGFIX: JobDB - CPUtime -> CPUTime
FIX: Jenkins complaints fixes

[v6r8p3]

*DMS
BUGFIX: LcgFileCatalogClient

[v6r8p2]

*DMS:
FIX: LcgFileCatalogClient - remove check for opening a session in __init__ as credentials are not yet set 

*Transformation
CHANGE: reuse RPC clients in Transformation System 

[v6r8p1]

*Core
FIX: dirac-deploy-scripts - restored regression w.r.t. support of scripts starting with "d"

*DMS
BUGFIX: LcgFileCatalogClient - two typos fixed

[v6r8]

CHANGE: Several fixes backported from the v7r0 integration branch

*Core
CHANGE: DictCache - uses global LockRing to avoid locks in multiprocessing
FIX: X509Chain - proxy-info showing an error when there's no CS

*DMS
FIX: TransferAgent - inside loop filter out waiting files dictionary
BUGFIX: dirac-admin-allow-se - there was a continue that was skipping the complete loop for 
        ARCHIVE elements
NEW: LcgFileCatalogClient - test return code in startsess lfc calls       

*WMS:
FIX: OptimizerExecutor, InputData, JobScheduling - check that site candidates have all the 
     replicas

*RSS: 
BUGFIX: ResourceStatus, RSSCacheNoThread - ensure that locks are always released

*Transformation
FIX: TaskManager - site in the job definition is taken into account when submitting
NEW: Transformation - get the allowed plugins from the CS /Operations/Transformations/AllowedPlugins
FIX: ValidateOutputDataAgent - self not needed for static methods

[v6r7p40]

*Resources
FIX: StorageElement class was not properly passing the lifetime argument for prestageFile method

[v6r7p39]

*Core
CHANGE: Grid - in executeGridCommand() allow environment script with arguments needed for ARC client

*DMS
FIX: DFC SEManager - DIP Storage can have a list of ports now

*Resources
FIX: ARCComputingElement - few fixes after debugging

[v6r7p38]

*Core
NEW: DISET FileHelper, TransferClient - possibility to switch off check sum

*Resources
NEW: ARCComputingElement - first version
NEW: StorageFactory - possibility to pass extra protocol parameters to storage object
NEW: DIPStorage - added CheckSum configuration option
BUGFIX: SSHComputingElement - use CE name in the pilot reference construction

*WMS
FIX: StalledJobAgent - if ExecTime < CPUTime make it equal to CPUTime

[v6r7p37]

*Framework
BUGFIX: NotificationDB - typos in SQL statement in purgeExpiredNotifications() 

*WMS
NEW: JobCleaningAgent - added scheduling sandbox LFN removal request 
     when deleting jobs
CHANGE: JobWrapper - report only error code as ApplicationError parameter 
        when payload finishes with errors    
NEW: SiteDirector - possibility to specify extensions to be installed in 
     pilots in /Operations/Pilots/Extensions option in order not to install
     all the server side extensions        

*DMS
CHANGE: FileCatalogFactory - use service path as default URL
CHANGE: FileCatalogFactory - use ObjectLoader to import catalog clients

*SMS
BUGFIX: StorageManagementDB, dirac-stager-monitor-jobs - small bug fixes ( sic, Daniela )

*Resources
CHANGE: DIPStorage - added possibility to specify a list of ports for multiple
        service end-points
CHANGE: InProcessComputingElement - demote log message when payload failure 
        to warning, the job will fail anyway
FIX: StalledJobAgent - if pilot reference is not registered, this is not an 
     error of the StalledJobAgent, no log.error() in  this case                
        
*RMS
CHANGE: RequestTask - ensure that tasks are executed with user credentials 
        even with respect to queries to DIRAC services ( useServerCertificate 
        flag set to false )        

[v6r7p36]

*WMS
FIX: CREAMCE, SiteDirector - make sure that the tmp executable is removed
CHANGE: JobWrapper - remove sending mails via Notification Service in case
        of job rescheduling
        
*SMS
FIX: StorageManagementDB - fix a race condition when old tasks are set failed 
     between stage submission and update.        

[v6r7p35]

*Stager
NEW: Stager API: dirac-stager-monitor-file, dirac-stager-monitor-jobs, 
     dirac-stager-monitor-requests, dirac-stager-show-stats

[v6r7p34]

*Transformation
FIX: TransformationCleaning Agent status was set to 'Deleted' instead of 'Cleaned'

[v6r7p33]

*Interfaces
FIX: Job.py - in setExecutable() - prevent changing the log file name string type

*StorageManagement
NEW: StorageManagementDB(Handler) - kill staging requests at the same time as 
     killing related jobs, closes #1510
FIX: StorageManagementDB - demote the level of several log messages       

[v6r7p32]

*DMS
FIX: StorageElementHandler - do not use getDiskSpace utility, use os.statvfs instead
CHANGE: StorageManagementDB - in getStageRequests() make MySQL do an UNIQUE selection 
        and use implicit loop to speed up queries for large results

*Resources
FIX: lsfce remote script - use re.search instead of re.match in submitJob() to cope with
     multipline output

[v6r7p31]

*WMS
FIX: SiteDirector - make possible more than one SiteDirector (with different pilot identity) attached 
     to a CE, ie sgm and pilot roles. Otherwise one is declaring Aborted the pilots from the other.

[v6r7p30]

*Core
CHANGE: X509Chain - added groupProperties field to the getCredentials() report
BUGFIX: InstallTools - in getSetupComponents() typo fixed: agent -> executor

[v6r7p29]

*DMS
CHANGE: FileCatalog - selection metadata is also returned as compatible metadata in the result
        of getCompatibleMetadata() call
NEW: FileCatalog - added path argument to getCompatibleMetadata() call
NEW: FileCatalogClient - added getFileUserMetadata()
BUGFIX: dirac-dms-fts-monitor - exit with code -1 in case of error

*Resources
FIX: CREAMComputingElement - check globus-url-copy result for errors when retrieving job output

[v6r7p28]

*DMS
BUGFIX: FileCatalog/DirectoryMetadata - wrong MySQL syntax 

[v6r7p27]

*Core
FIX: Mail.py - fix of the problem of colons in the mail's body

*Interfaces
NEW: Job API - added setSubmitPools(), setPlatform() sets ... "Platform"

*WMS
FIX: TaskQueueDB - use SystemConfig as Platform for matching ( if Platform is not set explicitly

*Resources
FIX: SSHComputingElement - use ssh host ( and not CE name ) in the pilot reference
BUGFIX: SSHGEComputingElement - forgotten return statement in _getJobOutputFiles()

*Framework
NEW: dirac-sys-sendmail - email's body can be taken from pipe. Command's argument 
     in this case will be interpreted as a destination address     

[v6r7p26]

*DMS
FIX: ReplicaManager - status names Read/Write -> ReadAccess/WriteAccess

[v6r7p25]

*Core
CHANGE: X509Chain - in getCredentials() failure to contact CS is not fatal, 
        can happen when calling dirac-proxy-init -x, for example

[v6r7p24]

*DMS
NEW: FileCatalog - added getFilesByMetadataWeb() to allow pagination in the Web 
     catalog browser
     
*WMS
CHANGE: WMSAdministrator, DiracAdmin - get banned sites list by specifying the status
        to the respective jobDB call     

[v6r7p23]

*Transformation
BUGFIX: TransformationDB - badly formatted error log message

*RMS
CHANGE: RequestDBMySQL - speedup the lookup of requests

*WMS
BUGFIX: dirac-dms-job-delete - in job selection by group

*DMS
FIX: LcgFileCatalogClient - getDirectorySize made compatible with DFC
BUGFIX: LcgFileCatalogClient - proper call of __getClientCertInfo()

[v6r7p22]

*Transformation
CHANGE: InputDataAgent - treats only suitable transformations, e.g. not the extendable ones. 
CHANGE: TransformationAgent - make some methods more public for easy overload

[v6r7p21]

*Core
FIX: Shifter - pass filePath argument when downloading proxy

[v6r7p20]

*DMS
CHANGE: StrategyHandler - move out SourceSE checking to TransferAgent
CHANGE: ReplicaManager, InputDataAgent - get active replicas
FIX: StorageElement, SRM2Storage - support for 'xxxAccess' statuses, checking results
     of return structures
     
*RSS
NEW: set configurable email address on the CS to send the RSS emails
NEW: RSSCache without thread in background
FIX: Synchronizer - moved to ResourceManager handler     

[v6r7p19]

*DMS
BUGFIX: ReplicaManager - in putAndRegister() SE.putFile() singleFile argument not used explicitly

[v6r7p18]

*WMS
FIX: StalledJobAgent - do not exit the loop over Completed jobs if accounting sending fails
NEW: dirac-wms-job-delete - allow to specify jobs to delete by job group and/or in a file
FIX: JobManifest - If CPUTime is not set, set it to MaxCPUTime value

[v6r7p17]

*Resources
FIX: SRM2Storage - treat properly "22 SRM_REQUEST_QUEUED" result code

[v6r7p16]

*DMS
FIX: StrategyHandler - do not proceed when the source SE is not valid for read 
BUGFIX: StorageElement - putFile can take an optional sourceSize argument
BUGFIX: ReplicaManager - in removeFile() proper loop on failed replicas

*RSS
FIX: SpaceTokenOccupancyCommand, CacheFeederAgent - add timeout when calling lcg_util commands

*WMS
FIX: JobManifest - take all the SubmitPools defined in the TaskQueueAgent 
NEW: StalledJobAgent - declare jobs stuck in Completed status as Failed

[v6r7p15]

*Core
BUGFIX: SocketInfo - in host identity evaluation

*DMS
BUGFIX: FileCatalogHandler - missing import os

*Transformation
CHANGE: JobManifest - getting allowed job types from operations() section 

[v6r7p14]

*DMS
CHANGE: StorageElementProxy - removed getParameters(), closes #1280
FIX: StorageElementProxy - free the getFile space before the next file
FIX: StorageElement - added getPFNBase() to comply with the interface

*Interfaces
CHANGE: Dirac API - allow lists of LFNs in removeFile() and removeReplica()

*WMS
CHANGE: JobSchedulingAgent(Executor) - allow both BannedSite and BannedSites JDL option

*RSS
FIX: ElementInspectorAgent - should only pick elements with rss token ( rs_svc ).
FIX: TokenAgent - using 4th element instead of the 5th. Added option to set admin email on the CS.

[v6r7p13]

*Core
FIX: Resources - in getStorageElementSiteMapping() return only sites with non-empty list of SEs

*DMS
FIX: StorageElement - restored the dropped logic of using proxy SEs
FIX: FileCatalog - fix the UseProxy /LocalSite/Catalog option

*Transformation
FIX: TransformationDB - use lower() string comparison in extendTransformation()

[v6r7p12]

*WMS
BUGFIX: JobManifest - get AllowedSubmitPools from the /Systems section, not from /Operations

*Core
NEW: Resources helper - added getSites(), getStorageElementSiteMapping()

*DMS
CHANGE: StrategyHandler - use getStorageElementSiteMapping helper function
BUGFIX: ReplicaManager - do not modify the loop dictionary inside the loop

[v6r7p11]

*Core
CHANGE: Subprocess - put the use of watchdog in flagging

[v6r7p10]

*Core
NEW: Logger - added getLevel() method, closes #1292
FIX: Subprocess - returns correct structure in case of timeout, closes #1295, #1294
CHANGE: TimeOutExec - dropped unused utility
FIX: Logger - cleaned unused imports

*RSS
CHANGE: ElementInspectorAgent - do not use mangled name and removed shifterProxy agentOption

[v6r7p9]

*Core
BUGFIX: InstallTools - MySQL Port should be an integer

[v6r7p8]

*Core
FIX: Subprocess - consistent timeout error message

*DMS
NEW: RemovalTask - added bulk removal
FIX: StrategyHandler - check file source CEs
CHANGE: DataIntegrityClient - code beautification
CHANGE: ReplicaManager - do not check file existence if replica information is queried anyway,
        do not fail if file to be removed does not exist already. 

[v6r7p7]

FIX: Several fixes to allow automatic code documentation

*Core
NEW: InstallTools - added mysqlPort and mysqlRootUser

*DMS
CHANGE: ReplicaManager - set possibility to force the deletion of non existing files
CHANGE: StrategyHandler - better handling of checksum check during scheduling 

[v6r7p6]

*Core
FIX: dirac-install - restore signal alarm if downloadable file is not found
FIX: Subprocess - using Manager proxy object to pass results from the working process

*DMS:
CHANGE: StorageElement - removed overwride mode
CHANGE: removed obsoleted dirac-dms-remove-lfn-replica, dirac-dms-remove-lfn
NEW: FTSMonitorAgent - filter out sources with checksum mismatch
FIX: FTSMonitorAgent, TransferAgent - fix the names of the RSS states

*RSS
NEW: ElementInspectorAgent runs with a variable number of threads which are automatically adjusted
NEW: Added policies to force a particular state, can be very convenient to keep something Banned for example.
NEW: policy system upgrade, added finer granularity when setting policies and actions

*WMS
NEW: SiteDirector- allow to define pilot DN/Group in the agent options
CHANGE: JobDescription, JobManifest - take values for job parameter verification from Operations CS section

[v6r7p5]

*Interfaces
BUGFIX: dirac-wms-job-get-output - properly treat the case when output directory is not specified 

[v6r7p4]

*Core
FIX: Subprocess - avoid that watchdog kills the executor process before it returns itself

*Framework
BUGFIX: ProxuManagerClient - wrong time for caching proxies

*RSS
FIX: removed obsoleted methods

*DMS
NEW: FileCatalog - added findFilesByMetadataDetailed - provides detailed metadata for 
     selected files

[v6r7p3]

*DMS
FIX: FTSMonitorAgent - logging less verbose

*Transformation
FIX: TransformationAgent - use the new CS defaults locations
FIX: Proper agent initialization
NEW: TransformationPlaugin - in Broadcast plugin added file groupings by number of files, 
     make the TargetSE always defined, even if the SourceSE list contains it 

*ResourceStatus
FIX: Added the shifter's proxy to several agents

*RMS
FIX: RequestContainer - the execution order was not properly set for the single files 

*Framework:
BUGFIX: ProxyManagerClient - proxy time can not be shorter than what was requested

[v6r7p2]

*Core
FIX: dirac-configure - switch to use CS before checking proxy info

*Framework
NEW: dirac-sys-sendmail new command
NEW: SystemAdmininistratorCLI - added show host, uninstall, revert commands
NEW: SystemAdmininistratorHandler - added more info in getHostInfo()
NEW: SystemAdmininistratorHandler - added revertSoftware() interface

*Transformation
FIX: TransformationCleaningAgent - check the status of returned results

[v6r7p1]

*Core
FIX: Subprocess - finalize the Watchdog closing internal connections after a command execution
CHANGE: add timeout for py(shell,system)Call calls where appropriate
CHANGE: Shifter - use gProxyManager in a way that allows proxy caching

*Framework
NEW: ProxyManagerClient - allow to specify validity and caching time separately
FIX: ProxyDB - replace instead of delete+insert proxy in __storeVOMSProxy

*DMS
NEW: FTSMonitorAgent - made multithreaded for better efficiency
FIX: dirac-dms-add-file - allow LFN: prefix for lfn argument

*WMS
NEW: dirac-wms-job-get-output, dirac-wms-job-status - allow to retrieve output for a job group
FIX: TaskQueueDB - fixed selection SQL in __generateTQMatchSQL()
CHANGE: OptimizerExecutor - reduce diversity of MinorStatuses for failed executors

*Resources
FIX: CREAMComputingElement - remove temporary JDL right after the submission 

[v6r6p21]

*DMS
BUGFIX: TransformationCleaningAgent - use the right signature of cleanMetadataCatalogFiles() call

[v6r6p20]

*DMS
FIX: RegistrationTask - properly escaped error messages
BUGFIX: DirectoryMetadata - use getFileMetadataFields from FileMetadata in addMetadataField()
NEW: When there is a missing source error spotted during FTS transfer, file should be reset 
     and rescheduled again until maxAttempt (set to 100) is reached

*WMS
FIX: JobScheduling - fix the site group logic in case of Tier0

[v6r6p19]

*DMS
BUGFIX: All DMS agents  - set up agent name in the initialization

*Core
NEW: Subprocess - timeout wrapper for subprocess calls
BUGFIX: Time - proper interpreting of 0's instead of None
CHANGE: DISET - use cStringIO for ANY read that's longer than 16k (speed improvement) 
        + Less mem when writing data to the net
FIX: Os.py - protection against failed "df" command execution       
NEW: dirac-info prints lcg bindings versions
CHANGE: PlotBase - made a new style class 
NEW: Subprocess - added debug level log message

*Framework
NEW: SystemAdministratorIntegrator client for collecting info from several hosts
NEW: SystemAdministrator - added getHostInfo()
FIX: dirac-proxy-init - always check for errors in S_OK/ERROR returned structures
CHANGE: Do not accept VOMS proxies when uploading a proxy to the proxy manager

*Configuration
FIX: CE2CSAgent - get a fresh copy of the cs data before attempting to modify it, closes #1151
FIX: Do not create useless backups due to slaves connecting and disconnecting
FIX: Refresher - prevent retrying with 'Insane environment'

*Accounting
NEW: Accounting/Job - added validation of reported values to cope with the weird Yandex case
FIX: DBUtils - take into account invalid values, closes #949

*DMS
FIX: FTSSubmitAgent - file for some reason rejected from submission should stay in 'Waiting' in 
     TransferDB.Channel table
FIX: FTSRequest - fix in the log printout     
CHANGE: dirac-dms-add-file removed, dirac-dms-add-files renamed to dirac-dms-add-file
FIX: FileCatalogCLI - check the result of removeFile call
FIX: LcgFileCatalogClient - get rid of LHCb specific VO evaluation
NEW: New FileCatalogProxy service - a generalization of a deprecated LcgFileCatalog service
FIX: Restored StorageElementProxy functionality
CHANGE: dirac-dms-add-file - added printout
NEW: FileCatalog(Factory), StorageElement(Factory) - UseProxy flag moved to /Operations and /LocalSite sections

*RSS
NEW:  general reimplementation: 
      New DB schema using python definition of tables, having three big blocks: Site, Resource and Node.
      MySQLMonkey functionality almost fully covered by DB module, eventually will disappear.
      Services updated to use new database.
      Clients updated to use new database.
      Synchronizer updated to fill the new database. When helpers will be ready, it will need an update.
      One ElementInspectorAgent, configurable now is hardcoded.
      New Generic StateMachine using OOP.
      Commands and Policies simplified.
      ResourceStatus using internal cache, needs to be tested with real load.
      Fixes for the state machine
      Replaced Bad with Degraded status ( outside RSS ).
      Added "Access" to Read|Write|Check|Remove SE statuses wherever it applies.
      ResourceStatus returns by default "Active" instead of "Allowed" for CS calls.
      Caching parameters are defined in the CS
FIX: dirac-admin-allow/ban-se - allow a SE on Degraded ( Degraded->Active ) and ban a SE on Probing 
     ( Probing -> Banned ). In practice, Active and Degraded are "usable" states anyway.            
      
*WMS
FIX: OptimizerExecutor - failed optimizations will still update the job     
NEW: JobWrapper - added LFNUserPrefix VO specific Operations option used for building user LFNs
CHANGE: JobDB - do not interpret SystemConfig in the WMS/JobDB
CHANGE: JobDB - Use CPUTime JDL only, keep MaxCPUTime for backward compatibility
CHANGE: JobWrapper - use CPUTime job parameter instead of MaxCPUTime
CHANGE: JobAgent - use CEType option instead of CEUniqueID
FIX: JobWrapper - do not attempt to untar directories before having checked if they are tarfiles 
NEW: dirac-wms-job-status - get job statuses for jobs in a given job group
 
*SMS
FIX: StorageManagementDB - when removing unlinked replicas, take into account the case where a
     staging request had been submitted, but failed
      
*Resources    
NEW: glexecCE - add new possible locations of the glexec binary: OSG specific stuff and in last resort 
     looking in the PATH    
NEW: LcgFileCatalogClient - in removeReplica() get the needed PFN inside instead of providing it as an argument     
      
*TS      
CHANGE: Transformation types definition are moved to the Operations CS section

*Interfaces
FIX: Dirac.py - CS option Scratchdir was in LocalSite/LocalSite
FIX: Dirac.py - do not define default catalog, use FileCatalog utility instead

[v6r6p19]

*DMS
BUGFIX: All DMS agents  - set up agent name in the initialization

[v6r6p18]

*Transformation
CHANGE: /DIRAC/VOPolicy/OutputDataModule option moved to <Operations>/Transformations/OutputDataModule

*Resources
FIX: ComputingElement - properly check if the pilot proxy has VOMS before adding it to the payload 
     when updating it

*WMS
BUGFIX: JobSanity - fixed misspelled method call SetParam -> SetParameter

[v6r6p17]

*Transformation
BUGFIX: TransformationAgent - corrected  __getDataReplicasRM()

[v6r6p16]

*DMS
FIX: Agents - proper __init__ implementation with arguments passing to the super class
FIX: LcgFileCatalogClient - in removeReplica() reload PFN in case it has changed

[v6r6p15]

*Framework
BUGFIX: ErrorMessageMonitor - corrected updateFields call 

*DMS:
NEW: FTSMonitorAgent completely rewritten in a multithreaded way

*Transformation
FIX: InputDataAgent - proper instantiation of TransformationClient
CHANGE: Transformation - several log message promoted from info to notice level

[v6r6p14]

*Transformation
FIX: Correct instantiation of agents inside several scripts
CHANGE: TransformationCleaningAgent - added verbosity to logs
CHANGE: TransformationAgent - missingLFC to MissingInFC as it could be the DFC as well
FIX: TransformationAgent - return an entry for all LFNs in __getDataReplicasRM

*DMS
FIX: TransferAgent - fix exception reason in registerFiles()

[v6r6p13]

*DMS
CHANGE: TransferAgent - change RM call from getCatalogueReplicas to getActiveReplicas. 
        Lowering log printouts here and there

[v6r6p12]

*DMS
BUGFIX: RemovalTask - Replacing "'" by "" in error str set as attribute for a subRequest file. 
        Without that request cannot be updated when some nasty error occurs.

[v6r6p11]

*RMS:
BUGFIX: RequestClient - log string formatting

*DMS
BUGFIX: RemovalTask - handling for files not existing in the catalogue

*Transformation
FIX: TransformationManager - ignore files in NotProcessed status to get the % of processed files

*Interfaces
FIX: Fixes due to the recent changes in PromptUser utility

[v6r6p10]

*RMS
FIX: RequestDBMySQL - better escaping of queries 

*WMS
FIX: SiteDirector - get compatible platforms before checking Task Queues for a site

[v6r6p9]

*Core
FIX: Utilities/PromptUser.py - better user prompt

*Accounting
NEW: Add some validation to the job records because of weird data coming from YANDEX.ru

*DMS
BUGFIX: ReplicaManager - typo errStr -> infoStr in __replicate()
FIX: FTSRequest - fixed log message

*WMS
FIX: SiteDirector - use CSGlobals.getVO() call instead of explicit CS option

[v6r6p8]

*Transformation
BUGFIX: TransformationDB - typo in getTransformationFiles(): iterValues -> itervalues

[v6r6p7]

*Resources
FIX: StorageFactory - uncommented line that was preventing the status to be returned 
BUGFIX: CE remote scripts - should return status and not call exit()
BUGFIX: SSHComputingElement - wrong pilot ID reference

[v6r6p6]

*WMS
FIX: TaskQueueDB - in findOrphanJobs() retrieve orphaned jobs as list of ints instead of list of tuples
FIX: OptimizerExecutor - added import of datetime to cope with the old style optimizer parameters

*Transformation
FIX: TransformationAgent - fix finalization entering in an infinite loop
NEW: TransformationCLI - added resetProcessedFile command
FIX: TransformationCleaningAgent - treating the archiving delay 
FIX: TransformationDB - fix in getTransformationFiles() in case of empty file list

[v6r6p5]

*Transformation
FIX: TransformationAgent - type( transClient -> transfClient )
FIX: TransformationAgent - self._logInfo -> self.log.info
FIX: TransformationAgent - skip if no Unused files
FIX: TransformationAgent - Use CS option for replica cache lifetime
CHANGE: TransformationAgent - accept No new Unused files every [6] hours

[v6r6p4]

*DMS
FIX: TransferAgent - protection for files that can not be scheduled
BUGFIX: TransferDB - typo (instIDList - > idList ) fixed

*Transformation
BUGFIX: TransformationAgent - typo ( loginfo -> logInfo )

[v6r6p3]

FIX: merged in patch v6r5p14

*Core
BUGFIX: X509Chain - return the right structure in getCredentials() in case of failure
FIX: dirac-deploy-scripts.py - allow short scripts starting from "d"
FIX: dirac-deploy-scripts.py - added DCOMMANDS_PPID env variable in the script wrapper
FIX: ExecutorReactor - reduced error message dropping redundant Task ID 

*Interfaces
BUGFIX: Dirac.py - allow to pass LFN list to replicateFile()

*DMS
FIX: FileManager - extra check if all files are available in _findFiles()
BUGFIX: FileCatalogClientCLI - bug in DirectoryListing

[v6r6p2]

FIX: merged in patch v6r5p13

*WMS
FIX: SiteDirector - if no community set, look for DIRAC/VirtualOrganization setting

*Framework
FIX: SystemLoggingDB - LogLevel made VARCHAR in the MessageRepository table
FIX: Logging - several log messages are split in fixed and variable parts
FIX: SystemLoggingDB - in insertMessage() do not insert new records in auxiliary tables if they 
     are already there

[v6r6p1]

*Core:
CHANGE: PromptUser - changed log level of the printout to NOTICE
NEW: Base Client constructor arguments are passed to the RPCClient constructor

*DMS:
NEW: FTSRequest - added a prestage mechanism for source files
NEW: FileCatalogClientCLI - added -f switch to the size command to use raw faile tables 
     instead of storage usage tables
NEW: FileCatalog - added orphan directory repair tool
NEW: FIleCatalog - more counters to control the catalog sanity     

*WMS:
FIX: SandboxStoreClient - no more kwargs tricks
FIX: SandboxStoreClient returns sandbox file name in case of upload failure to allow failover
FIX: dirac-pilot - fixed VO_%s_SW_DIR env variable in case of OSG

*TS:
FIX: TransformationManagerHandler - avoid multiple Operations() instantiation in 
     getTransformationSummaryWeb()

[v6r6]

*Core
CHANGE: getDNForUsername helper migrated from Core.Security.CS to Registry helper
NEW: SiteSEMapping - new utilities getSitesGroupedByTierLevel(), getTier1WithAttachedTier2(),
     getTier1WithTier2
CHANGE: The DIRAC.Core.Security.CS is replaced by the Registry helper     
BUGFIX: dirac-install - properly parse += in .cfg files
FIX: Graphs.Utilities - allow two lines input in makeDataFromCVS()
FIX: Graphs - allow Graphs package usage if even matplotlib is not installed
NEW: dirac-compile-externals will retrieve the Externals compilation scripts from it's new location 
     in github (DIRACGrid/Externals)
NEW: Possibility to define a thread-global credentials for DISET connections (for web framework)
NEW: Logger - color output ( configurable )
NEW: dirac-admin-sort-cs-sites - to sort sites in the CS
CHANGE: MessageClient(Factor) - added msgClient attribute to messages
NEW: Core.Security.Properties - added JOB_MONITOR and USER_MANAGER properties

*Configuration
NEW: Registry - added getAllGroups() method

*Framework
NEW: SystemAdministratorClientCLI - possibility to define roothPath and lcgVersion when updating software

*Accounting
NEW: JobPlotter - added Normalized CPU plots to Job accounting
FIX: DBUtils - plots going to greater granularity

*DMS
NEW: FileCatalog - storage usage info stored in all the directories, not only those with files
NEW: FileCatalog - added utility to rebuild storage usage info from scratch
FIX: FileCatalog - addMetadataField() allow generic types, e.g. string
FIX: FileCatalog - path argument is normalized before usage in multiple methods
FIX: FileCatalog - new metadata for files(directories) should not be there before for directories(files)
NEW: FileCatalog - added method for rebuilding DirectoryUsage data from scratch 
NEW: FileCatalog - Use DirectoryUsage mechanism for both logical and physical storage
CHANGE: FileCatalog - forbid removing non-empty directories
BUGFIX: FileCatalogClientCLI - in do_ls() check properly the path existence
FIX: FileCatalogClientCLI - protection against non-existing getCatalogCounters method in the LFC client
FIX: DMS Agents - properly call superclass constructor with loadName argument
FIX: ReplicaManager - in removeFile() non-existent file is marked as failed
FIX: Make several classes pylint compliant: DataIntegrityHandler, DataLoggingHandler,
     FileCatalogHandler, StorageElementHandler, StorageElementProxyHandler, TransferDBMonitoringHandler
FIX: LogUploadAgent - remove the OSError exception in __replicate()
FIX: FileCatalogClientCLI - multiple check of proper command inputs,
     automatic completion of several commands with subcommands,
     automatic completion of file names
CHANGE: FileCatalogClientCLI - reformat the output of size command 
FIX: dirac-admin-ban-se - allow to go over all options read/write/check for each SE      
NEW: StrategyHandler - new implementation to speed up file scheduling + better error reporting
NEW: LcgFileCatalogProxy - moved from from LHCbDirac to DIRAC
FIX: ReplicaManager - removed usage of obsolete "/Resources/StorageElements/BannedTarget" 
CHANGE: removed StorageUsageClient.py
CHANGE: removed obsoleted ProcessingDBAgent.py

*WMS
CHANGE: RunNumber job parameter was removed from all the relevant places ( JDL, JobDB, etc )
NEW: dirac-pilot - add environment setting for SSH and BOINC CEs
NEW: WMSAdministrator - get output for non-grid CEs if not yet in the DB
NEW: JobAgent - job publishes BOINC parameters if any
CHANGE: Get rid of LHCbPlatform everywhere except TaskQueueDB
FIX: SiteDirector - provide list of sites to the Matcher in the initial query
FIX: SiteDirector - present a list of all groups of a community to match TQs
CHANGE: dirac-boinc-pilot dropped
CHANGE: TaskQueueDirector does not depend on /LocalSite section any more
CHANGE: reduced default delays for JobCleaningAgent
CHANGE: limit the number of jobs received by JobCleaningAgent
CHANGE: JobDB - use insertFields instead of _insert
CHANGE: Matcher, TaskQueueDB - switch to use Platform rather than LHCbPlatform retaining LHCbPlatform compatibility
BUGFIX: Matcher - proper reporting pilot site and CE
CHANGE: JobManager - improved job Killing/Deleting logic
CHANGE: dirac-pilot - treat the OSG case when jobs on the same WN all run in the same directory
NEW: JobWrapper - added more status reports on different failures
FIX: PilotStatusAgent - use getPilotProxyFromDIRACGroup() instead of getPilotProxyFromVOMSGroup()
CHANGE: JobMonitoringHandler - add cutDate and condDict parameters to getJobGroup()
NEW: JobMonitoringHandler - check access rights with JobPolicy when accessing job info from the web
NEW: JobManager,JobWrapper - report to accounting jobs in Rescheduled final state if rescheduling is successful
FIX: WMSAdministrator, SiteDirector - store only non-empty pilot output to the PilotDB
NEW: added killPilot() to the WMSAdministrator interface, DiracAdmin and dirac-admin-kill-pilot command
NEW: TimeLeft - renormalize time left using DIRAC Normalization if available
FIX: JobManager - reconnect to the OptimizationMind in background if not yet connected
CHANGE: JobManifest - use Operations helper
NEW: JobCleaningAgent - delete logging records from JobLoggingDB when deleting jobs

*RMS
FIX: RequestDBFile - better exception handling in case no JobID supplied
FIX: RequestManagerHandler - make it pylint compliant
NEW: RequestProxyHandler - is forwarding requests from voboxes to central RequestManager. 
     If central RequestManager is down, requests are dumped into file cache and a separate thread 
     running in background is trying to push them into the central. 
CHANGE: Major revision of the code      
CHANGE: RequestDB - added index on SubRequestID in the Files table
CHANGE: RequestClient - readRequestForJobs updated to the new RequetsClient structure

*RSS
NEW: CS.py - Space Tokens were hardcoded, now are obtained after scanning the StorageElements.

*Resources
FIX: SSHComputingElement - enabled multiple hosts in one queue, more debugging
CHANGE: SSHXXX Computing Elements - define SSH class once in the SSHComputingElement
NEW: SSHComputingElement - added option to define private key location
CHANGE: Get rid of legacy methods in ComputingElement
NEW: enable definition of ChecksumType per SE
NEW: SSHBatch, SSHCondor Computing Elements
NEW: SSHxxx Computing Elements - using remote control scripts to better capture remote command errors
CHANGE: put common functionality into SSHComputingElement base class for all SSHxxx CEs
NEW: added killJob() method tp all the CEs
NEW: FileCatalog - take the catalog information info from /Operations CS section, if defined there, 
     to allow specifications per VO 

*Interfaces
CHANGE: Removed Script.initialize() from the API initialization
CHANGE: Some general API polishing
FIX: Dirac.py - when running in mode="local" any directory in the ISB would not get untarred, 
     contrary to what is done in the JobWrapper

*TS
BUGFIX: TaskManager - bug fixed in treating tasks with input data
FIX: TransformationCleaningAgent - properly call superclass constructor with loadName argument
NEW: TransformationCleaningAgent - added _addExtraDirectories() method to extend the list of
     directories to clean in a subclass if needed
CHANGE: TransformationCleaningAgent - removed usage of StorageUsageClient     
NEW: TransformationAgent is multithreaded now ( implementation moved from LHCbDIRAC )
NEW: added unit tests
NEW: InputDataAgent - possibility to refresh only data registered in the last predefined period of time 
NEW: TransformationAgent(Client) - management of derived transformations and more ported from LHCbDIRAC
BUGFIX: TransformationDB - wrong SQL statement generation in setFileStatusForTransformation()

[v6r5p14]

*Core
NEW: Utilities - added Backports utility

*WMS
FIX: Use /Operations/JobScheduling section consistently, drop /Operations/Matching section
NEW: Allow VO specific share correction plugins from extensions
FIX: Executors - several fixes

[v6r5p13]

*WMS
FIX: Executors - VOPlugin will properly send and receive the params
NEW: Correctors can be defined in an extension
FIX: Correctors - Properly retrieve info from the CS using the ops helper

[v6r5p12]

FIX: merged in patch v6r4p34

[v6r5p11]

FIX: merged in patch v6r4p33

*Core
FIX: MySQL - added offset argument to buildConditions()

[v6r5p10]

FIX: merged in patch v6r4p32

[v6r5p9]

FIX: merged in patch v6r4p30

[v6r5p8]

FIX: merged in patch v6r4p29

[v6r5p7]

FIX: merged in patch v6r4p28

[v6r5p6]

FIX: merged in patch v6r4p27

*Transformation
BUGFIX: TransformationDB - StringType must be imported before it can be used

*RSS
NEW: CS.py - Space Tokens were hardcoded, now are obtained after scanning the StorageElements.

[v6r5p5]

FIX: merged in patch v6r4p26

[v6r5p4]

FIX: merged in patch v6r4p25

[v6r5p3]

*Transformation
FIX: merged in patch v6r4p24

[v6r5p2]

*Web
NEW: includes DIRACWeb tag web2012092101

[v6r5p1]

*Core
BUGFIX: ExecutorMindHandler - return S_OK() in the initializeHandler
FIX: OptimizationMindHandler - if the manifest is not dirty it will not be updated by the Mind

*Configuration
NEW: Resources helper - added getCompatiblePlatform(), getDIRACPlatform() methods

*Resources
FIX: SSHComputingElement - add -q option to ssh command to avoid banners in the output
FIX: BOINCComputingElement - removed debugging printout
FIX: ComputingElement - use Platform CS option which will be converted to LHCbPlatform for legacy compatibility

*DMS
FIX: RequestAgentBase - lowering loglevel from ALWAYS to INFO to avoid flooding SystemLogging

*WMS:
FIX: SiteDirector - provide CE platform parameter when interrogating the TQ
FIX: GridPilotDirector - publish pilot OwnerGroup rather than VOMS role
FIX: WMSUtilities - add new error string into the parsing of the job output retrieval

[v6r5]

NEW: Executor framework

*Core
NEW: MySQL.py - added Test case for Time.dateTime time stamps
NEW: MySQL.py - insertFields and updateFields can get values via Lists or Dicts
NEW: DataIntegrityDB - use the new methods from MySQL and add test cases
NEW: DataIntegrityHandler - check connection to DB and create tables (or update their schema)
NEW: DataLoggingDB - use the new methods from MySQL and add test cases
NEW: DataLoggingHandler - check connection to DB and create tables (or update their schema)
FIX: ProcessPool - killing stuck workers after timeout
CHANGE: DB will throw a RuntimeException instead of a sys.exit in case it can't contact the DB
CHANGE: Several improvements on DISET
CHANGE: Fixed all DOS endings to UNIX
CHANGE: Agents, Services and Executors know how to react to CSSection/Module and react accordingly
NEW: install tools are updated to deal with executors
FIX: dirac-install - add -T/--Timeout option to define timeout for distribution downloads
NEW: dirac-install - added possibility of defining dirac-install's global defaults by command line switch
BUGFIX: avoid PathFinder.getServiceURL and use Client class ( DataLoggingClient,LfcFileCatalogProxyClient ) 
FIX: MySQL - added TIMESTAMPADD and TIMESTAMPDIFF to special values not to be scaped by MySQL
NEW: ObjectLoader utility
CHANGE: dirac-distribution - added global defaults flag and changed the flag to -M or --defaultsURL
FIX: Convert to string before trying to escape value in MySQL
NEW: DISET Services - added PacketTimeout option
NEW: SystemLoggingDB - updated to use the renewed MySQL interface and SQL schema
NEW: Added support for multiple entries in /Registry/DefaultGroup, for multi-VO installations
CHANGE: Component installation procedure updated to cope with components inheriting Modules
CHANGE: InstallTools - use dirac- command in runit run scripts
FIX: X509Chain - avoid a return of error when the group is not valid
FIX: MySQL - reduce verbosity of log messages when high level methods are used
CHANGE: Several DB classes have been updated to use the MySQL buildCondition method
NEW: MySQL - provide support for greater and smaller arguments to all MySQL high level methods
FIX: Service.py - check all return values from all initializers

*Configuration
CHANGE: By default return option and section lists ordered as in the CS
NEW: ConfigurationClient - added function to refresh remote configuration

*Framework
FIX: Registry.findDefaultGroup will never return False
CHANGE: ProxyManager does not accept proxies without explicit group
CHANGE: SystemAdministratorHandler - force refreshing the configuration after new component setup

*RSS
CHANGE: removed code execution from __init__
CHANGE: removed unused methods
NEW: Log all policy results 

*Resources
NEW: updated SSHComputingElement which allows multiple job submission
FIX: SGETimeLeft - better parsing of the batch system commands output
FIX: InProcessComputingElement - when starting a new job discard renewal of the previous proxy
NEW: BOINCComputingElement - new CE client to work with the BOINC desktop grid infrastructure 

*WMS
CHANGE: WMS Optimizers are now executors
CHANGE: SandboxStoreClient can directly access the DB if available
CHANGE: Moved JobDescription and improved into JobManifest
FIX: typo in JobLoggingDB
NEW: JobState/CachedJobState allow access to the Job via DB/JobStateSync Service automatically
BUGFIX: DownloadInputData - when not enough disk space, message was using "buffer" while it should be using "data"
FIX: the sandboxmetadataDB explosion when using the sandboxclient without direct access to the DB
NEW: Added support for reset/reschedule in the OptimizationMind
CHANGE: Whenever a DB is not properly initialized it will raise a catchable RuntimeError exception 
        instead of silently returning
FIX: InputDataResolution - just quick mod for easier extensibility, plus removed some LHCb specific stuff
NEW: allow jobids in a file in dirac-wms-job-get-output
NEW: JobManager - zfill in %n parameter substitution to allow alphabetical sorting
NEW: Directors - added checking of the TaskQueue limits when getting eligible queues
CHANGE: Natcher - refactor to simpify the logic, introduced Limiter class
CHANGE: Treat MaxCPUTime and CPUTime the same way in the JDL to avoid confusion
NEW: SiteDirector - added options PilotScript, MaxPilotsToSubmit, MaxJobsInFillMode
BUGFIX: StalledJobAgent - use cpuNormalization as float, not string 
FIX: Don't kill an executor if a task has been taken out from it
NEW: dirac-boinc-pilot - pilot script to be used on the BOINC volunteer nodes
FIX: SiteDirector - better handling of tokens and filling mode 
NEW: Generic pilot identities are automatically selected by the TQD and the SiteDirector 
     if not explicitly defined in /Pilot/GenericDN and GenericGroup
NEW: Generic pilot groups can have a VO that will be taken into account when selecting generic 
     credentials to submit pilots
NEW: Generic pilots that belong to a VO can only match jobs from that VO
NEW: StalledJobAgent - added rescheduling of jobs stuck in Matched or Rescheduled status
BUGFIX: StalledJobAgent - default startTime and endTime to "now", avoid None value
NEW: JobAgent - stop after N failed matching attempts (nothing to do), use StopAfterFailedMatches option
CHANGE: JobAgent - provide resource description as a dictionary to avoid extra JDL parsing by the Matcher
CHANGE: Matcher - report pilot info once instead of sending it several times from the job
CHANGE: Matcher - set the job site instead of making a separate call to JobStateUpdate
NEW: Matcher - added Matches done and matches OK statistics
NEW: TaskQueue - don't delete fresh task queues. Wait 5 minutes to do so.
CHANGE: Disabled TQs can also be matched, if no jobs are there, a retry will be triggered

*Transformation
FIX: TransformationAgent - a small improvement: now can pick the prods status to handle from the CS, 
     plus few minor corrections (e.g. logger messages)
FIX: TransformationCLI - take into accout possible failures in resetFile command     

*Accounting
NEW: AccountingDB - added retrieving RAW records for internal stuff
FIX: AccountingDB - fixed some logic for readonly cases
CHANGE: Added new simpler and faster bucket insertion mechanism
NEW: Added more info when rebucketing
FIX: Calculate the rebucket ETA using remaining records to be processed instead of the total records to be processed
FIX: Plots with no data still carry the plot name

*DMS
NEW: SRM2Storage - added retry in the gfal calls
NEW: added new FTSCleaningAgent cleaning up TransferDB tables
FIX: DataLoggingClient and DataLoggingDB - tests moved to separate files
CHANGE: request agents cleanup

*RMS
CHANGE: Stop using RequestAgentMixIn in the request agents

[v6r4p34]

*DMS
BUGFIX: FileCatalogCLI - fixed wrong indentation
CHANGE: RegistrationTask - removed some LHCb specific defaults

[v6r4p33]

*DMS
CHANGE: FTSRequest - be more verbose if something is wrong with file

[v6r4p32]

*WMS
FIX: StalledJobAgent - avoid exceptions in the stalled job accounting reporting

*DMS
NEW: FTSMonitorAgent - handling of expired FTS jobs 

*Interfaces
CHANGE: Dirac.py - attempt to retrieve output sandbox also for Completed jobs in retrieveRepositorySandboxes()

[v6r4p30]

*Core
BUGFIX: dirac-admin-bdii-ce-voview - proper check of the result structure

*Interfaces
FIX: Dirac.py, Job.py - allow to pass environment variables with special characters

*DMS
NEW: FileCatalogCLI - possibility to sort output in the ls command

*WMS:
FIX: JobWrapper - interpret environment variables with special characters 

[v6r4p29]

*RMS
BUGFIX: RequestDBMySQL - wrong indentation in __updateSubRequestFiles()

[v6r4p28]

*Interfaces
CHANGE: Dirac.py, DiracAdmin.py - remove explicit timeout on RPC client instantiation

*RSS
FIX: CS.py - fix for updated CS location (backward compatible)

*DMS
BUGFIX: StrategyHandler - bug fixed determineReplicationTree()
FIX: FTSRequest - add checksum string to SURLs file before submitting an FTS job

*WMS
FIX: JobWrapper - protection for double quotes in JobName
CHANGE: SiteDirector - switched some logging messages from verbose to info level

*RMS
NEW: Request(Client,DBMySQL,Manager) - added readRequestsForJobs() method

[v6r4p27]

*DMS
FIX: SRM2Storage - removed hack for EOS (fixed server-side)

*Transformation
CHANGE: TransformationClient - limit to 100 the number of transformations in getTransformations()
NEW: TransformationAgent - define the transformations type to use in the configuration

*Interfaces
FIX: Job.py -  fix for empty environmentDict (setExecutionEnv)

[v6r4p26]

*Transformation
BUGFIX: TransformationClient - fixed calling sequence in rpcClient.getTransformationTasks()
NEW: TransformationClient - added log messages in verbose level.

[v6r4p25]

*DMS
BUGFIX: StrategyHandler - sanity check for wrong replication tree 

[v6r4p24]

*Core
NEW: MySQL - add 'offset' argument to the buildCondition()

*Transformation
FIX: TransformationAgent - randomize the LFNs for removal/replication case when large number of those
CHANGE: TransformationClient(DB,Manager) - get transformation files in smaller chunks to
        improve performance
FIX: TransformationAgent(DB) - do not return redundant LFNs in getTransformationFiles()    

[v6r4p23]

*Web
NEW: includes DIRACWeb tag web2012092101

[v6r4p22]

*DMS
FIX: SRM2Storage - fix the problem with the CERN-EOS storage 

[v6r4p21]

*Core
BUGFIX: SGETimeLeft - take into account dd:hh:mm:ss format of the cpu consumed

[v6r4p20]

*WMS
BUGFIX: PilotDirector, GridPilotDirector - make sure that at least 1 pilot is to be submitted
BUGFIX: GridPilotDirector - bug on how pilots are counted when there is an error in the submit loop.
BUGFIX: dirac-pilot - proper install script installation on OSG sites

[v6r4p19]

*RMS
FIX: RequestDBMySQL - optimized request selection query 

[v6r4p18]

*Configuration
BUGFIX: CE2CSAgent.py - the default value must be set outside the loop

*DMS
NEW: dirac-dms-create-replication-request
BUGFIX: dirac-dms-fts-submit, dirac-dms-fts-monitor - print out error messages

*Resources
BUGFIX: TorqueComputingElement.py, plus add UserName for shared Queues

*WMS
BUGFIX: JobManagerHandler - default value for pStart (to avoid Exception)

[v6r4p17]

*Core
FIX: dirac-configure - setup was not updated in dirac.cfg even with -F option
FIX: RequestHandler - added fix for Missing ConnectionError

*DMS
FIX: dirac-dms-clean-directory - command fails with `KeyError: 'Replicas'`.

*WMS
FIX: SiteDirector - adapt to the new method in the Matcher getMatchingTaskQueue 
FIX: SiteDirector - added all SubmitPools to TQ requests

[v6r4p16]

*Core:
FIX: dirac-install - bashrc/cshrc were wrongly created when using versionsDir

*Accounting
CHANGE: Added new simpler and faster bucket insertion mechanism
NEW: Added more info when rebucketing

*WMS
CHANGE: Matcher - refactored to take into account job limits when providing info to directors
NEW: JoAgent - reports SubmitPool parameter if applicable
FIX: Matcher - bad codition if invalid result

[v6r4p15]

*WMS
FIX: gLitePilotDirector - fix the name of the MyProxy server to avoid crasehs of the gLite WMS

*Transformation
FIX: TaskManager - when the file is on many SEs, wrong results were generated

[v6r4p13]

*DMS
FIX: dirac-admin-allow-se - added missing interpreter line

[v6r4p12]

*DMS
CHANGE: RemovalTask - for DataManager shifter change creds after failure of removal with her/his proxy.

*RSS
NEW: Added RssConfiguration class
FIX: ResourceManagementClient  - Fixed wrong method name

[v6r4p11]

*Core
FIX: GGUSTicketsClient - GGUS SOAP URL updated

*DMS
BUGFIX: ReplicaManager - wrong for loop

*RequestManagement
BUGFIX: RequestClient - bug fix in finalizeRequest()

*Transformation
FIX: TaskManager - fix for correctly setting the sites (as list)

[v6r4p10]

*RequestManagement
BUGFIX: RequestContainer - in addSubrequest() function

*Resources
BUGFIX: SRM2Storage - in checksum type evaluation

*ResourceStatusSystem
BUGFIX: InfoGetter - wrong import statement

*WMS
BUGFIX: SandboxMetadataDB - __init__() can not return a value

[v6r4p9]

*DMS
CHANGE: FailoverTransfer - ensure the correct execution order of the subrequests

[v6r4p8]

Bring in fixes from v6r3p17

*Core:
FIX: Don't have the __init__ return True for all DBs
NEW: Added more protection for exceptions thrown in callbacks for the ProcessPool
FIX: Operations will now look in 'Defaults' instead of 'Default'

*DataManagement:
FIX: Put more protection in StrategyHandler for neither channels  not throughput read out of TransferDB
FIX: No JobIDs supplied in getRequestForJobs function for RequestDBMySQL taken into account
FIX: Fix on getRequestStatus
CHANGE: RequestClient proper use of getRequestStatus in finalizeRequest
CHANGE: Refactored RequestDBFile

[v6r4p7]

*WorkloadManagement
FIX: SandboxMetadataDB won't explode DIRAC when there's no access to the DB 
CHANGE: Whenever a DB fails to initialize it raises a catchable exception instead of just returning silently

*DataManagement
CHANGE: Added Lost and Unavailable to the file metadata

[v6r4p6]

Bring fixes from v6r4p6

[v6r4p5]

*Configuration
NEW: Added function to generate Operations CS paths

*Core
FIX: Added proper ProcessPool checks and finalisation

*DataManagement
FIX: don't set Files.Status to Failed for non-existign files, failover transfers won't go
FIX: remove classmethods here and there to unblock requestHolder
CHANGE: RAB, TA: change task timeout: 180 and 600 (was 600 and 900 respectively)
FIX: sorting replication tree by Ancestor, not hopAncestorgit add DataManagementSystem/Agent/TransferAgent.py
NEW: TA: add finalize
CHANGE: TransferAgent: add AcceptableFailedFiles to StrategyHandler to ban FTS channel from scheduling
FIX: if there is no failed files, put an empty dict


*RSS
FIX: RSS is setting Allowed but the StorageElement checks for Active

*Workflows
FIX: Part of WorfklowTask rewritten to fix some issues and allow 'ANY' as site

*Transformation
FIX: Wrong calls to TCA::cleanMetadataCatalogFiles

[v6r4p4]

*Core
FIX: Platform.py - check if Popen.terminate is available (only from 2.6)

[v6r4p3]

*Core
FIX: ProcessPool with watchdog and timeouts - applied in v6r3 first

[v6r4p2]

*StorageManagement
BUGFIX: StorageElement - staging is a Read operation and should be allowed as such

*WMS
BUGFIX: InProcessComputingElement, JobAgent - proper return status code from the job wrapper

*Core
FIX: Platform - manage properly the case of exception in the ldconfig execution

[v6r4p1]

*DMS
FIX: TransferDB.getChannelObservedThroughput - the channelDict was created in a wrong way

*RSS
FIX: ResourceStatus was not returning Allowed by default

[v6r4]

*Core
FIX: dirac-install-db.py: addDatabaseOptionsToCS has added a new keyed argument
NEW: SGETimeLeft.py: Support for SGE backend
FIX: If several extensions are installed, merge ConfigTemplate.cfg
NEW: Service framework - added monitoring of file descriptors open
NEW: Service framework - Reduced handshake timeout to prevent stuck threads
NEW: MySQL class with new high level methods - buildCondition,insertFields,updateFields
     deleteEntries, getFields, getCounters, getDistinctAttributeValues
FIX: ProcessPool - fixes in the locking mechanism with LockRing, stopping workers when the
     parent process is finished     
FIX: Added more locks to the LockRing
NEW: The installation tools are updated to install components by name with the components module specified as an option

*DMS
FIX: TransferDB.py - speed up the Throughput determination
NEW: dirac-dms-add-files: script similar to dirac-dms-remove-files, 
     allows for 1 file specification on the command line, using the usual dirac-dms-add-file options, 
     but also can take a text file in input to upload a bunch of files. Exit code is 0 only if all 
     was fine and is different for every error found. 
NEW: StorageElementProxy- support for data downloading with http protocol from arbitrary storage, 
     needed for the web data download
BUGFIX: FileCatalogCLI - replicate operation does a proper replica registration ( closes #5 )     
FIX: ReplicaManager - __cleanDirectory now working and thus dirac-dms-clean-directory

*WMS
NEW: CPU normalization script to run a quick test in the pilot, used by the JobWrapper
     to report the CPU consumption to the accounting
FIX: StalledJobAgent - StalledTimeHours and FailedTimeHours are read each cycle, refer to the 
     Watchdog heartBeat period (should be renamed); add NormCPUTime to Accounting record
NEW: SiteDirector - support for the operation per VO in multi-VO installations
FIX: StalledJobAgent - get ProcessingType from JDL if defined
BUGFIX: dirac-wms-job-peek - missing printout in the command
NEW: SiteDirector - take into account the number of already waiting pilots when evaluating the number of pilots to submit
FIX: properly report CPU usage when the Watchdog kill the payload.

*RSS
BUGFIX: Result in ClientCache table is a varchar, but the method was getting a datetime
NEW: CacheFeederAgent - VOBOX and SpaceTokenOccupancy commands added (ported from LHCbDIRAC)
CHANGE: RSS components get operational parameters from the Operations handler

*DataManagement
FIX: if there is no failed files, put an empty dict

*Transformation
FIX: Wrong calls to TCA::cleanMetadataCatalogFiles

[v6r3p19]

*WMS
FIX: gLitePilotDirector - fix the name of the MyProxy server to avoid crashes of the gLite WMS

[v6r3p18]

*Resources
BUGFIX: SRM2Storage - in checksum type evaluation

[v6r3p17]

*DataManagement
FIX: Fixes issues #783 and #781. Bugs in ReplicaManager removePhisicalReplica and getFilesFromDirectory
FIX: Return S_ERROR if missing jobid arguments
NEW: Checksum can be verified during FTS and SRM2Storage 

[v6r3p16]

*DataManagement
FIX: better monitoring of FTS channels 
FIX: Handle properly None value for channels and bandwidths

*Core
FIX: Properly calculate the release notes if there are newer releases in the release.notes file

[v6r3p15]

*DataManagement
FIX: if there is no failed files, put an empty dict

*Transformation
FIX: Wrong calls to TCA::cleanMetadataCatalogFiles


[v6r3p14]

* Core

BUGFIX: ProcessPool.py: clean processing and finalisation
BUGFIX: Pfn.py: don't check for 'FileName' in pfnDict

* DMS

NEW: dirac-dms-show-fts-status.py: script showing last hour history for FTS channels
NEW: TransferDBMonitoringHandler.py: new function exporting FST channel queues
BUGFIX: TransferAgent.py,RemovalAgent.py,RegistrationAgent.py - unlinking of temp proxy files, corection of values sent to gMonitor
BUGFIX: StrategyHandler - new config option 'AcceptableFailedFiles' to unblock scheduling for channels if problematic transfers occured for few files
NEW: TransferAgent,RemovalAgent,RegistrationAgent - new confing options for setting timeouts for tasks and ProcessPool finalisation
BUGFIX: ReplicaManager.py - reverse sort of LFNs when deleting files and directories to avoid blocks
NEW: moved StrategyHandler class def to separate file under DMS/private

* TMS

FIX: TransformationCleaningAgent.py: some refactoring, new way of disabling/enabline execution by 'EnableFlag' config option

[v6r3p13]

*Core
FIX: Added proper ProcessPool checks and finalisation

*DataManagement
FIX: don't set Files.Status to Failed for non-existign files, failover transfers won't go
FIX: remove classmethods here and there to unblock requestHolder
CHANGE: RAB, TA: change task timeout: 180 and 600 (was 600 and 900 respectively)
FIX: sorting replication tree by Ancestor, not hopAncestorgit add DataManagementSystem/Agent/TransferAgent.py
NEW: TA: add finalize
CHANGE: TransferAgent: add AcceptableFailedFiles to StrategyHandler to ban FTS channel from scheduling

[v6r3p12]

*Core
FIX: Platform.py - check if Popen.terminate is available (only from 2.6)

[v6r3p11]

*Core
FIX: ProcessPool with watchdog and timeouts

[v6r3p10]

*StorageManagement
BUGFIX: StorageElement - staging is a Read operation and should be allowed as such

*WMS
BUGFIX: InProcessComputingElement, JobAgent - proper return status code from the job wrapper

*Core
FIX: Platform - manage properly the case of exception in the ldconfig execution

[v6r3p9]

*DMS
FIX: TransferDB.getChannelObservedThroughput - the channelDict was created in a wrong way

[v6r3p8]

*Web
CHANGE: return back to the release web2012041601

[v6r3p7]

*Transformation
FIX: TransformationCleaningAgent - protection from deleting requests with jobID 0 

[v6r3p6]

*Core
FIX: dirac-install-db - proper key argument (follow change in InstallTools)
FIX: ProcessPool - release all locks every time WorkignProcess.run is executed, more fixes to come
FIX: dirac-configure - for Multi-Community installations, all vomsdir/vomses files are now created

*WMS
NEW: SiteDirector - add pilot option with CE name to allow matching of SAM jobs.
BUGFIX: dirac-pilot - SGE batch ID was overwriting the CREAM ID
FIX: PilotDirector - protect the CS master if there are at least 3 slaves
NEW: Watchdog - set LocalJobID in the SGE case

[v6r3p5]

*Core:
BUGFIX: ProcessPool - bug making TaskAgents hang after max cycles
BUGFIX: Graphs - proper handling plots with data containing empty string labels
FIX: GateWay - transfers were using an old API
FIX: GateWay - properly calculate the gateway URL
BUGFIX: Utilities/Pfn.py - bug in pfnunparse() when concatenating Path and FileName

*Accounting
NEW: ReportGenerator - make AccountingDB readonly
FIX: DataCache - set daemon the datacache thread
BUGFIX: BasePlotter - proper handling of the Petabyte scale data

*DMS:
BUGFIX: TransferAgent, RegistrationTask - typos 

[v6r3p4]

*DMS:
BUGFIX: TransferAgent - wrong value for failback in TA:execute

[v6r3p3]

*Configuration
BUGFIX: Operations helper - typo

*DMS:
FIX: TransferAgent - change the way of redirecting request to task

[v6r3p2]

*DMS
FIX: FTSRequest - updating metadata for accouting when finalizing FTS requests

*Core
FIX: DIRAC/__init__.py - default version is set to v6r3

[v6r3p1]

*WMS
CHANGE: Use ResourcesStatus and Resources helpers in the InputDataAgent logic

*Configuration
NEW: added getStorageElementOptions in Resources helper

*DMS
FIX: resourceStatus object created in TransferAgent instead of StrategyHandler

[v6r3]

*Core
NEW: Added protections due to the process pool usage in the locking logic

*Resources
FIX: LcgFileCatalogClient - reduce the number of retries: LFC_CONRETRY = 5 to 
     avoid combined catalog to be stuck on a faulty LFC server
     
*RSS
BUGFIX: ResourceStatus - reworked helper to keep DB connections     

*DMS
BUGFIX: ReplicaManager::CatalogBase::_callFileCatalogFcnSingleFile() - wrong argument

*RequestManagement
FIX: TaskAgents - set timeOut for task to 10 min (15 min)
NEW: TaskAgents - fill in Error fields in case of failing operations

*Interfaces
BUGFIX: dirac-wms-select-jobs - wrong use of the Dirac API

[v6r2p9]

*Core
FIX: dirac-configure - make use of getSEsForSite() method to determine LocalSEs

*WMS
NEW: DownloadInputData,InputDataByProtocol - check Files on Tape SEs are on Disk cache 
     before Download or getturl calls from Wrapper
CHANGE: Matcher - add Stalled to "Running" Jobs when JobLimits are applied   
CHANGE: JobDB - allow to specify required platform as Platform JDL parameter,
        the specified platform is taken into account even without /Resources/Computing/OSCompatibility section

*DMS
CHANGE: dirac-admin-allow(ban)-se - removed lhcb-grid email account by default, 
        and added switch to avoid sending email
FIX: TaskAgents - fix for non-existing files
FIX: change verbosity in failoverReplication 
FIX: FileCatalog - remove properly metadata indices 
BUGFIX: FileManagerBase - bugfix in the descendants evaluation logic  
FIX: TransferAgent and TransferTask - update Files.Status to Failed when ReplicaManager.replicateAndRegister 
     will fail completely; when no replica is available at all.

*Core
FIX: dirac-pilot - default lcg bindings version set to 2012-02-20

[v6r2p8]

*DMS:
CHANGE: TransferAgent - fallback to task execution if replication tree is not found

[v6r2p7]

*WMS
BUGFIX: SiteDirector - wrong CS option use: BundleProxy -> HttpProxy
FIX: SiteDirector - use short lines in compressed/encoded files in the executable
     python script

[v6r2p6]

*DataManagement
FIX: Bad logic in StrategyHandler:MinimiseTotalWait

*Core
CHANGE: updated GGUS web portal URL

*RSS
BUGFIX: meta key cannot be reused, it is popped from dictionary

*Framework
FIX: The Gateway service does not have a handler
NEW: ConfingTemplate entry for Gateway
FIX: distribution notes allow for word wrap

*WorkloadManagement
FIX: avoid unnecessary call if no LFN is left in one of the SEs
FIX: When Uploading job outputs, try first Local SEs, if any


[v6r2p5]

*RSS
BUGFIX: several minor bug fixes

*RequestManagement
BUGFIX: RequestDBMySQL - removed unnecessary request type check

*DMS
BUGFIX: FileCatalogClienctCLI - wrong evaluation of the operation in the find command
NEW: FileCatalog - added possibility to remove specified metadata for a given path 
BUGFIX: ReplicaManager - wrong operation order causing failure of UploadLogFile module

*Core
NEW: dirac-install - generate cshrc DIRAC environment setting file for the (t)csh 

*Interfaces
CHANGE: Job - added InputData to each element in the ParametricInputData

*WMS
CHANGE: dirac-jobexec - pass ParametericInputData to the workflow as a semicolon separated string

[v6r2p4]

*WMS
BUGFIX: StalledJobAgent - protection against jobs with no PilotReference in their parameters
BUGFIX: WMSAdministratorHandler - wrong argument type specification for getPilotInfo method

*StorageManagement
BUGFIX: RequestFinalizationAgent - no method existence check when calling RPC method

[v6r2p3]

*WMS
CHANGE: Matcher - fixed the credentials check in requestJob() to simplify it

*ConfigurationSystem
CHANGE: Operations helper - fix that allow no VO to be defined for components that do not need it

*Core
BUGFIX: InstallTools - when applying runsvctrl to a list of components make sure that the config server is treated first and the sysadmin service - last
        
[v6r2p2]

*WMS
BUGFIX: Matcher - restored logic for checking private pilot asking for a given DN for belonging to the same group with JOB_SHARING property.

[v6r2p1]

*RequestManagementSystem
BUGFIX: RequestCleaningAgent - missing import of the "second" interval definition 

[v6r2]

*General
FIX: replaced use of exec() python statement in favor of object method execution

*Accounting
CHANGE: Accounting 'byte' units are in powers of 1000 instead of powers of 1024 (closes #457)

*Core
CHANGE: Pfn.py - pfnparse function rewritten for speed up and mem usage, unit test case added
FIX: DISET Clients are now thread-safe. Same clients used twice in different threads was not 
closing the previous connection
NEW: reduce wait times in DISET protocol machinery to improve performance    
NEW: dirac-fix-mysql-script command to fix the mysql start-up script for the given installation
FIX: TransferClient closes connections properly
FIX: DISET Clients are now thread-safe. Same client used twice in different threads will not close the previous connection
CHANGE: Beautification and reduce wait times to improve performance
NEW: ProcessPool - added functionality to kill all children processes properly when destroying ProcessPool objects
NEW: CS Helper for LocalSite section, with gridEnv method
NEW: Grid module will use Local.gridEnv if nothing passed in the arguments
CHANGE: Add deprecated sections in the CS Operations helper to ease the transition
FIX: dirac-install - execute dirac-fix-mysql-script, if available, to fix the mysql.server startup script
FIX: dirac-distribution - Changed obsoleted tar.list file URL
FIX: typo in dirac-admin-add-host in case of error
CHANGE: dirac-admin-allow(ban)-se - use diracAdmin.sendMail() instead of NotificationClient.sendMail()

*Framework
BUGFIX: UserProfileDB - no more use of "type" variable as it is a reserved keyword 

*RequestManagement:
FIX: RequestDBFile - more consistent treatment of requestDB Path
FIX: RequestMySQL - Execution order is evaluated based on not Done state of subrequests
NEW: RequestCleaningAgent - resetting Assigned requests to Waiting after a configurable period of time

*RSS
CHANGE: RSS Action now inherits from a base class, and Actions are more homogeneous, they all take a uniform set of arguments. The name of modules has been changed from PolType to Action as well.
FIX: CacheFeederAgent - too verbose messages moved to debug instead of info level
BUGFIX: fixed a bug preventing RSS clients to connect to the services     
FIX: Proper services synchronization
FIX: Better handling of exceptions due to timeouts in GOCDBClient   
FIX: RSS.Notification emails are sent again
FIX: Commands have been modified to return S_OK, S_ERROR inside the Result dict. This way, policies get a S_ERROR / S_OK object. CacheFeederAgent has been updated accordingly.
FIX: allow clients, if db connection fails, to reconnect ( or at least try ) to the servers.
CHANGE: access control using CS Authentication options. Default is SiteManager, and get methods are all.
BUGFIX: MySQLMonkey - properly escaped all parameters of the SQL queries, other fixes.
NEW: CleanerAgent renamed to CacheCleanerAgent
NEW: Updated RSS scripts, to set element statuses and / or tokens.
NEW: Added a new script, dirac-rss-synch
BUGFIX: Minor bugfixes spotted on the Web development
FIX: Removed useless decorator from RSS handlers
CHANGE: ResourceStatus helper tool moved to RSS/Client directory, no RSS objects created if the system is InActive
CHANGE: Removed ClientFastDec decorator, using a more verbose alternative.
CHANGE: Removed useless usage of kwargs on helper functions.  
NEW: added getSESitesList method to RSSClient      
FIX: _checkFloat() checks INTEGERS, not datetimes

*DataManagement
CHANGE: refactoring of DMS agents executing requests, allow requests from arbitrary users
NEW: DFC - allow to specify multiple replicas, owner, mode when adding files
CHANGE: DFC - optimization of the directory size evaluation
NEW: Added CREATE TEMPORARY TABLES privilege to FileCatalogDB
CHANGE: DFC - getCatalogCounters() update to show numbers of directories
NEW: lfc_dfc_copy script to migrate data from LFC to DFC
FIX: dirac-dms-user-lfns - fixed the case when the baseDir is specified
FIX: FTS testing scripts were using sys.argv and getting confused if options are passed
NEW: DFC - use DirectoryUsage tables for the storage usage evaluations
NEW: DFC - search by metadata can be limited to a given directory subtree
NEW: DFC - search by both directory and file indexed metadata
BUGFIX: DFC - avoid crash if no directories or files found in metadata query
NEW: DFC FileCatalogHandler - define database location in the configuration
NEW: DFC - new FileCatalogFactory class, possibility to use named DFC services
FIX: FTSMonitor, FTSRequest - fixes in handling replica registration, setting registration requests in FileToCat table for later retry
FIX: Failover registration request in the FTS agents.      
FIX: FTSMonitor - enabled to register new replicas if even the corresponding request were removed from the RequestManagement 
FIX: StorageElement - check if SE has been properly initialized before executing any method     
CHANGE: LFC client getReplica() - make use of the new bulk method lfc.lfc_getreplicasl()
FIX: LFC client - protect against getting None in lfc.lfc_readdirxr( oDirectory, "" )  
FIX: add extra protection in dump method of StorageElement base class
CHANGE: FailoverTransfer - create subrequest per catalog if more than one catalog

*Interface
NEW: Job.py - added method to handle the parametric parameters in the workflow. They are made available to the workflow_commons via the key 'GenericParameters'.
FIX: Dirac.py - fix some type checking things
FIX: Dirac.py - the addFile() method can now register to more than 1 catalog.

*WMS
FIX: removed dependency of the JobSchedulingAgent on RSS. Move the getSiteTier functionality to a new CS Helper.
FIX: WMSAdministratorHandler - Replace StringType by StringTypes in the export methods argument type
FIX: JobAgent - Set explicitly UseServerCertificate to "no" for the job executable
NEW: dirac-pilot - change directory to $OSG_WN_TMP on OSG sites
FIX: SiteDirector passes jobExecDir to pilot, this defaults to "." for CREAM CEs. It can be set in the CS. It will not make use of $TMPDIR in this case.
FIX: Set proper project and release version to the SiteDirector     
NEW: Added "JobDelay" option for the matching, refactored and added CS options to the matcher
FIX: Added installation as an option to the pilots and random MyProxyServer
NEW: Support for parametric jobs with parameters that can be of List type

*Resources
NEW: Added SSH Grid Engine Computing Element
NEW: Added SSH Computing Element
FIX: make sure lfc client will not try to connect for several days

*Transformation
FIX: TransformationDB - in setFileStatusForTransformation() reset ErrorCount to zero if "force" flag and    the new status is "unused"
NEW: TransformationDB - added support for dictionary in metadata for the InputDataQuery mechanism     

[v6r1p13]

*WMS
FIX: JobSchedulingAgent - backported from v6r2 use of Resources helper

[v6r1p12]

*Accounting
FIX: Properly delete cached plots

*Core
FIX: dirac-install - run externals post install after generating the versions dir

[v6r1p11]

*Core
NEW: dirac-install - caches locally the externals and the grid bundle
FIX: dirac-distribution - properly generate releasehistory and releasenotes

[v6r1p10]

*WorloadManagement
FIX: JobAgent - set UseServerCertificate option "no" for the job executable

[v6r1p9]

*Core
FIX: dirac-configure - set the proper /DIRAC/Hostname when defining /LocalInstallation/Host

*DataManagement
FIX: dirac-dms-user-lfns - fixed the case when the baseDir is specified
BUGFIX: dirac-dms-remove-files - fixed crash in case of returned error report in a form of dictionary 

[v6r1p8]

*Web
FIX: restored Run panel in the production monitor

*Resources
FIX: FileCatalog - do not check existence of the catalog client module file

[v6r1p7]

*Web
BUGFIX: fixed scroll bar in the Monitoring plots view

[v6r1p6]

*Core
FIX: TransferClient closes connections properly

[v6r1p5]

*Core
FIX: DISET Clients are now thread-safe. Same clients used twice in different threads was not 
     closing the previous connection
NEW: reduce wait times in DISET protocol machinery to improve performance   

[v6r1p4]

*RequestManagement
BUGFIX: RequestContainer - in isSubRequestDone() treat special case for subrequests with files

*Transformation
BUGFIX: TransformationCleaningAgent - do not clear requests for tasks with no associated jobs

[v6r1p3]

*Framework
NEW: Pass the monitor down to the request RequestHandler
FIX: Define the service location for the monitor
FIX: Close some connections that DISET was leaving open

[v6r1p2]

*WorkloadManagement
BUGFIX: JobSchedulingAgent - use getSiteTiers() with returned direct value and not S_OK

*Transformation
BUGFIX: Uniform use of the TaskManager in the RequestTaskAgent and WorkflowTaskAgent

[v6r1p1]

*RSS
BUGFIX: Alarm_PolType now really send mails instead of crashing silently.

[v6r1]

*RSS
CHANGE: Major refactoring of the RSS system
CHANGE: DB.ResourceStatusDB has been refactored, making it a simple wrapper round ResourceStatusDB.sql with only four methods by table ( insert, update, get & delete )
CHANGE: DB.ResourceStatusDB.sql has been modified to support different statuses per granularity.
CHANGE: DB.ResourceManagementDB has been refactored, making it a simple wrapper round ResourceStatusDB.sql with only four methods by table ( insert, update, get & delete )
CHANGE: Service.ResourceStatusHandler has been refactored, removing all data processing, making it an intermediary between client and DB.
CHANGE: Service.ResourceManagementHandler has been refactored, removing all data processing, making it an intermediary between client and DB.
NEW: Utilities.ResourceStatusBooster makes use of the 'DB primitives' exposed on the client and does some useful data processing, exposing the new functions on the client.
NEW: Utilities.ResourceManagementBooster makes use of the 'DB primitives' exposed on the client and does some useful data processing, exposing the new functions on the client.
CHANGE: Client.ResourceStatusClient has been refactorerd. It connects automatically to DB or to the Service. Exposes DB and booster functions.
CHANGE: Client.ResourceManagementClient has been refactorerd. It connects automatically to DB or to the Service. Exposes DB and booster functions.
CHANGE: Agent.ClientsCacheFeederAgent renamed to CacheFeederAgent. The name was not accurate, as it also feeds Accouting Cache tables.
CHANGE: Agent.InspectorAgent, makes use of automatic API initialization.
CHANGE: Command. refactor and usage of automatic API initialization.
CHANGE: PolicySystem.PEP has reusable client connections, which increase significantly performance.
CHANGE: PolicySystem.PDP has reusable client connections, which increase significantly performance.
NEW: Utilities.Decorators are syntactic sugar for DB, Handler and Clients.
NEW: Utilities.MySQLMonkey is a mixture of laziness and refactoring, in order to generate the SQL statements automatically. Not anymore sqlStatemens hardcoded on the RSS.
NEW: Utilities.Validator are common checks done through RSS modules
CHANGE: Utilities.Synchronizer syncs users and DIRAC sites
CHANGE: cosmetic changes everywhere, added HeadURL and RCSID
CHANGE: Removed all the VOExtension logic on RSS
BUGFIX: ResourceStatusHandler - getStorageElementStatusWeb(), access mode by default is Read
FIX: RSS __init__.py will not crash anymore if no CS info provided
BUGFIX: CS.getSiteTier now behaves correctly when a site is passed as a string

*dirac-setup-site
BUGFIX: fixed typos in the Script class name

*Transformation
FIX: Missing logger in the TaskManager Client (was using agent's one)
NEW: Added UnitTest class for TaskManager Client

*DIRAC API
BUGFIX: Dirac.py. If /LocalSite/FileCatalog is not define the default Catalog was not properly set.
FIX: Dirac.py - fixed __printOutput to properly interpret the first argument: 0:stdout, 1:stderr
NEW: Dirac.py - added getConfigurationValue() method

*Framework
NEW: UsersAndGroups agent to synchronize users from VOMRS server.

*dirac-install
FIX: make Platform.py able to run with python2.3 to be used inside dirac-install
FIX: protection against the old or pro links pointing to non-existent directories
NEW: make use of the HTTP proxies if available
FIX: fixed the logic of creating links to /opt/dirac directories to take into account webRoot subdirs

*WorkloadManagement
FIX: SiteDirector - change getVO() function call to getVOForGroup()

*Core:
FIX: Pfn.py - check the sanity of the pfn and catch the erroneous case

*RequestManagement:
BUGFIX: RequestContainer.isSubrequestDone() - return 0 if Done check fails

*DataManagement
NEW: FileCatalog - possibility to configure multiple FileCatalog services of the same type

[v6r0p4]

*Framework
NEW: Pass the monitor down to the request RequestHandler
FIX: Define the service location for the monitor
FIX: Close some connections that DISET was leaving open

[v6r0p3]

*Framework
FIX: ProxyManager - Registry.groupHasProperties() wasn't returning a result 
CHANGE: Groups without AutoUploadProxy won't receive expiration notifications 
FIX: typo dirac-proxy-info -> dirac-proxy-init in the expiration mail contents
CHANGE: DISET - directly close the connection after a failed handshake

[v6r0p2]

*Framework
FIX: in services logs change ALWAYS log level for query messages to NOTICE

[v6r0p1]

*Core
BUGFIX: List.uniqueElements() preserves the other of the remaining elements

*Framework
CHANGE: By default set authorization rules to authenticated instead of all
FIX: Use all required arguments in read access data for UserProfileDB
FIX: NotificationClient - dropped LHCb-Production setup by default in the __getRPSClient()

[v6r0]

*Framework
NEW: DISET Framework modified client/server protocol, messaging mechanism to be used for optimizers
NEW: move functions in DIRAC.Core.Security.Misc to DIRAC.Core.Security.ProxyInfo
CHANGE: By default log level for agents and services is INFO
CHANGE: Disable the log headers by default before initializing
NEW: dirac-proxy-init modification according to issue #29: 
     -U flag will upload a long lived proxy to the ProxyManager
     If /Registry/DefaultGroup is defined, try to generate a proxy that has that group
     Replaced params.debugMessage by gLogger.verbose. Closes #65
     If AutoUploadProxy = true in the CS, the proxy will automatically be uploaded
CHANGE: Proxy upload by default is one month with dirac-proxy-upload
NEW: Added upload of pilot proxies automatically
NEW: Print info after creating a proxy
NEW: Added setting VOMS extensions automatically
NEW: dirac-proxy-info can also print the information of the uploaded proxies
NEW: dirac-proxy-init will check that the lifetime of the certificate is less than one month and advise to renew it
NEW: dirac-proxy-init will check that the certificate has at least one month of validity
FIX: Never use the host certificate if there is one for dirac-proxy-init
NEW: Proxy manager will send notifications when the uploaded proxies are about to expire (configurable via CS)
NEW: Now the proxyDB also has a knowledge of user names. Queries can use the user name as a query key
FIX: ProxyManager - calculate properly the dates for credentials about to expire
CHANGE: ProxyManager will autoexpire old proxies, also auto purge logs
CHANGE: Rename dirac-proxy-upload to dirac-admin-proxy-upload
NEW: dirac-proxy-init will complain if the user certificate has less than 30 days
CHANGE: SecurityLogging - security log level to verbose
NEW: OracleDB - added Array type 
NEW: MySQL - allow definition of the port number in the configuration
FIX: Utilities/Security - hash VOMS Attributes as string
FIX: Utilities/Security - Generate a chain hash to discover if two chains are equal
NEW: Use chain has to discover if it has already been dumped
FIX: SystemAdministrator - Do not set  a default lcg version
NEW: SystemAdministrator - added Project support for the sysadmin
CHANGE: SysAdmin CLI - will try to connect to the service when setting the host
NEW: SysAdmin CLI - colorization of errors in the cli
NEW: Logger - added showing the thread id in the logger if enabled
     
*Configuration
NEW: added getVOfromProxyGroup() utility
NEW: added getVoForGroup() utility, use it in the code as appropriate
NEW: added Registry and Operations Configuration helpers
NEW: dirac-configuration-shell - a configuration script for CS that behaves like an UNIX shellCHANGE: CSAPI - added more functionality required by updated configuration console
NEW: Added possibility to define LocalSE to any Site using the SiteLocalSEMapping 
     section on the Operations Section     
NEW: introduce Registry/VO section, associate groups to VOs, define SubmitPools per VO
FIX: CE2CSAgent - update the CEType only if there is a relevant info in the BDII  

*ReleaseManagement
NEW: release preparations and installation tools based on installation packages
NEW: dirac-compile-externals will try go get a DIRAC-free environment before compiling
NEW: dirac-disctribution - upload command can be defined via defaults file
NEW: dirac-disctribution - try to find if the version name is a branch or a tag in git and act accordingly
NEW: dirac-disctribution - added keyword substitution when creating a a distribution from git
FIX: Install tools won't write HostDN to the configuration if the Admin username is not set 
FIX: Properly set /DIRAC/Configuration/Servers when installing a CS Master
FIX: install_site.sh - missing option in wget for https download: --no-check-certificate
FIX: dirac-install-agent(service) - If the component being installed already has corresponding 
     CS section, it is not overwritten unless explicitly asked for
NEW: dirac-install functionality enhancement: start using the switches as defined in issue #26;
CHANGE: dirac-install - write the defaults if any under defaults-.cfg so dirac-configure can 
        pick it up
FIX: dirac-install - define DYLD_LIBRARY_PATH ( for Mac installations )     
NEW: dirac-install - put all the goodness under a function so scripts like lhcb-proxy-init can use it easily
FIX: dirac-install - Properly search for the LcgVer
NEW: dirac-install will write down the releases files in -d mode   
CHANGE: use new dirac_install from gothub/integration branch in install_site.sh
NEW: Extensions can request custom external dependencies to be installed via pip when 
     installing DIRAC.
NEW: LCG bundle version can be defined on a per release basis in the releases.cfg 
NEW: dirac-deploy-scripts - when setting the lib path in the deploy scripts. 
     Also search for subpaths of the libdir and include them
NEW: Install tools - plainly separate projects from installations

*Accounting
CHANGE: For the WMSHistory type, send as JobSplitType the JobType
CHANGE: Reduced the size of the max key length to workaround mysql max bytes for index problem
FIX: Modified buckets width of 1week to 1 week + 1 day to fix summer time end week (1 hour more )

*WorkloadManagement
CHANGE: SiteDirector - simplified executable generation
NEW: SiteDirector - few more checks of error conditions   
NEW: SiteDirector - limit the queue max length to the value of MaxQueueLengthOption 
     ( 3 days be default )
BUGFIX: SiteDirector - do not download pilot output if the flag getPilotOutput is not set     
NEW: JobDB will extract the VO when applying DIRAC/VOPolicy from the proper VO
FIX: SSHTorque - retrieve job status by chunks of 100 jobs to avoid too long
NEW: glexecComputingElement - allow glexecComputingElement to "Reschedule" jobs if the Test of
     the glexec fails, instead of defaulting to InProcess. Controlled by
     RescheduleOnError Option of the glexecComputingElement
NEW: SandboxStore - create a different SBPath with the group included     
FIX: JobDB - properly treat Site parameter in the job JDL while rescheduling jobs
NEW: JobSchedulingAgent - set the job Site attribute to the name of a group of sites corresponding 
     to a SE chosen by the data staging procedure 
CHANGE: TimeLeft - call batch system commands with the ( default ) timeout 120 sec
CHANGE: PBSTimeLeft - uses default CPU/WallClock if not present in the output  
FIX: PBSTimeLeft - proper handling of (p)cput parameter in the batch system output, recovery of the
     incomplete batch system output      
NEW: automatically add SubmitPools JDL option of the job owner's VO defines it     
NEW: JobManager - add MaxParametericJobs option to the service configuration
NEW: PilotDirector - each SubmitPool or Middleware can define TargetGrids
NEW: JobAgent - new StopOnApplicationFailure option to make the agent exiting the loop on application failure
NEW: PilotAgentsDB - on demand retrieval of the CREAM pilot output
NEW: Pilot - proper job ID evaluation for the OSG sites
FIX: ComputingElement - fixed proxy renewal logic for generic and private pilots
NEW: JDL - added %j placeholder in the JDL to be replaced by the JobID
BUGFIX: DownloadInputData - bug fixed in the naming of downloaded files
FIX: Matcher - set the group and DN when a request gets to the matcher if the request is not 
     coming from a pilot
FIX: Matcher = take into account JobSharing when checking the owner for the request
CHANGE: PilotDirector, dirac-pilot - interpret -V flag of the pilot as Installation name

*DataManagement
FIX: FileCatalog/DiractoryLevelTree - consistent application of the max directory level using global 
     MAX_LEVELS variable
FIX: FileCatalog - Directory metadata is deleted together with the directory deletion, issue #40    
CHANGE: FileCatalog - the logic of the files query by metadata revisited to increase efficiency 
FIX: LcgFileCatalog - use lfcthr and call lfcthr.init() to allow multithread
     try the import only once and just when LcgFileCatalogClient class is intantiated
NEW: LcgFileCatalogClient - new version of getPathPermissions relying on the lfc_access method to solve the problem
     of multiple user DNs in LFC.     
FIX: StorageElement - get service CS options with getCSOption() method ( closes #97 )
FIX: retrieve FileCatalogs as ordered list, to have a proper default.
CHANGE: FileCatalog - allow up to 15 levels of directories
BUGFIX: FileCatalog - bug fixes in the directory removal methods (closes #98)
BUGFIX: RemovalAgent - TypeError when getting JobID in RemovalAgent
BUGFIX: RemovalAgent - put a limit to be sure the execute method will end after a certain number of iterations
FIX: DownloadInputData - when files have been uploaded with lcg_util, the PFN filename
     might not match the LFN file name
FIX: putting FTSMonitor web page back
NEW: The default file catalog is now determined using /LocalSite/FileCatalog. The old behavior 
     is provided as a fallback solution
NEW: ReplicaManager - can now deal with multiple catalogs. Makes sure the surl used for removal is 
the same as the one used for registration.   
NEW: PoolXMLCatalog - added getTypeByPfn() function to get the type of the given PFN  
NEW: dirac-dms-ban(allow)-se - added possibility to use CheckAccess property of the SE

*StorageManagement
FIX: Stager - updateJobFromStager(): only return S_ERROR if the Status sent is not
recognized or if a state update fails. If the jobs has been removed or
has moved forward to another status, the Stager will get an S_OK and
should forget about the job.
NEW: new option in the StorageElement configuration "CheckAccess"
FIX: Requests older than 1 day, which haven't been staged are retried. Tasks older than "daysOld" 
     number of days are set to Failed. These tasks have already been retried "daysOld" times for staging.
FIX: CacheReplicas and StageRequests records are kept until the pin has expired. This way the 
     StageRequest agent will have proper accounting of the amount of staged data in cache.
NEW: FTSCleaningAgent will allow to fix transient errors in RequestDB. At the moment it's 
     only fixing Requests for which SourceTURL is equal to TargetSURL.
NEW: Stager - added new command dirac-stager-stage-files          
FIX: Update Stager code in v6 to the same point as v5r13p37
FIX: StorageManager - avoid race condition by ensuring that Links=0 in the query while removing replicas

*RequestManagement
FIX: RequestDBFile - get request in chronological order (closes issue #84)
BUGFIX: RequestDBFile - make getRequest return value for getRequest the same as for

*ResourceStatusSystem
NEW: Major code refacoring. First refactoring of RSS's PEP. Actions are now function 
     defined in modules residing in directory "Actions".
NEW: methods to store cached environment on a DB and ge them.
CHANGE: command caller looks on the extension for commands.
CHANGE: RSS use now the CS instead of getting info from Python modules.
BUGFIX: Cleaned RSS scripts, they are still prototypes
CHANGE: PEP actions now reside in separate modules outside PEP module.
NEW: RSS CS module add facilities to extract info from CS.
CHANGE: Updating various RSS tests to make them compatible with
changes in the system.
NEW: CS is used instead of ad-hoc configuration module in most places.
NEW: Adding various helper functions in RSS Utils module. These are
functions used by RSS developers, including mainly myself, and are
totally independant from the rest of DIRAC.
CHANGE: Mostly trivial changes, typos, etc in various files in RSS     
CHANGE: TokenAgent sends e-mails with current status   

*Transformation
CHANGE: allow Target SE specification for jobs, Site parameter is not set in this case
CHANGE: TransformationAgent  - add new file statuses in production monitoring display
CHANGE: TransformationAgent - limit the number of files to be treated in TransformationAgent 
        for replication and removal (default 5000)
BUGFIX: TransformationDB - not removing task when site is not set
BUGFIX: TransformationCleaningAgent - archiving instead of cleaning Removal and Replication 
        transformations 
FIX: TransformationCleaningAgent - kill jobs before deleting them        

*Workflow
NEW: allow modules to define Input and Output parameters that can be
     used instead of the step_commons/workflow_commons (Workflow.py, Step.py, Module.py)

*Various fixes
BUGFIX: Mail.py uses SMTP class rather than inheriting it
FIX: Platform utility will properly discover libc version even for the new Ubuntu
FIX: Removed old sandbox and other obsoleted components<|MERGE_RESOLUTION|>--- conflicted
+++ resolved
@@ -1,4 +1,3 @@
-<<<<<<< HEAD
 [v6r12p1]
 
 *Configuration
@@ -101,7 +100,7 @@
 NEW: Better use of threads in Transformation Agents
 CHANGE: TransformationDB - modified such that the body in a transformation can be updated
 FIX: TransformationCleaningAgent - removed non-ASCII characters in a comment
-=======
+
 [v6r11p21]
 
 *DMS
@@ -110,7 +109,6 @@
 
 *Workflow
 FIX: Test_Modules.py - fix in mocking functions, less verbose logging
->>>>>>> 83f1e926
 
 [v6r11p20]
 
