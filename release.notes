--- conflicted
+++ resolved
@@ -1,4 +1,3 @@
-<<<<<<< HEAD
 [v7r1]
 
 NEW: Add environment.yml file for preparing an environment with conda
@@ -112,7 +111,7 @@
 *docs
 NEW: (#4289) Document how to run integration tests in docker
 NEW: (#4551) add DNProperties description to Registry/Users subsection
-=======
+
 [v7r0p21]
 
 *Core
@@ -120,7 +119,6 @@
 
 *Framework
 CHANGE: (#4536) Don't loop forever if a query does not work in the MonitoringCatalog
->>>>>>> a3c5d1df
 
 [v7r0p20]
 
