<<<<<<< HEAD
[v6r15-pre14]

Removed general "from DIRAC.Core.Utilities import *" in the top-level __init__.py
Made service handlers systematically working with unicode string arguments

*Accounting
CHANGE: INTEGER -> BIGINT for "id" in "in" accountingDB tables

*Core
NEW: The S_ERROR has an enhanced structure containing also the error code and the call
     stack from where the structure was created
NEW: DErrno module to contain definitions of the DIRAC error numbers and standard
     descriptions to be used from now on in any error code check      
CHANGE: gMonitor instantiation removed from DIRAC.__init__.py to avoid problems in
        documentation generation
CHANGE: removed Core.Utilities.List.sortList (sorted does the job)
CHANGE: removed unused module Core.Utilities.TimeSeries
NEW: dirac-install - makes us of the DIRAC tar files in CVMFS if available
NEW: dirac-install-client - a guiding script to install the DIRAC client from A to Z        
CHANGE: dirac-install - when generating bashrc and cshrc scripts prepend DIRAC paths
        to the ones existing in the environment already
NEW: MJFTimeLeft - using Machine JOb features in the TimeLeft utility
FIX: BaseClient - only give warning log message "URL banned" when one of the
     service URLs is really banned
CHANGE: DISET components - improved logic of service URL retries to speedup queries
        in case of problematic services     
NEW: dirac-rss-policy-manager - allows to interactively modify and test only the 
     policy section of Dirac.cfg     
FIX: XXXTimeLeft - do not mix CPU and WallTime values     
FIX: InstallTools, ComponentInstaller - longer timeout for checking components PID (after restart)
CHANGE: Proxy - in executeWithUserProxy() when multiple DNs are present, try all of them

*Configuration
NEW: GOCDB2CSAgent agent to synchronize GOCDB and CS data about perfSONAR services
NEW: VOMS2CSAgent to synchronize VOMS user data with the DIRAC Registry

*Framework
CHANGE: SystemAdministratorIntegrator - make initial pinging of the hosts in parallel
        to speed up the operation
CHANGE: InstalledComponentsDB - table to cache host status information populated
        by a periodic task    
NEW: ComponentInstaller Client class to encapsulate all the installation utilities
     from InstallTools module    
NEW: SystemAdministratorClientCLI - added uninstall host command
NEW: SystemAdministratorClientCLI - added show ports command
NEW: SystemAdministratorHandler - added getUsedPorts() interface
NEW: SystemAdministratorHandler - show host command shows also versions of the Extensions
NEW: InstalledComponentsDB - added Extension field to the HostLogging table 

*Accounting
FIX: DataStoreClient - Synchronizer based decorators have been replaced with a simple 
     lock as they were blocking addRegister() during every commit(); 

*RSS
NEW: CE Availability policy, closing #2373
CHANGE: Ported setStatus and setToken rpc calls to PublisherHandler from LHCb implementation

*DMS
CHANGE: FileCatalogClient - make explicit methods for all service calls
CHANGE: DataManager, StorageElement - move physical accounting the StorageElement
CHANGE: FileCatalog - added recursive changePathXXX operations
CHANGE: FileCatalog contained objects have Master attribute defined in the CS. Extra check of eligibility of the catalogs specified explicitely. No-LFN write methods return just the Master result to be compatible with the current use in the clients.
CHANGE: Removed LcgFileCatalogXXX obsoleted classes
NEW: ConsistencyInspector class to perform data consistency checks between 
     different databases
CHANGE: FileCatalog(Client) - refactored to allow clients declare which interface
        they implement     
NEW: FileCatalog - conditional FileCatalog instantiation based on the configured
     Operations criteria        

*TS
CHANGE: TransformationDB table TaskInputs: InputVector column from BLOB to MEDIUMTEXT
FIX: TaskManager - fix bug in case there is no InputData for a task, the Request created 
     for the previous task was reassigned

*WMS
NEW: TaskQueueDB - possibility to present requirements in a form of tags from the 
     site( pilot ) to the jobs to select ones with required properties
FIX: JobWrapper - the InputData optimizer parameters are now DEncoded     
CHANGE: JobAgent - add Processors and WholeNode tags to the resources description
CHANGE: SiteDirector - flag to always download pilot output is set to False by default

*RMS
FIX: Request - fix for the case when one of the request is malformed, the rest of 
     the requests could not be swiped
FIX: ReqProxyHandler - don't block the ReqProxy sweeping if one of the request is buggy     

*Resources
FIX: SRM2Storage - do not add accounting to the output structure as it is done in 
     the container StorageElement class
CHANGE: Add standard metadata in the output of all the Storage plugins     

*tests
NEW: The contents of the TestDIRAC package is moved into the tests directory here
=======
[v6r14p19]

*Core
NEW: CLI base class for all the DIRAC CLI consoles, common methods moved to the new class,
     XXXCLI classes updated to inherit the base class
FIX: Network - fix crash when path is empty string, fixes partly #2413     
     
*Configuration
FIX: Utilities.addToChangeSet() - fix the case when comma is in the BDII Site description 
     followed by a white space, the description string was constantly updated in the CS

*Interfaces
FIX: Dirac.py - in retrieveRepositorySandboxes/Data - "Retrieved" and "OutputData" key values
     are strings '0' in the jobDict when a repository file is read, need to cast it to int

*DMS
FIX: RegisterReplica - if operation fails on a file that no longer exists and has no 
     replica at that SE, consider the operation as Done.

*Resources
FIX: ARCComputingElement - bug fix in getJobOutput in using the S_ERROR()
>>>>>>> 7e5e7322

[v6r14p18]

*Core
FIX: VOMSService - attGetUserNickname() can only return string type values
FIX: dirac-deploy-scripts - install DIRAC scripts first so that they can be 
     overwritten by versions from extensions

*Framework
FIX: dirac-populate-component-db - bug fixed to avoid duplicate entries in the
     database

*TS
FIX: TaskManager - do not use ReqProxy when submitting Request for Tasks, otherwise
     no RequestID can be obtained

*Interfaces
CHANGE: Dirac.py - increase verbosity of a error log message in selectJobs

*Resources
FIX: XROOTStorage - fixed KeyError exception while checking file existence
FIX: ARCComputingElement - in getJobOutput test for existence of an already 
     downloaded pilot log

[v6r14p17]

*Core
FIX: Service.py - use the service name as defined in the corresponding section in the CS
     and not the name defined in service Module option. This fixes the problem with the
     StorageElement service not interpreting properly the PFN name and using a wrong local
     data path. 

*Resources
CHANGE: ARCComputingElement - if the VO is not discoverable from the environment, use ARC API
        call in the getCEStatus, use ldapsearch otherwise

[v6r14p16]

*Resources
CHANGE: ARC Computing Element automatically renew proxies of jobs when needed

[v6r14p15]

*Core
FIX: VOMS.py - Fixed bug that generates proxies which are a mix between legacy and rfc proxies.

*DMS
CHANGE: Allow selecting disk replicas in getActiveReplicas() and getReplicas()

*WMS
CHANGE: Use the preferDisk option in the InputData optimizer, the TransformationAgent and in the Interface splitter


[v6r14p14]

*Core
FIX: VOMS.py - return RFC proxy if necessary after adding the VOMS extension

*Configuration
FIX: Validate maxCPUTime and Site description value

*Resources
FIX: XROOTStorage - changes to allow third party transfers between XROOT storages
CHANGE: HTCondorCEComputingElement - the Condor logging can now be obtained in the webinterface;
        SIGTERM (instead of SIGKILL) is send to the application in case jobs are killed by the host site;
        when pilots are put in held status we kill them in condor and mark them as aborted.

*WMS
FIX: pilotCommands - fixes for intrepreting tags in the pilot

[v6r14p13]

*WMS
FIX: pilot commands CheckCECapabilities and CheckWNCapabilities were not considering the case of missing proxy

[v6r14p12]

*Core
FIX: allow a renormalization of the estimated CPU power
FIX: dirac-install: Make hashlib optional again (for previous versions of python, since the pilot may end up on old machines)

*Framework
FIX: allow to install agents with non-standard names (different from the module name)

*DMS
CHANGE: Consider files to reschedule and submit when they are Failed in FTS

*WMS
CHANGE: Move getCEStatus function back to using the ARC API

[v6r14p11]

*Core
FIX: XXXTimeLeft - set limit to CPU lower than wall clock if unknown
FIX: Logger - fix exception printing in gLogger.exception()
CHANGE: InstallTools - added more info about the process in getStartupComponentStatus()
CHANGE: Time - better report from timeThis() decorator

*DMS
CHANGE: FTSAgent - wait some time between 2 monitorings of each job

*WMS
NEW: pilotCommands - added CheckCECapabilities, CheckWNCapabilities commands
NEW: Added dirac-wms-get-wn-parameters command

*TS
NEW: Added dirac-production-runjoblocal command
FIX: TransformationAgent(Plugin) - clean getNextSite() and normalizeShares()
FIX: TransformationPlugin - added setParameters() method

*RSS
FIX: dirac-rss-sync - move imports to after the Script.getPositionalArguments()

*Resources
NEW: Added dirac-resource-get-parameters command

[v6r14p10]
*Configuration
FIX: Resources - getQueue() is fixed to get properly Tag parameters

*Framework
FIX: SecurityFileLog - fix for zipping very large files

*Resources
NEW: added dirac-resource-get-parameters command

*WMS
NEW: JobMonitoringHandler - add getJobsParameters() method
NEW: pilotCommands - added CheckCECapabilities, CheckWNCapabilities
NEW: Added dirac-wms-get-wn-parameters command
NEW: Matcher - generate internal tags for MaxRAM and NumberOfProcessors parameters
CHANGE: SiteDirector does not pass Tags to the Pilot
FIX: Matcher(Handler) - do not send error log message if No match found,
     fixed Matcher return value not correctly interpreted

[v6r14p9]

*Core
FIX: BaseClient - enhance retry connection logic to minimize the overall delay
FIX: MessageBroker - fix of calling private __remove() method from outside
     of the class

*Framework
BUGFIX: dirac-(un)install-component - bug in importing InstallTools module

*WMS:
FIX: JobWrapper - fix in getting the OutputPath defined in the job

*Resources
FIX: ARCComputingElement - add queue to the XRSL string

[v6r14p8]

*Core
FIX: XXXTimeLeft - minor fixes plus added the corresponding Test case
FIX: ReturnValues - fixes in the doc strings to comply with the sphinx syntax
FIX: SocketInfoFactory - in __sockConnect() catch exception when creating a
     socket

*Interfaces
FIX: Job.py - fixes in the doc strings to comply with the sphinx syntax

*RSS
NEW: Configurations.py - new possible configuration options for Downtime Policies

*WMS
CHANGE: StatesAccountingAgent - retry once and empty the local messages cache
        in case of failure to avoid large backlog of messages
CHANGE: SiteDirector - do not send SharedArea and ClientPlatform as pilot
        invocation arguments  
CHANGE: Matcher - allow matching by hosts in multi-VO installations              

[v6r14p7]

*Core
CHANGE: XXXTimeLeft utilities revisited - all return real seconds,
        code refactoring - use consistently always the same CPU power 

*WMS
FIX: JobAgent - code refactoring for the timeLeft logic part

*Resources
BUGFIX: ComputingElement - get rid of legacy getResourcesDict() call

[v6r14p6]

*Configuration
FIX: Bdii2CSAgent - refresh configuration from Master before updating
FIX: Bdii2CSAgent - distinguish the CE and the Cluster in the Glue 1.0 schema

*DMS
CHANGE: FTSAgent - make the amount of scheduled requests fetched by the 
        FTSAgent a parameter in the CS 
CHANGE: RMS Operations - check whether the always banned policy is applied for SEs
        to a given access type

*RMS
FIX: RequestClient(DB,Manager) - fix bulk requests, lock the lines when selecting 
     the requests to be assigned, update the LastUpdate time, and expose the 
     assigned flag to the client

*WMS
FIX: JobAgent - when the application finishes with errors but the agent continues 
     to take jobs, the timeLeft was not evaluated
FIX: JobAgent - the initial timeLeft value was always set to 0.0     

[v6r14p5]

*Core
FIX: X509Certificate - protect from VOMS attributes that are not decodable


*Resources
FIX: GFAL2_StorageBase - fixed indentation and a debug log typo

*WMS
BUGFIX: Matcher - only the first job was associated with the given pilot
FIX: pilotTools - 0o22 is only a valid int for recent python interpreters, 
     replaced by 18

[v6r14p4]

*Core
FIX: DictCache - fix the exception in the destructor preventing the final
     cache cleaning

*Framework
FIX: SystemAdministratorClientCLI - corrected info line inviting to update
     the pilot version after the software update

*DMS
FIX: FTSAgent - Add recovery of FTS files that can be left in weird statuses 
     when the agent dies
CHANGE: DataManager - allow to not get URLs of the replicas
CHANGE: FTSJob - keep and reuse the FTS3 Context object

*Storage
CHANGE: StorageManagerClient - don't fail getting metadata for staging if at 
        least one staged replica found

*WMS
FIX: CPUNormalization - protect MJF from 0 logical cores
FIX: JobScheduling - fix printout that was saying "single site" and "multiple sites" 
     in two consecutive lines
NEW: pilotTools,Commands - added CEType argument, e.g. to specify Pool CE usage 
FIX: WatchDog - added checks of function return status, added hmsCPU initialization to 0,
     removed extra printout     
     
*Resources
FIX: GFAL2 plugins - multiple bug fixes     

[v6r14p3]

*Core
BUGFIX: small bug fixed in dirac-install-component, dirac-uninstall-component
BUGFIX: VOMS - remove the temporary file created when issuing getVOMSProxyInfo
FIX: FileHelper - support unicode file names
FIX: DictCache - purges all the entry of the DictCache when deleting the DictCache object 

*Framework
BUGFIX: dirac-populate-component-db - avoid return statement out of scope

*Interfaces
BUGFIX: Dirac - in submitJob() faulty use of os.open

*WMS
FIX: JobWrapper - avoid evaluation of OutputData to ['']
FIX: Matcher - the Matcher object uses a VO dependent Operations helper
CHANGE: JobAgent - stop agent if time left is too small (default 1000 HS06.s)
FIX: CPUNormalization - use correct denominator to get power in MJF

*Resources
FIX: ARCComputingElement - changed implementation of ldap query for getCEStatus

[v6r14p2]

*Core
FIX: Use GSI version 0.6.3 by default
CHANGE: Time - print out the caller information in the timed decorator
CHANGE: dirac-install - set up ARC_PLUGIN_PATH environment variable

*Framework
FIX: dirac-proxy-info - use actimeleft VOMS attribute

*Accounting
CHANGE: Removed SRMSpaceTokenDeployment Accounting type

*RSS
CHANGE: ResourceStatus - re-try few times to update the RSS SE cache before giving up
FIX: XXXCommand, XXXAction - use self.lof instead of gLogger
CHANGE: Added support for all protocols for SEs managed by RSS

*RMS
FIX: Request - produce enhanced digest string
FIX: RequestDB - fix in getDigest() in case of errors while getting request

*Resources
CHANGE: Propagate hideExceptions flag to the ObjectLoader when creating StorageElements
FIX: ARCComputingElement - multiple fixes after experience in production

*WMS
FIX: Pilot commands - fixed an important bug, when using the 
     dirac-wms-cpu-normalization script

[v6r14p1]

The version is buggy when used in pilots

*Core
NEW: dirac-install-component command replacing dirac-install-agent/service/executor
     commands
     
*Resources
NEW: FileStorage - plugin for "file" protocol
FIX: ARCComputingElement - evaluate as int the job exit code

*RSS
FIX: CSHelpers - several fixes and beautifications     

[v6r14]

*Core
NEW: CSGlobals - includes Extensions class to consistently check the returned
     list of extensions with proper names 
NEW: ProxyManagerXXX, ProxyGeneration, X509XXX - support for RFC proxies
NEW: ProxyInfo - VOMS proxy information without using voms commands
NEW: LocalConfiguration - option to print out license information    
FIX: SocketInfo.py - check the CRL lists while handshaking  

Configuration
NEW: ConfigurationClient - added getSectionTree() method

*Framework
NEW: InstalledComponentsDB will now store information about the user who did the 
     installation/uninstallation of components.

*Resources
NEW: ARCComputingElement based on the ARC python API

*RSS
FIX: Improved logging all over the place 

*DMS
NEW: New FileCatalog SecurityManager with access control based on policies,
     VOMSPolicy as one of the policy implementations.
NEW: lfc_dfc_db_copy - script used by LHCb to migrate from the LFC to the DFC with 
     Foreign Keys and Stored Procedures by accessing the databases directly     
NEW: FileManagerPs.py - added _getFileLFNs() to serve info for the Web Portal     
CHANGE: Moving several tests to TestDIRAC

*Interfaces
CHANGE: use jobDescription.xml as a StringIO object to avoid multiple disk
        write operations while massive job submission

*WMS
FIX: Watchdog - review for style and pylint
CHANGE: Review of the Matcher code, extracting Limiter and Matcher as standalone 
        utilities
        

*Transformation
NEW: New ported plugins from LHCb, added unit tests


[v6r13p21]

*TS
FIX: Registering TargetSE for Standard TransformationAgent plugin

[v6r13p20]

*DMS
FIX: DMSHelpers - allow for more than one Site defined to be local per SE

*Resources
FIX: XRootStorage - fix in getURLBase()

[v6r13p19]

FIX: changes incorporated from v6r12p53 patch

[v6r13p18]

*WMS
FIX: JobWrapper - ported back from v6r14p9 the fix for getting OutputPath

[v6r13p17]

FIX: changes incorporated from v6r12p52 patch

[v6r13p16]

FIX: changes incorporated from v6r12p51 patch

[v6r13p15]

Included patches from v6r12p50 release 

[v6r13p14]

*DMS
FIX: ReplicateAndRegister - fix a problem when a file is set Problematic 
     in the FC but indeed doesn't exist at all 

*Resources
CHANGE: StorageFactory - enhance the logic of BaseSE inheritance in the
        SE definition in the CS
        
*WMS
CHANGE: CPUNormalization, dirac-wms-cpu-normalization - reading CPU power 
        from MJF for comparison with the DIRAC evaluation
FIX: SiteDirector - create pilot working directory in the batch system working
     directory and not in "/tmp"                

[v6r13p13]

*DMS
BUGFIX: FileCatalogClient - bug fixed in getDirectoryMetadata()

[v6r13p12]

*Resources
FIX: StorageElement - bug fixed in inValid()
CHANGE: StorageFactory - do not interpret VO parameter as mandatory

[v6r13p11]

*DMS
BUGFIX: RemoveReplica - fix in singleRemoval()
FIX: dirac-dms-user-lfns - increased timeout

[v6r13p10]

CHANGE: Use sublogger to better identify log source in multiple places

*Core
CHANGE: Review / beautify code in TimeLeft and LSFTimeLeft
FIX: LSFTimeLeft - is setting shell variables, not environment variables, 
     therefore added an "export" command to get the relevant variable 
     and extract then the correct normalization

*Accounting
FIX: DataOperationPlotter - add better names to the data operations

*DMS:
FIX: DataManager - add mandatory vo parameter in __SEActive()
CHANGE: dirac-dms-replicate-and-register-request - submit multiple requests
        to avoid too many files in a single FTS request
FIX: FileCatalog - typo in getDirectoryMetadata()
FIX: FileCatalog - pass directory name to getDirectoryMetadata and not file name 
FIX: DataManager - in __SEActive() break LFN list in smaller chunks when
     getting replicas from a catalog        

*WMS
FIX: WMSAdministratorHandler - fix in reporting pilot statistics
FIX: JobScheduling - fix in __getSitesRequired() when calling self.jobLog.info 
CHANGE: pilotCommands - when exiting with error, print out current processes info

[v6r13p9]

*Framework
FIX: SystemLoggingDB - schema change for ClientIPs table to store IPv6 addresses

*DMS
BUGFIX: DMSRequestOperationsBase - bug fix in checkSEsRSS()
FIX: RemoveFile - in __call__(): bug fix; fix in the BannedSE treatment logic

*RMS
BUGFIX: Operation - in catalogList()
BUGFIX: ReqClient - in printOperation()

*Resources
FIX: GFAL2_StorageBase - added Lost, Cached, Unavailable in getSingleFileMetadata() output
BUGFIX: GFAL2_StorageBase - fixed URL construction in put(get)SingleFile() methods

*WMS
FIX: InputDataByProtocol - removed StorageElement object caching

[v6r13p8]

*Framework
FIX: MonitoringUtilities - minor bug fix

*DMS
FIX: DataManager - remove local file when doing two hops transfer

*WMS
FIX: SandboxStoreClient - get the VO info from the delegatedGroup argument to 
     use for the StorageElement instantiation

*TMS
CHANGE: Transformation(Client,DB,Manager) - multiple code clean-up without
        changing the logic

[v6r13p7]

*Core
NEW: X509CRL - class to handle certificate revocation lists

*DMS
FIX: RequestOperations/RemoveFile.py - check target SEs to be online before
     performing the removal operation. 
FIX: SecurityManager, VOMSPolicy - make the vomspolicy compatible with the old client 
     by calling in case of need the old SecurityManager     

*Resources
BUGFIX: Torque, GE - methods must return Message field in case of non-zero return status
FIX: SRM2Storage - when used internaly, listDirectory should return urls and not lfns

*WMS
FIX: ConfigureCPURequirements pilot command - add queue CPU length to the extra local
     configuration
FIX: JobWrapper - load extra local configuration of any     

*RMS
FIX: RequestDB - fix in getRequestSummaryWeb() to suit the Web Portal requirements

*Transformation
FIX: TransformationManagerHandler - fix in getTransformationSummaryWeb() to suit 
     the Web Portal requirements

[v6r13p6]

*Core
FIX: X509Chain - use SHA1 signature encryption in all tha cases

*Resources
FIX: ComputingElement - take CPUTime from its configuration defined in the 
     pilot parameters

*WMS
FIX: SiteDirector - correctly configure jobExecDir and httpProxy Queue parameters

[v6r13p5]

*Resources
BUGFIX: Torque - getCEStatus() must return integer job numbers
FIX: StorageBase - removed checking the VO name inside the LFN 

*WMS
FIX: InputData, JobScheduling - StorageElement needs to know its VO

*DMS
FIX: ReplicateAndRegister - Add checksumType to RMS files when adding 
     checksum value
FIX: DataManager - remove unnecessary access to RSS and use SE.getStatus()     
FIX: DMHelpers - take into account Alias and BaseSE in site-SE relation

*RMS
FIX: Request - bug fixed in optimize() in File reassignment from one
     Operation to another  

*Transformation
FIX: TransformationDB - set derived transformation to Automatic

[v6r13p4]

*Core
FIX: VOMSService - treat properly the case when the VOMS service returns no result
     in attGetUserNickname()

*DMS
FIX: FTSAgent, ReplicateAndRegister - make sure we use source replicas with correct 
     checksum 

*RMS
FIX: Request - minor fix in setting the Request properties, suppressing pylint
     warnings
CHANGE: File, Reques, Operation, RequestDB - remove the use of sqlalchemy on 
        the client side     
     
*Resources
FIX: StorageElement - import FileCatalog class rather than the corresponding module     
FIX: SLURM - proper formatting commands using %j, %T placeholders
FIX: SSHComputingElement - return full job references from getJobStatus() 

*RSS
FIX: DowntimeCommand - checking for downtimes including the time to start in hours

*Workflow
CHANGE: FailoverRequest - assign to properties rather than using setters

*Transformation
FIX: TransformationClient(DB,Utilities) - fixes to make derived transformations work

[v6r13p3]

*DMS
FIX: DataManager - in putAndRegister() specify explicitly registration protocol
     to ensure the file URL available right after the transfer
     
*Resources
FIX: SRM2Storage - use the proper se.getStatus() interface ( not the one of the RSS )     

[v6r13p2]

*Framework
FIX: SystemAdministratorHandler - install WebAppDIRAC extension only in case
     of Web Portal installation
CHANGE: dirac-populate-component-db - check the setup of the hosts to register 
        into the DB only installations from the same setup; check the MySQL installation
        before retrieving the database information      

*DMS
FIX: FTSAgent - fix in parsing the server result
FIX: FTSFile - added Waiting status
FIX: FTSJob - updated regexps for the "missing source" reports from the server;
     more logging message 

*Resources
FIX: SRM2Storage - fix in treating the checksum type 
FIX: StorageElement - removed getTransportURL from read methods

*RMS
FIX: Request - typo in the optimize() method

[v6r13p1]

*Framework
CHANGE: SystemAdminstratorIntegrator - can take a list of hosts to exclude from contacting

*DMS
FIX: DataManager - fix in __getFile() in resolving local SEs
FIX: dirac-dms-user-lfns - sort result, simplify logic

*RMS
FIX: Request - Use DMSHelper to resolve the Failovers SEs
FIX: Operation - treat the case where the SourceSE is None

*WMS
FIX: WMSAdministratorHandler - return per DN dictionary from getPilotStatistics 

[v6r13]

CHANGE: Separating fixed and variable parts of error log messages for multiple systems 
        to allow SystemLogging to work

*Core
FIX: MySQL.py - treat in detailed way datetime functions in __escapeString()
FIX: DictCache.get() returns now None instead of False if no or expired value
NEW: InstallTools - allow to define environment variables to be added to the component
     runit run script
NEW: Changes to make the DISET protocol IP V6 ready
CHANGE: BaseClient - retry service call on another instance in case of failure
CHANGE: InnerRPCClient - retry 3 times in case of exception in the transport layer
CHANGE: SocketInfo - retry 3 times in case of handshaking error
CHANGE: MySQL - possibility to specify charset in the table definition
FIX: dirac-install, dirac-distribution - removed obsoleted defaults     
NEW: Proxy utility module with executeWithUserProxy decorator function

*Configuration
NEW: CSAPI,dirac-admin-add-shifter - function, and script, for adding or modifying a 
     shifter in the CS

*Framework
FIX: NotificationDB - escape fields for sorting in getNotifications()
NEW: Database, Service, Client, commands for tracking the installed DIRAC components

*Interfaces
CHANGE: Dirac - changed method names, keeping backward compatibility
CHANGE: multiple commands updated to use the new Dirac API method names

*DMS
NEW: Native use of the FTS3 services
CHANGE: Removed the use of current DataLogging service
CHANGE: DataManager - changes to manage URLs inside StorageElement objects only
FIX: DataManager - define SEGroup as accessible at a site
CHANGE: DirectoryListing - extracted from FileCatalogClientCLI as an independent utility
CHANGE: MetaQuery - extracted from FileCatalogClientCLI as an independent utility
CHANGE: FileCatalogClientCLI uses external DirectoryListing, MetaQuery utilities
CHANGE: FileCatalog - replace getDirectoryMetadata by getDirectoryUserMetadata
NEW: FileCatalog - added new getDirectoryMetadata() interface to get standard directory metadata
NEW: FileCatalog - possibility to find files by standard metadata
NEW: FileCatalog - possibility to use wildcards in the metadata values for queries
NEW: DMSHelpers class
NEW: dirac-dms-find-lfns command

*WMS
NEW: SiteDirector - support for the MaxRAM queue description parameter
CHANGE: JobScheduling executor uses the job owner proxy to evaluate which files to stage
FIX: DownloadInputData - localFile was not defined properly
FIX: DownloadInputData - could not find cached files (missing [lfn])

*RMS
CHANGE: Removed files from the previous generation RMS
CHANGE: RMS refactored based on SQLAlchemy 
NEW: ReqClient - added options to putRequest(): useFailoverProxy and retryMainServer
CHANGE: DMSRequestOperationsBase - delay execution or cancel request based on SE statuses 
        from RSS/CS
FIX: Fixes to make use of RequestID as a unique identifier. RequestName can be used in
     commands in case of its uniqueness        

*Resources
NEW: Computing - BatchSystem classes introduced to be used both in Local and SSH Computing Elements
CHANGE: Storage - reworked Storage Element/Plugins to encapsulate physical URLs 
NEW: GFAL2_StorageBase.py, GFAL2_SRM2Storage.py, GFAL2_XROOTStorage.py 

*RSS:
NEW: dirac-admin-allow(ban)-se - added RemoveAccess status
CHANGE: TokenAgent - added more info to the mail

*TS
CHANGE: Task Manager plugins

[v6r12p53]

*DMS
CHANGE: FileCatalogClientCLI - ls order by size, human readable size value
FIX: DirectoryMetadata - enhanced error message in getDirectoryMetadata

*WMS
BUGFIX: JobAgent - bug when rescheduling job due to glexec failure

*TS
NEW: TransformationCLI - added getOutputFiles, getAllByUser commands
NEW: Transformation - added getAuthorDNfromProxy, getTransformationsByUser methods

*Resources
CHANGE: GlobusComputingElement - simplify creating of pilotStamp

[v6r12p52]

*DMS
NEW: dirac-dms-directory-sync - new command to synchronize the contents of a
     local and remote directories
FIX: DataManager - in removeFile() return successfully if empty input file list     

*TS
NEW: TransformationCLI - getInputDataQuery command returning inputDataQuery 
     of a given transformation

[v6r12p51]

*Core
FIX: dirac-install - fix to work with python version prior to 2.5

*DMS
CHANGE: FileCatalogClientCLI - possibility to set multiple metadata with one command

*Resources
FIX: HTCondorComputingElement - multiple improvements

[v6r12p50]

*Core
FIX: dirac-install - define TERMINFO variable to include local sources as well

*Framework
FIX: SystemAdministratorHandler - show also executors in the log overview

*DMS
FIX: FileCatalogClientCLI - use getPath utility systematically to normalize the
     paths passed by users

*WMS
FIX: PilotStatusAgent - split dynamic and static parts in the log error message

*Resources
NEW: HTCondorCEComputingElement class

[v6r12p49]

*Resources
FIX: GlobusComputingElement - in killJob added -f switch to globus-job-clean command
FIX: ARCComputingElement - create working directory if it does not exist

*DMS
CHANGE: DataManager - added XROOTD to registration protocols

*TMS
FIX: TransformationCLI - doc string

[v6r12p48]

*DMS
FIX: DirectoryTreeBase - fix in changeDirectoryXXX methods to properly interpret input

[v6r12p47]

*DMS
BUGFIX: FileCatalogClientCLI - wrong signature in the removeMetadata() service call

[v6r12p46]

*Core
FIX: GraphData - check for missing keys in parsed_data in initialize()

*WMS
CHANGE: PilotStatusAgent - kill pilots being deleted; do not delete pilots still
        running jobs
  
*RSS
CHANGE: Instantiate RequestManagementDB/Client taking into account possible extensions        

*Resources
FIX: GlobusComputingElement - evaluate WaitingJobs in getCEStatus()
FIX: SRM2Storage - error 16 of exists call is interpreted as existing file
FIX: XROOTStorage - added Lost, Cached, Unavailable in the output of getSingleMetadata()

*WMS
FIX: pilotCommands - removed unnecessary doOSG() function

[v6r12p45]

*Resources
FIX: SRM2Storage - error 22 of exists call is interpreted as existing file
     ( backport from v6r13 )

[v6r12p44]

*WMS
FIX: SiteDirector - consider also pilots in Waiting status when evaluating
     queue slots available

*Resources
NEW: SRM2Storage - makes use of /Resources/StorageElements/SRMBusyFilesExist option
     to set up the mode of interpreting the 22 error code as existing file

[v6r12p43]

*DMS:
FIX: DirectoryTreeBase - avoid double definition of FC_DirectoryUsage table
     in _rebuildDirectoryUsage()

[v6r12p42]

FIX: added fixes from v6r11p34 patch release

[v6r12p41]

*WMS
CHANGE: dirac-wms-job-submit - "-r" switch to enable job repo

[v6r12p40]

*DMS
FIX: DirectoryTreeBase.py - set database engine to InnoDB 

[v6r12p39]

FIX: imported fixes from rel-v6r11

[v6r12p38]

*DMS
CHANGE: DataManager - enhanced real SE name resolution

*RMS
FIX: Request - fixed bug in the optimization of requests with failover operations

*Resources
CHANGE: StorageFactory - allow for BaseSE option in the SE definition

[v6r12p37]

*Core
FIX: InstallTools - force $HOME/.my.cnf to be the only defaults file

[v6r12p36]

*Configuration
FIX: Utilities.py - bug fix getSiteUpdates()

[v6r12p35]

*Core
CHANGE: VOMSService - add URL for the method to get certificates

*DMS
FIX: DataManager - in __replicate() set do not pass file size to the SE if no
     third party transfer
FIX: RemoveFile, ReplicateAndRegister - regular expression for "no replicas"
     common for both DFC and LFC     
     
*WMS
FIX: WMSHistoryCorrector - make explicit error if no data returned from WMSHistory
     accounting query     

[v6r12p34]

*DMS
BUGFIX: FileCatalogWithFkAndPsDB - fix storage usage calculation

[v6r12p33]

*Core
NEW: VOMSService - added method admListCertificates()

*DMS
BUGFIX: dirac-dms-put-and-register-request - missing Operation in the request

*Resources
FIX: sshce - better interpretation of the "ps" command output

[v6r12p32]

*RMS
FIX: ReqManager - in getRequest() possibility to accept None type
     argument for any request 

[v6r12p31]

*WMS
FIX: pilotCommands - import json module only in case it is needed

[v6r12p30]

*Core
FIX: InstallTools - 't' file is deployed for agents installation only
FIX: GOCDBClient - creates unique DowntimeID using the ENDPOINT

*Framework
FIX: SystemAdministratorHandler - use WebAppDIRAC extension, not just WebApp

*DMS:
FIX: FileCatalogComponents.Utilities - do not allow empty LFN names in
     checkArgumentDict()

[v6r12p29]

*CS
CHANGE: CSCLI - use readline to store and resurrect command history

*WMS
FIX: JobWrapper - bug fixed in the failoverTransfer() call
CHANGE: dirac-wms-job-submit - added -f flag to store ids

*DMS
FIX: DataManager - make successful removeReplica if missing replica 
     in one catalog

*RMS
FIX: Operation, Request - limit the length of the error message

[v6r12p28]

*RMS
FIX: Request - do not optimize requests already in the DB 

[v6r12p27]

*Core
CHANGE: InstallTools - install "t" script to gracefully stop agents

*DMS
FIX: FileCatalog - return GUID in DirectoryParameters

*Resource
CHANGE: DFC/LFC clients - added setReplicaProblematic()

[v6r12p26]

*DMS
BUGFIX: FileCatalog - getDirectoryMetadata was wrongly in ro_meta_methods list 

*RMS
FIX: Operation - temporary fix in catalog names evaluation to smooth
     LFC->DFC migration - not to forget to remove afterwards !

*WMS
CHANGE: JobWrapper - added MasterCatalogOnlyFlag configuration option

[v6r12p25]

*DMS
BUGFIX: PutAndRegister, RegitserFile, RegisterReplica, ReplicateAndRegister - do not
        evaluate the catalog list if None

[v6r12p24]

*DMS:
FIX: DataManager - retry RSS call 5 times - to be reviewed

[v6r12p23]

*DMS
FIX: pass a catalog list to the DataManager methods
FIX: FileCatalog - bug fixed in the catalog list evaluation

[v6r12p22]

*DMS
FIX: RegisterFile, PutAndRegister - pass a list of catalogs to the DataManager instead of a comma separated string
FIX: FTSJob - log when a job is not found in FTS
CHANGE: dropped commands dirac-admin-allow(ban)-catalog

*Interfaces
CHANGE: Dirac, JobMonitoringHandler,dirac-wms-job-get-jdl - possibility to retrieve original JDL

*WMS
CHANGE: JobManifest - make MaxInputData a configurable option

[v6r12p21]

*RMS
BUGFIX: File,Operation,RequestDB - bug making that the request would always show 
        the current time for LastUpdate
  
*WMS
FIX: JobAgent - storing on disk retrieved job JDL as required by VMDIRAC
     ( to be reviewed )        

[v6r12p20]

*DMS
FIX: DataManager - more informative log messages, checking return structure
FIX: FileCatalog - make exists() behave like LFC file catalog client by checking
     the unicity of supplied GUID if any
FIX: StorageElementProxyHandler - do not remove the cache directory

*Framework
FIX: SystemAdministratorClient - increase the timeout to 300 for the software update     

*RMS
FIX: Operation.py - set Operation Scheduled if one file is Scheduled
CHANGE: Request - group ReplicateAndRegister operations together for failover 
        requests: it allows to launch all FTS jobs at once

*Resources
FIX: LcgFileCatalogClient - fix longstanding problem in LFC when several files 
     were not available (only one was returned) 

*TS
BUGFIX: TransformationCleaning,ValidateOutputDataAgent - interpret correctly
        the result of getTransformationParameters() call
FIX: TaskManager - fix exception in RequestTaskAgent        

[v6r12p19]

*Core
FIX: Core.py - check return value of getRecursive() call

*DMS
FIX: FileCatalog - directory removal is successful if does not exist
     special treatment of Delete operation

*WMS
FIX: InputDataByProtocol - fix interpretation of return values

[v6r12p18]

*DMS
FIX: FTSStrategy - config option name
FIX: DataManager - removing dirac_directory flag file only of it is there
     in __cleanDirectory()

*RMS
FIX: Operation - MAX_FILES limit set to 10000
FIX: ReqClient - enhanced log messages

*TMS
FIX: TaskManager - enhanced log messages

*RSS
FIX: DowntimeCommand - fixed mix of SRM.NEARLINE and SRM

*WMS
FIX: InputDataByProtocol - fixed return structure

[v6r12p16]

*DMS
FIX: IRODSStorageElement more complete implementation
FIX: FileCatalogHandler(DB) - make removeMetadata bulk method

*Resources
FIX: FileCatalog - make a special option CatalogList (Operations) to specify catalogs used by a given VO

[v6r12p15]

*Core
FIX: ProcessPool - kill the working process in case of the task timeout
FIX: FileHelper - count transfered bytes in DataSourceToNetwork()

*DMS
BUGFIX: FileCatalogCLI - changed interface in changePathXXX() methods
NEW: IRODSStorageElementHandler class
CHANGE: FileCatalog - separate metadata and file catalog methods, 
        apply metadata methods only to Metadata Catalogs 

*Resources
FIX: SSHTorqueComputingElement - check the status of the ssh call for qstat 

*WMS
FIX: WatchdogLinux - fixed typo

[v6r12p14]

*TS
FIX: TaskManagerAgentBase: avoid race conditions when submitting to WMS

*DMS
NEW: FileCatalog - added new components ( directory tree, file manager ) 
     making use of foreign keys and stored procedures
FIX: DataManager returns properly the FileCatalog errors     

[v6r12p13]

*TS
BUGFIX: TransformationAgent - data member not defined

*WMS
FIX: InputData(Resolution,ByProtocol) - possibility to define RemoteProtocol

[v6r12p12]

*WMS
BUGFIX: pilotTools - missing comma

[v6r12p11]

*WMS
FIX: CPUNormalization - dealing with the case when the maxCPUTime is not set in the queue
     definition
FIX: pilotTools - added option pilotCFGFile

[v6r12p10]

*DMS
FIX: StorageElementProxy - BASE_PATH should be a full path

*Resources
FIX: SRM2Storage - return specific error in putFile

*TS
FIX: TransformationAgent - fix to avoid an exception in finalize and double printing 
     when terminating the agent
BUGFIX: TransformationDB - fix return value in setTransformationParameter()

[v6r12p9]

*Core
CHANGE: SiteCEMapping - getSiteForCE can take site argu

ment to avoid confusion

*Interfaces
FIX: Job - provide optional site name in setDestinationCE()

*WMS
FIX: pilotCommands - check properly the presence of extra cfg files
     when starting job agent
FIX: JobAgent - can pick up local cfg file if extraOptions are specified     

[v6r12p8]

*Core
FIX: dirac-configure - correctly deleting useServerCertificate flag
BUGFIX: InstallTools - in fixMySQLScript()

*DMS
BUGFIX: DatasetManager - bug fixes
CHANGE: StorageElementProxy - internal SE object created with the VO of the requester

*TS
FIX: dirac-transformation-xxx commands - do not check the transformation status
CHANGE: Agents - do not use shifter proxy 
FIX: TransformationAgent - correct handling of replica cache for transformations 
     when there were more files in the transformation than accepted to be executed
FIX: TransformationAgent - do not get replicas for the Removal transformations     

*RMS
NEW: new SetFileStatus Operation

[v6r12p7]

*Core
FIX: dirac-configure - always removing the UseServerCertificate flag before leaving
FIX: ProcessPool - one more check for the executing task ending properly 

*Interfaces 
FIX: Dirac.py - use printTable in loggingInfo()

[v6r12p6]

FIX: fixes from v6r11p26 patch release

[v6r12p5]

*Core
FIX: VOMS.py - do not use obsoleted -dont-verify-ac flag with voms-proxy-info

*TS
FIX: TransformationManager - no status checked at level service

[v6r12p4]

FIX: fixes from v6r11p23 patch release

[v6r12p3]

*Configuration
CHANGE: dirac-admin-add-resources - define VOPath/ option when adding new SE 

*Resources
NEW: StorageFactory - modify protocol Path for VO specific value

*DMS
FIX: FileCatalog - check for empty input in checkArgumentFormat utility
FIX: DataManager - protect against FC queries with empty input

[v6r12p2]

*Core
FIX: dirac-install - svn.cern.ch rather than svnweb.cern.ch is now needed for direct 
     HTTP access to files in SVN

*WMS
FIX: dirac-wms-cpu-normalization - when re-configuring, do not try to dump in the 
     diracConfigFilePath

[v6r12p1]

*Configuration
FIX: Core.Utilities.Grid, dirac-admin-add-resources - fix to make a best effort to 
     guess the proper VO specific path of a new SE
*WMS
FIX: dirac-configure, pilotCommands, pilotTools - fixes to use server certificate

[v6r12]

*Core
CHANGE: ProcessPool - do not stop working processes by default
NEW: ReturnValue - added returnSingleResult() utility 
FIX: MySQL - correctly parse BooleanType
FIX: dirac-install - use python 2.7 by default
FIX: dirac-install-xxx commands - complement installation with the component setup
     in runit
NEW: dirac-configure - added --SkipVOMSDownload switch, added --Output switch
     to define output configuration file
CHANGE: ProcessPool - exit from the working process if a task execution timed out  
NEW: ProcessMonitor - added evaluation of the memory consumed by a process and its children   
NEW: InstallTools - added flag to require MySQL installation
FIX: InstallTools - correctly installing DBs extended (with sql to be sourced) 
FIX: InstallTools - run MySQL commands one by one when creating a new database
FIX: InstallTools - fixMySQLScripts() fixes the mysql start script to ognore /etc/my.cnf file
CHANGE: Os.py - the use of "which" is replaced by distutils.spawn.find_executable
NEW: Grid.py - ldapSA replaced by ldapSE, added getBdiiSE(CE)Info() methods
CHANGE: CFG.py - only lines starting with ^\s*# will be treated as comments
CHANGE: Shifter - Agents will now have longer proxies cached to prevent errors 
        for heavy duty agents, closes #2110
NEW: Bdii2CSAgent - reworked to apply also for SEs and use the same utilities for the
     corresponding command line tool
NEW: dirac-admin-add-resources - an interactive tool to add and update sites, CEs, SEs
     to the DIRAC CS   
CHANGE: dirac-proxy-init - added message in case of impossibility to add VOMS extension   
FIX: GOCDBClient - handle correctly the case of multiple elements in the same DT            


*Accounting
NEW: Allow to have more than one DB for accounting
CHANGE: Accounting - use TypeLoader to load plotters

*Framework
FIX: Logger - fix FileBackend implementation

*WMS
NEW: Refactored pilots ( dirac-pilot-2 ) to become modular following RFC #18, 
     added pilotCommands.py, SiteDirector modified accordingly 
CHANGE: InputData(Executor) - use VO specific catalogs      
NEW: JobWrapper, Watchdog - monitor memory consumption by the job ( in a Warning mode )
FIX: SandboxStoreHandler - treat the case of exception while cleaning sandboxes
CHANGE: JobCleaningAgent - the delays of job removals become CS parameters
BUGFIX: JobDB - %j placeholder not replaced after rescheduling
FIX: JobDB - in the SQL schema description reorder tables to allow foreign keys
BUGFIX: JobAgent, Matcher - logical bug in using PilotInfoReported flag
FIX: OptimizerExecutor - when a job fails the optimization chain set the minor status 
     to the optimiser name and the app status to the fail error

*Resources
NEW: StorageElement - added a cache of already created SE objects
CHANGE: SSHTorqueComputingElement - mv getCEStatus to remote script

*ResourceStatus
NEW: ResourceManagementClient/DB, DowntimeCommand - distinguish Disk and Tape storage 
FIX: GODDBClient  - downTimeXMLParsing() can now handle the "service type" parameter properly
CHANGE: dirac-rss-xxx commands use the printTable standard utility
FIX: dirac-dms-ftsdb-summary - bug fix for #2096

*DMS
NEW: DataManager - add masterCatalogOnly flag in the constructor
FIX: DataManager - fix to protect against non valid SE
CHANGE: FC.DirectoryLevelTree - use SELECT ... FOR UPDATE lock in makeDir()
FIX: FileCatalog - fixes in using file and replica status
CHANGE: DataManager - added a new argument to the constructor - vo
CHANGE: DataManager - removed removeCatalogFile() and dirac-dms-remove-catalog-file adjusted
CHANGE: Several components - field/parameter CheckSumType all changed to ChecksumType
CHANGE: PoolXMLCatalog - add the SE by default in the xml dump and use the XML library 
        for dumping the XML
FIX: XROOTStorageElement - fixes to comply with the interface formalism        

*SMS
FIX: StorageManagementDB - small bugfix to avoid SQL errors

*RMS
NEW: Added 'since' and 'until' parameters for getting requests
NEW: Request - added optimize() method to merge similar operations when
     first inserting the request
NEW: ReqClient, RequestDB - added getBulkRequest() interface. RequestExecutingAgent
     can use it controlled by a special flag     
FIX: Operation, Request - set LastUpdate time stamp when reaching final state
FIX: OperationHandlerBase - don't erase the original message when reaching the max attempts      
FIX: removed some deprecated codes
FIX: RequestTask - always set useServerCerificate flag to tru in case of executing inside
     an agent
CHANGE: gRequestValidator removed to avoid object instantiation at import   
NEW: dirac-rms-cancel-request command and related additions to the db and service classes  

*TMS
NEW: WorkflowTaskAgent is now multi-threaded
NEW: Better use of threads in Transformation Agents
CHANGE: TransformationDB - modified such that the body in a transformation can be updated
FIX: TransformationCleaningAgent - removed non-ASCII characters in a comment

[v6r11p34]

*Resources
NEW: GlobusComputingElement class

[v6r11p33]

*Configuration
FIX: Resources - avoid white spaces in OSCompatibility

[v6r11p32]

*Core
CHANGE: BaseClient, SSLSocketFactory, SocketInfo - enable TLSv1 for outgoing 
        connections via suds, possibility to configure SSL connection details
        per host/IP 

[v6r11p31]

*Core
FIX: CFG - bug fixed in loadFromBuffer() resulting in a loss of comments

*Resources
FIX: SSHTorqueComputingElement - check the status of ssh call for qstat

*DMS
FIX: FileCatalog - return LFN name instead of True from exists() call if LFN
     already in the catalog

[v6r11p30]

*DMS
CHANGE: FileCatalogCLI - add new -D flag for find to print only directories

[v6r11p29]

*DMS
FIX: FTS(Agent,Startegy,Gragh) - make use of MaxActiveJobs parameter, bug fixes

*TMS
FIX: Transformation(Agent,Client) - Operations CS parameters can be defined for each plugin: MaxFiles, SortedBy, NoUnusedDelay. Fixes to facilitate work with large numbers of files.

[v6r11p28]

*Core
FIX: InstallTools - check properly the module availability before installation

*WMS
FIX: JobScheduling - protection against missing dict field RescheduleCounter

*TMS
FIX: TransformationCleaningAgent - execute DM operations with the shifter proxy

[v6r11p27]

*Core
BUGFIX: InstallTools - bug fix in installNewPortal()

*WMS
FIX: Watchdog - disallow cputime and wallclock to be negative

*TS
FIX: TransformationAgent - correct handling of replica caches when more than 5000 files


BUGFIX: ModuleBase - bug fix in execute()
BUGFIX: Workflow - bug fix in createStepInstance()

*DMS
BUGFIX: DiractoryTreeBase - bug fix in getDirectoryPhysicalSizeFromUsage()

*Resources
FIX: XROOTStorage - back ported fixes from #2126: putFile would place file in 
     the wrong location on eos

[v6r11p26]

*Framework
FIX: UserProfileDB.py - add PublishAccess field to the UserProfileDB

*RSS
FIX: Synchronizer.py - fix deletion of old resources

*DMS
FIX: DataManager - allow that permissions are OK for part of a list of LFNs ( __verifyWritePermission() )
     (when testing write access to parent directory). Allows removal of replicas 
     even if one cannot be removed
FIX: DataManager - test SE validity before removing replica     
     
*RMS
FIX: RequestTask - fail requests for users who are no longer in the system
FIX: RequestExecutingAgent - fix request timeout computation

[v6r11p25]

*Interfaces
FIX: Job.py - bring back different logfile names if they have not been specified by the user

[v6r11p24]

*DMS
BUGFIX: SEManagerDB - bug fixed in getting connection in __add/__removeSE

[v6r11p23]

*DMS
CHANGE: FTSRequest is left only to support dirac-dms-fts-XXX commands

[v6r11p22]

*DMS
FIX: FTSJob - fixes in the glite-transfer-status command outpu parsing
FIX: TransformationClient - allow single lfn in setFileStatusForTransformation()

*WMS
FIX: StatesMonitoringAgent - install pika on the fly as a temporary solution

[v6r11p21]

*DMS
BUGFIX: dirac-dms-remove-replicas - continue in case of single replica failure
FIX: dirac-rms-xxx scripts - use Script.getPositionalArgs() instead of sys.argv

*Workflow
FIX: Test_Modules.py - fix in mocking functions, less verbose logging

[v6r11p20]

*DMS
BUGFIX: DataManager - in __SEActive() use resolved SE name to deal with aliases
BUGFIX: FileMetadata - multiple bugs in __buildUserMetaQuery()

[v6r11p19]

*DMS
FIX: FTSJob - fix FTS job monitoring a la FTS2

*RMS
CHANGE: ReqClient - added setServer() method
FIX: File,Operation,Request - call the getters to fetch the up-to-date information 
     from the parent

[v6r11p18]

*DMS
FIX: FTSAgent(Job) - fixes for transfers requiring staging (bringOnline) and adaptation 
     to the FTS3 interface

*WMS
FIX: StatesMonitoringAgent - resend the records in case of failure

[v6r11p17]

*DMS
FIX: FileCatalog - in multi-VO case get common catalogs if even VO is not specified

*Resources
FIX: ComputintgElement - bugfix in available() method

*WMS
FIX: SiteDirector - if not pilots registered in the DB, pass empty list to the ce.available()

[v6r11p16]

*RMS
BUGFIX: Request,Operation,File - do not cast to str None values

[v6r11p15]

*DMS
FIX: ReplicateAndRegister - do not create FTSClient if no FTSMode requested
CHANGE: FTSAgent(Job,File) - allow to define the FTS2 submission command;
        added --copy-pin-lifetime only for a tape backend
        parse output of both commands (FTS2, FTS3)
        consider additional state for FTS retry (Canceled)
        
*RMS
FIX: Operation, Request - treat updates specially for Error fields        

*TMS
FIX: TransformationAgent - fixes in preparing json serialization of requests

*WMS
NEW: StateMonitoringAgent - sends WMS history data through MQ messages 

[v6r11p14]

*WMS
CHANGE: JobDB - removed unused tables and methods
CHANGE: removed obsoleted tests

*DMS
FIX: FTSAgent - recover case when a target is not in FTSDB
CHANGE: FTSAgent(Job) - give possibility to specify a pin life time in CS 

*RMS
FIX: Make RMS objects comply with Python Data Model by adding __nonzero__ methods 

[v6r11p13]

*DMS
BUGFIX: SEManager - in SEManagerDB.__addSE() bad _getConnection call, closes #2062

[v6r11p12]

*Resources
CHANGE: ARCComputingElement - accomodate changes in the ARC job reported states

*Configuration
CHANGE: Resources - define a default FTS server in the CS (only for v6r11 and v6r12)

*DMS
FIX: FTSStrategy - allow to use a given channel more than once in a tree 
FIX: FTSAgent - remove request from cache if not found
FIX: FTSAgent - recover deadlock situations when FTS Files had not been correctly 
     updated or were not in the DB

*RMS
FIX: RequestExecutingAgent - fix a race condition (cache was cleared after the request was put)
FIX: RequestValidator - check that the Operation handlers are defined when inserting a request

[v6r11p11]

*Core
FIX: TransportPool - fixed exception due to uninitialized variable
FIX: HTTPDISETSocket - readline() takes optional argument size ( = 0 )

*DMS
FIX: FTSAgent - check the type of the Operation object ( can be None ) and
     some other protections
FIX: FTSClient - avoid duplicates in the file list

*RMS
FIX: ReqClient - modified log message
CHANGE: dirac-dms-fts-monitor - allow multiple comma separated LFNs in the arguments

[v6r11p10]

*RSS
FIX: DowntimeCommand, Test_RSS_Command_GOCDBStatusCommand - correctly interpreting list of downtimes

*RMS
FIX: ReplicateAndRegister - Create a RegisterReplica (not RegisterFile) if ReplicateAndRegister 
     fails to register
FIX: OperationHandlerBase - handle correctly Attempt counters when SEs are banned
FIX: ReplicateAndRegister - use FC checksum in case of mismatch request/PFN
FIX: FTSAgent - in case a file is Submitted but the FTSJob is unknown, resubmit
FIX: FTSAgent - log exceptions and put request to DB in case of exception
FIX: FTSAgent - handle FTS error "Unknown transfer state NOT_USED", due to same file 
     registered twice (to be fixed in RMS, not clear origin)

*WMS
FIX: JobStateUpdateHandler - status not updated while jobLogging is, due to time skew between 
     WN and DB service
FIX: JobStateUpdateHandler - stager callback not getting the correct status Staging 
     (retry for 10 seconds)     

[v6r11p9]

*Core
NEW: AgentModule - set AGENT_WORKDIRECTORY env variable with the workDirectory
NEW: InstallTools - added methods for the new web portal installation

*DMS
FIX: ReplicateAndRegister - apply same error logic for DM replication as for FTS

*Resources:
FIX: SRM2Storage - fix log message level
FIX: SRM2Storage - avoid useless existence checks 

*RMS
FIX: ForwardDISET - a temporary fix for a special LHCb case, to be removed asap
FIX: ReqClient - prettyPrint is even prettier
FIX: RequestTask - always use server certificates when executed within an agent

[v6r11p8]

*TMS
FIX: TransformationDB - fix default value within ON DUPLICATE KEY UPDATE mysql statement

[v6r11p7]

*Framework
BUGFIX: ProxyDB.py - bug in a MySQL table definition

*DMS
FIX: ReplicateAndRegister.py - FTS client is not instantiated in the c'tor as it 
     might not be used, 

*WMS
FIX: JobWrapper - don't delete the sandbox tar file if upload fails
FIX: JobWrapper - fix in setting the failover request

*RMS
FIX: RequestDB - add protections when trying to get a non existing request

[v6r11p6]

*WMS
FIX: InpudDataResolution - fix the case when some files only have a local replica
FIX: DownloadInputData, InputDataByProtocol - fix the return structure of the
     execute() method
     
*Resources
NEW: LocalComputingElement, CondorComputingElement      

[v6r11p5]

FIX: Incorporated changes from v6r10p25 patch

*Framework
NEW: Added getUserProfileNames() interface

*WMS
NEW: WMSAdministrator - added getPilotStatistics() interface
BUGFIX: JobWrapperTemplate - use sendJobAccounting() instead of sendWMSAccounting()
FIX: JobCleaningAgent - skip if no jobs to remove

*DMS
BUGFIX: FileCatalogClientCLI - bug fix in the metaquery construction

*Resources
CHANGE: StorageElement - enable Storage Element proxy configuration by protocol name

*TMS
NEW: TransformationManager - add Scheduled to task state for monitoring

[v6r11p4]

*Framework
NEW: ProxyDB - added primary key to ProxyDB_Log table
CHANGE: ProxyManagerHandler - purge logs once in 6 hours

*DMS
FIX: DataManager - fix in the accounting report for deletion operation
CHANGE: FTSRequest - print FTS GUID when submitting request
FIX: dirac-dms-fts-monitor - fix for using the new FTS structure
FIX: DataLoggingDB - fix type of the StatusTimeOrder field
FIX: DataLoggingDB - take into account empty date argument in addFileRecord()
FIX: ReplicateAndRegister - use active replicas
FIX: FTS related modules - multiple fixes

*WMS
NEW: SiteDirector - pass the list of already registered pilots to the CE.available() query
FIX: JobCleaningAgent - do not attempt job removal if no eligible jobs

*Resources
FIX: LcgFileCatalogClient - if replica already exists while registration, reregister
NEW: CREAM, SSH, ComputingElement - consider only registered pilots to evaluate queue occupancy

[v6r11p3]

FIX: import gMonitor from it is original location

*Core
FIX: FC.Utilities - treat properly the LFN names starting with /grid ( /gridpp case )

*Configuration
FIX: LocalConfiguration - added exitCode optional argument to showHelp(), closes #1821

*WMS
FIX: StalledJobAgent - extra checks when failing Completed jobs, closes #1944
FIX: JobState - added protection against absent job in getStatus(), closes #1853

[v6r11p2]

*Core
FIX: dirac-install - skip expectedBytes check if Content-Length not returned by server
FIX: AgentModule - demote message "Cycle had an error:" to warning

*Accounting
FIX: BaseReporter - protect against division by zero

*DMS
CHANGE: FileCatalogClientCLI - quite "-q" option in find command
FIX: DataManager - bug fix in __initializeReplication()
FIX: DataManager - less verbose log message 
FIX: DataManager - report the size of removed files only for successfully removed ones
FIX: File, FTSFile, FTSJob - SQL tables schema change: Size filed INTEGER -> BIGINT

*RMS
FIX: dirac-rms-reset-request, dirac-rms-show-request - fixes
FIX: ForwardDISET - execute with trusted host certificate

*Resources
FIX: SSHComputingElement - SSHOptions are parsed at the wrong place
NEW: ComputingElement - evaluate the number of available cores if relevant

*WMS
NEW: JobMonitoringHander - added export_getOwnerGroup() interface

*TMS
CHANGE: TransformationCleaningAgent - instantiation of clients moved in the initialize()

[v6r11p1]

*RMS
FIX: ReqClient - failures due to banned sites are considered to be recoverable

*DMS
BUGFIX: dirac-dms-replicate-and-register-request - minor bug fixes

*Resources
FIX: InProcessComputingElement - stop proxy renewal thread for a finished payload

[v6r11]

*Core
FIX: Client - fix in __getattr__() to provide dir() functionality
CHANGE: dirac-configure - use Registry helper to get VOMS servers information
BUGFIX: ObjectLoader - extensions must be looked up first for plug-ins
CHANGE: Misc.py - removed obsoleted
NEW: added returnSingleResult() generic utility by moving it from Resources/Utils module 

*Configuration
CHANGE: Resources.getDIRACPlatform() returns a list of compatible DIRAC platforms
NEW: Resources.getDIRACPlatforms() used to access platforms from /Resources/Computing/OSCompatibility
     section
NEW: Registry - added getVOs() and getVOMSServerInfo()     
NEW: CE2CSAgent - added VO management

*Accounting
FIX: AccountingDB, Job - extra checks for invalid values

*WMS
NEW: WMS tags to allow jobs require special site/CE/queue properties  
CHANGES: DownloadInputData, InputDataByProtocol, InputDataResolution - allows to get multiple 
         PFNs for the protocol resolution
NEW: JobDB, JobMonitoringHandler - added traceJobParameters(s)() methods     
CHANGE: TaskQueueDirector - use ObjectLoader to load directors    
CHANGE: dirac-pilot - use Python 2.7 by default, 2014-04-09 LCG bundles

*DMS
NEW: DataManager to replace ReplicaManager class ( simplification, streamlining )
FIX: InputDataByProtocol - fix the case where file is only on tape
FIX: FTSAgent - multiple fixes
BUGFIX: ReplicateAndRegister - do not ask SE with explicit SRM2 protocol

*Interfaces
CHANGE: Dirac - instantiate SandboxStoreClient and WMSClient when needed, not in the constructor
CHANGE: Job - removed setSystemConfig() method
NEW: Job.py - added setTag() interface

*Resources
CHANGE: StorageElement - changes to avoid usage PFNs
FIX: XROOTStorage, SRM2Storage - changes in PFN construction 
NEW: PoolComputingElement - a CE allowing to manage multi-core slots
FIX: SSHTorqueComputingElement - specify the SSHUser user for querying running/waiting jobs 

*RSS
NEW: added commands dirac-rss-query-db and dirac-rss-query-dtcache

*RMS
CHANGE: ReqDB - added Foreign Keys to ReqDB tables
NEW: dirac-rms-reset-request command
FIX: RequestTask - always execute operations with owner proxy

*SMS
FIX: few minor fixes to avoid pylint warnings

[v6r10p25]

*DMS
CHANGE: FileCatalog - optimized file selection by metadata

[v6r10p24]

*DMS
FIX: FC.FileMetadata - optimized queries for list interception evaluation

[v6r10p23]

*Resoures
CHANGE: SSHComputingElement - allow SSH options to be passed from CS setup of SSH Computing Element
FIX: SSHComputingElement - use SharedArea path as $HOME by default

[v6r10p22]

*CS
CHANGE: Operations helper - if not given, determine the VO from the current proxy 

*Resources
FIX: glexecComputingElement - allows Application Failed with Errors results to show through, 
     rather than be masked by false "glexec CE submission" errors
     
*DMS     
CHANGE: ReplicaManager - in getReplicas() rebuild PFN if 
        <Operations>/DataManagement/UseCatalogPFN option is set to False ( True by default )

[v6r10p21]

*Configuration
FIX: CSGlobals - allow to specify extensions in xxxDIRAC form in the CS

*Interfaces
FIX: Job - removed self.reqParams
FIX: Job - setSubmitPools renamed to setSubmitPool, fixed parameter definition string

*WMS
FIX: JobMonitorigHandler, JobPolicy - allow JobMonitor property to access job information

[v6r10p20]

*DMS
FIX: FTSAgent/Client, ReplicateAndRegister - fixes to properly process failed
     FTS request scheduling

[v6r10p19]

*DMS
FIX: FTSAgent - putRequest when leaving processRequest
FIX: ReplicaManager - bug in getReplicas() in dictionary creation

[v6r10p18]

*DMS
FIX: ReplicateAndRegister - dictionary items incorrectly called in ftsTransfer()

[v6r10p17]

*RMS
FIX: RequestDB.py - typo in a table name
NEW: ReqManagerHandler - added getDistinctValues() to allow selectors in the web page

*DMS
CHANGE: ReplicaManager - bulk PFN lookup in getReplicas()

[v6r10p16]

*Framework
NEW: PlottingClient - added curveGraph() function

*Transformation
FIX: TaskManagerAgentBase - add the missing Scheduled state

*WMS
FIX: TaskQueueDB - reduced number of lines in the matching parameters printout

*DMS
FIX: dirac-dms-show-se-status - exit on error in the service call, closes #1840

*Interface
FIX: API.Job - removed special interpretation of obsoleted JDLreqt type parameters

*Resources
FIX: SSHComputingElement - increased timeout in getJobStatusOnHost() ssh call, closes #1830

[v6r10p15]

*DMS
FIX: FTSAgent - added missing monitoring activity
FIX: FileCatalog - do not check directory permissions when creating / directory

*Resources
FIX: SSHTorqueComputingElement - removed obsoleted stuff

[v6r10p14]

*SMS
FIX: RequestPreparationAgent - typo fixed

[v6r10p13]

*SMS
FIX: RequestPreparationAgent - use ReplicaManager to get active replicas

*DMS
FIX: ReplicaManager - getReplicas returns all replicas ( in all statuses ) by default
CHANGE: FC/SecurityManager - give full ACL access to the catalog to groups with admin rights

*WMS
CHANGE: SiteDirector - changes to reduce the load on computing elements
FIX: JobWrapper - do not set Completed status for the case with failed application thread

[v6r10p12]

*WMS
CHANGE: Replace consistently everywhere SAM JobType by Test JobType
FIX: JobWrapper - the outputSandbox should be always uploaded (outsized, in failed job)

*DMS
FIX: RemoveFile - bugfix
FIX: ReplicateAndRegister - fixes in the checksum check, retry failed FTS transfer 
     with RM transfer
NEW: RegisterReplica request operation     

*RMS
FIX: ReqClient - fix in the request state machine
FIX: Request - enhance digest string
NEW: dirac-dms-reset-request command
CHANGE: dirac-rms-show-request - allow selection of a request by job ID

*TS
FIX: TransformationDB - in getTransformationParameters() dropped "Submitted" counter 
     in the output

[v6r10p11]

*Core
FIX: X509Chain - cast life time to int before creating cert

*Accounting
FIX: DataStoreClient - self.__maxRecordsInABundle = 5000 instead of 1000
FIX: JobPolicy - allow access for JOB_MONITOR property

*RMS
FIX: ReqClient - fix the case when a job is Completed but in an unknown minor status

*Resources
BUGFIX: ProxyStorage - use checkArgumentFormat() instead of self.__checkArgumentFormatDict()

[v6r10p10]

*DMS
FIX: Several fixes to make FTS accounting working (FTSAgent/Job, ReplicaManager, File )

[v6r10p9]

*Core
BUGFIX: LineGraph - Ymin was set to a minimal plot value rather than 0.

*DMS
CHANGE: FTSJob(Agent) - get correct information for FTS accounting (registration)

[v6r10p8]

*Core
FIX: InstallTools - admin e-mail default location changed

*Framework
FIX: SystemAdministratorClientCLI - allow "set host localhost"
FIX: BundleDelivery - protect against empty bundle

*WMS
FIX: SiteDirector - Pass siteNames and ceList as None if any is accepted
FIX: WorkloadManagement.ConfigTemplate.SiteDorectory - set Site to Any by default 

*DMS
FIX: FileCatalogCLI - ignore Datasets in ls command for backward compatibility

*Resources
FIX: SSH - some platforms use Password instead of password prompt

[v6r10p7]

*Core
FIX: dirac-install - execute dirac-fix-mysql-script and dirac-external-requirements after sourcing the environment
FIX: InstallTools - set basedir variable in fixMySQLScript()
FIX: InstallTools - define user root@host.domain in installMySQL()

*Framework
BUGFIX: SystemAdministratorCLI - bug fixed in default() call signature

*DMS
FIX: FTSRequest - handle properly FTS server in the old system 
FIX: ReplicaManager - check if file is in FC before removing 
FIX: Request/RemovalTask - handle properly proxies for removing files 
BUGFIX: DatasetManager - in the table description

[v6r10p6]

*Core
FIX: X509Certificate - reenabled fix in getDIRACGroup()

*Configuration
FIX: CSAPI - Group should be taken from the X509 chain and not the certificate

*RMS
CHANGE: ReqClient - if the job does not exist, do not try further finalization

[v6r10p5]

*Core
FIX: X509Certificate - reverted fix in getDIRACGroup()

[v6r10p4]

*Core
NEW: dirac-info - extra printout
CHANGE: PrettyPrint - extra options in printTable()
FIX: X509Certificate - bug fixed in getDIRACGroup()

*Framework
NEW: SystemAdministratorCLI - new showall command to show components across hosts
NEW: ProxyDB - allow to upload proxies without DIRAC group

*RMS
CHANGE: ReqClient - requests from failed jobs update job status to Failed
CHANGE: RequestTask - retry in the request finalize()

[v6r10p3]

*Configuration
CHANGE: Registry - allow to define a default group per user

*WMS
BUGFIX: JobReport - typo in generateForwardDISET()

[v6r10p2]

*TMS
CHANGE: Backward compatibility fixes when setting the Transformation files status

*DMS
BUGFIX: ReplicateAndRegister - bugfix when replicating to multiple destination by ReplicaManager

*WMS
BUGFIX: JobManager - bug fix when deleting no-existing jobs

[v6r10p1]

*RMS
FIX: ReqDB.Operations - Arguments field changed type from BLOB to MEDIUMBLOB

*DMS
FIX: FileCatalog - check for non-exiting directories in removeDirectory()

*TMS
FIX: TransformationDB - removed constraint that was making impossible to derive a production

[v6r10]

*Core
FIX: Several fixes on DB classes(AccountingDB, SystemLoggingDB, UserProfileDB, TransformationDB, 
     JobDB, PilotAgentsDB) after the new movement to the new MySQL implementation with a persistent 
     connection per running thread
NEW: SystemAdministratorCLI - better support for executing remote commands 
FIX: DIRAC.__init__.py - avoid re-definition of platform variable    
NEW: Graphs - added CurveGraph class to draw non-stacked lines with markers
NEW: Graphs - allow graphs with negative Y values
NEW: Graphs - allow to provide errors with the data and display them in the CurveGraph
FIX: InstallTools - fix for creation of the root@'host' user in MySQL 
FIX: dirac-install - create links to permanent directories before module installation
CHANGE: InstallTools - use printTable() utility for table printing
CHANGE: move printTable() utility to Core.Utilities.PrettyPrint
NEW: added installation configuration examples
FIX: dirac-install - fixBuildPath() operates only on files in the directory
FIX: VOMSService - added X-VOMS-CSRF-GUARD to the html header to be compliant with EMI-3 servers

*CS
CHANGE: getVOMSVOForGroup() uses the VOMSName option of the VO definition 
NEW: CE2CSAgent - added ARC CE information lookup

*Framework
FIX: SystemAdministratorIntegrator - use Host option to get the host address in addition to the section name, closes #1628
FIX: dirac-proxy-init - uses getVOMSVOForGroup() when adding VOMS extensions

*DMS
CHANGE: DFC - optimization and bug fixes of the bulk file addition
FIX: TransferAgent - protection against badly defined LFNs in collectFiles()
NEW: DFC - added getDirectoryReplicas() service method support similar to the LFC
CHANGE: DFC - added new option VisibleReplicaStatus which is used in replica getting commands
CHANGE: FileCatalogClientCLI client shows number of replicas in the 2nd column rather than 
        unimplemented number of links
CHANGE: DFC - optimizations for the bulk replica look-up
CHANGE: DFC updated scalability testing tool FC_Scaling_test.py        
NEW: DFC - methods returning replicas provide also SE definitions instead of PFNs to construct PFNs on the client side
NEW: DFC - added getReplicasByMetadata() interface
CHANGE: DFC - optimized getDirectoryReplicas()
CHANGE: FileCatalogClient - treat the reduced output from various service queries restoring LFNs and PFNs on the fly
NEW: DFC - LFNPFNConvention flag can be None, Weak or Strong to facilitate compatibility with LFC data 
CHANGE: FileCatalog - do not return PFNs, construct them on the client side
CHANGE: FileCatalog - simplified FC_Scaling_test.py script
NEW: FileCatalog/DatasetManager class to define and manipulate datasets corresponding to meta queries
NEW: FileCatalogHandler - new interface methods to expose DatasetManager functionality
NEW: FileCatalogClientCLI - new dataset family of commands
FIX: StorageFactory, ReplicaManager - resolve SE alias name recursively
FIX: FTSRequest, ReplicaManager, SRM2Storage - use current proxy owner as user name in accounting reports, closes #1602
BUGFIX: FileCatalogClientCLI - bug fix in do_ls, missing argument to addFile() call, closes #1658
NEW: FileCatalog - added new setMetadataBulk() interface, closes #1358
FIX: FileCatalog - initial argument check strips off leading lfn:, LFN:, /grid, closes #448
NEW: FileCatalog - added new setFileStatus() interface, closes #170, valid and visible file and replica statuses can be defined in respective options.
CHANGE: multiple new FTS system fixes
CHANGE: uniform argument checking with checkArgumentFormat() in multiple modules
CHANGE: FileCatalog - add Trash to the default replica valid statuses
CHANGE: ReplicaManager,FTSRequest,StorageElement - no use of PFN as returned by the FC except for file removal,
        rather constructing it always on the fly
        
*SMS
CHANGE: PinRequestAgent, SENamespaceCatalogCheckAgent - removed
CHANGE: Use StorageManagerClient instead of StorageDB directly        

*WMS
CHANGE: JobPolicy - optimization for bulk job verification
NEW: JobPolicy - added getControlledUsers() to get users which jobs can be accessed for 
     a given operation
CHANGE: JobMonitoringHandler - Avoid doing a selection of all Jobs, first count matching jobs 
        and then use "limit" to select only the required JobIDs.
NEW: JobMonitoringHandler - use JobPolicy to filter jobs in getJobSummaryWeb()
NEW: new Operations option /Services/JobMonitoring/GlobalJobsInfo ( True by default ) to 
     allow or not job info lookup by anybody, used in JobMonitoringHandler       
BUGFIX: SiteDirector - take into account the target queue Platform
BUGFIX: JobDB - bug in __insertNewJDL()    
CHANGE: dirac-admin-show-task-queues - enhanced output  
CHANGE: JobLoggingDB.sql - use trigger to manage the new LoggingInfo structure  
CHANGE: JobWrapper - trying several times to upload a request before declaring the job failed
FIX: JobScheduling executor - fix race condition that causes a job to remain in Staging
NEW: SiteDirector - do not touch sites for which there is no work available
NEW: SiteDirector - allow sites not in mask to take jobs with JobType Test
NEW: SiteDirector - allow 1 hour grace period for pilots in Unknown state before aborting them
CHANGE: Allow usage of non-plural form of the job requirement options ( PilotType, GridCE, BannedSite, 
        SubmitPool ), keep backward compatibility with a plural form
        
*RSS
FIX: DowntimeCommand - take the latest Downtime that fits    
NEW: porting new Policies from integration  
NEW: RSS SpaceToken command querying endpoints/tokens that exist  
        
*Resources
NEW: added SSHOARComputingElement class 
NEW: added XROOTStorage class       
FIX: CREAMComputingElement - extra checks for validity of returned pilot references
        
*TS
CHANGE: TransformationClient(DB,Manager) - set file status for transformation as bulk operation 
CHANGE: TransformationClient - applying state machine when changing transformation status
BUGFIX: TransformationClient(Handler) - few minor fixes
NEW: TransformationDB - backported __deleteTransformationFileTask(s) methods
CHANGE: TransformationDB(Client) - fixes to reestablish the FileCatalog interface
FIX: TransformationAgent - added MissingInFC to consider for Removal transformations
BUGFIX: TransformationAgent - in _getTransformationFiles() variable 'now' was not defined
FIX: TransformationDB.sql - DataFiles primary key is changed to (FileID) from (FileID,LFN) 
CHANGE: TransformationDB(.sql) - schema changes suitable for InnoDB
FIX: TaskManager(AgentBase) - consider only submitted tasks for updating status
CHANGE: TransformationDB(.sql) - added index on LFN in DataFiles table

*RMS
NEW: Migrate to use the new Request Management by all the clients
CHANGE: RequestContainer - Retry failed transfers 10 times and avoid sub-requests to be set Done 
        when the files are failed
CHANGE: Use a unique name for storing the proxy as processes may use the same "random" name and 
        give conflicts
NEW: RequestClient(Handler) - add new method readRequest( requestname)                 

*Workflow
NEW: Porting the LHCb Workflow package to DIRAC to make the use of general purpose modules and
     simplify construction of workflows        

[v6r9p33]

*Accounting
BUGFIX: AccountingDB - wrong indentation

[v6r9p32]

*Accounting
FIX: AccountingDB - use old style grouping if the default grouping is altered, e.g. by Country

[v6r9p31]

*Accounting
CHANGE: AccountingDB - changes to speed up queries: use "values" in GROUP By clause;
        drop duplicate indexes; reorder fields in the UniqueConstraint index of the
        "bucket" tables  

[v6r9p30]

*DMS
CHANGE: FileCatalogFactory - construct CatalogURL from CatalogType by default

*SMS
FIX: dirac-stager-stage-files - changed the order of the arguments

[v6r9p29]

*TS
FIX: TaskManager(AgentBase) - fix for considering only submitted tasks 

[v6r9p28]

*TS
FIX: TransformationDB(ManagerHandler) - several portings from v6r10

[v6r9p27]

*SMS
FIX: StorageManagementDB - in removeUnlinkedReplicas() second look for CacheReplicas 
     for which there is no entry in StageRequests

[v6r9p26]

*Resources
CHANGE: CREAMComputigElement - Make sure that pilots submitted to CREAM get a 
        fresh proxy during their complete lifetime
*Framework
FIX: ProxyDB - process properly any SQLi with DNs/groups with 's in the name

[v6r9p25]

*TS
CHANGE: TransformationClient - changed default timeout values for service calls
FIX: TransformationClient - fixes for processing of derived transformations 

[v6r9p24]

*TS
FIX: TransformationClient - in moveFilesToDerivedTransformation() set file status
     to Moved-<prod>

[v6r9p23]

*Core
BUGFIX: InstallTools - improper configuration prevents a fresh new installation

*WMS
BUGFIX: PilotDirector - Operations Helper non-instantiated

[v6r9p22]

*WMS
FIX: PilotDirector - allow to properly define extensions to be installed by the 
     Pilot differently to those installed at the server
FIX: Watchdog - convert pid to string in ProcessMonitor

*TS
FIX: TransformationDB - splitting files in chunks

*DMS
NEW: dirac-dms-create-removal-request command
CHANGE: update dirac-dms-xxx commands to use the new RMS client,
        strip lines when reading LFNs from a file

[v6r9p21]

*TS
FIX: Transformation(Client,DB,Manager) - restored FileCatalog compliant interface
FIX: TransformationDB - fix in __insertIntoExistingTransformationFiles()

[v6r9p20]

*Core
BUGFIX: ProxyUpload - an on the fly upload does not require a proxy to exist

*DMS
CHANGE: TransferAgent - use compareAdler() for checking checksum
FIX: FailoverTransfer - recording the sourceSE in case of failover transfer request 

*WMS
FIX: ProcessMonitor - some fixes added, printout when <1 s of consumed CPU is found

*Transformation
BUGFIX: TransformationClient - fixed return value in moveFilesToDerivedTransformation()

*RMS
BUGFIX: CleanReqDBAgent - now() -> utcnow() in initialize()

*Resources
FIX: ARCComputingElement - fix the parsing of CE status if no jobs are available

[v6r9p19]

*DMS
FIX: FileCatalog/DirectoryMetadata - inherited metadata is used while selecting directories
     in findDirIDsByMetadata()

[v6r9p18]

*DMS
FIX: FTSSubmitAgent, FTSRequest - fixes the staging mechanism in the FTS transfer submission
NEW: TransferDBMonitoringHandler - added getFilesForChannel(), resetFileChannelStatus()

[v6r9p17]

*Accounting
FIX: DataStoreClient - send accounting records in batches of 1000 records instead of 100

*DMS:
FIX: FailoverTransfer - catalog name from list to string
FIX: FTSSubmitAgent, FTSRequest - handle FTS3 as new protocol and fix bad submission time
FIX: FTSSubmitAgent, FTSRequest - do not submit FTS transfers for staging files

*WMS
FIX: TaskQueueDB - do not check enabled when TQs are requested from Directors
FIX: TaskQueueDB - check for Enabled in the TaskQueues when inserting jobs to print an alert
NEW: TaskQueueDB - each TQ can have at most 5k jobs, if beyond the limit create a new TQ 
     to prevent long matching times when there are way too many jobs in a single TQ

[v6r9p16]

*TS
BUGFIX: typos in TransformationCleaningAgent.py

*DMS
CHANGE: DownloadInputData - check the available disk space in the right input data directory
FIX: DownloadInputData - try to download only Cached replicas 

[v6r9p15]

*Core
FIX: MySQL - do not decrease the retry counter after ping failure

*DMS
CHANGE: FC/DirectoryMetadata - Speed up findFilesByMetadataWeb when many files match
FIX: RemovalTask - fix error string when removing a non existing file (was incompatible 
     with the LHCb BK client). 

*WMS
FIX: JobReport - minor fix ( removed unused imports )
FIX: JobMonitoring(JobStateUpdate)Handler - jobID argument can be either string, int or long

*TS
CHANGE: TransformationClient - change status of Moved files to a deterministic value
FIX: FileReport - minor fix ( inherits object ) 

[v6r9p14]

*DMS
CHANGE: FTSDB - changed schema: removing FTSSite table. From now on FTS sites 
        would be read from CS Resources

[v6r9p13]

FIX: included fixes from v6r8p26 patch release

[v6r9p12]

FIX: included fixes from v6r8p25 patch release

[v6r9p11]

*DMS
BUGFIX: FTSRequest - in __resolveFTSServer() type "=" -> "=="

[v6r9p10]

FIX: included fixes from v6r8p24 patch release

*Core
NEW: StateMachine utility

*DMS
BUGFIX: in RegisterFile operation handler

*Interfaces
FIX: Dirac.py - in splitInputData() consider only Active replicas

[v6r9p9]

*RMS
FIX: RequestDB - added getRequestFileStatus(), getRequestName() methods

[v6r9p8]

*DMS
FIX: RequestDB - get correct digest ( short request description ) of a request

[v6r9p7]

FIX: included fixes from v6r8p23 patch release

*RSS
FIX: SpaceTokenOccupancyPolicy - SpaceToken Policy decision was based on 
     percentage by mistake
     
*RMS
NEW: new scripts dirac-dms-ftsdb-summary, dirac-dms-show-ftsjobs    
FIX: FTSAgent - setting space tokens for newly created FTSJobs 

[v6r9p6]

*DMS
BUGFIX: dirac-admin-add-ftssite - missing import

*RMS
NEW: RequestDB, ReqManagerHandler - added getRequestStatus() method

*TS
FIX: fixes when using new RequestClient with the TransformationCleaningAgent

*WMS
BUGFIX: typo in SandboxStoreHandler transfer_fromClient() method

[v6r9p5]

*DMS
BUGFIX: missing proxy in service env in the FTSManager service. By default service 
        will use DataManager proxy refreshed every 6 hours.

*Resources
NEW: StorageElement - new checkAccess policy: split the self.checkMethods in 
     self.okMethods. okMethods are the methods that do not use the physical SE. 
     The isValid returns S_OK for all those immediately

*RSS
FIX: SpaceTokenOccupancyPolicy - Policy that now takes into account absolute values 
     for the space left
     
*TS
FIX: TransformationCleaningAgent - will look for both old and new RMS     

[v6r9p4]

*Stager
NEW: Stager API: dirac-stager-monitor-file, dirac-stager-monitor-jobs, 
     dirac-stager-monitor-requests, dirac-stager-show-stats

[v6r9p3]

*Transformation
FIX: TransformationCleaning Agent status was set to 'Deleted' instead of 'Cleaned'

[v6r9p2]

*RSS
NEW: Added Component family tables and statuses
FIX: removed old & unused code 
NEW: allow RSS policies match wild cards on CS

*WMS
BUGFIX: FailoverTransfer,JobWrapper - proper propagation of file metadata

[v6r9p1]

*RMS
NEW: FTSAgent - update rwAccessValidStamp,
     update ftsGraphValidStamp,
     new option for staging files before submission,
     better log handling here and there
CHANGE: FTSJob - add staging flag in in submitFTS2
CHANGE: Changes in WMS (FailoverTransfer, JobReport, JobWrapper, SandboxStoreHandler) 
        and TS (FileReport) to follow the new RMS.
NEW: Full CRUD support in RMS.

*RSS
NEW: ResourceManagementDB - new table ErrorReportBuffer
NEW: new ResourceManagementClient methods - insertErrorReportBuffer, selectErrorReportBuffer,
     deleteErrorReportBuffer

[v6r9]

NEW: Refactored Request Management System, related DMS agents and FTS management
     components

[v6r8p28]

*Core
BUGFIX: RequestHandler - the lock Name includes ActionType/Action

*DMS
FIX: dirac-dms-filecatalog-cli - prevent exception in case of missing proxy

[v6r8p27]

*DMS
BUGFIX: dirac-dms-add-file - fixed typo item -> items

[v6r8p26]

*Core
NEW: RequestHandler - added getServiceOption() to properly resolve inherited options 
     in the global service handler initialize method
NEW: FileCatalogHandler, StorageElementHandler - use getServiceOption()

[v6r8p25]

FIX: included fixes from v6r7p40 patch release

*Resources
FIX: SRM2Storage - do not account gfal_ls operations

[v6r8p24]

FIX: included fixes from v6r7p39 patch release

*Core
FIX: SiteSEMapping was returning wrong info

*DMS
FIX: FTSRequest - choose explicitly target FTS point for RAL and CERN
BUGFIX: StrategyHandler - wrong return value in __getRWAccessForSE()

*Resources
CHANGE: SRM2Storage - do not account gfal_ls operations any more

[v6r8p23]

FIX: included fixes from v6r7p37 patch release

*TS
FIX: TransformationDB - allow tasks made with ProbInFC files
FIX: TransformationCleaingAgent,Client - correct setting of transformation 
     status while cleaning

[v6r8p22]

FIX: included fixes from v6r7p36 patch release

[v6r8p21]

*DMS
FIX: FileCatalog/DirectoryMetadata - even if there is no meta Selection 
     the path should be considered when getting Compatible Metadata
FIX: FileCatalog/DirectoryNodeTree - findDir will return S_OK( '' ) if dir not 
     found, always return the same error from DirectoryMetadata in this case.     

*RSS
FIX: DowntimeCommand - use UTC time stamps

*TS
FIX: TransformationAgent - in _getTransformationFiles() get also ProbInFC files in 
     addition to Used 

[v6r8p20]

*Stager
NEW: Stager API: dirac-stager-monitor-file, dirac-stager-monitor-jobs, 
     dirac-stager-monitor-requests, dirac-stager-show-stats

[v6r8p19]

*Transformation
FIX: TransformationCleaning Agent status was set to 'Deleted' instead of 'Cleaned'

[v6r8p18]

*TS
BUGFIX: TransformationAgent - regression in __cleanCache()

[v6r8p17]

FIX: included fixes from v6r7p32 patch release

*WMS
FIX: StalledJobAgent - for accidentally stopped jobs ExecTime can be not set, 
     set it to CPUTime for the accounting purposes in this case

[v6r8p16]

FIX: included fixes from v6r7p31 patch release

*WMS
BUGFIX: TaskQueueDB - fixed a bug in the negative matching conditions SQL construction

*RSS
NEW: improved doc strings of PEP, PDP modules ( part of PolicySystem )
FIX: Minor changes to ensure consistency if ElementInspectorAgent and 
     users interact simultaneously with the same element
CHANGE: removed DatabaseCleanerAgent ( to be uninstalled if already installed )
FIX: SummarizeLogsAgent - the logic of the agent was wrong, the agent has been re-written.
     
[v6r8p15]

*Core
FIX: X509Chain - fix invalid information when doing dirac-proxy-info without CS
     ( in getCredentials() )

*RSS
NEW: PDP, PEP - added support for option "doNotCombineResult" on PDP

[v6r8p14]

*Core
FIX: dirac-deploy-scripts - can now work with the system python

*WMS
NEW: dirac-wms-cpu-normalization - added -R option to modify a given configuration file
FIX: Executor/InputData - Add extra check for LFns in InputData optimizer, closes #1472

*Transformation
CHANGE: TransformationAgent - add possibility to kick a transformation (not skip it if no 
        unused files), by touching a file in workDirectory
BUGFIX: TransformationAgent - bug in __cleanCache() dict modified in a loop        

[v6r8p13]

*Transformation
BUGFIX: TransformationDB - restored import of StringType

[v6r8p12]

NEW: Applied patches from v6r7p29

*WMS
FIX: JobDB - check if SystemConfig is present in the job definition and convert it 
     into Platform

*DMS
FIX: ReplicaManager - do not get metadata of files when getting files in a directory 
     if not strictly necessary

*RSS
NEW: ported from LHCb PublisherHandler for RSS web views

[v6r8p11]

NEW: Applied patches from v6r7p27

*RSS
NEW: SpaceTokenOccupancyPolicy - ported from LHCbDIRAC 
NEW: db._checkTable done on service initialization ( removed dirac-rss-setup script doing it )

*Transformation
FIX: TaskManager - reset oJob for each task in prepareTransformationTasks()
BUGFIX: ValidateOutputDataAgent - typo fixed in getTransformationDirectories()
FIX: TransformationManagerHandler - use CS to get files statuses not to include in 
     processed file fraction calculation for the web monitoring pages

[v6r8p10]

NEW: Applied patches from v6r7p27

[v6r8p9]

*DMS
FIX: TransferAgent,dirac-dms-show-se-status, ResourceStatus,TaskManager - fixes
     needed for DMS components to use RSS status information
NEW: ReplicaManager - allow to get metadata for an LFN+SE as well as PFN+SE     

[v6r8p8]

*RSS
BUGFIX: dirac-rss-setup - added missing return of S_OK() result

[v6r8p7]

NEW: Applied patches from v6r7p24

*DMS
BUGFIX: LcgFileCatalogClient - bug in addFile()

*RSS
BUGFIX: fixed script dirac-rss-set-token, broken in the current release.
NEW: Statistics module - will be used in the future to provide detailed information 
     from the History of the elements 

[v6r8p6]

NEW: Applied patches from v6r7p23

*Transformation
FIX: TaskManager - allow prepareTransformationTasks to proceed if no OutputDataModule is defined
FIX: TransformationDB - remove INDEX(TaskID) from TransformationTasks. It produces a single counter 
     for the whole table instead of one per TransformationID
     
*WMS     
FIX: WMSUtilities - to allow support for EMI UI's for pilot submission we drop support for glite 3.1

[v6r8p5]

NEW: Applied patches from v6r7p22

*RSS
CHANGE: removed old tests and commented out files

*WMS
FIX: PoolXMLCatalog - proper addFile usage

*Transformation
CHANGE: TransformationAgent - clear replica cache when flushing or setting a file in the workdirectory

[v6r8p4]

*Transformation
FIX: The connection to the jobManager is done only at submission time
FIX: Jenkins complaints fixes

*WMS
BUGFIX: JobDB - CPUtime -> CPUTime
FIX: Jenkins complaints fixes

[v6r8p3]

*DMS
BUGFIX: LcgFileCatalogClient

[v6r8p2]

*DMS:
FIX: LcgFileCatalogClient - remove check for opening a session in __init__ as credentials are not yet set 

*Transformation
CHANGE: reuse RPC clients in Transformation System 

[v6r8p1]

*Core
FIX: dirac-deploy-scripts - restored regression w.r.t. support of scripts starting with "d"

*DMS
BUGFIX: LcgFileCatalogClient - two typos fixed

[v6r8]

CHANGE: Several fixes backported from the v7r0 integration branch

*Core
CHANGE: DictCache - uses global LockRing to avoid locks in multiprocessing
FIX: X509Chain - proxy-info showing an error when there's no CS

*DMS
FIX: TransferAgent - inside loop filter out waiting files dictionary
BUGFIX: dirac-admin-allow-se - there was a continue that was skipping the complete loop for 
        ARCHIVE elements
NEW: LcgFileCatalogClient - test return code in startsess lfc calls       

*WMS:
FIX: OptimizerExecutor, InputData, JobScheduling - check that site candidates have all the 
     replicas

*RSS: 
BUGFIX: ResourceStatus, RSSCacheNoThread - ensure that locks are always released

*Transformation
FIX: TaskManager - site in the job definition is taken into account when submitting
NEW: Transformation - get the allowed plugins from the CS /Operations/Transformations/AllowedPlugins
FIX: ValidateOutputDataAgent - self not needed for static methods

[v6r7p40]

*Resources
FIX: StorageElement class was not properly passing the lifetime argument for prestageFile method

[v6r7p39]

*Core
CHANGE: Grid - in executeGridCommand() allow environment script with arguments needed for ARC client

*DMS
FIX: DFC SEManager - DIP Storage can have a list of ports now

*Resources
FIX: ARCComputingElement - few fixes after debugging

[v6r7p38]

*Core
NEW: DISET FileHelper, TransferClient - possibility to switch off check sum

*Resources
NEW: ARCComputingElement - first version
NEW: StorageFactory - possibility to pass extra protocol parameters to storage object
NEW: DIPStorage - added CheckSum configuration option
BUGFIX: SSHComputingElement - use CE name in the pilot reference construction

*WMS
FIX: StalledJobAgent - if ExecTime < CPUTime make it equal to CPUTime

[v6r7p37]

*Framework
BUGFIX: NotificationDB - typos in SQL statement in purgeExpiredNotifications() 

*WMS
NEW: JobCleaningAgent - added scheduling sandbox LFN removal request 
     when deleting jobs
CHANGE: JobWrapper - report only error code as ApplicationError parameter 
        when payload finishes with errors    
NEW: SiteDirector - possibility to specify extensions to be installed in 
     pilots in /Operations/Pilots/Extensions option in order not to install
     all the server side extensions        

*DMS
CHANGE: FileCatalogFactory - use service path as default URL
CHANGE: FileCatalogFactory - use ObjectLoader to import catalog clients

*SMS
BUGFIX: StorageManagementDB, dirac-stager-monitor-jobs - small bug fixes ( sic, Daniela )

*Resources
CHANGE: DIPStorage - added possibility to specify a list of ports for multiple
        service end-points
CHANGE: InProcessComputingElement - demote log message when payload failure 
        to warning, the job will fail anyway
FIX: StalledJobAgent - if pilot reference is not registered, this is not an 
     error of the StalledJobAgent, no log.error() in  this case                
        
*RMS
CHANGE: RequestTask - ensure that tasks are executed with user credentials 
        even with respect to queries to DIRAC services ( useServerCertificate 
        flag set to false )        

[v6r7p36]

*WMS
FIX: CREAMCE, SiteDirector - make sure that the tmp executable is removed
CHANGE: JobWrapper - remove sending mails via Notification Service in case
        of job rescheduling
        
*SMS
FIX: StorageManagementDB - fix a race condition when old tasks are set failed 
     between stage submission and update.        

[v6r7p35]

*Stager
NEW: Stager API: dirac-stager-monitor-file, dirac-stager-monitor-jobs, 
     dirac-stager-monitor-requests, dirac-stager-show-stats

[v6r7p34]

*Transformation
FIX: TransformationCleaning Agent status was set to 'Deleted' instead of 'Cleaned'

[v6r7p33]

*Interfaces
FIX: Job.py - in setExecutable() - prevent changing the log file name string type

*StorageManagement
NEW: StorageManagementDB(Handler) - kill staging requests at the same time as 
     killing related jobs, closes #1510
FIX: StorageManagementDB - demote the level of several log messages       

[v6r7p32]

*DMS
FIX: StorageElementHandler - do not use getDiskSpace utility, use os.statvfs instead
CHANGE: StorageManagementDB - in getStageRequests() make MySQL do an UNIQUE selection 
        and use implicit loop to speed up queries for large results

*Resources
FIX: lsfce remote script - use re.search instead of re.match in submitJob() to cope with
     multipline output

[v6r7p31]

*WMS
FIX: SiteDirector - make possible more than one SiteDirector (with different pilot identity) attached 
     to a CE, ie sgm and pilot roles. Otherwise one is declaring Aborted the pilots from the other.

[v6r7p30]

*Core
CHANGE: X509Chain - added groupProperties field to the getCredentials() report
BUGFIX: InstallTools - in getSetupComponents() typo fixed: agent -> executor

[v6r7p29]

*DMS
CHANGE: FileCatalog - selection metadata is also returned as compatible metadata in the result
        of getCompatibleMetadata() call
NEW: FileCatalog - added path argument to getCompatibleMetadata() call
NEW: FileCatalogClient - added getFileUserMetadata()
BUGFIX: dirac-dms-fts-monitor - exit with code -1 in case of error

*Resources
FIX: CREAMComputingElement - check globus-url-copy result for errors when retrieving job output

[v6r7p28]

*DMS
BUGFIX: FileCatalog/DirectoryMetadata - wrong MySQL syntax 

[v6r7p27]

*Core
FIX: Mail.py - fix of the problem of colons in the mail's body

*Interfaces
NEW: Job API - added setSubmitPools(), setPlatform() sets ... "Platform"

*WMS
FIX: TaskQueueDB - use SystemConfig as Platform for matching ( if Platform is not set explicitly

*Resources
FIX: SSHComputingElement - use ssh host ( and not CE name ) in the pilot reference
BUGFIX: SSHGEComputingElement - forgotten return statement in _getJobOutputFiles()

*Framework
NEW: dirac-sys-sendmail - email's body can be taken from pipe. Command's argument 
     in this case will be interpreted as a destination address     

[v6r7p26]

*DMS
FIX: ReplicaManager - status names Read/Write -> ReadAccess/WriteAccess

[v6r7p25]

*Core
CHANGE: X509Chain - in getCredentials() failure to contact CS is not fatal, 
        can happen when calling dirac-proxy-init -x, for example

[v6r7p24]

*DMS
NEW: FileCatalog - added getFilesByMetadataWeb() to allow pagination in the Web 
     catalog browser
     
*WMS
CHANGE: WMSAdministrator, DiracAdmin - get banned sites list by specifying the status
        to the respective jobDB call     

[v6r7p23]

*Transformation
BUGFIX: TransformationDB - badly formatted error log message

*RMS
CHANGE: RequestDBMySQL - speedup the lookup of requests

*WMS
BUGFIX: dirac-dms-job-delete - in job selection by group

*DMS
FIX: LcgFileCatalogClient - getDirectorySize made compatible with DFC
BUGFIX: LcgFileCatalogClient - proper call of __getClientCertInfo()

[v6r7p22]

*Transformation
CHANGE: InputDataAgent - treats only suitable transformations, e.g. not the extendable ones. 
CHANGE: TransformationAgent - make some methods more public for easy overload

[v6r7p21]

*Core
FIX: Shifter - pass filePath argument when downloading proxy

[v6r7p20]

*DMS
CHANGE: StrategyHandler - move out SourceSE checking to TransferAgent
CHANGE: ReplicaManager, InputDataAgent - get active replicas
FIX: StorageElement, SRM2Storage - support for 'xxxAccess' statuses, checking results
     of return structures
     
*RSS
NEW: set configurable email address on the CS to send the RSS emails
NEW: RSSCache without thread in background
FIX: Synchronizer - moved to ResourceManager handler     

[v6r7p19]

*DMS
BUGFIX: ReplicaManager - in putAndRegister() SE.putFile() singleFile argument not used explicitly

[v6r7p18]

*WMS
FIX: StalledJobAgent - do not exit the loop over Completed jobs if accounting sending fails
NEW: dirac-wms-job-delete - allow to specify jobs to delete by job group and/or in a file
FIX: JobManifest - If CPUTime is not set, set it to MaxCPUTime value

[v6r7p17]

*Resources
FIX: SRM2Storage - treat properly "22 SRM_REQUEST_QUEUED" result code

[v6r7p16]

*DMS
FIX: StrategyHandler - do not proceed when the source SE is not valid for read 
BUGFIX: StorageElement - putFile can take an optional sourceSize argument
BUGFIX: ReplicaManager - in removeFile() proper loop on failed replicas

*RSS
FIX: SpaceTokenOccupancyCommand, CacheFeederAgent - add timeout when calling lcg_util commands

*WMS
FIX: JobManifest - take all the SubmitPools defined in the TaskQueueAgent 
NEW: StalledJobAgent - declare jobs stuck in Completed status as Failed

[v6r7p15]

*Core
BUGFIX: SocketInfo - in host identity evaluation

*DMS
BUGFIX: FileCatalogHandler - missing import os

*Transformation
CHANGE: JobManifest - getting allowed job types from operations() section 

[v6r7p14]

*DMS
CHANGE: StorageElementProxy - removed getParameters(), closes #1280
FIX: StorageElementProxy - free the getFile space before the next file
FIX: StorageElement - added getPFNBase() to comply with the interface

*Interfaces
CHANGE: Dirac API - allow lists of LFNs in removeFile() and removeReplica()

*WMS
CHANGE: JobSchedulingAgent(Executor) - allow both BannedSite and BannedSites JDL option

*RSS
FIX: ElementInspectorAgent - should only pick elements with rss token ( rs_svc ).
FIX: TokenAgent - using 4th element instead of the 5th. Added option to set admin email on the CS.

[v6r7p13]

*Core
FIX: Resources - in getStorageElementSiteMapping() return only sites with non-empty list of SEs

*DMS
FIX: StorageElement - restored the dropped logic of using proxy SEs
FIX: FileCatalog - fix the UseProxy /LocalSite/Catalog option

*Transformation
FIX: TransformationDB - use lower() string comparison in extendTransformation()

[v6r7p12]

*WMS
BUGFIX: JobManifest - get AllowedSubmitPools from the /Systems section, not from /Operations

*Core
NEW: Resources helper - added getSites(), getStorageElementSiteMapping()

*DMS
CHANGE: StrategyHandler - use getStorageElementSiteMapping helper function
BUGFIX: ReplicaManager - do not modify the loop dictionary inside the loop

[v6r7p11]

*Core
CHANGE: Subprocess - put the use of watchdog in flagging

[v6r7p10]

*Core
NEW: Logger - added getLevel() method, closes #1292
FIX: Subprocess - returns correct structure in case of timeout, closes #1295, #1294
CHANGE: TimeOutExec - dropped unused utility
FIX: Logger - cleaned unused imports

*RSS
CHANGE: ElementInspectorAgent - do not use mangled name and removed shifterProxy agentOption

[v6r7p9]

*Core
BUGFIX: InstallTools - MySQL Port should be an integer

[v6r7p8]

*Core
FIX: Subprocess - consistent timeout error message

*DMS
NEW: RemovalTask - added bulk removal
FIX: StrategyHandler - check file source CEs
CHANGE: DataIntegrityClient - code beautification
CHANGE: ReplicaManager - do not check file existence if replica information is queried anyway,
        do not fail if file to be removed does not exist already. 

[v6r7p7]

FIX: Several fixes to allow automatic code documentation

*Core
NEW: InstallTools - added mysqlPort and mysqlRootUser

*DMS
CHANGE: ReplicaManager - set possibility to force the deletion of non existing files
CHANGE: StrategyHandler - better handling of checksum check during scheduling 

[v6r7p6]

*Core
FIX: dirac-install - restore signal alarm if downloadable file is not found
FIX: Subprocess - using Manager proxy object to pass results from the working process

*DMS:
CHANGE: StorageElement - removed overwride mode
CHANGE: removed obsoleted dirac-dms-remove-lfn-replica, dirac-dms-remove-lfn
NEW: FTSMonitorAgent - filter out sources with checksum mismatch
FIX: FTSMonitorAgent, TransferAgent - fix the names of the RSS states

*RSS
NEW: ElementInspectorAgent runs with a variable number of threads which are automatically adjusted
NEW: Added policies to force a particular state, can be very convenient to keep something Banned for example.
NEW: policy system upgrade, added finer granularity when setting policies and actions

*WMS
NEW: SiteDirector- allow to define pilot DN/Group in the agent options
CHANGE: JobDescription, JobManifest - take values for job parameter verification from Operations CS section

[v6r7p5]

*Interfaces
BUGFIX: dirac-wms-job-get-output - properly treat the case when output directory is not specified 

[v6r7p4]

*Core
FIX: Subprocess - avoid that watchdog kills the executor process before it returns itself

*Framework
BUGFIX: ProxuManagerClient - wrong time for caching proxies

*RSS
FIX: removed obsoleted methods

*DMS
NEW: FileCatalog - added findFilesByMetadataDetailed - provides detailed metadata for 
     selected files

[v6r7p3]

*DMS
FIX: FTSMonitorAgent - logging less verbose

*Transformation
FIX: TransformationAgent - use the new CS defaults locations
FIX: Proper agent initialization
NEW: TransformationPlaugin - in Broadcast plugin added file groupings by number of files, 
     make the TargetSE always defined, even if the SourceSE list contains it 

*ResourceStatus
FIX: Added the shifter's proxy to several agents

*RMS
FIX: RequestContainer - the execution order was not properly set for the single files 

*Framework:
BUGFIX: ProxyManagerClient - proxy time can not be shorter than what was requested

[v6r7p2]

*Core
FIX: dirac-configure - switch to use CS before checking proxy info

*Framework
NEW: dirac-sys-sendmail new command
NEW: SystemAdmininistratorCLI - added show host, uninstall, revert commands
NEW: SystemAdmininistratorHandler - added more info in getHostInfo()
NEW: SystemAdmininistratorHandler - added revertSoftware() interface

*Transformation
FIX: TransformationCleaningAgent - check the status of returned results

[v6r7p1]

*Core
FIX: Subprocess - finalize the Watchdog closing internal connections after a command execution
CHANGE: add timeout for py(shell,system)Call calls where appropriate
CHANGE: Shifter - use gProxyManager in a way that allows proxy caching

*Framework
NEW: ProxyManagerClient - allow to specify validity and caching time separately
FIX: ProxyDB - replace instead of delete+insert proxy in __storeVOMSProxy

*DMS
NEW: FTSMonitorAgent - made multithreaded for better efficiency
FIX: dirac-dms-add-file - allow LFN: prefix for lfn argument

*WMS
NEW: dirac-wms-job-get-output, dirac-wms-job-status - allow to retrieve output for a job group
FIX: TaskQueueDB - fixed selection SQL in __generateTQMatchSQL()
CHANGE: OptimizerExecutor - reduce diversity of MinorStatuses for failed executors

*Resources
FIX: CREAMComputingElement - remove temporary JDL right after the submission 

[v6r6p21]

*DMS
BUGFIX: TransformationCleaningAgent - use the right signature of cleanMetadataCatalogFiles() call

[v6r6p20]

*DMS
FIX: RegistrationTask - properly escaped error messages
BUGFIX: DirectoryMetadata - use getFileMetadataFields from FileMetadata in addMetadataField()
NEW: When there is a missing source error spotted during FTS transfer, file should be reset 
     and rescheduled again until maxAttempt (set to 100) is reached

*WMS
FIX: JobScheduling - fix the site group logic in case of Tier0

[v6r6p19]

*DMS
BUGFIX: All DMS agents  - set up agent name in the initialization

*Core
NEW: Subprocess - timeout wrapper for subprocess calls
BUGFIX: Time - proper interpreting of 0's instead of None
CHANGE: DISET - use cStringIO for ANY read that's longer than 16k (speed improvement) 
        + Less mem when writing data to the net
FIX: Os.py - protection against failed "df" command execution       
NEW: dirac-info prints lcg bindings versions
CHANGE: PlotBase - made a new style class 
NEW: Subprocess - added debug level log message

*Framework
NEW: SystemAdministratorIntegrator client for collecting info from several hosts
NEW: SystemAdministrator - added getHostInfo()
FIX: dirac-proxy-init - always check for errors in S_OK/ERROR returned structures
CHANGE: Do not accept VOMS proxies when uploading a proxy to the proxy manager

*Configuration
FIX: CE2CSAgent - get a fresh copy of the cs data before attempting to modify it, closes #1151
FIX: Do not create useless backups due to slaves connecting and disconnecting
FIX: Refresher - prevent retrying with 'Insane environment'

*Accounting
NEW: Accounting/Job - added validation of reported values to cope with the weird Yandex case
FIX: DBUtils - take into account invalid values, closes #949

*DMS
FIX: FTSSubmitAgent - file for some reason rejected from submission should stay in 'Waiting' in 
     TransferDB.Channel table
FIX: FTSRequest - fix in the log printout     
CHANGE: dirac-dms-add-file removed, dirac-dms-add-files renamed to dirac-dms-add-file
FIX: FileCatalogCLI - check the result of removeFile call
FIX: LcgFileCatalogClient - get rid of LHCb specific VO evaluation
NEW: New FileCatalogProxy service - a generalization of a deprecated LcgFileCatalog service
FIX: Restored StorageElementProxy functionality
CHANGE: dirac-dms-add-file - added printout
NEW: FileCatalog(Factory), StorageElement(Factory) - UseProxy flag moved to /Operations and /LocalSite sections

*RSS
NEW:  general reimplementation: 
      New DB schema using python definition of tables, having three big blocks: Site, Resource and Node.
      MySQLMonkey functionality almost fully covered by DB module, eventually will disappear.
      Services updated to use new database.
      Clients updated to use new database.
      Synchronizer updated to fill the new database. When helpers will be ready, it will need an update.
      One ElementInspectorAgent, configurable now is hardcoded.
      New Generic StateMachine using OOP.
      Commands and Policies simplified.
      ResourceStatus using internal cache, needs to be tested with real load.
      Fixes for the state machine
      Replaced Bad with Degraded status ( outside RSS ).
      Added "Access" to Read|Write|Check|Remove SE statuses wherever it applies.
      ResourceStatus returns by default "Active" instead of "Allowed" for CS calls.
      Caching parameters are defined in the CS
FIX: dirac-admin-allow/ban-se - allow a SE on Degraded ( Degraded->Active ) and ban a SE on Probing 
     ( Probing -> Banned ). In practice, Active and Degraded are "usable" states anyway.            
      
*WMS
FIX: OptimizerExecutor - failed optimizations will still update the job     
NEW: JobWrapper - added LFNUserPrefix VO specific Operations option used for building user LFNs
CHANGE: JobDB - do not interpret SystemConfig in the WMS/JobDB
CHANGE: JobDB - Use CPUTime JDL only, keep MaxCPUTime for backward compatibility
CHANGE: JobWrapper - use CPUTime job parameter instead of MaxCPUTime
CHANGE: JobAgent - use CEType option instead of CEUniqueID
FIX: JobWrapper - do not attempt to untar directories before having checked if they are tarfiles 
NEW: dirac-wms-job-status - get job statuses for jobs in a given job group
 
*SMS
FIX: StorageManagementDB - when removing unlinked replicas, take into account the case where a
     staging request had been submitted, but failed
      
*Resources    
NEW: glexecCE - add new possible locations of the glexec binary: OSG specific stuff and in last resort 
     looking in the PATH    
NEW: LcgFileCatalogClient - in removeReplica() get the needed PFN inside instead of providing it as an argument     
      
*TS      
CHANGE: Transformation types definition are moved to the Operations CS section

*Interfaces
FIX: Dirac.py - CS option Scratchdir was in LocalSite/LocalSite
FIX: Dirac.py - do not define default catalog, use FileCatalog utility instead

[v6r6p19]

*DMS
BUGFIX: All DMS agents  - set up agent name in the initialization

[v6r6p18]

*Transformation
CHANGE: /DIRAC/VOPolicy/OutputDataModule option moved to <Operations>/Transformations/OutputDataModule

*Resources
FIX: ComputingElement - properly check if the pilot proxy has VOMS before adding it to the payload 
     when updating it

*WMS
BUGFIX: JobSanity - fixed misspelled method call SetParam -> SetParameter

[v6r6p17]

*Transformation
BUGFIX: TransformationAgent - corrected  __getDataReplicasRM()

[v6r6p16]

*DMS
FIX: Agents - proper __init__ implementation with arguments passing to the super class
FIX: LcgFileCatalogClient - in removeReplica() reload PFN in case it has changed

[v6r6p15]

*Framework
BUGFIX: ErrorMessageMonitor - corrected updateFields call 

*DMS:
NEW: FTSMonitorAgent completely rewritten in a multithreaded way

*Transformation
FIX: InputDataAgent - proper instantiation of TransformationClient
CHANGE: Transformation - several log message promoted from info to notice level

[v6r6p14]

*Transformation
FIX: Correct instantiation of agents inside several scripts
CHANGE: TransformationCleaningAgent - added verbosity to logs
CHANGE: TransformationAgent - missingLFC to MissingInFC as it could be the DFC as well
FIX: TransformationAgent - return an entry for all LFNs in __getDataReplicasRM

*DMS
FIX: TransferAgent - fix exception reason in registerFiles()

[v6r6p13]

*DMS
CHANGE: TransferAgent - change RM call from getCatalogueReplicas to getActiveReplicas. 
        Lowering log printouts here and there

[v6r6p12]

*DMS
BUGFIX: RemovalTask - Replacing "'" by "" in error str set as attribute for a subRequest file. 
        Without that request cannot be updated when some nasty error occurs.

[v6r6p11]

*RMS:
BUGFIX: RequestClient - log string formatting

*DMS
BUGFIX: RemovalTask - handling for files not existing in the catalogue

*Transformation
FIX: TransformationManager - ignore files in NotProcessed status to get the % of processed files

*Interfaces
FIX: Fixes due to the recent changes in PromptUser utility

[v6r6p10]

*RMS
FIX: RequestDBMySQL - better escaping of queries 

*WMS
FIX: SiteDirector - get compatible platforms before checking Task Queues for a site

[v6r6p9]

*Core
FIX: Utilities/PromptUser.py - better user prompt

*Accounting
NEW: Add some validation to the job records because of weird data coming from YANDEX.ru

*DMS
BUGFIX: ReplicaManager - typo errStr -> infoStr in __replicate()
FIX: FTSRequest - fixed log message

*WMS
FIX: SiteDirector - use CSGlobals.getVO() call instead of explicit CS option

[v6r6p8]

*Transformation
BUGFIX: TransformationDB - typo in getTransformationFiles(): iterValues -> itervalues

[v6r6p7]

*Resources
FIX: StorageFactory - uncommented line that was preventing the status to be returned 
BUGFIX: CE remote scripts - should return status and not call exit()
BUGFIX: SSHComputingElement - wrong pilot ID reference

[v6r6p6]

*WMS
FIX: TaskQueueDB - in findOrphanJobs() retrieve orphaned jobs as list of ints instead of list of tuples
FIX: OptimizerExecutor - added import of datetime to cope with the old style optimizer parameters

*Transformation
FIX: TransformationAgent - fix finalization entering in an infinite loop
NEW: TransformationCLI - added resetProcessedFile command
FIX: TransformationCleaningAgent - treating the archiving delay 
FIX: TransformationDB - fix in getTransformationFiles() in case of empty file list

[v6r6p5]

*Transformation
FIX: TransformationAgent - type( transClient -> transfClient )
FIX: TransformationAgent - self._logInfo -> self.log.info
FIX: TransformationAgent - skip if no Unused files
FIX: TransformationAgent - Use CS option for replica cache lifetime
CHANGE: TransformationAgent - accept No new Unused files every [6] hours

[v6r6p4]

*DMS
FIX: TransferAgent - protection for files that can not be scheduled
BUGFIX: TransferDB - typo (instIDList - > idList ) fixed

*Transformation
BUGFIX: TransformationAgent - typo ( loginfo -> logInfo )

[v6r6p3]

FIX: merged in patch v6r5p14

*Core
BUGFIX: X509Chain - return the right structure in getCredentials() in case of failure
FIX: dirac-deploy-scripts.py - allow short scripts starting from "d"
FIX: dirac-deploy-scripts.py - added DCOMMANDS_PPID env variable in the script wrapper
FIX: ExecutorReactor - reduced error message dropping redundant Task ID 

*Interfaces
BUGFIX: Dirac.py - allow to pass LFN list to replicateFile()

*DMS
FIX: FileManager - extra check if all files are available in _findFiles()
BUGFIX: FileCatalogClientCLI - bug in DirectoryListing

[v6r6p2]

FIX: merged in patch v6r5p13

*WMS
FIX: SiteDirector - if no community set, look for DIRAC/VirtualOrganization setting

*Framework
FIX: SystemLoggingDB - LogLevel made VARCHAR in the MessageRepository table
FIX: Logging - several log messages are split in fixed and variable parts
FIX: SystemLoggingDB - in insertMessage() do not insert new records in auxiliary tables if they 
     are already there

[v6r6p1]

*Core:
CHANGE: PromptUser - changed log level of the printout to NOTICE
NEW: Base Client constructor arguments are passed to the RPCClient constructor

*DMS:
NEW: FTSRequest - added a prestage mechanism for source files
NEW: FileCatalogClientCLI - added -f switch to the size command to use raw faile tables 
     instead of storage usage tables
NEW: FileCatalog - added orphan directory repair tool
NEW: FIleCatalog - more counters to control the catalog sanity     

*WMS:
FIX: SandboxStoreClient - no more kwargs tricks
FIX: SandboxStoreClient returns sandbox file name in case of upload failure to allow failover
FIX: dirac-pilot - fixed VO_%s_SW_DIR env variable in case of OSG

*TS:
FIX: TransformationManagerHandler - avoid multiple Operations() instantiation in 
     getTransformationSummaryWeb()

[v6r6]

*Core
CHANGE: getDNForUsername helper migrated from Core.Security.CS to Registry helper
NEW: SiteSEMapping - new utilities getSitesGroupedByTierLevel(), getTier1WithAttachedTier2(),
     getTier1WithTier2
CHANGE: The DIRAC.Core.Security.CS is replaced by the Registry helper     
BUGFIX: dirac-install - properly parse += in .cfg files
FIX: Graphs.Utilities - allow two lines input in makeDataFromCVS()
FIX: Graphs - allow Graphs package usage if even matplotlib is not installed
NEW: dirac-compile-externals will retrieve the Externals compilation scripts from it's new location 
     in github (DIRACGrid/Externals)
NEW: Possibility to define a thread-global credentials for DISET connections (for web framework)
NEW: Logger - color output ( configurable )
NEW: dirac-admin-sort-cs-sites - to sort sites in the CS
CHANGE: MessageClient(Factor) - added msgClient attribute to messages
NEW: Core.Security.Properties - added JOB_MONITOR and USER_MANAGER properties

*Configuration
NEW: Registry - added getAllGroups() method

*Framework
NEW: SystemAdministratorClientCLI - possibility to define roothPath and lcgVersion when updating software

*Accounting
NEW: JobPlotter - added Normalized CPU plots to Job accounting
FIX: DBUtils - plots going to greater granularity

*DMS
NEW: FileCatalog - storage usage info stored in all the directories, not only those with files
NEW: FileCatalog - added utility to rebuild storage usage info from scratch
FIX: FileCatalog - addMetadataField() allow generic types, e.g. string
FIX: FileCatalog - path argument is normalized before usage in multiple methods
FIX: FileCatalog - new metadata for files(directories) should not be there before for directories(files)
NEW: FileCatalog - added method for rebuilding DirectoryUsage data from scratch 
NEW: FileCatalog - Use DirectoryUsage mechanism for both logical and physical storage
CHANGE: FileCatalog - forbid removing non-empty directories
BUGFIX: FileCatalogClientCLI - in do_ls() check properly the path existence
FIX: FileCatalogClientCLI - protection against non-existing getCatalogCounters method in the LFC client
FIX: DMS Agents - properly call superclass constructor with loadName argument
FIX: ReplicaManager - in removeFile() non-existent file is marked as failed
FIX: Make several classes pylint compliant: DataIntegrityHandler, DataLoggingHandler,
     FileCatalogHandler, StorageElementHandler, StorageElementProxyHandler, TransferDBMonitoringHandler
FIX: LogUploadAgent - remove the OSError exception in __replicate()
FIX: FileCatalogClientCLI - multiple check of proper command inputs,
     automatic completion of several commands with subcommands,
     automatic completion of file names
CHANGE: FileCatalogClientCLI - reformat the output of size command 
FIX: dirac-admin-ban-se - allow to go over all options read/write/check for each SE      
NEW: StrategyHandler - new implementation to speed up file scheduling + better error reporting
NEW: LcgFileCatalogProxy - moved from from LHCbDirac to DIRAC
FIX: ReplicaManager - removed usage of obsolete "/Resources/StorageElements/BannedTarget" 
CHANGE: removed StorageUsageClient.py
CHANGE: removed obsoleted ProcessingDBAgent.py

*WMS
CHANGE: RunNumber job parameter was removed from all the relevant places ( JDL, JobDB, etc )
NEW: dirac-pilot - add environment setting for SSH and BOINC CEs
NEW: WMSAdministrator - get output for non-grid CEs if not yet in the DB
NEW: JobAgent - job publishes BOINC parameters if any
CHANGE: Get rid of LHCbPlatform everywhere except TaskQueueDB
FIX: SiteDirector - provide list of sites to the Matcher in the initial query
FIX: SiteDirector - present a list of all groups of a community to match TQs
CHANGE: dirac-boinc-pilot dropped
CHANGE: TaskQueueDirector does not depend on /LocalSite section any more
CHANGE: reduced default delays for JobCleaningAgent
CHANGE: limit the number of jobs received by JobCleaningAgent
CHANGE: JobDB - use insertFields instead of _insert
CHANGE: Matcher, TaskQueueDB - switch to use Platform rather than LHCbPlatform retaining LHCbPlatform compatibility
BUGFIX: Matcher - proper reporting pilot site and CE
CHANGE: JobManager - improved job Killing/Deleting logic
CHANGE: dirac-pilot - treat the OSG case when jobs on the same WN all run in the same directory
NEW: JobWrapper - added more status reports on different failures
FIX: PilotStatusAgent - use getPilotProxyFromDIRACGroup() instead of getPilotProxyFromVOMSGroup()
CHANGE: JobMonitoringHandler - add cutDate and condDict parameters to getJobGroup()
NEW: JobMonitoringHandler - check access rights with JobPolicy when accessing job info from the web
NEW: JobManager,JobWrapper - report to accounting jobs in Rescheduled final state if rescheduling is successful
FIX: WMSAdministrator, SiteDirector - store only non-empty pilot output to the PilotDB
NEW: added killPilot() to the WMSAdministrator interface, DiracAdmin and dirac-admin-kill-pilot command
NEW: TimeLeft - renormalize time left using DIRAC Normalization if available
FIX: JobManager - reconnect to the OptimizationMind in background if not yet connected
CHANGE: JobManifest - use Operations helper
NEW: JobCleaningAgent - delete logging records from JobLoggingDB when deleting jobs

*RMS
FIX: RequestDBFile - better exception handling in case no JobID supplied
FIX: RequestManagerHandler - make it pylint compliant
NEW: RequestProxyHandler - is forwarding requests from voboxes to central RequestManager. 
     If central RequestManager is down, requests are dumped into file cache and a separate thread 
     running in background is trying to push them into the central. 
CHANGE: Major revision of the code      
CHANGE: RequestDB - added index on SubRequestID in the Files table
CHANGE: RequestClient - readRequestForJobs updated to the new RequetsClient structure

*RSS
NEW: CS.py - Space Tokens were hardcoded, now are obtained after scanning the StorageElements.

*Resources
FIX: SSHComputingElement - enabled multiple hosts in one queue, more debugging
CHANGE: SSHXXX Computing Elements - define SSH class once in the SSHComputingElement
NEW: SSHComputingElement - added option to define private key location
CHANGE: Get rid of legacy methods in ComputingElement
NEW: enable definition of ChecksumType per SE
NEW: SSHBatch, SSHCondor Computing Elements
NEW: SSHxxx Computing Elements - using remote control scripts to better capture remote command errors
CHANGE: put common functionality into SSHComputingElement base class for all SSHxxx CEs
NEW: added killJob() method tp all the CEs
NEW: FileCatalog - take the catalog information info from /Operations CS section, if defined there, 
     to allow specifications per VO 

*Interfaces
CHANGE: Removed Script.initialize() from the API initialization
CHANGE: Some general API polishing
FIX: Dirac.py - when running in mode="local" any directory in the ISB would not get untarred, 
     contrary to what is done in the JobWrapper

*TS
BUGFIX: TaskManager - bug fixed in treating tasks with input data
FIX: TransformationCleaningAgent - properly call superclass constructor with loadName argument
NEW: TransformationCleaningAgent - added _addExtraDirectories() method to extend the list of
     directories to clean in a subclass if needed
CHANGE: TransformationCleaningAgent - removed usage of StorageUsageClient     
NEW: TransformationAgent is multithreaded now ( implementation moved from LHCbDIRAC )
NEW: added unit tests
NEW: InputDataAgent - possibility to refresh only data registered in the last predefined period of time 
NEW: TransformationAgent(Client) - management of derived transformations and more ported from LHCbDIRAC
BUGFIX: TransformationDB - wrong SQL statement generation in setFileStatusForTransformation()

[v6r5p14]

*Core
NEW: Utilities - added Backports utility

*WMS
FIX: Use /Operations/JobScheduling section consistently, drop /Operations/Matching section
NEW: Allow VO specific share correction plugins from extensions
FIX: Executors - several fixes

[v6r5p13]

*WMS
FIX: Executors - VOPlugin will properly send and receive the params
NEW: Correctors can be defined in an extension
FIX: Correctors - Properly retrieve info from the CS using the ops helper

[v6r5p12]

FIX: merged in patch v6r4p34

[v6r5p11]

FIX: merged in patch v6r4p33

*Core
FIX: MySQL - added offset argument to buildConditions()

[v6r5p10]

FIX: merged in patch v6r4p32

[v6r5p9]

FIX: merged in patch v6r4p30

[v6r5p8]

FIX: merged in patch v6r4p29

[v6r5p7]

FIX: merged in patch v6r4p28

[v6r5p6]

FIX: merged in patch v6r4p27

*Transformation
BUGFIX: TransformationDB - StringType must be imported before it can be used

*RSS
NEW: CS.py - Space Tokens were hardcoded, now are obtained after scanning the StorageElements.

[v6r5p5]

FIX: merged in patch v6r4p26

[v6r5p4]

FIX: merged in patch v6r4p25

[v6r5p3]

*Transformation
FIX: merged in patch v6r4p24

[v6r5p2]

*Web
NEW: includes DIRACWeb tag web2012092101

[v6r5p1]

*Core
BUGFIX: ExecutorMindHandler - return S_OK() in the initializeHandler
FIX: OptimizationMindHandler - if the manifest is not dirty it will not be updated by the Mind

*Configuration
NEW: Resources helper - added getCompatiblePlatform(), getDIRACPlatform() methods

*Resources
FIX: SSHComputingElement - add -q option to ssh command to avoid banners in the output
FIX: BOINCComputingElement - removed debugging printout
FIX: ComputingElement - use Platform CS option which will be converted to LHCbPlatform for legacy compatibility

*DMS
FIX: RequestAgentBase - lowering loglevel from ALWAYS to INFO to avoid flooding SystemLogging

*WMS:
FIX: SiteDirector - provide CE platform parameter when interrogating the TQ
FIX: GridPilotDirector - publish pilot OwnerGroup rather than VOMS role
FIX: WMSUtilities - add new error string into the parsing of the job output retrieval

[v6r5]

NEW: Executor framework

*Core
NEW: MySQL.py - added Test case for Time.dateTime time stamps
NEW: MySQL.py - insertFields and updateFields can get values via Lists or Dicts
NEW: DataIntegrityDB - use the new methods from MySQL and add test cases
NEW: DataIntegrityHandler - check connection to DB and create tables (or update their schema)
NEW: DataLoggingDB - use the new methods from MySQL and add test cases
NEW: DataLoggingHandler - check connection to DB and create tables (or update their schema)
FIX: ProcessPool - killing stuck workers after timeout
CHANGE: DB will throw a RuntimeException instead of a sys.exit in case it can't contact the DB
CHANGE: Several improvements on DISET
CHANGE: Fixed all DOS endings to UNIX
CHANGE: Agents, Services and Executors know how to react to CSSection/Module and react accordingly
NEW: install tools are updated to deal with executors
FIX: dirac-install - add -T/--Timeout option to define timeout for distribution downloads
NEW: dirac-install - added possibility of defining dirac-install's global defaults by command line switch
BUGFIX: avoid PathFinder.getServiceURL and use Client class ( DataLoggingClient,LfcFileCatalogProxyClient ) 
FIX: MySQL - added TIMESTAMPADD and TIMESTAMPDIFF to special values not to be scaped by MySQL
NEW: ObjectLoader utility
CHANGE: dirac-distribution - added global defaults flag and changed the flag to -M or --defaultsURL
FIX: Convert to string before trying to escape value in MySQL
NEW: DISET Services - added PacketTimeout option
NEW: SystemLoggingDB - updated to use the renewed MySQL interface and SQL schema
NEW: Added support for multiple entries in /Registry/DefaultGroup, for multi-VO installations
CHANGE: Component installation procedure updated to cope with components inheriting Modules
CHANGE: InstallTools - use dirac- command in runit run scripts
FIX: X509Chain - avoid a return of error when the group is not valid
FIX: MySQL - reduce verbosity of log messages when high level methods are used
CHANGE: Several DB classes have been updated to use the MySQL buildCondition method
NEW: MySQL - provide support for greater and smaller arguments to all MySQL high level methods
FIX: Service.py - check all return values from all initializers

*Configuration
CHANGE: By default return option and section lists ordered as in the CS
NEW: ConfigurationClient - added function to refresh remote configuration

*Framework
FIX: Registry.findDefaultGroup will never return False
CHANGE: ProxyManager does not accept proxies without explicit group
CHANGE: SystemAdministratorHandler - force refreshing the configuration after new component setup

*RSS
CHANGE: removed code execution from __init__
CHANGE: removed unused methods
NEW: Log all policy results 

*Resources
NEW: updated SSHComputingElement which allows multiple job submission
FIX: SGETimeLeft - better parsing of the batch system commands output
FIX: InProcessComputingElement - when starting a new job discard renewal of the previous proxy
NEW: BOINCComputingElement - new CE client to work with the BOINC desktop grid infrastructure 

*WMS
CHANGE: WMS Optimizers are now executors
CHANGE: SandboxStoreClient can directly access the DB if available
CHANGE: Moved JobDescription and improved into JobManifest
FIX: typo in JobLoggingDB
NEW: JobState/CachedJobState allow access to the Job via DB/JobStateSync Service automatically
BUGFIX: DownloadInputData - when not enough disk space, message was using "buffer" while it should be using "data"
FIX: the sandboxmetadataDB explosion when using the sandboxclient without direct access to the DB
NEW: Added support for reset/reschedule in the OptimizationMind
CHANGE: Whenever a DB is not properly initialized it will raise a catchable RuntimeError exception 
        instead of silently returning
FIX: InputDataResolution - just quick mod for easier extensibility, plus removed some LHCb specific stuff
NEW: allow jobids in a file in dirac-wms-job-get-output
NEW: JobManager - zfill in %n parameter substitution to allow alphabetical sorting
NEW: Directors - added checking of the TaskQueue limits when getting eligible queues
CHANGE: Natcher - refactor to simpify the logic, introduced Limiter class
CHANGE: Treat MaxCPUTime and CPUTime the same way in the JDL to avoid confusion
NEW: SiteDirector - added options PilotScript, MaxPilotsToSubmit, MaxJobsInFillMode
BUGFIX: StalledJobAgent - use cpuNormalization as float, not string 
FIX: Don't kill an executor if a task has been taken out from it
NEW: dirac-boinc-pilot - pilot script to be used on the BOINC volunteer nodes
FIX: SiteDirector - better handling of tokens and filling mode 
NEW: Generic pilot identities are automatically selected by the TQD and the SiteDirector 
     if not explicitly defined in /Pilot/GenericDN and GenericGroup
NEW: Generic pilot groups can have a VO that will be taken into account when selecting generic 
     credentials to submit pilots
NEW: Generic pilots that belong to a VO can only match jobs from that VO
NEW: StalledJobAgent - added rescheduling of jobs stuck in Matched or Rescheduled status
BUGFIX: StalledJobAgent - default startTime and endTime to "now", avoid None value
NEW: JobAgent - stop after N failed matching attempts (nothing to do), use StopAfterFailedMatches option
CHANGE: JobAgent - provide resource description as a dictionary to avoid extra JDL parsing by the Matcher
CHANGE: Matcher - report pilot info once instead of sending it several times from the job
CHANGE: Matcher - set the job site instead of making a separate call to JobStateUpdate
NEW: Matcher - added Matches done and matches OK statistics
NEW: TaskQueue - don't delete fresh task queues. Wait 5 minutes to do so.
CHANGE: Disabled TQs can also be matched, if no jobs are there, a retry will be triggered

*Transformation
FIX: TransformationAgent - a small improvement: now can pick the prods status to handle from the CS, 
     plus few minor corrections (e.g. logger messages)
FIX: TransformationCLI - take into accout possible failures in resetFile command     

*Accounting
NEW: AccountingDB - added retrieving RAW records for internal stuff
FIX: AccountingDB - fixed some logic for readonly cases
CHANGE: Added new simpler and faster bucket insertion mechanism
NEW: Added more info when rebucketing
FIX: Calculate the rebucket ETA using remaining records to be processed instead of the total records to be processed
FIX: Plots with no data still carry the plot name

*DMS
NEW: SRM2Storage - added retry in the gfal calls
NEW: added new FTSCleaningAgent cleaning up TransferDB tables
FIX: DataLoggingClient and DataLoggingDB - tests moved to separate files
CHANGE: request agents cleanup

*RMS
CHANGE: Stop using RequestAgentMixIn in the request agents

[v6r4p34]

*DMS
BUGFIX: FileCatalogCLI - fixed wrong indentation
CHANGE: RegistrationTask - removed some LHCb specific defaults

[v6r4p33]

*DMS
CHANGE: FTSRequest - be more verbose if something is wrong with file

[v6r4p32]

*WMS
FIX: StalledJobAgent - avoid exceptions in the stalled job accounting reporting

*DMS
NEW: FTSMonitorAgent - handling of expired FTS jobs 

*Interfaces
CHANGE: Dirac.py - attempt to retrieve output sandbox also for Completed jobs in retrieveRepositorySandboxes()

[v6r4p30]

*Core
BUGFIX: dirac-admin-bdii-ce-voview - proper check of the result structure

*Interfaces
FIX: Dirac.py, Job.py - allow to pass environment variables with special characters

*DMS
NEW: FileCatalogCLI - possibility to sort output in the ls command

*WMS:
FIX: JobWrapper - interpret environment variables with special characters 

[v6r4p29]

*RMS
BUGFIX: RequestDBMySQL - wrong indentation in __updateSubRequestFiles()

[v6r4p28]

*Interfaces
CHANGE: Dirac.py, DiracAdmin.py - remove explicit timeout on RPC client instantiation

*RSS
FIX: CS.py - fix for updated CS location (backward compatible)

*DMS
BUGFIX: StrategyHandler - bug fixed determineReplicationTree()
FIX: FTSRequest - add checksum string to SURLs file before submitting an FTS job

*WMS
FIX: JobWrapper - protection for double quotes in JobName
CHANGE: SiteDirector - switched some logging messages from verbose to info level

*RMS
NEW: Request(Client,DBMySQL,Manager) - added readRequestsForJobs() method

[v6r4p27]

*DMS
FIX: SRM2Storage - removed hack for EOS (fixed server-side)

*Transformation
CHANGE: TransformationClient - limit to 100 the number of transformations in getTransformations()
NEW: TransformationAgent - define the transformations type to use in the configuration

*Interfaces
FIX: Job.py -  fix for empty environmentDict (setExecutionEnv)

[v6r4p26]

*Transformation
BUGFIX: TransformationClient - fixed calling sequence in rpcClient.getTransformationTasks()
NEW: TransformationClient - added log messages in verbose level.

[v6r4p25]

*DMS
BUGFIX: StrategyHandler - sanity check for wrong replication tree 

[v6r4p24]

*Core
NEW: MySQL - add 'offset' argument to the buildCondition()

*Transformation
FIX: TransformationAgent - randomize the LFNs for removal/replication case when large number of those
CHANGE: TransformationClient(DB,Manager) - get transformation files in smaller chunks to
        improve performance
FIX: TransformationAgent(DB) - do not return redundant LFNs in getTransformationFiles()    

[v6r4p23]

*Web
NEW: includes DIRACWeb tag web2012092101

[v6r4p22]

*DMS
FIX: SRM2Storage - fix the problem with the CERN-EOS storage 

[v6r4p21]

*Core
BUGFIX: SGETimeLeft - take into account dd:hh:mm:ss format of the cpu consumed

[v6r4p20]

*WMS
BUGFIX: PilotDirector, GridPilotDirector - make sure that at least 1 pilot is to be submitted
BUGFIX: GridPilotDirector - bug on how pilots are counted when there is an error in the submit loop.
BUGFIX: dirac-pilot - proper install script installation on OSG sites

[v6r4p19]

*RMS
FIX: RequestDBMySQL - optimized request selection query 

[v6r4p18]

*Configuration
BUGFIX: CE2CSAgent.py - the default value must be set outside the loop

*DMS
NEW: dirac-dms-create-replication-request
BUGFIX: dirac-dms-fts-submit, dirac-dms-fts-monitor - print out error messages

*Resources
BUGFIX: TorqueComputingElement.py, plus add UserName for shared Queues

*WMS
BUGFIX: JobManagerHandler - default value for pStart (to avoid Exception)

[v6r4p17]

*Core
FIX: dirac-configure - setup was not updated in dirac.cfg even with -F option
FIX: RequestHandler - added fix for Missing ConnectionError

*DMS
FIX: dirac-dms-clean-directory - command fails with `KeyError: 'Replicas'`.

*WMS
FIX: SiteDirector - adapt to the new method in the Matcher getMatchingTaskQueue 
FIX: SiteDirector - added all SubmitPools to TQ requests

[v6r4p16]

*Core:
FIX: dirac-install - bashrc/cshrc were wrongly created when using versionsDir

*Accounting
CHANGE: Added new simpler and faster bucket insertion mechanism
NEW: Added more info when rebucketing

*WMS
CHANGE: Matcher - refactored to take into account job limits when providing info to directors
NEW: JoAgent - reports SubmitPool parameter if applicable
FIX: Matcher - bad codition if invalid result

[v6r4p15]

*WMS
FIX: gLitePilotDirector - fix the name of the MyProxy server to avoid crasehs of the gLite WMS

*Transformation
FIX: TaskManager - when the file is on many SEs, wrong results were generated

[v6r4p13]

*DMS
FIX: dirac-admin-allow-se - added missing interpreter line

[v6r4p12]

*DMS
CHANGE: RemovalTask - for DataManager shifter change creds after failure of removal with her/his proxy.

*RSS
NEW: Added RssConfiguration class
FIX: ResourceManagementClient  - Fixed wrong method name

[v6r4p11]

*Core
FIX: GGUSTicketsClient - GGUS SOAP URL updated

*DMS
BUGFIX: ReplicaManager - wrong for loop

*RequestManagement
BUGFIX: RequestClient - bug fix in finalizeRequest()

*Transformation
FIX: TaskManager - fix for correctly setting the sites (as list)

[v6r4p10]

*RequestManagement
BUGFIX: RequestContainer - in addSubrequest() function

*Resources
BUGFIX: SRM2Storage - in checksum type evaluation

*ResourceStatusSystem
BUGFIX: InfoGetter - wrong import statement

*WMS
BUGFIX: SandboxMetadataDB - __init__() can not return a value

[v6r4p9]

*DMS
CHANGE: FailoverTransfer - ensure the correct execution order of the subrequests

[v6r4p8]

Bring in fixes from v6r3p17

*Core:
FIX: Don't have the __init__ return True for all DBs
NEW: Added more protection for exceptions thrown in callbacks for the ProcessPool
FIX: Operations will now look in 'Defaults' instead of 'Default'

*DataManagement:
FIX: Put more protection in StrategyHandler for neither channels  not throughput read out of TransferDB
FIX: No JobIDs supplied in getRequestForJobs function for RequestDBMySQL taken into account
FIX: Fix on getRequestStatus
CHANGE: RequestClient proper use of getRequestStatus in finalizeRequest
CHANGE: Refactored RequestDBFile

[v6r4p7]

*WorkloadManagement
FIX: SandboxMetadataDB won't explode DIRAC when there's no access to the DB 
CHANGE: Whenever a DB fails to initialize it raises a catchable exception instead of just returning silently

*DataManagement
CHANGE: Added Lost and Unavailable to the file metadata

[v6r4p6]

Bring fixes from v6r4p6

[v6r4p5]

*Configuration
NEW: Added function to generate Operations CS paths

*Core
FIX: Added proper ProcessPool checks and finalisation

*DataManagement
FIX: don't set Files.Status to Failed for non-existign files, failover transfers won't go
FIX: remove classmethods here and there to unblock requestHolder
CHANGE: RAB, TA: change task timeout: 180 and 600 (was 600 and 900 respectively)
FIX: sorting replication tree by Ancestor, not hopAncestorgit add DataManagementSystem/Agent/TransferAgent.py
NEW: TA: add finalize
CHANGE: TransferAgent: add AcceptableFailedFiles to StrategyHandler to ban FTS channel from scheduling
FIX: if there is no failed files, put an empty dict


*RSS
FIX: RSS is setting Allowed but the StorageElement checks for Active

*Workflows
FIX: Part of WorfklowTask rewritten to fix some issues and allow 'ANY' as site

*Transformation
FIX: Wrong calls to TCA::cleanMetadataCatalogFiles

[v6r4p4]

*Core
FIX: Platform.py - check if Popen.terminate is available (only from 2.6)

[v6r4p3]

*Core
FIX: ProcessPool with watchdog and timeouts - applied in v6r3 first

[v6r4p2]

*StorageManagement
BUGFIX: StorageElement - staging is a Read operation and should be allowed as such

*WMS
BUGFIX: InProcessComputingElement, JobAgent - proper return status code from the job wrapper

*Core
FIX: Platform - manage properly the case of exception in the ldconfig execution

[v6r4p1]

*DMS
FIX: TransferDB.getChannelObservedThroughput - the channelDict was created in a wrong way

*RSS
FIX: ResourceStatus was not returning Allowed by default

[v6r4]

*Core
FIX: dirac-install-db.py: addDatabaseOptionsToCS has added a new keyed argument
NEW: SGETimeLeft.py: Support for SGE backend
FIX: If several extensions are installed, merge ConfigTemplate.cfg
NEW: Service framework - added monitoring of file descriptors open
NEW: Service framework - Reduced handshake timeout to prevent stuck threads
NEW: MySQL class with new high level methods - buildCondition,insertFields,updateFields
     deleteEntries, getFields, getCounters, getDistinctAttributeValues
FIX: ProcessPool - fixes in the locking mechanism with LockRing, stopping workers when the
     parent process is finished     
FIX: Added more locks to the LockRing
NEW: The installation tools are updated to install components by name with the components module specified as an option

*DMS
FIX: TransferDB.py - speed up the Throughput determination
NEW: dirac-dms-add-files: script similar to dirac-dms-remove-files, 
     allows for 1 file specification on the command line, using the usual dirac-dms-add-file options, 
     but also can take a text file in input to upload a bunch of files. Exit code is 0 only if all 
     was fine and is different for every error found. 
NEW: StorageElementProxy- support for data downloading with http protocol from arbitrary storage, 
     needed for the web data download
BUGFIX: FileCatalogCLI - replicate operation does a proper replica registration ( closes #5 )     
FIX: ReplicaManager - __cleanDirectory now working and thus dirac-dms-clean-directory

*WMS
NEW: CPU normalization script to run a quick test in the pilot, used by the JobWrapper
     to report the CPU consumption to the accounting
FIX: StalledJobAgent - StalledTimeHours and FailedTimeHours are read each cycle, refer to the 
     Watchdog heartBeat period (should be renamed); add NormCPUTime to Accounting record
NEW: SiteDirector - support for the operation per VO in multi-VO installations
FIX: StalledJobAgent - get ProcessingType from JDL if defined
BUGFIX: dirac-wms-job-peek - missing printout in the command
NEW: SiteDirector - take into account the number of already waiting pilots when evaluating the number of pilots to submit
FIX: properly report CPU usage when the Watchdog kill the payload.

*RSS
BUGFIX: Result in ClientCache table is a varchar, but the method was getting a datetime
NEW: CacheFeederAgent - VOBOX and SpaceTokenOccupancy commands added (ported from LHCbDIRAC)
CHANGE: RSS components get operational parameters from the Operations handler

*DataManagement
FIX: if there is no failed files, put an empty dict

*Transformation
FIX: Wrong calls to TCA::cleanMetadataCatalogFiles

[v6r3p19]

*WMS
FIX: gLitePilotDirector - fix the name of the MyProxy server to avoid crashes of the gLite WMS

[v6r3p18]

*Resources
BUGFIX: SRM2Storage - in checksum type evaluation

[v6r3p17]

*DataManagement
FIX: Fixes issues #783 and #781. Bugs in ReplicaManager removePhisicalReplica and getFilesFromDirectory
FIX: Return S_ERROR if missing jobid arguments
NEW: Checksum can be verified during FTS and SRM2Storage 

[v6r3p16]

*DataManagement
FIX: better monitoring of FTS channels 
FIX: Handle properly None value for channels and bandwidths

*Core
FIX: Properly calculate the release notes if there are newer releases in the release.notes file

[v6r3p15]

*DataManagement
FIX: if there is no failed files, put an empty dict

*Transformation
FIX: Wrong calls to TCA::cleanMetadataCatalogFiles


[v6r3p14]

* Core

BUGFIX: ProcessPool.py: clean processing and finalisation
BUGFIX: Pfn.py: don't check for 'FileName' in pfnDict

* DMS

NEW: dirac-dms-show-fts-status.py: script showing last hour history for FTS channels
NEW: TransferDBMonitoringHandler.py: new function exporting FST channel queues
BUGFIX: TransferAgent.py,RemovalAgent.py,RegistrationAgent.py - unlinking of temp proxy files, corection of values sent to gMonitor
BUGFIX: StrategyHandler - new config option 'AcceptableFailedFiles' to unblock scheduling for channels if problematic transfers occured for few files
NEW: TransferAgent,RemovalAgent,RegistrationAgent - new confing options for setting timeouts for tasks and ProcessPool finalisation
BUGFIX: ReplicaManager.py - reverse sort of LFNs when deleting files and directories to avoid blocks
NEW: moved StrategyHandler class def to separate file under DMS/private

* TMS

FIX: TransformationCleaningAgent.py: some refactoring, new way of disabling/enabline execution by 'EnableFlag' config option

[v6r3p13]

*Core
FIX: Added proper ProcessPool checks and finalisation

*DataManagement
FIX: don't set Files.Status to Failed for non-existign files, failover transfers won't go
FIX: remove classmethods here and there to unblock requestHolder
CHANGE: RAB, TA: change task timeout: 180 and 600 (was 600 and 900 respectively)
FIX: sorting replication tree by Ancestor, not hopAncestorgit add DataManagementSystem/Agent/TransferAgent.py
NEW: TA: add finalize
CHANGE: TransferAgent: add AcceptableFailedFiles to StrategyHandler to ban FTS channel from scheduling

[v6r3p12]

*Core
FIX: Platform.py - check if Popen.terminate is available (only from 2.6)

[v6r3p11]

*Core
FIX: ProcessPool with watchdog and timeouts

[v6r3p10]

*StorageManagement
BUGFIX: StorageElement - staging is a Read operation and should be allowed as such

*WMS
BUGFIX: InProcessComputingElement, JobAgent - proper return status code from the job wrapper

*Core
FIX: Platform - manage properly the case of exception in the ldconfig execution

[v6r3p9]

*DMS
FIX: TransferDB.getChannelObservedThroughput - the channelDict was created in a wrong way

[v6r3p8]

*Web
CHANGE: return back to the release web2012041601

[v6r3p7]

*Transformation
FIX: TransformationCleaningAgent - protection from deleting requests with jobID 0 

[v6r3p6]

*Core
FIX: dirac-install-db - proper key argument (follow change in InstallTools)
FIX: ProcessPool - release all locks every time WorkignProcess.run is executed, more fixes to come
FIX: dirac-configure - for Multi-Community installations, all vomsdir/vomses files are now created

*WMS
NEW: SiteDirector - add pilot option with CE name to allow matching of SAM jobs.
BUGFIX: dirac-pilot - SGE batch ID was overwriting the CREAM ID
FIX: PilotDirector - protect the CS master if there are at least 3 slaves
NEW: Watchdog - set LocalJobID in the SGE case

[v6r3p5]

*Core:
BUGFIX: ProcessPool - bug making TaskAgents hang after max cycles
BUGFIX: Graphs - proper handling plots with data containing empty string labels
FIX: GateWay - transfers were using an old API
FIX: GateWay - properly calculate the gateway URL
BUGFIX: Utilities/Pfn.py - bug in pfnunparse() when concatenating Path and FileName

*Accounting
NEW: ReportGenerator - make AccountingDB readonly
FIX: DataCache - set daemon the datacache thread
BUGFIX: BasePlotter - proper handling of the Petabyte scale data

*DMS:
BUGFIX: TransferAgent, RegistrationTask - typos 

[v6r3p4]

*DMS:
BUGFIX: TransferAgent - wrong value for failback in TA:execute

[v6r3p3]

*Configuration
BUGFIX: Operations helper - typo

*DMS:
FIX: TransferAgent - change the way of redirecting request to task

[v6r3p2]

*DMS
FIX: FTSRequest - updating metadata for accouting when finalizing FTS requests

*Core
FIX: DIRAC/__init__.py - default version is set to v6r3

[v6r3p1]

*WMS
CHANGE: Use ResourcesStatus and Resources helpers in the InputDataAgent logic

*Configuration
NEW: added getStorageElementOptions in Resources helper

*DMS
FIX: resourceStatus object created in TransferAgent instead of StrategyHandler

[v6r3]

*Core
NEW: Added protections due to the process pool usage in the locking logic

*Resources
FIX: LcgFileCatalogClient - reduce the number of retries: LFC_CONRETRY = 5 to 
     avoid combined catalog to be stuck on a faulty LFC server
     
*RSS
BUGFIX: ResourceStatus - reworked helper to keep DB connections     

*DMS
BUGFIX: ReplicaManager::CatalogBase::_callFileCatalogFcnSingleFile() - wrong argument

*RequestManagement
FIX: TaskAgents - set timeOut for task to 10 min (15 min)
NEW: TaskAgents - fill in Error fields in case of failing operations

*Interfaces
BUGFIX: dirac-wms-select-jobs - wrong use of the Dirac API

[v6r2p9]

*Core
FIX: dirac-configure - make use of getSEsForSite() method to determine LocalSEs

*WMS
NEW: DownloadInputData,InputDataByProtocol - check Files on Tape SEs are on Disk cache 
     before Download or getturl calls from Wrapper
CHANGE: Matcher - add Stalled to "Running" Jobs when JobLimits are applied   
CHANGE: JobDB - allow to specify required platform as Platform JDL parameter,
        the specified platform is taken into account even without /Resources/Computing/OSCompatibility section

*DMS
CHANGE: dirac-admin-allow(ban)-se - removed lhcb-grid email account by default, 
        and added switch to avoid sending email
FIX: TaskAgents - fix for non-existing files
FIX: change verbosity in failoverReplication 
FIX: FileCatalog - remove properly metadata indices 
BUGFIX: FileManagerBase - bugfix in the descendants evaluation logic  
FIX: TransferAgent and TransferTask - update Files.Status to Failed when ReplicaManager.replicateAndRegister 
     will fail completely; when no replica is available at all.

*Core
FIX: dirac-pilot - default lcg bindings version set to 2012-02-20

[v6r2p8]

*DMS:
CHANGE: TransferAgent - fallback to task execution if replication tree is not found

[v6r2p7]

*WMS
BUGFIX: SiteDirector - wrong CS option use: BundleProxy -> HttpProxy
FIX: SiteDirector - use short lines in compressed/encoded files in the executable
     python script

[v6r2p6]

*DataManagement
FIX: Bad logic in StrategyHandler:MinimiseTotalWait

*Core
CHANGE: updated GGUS web portal URL

*RSS
BUGFIX: meta key cannot be reused, it is popped from dictionary

*Framework
FIX: The Gateway service does not have a handler
NEW: ConfingTemplate entry for Gateway
FIX: distribution notes allow for word wrap

*WorkloadManagement
FIX: avoid unnecessary call if no LFN is left in one of the SEs
FIX: When Uploading job outputs, try first Local SEs, if any


[v6r2p5]

*RSS
BUGFIX: several minor bug fixes

*RequestManagement
BUGFIX: RequestDBMySQL - removed unnecessary request type check

*DMS
BUGFIX: FileCatalogClienctCLI - wrong evaluation of the operation in the find command
NEW: FileCatalog - added possibility to remove specified metadata for a given path 
BUGFIX: ReplicaManager - wrong operation order causing failure of UploadLogFile module

*Core
NEW: dirac-install - generate cshrc DIRAC environment setting file for the (t)csh 

*Interfaces
CHANGE: Job - added InputData to each element in the ParametricInputData

*WMS
CHANGE: dirac-jobexec - pass ParametericInputData to the workflow as a semicolon separated string

[v6r2p4]

*WMS
BUGFIX: StalledJobAgent - protection against jobs with no PilotReference in their parameters
BUGFIX: WMSAdministratorHandler - wrong argument type specification for getPilotInfo method

*StorageManagement
BUGFIX: RequestFinalizationAgent - no method existence check when calling RPC method

[v6r2p3]

*WMS
CHANGE: Matcher - fixed the credentials check in requestJob() to simplify it

*ConfigurationSystem
CHANGE: Operations helper - fix that allow no VO to be defined for components that do not need it

*Core
BUGFIX: InstallTools - when applying runsvctrl to a list of components make sure that the config server is treated first and the sysadmin service - last
        
[v6r2p2]

*WMS
BUGFIX: Matcher - restored logic for checking private pilot asking for a given DN for belonging to the same group with JOB_SHARING property.

[v6r2p1]

*RequestManagementSystem
BUGFIX: RequestCleaningAgent - missing import of the "second" interval definition 

[v6r2]

*General
FIX: replaced use of exec() python statement in favor of object method execution

*Accounting
CHANGE: Accounting 'byte' units are in powers of 1000 instead of powers of 1024 (closes #457)

*Core
CHANGE: Pfn.py - pfnparse function rewritten for speed up and mem usage, unit test case added
FIX: DISET Clients are now thread-safe. Same clients used twice in different threads was not 
closing the previous connection
NEW: reduce wait times in DISET protocol machinery to improve performance    
NEW: dirac-fix-mysql-script command to fix the mysql start-up script for the given installation
FIX: TransferClient closes connections properly
FIX: DISET Clients are now thread-safe. Same client used twice in different threads will not close the previous connection
CHANGE: Beautification and reduce wait times to improve performance
NEW: ProcessPool - added functionality to kill all children processes properly when destroying ProcessPool objects
NEW: CS Helper for LocalSite section, with gridEnv method
NEW: Grid module will use Local.gridEnv if nothing passed in the arguments
CHANGE: Add deprecated sections in the CS Operations helper to ease the transition
FIX: dirac-install - execute dirac-fix-mysql-script, if available, to fix the mysql.server startup script
FIX: dirac-distribution - Changed obsoleted tar.list file URL
FIX: typo in dirac-admin-add-host in case of error
CHANGE: dirac-admin-allow(ban)-se - use diracAdmin.sendMail() instead of NotificationClient.sendMail()

*Framework
BUGFIX: UserProfileDB - no more use of "type" variable as it is a reserved keyword 

*RequestManagement:
FIX: RequestDBFile - more consistent treatment of requestDB Path
FIX: RequestMySQL - Execution order is evaluated based on not Done state of subrequests
NEW: RequestCleaningAgent - resetting Assigned requests to Waiting after a configurable period of time

*RSS
CHANGE: RSS Action now inherits from a base class, and Actions are more homogeneous, they all take a uniform set of arguments. The name of modules has been changed from PolType to Action as well.
FIX: CacheFeederAgent - too verbose messages moved to debug instead of info level
BUGFIX: fixed a bug preventing RSS clients to connect to the services     
FIX: Proper services synchronization
FIX: Better handling of exceptions due to timeouts in GOCDBClient   
FIX: RSS.Notification emails are sent again
FIX: Commands have been modified to return S_OK, S_ERROR inside the Result dict. This way, policies get a S_ERROR / S_OK object. CacheFeederAgent has been updated accordingly.
FIX: allow clients, if db connection fails, to reconnect ( or at least try ) to the servers.
CHANGE: access control using CS Authentication options. Default is SiteManager, and get methods are all.
BUGFIX: MySQLMonkey - properly escaped all parameters of the SQL queries, other fixes.
NEW: CleanerAgent renamed to CacheCleanerAgent
NEW: Updated RSS scripts, to set element statuses and / or tokens.
NEW: Added a new script, dirac-rss-synch
BUGFIX: Minor bugfixes spotted on the Web development
FIX: Removed useless decorator from RSS handlers
CHANGE: ResourceStatus helper tool moved to RSS/Client directory, no RSS objects created if the system is InActive
CHANGE: Removed ClientFastDec decorator, using a more verbose alternative.
CHANGE: Removed useless usage of kwargs on helper functions.  
NEW: added getSESitesList method to RSSClient      
FIX: _checkFloat() checks INTEGERS, not datetimes

*DataManagement
CHANGE: refactoring of DMS agents executing requests, allow requests from arbitrary users
NEW: DFC - allow to specify multiple replicas, owner, mode when adding files
CHANGE: DFC - optimization of the directory size evaluation
NEW: Added CREATE TEMPORARY TABLES privilege to FileCatalogDB
CHANGE: DFC - getCatalogCounters() update to show numbers of directories
NEW: lfc_dfc_copy script to migrate data from LFC to DFC
FIX: dirac-dms-user-lfns - fixed the case when the baseDir is specified
FIX: FTS testing scripts were using sys.argv and getting confused if options are passed
NEW: DFC - use DirectoryUsage tables for the storage usage evaluations
NEW: DFC - search by metadata can be limited to a given directory subtree
NEW: DFC - search by both directory and file indexed metadata
BUGFIX: DFC - avoid crash if no directories or files found in metadata query
NEW: DFC FileCatalogHandler - define database location in the configuration
NEW: DFC - new FileCatalogFactory class, possibility to use named DFC services
FIX: FTSMonitor, FTSRequest - fixes in handling replica registration, setting registration requests in FileToCat table for later retry
FIX: Failover registration request in the FTS agents.      
FIX: FTSMonitor - enabled to register new replicas if even the corresponding request were removed from the RequestManagement 
FIX: StorageElement - check if SE has been properly initialized before executing any method     
CHANGE: LFC client getReplica() - make use of the new bulk method lfc.lfc_getreplicasl()
FIX: LFC client - protect against getting None in lfc.lfc_readdirxr( oDirectory, "" )  
FIX: add extra protection in dump method of StorageElement base class
CHANGE: FailoverTransfer - create subrequest per catalog if more than one catalog

*Interface
NEW: Job.py - added method to handle the parametric parameters in the workflow. They are made available to the workflow_commons via the key 'GenericParameters'.
FIX: Dirac.py - fix some type checking things
FIX: Dirac.py - the addFile() method can now register to more than 1 catalog.

*WMS
FIX: removed dependency of the JobSchedulingAgent on RSS. Move the getSiteTier functionality to a new CS Helper.
FIX: WMSAdministratorHandler - Replace StringType by StringTypes in the export methods argument type
FIX: JobAgent - Set explicitly UseServerCertificate to "no" for the job executable
NEW: dirac-pilot - change directory to $OSG_WN_TMP on OSG sites
FIX: SiteDirector passes jobExecDir to pilot, this defaults to "." for CREAM CEs. It can be set in the CS. It will not make use of $TMPDIR in this case.
FIX: Set proper project and release version to the SiteDirector     
NEW: Added "JobDelay" option for the matching, refactored and added CS options to the matcher
FIX: Added installation as an option to the pilots and random MyProxyServer
NEW: Support for parametric jobs with parameters that can be of List type

*Resources
NEW: Added SSH Grid Engine Computing Element
NEW: Added SSH Computing Element
FIX: make sure lfc client will not try to connect for several days

*Transformation
FIX: TransformationDB - in setFileStatusForTransformation() reset ErrorCount to zero if "force" flag and    the new status is "unused"
NEW: TransformationDB - added support for dictionary in metadata for the InputDataQuery mechanism     

[v6r1p13]

*WMS
FIX: JobSchedulingAgent - backported from v6r2 use of Resources helper

[v6r1p12]

*Accounting
FIX: Properly delete cached plots

*Core
FIX: dirac-install - run externals post install after generating the versions dir

[v6r1p11]

*Core
NEW: dirac-install - caches locally the externals and the grid bundle
FIX: dirac-distribution - properly generate releasehistory and releasenotes

[v6r1p10]

*WorloadManagement
FIX: JobAgent - set UseServerCertificate option "no" for the job executable

[v6r1p9]

*Core
FIX: dirac-configure - set the proper /DIRAC/Hostname when defining /LocalInstallation/Host

*DataManagement
FIX: dirac-dms-user-lfns - fixed the case when the baseDir is specified
BUGFIX: dirac-dms-remove-files - fixed crash in case of returned error report in a form of dictionary 

[v6r1p8]

*Web
FIX: restored Run panel in the production monitor

*Resources
FIX: FileCatalog - do not check existence of the catalog client module file

[v6r1p7]

*Web
BUGFIX: fixed scroll bar in the Monitoring plots view

[v6r1p6]

*Core
FIX: TransferClient closes connections properly

[v6r1p5]

*Core
FIX: DISET Clients are now thread-safe. Same clients used twice in different threads was not 
     closing the previous connection
NEW: reduce wait times in DISET protocol machinery to improve performance   

[v6r1p4]

*RequestManagement
BUGFIX: RequestContainer - in isSubRequestDone() treat special case for subrequests with files

*Transformation
BUGFIX: TransformationCleaningAgent - do not clear requests for tasks with no associated jobs

[v6r1p3]

*Framework
NEW: Pass the monitor down to the request RequestHandler
FIX: Define the service location for the monitor
FIX: Close some connections that DISET was leaving open

[v6r1p2]

*WorkloadManagement
BUGFIX: JobSchedulingAgent - use getSiteTiers() with returned direct value and not S_OK

*Transformation
BUGFIX: Uniform use of the TaskManager in the RequestTaskAgent and WorkflowTaskAgent

[v6r1p1]

*RSS
BUGFIX: Alarm_PolType now really send mails instead of crashing silently.

[v6r1]

*RSS
CHANGE: Major refactoring of the RSS system
CHANGE: DB.ResourceStatusDB has been refactored, making it a simple wrapper round ResourceStatusDB.sql with only four methods by table ( insert, update, get & delete )
CHANGE: DB.ResourceStatusDB.sql has been modified to support different statuses per granularity.
CHANGE: DB.ResourceManagementDB has been refactored, making it a simple wrapper round ResourceStatusDB.sql with only four methods by table ( insert, update, get & delete )
CHANGE: Service.ResourceStatusHandler has been refactored, removing all data processing, making it an intermediary between client and DB.
CHANGE: Service.ResourceManagementHandler has been refactored, removing all data processing, making it an intermediary between client and DB.
NEW: Utilities.ResourceStatusBooster makes use of the 'DB primitives' exposed on the client and does some useful data processing, exposing the new functions on the client.
NEW: Utilities.ResourceManagementBooster makes use of the 'DB primitives' exposed on the client and does some useful data processing, exposing the new functions on the client.
CHANGE: Client.ResourceStatusClient has been refactorerd. It connects automatically to DB or to the Service. Exposes DB and booster functions.
CHANGE: Client.ResourceManagementClient has been refactorerd. It connects automatically to DB or to the Service. Exposes DB and booster functions.
CHANGE: Agent.ClientsCacheFeederAgent renamed to CacheFeederAgent. The name was not accurate, as it also feeds Accouting Cache tables.
CHANGE: Agent.InspectorAgent, makes use of automatic API initialization.
CHANGE: Command. refactor and usage of automatic API initialization.
CHANGE: PolicySystem.PEP has reusable client connections, which increase significantly performance.
CHANGE: PolicySystem.PDP has reusable client connections, which increase significantly performance.
NEW: Utilities.Decorators are syntactic sugar for DB, Handler and Clients.
NEW: Utilities.MySQLMonkey is a mixture of laziness and refactoring, in order to generate the SQL statements automatically. Not anymore sqlStatemens hardcoded on the RSS.
NEW: Utilities.Validator are common checks done through RSS modules
CHANGE: Utilities.Synchronizer syncs users and DIRAC sites
CHANGE: cosmetic changes everywhere, added HeadURL and RCSID
CHANGE: Removed all the VOExtension logic on RSS
BUGFIX: ResourceStatusHandler - getStorageElementStatusWeb(), access mode by default is Read
FIX: RSS __init__.py will not crash anymore if no CS info provided
BUGFIX: CS.getSiteTier now behaves correctly when a site is passed as a string

*dirac-setup-site
BUGFIX: fixed typos in the Script class name

*Transformation
FIX: Missing logger in the TaskManager Client (was using agent's one)
NEW: Added UnitTest class for TaskManager Client

*DIRAC API
BUGFIX: Dirac.py. If /LocalSite/FileCatalog is not define the default Catalog was not properly set.
FIX: Dirac.py - fixed __printOutput to properly interpret the first argument: 0:stdout, 1:stderr
NEW: Dirac.py - added getConfigurationValue() method

*Framework
NEW: UsersAndGroups agent to synchronize users from VOMRS server.

*dirac-install
FIX: make Platform.py able to run with python2.3 to be used inside dirac-install
FIX: protection against the old or pro links pointing to non-existent directories
NEW: make use of the HTTP proxies if available
FIX: fixed the logic of creating links to /opt/dirac directories to take into account webRoot subdirs

*WorkloadManagement
FIX: SiteDirector - change getVO() function call to getVOForGroup()

*Core:
FIX: Pfn.py - check the sanity of the pfn and catch the erroneous case

*RequestManagement:
BUGFIX: RequestContainer.isSubrequestDone() - return 0 if Done check fails

*DataManagement
NEW: FileCatalog - possibility to configure multiple FileCatalog services of the same type

[v6r0p4]

*Framework
NEW: Pass the monitor down to the request RequestHandler
FIX: Define the service location for the monitor
FIX: Close some connections that DISET was leaving open

[v6r0p3]

*Framework
FIX: ProxyManager - Registry.groupHasProperties() wasn't returning a result 
CHANGE: Groups without AutoUploadProxy won't receive expiration notifications 
FIX: typo dirac-proxy-info -> dirac-proxy-init in the expiration mail contents
CHANGE: DISET - directly close the connection after a failed handshake

[v6r0p2]

*Framework
FIX: in services logs change ALWAYS log level for query messages to NOTICE

[v6r0p1]

*Core
BUGFIX: List.uniqueElements() preserves the other of the remaining elements

*Framework
CHANGE: By default set authorization rules to authenticated instead of all
FIX: Use all required arguments in read access data for UserProfileDB
FIX: NotificationClient - dropped LHCb-Production setup by default in the __getRPSClient()

[v6r0]

*Framework
NEW: DISET Framework modified client/server protocol, messaging mechanism to be used for optimizers
NEW: move functions in DIRAC.Core.Security.Misc to DIRAC.Core.Security.ProxyInfo
CHANGE: By default log level for agents and services is INFO
CHANGE: Disable the log headers by default before initializing
NEW: dirac-proxy-init modification according to issue #29: 
     -U flag will upload a long lived proxy to the ProxyManager
     If /Registry/DefaultGroup is defined, try to generate a proxy that has that group
     Replaced params.debugMessage by gLogger.verbose. Closes #65
     If AutoUploadProxy = true in the CS, the proxy will automatically be uploaded
CHANGE: Proxy upload by default is one month with dirac-proxy-upload
NEW: Added upload of pilot proxies automatically
NEW: Print info after creating a proxy
NEW: Added setting VOMS extensions automatically
NEW: dirac-proxy-info can also print the information of the uploaded proxies
NEW: dirac-proxy-init will check that the lifetime of the certificate is less than one month and advise to renew it
NEW: dirac-proxy-init will check that the certificate has at least one month of validity
FIX: Never use the host certificate if there is one for dirac-proxy-init
NEW: Proxy manager will send notifications when the uploaded proxies are about to expire (configurable via CS)
NEW: Now the proxyDB also has a knowledge of user names. Queries can use the user name as a query key
FIX: ProxyManager - calculate properly the dates for credentials about to expire
CHANGE: ProxyManager will autoexpire old proxies, also auto purge logs
CHANGE: Rename dirac-proxy-upload to dirac-admin-proxy-upload
NEW: dirac-proxy-init will complain if the user certificate has less than 30 days
CHANGE: SecurityLogging - security log level to verbose
NEW: OracleDB - added Array type 
NEW: MySQL - allow definition of the port number in the configuration
FIX: Utilities/Security - hash VOMS Attributes as string
FIX: Utilities/Security - Generate a chain hash to discover if two chains are equal
NEW: Use chain has to discover if it has already been dumped
FIX: SystemAdministrator - Do not set  a default lcg version
NEW: SystemAdministrator - added Project support for the sysadmin
CHANGE: SysAdmin CLI - will try to connect to the service when setting the host
NEW: SysAdmin CLI - colorization of errors in the cli
NEW: Logger - added showing the thread id in the logger if enabled
     
*Configuration
NEW: added getVOfromProxyGroup() utility
NEW: added getVoForGroup() utility, use it in the code as appropriate
NEW: added Registry and Operations Configuration helpers
NEW: dirac-configuration-shell - a configuration script for CS that behaves like an UNIX shellCHANGE: CSAPI - added more functionality required by updated configuration console
NEW: Added possibility to define LocalSE to any Site using the SiteLocalSEMapping 
     section on the Operations Section     
NEW: introduce Registry/VO section, associate groups to VOs, define SubmitPools per VO
FIX: CE2CSAgent - update the CEType only if there is a relevant info in the BDII  

*ReleaseManagement
NEW: release preparations and installation tools based on installation packages
NEW: dirac-compile-externals will try go get a DIRAC-free environment before compiling
NEW: dirac-disctribution - upload command can be defined via defaults file
NEW: dirac-disctribution - try to find if the version name is a branch or a tag in git and act accordingly
NEW: dirac-disctribution - added keyword substitution when creating a a distribution from git
FIX: Install tools won't write HostDN to the configuration if the Admin username is not set 
FIX: Properly set /DIRAC/Configuration/Servers when installing a CS Master
FIX: install_site.sh - missing option in wget for https download: --no-check-certificate
FIX: dirac-install-agent(service) - If the component being installed already has corresponding 
     CS section, it is not overwritten unless explicitly asked for
NEW: dirac-install functionality enhancement: start using the switches as defined in issue #26;
CHANGE: dirac-install - write the defaults if any under defaults-.cfg so dirac-configure can 
        pick it up
FIX: dirac-install - define DYLD_LIBRARY_PATH ( for Mac installations )     
NEW: dirac-install - put all the goodness under a function so scripts like lhcb-proxy-init can use it easily
FIX: dirac-install - Properly search for the LcgVer
NEW: dirac-install will write down the releases files in -d mode   
CHANGE: use new dirac_install from gothub/integration branch in install_site.sh
NEW: Extensions can request custom external dependencies to be installed via pip when 
     installing DIRAC.
NEW: LCG bundle version can be defined on a per release basis in the releases.cfg 
NEW: dirac-deploy-scripts - when setting the lib path in the deploy scripts. 
     Also search for subpaths of the libdir and include them
NEW: Install tools - plainly separate projects from installations

*Accounting
CHANGE: For the WMSHistory type, send as JobSplitType the JobType
CHANGE: Reduced the size of the max key length to workaround mysql max bytes for index problem
FIX: Modified buckets width of 1week to 1 week + 1 day to fix summer time end week (1 hour more )

*WorkloadManagement
CHANGE: SiteDirector - simplified executable generation
NEW: SiteDirector - few more checks of error conditions   
NEW: SiteDirector - limit the queue max length to the value of MaxQueueLengthOption 
     ( 3 days be default )
BUGFIX: SiteDirector - do not download pilot output if the flag getPilotOutput is not set     
NEW: JobDB will extract the VO when applying DIRAC/VOPolicy from the proper VO
FIX: SSHTorque - retrieve job status by chunks of 100 jobs to avoid too long
NEW: glexecComputingElement - allow glexecComputingElement to "Reschedule" jobs if the Test of
     the glexec fails, instead of defaulting to InProcess. Controlled by
     RescheduleOnError Option of the glexecComputingElement
NEW: SandboxStore - create a different SBPath with the group included     
FIX: JobDB - properly treat Site parameter in the job JDL while rescheduling jobs
NEW: JobSchedulingAgent - set the job Site attribute to the name of a group of sites corresponding 
     to a SE chosen by the data staging procedure 
CHANGE: TimeLeft - call batch system commands with the ( default ) timeout 120 sec
CHANGE: PBSTimeLeft - uses default CPU/WallClock if not present in the output  
FIX: PBSTimeLeft - proper handling of (p)cput parameter in the batch system output, recovery of the
     incomplete batch system output      
NEW: automatically add SubmitPools JDL option of the job owner's VO defines it     
NEW: JobManager - add MaxParametericJobs option to the service configuration
NEW: PilotDirector - each SubmitPool or Middleware can define TargetGrids
NEW: JobAgent - new StopOnApplicationFailure option to make the agent exiting the loop on application failure
NEW: PilotAgentsDB - on demand retrieval of the CREAM pilot output
NEW: Pilot - proper job ID evaluation for the OSG sites
FIX: ComputingElement - fixed proxy renewal logic for generic and private pilots
NEW: JDL - added %j placeholder in the JDL to be replaced by the JobID
BUGFIX: DownloadInputData - bug fixed in the naming of downloaded files
FIX: Matcher - set the group and DN when a request gets to the matcher if the request is not 
     coming from a pilot
FIX: Matcher = take into account JobSharing when checking the owner for the request
CHANGE: PilotDirector, dirac-pilot - interpret -V flag of the pilot as Installation name

*DataManagement
FIX: FileCatalog/DiractoryLevelTree - consistent application of the max directory level using global 
     MAX_LEVELS variable
FIX: FileCatalog - Directory metadata is deleted together with the directory deletion, issue #40    
CHANGE: FileCatalog - the logic of the files query by metadata revisited to increase efficiency 
FIX: LcgFileCatalog - use lfcthr and call lfcthr.init() to allow multithread
     try the import only once and just when LcgFileCatalogClient class is intantiated
NEW: LcgFileCatalogClient - new version of getPathPermissions relying on the lfc_access method to solve the problem
     of multiple user DNs in LFC.     
FIX: StorageElement - get service CS options with getCSOption() method ( closes #97 )
FIX: retrieve FileCatalogs as ordered list, to have a proper default.
CHANGE: FileCatalog - allow up to 15 levels of directories
BUGFIX: FileCatalog - bug fixes in the directory removal methods (closes #98)
BUGFIX: RemovalAgent - TypeError when getting JobID in RemovalAgent
BUGFIX: RemovalAgent - put a limit to be sure the execute method will end after a certain number of iterations
FIX: DownloadInputData - when files have been uploaded with lcg_util, the PFN filename
     might not match the LFN file name
FIX: putting FTSMonitor web page back
NEW: The default file catalog is now determined using /LocalSite/FileCatalog. The old behavior 
     is provided as a fallback solution
NEW: ReplicaManager - can now deal with multiple catalogs. Makes sure the surl used for removal is 
the same as the one used for registration.   
NEW: PoolXMLCatalog - added getTypeByPfn() function to get the type of the given PFN  
NEW: dirac-dms-ban(allow)-se - added possibility to use CheckAccess property of the SE

*StorageManagement
FIX: Stager - updateJobFromStager(): only return S_ERROR if the Status sent is not
recognized or if a state update fails. If the jobs has been removed or
has moved forward to another status, the Stager will get an S_OK and
should forget about the job.
NEW: new option in the StorageElement configuration "CheckAccess"
FIX: Requests older than 1 day, which haven't been staged are retried. Tasks older than "daysOld" 
     number of days are set to Failed. These tasks have already been retried "daysOld" times for staging.
FIX: CacheReplicas and StageRequests records are kept until the pin has expired. This way the 
     StageRequest agent will have proper accounting of the amount of staged data in cache.
NEW: FTSCleaningAgent will allow to fix transient errors in RequestDB. At the moment it's 
     only fixing Requests for which SourceTURL is equal to TargetSURL.
NEW: Stager - added new command dirac-stager-stage-files          
FIX: Update Stager code in v6 to the same point as v5r13p37
FIX: StorageManager - avoid race condition by ensuring that Links=0 in the query while removing replicas

*RequestManagement
FIX: RequestDBFile - get request in chronological order (closes issue #84)
BUGFIX: RequestDBFile - make getRequest return value for getRequest the same as for

*ResourceStatusSystem
NEW: Major code refacoring. First refactoring of RSS's PEP. Actions are now function 
     defined in modules residing in directory "Actions".
NEW: methods to store cached environment on a DB and ge them.
CHANGE: command caller looks on the extension for commands.
CHANGE: RSS use now the CS instead of getting info from Python modules.
BUGFIX: Cleaned RSS scripts, they are still prototypes
CHANGE: PEP actions now reside in separate modules outside PEP module.
NEW: RSS CS module add facilities to extract info from CS.
CHANGE: Updating various RSS tests to make them compatible with
changes in the system.
NEW: CS is used instead of ad-hoc configuration module in most places.
NEW: Adding various helper functions in RSS Utils module. These are
functions used by RSS developers, including mainly myself, and are
totally independant from the rest of DIRAC.
CHANGE: Mostly trivial changes, typos, etc in various files in RSS     
CHANGE: TokenAgent sends e-mails with current status   

*Transformation
CHANGE: allow Target SE specification for jobs, Site parameter is not set in this case
CHANGE: TransformationAgent  - add new file statuses in production monitoring display
CHANGE: TransformationAgent - limit the number of files to be treated in TransformationAgent 
        for replication and removal (default 5000)
BUGFIX: TransformationDB - not removing task when site is not set
BUGFIX: TransformationCleaningAgent - archiving instead of cleaning Removal and Replication 
        transformations 
FIX: TransformationCleaningAgent - kill jobs before deleting them        

*Workflow
NEW: allow modules to define Input and Output parameters that can be
     used instead of the step_commons/workflow_commons (Workflow.py, Step.py, Module.py)

*Various fixes
BUGFIX: Mail.py uses SMTP class rather than inheriting it
FIX: Platform utility will properly discover libc version even for the new Ubuntu
FIX: Removed old sandbox and other obsoleted components<|MERGE_RESOLUTION|>--- conflicted
+++ resolved
@@ -1,4 +1,3 @@
-<<<<<<< HEAD
 [v6r15-pre14]
 
 Removed general "from DIRAC.Core.Utilities import *" in the top-level __init__.py
@@ -93,7 +92,7 @@
 
 *tests
 NEW: The contents of the TestDIRAC package is moved into the tests directory here
-=======
+
 [v6r14p19]
 
 *Core
@@ -115,7 +114,6 @@
 
 *Resources
 FIX: ARCComputingElement - bug fix in getJobOutput in using the S_ERROR()
->>>>>>> 7e5e7322
 
 [v6r14p18]
 
