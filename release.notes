--- conflicted
+++ resolved
@@ -1,4 +1,3 @@
-<<<<<<< HEAD
 [v6r9p15]
 
 *Core
@@ -143,7 +142,7 @@
 
 NEW: Refactored Request Management System, related DMS agents and FTS management
      components
-=======
+
 [v6r8p28]
 
 *Core
@@ -151,7 +150,6 @@
 
 *DMS
 FIX: dirac-dms-filecatalog-cli - prevent exception in case of missing proxy
->>>>>>> f2971d0d
 
 [v6r8p27]
 
