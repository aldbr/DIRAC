--- conflicted
+++ resolved
@@ -1,4 +1,3 @@
-<<<<<<< HEAD
 [v6r20-pre3]
 
 *Framework
@@ -16,7 +15,7 @@
 
 *Docs
 FIX: Drop some old stuff, add link for FTS3 page
-=======
+
 [v6r19p2]
 
 *DMS
@@ -25,7 +24,6 @@
 *RSS
 FIX: ResourceStatusDB - microseconds should always be 0 
 FIX: Multiple fixes for the RSS tests
->>>>>>> ef2c2ad5
 
 [v6r19p1]
 
