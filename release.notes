<<<<<<< HEAD
[v6r20-pre16]

*Core
NEW: MJF utility added, providing a general interface to Machine/Job Features values.
CHANGE: Removed deprecated option "ExtraModules" (dirac-configure, dirac-install scripts)
CHANGE: dirac-deploy-scripts, dirac-install - allow command modules with underscores in 
        their names in order for better support for the code checking tools
CHANGE: dirac-distribution and related scripts - compile web code while release
        generation
NEW: DEncode - added unit tests   
NEW: JEncode for json based serialization
NEW: Add conditional printout of the traceback when serializing/deserializing non json compatible 
     object in DEncode (enabled with DIRAC_DEBUG_DENCODE_CALLSTACK environment variable) 
FIX: dirac-distribution - fixed wrong indentation  
NEW: File.py - utility to convert file sizes between different unit

*Framework
CHANGE: ComponentInstaller - remove the old web portal configuration data 
        used during the installation
NEW: WebAppCompiler methods is implemented, which is used to compile the web framework
NEW: add JsonFormatter for logs
CHANGE: MessageQueue log handler uses JsonFormatter

*Monitoring
CHANGE: fixes for testing in Jenkins with locally-deployed ElasticSearch
FIX: fixes in the query results interpretation

*Configuration
FIX: ConfigurationHandler, PilotCStoJSONSynchronizer - fixes for enabling pilotCStoJSONSynchronizer, and doc

*WorkloadManagementSystem
NEW: StopSigRegex, StopSigStartSeconds, StopSigFinishSeconds, StopSigNumber added to JDL, which cause Watchdog to send a signal StopSigNumber to payload processes matching StopSigRegex when there are less than StopSigFinishSeconds of wall clock remaining according to MJF.
NEW: PilotLoggingDB, Service and Client for handling extended pilot logging
NEW: added a new synchronizer for Pilot3: sync of subset of CS info to JSON file, 
     and sync of pilot3 files
NEW: dirac-admin-get-pilotslogging script for viewing PilotsLogging
CHANGE: dirac-wms-cpu-normalization uses the abstracted DB12 benchmark script used by the HEPiX Benchmarking Working Group, and the new MJF utility to obtain values from the system and to save them into the DIRAC LocalSite configuration.
NEW: Bulk job submission with protection of the operation transaction
NEW: WMSHistoryCorrector and MonitoringHistoryCorrector classes inheriting from a common BaseHistoryCorrector class
CHANGE: SiteDirector - refactored Site Director for better extensibility
FIX: always initialize gPilotAgentsDB object
CHANGE: Removed TaskQueueDirector and the other old style (WMS) *PilotDirector
CHANGE: TaskQueueDB - removed PilotsRequirements table
CHANGE: TaskQueueDB - added FOREIGN KEYS 
FIX: JobManager - Added some debug message when deleting jobs
FIX: Job.py - fixing finding XML file
CHANGE: Removed gLite pilot related WMS code

*TS
FIX: TranformationCleaningAgent - just few simplifications 

*DMS
NEW: FTS3Agent working only with the FTS3 service to replace the existing one
NEW: FTS3Utilities - use correct FTS Server Selection Policy
NEW: StorageElement service - getFreeDiskSpace() and getTotalDiskSpace() take into account 
     MAX_STORAGE_SIZE parameter value
CHANGE: Adding vo name argument for StorageElement   
CHANGE: Fixing rss to fetch fts3 server status  

*RMS
FIX: Really exit the RequestExecutingAgent when the result queue is buggy

*RSS
FIX: Initialize RPC to WMSAdministrator only once
CHANGE: Using StorageElement.getOccupancy()
FIX: Using MB as default for the size
FIX: flagged some commands that for the moment are unusable
FIX: fixed documentation of how to develop commands

*Resources
NEW: New SingularityComputingElement to submit jobs to a Singularity container
NEW: Added StorageElement.getOccupancy() method for DIP and GFAL2_SMR2 SE types

*Docs
FIX: Drop some old stuff, add link for FTS3 page
CHANGE: WebApp release procedure

*Tests
FIX: add MonitoringDB to the configuration
FIX: Installing elasticSeach locally in Jenkins, with ComponentInstaller support.
=======
[v6r19p17]

*RSS
FIX: CSHelpers.py minor fixes
>>>>>>> 846668b5

[v6r19p16]

*WMS
FIX: pilotCommands - cast maxNumOfProcs to an int.
CHANGE: pilotTools - change maxNumOfProcs short option from -P to -m.

[v6r19p15]

*Framework
NEW: ProxyDB - allow FROM address to be set for proxy expiry e-mails

*DMS
CHANGE: FTSJob - FailedSize is now BIGINT in FTSJob
CHANGE: FTSJob - increase the bringonline time

*WMS
FIX: SiteDirector won't set CPUTime of the pilot
FIX: convert MaxRAM inside the pilots to int

*RSS
FIX: SummarizeLogsAgent: comparison bug fix
FIX: Fixed sites synchronizer

[v6r19p14]

*WMS
NEW: pilotCommands/Tools - added possibility to specify a maxNumberOfProcessors parameter for pilots
CHANGE: MultiProcessorSiteDirector - allow kwargs to SiteDirector getExecutable & _getPilotOptions functions

*RMS
FIX: Fix a bug in ReplicateAndRegister Operation preventing files having failed once to be retried

*DMS
FIX: FileCatalogWithFkAndPsDB.sql - Fixes for the DFC to be compatible with strict group by mode 
     (https://dev.mysql.com/doc/refman/5.7/en/sql-mode.html#sqlmode_only_full_group_by)

*docs
CHANGE: added little documentation for lcgBundles

[v6r19p13]

*WMS
FIX: JobWrapper - added a debug message
FIX: Allow non-processor related tags to match TQ in MultiProcessorSiteDirector.

*Test
CHANGE: improve Gfal2 integration tests by checking the metadata

[v6r19p12]

*Core
CHANGE: QualityMapGraph - change the color map of the Quality plots

*Framework
FIX: Logging - remove the space after log messages if no variable message is printed, fixes #3587

*MonitoringSystem
CHANGE: ElasticSearch 6 does not support multiple types, only one type is created instead.

*RSS
FIX: GOCDBClient - encode in utf-8, update goc db web api URL
FIX: fixed bug in creation of history of status (avoid repetition of entries)

*DMS
FIX: fixed bug in FTSAgent initialization

*WMS
FIX: fix bug in dirac-wms-job-select: treating the case of jobGroup(s) not requested

[v6r19p11]

*Framework:
CHANGE: moved column "Instance" of InstalledComponentsDB.InstalledComponent 
        table from 64 to 32 characters

*WMS
FIX: JobWrapperTemplate - fix exception handling
CHANGE: dirac-wms-select-jobs - new option to limit the number of selected jobs
CHANGE: returning an error when sandboxes can't be unassigned from jobs (JobCleaningAgent)

*RMS
FIX: RequestDB - add missing JOIN in the web summary query
NEW: dirac-rms-request - add option to allow resetting the NotBefore member even 
     for non-failed requests

*DMS
FIX: FTSAgent - change data member names from uppercase to lower case

*Interfaces
CHANGE: autopep8 on the API/Dirac module

*docs:
NEW: added some doc about shifterProxy

[v6r19p10]

*Core
FIX: MySQL - catch exception when closing closed connection

*TS
CHANGE: add possibility to get extension-specific tasks and files statuses in TransformationMonitor web application

*RMS
NEW: dirac-rms-request - add option --ListJobs to list the jobs for a set of requests

*Resources
FIX: Use parameters given at construction for SRM2 protocols List

*StorageManagement
FIX: use StorageElement object to get disk cache size

*DMS
FIX: DMSHelpers - fix case when no site is found for an SE
FIX: ReplicateAndRegister - don't try and get SE metadata is replica is inactive

[v6r19p9]

*WMS
CHANGE: DownloadInputData was instantiating all local SEs which is not necessary... Only instantiate those that are needed
CHANGE: JobWrapper - use resolveSEGroup in order to allow defining SE groups including other SE groups
FIX: JobDB - fixed typo in getSiteMaskStatus() method
FIX: Fix getSiteMaskStatus in SiteDirector and MultiProcessSiteDirector
CHANGE: WatchdogLinux - using python modules in  instead of shell calls

*DMS
FIX: in DMSHelpers don't complain if an SE is at 0 sites

*Interfaces
CHANGE: Job.py - using the deprecated decorator for 2 deprecated methods

*RSS
FIX: EmailAction considers also CEs, not only SEs

*Resources
FIX: removed a useless/broken method in Resources helper
FIX: marked as obsoleted two methods in Resources helper (FTS2 related)

[v6r19p8]

*Configuration
FIX; Resources - don't overwrite queue tags if requiredtags are set.

*Framework
CHANGE: dirac-proxy-init - increase dirac-proxy-init CRL update frequency

*Accounting
CHANGE: AccountingDB - if the bucket length is part of the selected conditions, 
        add to the grouping

*WorkloadManagement
FIX: ConfigTemplate.cfg - allow user access to getSiteMaskStatus

*DataManagementSystem
FIX: DMSHelpers - recursive resolution of SEGroup was keeping the SEGroup in the list

*RSS
FIX: CSHelper - getting FTS from the correct location
CHANGE: use the SiteStatus object wherever possible

*Resources
FIX: CREAMComputingElement - added CS option for extra JDL parameters

*Documentation
CHANGE: point README to master and add badges for integration

[v6r19p7]

*WorkloadManagement
FIX: SiteDirector - correct escaping in pilot template
FIX: dirac-wms-get-wn-parameters - added some printouts to dirac-wms-get-wn-parameters

[v6r19p6]

*Core
FIX: SocketInfo - log proper message on CA's init failure.

*Accounting
CHANGE: NetworkAgent - remove support of perfSONAR summaries and add support of raw metrics.

*WMS
FIX: JobDB - don't trigger exception in webSummary if a site with a single dot is in the system
CHANGE: SiteDirector - added logging format and UTC timestamp to pilot wrapper
FIX: JobMonitoring - fix in getJobPageSummaryWeb() for showing correct sign of life for stalled jobs

*TS
FIX: TransformationManager - fix for wrong method called by the Manager

*RSS
NEW: SiteStatus object uses the RSS Cache
FIX: expiration time is a date (dirac-rss-query-db)

[v6r19p5]

*WMS
CHANGE: ParametricJob - added getParameterVectorLength() to replace getNumberOfParameters with a more detailed check of the job JDL validity
FIX: JobManagerHandler - restored the use of MaxParametricJobs configuration option

*Interfaces
FIX: Always use a list of LFNs for input data resolution (local run, mostly)

*tests
FIX: use rootPath instead of environment variable


[v6r19p4]

NEW: Added dummy setup.py in anticipation for standard installation procedure

*Core
CHANGE: SocketInfoFactory - version check of GSI at run time is removed

*Configuration 
FIX: Resources - fix RequiredTags in getQueue() function

*Interfaces
FIX: fix exception when using Dirac.Job.getJobJDL

*WMS
FIX: SiteDirector - fix proxy validity check in updatePilotStatus, a new proxy was 
     never created because isProxyValid returns non-empty dictionary
FIX: JobMonitoring - web table was not considering correctly Failed jobs because 
     stalled for setting the LastSignOfLife     

*DMS
FIX: StorageFactory - avoid complaining if Access option is not in SE section
CHANGE: dirac-dms-user-lfns - the wildcard flag will always assume leading "*" to match files, 
       unless the full path was specified in the wildcard no files were previously matched

*RSS
FIX: CacheFeederAgent resilient to command exceptions

*Resources
FIX: ARCComputingElement - the proxy environment variable was assumed before the 
     return value of the prepareProxy function was checked, which could lead to exceptions

[v6r19p3]

CHANGE: .pylintrc - disable redefined-variable-type
CHANGE: .pylintrc - max-nested-blocks=10 due to the many tests of result['OK']
CHANGE: use autopep8 for auto-formatting with following exceptions:
        tabs = 2 spaces and not 4
        line length check disabled (i.e. 120 characters instead of 80)
        Option for autopep8 are: --ignore E111,E101,E501

*Configuration
FIX: retrigger the initialization of the logger and the ObjectLoader after 
     all the CS has been loaded

*WMS
FIX: pilot commands will add /DIRAC/Extensions=extensions if requested
FIX: SiteDirector, pilotCommands - fix support for multiple values in the 
     RequiredTag CE parameter
FIX: MultiProcessorSiteDirector - fix dictionary changed size exception 

*Workflow
FIX: application log name can also come from step_commons.get['logFile']

*Resources
CHANGE: Condor, SLURM, SSHComputingElement - added parameters to force allocation
        of multi-core job slots

[v6r19p2]

*DMS
FIX: dirac-admin-allow-se: fix crash because of usage of old RSS function

*RSS
FIX: ResourceStatusDB - microseconds should always be 0 
FIX: Multiple fixes for the RSS tests

[v6r19p1]

*Core
FIX: ElasticSearchDB - certifi package was miscalled
FIX: ElasticSearchDB - added debug messages for DB connection

*Framework
FIX: ComponentInstaller - handling correctly extensions of DBs found in sql files

*WMS
FIX: SudoComputingElement - prevent message overwriting application errors
FIX: JobDB.getInputData now returns list of cleaned LFNs strings, possible "LFN:" 
     prefix is removed

*Interfaces
FIX: Dirac.py - bring back treatment of files in working local submission directory

[v6r19]

FIX: In multiple places - use systemCall() rather than shellCall() to avoid
     potential shell injection problems

FIX: All Databases are granting also REFERENCES grant to Dirac user to comply with
     more strict policies of MySQL version >= 5.7

*Accounting
NEW: new functionality to plot the data gathered by perfSONARs. It allows to 
     present jitter, one-way delay, packet-loss rate and some derived functions.
FIX: compatibility of AccountingDB with MySQL 5.7

*ConfigurationSystem
NEW: Allow to define FailoverURLs and to reference MainServers in the URLs

*FrameworkSystem
NEW: gLogger is replaced by the new logging system based on the python logging module
NEW: Added ElasticSearch backend for the logging
NEW: Central Backends configuration to customize their use by multiple components 
NEW: BundleDelivery - serves also CA's and CRL's all-in-one files
NEW: added shell scripts for generating CAs and CRLs with the possibility to specify the Input and/or output directories
CHANGE: can now send mails to multiple recipients using the NotificationClient
CHANGE: Make the new logging system thread-safe
FIX: Adapting query to MySLQ 5.7 "GROUP BY" clause
FIX: TopErrorMessagesReporter - more precise selection to please stricter versions of MySQL
CHANGE: ProxyGeneration - make RFC proxies by default, added -L/--legacy flag to dirac-proxy-init
        to force generation of no-RFC proxies

*Core
FIX: dirac-install - allow to use local md5 files
CHANGE: X509Chain - fixes to allow robot proxies with embedded DIRAC group extension
        ( allow DIRAC group extension not in the first certificate chain step )
CHANGE: BaseClient - recheck the useServerCertificate while establishing connection
        and take it into account even if it has changed after the client object creation    
FIX: PlainTransport - fixed socket creation in initAsClient()         
NEW: Technology preview of new logging system, based on standard python logging module
CHANGE: Added graphviz extension to sphinx builds
FIX: Added documentation of low level RPC/DISET classes
FIX: Gateway service - multiple fixes to resurrect the service and to correctly instantiate it
NEW: dirac-install will change the shebang of the python scripts to use the environment 
     python instead of the system one
NEW: Security.Utilities - methods to generate all-in-one CA certificates and CRLs files     
NEW: ElasticSearchDB - gets CA's all-in-one file from the BundleDelivery service if needed
NEW: genAllCAs.sh, genRevokedCerts.sh - DIRAC-free commands to generate all-in-one CA 
     certificates and CRLs files     
CHANGE: dirac-create-distribution-tarball - removing docs and tests directories when 
        creating release tarballs     

*DMS
CHANGE: FTSJob - use Request wrapper for the fts3 REST interface instead of pycurl based
        client
CHANGE: FTSHistoryView - drop FTSServer field from the view description   
CHANGE: FTSFile DB table: increased length of fields LFN(955), SourceSURL(1024), TargetSURL(1024)
CHANGE: Uniform length of LFN to 255 across DIRAC dbs
FIX: FTSJob - fix the serialization of 0 values
FIX: FTSFile, FTSJob - fix SQL statement generation for stricter versions of MySQL

*Resources
NEW: New method in the StorageElement to generate pair of URLs for third party copy.
     Implement the logic to generate pair of URLs to do third party copy. 
     This will be used mostly by FTS, but is not enabled as of now
FIX: StorageElement - fix different weird behaviors in Storage Element, in particular, 
     the inheritance of the protocol sections     
FIX: GFAL2 storage element: update for compatibility with GFAL2 2.13.3 APIs
NEW: Introduced Resources/StorageElementBases configuration section for definitions
     of abstract SEs to be used in real SEs definition by inheritance     

*RMS
NEW: dirac-rms-request - command including functionality of several other commands:
     dirac-rms-cancel|reset|show-request which are dropped. The required functionality
     is selected by the appropriate switches   

*RSS
NEW: Put Sites, ComputingElements, FTS and Catalogs under the status control of the
     RSS system 
NEW: Rewrote RsourceStatus/ResourceManagementDB tables with sqlAlchemy (RM DB with declarative base style)
NEW: SiteStatus client to interrogate site status with respect to RSS
CHANGE: introduced backward compatibility of RSS services with DIRAC v6r17 clients
CHANGE: moved some integration tests from pytest to unittest
CHANGE: Moved ResourceStatusDB to sqlAlchemy declarative_base
FIX: Automated setting of lastCheckTime and Dateffective in ResourceStatusDB and ResourceManagementDB
FIX: fixes for tables inheritance and extensions
FIX: fixes for Web return structure ("meta" column)
FIX: ResourceStatus, RSSCacheNoThread - fixed RSS cache generation 
FIX: ResourceStatus - fixes for getting status from the CS information
FIX: ResourceManagement/StatusDB - fixed bugs in meta parameter check
FIX: fixed incompatibility between Active/InActive RSS clients return format
FIX: SiteStatus - bug fixed in getSites() method - siteState argument not propagated to
     the service call
FIX: ResourceStatus - return the same structure for status lookup in both RSS and CS cases     
FIX: Bug fixes in scripts getting data out of DB


*Monitoring
CHANGE: DBUtils - change the bucket sizes for the monitoring plots as function of the time span

*WMS
NEW: SiteDirector - checks the status of CEs and Sites with respect to RSS  
NEW: pilotCommands - new ReplaceDIRACCode command mostly for testing purposes
NEW: JobAgent, JobWrapper - several fixes to allow the work with PoolComputingElement
     to support multiprocessor jobs    
NEW: JobScheduling - interpret WholeNode and NumberOfProcessors job JDL parameters and
     convert then to corresponding tags
NEW: SiteDirector - CEs can define QueryCEFlag in the Configuration Service which can be
     used to disallow querying the CE status and use information from PiltAgentsDB instead     
NEW: The application error codes, when returned, are passed to the JobWrapper, and maybe interpreted.
NEW: The JobWrapperTemplate can reschedule a job if the payload exits with status DErrno.EWMSRESC & 255 (222)
FIX: SiteDirector - unlink is also to be skipped for Local Condor batch system
FIX: JobDB - fixes necessary to suite MySQL 5.7
FIX: dirac-pilot, pilotTools - PYTHONPATH is cleared on pilot start, pilot option keepPP
     can override this
FIX: WMSAdministratorHandler - make methods static appropriately
FIX: Bug fix for correctly excluding WebApp extensions
CHANGE: JobScheduling - more precise site name while the job is Waiting, using the set of 
        sites at which the input files are online rather than checking Tier1s in eligible sites      
FIX: SiteDirector - aggregate tags for the general job availability test         
FIX: JobScheduling - bug fix in __sendToTQ()
FIX: pilotTools,pilotCommands - pick up all the necessary settings from the site/queue configuration
     related to Tags and multi-processor
NEW: SiteDirector - added option to force lcgBundle version in the pilot
FIX: SiteDirector - if MaxWaitingJobs or MaxTotalJobs not defined for a queue, assume a default value of 10
FIX: MatcherHandler - preprocess resource description in getMatchingTaskQueues()
FIX: JobDB - set CPUTime to a default value if not defined when rescheduling jobs

*TS
FIX: TransformationClient - fix issue #3446 for wrong file error counting in TS
FIX: TransformationDB - set ExternalID before ExternalStatus in tasks
BUGFIX: TransformationClient - fix a bug in the TS files state machine (comparing old status.lower() 
        with new status)

*Interfaces
CHANGE: Dirac API - expose the protocol parameter of getAccessURL()
CHANGE: Dirac API - added runLocal as an API method

*Docs
NEW: Documentation for developing with a container (includes Dockerfile)
NEW: Add script to collate release notes from Pull Request comments  
NEW: Chapter on scaling and limitations
CHANGE: Added documentation about runsv installation outside of DIRAC

*tests
NEW: Added client (scripts) system test
CHANGE: Add to the TS system test, the test for transformations with meta-filters
FIX: Minor fixes in the TS system test
FIX: correctly update the DFC DB configuration in jenkins' tests

[v6r17p35]

*Core
FIX: GOCDBClient - add EXTENSIONS & SCOPE tag support to GOCDB service queries.

[v6r17p34]

*SMS
FIX: StorageManagerClient - fix logic for JobScheduling executor when CheckOnlyTapeSEs is 
     its default true and the lfn is only on a tapeSE

[v6r17p33]

*WMS
FIX: StalledJobAgent - if no PilotReference found in jobs parameters, do as if there would be 
     no pilot information, i.e. set Stalled job Failed immediately
CHANGE: DownloadInputData - job parameters report not only successful downloads but also failed ones
FIX: JobDB - back port - set CPUTime to 0 if not defined at all for the given job 
FIX: JobDB - back port - use default CPUTime in the job description when rescheduling jobs

*Resources
FIX: ARCComputingElement - fix job submission issue due to timeout for newer lcg-bundles

[v6r17p32]

Resources:
CHANGE: /Computing/BatchSystems/Condor.py: do not copy SiteDirector's shell environment variables into the job environment

*WMS
CHANGE: Add option to clear PYTHONPATH on pilot start

[v6r17p31]

*RMS
FIX: ReqClient - avoid INFO message in client
*WMS
CHANGE: JobWrapper - allow SE-USER to be defined as another SE group (e.g. Tier1-USER)
*DMS
CHANGE: DMSHelpers - make resolveSEGroup recursive in order to be able to define SE groups in terms of SE groups

[v6r17p30]

*DMS
CHANGE: StorageElement - added status(), storageElementName(), checksumType() methods returning
        values directly without the S_OK structure. Remove the checks of OK everywhere
NEW: dirac-dms-add-file, DataManager - added option (-f) to force an overwrite of an existing file

*TS:
FIX: TransformationDB.py - set the ExternalID before the ExternalStatus in order to avoid inconsistent 
     tasks if setting the ExternalID fails

*StorageManagementSystem
FIX: StorageManagementClient.py - return the full list of onlineSites while it was previously happy 
     with only one

*Resources
FIX: HTCondorCEComputingElement.py - transfer output files(only log and err) for remote scheduler

[v6r17p29]

*WMS
CHANGE: split time left margins in cpuMargin and wallClockMargin. Also simplified check.


[v6r17p28]

*WMS
BUGFIX: JobScheduling - fix a bug introduced in 6r17p27 changes

*Monitoring
BUGFIX: MonitoringReporter - do not try to close the MQ connection if MD is not used

[v6r17p27]

*Configuration
FIX: ConfigurationClient - allow default value to be a tuple, a dict or a set

*Monitoring
CHANGE: DBUtils - change bucket sizes and simplify settings

*DMS
FIX: DMSRequestOperationsBase, RemoveFile - allow request to not fail if an SE is temporarily banned
FIX: dirac-admin-allow-se - first call of gLogger after its import

*RMS
CHANGE: remove scripts dirac-rms-show-request, dirac-rms-cancel-request and dirac-rms-reset-request 
        and replace with a single script dirac-rms-request with option (default is "show")
CHANGE: allow script to finalize a request if needed and set the job status appropriately

*Resources
FIX: LocalComputingElement - pilot jobIDs start with ssh to be compatible with pilotCommands. 
     Still original jobIDs are passed to getJobStatus. To be reviewed

*WMS
CHANGE: JobScheduling - assign a job to Group.<site>.<country>, if input files are at <site>.<country>.
        If several input replicas, assign Waiting to "MultipleInput"

[v6r17p26]

*Core
FIX: dirac-install.py to fail when installation of lcgBundle has failed
FIX: ClassAdLight - getAttributeInt() and getAttributeFloat() return None 
     if the corresponding JDL attribute is not defined

*MonitoringSystem
CHANGE: The Consumer and Producer use separate connections to the MQ; 
        If the db is not accessible, the messaged will not be consumed.

*WMS
FIX: JobDB - fix the case where parametric job placeholder %j is used in the JobName attribute
FIX: JobDB - take into account that ClassAdLight methods return None if numerical attribute is not defined
FIX: ParametricJob utility - fixed bug in evaluation of the ParameterStart|Step|Factor.X job numerical attribute

[v6r17p25]

*Monitoring
NEW: Implemented the support of monthly indexes and the unit tests are fixed

*RMS
FIX: RequestExecutingAgent - fix infinite loop for duplicate requests

*WMS 
NEW: ARCComputingElement - add support for multiprocessor jobs

[v6r17p24]

*WMS
FIX: SiteDirector - unlink is also to be skipped for Local Condor batch system

[v6r17p23]

*WMS
FIX: get job output for remote scheduler in the case of HTCondorCE

[v6r17p22]

*Framework
FIX: NotificationClient - added avoidSpam flag to sendMail() method which is propagated to
     the corresponding service call
     
*Integration
FIX: several fixes in integration testing scripts     

[v6r17p21]

*Core
NEW: Mail.py - added mechanism to compare mail objects
FIX: Grid.py - take into account the case sometimes happening to ARC CEs 
     where ARC-CE BDII definitions have SubClusters where the name isn't set to 
     the hostname of the machine

*Framework
FIX: Notification service - avoid duplicate emails mechanism 

[v6r17p20]

*Core
NEW: API.py - added __getstate__, __setstate__ to allow pickling objects inheriting
     API class by special treatment of internal Logger objects, fixes #3334

*Framework
FIX: SystemAdministrator - sort software version directories by explicit versions in the
     old software cleaning logic
FIX: MonitoringUtilities - sets a suitable "unknown" username when installing DIRAC from scratch, 
     and the CS isn't initialized fully when running dirac-setup-site     
CHANGE: Logger - added getter methods to access internal protected variables, use these methods
        in various places instead of access Logger protected variables     

*WMS
CHANGE: JobDB - removed unused CPUTime field in the Jobs table
CHANGE: JobScheduling - make check for requested Platform among otherwise eligible sites
        for a given job, fail jobs if no site with requested Platform are available

*RSS
FIX: Commands - improved logging messages

*SMS
FIX: StorageManagerClient - instantiate StorageElement object with an explicit vo argument,
     fixes #3335

*Interfaces
NEW: dirac-framework-self-ping command for a server to self ping using it's own certificate

[v6r17p19]

*Core
FIX: Adler - fix checksum with less than 8 characters to be 8 chars long

*Configuration
FIX: VOMS2CSAgent - fix to accomodate some weird new user DNs (containing only CN field)

*DMS
FIX: FileCatalog - fix for the doc strings usage in file catalog CLI, fixes #3306
FIX: FileCatalog - modified recursive file parameter setting to enable usage of the index

*SMS
CHANGE: StorageManagerClient - try to get sites with data online if possible in getFilesToStage

*RMS
FIX: RequestExecutingAgent - tuning of the request caching while execution

*WMS
FIX: DownloadInputData - do not mistakenly use other metadata from the replica info than SEs
FIX: JobScheduling - put sites holding data before others in the list of available sites
FIX: JobScheduling - try and select replicas for staging at the same site as online files
FIX: SiteDirector - keep the old pilot status if the new one can not be obtained in updatePilotStatus()

*Resources
FIX: CREAMComputingElement - return error when pilot output is missing in getJobOutput()

*Monitoring
FIX: DBUtils - change the buckets in order to support queries which require more than one year 
     data. The maximum buckets size is 7 weeks

[v6r17p18]

*Framework
NEW: SystemAdministrator - added possibility to remove old software installations keeping
     only a predefined number of the most recent ones.

*DMS
FIX: RemoveReplica - removing replica of a non-existing file is considered successful

*SMS
CHANGE: StorageManagerClient - restrict usage of executeWithUserProxy decorator 
        to calling the SE.getFileMetadata only; added flag to check only replicas 
        at tape SEs
        
*WMS
FIX: JobScheduling - added CS option to flag checking only replicas at tape SEs;
     fail jobs with input data not available in the File Catalog        

[v6r17p17]

*DMS
NEW: FTSAgent has a new CS parameter ProcessJobRequests to be able to process job
     requests only. This allows to run 2 FTS agents in parallel
     
*Resources
FIX: GFAL2_StorageBase - only set the space token if there is one to avoid problems
     with some SEs     

[v6r17p16]

*Configuration
FIX: VOMS2CSAgent - create user home directory in the catalog without
     recursion in the chown command
     
*RMS
FIX: RequestExecutingAgent - catch error of the cacheRequest() call
FIX: ReqClient - enhanced log error message

*SMS
FIX: StorageManagerClient - treat the case of absent and offline files on an SE 
     while staging
     
*TS
FIX: TaskManagerBase - process tasks in chunks of 100 in order to 
     update faster the TS (tasks and files)          

*WMS
FIX: JobScheduling - do not assume that all non-online files required staging

[v6r17p15]

*WMS
CHANGE: StalledJobAgent - ignore or prolong the Stalled state period for jobs 
        at particular sites which can be suspended, e.g. Boinc sites

[v6r17p14]

*Core
FIX: PrettyPrint.printTable utility enhanced to allow multi-row fields and
     justification specification for each field value  

*Accounting
NEW: DataStore - allow to run several instances of the service with only one which
     is enabled to do the bucketing

*RMS
NEW: new dirac-rms-list-req-cache command to list the requests in the ReqProxies services

*Interfaces
CHANGE: Dirac API - make several private methods visible to derived class

[v6r17p13]

*Core
NEW: Proxy - added executeWithoutServerCertificate() decorator function 

*Resources
FIX: CREAMComputingElement - split CREAM proxy renewal operation into smaller chunks for 
     improved reliability

[v6r17p12]

*Framework
FIX: SecurityFileLog  - when the security logs are rotated, the buffer size is reduced
     to 1 MB to avoid gzip failures ( was 2 GBs )

*WMS
FIX: pilotCommands - fix for interpreting DNs when saving the installation environment
FIX: SandboxStoreClient - do not check/make destination directory if requested sandbox 
     is returned InMemory

*TS
FIX: TransformationAgent CS option MaxFiles split in MaxFilesToProcess and MaxFilesPerTask,
     MaxFiles option is interpreted as MaxFilesPerTask for backward compatibility

*Resources
NEW: Added plug-ins for GSIFTP and HTTPS Storage protocols 

[v6r17p11]

*Core
FIX: ElasticSearchDB - set a very high number (10K) for the size of the ElasticSearch result

*Monitoring
FIX: MonitoringDB - et a very high number (10K) for the size of the ElasticSearch result

*WMS
FIX: pilotCommands - get the pilot environment from the contents of the bashrc script

*DMS
FIX: RemoveReplica - fix for the problem that if an error was set it was never reset
FIX: SE metadata usage in several components: ConsistencyInspector, DataIntwgrityClient,
     FTSRequest, dirac-dms-replica-metadata, StageMonitorAgent, StageRequestAgent,
     StorageManagerClient, DownloadInputData, InputDataByProtocol

[v6r17p10]

*Core
NEW: Logger - printing methods return True/False if the message was printed or not
FIX: ElastocSearchDB - error messages demoted to warnings

*Monitoring
FIX: MonitoringReporter - create producers if the CS definitions are properly in place

*TS
CHANGE: TaskManagerPlugin - allow to redefine the AutoAddedSites for each job type

[v6r17p9]

*WMS
BUGFIX: JobScheduling - bug fixed introduced in the previous patch 
NEW: pilotTools - introduced -o swicth for a generic CS option

*SMS
FIX: StorageManagerClient - fixes in the unit test

*DMS
FIX: FileManagerPs - in _getFileLFNs() - break a long list of LFNs into smaller chunks

[v6r17p8]

*Core
NEW: DErrno.ENOGROUP error to denote proxies without DIRAC group extension embedded
CHANGE: X509Chain - use DErrno.ENOGROUP error
FIX: dirac-install, dirac-deploy-scripts - fixes to allow DIRAC client installation on
     recent MacOS versions with System Integrity Protection feature
CHANGE: Proxy - added executionLock optional argument to executeWithUserProxy() decorator
        to lock while executing the function with user proxy 
FIX: Proxy - fix indentation in getProxy() preventing looping on the DNs  

*Framework
FIX: ProxyDB - fix of error message check in completeDelegation()

*WMS
FIX: TaskQueueDB - when an empty TaskQueue is marked for deletion, it can still get matches 
     which result in no selected jobs that produced unnecessary error messages 
FIX: JobScheduling executor - calls getFilesToStage() with a flag to lock while file lookup
     with user proxy; same for InputData executor for calling _resolveInputData()      

*TS
FIX: FileReport - fix in setFileStatus() for setting status for multiple LFNs at once

*SMS
FIX: StorageManagerClient - in getFilesToStage() avoid using proxy if no files to check
     on a storage element

*Resources
FIX: GFAL2_XROOTStorage - fix to allow interactive use of xroot plugin
FIX: GFAL2_StorageBase - enable IPV6 for gsiftp

[v6r17p7]

*DMS
FIX: dirac-dms-user-lfns - do not print out empty directories

*WMS
FIX: InputData Executor, JobWrapper - use DataManager.getReplicasForJobs() for
     getting input data replicas

*TS
FIX: TransformationAgent - use DataManager.getReplicasForJobs() for transformations
     creating jobs  

[v6r17p6]

*DMS
NEW: DataManager - add key argument forJobs (default False) in getReplicas() in order 
     to get only replicas that can be used for jobs (as defined in the CS); added
     getReplicasForJobs(), also used in the Dirac API

*SMS
FIX: Stager agents - monitor files even when there is no requestID, e.g. dCache returns None 
     when staging a file that is already staged    

*Resources
FIX: StorageFactory - bug fixes when interpreting SEs inheriting other SE parameters
NEW: Test_StorageFactory unit test and corresponding docs
FIX: Torque - some sites put advertising in the command answer that can not be parsed:
     redirect stderr to /dev/null

[v6r17p5]

*Resources
FIX: LcgFileCatalogClient - do not evaluate GUID if it is not a string

[v6r17p4]

*Configuration
FIX: Utilities - fixed interpretation of weird values of GlueCEPolicyMaxWallClockTime
     BDII parameter; newMaxCPUTime should is made integer

*Framework
FIX: Logger - make subloggers processing messages with the same level
     as the parent logger

*Docs
NEW: Updated documentation in several sections

*DMS
FIX: RemoveReplica operation - don't set file Done in RemoveReplicas if there is an error

[v6r17p3]

*RSS
FIX: Synchronizer - the sync method removes the resources that are no longer 
     in the CS from the DowntimeCache table

*DMS
CHANGE: dirac-dms-find-lfns - added SE switch to look for files only having
        replicas on a given SE (list)

*TS
FIX: TaskManager - optimization of the site checking while preparing job; optimized
     creation of the job template

*Resources
CHANGE: GFAL2_SRM2Storage, SRM2Storage - added gsiftp to the list of OUTPUT protocols 

[v6r17p2]

*Monitoring
FIX: ElasticSearchDB - fixes required to use host certificate for connection;
     fixes required to pass to version 5.0.1 of the elasticsearch.py binding

[v6r17p1]

*RSS
FIX: GOCDBSync - make commmand more verbose and added some minor fixes

[v6r17]

*Core
FIX: Adler - check explicitly if the checksum value is "False"
FIX: install_site.sh - added command line option to choose DIRAC version to install
NEW: ComponentInstaller - added configuration parameters to setup NoSQL database

*Framework
CHANGE: Logger - test level before processing string (i.e. mostly converting objects to strings)  
CHANGE: dirac-proxy-init - check and attempt to update local CRLs at the same time as
        generating user proxy
CHANGE: ProxyManager service - always store the uploaded proxy even if the already stored
        one is of the same validity length to allow replacement in case of proxy type
        changes, e.g. RFC type proxies           

*DMS
NEW: Next in implementation multi-protocol support for storage elements. When performing 
     an action on the StorageElement, instead of looping over all the protocol plugins, 
     we loop over a filtered list. This list is built taking into account which action 
     is taken (read vs write), and is also sorted according to lists defined in the CS.
     The negotiation for third party transfer is also improved: it takes into account all 
     possible protocols the source SE is able to produce, and all protocols the target is 
     able to receive as input.
NEW: StorageElement - added methods for monitoring used disk space
FIX: ReplicateAndRegister - fix the case when checksum is False in the FC
NEW: DMSHelpers - get list of sites from CS via methods; allow to add automatically sites 
     with storage

*RSS
NEW: FreeDiskSpace - added new command which is used to get the total and the remaining 
     disk space of all dirac storage elements that are found in the CS and inserts the 
     results in the SpaceTokenOccupancyCache table of ResourceManagementDB database.  
NEW: GOCDBSync command to ensure that all the downtime dates in the DowntimeCache 
     table are up to date       

Resources*
NEW: Updated Message Queue interface: MQ service connection management, support for
     SSL connections, better code arrangement

*Workflow
FIX: Modulebase, Script - avoid too many unnecessarily different application states

*WMS
FIX: JobStateUpdate service - in setJobStatusBulk() avoid adding false information when adding 
     an application status
     
*TS
FIX: TaskManager, TaskManagerAgentBase - standardize the logging information; removed unnecessary 
     code; use iterators wherever possible     
NEW: Introduced metadata-based filters when registering new data in the TS as catalog       

[v6r16p6]

*WMS
NEW: Added MultiProcessorSiteDirector section to the ConfigTemplate.cfg

*DMS
FIX: FileCatalogClient - added missing read methods to the interface description
     getDirectoryUserMetadata(), getFileUserMetadata()

[v6r16p5]

FIX: included patches from v6r15p27

[v6r16p4]

FIX: applied fixes from v6r15p26

[v6r16p3]

FIX: incorporated fixes from v6r15p25

[v6r16p2]

*Configuration
CHANGE: VOMS2CSAgent - remove user DNs which are no more in VOMS. Fixes #3130

*Monitoring
CHANGE: WMSHistory - added user, jobgroup and usergroup selection keys

*DMS
FIX: DataManager - retry checksum calculation on putAndRegister, pass checksum to the DataManager
     object in the FailoverTransfer object.
FIX: DatasetManager, FileCatalogClientCLI - bug fixes in the dataset management and commands      
     
*WMS
CHANGE: JobManager - added 'Killed' to list of jobs status that can be deleted     

[v6r16p1]

*Monitoring
CHANGE: MonitorinDB - allow to use more than one filter condition

*WMS
CHANGE: StalledJobAgent - send a kill signal to the job before setting it Failed. This should 
        prevent jobs to continue running after they have been found Stalled and then Failed.

[v6r16]

*Core
CHANGE: dirac-install, dirac-configure - use Extensions options consistently, drop
        ExtraModule option
CHANGE: dirac-install - use insecure ssl context for downloading files with urllib2.urlopen    
CHANGE: GOCDBClient - replaced urllib2 with requests module
        FIX: dirac-setup-site - added switch to exitOnError, do not exit on error by default
CHANGE: Added environment variables to rc files to enable certificates verification (necessary for python 2.7.9+)
FIX: ComponentInstaller - always update CS when a database is installed, even if it is
     already existing in the db server 
FIX: SSLSocketFactory - in __checkKWArgs() use correct host address composed of 2 parts      

*Framework
FIX: SystemAdministrator service - do not install WebAppDIRAC by default, only for the host
     really running the web portal

*Accounting
FIX: JobPolicy - remove User field from the policy conditions to fix a problem that 
     non-authenticated user gets more privileges on the Accounting info.

*Monitoring
NEW: New Monitoring system is introduced to collect, analyze and display various
     monitoring information on DIRAC components status and behavior using ElasticSearch
     database. The initial implementation is to collect WMSHistory counters.

*DMS
NEW: MoveReplica operation for the RMS system and a corresponding dirac-dms-move-replica-request
     comand line tool

*Resources
NEW: MessageQueue resources to manage MQ connections complemented with
     MQListener and MQPublisher helper classes
NEW: SudoComputingElement - computing element to execute payload with a sudo to a dedicated
     UNIX account     

[v6r15p27]

*Configuration
FIX: CSAPI - changed so that empty but existing options in the CS can be still
     modified

[v6r15p26]

*WMS
FIX: SandboxStoreClient - ensure that the latest sandbox is returned in the Web
     portal in the case the job was reset.

[v6r15p25]

*Resources
FIX: HTCondorCEComputingElement - cast useLocalSchedd to bool value even if it
     is defined as srting

[v6r15p24]

*Resources
CHANGE: HTCondorCE - added option to use remote scheduler daemon

[v6r15p23]

*DMS
FIX: dirac-dms-find-lfns - fixed bug causing generl script failure

[v6r15p22]

*Interfaces
CHANGE: Dirac API - add possibility to define the VO in the API
CHANGE: Dirac API - add checkSEAccess() method for checking SE status

[v6r15p21]

*WMS
FIX: removed default LCG version from the pilot (dirac-install will use the one of the requested release)

*RMS
FIX: reject bad checksum

[v6r15p20]

*Framework
FIX: SystemAdministratorHandler - in updateSoftware() put explicitly the project
     name into the command
FIX: ComponentInstaller - added baseDir option to the mysql_install_db call
     while a fresh new database server installation     

[v6r15p19]

*Core
FIX: dirac-install - lcg-binding version specified in the command switch
     overrides the configuration option value
     
*DMS
FIX: RemoveFile operation - Remove all files that are not at banned SEs

*TMS
FIX: FileReport - after successful update of input files status, clear the 
     cache dictionary to avoid double update      

[v6r15p18]

*Configuration
FIX: Utilities - take into account WallClock time limit while the MaxCPUTime
     evaluation in the Bdii@CSAgent 

*DMS
FIX: FTSJob - specify checksum type at FTS request submission

*StorageManagement
FIX: StorageManagerClient - in getFilesToStage() avoid exception in case
     of no active replicas

*Resources
FIX: StorageBase - in getParameters() added baseURL in the list of parameters returned 

*WMS
FIX: CPUNormalization - minor code rearrangement

[v6r15p17]

*Core
CHANGE: GOCDBClient - catch all downtimes, independently of their scope
FIX: LSFTimeLeft - accept 2 "word" output from bqueues command
CHANGE: dirac-install - create bashrc/cshrc with the possibility to define
        installation path in the $DIRAC env variable, this is needed for
        the cvmfs DIRAC client installation

[v6r15p16]

*Core
CHANGE: AgentModule - added a SIGALARM handler to set a hard timeout for each Agent
        cycle to avoid agents stuck forever due to some faults in the execution code

*DMS
FIX: DataManager - cache SE status information in filterTapeReplicas() to speed up execution
     
*WMS
BUGFIX: InputDataByProtocol - the failed resolution for local SEs was not considered correctly:
        if there were other SEs that were ignored (e.g. because on tape)     
     
*TS
FIX: TransformationAgent - in getDataReplicasDM() no need to get replica PFNs     

[v6r15p15]

*Configuration
CHANGE: VOMS2CSAgent - added new features: deleting users no more registered in VOMS;
        automatic creation of home directories in the File Catalog for new users

*WMS
CHANGE: JobScheduling - correct handling of user specified sites in the executor,
        including non-existent (misspelled) site names
FIX: CPUNormalization - accept if the JOBFEATURES information is zero or absent        

[v6r15p14]

*Core
FIX: BaseClient - proper error propagation to avoid excessive output in the logger

*Configuration
CHANGE: Resources helper - in getStorageElementOptions() dereference SEs containing
        BaseSE and Alias references

*Accounting
FIX: AccountingDB - changes to use DB index to speed-up removal query

*DMS
CHANGE: DMSHelpers - define SE groups SEsUsedForFailover, SEsNotToBeUsedForJobs, 
        SEsUsedForArchive in the Operations/DataManagement and use them in the
        corresponding helper functions
FIX: FTSJob - temporary fix for the FTS rest interface Request object until it is
     fixed in the FTS REST server         

*Resources
FIX: HTCondorCEComputingElement - check that some path was found in findFile(), return with error otherwise
CHANGE: ARCComputingElement - consider jobs in Hold state as Failed as they never come back
CHANGE: ARCComputingElement - do not use JobSupervisor tool for bulk job cancellation as
        it does not seem to work, cancel jobs one by one
FIX: ARCComputingElement - ensure that pilot jobs that are queued also get their proxies renewed on ARC-CE        

*WMS
FIX: SiteDirector - ensure that a proxy of at least 3 hours is available to the updatePilotStatus 
     function so that if it renews any proxies, it's not renewing them with a very short proxy

[v6r15p13]

*Resources
FIX: HTCondorCEComputingElement - fixed location of log/output files 
  
*TS
FIX: ValidateOutputDataAgent - works now with the DataManager shifter proxy

[v6r15p12]

*Core
FIX: Graphs - make sure matplotlib package is always using Agg backend
FIX: cshrc - added protection for cases with undefined environment variables
NEW: AuthManager - added possibility to define authorization rules by VO
     and by user group

*Configuration
NEW: Resources, ComputingElement(Factory) - added possibility to define site-wide
     CE parameters; added possibility to define common parameters for a given
     CE type.

*Framework
FIX: SystemAdministrator service - avoid using its own client to connect
     to itself for storing host information
FIX: SystemAdministratorClientCLI, dirac-populate-component-db - fix insertion
     of wrongly configured component to the ComponentMonitorDB     

*DMS
FIX: FileCatalog service - fix the argument type for getAncestor(), getDescendents()

*WMS
NEW: JobCleaningAgent - add an option (disabled by default) to remove Jobs from the 
     dirac server irrespective of their state

*Resources
CHANGE: HTCondorCE - added new configurable options - ExtraSubmitString, WorkingDirectory
        DaysToKeepLogs

[v6r15p11]

*Framework
NEW: dirac-proxy-destroy command to destroy proxy locally and in the ProxyManager
     service
CHANGE: ProxyManagerClient - reduce the proxy caching time to be more suitable
        for cases with short VOMS extensions     

*Configuration
FIX: VOMS2CSAgent - fixed typo bug in execute()

*RMS
FIX: RequestTask - fix if the problem when the processing of an operation times out, 
     there was no increment of the attempts done.

*DMS
FIX: FTSAgent - avoid FTS to fetch a request that was canceled

*Resources
FIX: HTCondorCE - protect against non-standard line in 'job status' list in the getJobStatus()
CHANGE: ComputingElement - reduce the default time length of the payload proxy to accomodate
        the case with short VOMS extensions

[v6r15p10]

*Core
FIX: MySQL - do not print database access password explicitly in the logs

*Configuration
CHANGE: VOMS2CSAgent - show in the log if there are changes ready to be committed
CHANGE: Bdii2CSAgent - get information from alternative BDII's for sites not 
        existing in central BDII

*Framework
FIX: ComponentInstaller - fixed location of stop_agent file in the content of t file
     of the runsv tool 

*RMS
FIX: Changed default port of ReqProxy service to 9161 from 9198

*Resources
FIX: BatchSystem/Condor, HYCondroCEComputingElement - more resilient parsing 
     of the status lookup command
FIX: CREAMComputingElement - in case of glite-ce-job-submit error print our both 
     std.err and std.out for completeness and better understanding    

*DMS
FIX: FileCatalogClient - bug fix in getDirectoryUserMetadata()

*Interfaces
FIX: Dirac - in replicateFile() in case of copying via the local cache check if 
     there is another copy for the same file name is happening at the same time

[v6r15p9]

*Configuration
FIX: fixed CS agents initialization bug

*DMS
FIX: fixed inconsistency between DataIntegrity and ConsistencyInspector modules

*Interfaces
FIX: Fix download of LFNs in InputSandbox when running job locally

[v6r15p8]

*Configuration
NEW: Added DryRun option for CS agents (false by default, True for new installations)

[v6r15p7]

*Core
CHANGE: Enabled attachments in the emails

*TS
*CHANGE: Added possibility for multiple operations in Data Operation Transformations

[v6r15p6]

*Resources
FIX: FCConditionParser: ProxyPlugin handles the case of having no proxy

*WMS
FIX: MJF messages correctly parsed from the pilot
NEW: Added integration test for TimeLeft utility and script calling it

[v6r15p5]

Included fixes from v6r14p36 patch release

*Framework
FIX: added GOCDB2CSAgent in template
FIX: Fixed permissions for HostLogging

*DMS
FIX: Introduced hopefully temporary fix to circumvent globus bug in gfal2

*WMS:
FIX: added test for MJF and made code more robust

*RSS
NEW: HTML notification Emails


[v6r15p4]

Included fixes from v6r14p35 patch release

*Core
NEW: Added a new way of doing pfnparse and pfnunparse using the standard python library. 
     The two methods now contains a flag to know which method to use. By default, the old 
     hand made one is used. The new one works perfectly for all standard protocols, except SRM

*RSS
FIX: dirac-rss-sync - command fixed to work with calling services rather than 
     databases directly
     
*Resources     
CHANGE: In multiple Storage classes use pfnparse and pfnunparse methods to manipulate
        url strings instead of using just string operations
NEW: A new attribute is added to the storage plugins: DYNAMIC_OPTIONS. This allows to construct 
     URLs with attributes going at the end of the URL, in the form ?key1=value1&key2=value2 
     This is useful for xroot and http.         

[v6r15p3]

Included changes from v6r14p34 patch release

*Accounting
FIX: DataStoreClient - catch all exceptions in sending failover accounting 
     requests as it could disrupt the logic of the caller 

*DMS
CHANGE: dirac-dms-show-se-status - added switches to show SEs only accessible by
        a given VO and SEs not assigned to any VO
FIX: dirac-dms-replicate-and-register-request - prints out the new request IDs
     to allow their monitoring by ID rather than possibly ambiguous request name      

[v6r15p2]

*WMS
FIX: pilotCommands - protect calls to external commands in case of empty
     or erroneous output
FIX: Matcher - fixed bug in the tag matching logic: if a site presented an empty
     Tag list instead of no Tag field at all, it was interpreted as site accepts
     all the tags
FIX: Matcher - matching parameters are printed out in the Matcher rather than
     in the TaskQueueDB, MaxRAM and Processors are not expanded into tags           

[v6r15p1]

Included patches for v6r14p32

*Configuration
CHANGE: Resources helper - remove "dips" protocol from the default list of third party
        protocols

*Resources
FIX: XROOTStorage - bug fixed in __createSingleDirectory() - proper interpretation
     of the xrootClient.mkdir return status
FIX: XROOTStorage unit test reenabled by mocking the xrootd import      

[v6r15]

Removed general "from DIRAC.Core.Utilities import *" in the top-level __init__.py

Made service handlers systematically working with unicode string arguments
Added requirements.txt and Makefile in the root of the project to support pip style installation

DIRAC documentation moved to the "docs" directory if the DIRAC project from the
DIRACDocs separate project.

*Accounting
CHANGE: INTEGER -> BIGINT for "id" in "in" accountingDB tables

*Core
NEW: The S_ERROR has an enhanced structure containing also the error code and the call
     stack from where the structure was created
NEW: DErrno module to contain definitions of the DIRAC error numbers and standard
     descriptions to be used from now on in any error code check      
CHANGE: gMonitor instantiation removed from DIRAC.__init__.py to avoid problems in
        documentation generation
CHANGE: removed Core.Utilities.List.sortList (sorted does the job)
CHANGE: removed unused module Core.Utilities.TimeSeries
NEW: dirac-install - makes us of the DIRAC tar files in CVMFS if available
NEW: dirac-install-client - a guiding script to install the DIRAC client from A to Z        
CHANGE: dirac-install - when generating bashrc and cshrc scripts prepend DIRAC paths
        to the ones existing in the environment already
NEW: MJFTimeLeft - using Machine JOb features in the TimeLeft utility
FIX: BaseClient - only give warning log message "URL banned" when one of the
     service URLs is really banned
CHANGE: DISET components - improved logic of service URL retries to speedup queries
        in case of problematic services     
NEW: dirac-rss-policy-manager - allows to interactively modify and test only the 
     policy section of Dirac.cfg     
FIX: XXXTimeLeft - do not mix CPU and WallTime values     
FIX: ComponentInstaller - longer timeout for checking components PID (after restart)
CHANGE: Proxy - in executeWithUserProxy() when multiple DNs are present, try all of them
CHANGE: List utility - change uniqueElements() to be much faster
NEW: Platform - added getPlatform() and getPlatformTuple() utilities to evaluate lazily the
     DIRAC platform only when it is needed, this accelerates DIRAC commands not needing
     the platform information. 

*Configuration
NEW: GOCDB2CSAgent agent to synchronize GOCDB and CS data about perfSONAR services
NEW: VOMS2CSAgent to synchronize VOMS user data with the DIRAC Registry
CHANGE: ConfigurationData - lazy config data compression in getCompressedData()

*Framework
CHANGE: SystemAdministratorIntegrator - make initial pinging of the hosts in parallel
        to speed up the operation
CHANGE: InstalledComponentsDB - table to cache host status information populated
        by a periodic task    
NEW: ComponentInstaller Client class to encapsulate all the installation utilities
     from InstallTools module    
NEW: SystemAdministratorClientCLI - added uninstall host command
NEW: SystemAdministratorClientCLI - added show ports command
NEW: SystemAdministratorHandler - added getUsedPorts() interface
NEW: SystemAdministratorHandler - show host command shows also versions of the Extensions
NEW: InstalledComponentsDB - added Extension field to the HostLogging table 
FIX: SystemLoggingDB - fixed double creation of db tables

*Accounting
FIX: DataStoreClient - Synchronizer based decorators have been replaced with a simple 
     lock as they were blocking addRegister() during every commit(); 

*RSS
NEW: CE Availability policy, closing #2373
CHANGE: Ported setStatus and setToken rpc calls to PublisherHandler from LHCb implementation
NEW: E-mails generated while RSS actions are now aggregated to avoid avalanches of mails
NEW: dirac-rss-sync is also synchronizing Sites now

*DMS
CHANGE: FileCatalogClient - make explicit methods for all service calls
CHANGE: DataManager, StorageElement - move physical accounting the StorageElement
CHANGE: FileCatalog - added recursive changePathXXX operations
CHANGE: FileCatalog contained objects have Master attribute defined in the CS. Extra check of eligibility of the catalogs specified explicitely. No-LFN write methods return just the Master result to be compatible with the current use in the clients.
CHANGE: Removed LcgFileCatalogXXX obsoleted classes
NEW: ConsistencyInspector class to perform data consistency checks between 
     different databases
CHANGE: FileCatalog(Client) - refactored to allow clients declare which interface
        they implement     
NEW: FileCatalog - conditional FileCatalog instantiation based on the configured
     Operations criteria        

*TS
CHANGE: TransformationDB table TaskInputs: InputVector column from BLOB to MEDIUMTEXT
FIX: TaskManager - fix bug in case there is no InputData for a task, the Request created 
     for the previous task was reassigned
NEW: TaskManager - possibility to submit one bulk job for a series of tasks     

*WMS
NEW: TaskQueueDB - possibility to present requirements in a form of tags from the 
     site( pilot ) to the jobs to select ones with required properties
FIX: JobWrapper - the InputData optimizer parameters are now DEncoded     
CHANGE: JobAgent - add Processors and WholeNode tags to the resources description
CHANGE: SiteDirector - flag to always download pilot output is set to False by default
FIX: SiteDirector - using PilotRunDirectory as WorkingDirectory, if available at the CE 
     level in the CS. Featire requested in issue #2746
NEW: MultiProcessorSiteDirector - new director to experiment with the multiprocessor/
     wholeNode queues
CHANGE: JobMemory utility renamed to JobParameters
CHANGE: CheckWNCapabilities pilot command changed to get WN parameters from the
        Machine Job Features (MJF) - NumberOfProcessors, MaxRAM    
NEW: JobManager, ParametricJob - utilities and support for parametric jobs with multiple
     parameter sequences      
NEW: SiteDirector - added logic to send pilots to sites with no waiting pilots even if
     the number of already sent pilots exceeds the number of waiting jobs. The functionality
     is switched on/off by the AddPilotsToEmptySites option.        

*RMS
FIX: Request - fix for the case when one of the request is malformed, the rest of 
     the requests could not be swiped
FIX: ReqProxyHandler - don't block the ReqProxy sweeping if one of the request is buggy     
CHANGE: ReqProxyHandler - added monitoring counters
NEW: ReqProxyHandler - added interface methods to list and show requests in a ReqProxy

*Resources
FIX: SRM2Storage - do not add accounting to the output structure as it is done in 
     the container StorageElement class
CHANGE: Add standard metadata in the output of all the Storage plugins     

*Interfaces
NEW: Job API - added setParameterSequence() to add an arbitrary number of parameter
     sequences for parametric jobs, generate the corresponding JDL

*tests
NEW: The contents of the TestDIRAC package is moved into the tests directory here

[v6r14p39]

Patch to include WebApp version v1r6p32

[v6r14p38]

*Core
CHANGE: Unhashable objects as DAG graph nodes

*RMS
CHANGE: Added possibility of constant delay for RMS operations

[v6r14p37]

*Core
NEW: Added soft implementation of a Direct Acyclic Graph

*Configuration
FIX: Bdii2CSAgent finds all CEs of a site (was finding only one)

*Resources
FIX: Make sure transferClient connects to the same ProxyStorage instance

[v6r14p36]

*Core
FIX: Sending mails to multiple recipients was not working

*WMS
FIX: Allow staging from SEs accessible by protocol


[v6r14p35]

*Core
FIX: SOAPFactory - fixes for import statements of suds module to work with the
     suds-jurko package that replaces the suds package

*Resources
FIX: BatchSystems.Torque - take into account that in some cases jobID includes
     a host name that should be stripped off
FIX: SSHComputingElement - in _getJobOutputFiles() fixed bug where the output
     of scpCall() call was wrongly interpreted    
FIX: ProxyStorage - evaluate the service url as simple /DataManagement/StorageElementProxy
     to solve the problem with redundant StorageElementProxy services with multiple
     possible urls       
     
*RSS
CHANGE: Configurations.py - Added DTScheduled3 policy (3 hours before downtime)     
     
*WMS
FIX: pilotCommands - take into account that in the case of Torque batch system
     jobID includes a host name that should be stripped off   
       
[v6r14p34]

*Configuration
FIX: Bdii2CSAgent - reinitilize the BDII info cache at each cycle in order not to 
     carry on obsoleted stuff. Fixes #2959

*Resources
FIX: Slurm.py - use --partition rather --cluster for passing the DIRAC queue name
FIX: DIPStorage - fixed bug in putFile preventing third party-like transfer from
     another DIPS Storage Element. Fixes #2413

*WMS
CHANGE: JobWrapper - added BOINC user ID to the job parameters
FIX: pilotCommands - interpret SLURM_JOBID environment if present
FIX: WMSClient - strip of comments in the job JDL before any processing.
     Passing jdl with comments to the WMS could provoke errors in the
     job checking.

[v6r14p33]

*WMS
FIX: JobAgent - included a mechanism to stop JobAgent if the host operator
     creates /var/lib/dirac_drain
FIX: CPUNormalization - fixed a typo in getPowerFromMJF() in the name of the
     exception log message           

[v6r14p32]

*Core
FIX: InstallTools - getStartupComponentStatus() uses "ps -p <pid>" variant of the
     system call to be independent of the OS differences

*DMS
FIX: RemoveReplica - bulkRemoval() was modifying its input dict argument and returning it,
     which was useless, only modify argument

*WMS
CHANGE: CPUNormalization - get HS'06 worker node value from JOBFEATURES if available

*RMS
FIX: ReqClient - bug fixed preventing the client to contact multiple instances of ReqManager
     service

[v6r14p31]

*DMS
FIX: FTSAgent - if a file was not Scheduled, the FTSAgent was setting it Done even if it had 
     not been replicated.

*Workflow
FIX: FailoverRequest - forcing setting the input file Unused if it was already set Processed

[v6r14p30]

*Framework
BUGFIX: MonitoringHandler - in deleteActivities() use retVal['Message'] if result is not OK

*Resources
FIX: XROOTStorage - in getFile() evaluate file URL without URL parameters
                    in __putSingleFile() use result['Message'] in case of error
                    
*RMS
FIX: dirac-rms-cancel-request - fixed crash because of gLogger object was not imported

*TS
FIX: TransformationCLI - in resetProcessedFile() added check that the Failed dictionary
     is present in the result of a call                    

[v6r14p29]

*Core
FIX: Time - skip the effect of timeThis decorator if not running interractively

*DMS
FIX: DataManager - in getFile(), select preferentially local disk replicas, if none disk replicas, 
     if none tape replicas
FIX: DataManager - avoid changing argument of public method checkActiveReplicas()
FIX: FTSAgent - wait 3 times longer for monitoring FTS jobs if Staging

*Accounting
CHANGE: Jobs per pilot plot is presented as Quality plot rather than a histogram

*WMS
CHANGE: dirac-wms-cpu-normalization - reduce memory usage by using xrange() instead of range()
        in the large test loop

[v6r14p28]

*TS
FIX: TaskManager - protection against am empty task dictionary in 
     prepareTransformationTasks()
FIX: Test_Client_TransformationSystem - fixes ti run in the Travis CI 
     environment
     
*WMS
FIX: JobMemory - use urllib instead of requests Python module as the latter
     can be unavailable in pilots.           

[v6r14p27]

*Core
FIX: PlainTransport,SocketInfoFactory - fix for the IPv6 "Address family not supported 
     by protocol" problems

*Interfaces
NEW: Dirac.py - in ping()/pingService() allow to ping a specific URL

*Resources
FIX: LcgFileCatalogClient - convert LFN into str in __fullLfn to allow LFNs
     in a unicode encoding

*WMS
FIX: JobWrapper - set the job minor status to 'Failover Request Failed' 
     if the failover request fails sending

*TS
FIX: TransformationDB - in getTransformationTasks(),getTaskInputVector 
     forward error result to the callers
FIX: TaskManager - in case there is no InputData for a task, the Request created 
     for the previous task was reassigned. This fixes this bug.      

*tests
FIX: several fixes to satisfy on-the-fly unit tests with teh Travis CI service 

[v6r14p26]

NEW: Enabled on-the-fly tests using the Travis-CI service

*Core
FIX: Subprocess - fix two potential infinite loops which can result in indefinite
     output buffer overflow

*WMS
FIX: JobScheduling executor - check properly if staging is allowed, it was always True before

[v6r14p25]

*Core
FIX: Subprocess - more detailed error log message in case ov output buffer
     overflow

*DMS
FIX: DataManager - fix for getActiveReplicas(): first check Active replicas before 
     selecting disk SEs

*Resources
FIX: StorageElementCache - fixes to make this class thread safe
FIX: StorageFactory - fix in getConfigStorageProtocols() to properly get options
     for inheriting SE definitions

[v6r14p24]

*Accounting
FIX: Plots, JobPlotter - fix sorting by plot labels in case the enddata != "now"

*DMS
FIX: dirac-dms-user-lfns - add error message when proxy is expired 

[v6r14p23]

*Interfaces
FIX: Job.py - setCPUTime() method sets both CPUTime and MaxCPUTime JDL parameters
     for backward compatibility. Otherwise this setting was ignored by scheduling

*TS
BUGFIX: TaskManager - bug fixed in submitTransformationTasks in getting the TransformationID 

[v6r14p22]

CHANGE: Multiple commands - permissions bits changed from 644 to 755  

*Framework
FIX: UserProfileDB - in case of desktop name belonging to two different users we have 
     to use both desktop name and user id to identify the desktop

*WMS
BUGFIX: JobWrapperTemplate - bug fixed in evaluation of the job arguments

*TMS
CHANGE: TaskManager - added TransformationID to the log messages

[v6r14p21]

*DMS
CHANGE: dirac-admin-allow(ban)-se - allow an SE group to be banned/allowed

*SMS
FIX: RequestPreparationAgent - fix crash in execute() in case no replica information
     available

*WMS
FIX: TaskQueueDB, PilotAgentsDB - escape DN strings to avoid potential SQL injection
FIX: JobWrapperTemplate - pass JobArguments through a json file to fix the case
     of having apostrophes in the values

*TMS
FIX: TransformationAgent - in processTransformation() fix reduction of number of files

[v6r14p20]

*WMS
FIX: SandboxMetadataDB - escape values in SandboxMetadataDB SQL queries to accommodate
     DNs containing apostrophe 

[v6r14p19]

*Core
NEW: CLI base class for all the DIRAC CLI consoles, common methods moved to the new class,
     XXXCLI classes updated to inherit the base class
FIX: Network - fix crash when path is empty string, fixes partly #2413     
     
*Configuration
FIX: Utilities.addToChangeSet() - fix the case when comma is in the BDII Site description 
     followed by a white space, the description string was constantly updated in the CS

*Interfaces
FIX: Dirac.py - in retrieveRepositorySandboxes/Data - "Retrieved" and "OutputData" key values
     are strings '0' in the jobDict when a repository file is read, need to cast it to int

*DMS
FIX: RegisterReplica - if operation fails on a file that no longer exists and has no 
     replica at that SE, consider the operation as Done.

*Resources
FIX: ARCComputingElement - bug fix in getJobOutput in using the S_ERROR()

[v6r14p18]

*Core
FIX: VOMSService - attGetUserNickname() can only return string type values
FIX: dirac-deploy-scripts - install DIRAC scripts first so that they can be 
     overwritten by versions from extensions

*Framework
FIX: dirac-populate-component-db - bug fixed to avoid duplicate entries in the
     database

*TS
FIX: TaskManager - do not use ReqProxy when submitting Request for Tasks, otherwise
     no RequestID can be obtained

*Interfaces
CHANGE: Dirac.py - increase verbosity of a error log message in selectJobs

*Resources
FIX: XROOTStorage - fixed KeyError exception while checking file existence
FIX: ARCComputingElement - in getJobOutput test for existence of an already 
     downloaded pilot log

[v6r14p17]

*Core
FIX: Service.py - use the service name as defined in the corresponding section in the CS
     and not the name defined in service Module option. This fixes the problem with the
     StorageElement service not interpreting properly the PFN name and using a wrong local
     data path. 

*Resources
CHANGE: ARCComputingElement - if the VO is not discoverable from the environment, use ARC API
        call in the getCEStatus, use ldapsearch otherwise

[v6r14p16]

*Resources
CHANGE: ARC Computing Element automatically renew proxies of jobs when needed

[v6r14p15]

*Core
FIX: VOMS.py - Fixed bug that generates proxies which are a mix between legacy and rfc proxies.

*DMS
CHANGE: Allow selecting disk replicas in getActiveReplicas() and getReplicas()

*WMS
CHANGE: Use the preferDisk option in the InputData optimizer, the TransformationAgent and in the Interface splitter


[v6r14p14]

*Core
FIX: VOMS.py - return RFC proxy if necessary after adding the VOMS extension

*Configuration
FIX: Validate maxCPUTime and Site description value

*Resources
FIX: XROOTStorage - changes to allow third party transfers between XROOT storages
CHANGE: HTCondorCEComputingElement - the Condor logging can now be obtained in the webinterface;
        SIGTERM (instead of SIGKILL) is send to the application in case jobs are killed by the host site;
        when pilots are put in held status we kill them in condor and mark them as aborted.

*WMS
FIX: pilotCommands - fixes for intrepreting tags in the pilot

[v6r14p13]

*WMS
FIX: pilot commands CheckCECapabilities and CheckWNCapabilities were not considering the case of missing proxy

[v6r14p12]

*Core
FIX: allow a renormalization of the estimated CPU power
FIX: dirac-install: Make hashlib optional again (for previous versions of python, since the pilot may end up on old machines)

*Framework
FIX: allow to install agents with non-standard names (different from the module name)

*DMS
CHANGE: Consider files to reschedule and submit when they are Failed in FTS

*WMS
CHANGE: Move getCEStatus function back to using the ARC API

[v6r14p11]

*Core
FIX: XXXTimeLeft - set limit to CPU lower than wall clock if unknown
FIX: Logger - fix exception printing in gLogger.exception()
CHANGE: InstallTools - added more info about the process in getStartupComponentStatus()
CHANGE: Time - better report from timeThis() decorator

*DMS
CHANGE: FTSAgent - wait some time between 2 monitorings of each job

*WMS
NEW: pilotCommands - added CheckCECapabilities, CheckWNCapabilities commands
NEW: Added dirac-wms-get-wn-parameters command

*TS
NEW: Added dirac-production-runjoblocal command
FIX: TransformationAgent(Plugin) - clean getNextSite() and normalizeShares()
FIX: TransformationPlugin - added setParameters() method

*RSS
FIX: dirac-rss-sync - move imports to after the Script.getPositionalArguments()

*Resources
NEW: Added dirac-resource-get-parameters command

[v6r14p10]
*Configuration
FIX: Resources - getQueue() is fixed to get properly Tag parameters

*Framework
FIX: SecurityFileLog - fix for zipping very large files

*Resources
NEW: added dirac-resource-get-parameters command

*WMS
NEW: JobMonitoringHandler - add getJobsParameters() method
NEW: pilotCommands - added CheckCECapabilities, CheckWNCapabilities
NEW: Added dirac-wms-get-wn-parameters command
NEW: Matcher - generate internal tags for MaxRAM and NumberOfProcessors parameters
CHANGE: SiteDirector does not pass Tags to the Pilot
FIX: Matcher(Handler) - do not send error log message if No match found,
     fixed Matcher return value not correctly interpreted

[v6r14p9]

*Core
FIX: BaseClient - enhance retry connection logic to minimize the overall delay
FIX: MessageBroker - fix of calling private __remove() method from outside
     of the class

*Framework
BUGFIX: dirac-(un)install-component - bug in importing InstallTools module

*WMS:
FIX: JobWrapper - fix in getting the OutputPath defined in the job

*Resources
FIX: ARCComputingElement - add queue to the XRSL string

[v6r14p8]

*Core
FIX: XXXTimeLeft - minor fixes plus added the corresponding Test case
FIX: ReturnValues - fixes in the doc strings to comply with the sphinx syntax
FIX: SocketInfoFactory - in __sockConnect() catch exception when creating a
     socket

*Interfaces
FIX: Job.py - fixes in the doc strings to comply with the sphinx syntax

*RSS
NEW: Configurations.py - new possible configuration options for Downtime Policies

*WMS
CHANGE: StatesAccountingAgent - retry once and empty the local messages cache
        in case of failure to avoid large backlog of messages
CHANGE: SiteDirector - do not send SharedArea and ClientPlatform as pilot
        invocation arguments  
CHANGE: Matcher - allow matching by hosts in multi-VO installations              

[v6r14p7]

*Core
CHANGE: XXXTimeLeft utilities revisited - all return real seconds,
        code refactoring - use consistently always the same CPU power 

*WMS
FIX: JobAgent - code refactoring for the timeLeft logic part

*Resources
BUGFIX: ComputingElement - get rid of legacy getResourcesDict() call

[v6r14p6]

*Configuration
FIX: Bdii2CSAgent - refresh configuration from Master before updating
FIX: Bdii2CSAgent - distinguish the CE and the Cluster in the Glue 1.0 schema

*DMS
CHANGE: FTSAgent - make the amount of scheduled requests fetched by the 
        FTSAgent a parameter in the CS 
CHANGE: RMS Operations - check whether the always banned policy is applied for SEs
        to a given access type

*RMS
FIX: RequestClient(DB,Manager) - fix bulk requests, lock the lines when selecting 
     the requests to be assigned, update the LastUpdate time, and expose the 
     assigned flag to the client

*WMS
FIX: JobAgent - when the application finishes with errors but the agent continues 
     to take jobs, the timeLeft was not evaluated
FIX: JobAgent - the initial timeLeft value was always set to 0.0     

[v6r14p5]

*Core
FIX: X509Certificate - protect from VOMS attributes that are not decodable


*Resources
FIX: GFAL2_StorageBase - fixed indentation and a debug log typo

*WMS
BUGFIX: Matcher - only the first job was associated with the given pilot
FIX: pilotTools - 0o22 is only a valid int for recent python interpreters, 
     replaced by 18

[v6r14p4]

*Core
FIX: DictCache - fix the exception in the destructor preventing the final
     cache cleaning

*Framework
FIX: SystemAdministratorClientCLI - corrected info line inviting to update
     the pilot version after the software update

*DMS
FIX: FTSAgent - Add recovery of FTS files that can be left in weird statuses 
     when the agent dies
CHANGE: DataManager - allow to not get URLs of the replicas
CHANGE: FTSJob - keep and reuse the FTS3 Context object

*Storage
CHANGE: StorageManagerClient - don't fail getting metadata for staging if at 
        least one staged replica found

*WMS
FIX: CPUNormalization - protect MJF from 0 logical cores
FIX: JobScheduling - fix printout that was saying "single site" and "multiple sites" 
     in two consecutive lines
NEW: pilotTools,Commands - added CEType argument, e.g. to specify Pool CE usage 
FIX: WatchDog - added checks of function return status, added hmsCPU initialization to 0,
     removed extra printout     
     
*Resources
FIX: GFAL2 plugins - multiple bug fixes     

[v6r14p3]

*Core
BUGFIX: small bug fixed in dirac-install-component, dirac-uninstall-component
BUGFIX: VOMS - remove the temporary file created when issuing getVOMSProxyInfo
FIX: FileHelper - support unicode file names
FIX: DictCache - purges all the entry of the DictCache when deleting the DictCache object 

*Framework
BUGFIX: dirac-populate-component-db - avoid return statement out of scope

*Interfaces
BUGFIX: Dirac - in submitJob() faulty use of os.open

*WMS
FIX: JobWrapper - avoid evaluation of OutputData to ['']
FIX: Matcher - the Matcher object uses a VO dependent Operations helper
CHANGE: JobAgent - stop agent if time left is too small (default 1000 HS06.s)
FIX: CPUNormalization - use correct denominator to get power in MJF

*Resources
FIX: ARCComputingElement - changed implementation of ldap query for getCEStatus

[v6r14p2]

*Core
FIX: Use GSI version 0.6.3 by default
CHANGE: Time - print out the caller information in the timed decorator
CHANGE: dirac-install - set up ARC_PLUGIN_PATH environment variable

*Framework
FIX: dirac-proxy-info - use actimeleft VOMS attribute

*Accounting
CHANGE: Removed SRMSpaceTokenDeployment Accounting type

*RSS
CHANGE: ResourceStatus - re-try few times to update the RSS SE cache before giving up
FIX: XXXCommand, XXXAction - use self.lof instead of gLogger
CHANGE: Added support for all protocols for SEs managed by RSS

*RMS
FIX: Request - produce enhanced digest string
FIX: RequestDB - fix in getDigest() in case of errors while getting request

*Resources
CHANGE: Propagate hideExceptions flag to the ObjectLoader when creating StorageElements
FIX: ARCComputingElement - multiple fixes after experience in production

*WMS
FIX: Pilot commands - fixed an important bug, when using the 
     dirac-wms-cpu-normalization script

[v6r14p1]

The version is buggy when used in pilots

*Core
NEW: dirac-install-component command replacing dirac-install-agent/service/executor
     commands
     
*Resources
NEW: FileStorage - plugin for "file" protocol
FIX: ARCComputingElement - evaluate as int the job exit code

*RSS
FIX: CSHelpers - several fixes and beautifications     

[v6r14]

*Core
NEW: CSGlobals - includes Extensions class to consistently check the returned
     list of extensions with proper names 
NEW: ProxyManagerXXX, ProxyGeneration, X509XXX - support for RFC proxies
NEW: ProxyInfo - VOMS proxy information without using voms commands
NEW: LocalConfiguration - option to print out license information    
FIX: SocketInfo.py - check the CRL lists while handshaking  

Configuration
NEW: ConfigurationClient - added getSectionTree() method

*Framework
NEW: InstalledComponentsDB will now store information about the user who did the 
     installation/uninstallation of components.

*Resources
NEW: ARCComputingElement based on the ARC python API

*RSS
FIX: Improved logging all over the place 

*DMS
NEW: New FileCatalog SecurityManager with access control based on policies,
     VOMSPolicy as one of the policy implementations.
NEW: lfc_dfc_db_copy - script used by LHCb to migrate from the LFC to the DFC with 
     Foreign Keys and Stored Procedures by accessing the databases directly     
NEW: FileManagerPs.py - added _getFileLFNs() to serve info for the Web Portal     
CHANGE: Moving several tests to TestDIRAC

*Interfaces
CHANGE: use jobDescription.xml as a StringIO object to avoid multiple disk
        write operations while massive job submission

*WMS
FIX: Watchdog - review for style and pylint
CHANGE: Review of the Matcher code, extracting Limiter and Matcher as standalone 
        utilities
        

*Transformation
NEW: New ported plugins from LHCb, added unit tests


[v6r13p21]

*TS
FIX: Registering TargetSE for Standard TransformationAgent plugin

[v6r13p20]

*DMS
FIX: DMSHelpers - allow for more than one Site defined to be local per SE

*Resources
FIX: XRootStorage - fix in getURLBase()

[v6r13p19]

FIX: changes incorporated from v6r12p53 patch

[v6r13p18]

*WMS
FIX: JobWrapper - ported back from v6r14p9 the fix for getting OutputPath

[v6r13p17]

FIX: changes incorporated from v6r12p52 patch

[v6r13p16]

FIX: changes incorporated from v6r12p51 patch

[v6r13p15]

Included patches from v6r12p50 release 

[v6r13p14]

*DMS
FIX: ReplicateAndRegister - fix a problem when a file is set Problematic 
     in the FC but indeed doesn't exist at all 

*Resources
CHANGE: StorageFactory - enhance the logic of BaseSE inheritance in the
        SE definition in the CS
        
*WMS
CHANGE: CPUNormalization, dirac-wms-cpu-normalization - reading CPU power 
        from MJF for comparison with the DIRAC evaluation
FIX: SiteDirector - create pilot working directory in the batch system working
     directory and not in "/tmp"                

[v6r13p13]

*DMS
BUGFIX: FileCatalogClient - bug fixed in getDirectoryMetadata()

[v6r13p12]

*Resources
FIX: StorageElement - bug fixed in inValid()
CHANGE: StorageFactory - do not interpret VO parameter as mandatory

[v6r13p11]

*DMS
BUGFIX: RemoveReplica - fix in singleRemoval()
FIX: dirac-dms-user-lfns - increased timeout

[v6r13p10]

CHANGE: Use sublogger to better identify log source in multiple places

*Core
CHANGE: Review / beautify code in TimeLeft and LSFTimeLeft
FIX: LSFTimeLeft - is setting shell variables, not environment variables, 
     therefore added an "export" command to get the relevant variable 
     and extract then the correct normalization

*Accounting
FIX: DataOperationPlotter - add better names to the data operations

*DMS:
FIX: DataManager - add mandatory vo parameter in __SEActive()
CHANGE: dirac-dms-replicate-and-register-request - submit multiple requests
        to avoid too many files in a single FTS request
FIX: FileCatalog - typo in getDirectoryMetadata()
FIX: FileCatalog - pass directory name to getDirectoryMetadata and not file name 
FIX: DataManager - in __SEActive() break LFN list in smaller chunks when
     getting replicas from a catalog        

*WMS
FIX: WMSAdministratorHandler - fix in reporting pilot statistics
FIX: JobScheduling - fix in __getSitesRequired() when calling self.jobLog.info 
CHANGE: pilotCommands - when exiting with error, print out current processes info

[v6r13p9]

*Framework
FIX: SystemLoggingDB - schema change for ClientIPs table to store IPv6 addresses

*DMS
BUGFIX: DMSRequestOperationsBase - bug fix in checkSEsRSS()
FIX: RemoveFile - in __call__(): bug fix; fix in the BannedSE treatment logic

*RMS
BUGFIX: Operation - in catalogList()
BUGFIX: ReqClient - in printOperation()

*Resources
FIX: GFAL2_StorageBase - added Lost, Cached, Unavailable in getSingleFileMetadata() output
BUGFIX: GFAL2_StorageBase - fixed URL construction in put(get)SingleFile() methods

*WMS
FIX: InputDataByProtocol - removed StorageElement object caching

[v6r13p8]

*Framework
FIX: MonitoringUtilities - minor bug fix

*DMS
FIX: DataManager - remove local file when doing two hops transfer

*WMS
FIX: SandboxStoreClient - get the VO info from the delegatedGroup argument to 
     use for the StorageElement instantiation

*TMS
CHANGE: Transformation(Client,DB,Manager) - multiple code clean-up without
        changing the logic

[v6r13p7]

*Core
NEW: X509CRL - class to handle certificate revocation lists

*DMS
FIX: RequestOperations/RemoveFile.py - check target SEs to be online before
     performing the removal operation. 
FIX: SecurityManager, VOMSPolicy - make the vomspolicy compatible with the old client 
     by calling in case of need the old SecurityManager     

*Resources
BUGFIX: Torque, GE - methods must return Message field in case of non-zero return status
FIX: SRM2Storage - when used internaly, listDirectory should return urls and not lfns

*WMS
FIX: ConfigureCPURequirements pilot command - add queue CPU length to the extra local
     configuration
FIX: JobWrapper - load extra local configuration of any     

*RMS
FIX: RequestDB - fix in getRequestSummaryWeb() to suit the Web Portal requirements

*Transformation
FIX: TransformationManagerHandler - fix in getTransformationSummaryWeb() to suit 
     the Web Portal requirements

[v6r13p6]

*Core
FIX: X509Chain - use SHA1 signature encryption in all tha cases

*Resources
FIX: ComputingElement - take CPUTime from its configuration defined in the 
     pilot parameters

*WMS
FIX: SiteDirector - correctly configure jobExecDir and httpProxy Queue parameters

[v6r13p5]

*Resources
BUGFIX: Torque - getCEStatus() must return integer job numbers
FIX: StorageBase - removed checking the VO name inside the LFN 

*WMS
FIX: InputData, JobScheduling - StorageElement needs to know its VO

*DMS
FIX: ReplicateAndRegister - Add checksumType to RMS files when adding 
     checksum value
FIX: DataManager - remove unnecessary access to RSS and use SE.getStatus()     
FIX: DMHelpers - take into account Alias and BaseSE in site-SE relation

*RMS
FIX: Request - bug fixed in optimize() in File reassignment from one
     Operation to another  

*Transformation
FIX: TransformationDB - set derived transformation to Automatic

[v6r13p4]

*Core
FIX: VOMSService - treat properly the case when the VOMS service returns no result
     in attGetUserNickname()

*DMS
FIX: FTSAgent, ReplicateAndRegister - make sure we use source replicas with correct 
     checksum 

*RMS
FIX: Request - minor fix in setting the Request properties, suppressing pylint
     warnings
CHANGE: File, Reques, Operation, RequestDB - remove the use of sqlalchemy on 
        the client side     
     
*Resources
FIX: StorageElement - import FileCatalog class rather than the corresponding module     
FIX: SLURM - proper formatting commands using %j, %T placeholders
FIX: SSHComputingElement - return full job references from getJobStatus() 

*RSS
FIX: DowntimeCommand - checking for downtimes including the time to start in hours

*Workflow
CHANGE: FailoverRequest - assign to properties rather than using setters

*Transformation
FIX: TransformationClient(DB,Utilities) - fixes to make derived transformations work

[v6r13p3]

*DMS
FIX: DataManager - in putAndRegister() specify explicitly registration protocol
     to ensure the file URL available right after the transfer
     
*Resources
FIX: SRM2Storage - use the proper se.getStatus() interface ( not the one of the RSS )     

[v6r13p2]

*Framework
FIX: SystemAdministratorHandler - install WebAppDIRAC extension only in case
     of Web Portal installation
CHANGE: dirac-populate-component-db - check the setup of the hosts to register 
        into the DB only installations from the same setup; check the MySQL installation
        before retrieving the database information      

*DMS
FIX: FTSAgent - fix in parsing the server result
FIX: FTSFile - added Waiting status
FIX: FTSJob - updated regexps for the "missing source" reports from the server;
     more logging message 

*Resources
FIX: SRM2Storage - fix in treating the checksum type 
FIX: StorageElement - removed getTransportURL from read methods

*RMS
FIX: Request - typo in the optimize() method

[v6r13p1]

*Framework
CHANGE: SystemAdminstratorIntegrator - can take a list of hosts to exclude from contacting

*DMS
FIX: DataManager - fix in __getFile() in resolving local SEs
FIX: dirac-dms-user-lfns - sort result, simplify logic

*RMS
FIX: Request - Use DMSHelper to resolve the Failovers SEs
FIX: Operation - treat the case where the SourceSE is None

*WMS
FIX: WMSAdministratorHandler - return per DN dictionary from getPilotStatistics 

[v6r13]

CHANGE: Separating fixed and variable parts of error log messages for multiple systems 
        to allow SystemLogging to work

*Core
FIX: MySQL.py - treat in detailed way datetime functions in __escapeString()
FIX: DictCache.get() returns now None instead of False if no or expired value
NEW: InstallTools - allow to define environment variables to be added to the component
     runit run script
NEW: Changes to make the DISET protocol IP V6 ready
CHANGE: BaseClient - retry service call on another instance in case of failure
CHANGE: InnerRPCClient - retry 3 times in case of exception in the transport layer
CHANGE: SocketInfo - retry 3 times in case of handshaking error
CHANGE: MySQL - possibility to specify charset in the table definition
FIX: dirac-install, dirac-distribution - removed obsoleted defaults     
NEW: Proxy utility module with executeWithUserProxy decorator function

*Configuration
NEW: CSAPI,dirac-admin-add-shifter - function, and script, for adding or modifying a 
     shifter in the CS

*Framework
FIX: NotificationDB - escape fields for sorting in getNotifications()
NEW: Database, Service, Client, commands for tracking the installed DIRAC components

*Interfaces
CHANGE: Dirac - changed method names, keeping backward compatibility
CHANGE: multiple commands updated to use the new Dirac API method names

*DMS
NEW: Native use of the FTS3 services
CHANGE: Removed the use of current DataLogging service
CHANGE: DataManager - changes to manage URLs inside StorageElement objects only
FIX: DataManager - define SEGroup as accessible at a site
CHANGE: DirectoryListing - extracted from FileCatalogClientCLI as an independent utility
CHANGE: MetaQuery - extracted from FileCatalogClientCLI as an independent utility
CHANGE: FileCatalogClientCLI uses external DirectoryListing, MetaQuery utilities
CHANGE: FileCatalog - replace getDirectoryMetadata by getDirectoryUserMetadata
NEW: FileCatalog - added new getDirectoryMetadata() interface to get standard directory metadata
NEW: FileCatalog - possibility to find files by standard metadata
NEW: FileCatalog - possibility to use wildcards in the metadata values for queries
NEW: DMSHelpers class
NEW: dirac-dms-find-lfns command

*WMS
NEW: SiteDirector - support for the MaxRAM queue description parameter
CHANGE: JobScheduling executor uses the job owner proxy to evaluate which files to stage
FIX: DownloadInputData - localFile was not defined properly
FIX: DownloadInputData - could not find cached files (missing [lfn])

*RMS
CHANGE: Removed files from the previous generation RMS
CHANGE: RMS refactored based on SQLAlchemy 
NEW: ReqClient - added options to putRequest(): useFailoverProxy and retryMainServer
CHANGE: DMSRequestOperationsBase - delay execution or cancel request based on SE statuses 
        from RSS/CS
FIX: Fixes to make use of RequestID as a unique identifier. RequestName can be used in
     commands in case of its uniqueness        

*Resources
NEW: Computing - BatchSystem classes introduced to be used both in Local and SSH Computing Elements
CHANGE: Storage - reworked Storage Element/Plugins to encapsulate physical URLs 
NEW: GFAL2_StorageBase.py, GFAL2_SRM2Storage.py, GFAL2_XROOTStorage.py 

*RSS:
NEW: dirac-admin-allow(ban)-se - added RemoveAccess status
CHANGE: TokenAgent - added more info to the mail

*TS
CHANGE: Task Manager plugins

[v6r12p53]

*DMS
CHANGE: FileCatalogClientCLI - ls order by size, human readable size value
FIX: DirectoryMetadata - enhanced error message in getDirectoryMetadata

*WMS
BUGFIX: JobAgent - bug when rescheduling job due to glexec failure

*TS
NEW: TransformationCLI - added getOutputFiles, getAllByUser commands
NEW: Transformation - added getAuthorDNfromProxy, getTransformationsByUser methods

*Resources
CHANGE: GlobusComputingElement - simplify creating of pilotStamp

[v6r12p52]

*DMS
NEW: dirac-dms-directory-sync - new command to synchronize the contents of a
     local and remote directories
FIX: DataManager - in removeFile() return successfully if empty input file list     

*TS
NEW: TransformationCLI - getInputDataQuery command returning inputDataQuery 
     of a given transformation

[v6r12p51]

*Core
FIX: dirac-install - fix to work with python version prior to 2.5

*DMS
CHANGE: FileCatalogClientCLI - possibility to set multiple metadata with one command

*Resources
FIX: HTCondorComputingElement - multiple improvements

[v6r12p50]

*Core
FIX: dirac-install - define TERMINFO variable to include local sources as well

*Framework
FIX: SystemAdministratorHandler - show also executors in the log overview

*DMS
FIX: FileCatalogClientCLI - use getPath utility systematically to normalize the
     paths passed by users

*WMS
FIX: PilotStatusAgent - split dynamic and static parts in the log error message

*Resources
NEW: HTCondorCEComputingElement class

[v6r12p49]

*Resources
FIX: GlobusComputingElement - in killJob added -f switch to globus-job-clean command
FIX: ARCComputingElement - create working directory if it does not exist

*DMS
CHANGE: DataManager - added XROOTD to registration protocols

*TMS
FIX: TransformationCLI - doc string

[v6r12p48]

*DMS
FIX: DirectoryTreeBase - fix in changeDirectoryXXX methods to properly interpret input

[v6r12p47]

*DMS
BUGFIX: FileCatalogClientCLI - wrong signature in the removeMetadata() service call

[v6r12p46]

*Core
FIX: GraphData - check for missing keys in parsed_data in initialize()

*WMS
CHANGE: PilotStatusAgent - kill pilots being deleted; do not delete pilots still
        running jobs
  
*RSS
CHANGE: Instantiate RequestManagementDB/Client taking into account possible extensions        

*Resources
FIX: GlobusComputingElement - evaluate WaitingJobs in getCEStatus()
FIX: SRM2Storage - error 16 of exists call is interpreted as existing file
FIX: XROOTStorage - added Lost, Cached, Unavailable in the output of getSingleMetadata()

*WMS
FIX: pilotCommands - removed unnecessary doOSG() function

[v6r12p45]

*Resources
FIX: SRM2Storage - error 22 of exists call is interpreted as existing file
     ( backport from v6r13 )

[v6r12p44]

*WMS
FIX: SiteDirector - consider also pilots in Waiting status when evaluating
     queue slots available

*Resources
NEW: SRM2Storage - makes use of /Resources/StorageElements/SRMBusyFilesExist option
     to set up the mode of interpreting the 22 error code as existing file

[v6r12p43]

*DMS:
FIX: DirectoryTreeBase - avoid double definition of FC_DirectoryUsage table
     in _rebuildDirectoryUsage()

[v6r12p42]

FIX: added fixes from v6r11p34 patch release

[v6r12p41]

*WMS
CHANGE: dirac-wms-job-submit - "-r" switch to enable job repo

[v6r12p40]

*DMS
FIX: DirectoryTreeBase.py - set database engine to InnoDB 

[v6r12p39]

FIX: imported fixes from rel-v6r11

[v6r12p38]

*DMS
CHANGE: DataManager - enhanced real SE name resolution

*RMS
FIX: Request - fixed bug in the optimization of requests with failover operations

*Resources
CHANGE: StorageFactory - allow for BaseSE option in the SE definition

[v6r12p37]

*Core
FIX: InstallTools - force $HOME/.my.cnf to be the only defaults file

[v6r12p36]

*Configuration
FIX: Utilities.py - bug fix getSiteUpdates()

[v6r12p35]

*Core
CHANGE: VOMSService - add URL for the method to get certificates

*DMS
FIX: DataManager - in __replicate() set do not pass file size to the SE if no
     third party transfer
FIX: RemoveFile, ReplicateAndRegister - regular expression for "no replicas"
     common for both DFC and LFC     
     
*WMS
FIX: WMSHistoryCorrector - make explicit error if no data returned from WMSHistory
     accounting query     

[v6r12p34]

*DMS
BUGFIX: FileCatalogWithFkAndPsDB - fix storage usage calculation

[v6r12p33]

*Core
NEW: VOMSService - added method admListCertificates()

*DMS
BUGFIX: dirac-dms-put-and-register-request - missing Operation in the request

*Resources
FIX: sshce - better interpretation of the "ps" command output

[v6r12p32]

*RMS
FIX: ReqManager - in getRequest() possibility to accept None type
     argument for any request 

[v6r12p31]

*WMS
FIX: pilotCommands - import json module only in case it is needed

[v6r12p30]

*Core
FIX: InstallTools - 't' file is deployed for agents installation only
FIX: GOCDBClient - creates unique DowntimeID using the ENDPOINT

*Framework
FIX: SystemAdministratorHandler - use WebAppDIRAC extension, not just WebApp

*DMS:
FIX: FileCatalogComponents.Utilities - do not allow empty LFN names in
     checkArgumentDict()

[v6r12p29]

*CS
CHANGE: CSCLI - use readline to store and resurrect command history

*WMS
FIX: JobWrapper - bug fixed in the failoverTransfer() call
CHANGE: dirac-wms-job-submit - added -f flag to store ids

*DMS
FIX: DataManager - make successful removeReplica if missing replica 
     in one catalog

*RMS
FIX: Operation, Request - limit the length of the error message

[v6r12p28]

*RMS
FIX: Request - do not optimize requests already in the DB 

[v6r12p27]

*Core
CHANGE: InstallTools - install "t" script to gracefully stop agents

*DMS
FIX: FileCatalog - return GUID in DirectoryParameters

*Resource
CHANGE: DFC/LFC clients - added setReplicaProblematic()

[v6r12p26]

*DMS
BUGFIX: FileCatalog - getDirectoryMetadata was wrongly in ro_meta_methods list 

*RMS
FIX: Operation - temporary fix in catalog names evaluation to smooth
     LFC->DFC migration - not to forget to remove afterwards !

*WMS
CHANGE: JobWrapper - added MasterCatalogOnlyFlag configuration option

[v6r12p25]

*DMS
BUGFIX: PutAndRegister, RegitserFile, RegisterReplica, ReplicateAndRegister - do not
        evaluate the catalog list if None

[v6r12p24]

*DMS:
FIX: DataManager - retry RSS call 5 times - to be reviewed

[v6r12p23]

*DMS
FIX: pass a catalog list to the DataManager methods
FIX: FileCatalog - bug fixed in the catalog list evaluation

[v6r12p22]

*DMS
FIX: RegisterFile, PutAndRegister - pass a list of catalogs to the DataManager instead of a comma separated string
FIX: FTSJob - log when a job is not found in FTS
CHANGE: dropped commands dirac-admin-allow(ban)-catalog

*Interfaces
CHANGE: Dirac, JobMonitoringHandler,dirac-wms-job-get-jdl - possibility to retrieve original JDL

*WMS
CHANGE: JobManifest - make MaxInputData a configurable option

[v6r12p21]

*RMS
BUGFIX: File,Operation,RequestDB - bug making that the request would always show 
        the current time for LastUpdate
  
*WMS
FIX: JobAgent - storing on disk retrieved job JDL as required by VMDIRAC
     ( to be reviewed )        

[v6r12p20]

*DMS
FIX: DataManager - more informative log messages, checking return structure
FIX: FileCatalog - make exists() behave like LFC file catalog client by checking
     the unicity of supplied GUID if any
FIX: StorageElementProxyHandler - do not remove the cache directory

*Framework
FIX: SystemAdministratorClient - increase the timeout to 300 for the software update     

*RMS
FIX: Operation.py - set Operation Scheduled if one file is Scheduled
CHANGE: Request - group ReplicateAndRegister operations together for failover 
        requests: it allows to launch all FTS jobs at once

*Resources
FIX: LcgFileCatalogClient - fix longstanding problem in LFC when several files 
     were not available (only one was returned) 

*TS
BUGFIX: TransformationCleaning,ValidateOutputDataAgent - interpret correctly
        the result of getTransformationParameters() call
FIX: TaskManager - fix exception in RequestTaskAgent        

[v6r12p19]

*Core
FIX: Core.py - check return value of getRecursive() call

*DMS
FIX: FileCatalog - directory removal is successful if does not exist
     special treatment of Delete operation

*WMS
FIX: InputDataByProtocol - fix interpretation of return values

[v6r12p18]

*DMS
FIX: FTSStrategy - config option name
FIX: DataManager - removing dirac_directory flag file only of it is there
     in __cleanDirectory()

*RMS
FIX: Operation - MAX_FILES limit set to 10000
FIX: ReqClient - enhanced log messages

*TMS
FIX: TaskManager - enhanced log messages

*RSS
FIX: DowntimeCommand - fixed mix of SRM.NEARLINE and SRM

*WMS
FIX: InputDataByProtocol - fixed return structure

[v6r12p16]

*DMS
FIX: IRODSStorageElement more complete implementation
FIX: FileCatalogHandler(DB) - make removeMetadata bulk method

*Resources
FIX: FileCatalog - make a special option CatalogList (Operations) to specify catalogs used by a given VO

[v6r12p15]

*Core
FIX: ProcessPool - kill the working process in case of the task timeout
FIX: FileHelper - count transfered bytes in DataSourceToNetwork()

*DMS
BUGFIX: FileCatalogCLI - changed interface in changePathXXX() methods
NEW: IRODSStorageElementHandler class
CHANGE: FileCatalog - separate metadata and file catalog methods, 
        apply metadata methods only to Metadata Catalogs 

*Resources
FIX: SSHTorqueComputingElement - check the status of the ssh call for qstat 

*WMS
FIX: WatchdogLinux - fixed typo

[v6r12p14]

*TS
FIX: TaskManagerAgentBase: avoid race conditions when submitting to WMS

*DMS
NEW: FileCatalog - added new components ( directory tree, file manager ) 
     making use of foreign keys and stored procedures
FIX: DataManager returns properly the FileCatalog errors     

[v6r12p13]

*TS
BUGFIX: TransformationAgent - data member not defined

*WMS
FIX: InputData(Resolution,ByProtocol) - possibility to define RemoteProtocol

[v6r12p12]

*WMS
BUGFIX: pilotTools - missing comma

[v6r12p11]

*WMS
FIX: CPUNormalization - dealing with the case when the maxCPUTime is not set in the queue
     definition
FIX: pilotTools - added option pilotCFGFile

[v6r12p10]

*DMS
FIX: StorageElementProxy - BASE_PATH should be a full path

*Resources
FIX: SRM2Storage - return specific error in putFile

*TS
FIX: TransformationAgent - fix to avoid an exception in finalize and double printing 
     when terminating the agent
BUGFIX: TransformationDB - fix return value in setTransformationParameter()

[v6r12p9]

*Core
CHANGE: SiteCEMapping - getSiteForCE can take site argu

ment to avoid confusion

*Interfaces
FIX: Job - provide optional site name in setDestinationCE()

*WMS
FIX: pilotCommands - check properly the presence of extra cfg files
     when starting job agent
FIX: JobAgent - can pick up local cfg file if extraOptions are specified     

[v6r12p8]

*Core
FIX: dirac-configure - correctly deleting useServerCertificate flag
BUGFIX: InstallTools - in fixMySQLScript()

*DMS
BUGFIX: DatasetManager - bug fixes
CHANGE: StorageElementProxy - internal SE object created with the VO of the requester

*TS
FIX: dirac-transformation-xxx commands - do not check the transformation status
CHANGE: Agents - do not use shifter proxy 
FIX: TransformationAgent - correct handling of replica cache for transformations 
     when there were more files in the transformation than accepted to be executed
FIX: TransformationAgent - do not get replicas for the Removal transformations     

*RMS
NEW: new SetFileStatus Operation

[v6r12p7]

*Core
FIX: dirac-configure - always removing the UseServerCertificate flag before leaving
FIX: ProcessPool - one more check for the executing task ending properly 

*Interfaces 
FIX: Dirac.py - use printTable in loggingInfo()

[v6r12p6]

FIX: fixes from v6r11p26 patch release

[v6r12p5]

*Core
FIX: VOMS.py - do not use obsoleted -dont-verify-ac flag with voms-proxy-info

*TS
FIX: TransformationManager - no status checked at level service

[v6r12p4]

FIX: fixes from v6r11p23 patch release

[v6r12p3]

*Configuration
CHANGE: dirac-admin-add-resources - define VOPath/ option when adding new SE 

*Resources
NEW: StorageFactory - modify protocol Path for VO specific value

*DMS
FIX: FileCatalog - check for empty input in checkArgumentFormat utility
FIX: DataManager - protect against FC queries with empty input

[v6r12p2]

*Core
FIX: dirac-install - svn.cern.ch rather than svnweb.cern.ch is now needed for direct 
     HTTP access to files in SVN

*WMS
FIX: dirac-wms-cpu-normalization - when re-configuring, do not try to dump in the 
     diracConfigFilePath

[v6r12p1]

*Configuration
FIX: Core.Utilities.Grid, dirac-admin-add-resources - fix to make a best effort to 
     guess the proper VO specific path of a new SE
*WMS
FIX: dirac-configure, pilotCommands, pilotTools - fixes to use server certificate

[v6r12]

*Core
CHANGE: ProcessPool - do not stop working processes by default
NEW: ReturnValue - added returnSingleResult() utility 
FIX: MySQL - correctly parse BooleanType
FIX: dirac-install - use python 2.7 by default
FIX: dirac-install-xxx commands - complement installation with the component setup
     in runit
NEW: dirac-configure - added --SkipVOMSDownload switch, added --Output switch
     to define output configuration file
CHANGE: ProcessPool - exit from the working process if a task execution timed out  
NEW: ProcessMonitor - added evaluation of the memory consumed by a process and its children   
NEW: InstallTools - added flag to require MySQL installation
FIX: InstallTools - correctly installing DBs extended (with sql to be sourced) 
FIX: InstallTools - run MySQL commands one by one when creating a new database
FIX: InstallTools - fixMySQLScripts() fixes the mysql start script to ognore /etc/my.cnf file
CHANGE: Os.py - the use of "which" is replaced by distutils.spawn.find_executable
NEW: Grid.py - ldapSA replaced by ldapSE, added getBdiiSE(CE)Info() methods
CHANGE: CFG.py - only lines starting with ^\s*# will be treated as comments
CHANGE: Shifter - Agents will now have longer proxies cached to prevent errors 
        for heavy duty agents, closes #2110
NEW: Bdii2CSAgent - reworked to apply also for SEs and use the same utilities for the
     corresponding command line tool
NEW: dirac-admin-add-resources - an interactive tool to add and update sites, CEs, SEs
     to the DIRAC CS   
CHANGE: dirac-proxy-init - added message in case of impossibility to add VOMS extension   
FIX: GOCDBClient - handle correctly the case of multiple elements in the same DT            


*Accounting
NEW: Allow to have more than one DB for accounting
CHANGE: Accounting - use TypeLoader to load plotters

*Framework
FIX: Logger - fix FileBackend implementation

*WMS
NEW: Refactored pilots ( dirac-pilot-2 ) to become modular following RFC #18, 
     added pilotCommands.py, SiteDirector modified accordingly 
CHANGE: InputData(Executor) - use VO specific catalogs      
NEW: JobWrapper, Watchdog - monitor memory consumption by the job ( in a Warning mode )
FIX: SandboxStoreHandler - treat the case of exception while cleaning sandboxes
CHANGE: JobCleaningAgent - the delays of job removals become CS parameters
BUGFIX: JobDB - %j placeholder not replaced after rescheduling
FIX: JobDB - in the SQL schema description reorder tables to allow foreign keys
BUGFIX: JobAgent, Matcher - logical bug in using PilotInfoReported flag
FIX: OptimizerExecutor - when a job fails the optimization chain set the minor status 
     to the optimiser name and the app status to the fail error

*Resources
NEW: StorageElement - added a cache of already created SE objects
CHANGE: SSHTorqueComputingElement - mv getCEStatus to remote script

*ResourceStatus
NEW: ResourceManagementClient/DB, DowntimeCommand - distinguish Disk and Tape storage 
FIX: GODDBClient  - downTimeXMLParsing() can now handle the "service type" parameter properly
CHANGE: dirac-rss-xxx commands use the printTable standard utility
FIX: dirac-dms-ftsdb-summary - bug fix for #2096

*DMS
NEW: DataManager - add masterCatalogOnly flag in the constructor
FIX: DataManager - fix to protect against non valid SE
CHANGE: FC.DirectoryLevelTree - use SELECT ... FOR UPDATE lock in makeDir()
FIX: FileCatalog - fixes in using file and replica status
CHANGE: DataManager - added a new argument to the constructor - vo
CHANGE: DataManager - removed removeCatalogFile() and dirac-dms-remove-catalog-file adjusted
CHANGE: Several components - field/parameter CheckSumType all changed to ChecksumType
CHANGE: PoolXMLCatalog - add the SE by default in the xml dump and use the XML library 
        for dumping the XML
FIX: XROOTStorageElement - fixes to comply with the interface formalism        

*SMS
FIX: StorageManagementDB - small bugfix to avoid SQL errors

*RMS
NEW: Added 'since' and 'until' parameters for getting requests
NEW: Request - added optimize() method to merge similar operations when
     first inserting the request
NEW: ReqClient, RequestDB - added getBulkRequest() interface. RequestExecutingAgent
     can use it controlled by a special flag     
FIX: Operation, Request - set LastUpdate time stamp when reaching final state
FIX: OperationHandlerBase - don't erase the original message when reaching the max attempts      
FIX: removed some deprecated codes
FIX: RequestTask - always set useServerCerificate flag to tru in case of executing inside
     an agent
CHANGE: gRequestValidator removed to avoid object instantiation at import   
NEW: dirac-rms-cancel-request command and related additions to the db and service classes  

*TMS
NEW: WorkflowTaskAgent is now multi-threaded
NEW: Better use of threads in Transformation Agents
CHANGE: TransformationDB - modified such that the body in a transformation can be updated
FIX: TransformationCleaningAgent - removed non-ASCII characters in a comment

[v6r11p34]

*Resources
NEW: GlobusComputingElement class

[v6r11p33]

*Configuration
FIX: Resources - avoid white spaces in OSCompatibility

[v6r11p32]

*Core
CHANGE: BaseClient, SSLSocketFactory, SocketInfo - enable TLSv1 for outgoing 
        connections via suds, possibility to configure SSL connection details
        per host/IP 

[v6r11p31]

*Core
FIX: CFG - bug fixed in loadFromBuffer() resulting in a loss of comments

*Resources
FIX: SSHTorqueComputingElement - check the status of ssh call for qstat

*DMS
FIX: FileCatalog - return LFN name instead of True from exists() call if LFN
     already in the catalog

[v6r11p30]

*DMS
CHANGE: FileCatalogCLI - add new -D flag for find to print only directories

[v6r11p29]

*DMS
FIX: FTS(Agent,Startegy,Gragh) - make use of MaxActiveJobs parameter, bug fixes

*TMS
FIX: Transformation(Agent,Client) - Operations CS parameters can be defined for each plugin: MaxFiles, SortedBy, NoUnusedDelay. Fixes to facilitate work with large numbers of files.

[v6r11p28]

*Core
FIX: InstallTools - check properly the module availability before installation

*WMS
FIX: JobScheduling - protection against missing dict field RescheduleCounter

*TMS
FIX: TransformationCleaningAgent - execute DM operations with the shifter proxy

[v6r11p27]

*Core
BUGFIX: InstallTools - bug fix in installNewPortal()

*WMS
FIX: Watchdog - disallow cputime and wallclock to be negative

*TS
FIX: TransformationAgent - correct handling of replica caches when more than 5000 files


BUGFIX: ModuleBase - bug fix in execute()
BUGFIX: Workflow - bug fix in createStepInstance()

*DMS
BUGFIX: DiractoryTreeBase - bug fix in getDirectoryPhysicalSizeFromUsage()

*Resources
FIX: XROOTStorage - back ported fixes from #2126: putFile would place file in 
     the wrong location on eos

[v6r11p26]

*Framework
FIX: UserProfileDB.py - add PublishAccess field to the UserProfileDB

*RSS
FIX: Synchronizer.py - fix deletion of old resources

*DMS
FIX: DataManager - allow that permissions are OK for part of a list of LFNs ( __verifyWritePermission() )
     (when testing write access to parent directory). Allows removal of replicas 
     even if one cannot be removed
FIX: DataManager - test SE validity before removing replica     
     
*RMS
FIX: RequestTask - fail requests for users who are no longer in the system
FIX: RequestExecutingAgent - fix request timeout computation

[v6r11p25]

*Interfaces
FIX: Job.py - bring back different logfile names if they have not been specified by the user

[v6r11p24]

*DMS
BUGFIX: SEManagerDB - bug fixed in getting connection in __add/__removeSE

[v6r11p23]

*DMS
CHANGE: FTSRequest is left only to support dirac-dms-fts-XXX commands

[v6r11p22]

*DMS
FIX: FTSJob - fixes in the glite-transfer-status command outpu parsing
FIX: TransformationClient - allow single lfn in setFileStatusForTransformation()

*WMS
FIX: StatesMonitoringAgent - install pika on the fly as a temporary solution

[v6r11p21]

*DMS
BUGFIX: dirac-dms-remove-replicas - continue in case of single replica failure
FIX: dirac-rms-xxx scripts - use Script.getPositionalArgs() instead of sys.argv

*Workflow
FIX: Test_Modules.py - fix in mocking functions, less verbose logging

[v6r11p20]

*DMS
BUGFIX: DataManager - in __SEActive() use resolved SE name to deal with aliases
BUGFIX: FileMetadata - multiple bugs in __buildUserMetaQuery()

[v6r11p19]

*DMS
FIX: FTSJob - fix FTS job monitoring a la FTS2

*RMS
CHANGE: ReqClient - added setServer() method
FIX: File,Operation,Request - call the getters to fetch the up-to-date information 
     from the parent

[v6r11p18]

*DMS
FIX: FTSAgent(Job) - fixes for transfers requiring staging (bringOnline) and adaptation 
     to the FTS3 interface

*WMS
FIX: StatesMonitoringAgent - resend the records in case of failure

[v6r11p17]

*DMS
FIX: FileCatalog - in multi-VO case get common catalogs if even VO is not specified

*Resources
FIX: ComputintgElement - bugfix in available() method

*WMS
FIX: SiteDirector - if not pilots registered in the DB, pass empty list to the ce.available()

[v6r11p16]

*RMS
BUGFIX: Request,Operation,File - do not cast to str None values

[v6r11p15]

*DMS
FIX: ReplicateAndRegister - do not create FTSClient if no FTSMode requested
CHANGE: FTSAgent(Job,File) - allow to define the FTS2 submission command;
        added --copy-pin-lifetime only for a tape backend
        parse output of both commands (FTS2, FTS3)
        consider additional state for FTS retry (Canceled)
        
*RMS
FIX: Operation, Request - treat updates specially for Error fields        

*TMS
FIX: TransformationAgent - fixes in preparing json serialization of requests

*WMS
NEW: StateMonitoringAgent - sends WMS history data through MQ messages 

[v6r11p14]

*WMS
CHANGE: JobDB - removed unused tables and methods
CHANGE: removed obsoleted tests

*DMS
FIX: FTSAgent - recover case when a target is not in FTSDB
CHANGE: FTSAgent(Job) - give possibility to specify a pin life time in CS 

*RMS
FIX: Make RMS objects comply with Python Data Model by adding __nonzero__ methods 

[v6r11p13]

*DMS
BUGFIX: SEManager - in SEManagerDB.__addSE() bad _getConnection call, closes #2062

[v6r11p12]

*Resources
CHANGE: ARCComputingElement - accomodate changes in the ARC job reported states

*Configuration
CHANGE: Resources - define a default FTS server in the CS (only for v6r11 and v6r12)

*DMS
FIX: FTSStrategy - allow to use a given channel more than once in a tree 
FIX: FTSAgent - remove request from cache if not found
FIX: FTSAgent - recover deadlock situations when FTS Files had not been correctly 
     updated or were not in the DB

*RMS
FIX: RequestExecutingAgent - fix a race condition (cache was cleared after the request was put)
FIX: RequestValidator - check that the Operation handlers are defined when inserting a request

[v6r11p11]

*Core
FIX: TransportPool - fixed exception due to uninitialized variable
FIX: HTTPDISETSocket - readline() takes optional argument size ( = 0 )

*DMS
FIX: FTSAgent - check the type of the Operation object ( can be None ) and
     some other protections
FIX: FTSClient - avoid duplicates in the file list

*RMS
FIX: ReqClient - modified log message
CHANGE: dirac-dms-fts-monitor - allow multiple comma separated LFNs in the arguments

[v6r11p10]

*RSS
FIX: DowntimeCommand, Test_RSS_Command_GOCDBStatusCommand - correctly interpreting list of downtimes

*RMS
FIX: ReplicateAndRegister - Create a RegisterReplica (not RegisterFile) if ReplicateAndRegister 
     fails to register
FIX: OperationHandlerBase - handle correctly Attempt counters when SEs are banned
FIX: ReplicateAndRegister - use FC checksum in case of mismatch request/PFN
FIX: FTSAgent - in case a file is Submitted but the FTSJob is unknown, resubmit
FIX: FTSAgent - log exceptions and put request to DB in case of exception
FIX: FTSAgent - handle FTS error "Unknown transfer state NOT_USED", due to same file 
     registered twice (to be fixed in RMS, not clear origin)

*WMS
FIX: JobStateUpdateHandler - status not updated while jobLogging is, due to time skew between 
     WN and DB service
FIX: JobStateUpdateHandler - stager callback not getting the correct status Staging 
     (retry for 10 seconds)     

[v6r11p9]

*Core
NEW: AgentModule - set AGENT_WORKDIRECTORY env variable with the workDirectory
NEW: InstallTools - added methods for the new web portal installation

*DMS
FIX: ReplicateAndRegister - apply same error logic for DM replication as for FTS

*Resources:
FIX: SRM2Storage - fix log message level
FIX: SRM2Storage - avoid useless existence checks 

*RMS
FIX: ForwardDISET - a temporary fix for a special LHCb case, to be removed asap
FIX: ReqClient - prettyPrint is even prettier
FIX: RequestTask - always use server certificates when executed within an agent

[v6r11p8]

*TMS
FIX: TransformationDB - fix default value within ON DUPLICATE KEY UPDATE mysql statement

[v6r11p7]

*Framework
BUGFIX: ProxyDB.py - bug in a MySQL table definition

*DMS
FIX: ReplicateAndRegister.py - FTS client is not instantiated in the c'tor as it 
     might not be used, 

*WMS
FIX: JobWrapper - don't delete the sandbox tar file if upload fails
FIX: JobWrapper - fix in setting the failover request

*RMS
FIX: RequestDB - add protections when trying to get a non existing request

[v6r11p6]

*WMS
FIX: InpudDataResolution - fix the case when some files only have a local replica
FIX: DownloadInputData, InputDataByProtocol - fix the return structure of the
     execute() method
     
*Resources
NEW: LocalComputingElement, CondorComputingElement      

[v6r11p5]

FIX: Incorporated changes from v6r10p25 patch

*Framework
NEW: Added getUserProfileNames() interface

*WMS
NEW: WMSAdministrator - added getPilotStatistics() interface
BUGFIX: JobWrapperTemplate - use sendJobAccounting() instead of sendWMSAccounting()
FIX: JobCleaningAgent - skip if no jobs to remove

*DMS
BUGFIX: FileCatalogClientCLI - bug fix in the metaquery construction

*Resources
CHANGE: StorageElement - enable Storage Element proxy configuration by protocol name

*TMS
NEW: TransformationManager - add Scheduled to task state for monitoring

[v6r11p4]

*Framework
NEW: ProxyDB - added primary key to ProxyDB_Log table
CHANGE: ProxyManagerHandler - purge logs once in 6 hours

*DMS
FIX: DataManager - fix in the accounting report for deletion operation
CHANGE: FTSRequest - print FTS GUID when submitting request
FIX: dirac-dms-fts-monitor - fix for using the new FTS structure
FIX: DataLoggingDB - fix type of the StatusTimeOrder field
FIX: DataLoggingDB - take into account empty date argument in addFileRecord()
FIX: ReplicateAndRegister - use active replicas
FIX: FTS related modules - multiple fixes

*WMS
NEW: SiteDirector - pass the list of already registered pilots to the CE.available() query
FIX: JobCleaningAgent - do not attempt job removal if no eligible jobs

*Resources
FIX: LcgFileCatalogClient - if replica already exists while registration, reregister
NEW: CREAM, SSH, ComputingElement - consider only registered pilots to evaluate queue occupancy

[v6r11p3]

FIX: import gMonitor from it is original location

*Core
FIX: FC.Utilities - treat properly the LFN names starting with /grid ( /gridpp case )

*Configuration
FIX: LocalConfiguration - added exitCode optional argument to showHelp(), closes #1821

*WMS
FIX: StalledJobAgent - extra checks when failing Completed jobs, closes #1944
FIX: JobState - added protection against absent job in getStatus(), closes #1853

[v6r11p2]

*Core
FIX: dirac-install - skip expectedBytes check if Content-Length not returned by server
FIX: AgentModule - demote message "Cycle had an error:" to warning

*Accounting
FIX: BaseReporter - protect against division by zero

*DMS
CHANGE: FileCatalogClientCLI - quite "-q" option in find command
FIX: DataManager - bug fix in __initializeReplication()
FIX: DataManager - less verbose log message 
FIX: DataManager - report the size of removed files only for successfully removed ones
FIX: File, FTSFile, FTSJob - SQL tables schema change: Size filed INTEGER -> BIGINT

*RMS
FIX: dirac-rms-reset-request, dirac-rms-show-request - fixes
FIX: ForwardDISET - execute with trusted host certificate

*Resources
FIX: SSHComputingElement - SSHOptions are parsed at the wrong place
NEW: ComputingElement - evaluate the number of available cores if relevant

*WMS
NEW: JobMonitoringHander - added export_getOwnerGroup() interface

*TMS
CHANGE: TransformationCleaningAgent - instantiation of clients moved in the initialize()

[v6r11p1]

*RMS
FIX: ReqClient - failures due to banned sites are considered to be recoverable

*DMS
BUGFIX: dirac-dms-replicate-and-register-request - minor bug fixes

*Resources
FIX: InProcessComputingElement - stop proxy renewal thread for a finished payload

[v6r11]

*Core
FIX: Client - fix in __getattr__() to provide dir() functionality
CHANGE: dirac-configure - use Registry helper to get VOMS servers information
BUGFIX: ObjectLoader - extensions must be looked up first for plug-ins
CHANGE: Misc.py - removed obsoleted
NEW: added returnSingleResult() generic utility by moving it from Resources/Utils module 

*Configuration
CHANGE: Resources.getDIRACPlatform() returns a list of compatible DIRAC platforms
NEW: Resources.getDIRACPlatforms() used to access platforms from /Resources/Computing/OSCompatibility
     section
NEW: Registry - added getVOs() and getVOMSServerInfo()     
NEW: CE2CSAgent - added VO management

*Accounting
FIX: AccountingDB, Job - extra checks for invalid values

*WMS
NEW: WMS tags to allow jobs require special site/CE/queue properties  
CHANGES: DownloadInputData, InputDataByProtocol, InputDataResolution - allows to get multiple 
         PFNs for the protocol resolution
NEW: JobDB, JobMonitoringHandler - added traceJobParameters(s)() methods     
CHANGE: TaskQueueDirector - use ObjectLoader to load directors    
CHANGE: dirac-pilot - use Python 2.7 by default, 2014-04-09 LCG bundles

*DMS
NEW: DataManager to replace ReplicaManager class ( simplification, streamlining )
FIX: InputDataByProtocol - fix the case where file is only on tape
FIX: FTSAgent - multiple fixes
BUGFIX: ReplicateAndRegister - do not ask SE with explicit SRM2 protocol

*Interfaces
CHANGE: Dirac - instantiate SandboxStoreClient and WMSClient when needed, not in the constructor
CHANGE: Job - removed setSystemConfig() method
NEW: Job.py - added setTag() interface

*Resources
CHANGE: StorageElement - changes to avoid usage PFNs
FIX: XROOTStorage, SRM2Storage - changes in PFN construction 
NEW: PoolComputingElement - a CE allowing to manage multi-core slots
FIX: SSHTorqueComputingElement - specify the SSHUser user for querying running/waiting jobs 

*RSS
NEW: added commands dirac-rss-query-db and dirac-rss-query-dtcache

*RMS
CHANGE: ReqDB - added Foreign Keys to ReqDB tables
NEW: dirac-rms-reset-request command
FIX: RequestTask - always execute operations with owner proxy

*SMS
FIX: few minor fixes to avoid pylint warnings

[v6r10p25]

*DMS
CHANGE: FileCatalog - optimized file selection by metadata

[v6r10p24]

*DMS
FIX: FC.FileMetadata - optimized queries for list interception evaluation

[v6r10p23]

*Resoures
CHANGE: SSHComputingElement - allow SSH options to be passed from CS setup of SSH Computing Element
FIX: SSHComputingElement - use SharedArea path as $HOME by default

[v6r10p22]

*CS
CHANGE: Operations helper - if not given, determine the VO from the current proxy 

*Resources
FIX: glexecComputingElement - allows Application Failed with Errors results to show through, 
     rather than be masked by false "glexec CE submission" errors
     
*DMS     
CHANGE: ReplicaManager - in getReplicas() rebuild PFN if 
        <Operations>/DataManagement/UseCatalogPFN option is set to False ( True by default )

[v6r10p21]

*Configuration
FIX: CSGlobals - allow to specify extensions in xxxDIRAC form in the CS

*Interfaces
FIX: Job - removed self.reqParams
FIX: Job - setSubmitPools renamed to setSubmitPool, fixed parameter definition string

*WMS
FIX: JobMonitorigHandler, JobPolicy - allow JobMonitor property to access job information

[v6r10p20]

*DMS
FIX: FTSAgent/Client, ReplicateAndRegister - fixes to properly process failed
     FTS request scheduling

[v6r10p19]

*DMS
FIX: FTSAgent - putRequest when leaving processRequest
FIX: ReplicaManager - bug in getReplicas() in dictionary creation

[v6r10p18]

*DMS
FIX: ReplicateAndRegister - dictionary items incorrectly called in ftsTransfer()

[v6r10p17]

*RMS
FIX: RequestDB.py - typo in a table name
NEW: ReqManagerHandler - added getDistinctValues() to allow selectors in the web page

*DMS
CHANGE: ReplicaManager - bulk PFN lookup in getReplicas()

[v6r10p16]

*Framework
NEW: PlottingClient - added curveGraph() function

*Transformation
FIX: TaskManagerAgentBase - add the missing Scheduled state

*WMS
FIX: TaskQueueDB - reduced number of lines in the matching parameters printout

*DMS
FIX: dirac-dms-show-se-status - exit on error in the service call, closes #1840

*Interface
FIX: API.Job - removed special interpretation of obsoleted JDLreqt type parameters

*Resources
FIX: SSHComputingElement - increased timeout in getJobStatusOnHost() ssh call, closes #1830

[v6r10p15]

*DMS
FIX: FTSAgent - added missing monitoring activity
FIX: FileCatalog - do not check directory permissions when creating / directory

*Resources
FIX: SSHTorqueComputingElement - removed obsoleted stuff

[v6r10p14]

*SMS
FIX: RequestPreparationAgent - typo fixed

[v6r10p13]

*SMS
FIX: RequestPreparationAgent - use ReplicaManager to get active replicas

*DMS
FIX: ReplicaManager - getReplicas returns all replicas ( in all statuses ) by default
CHANGE: FC/SecurityManager - give full ACL access to the catalog to groups with admin rights

*WMS
CHANGE: SiteDirector - changes to reduce the load on computing elements
FIX: JobWrapper - do not set Completed status for the case with failed application thread

[v6r10p12]

*WMS
CHANGE: Replace consistently everywhere SAM JobType by Test JobType
FIX: JobWrapper - the outputSandbox should be always uploaded (outsized, in failed job)

*DMS
FIX: RemoveFile - bugfix
FIX: ReplicateAndRegister - fixes in the checksum check, retry failed FTS transfer 
     with RM transfer
NEW: RegisterReplica request operation     

*RMS
FIX: ReqClient - fix in the request state machine
FIX: Request - enhance digest string
NEW: dirac-dms-reset-request command
CHANGE: dirac-rms-show-request - allow selection of a request by job ID

*TS
FIX: TransformationDB - in getTransformationParameters() dropped "Submitted" counter 
     in the output

[v6r10p11]

*Core
FIX: X509Chain - cast life time to int before creating cert

*Accounting
FIX: DataStoreClient - self.__maxRecordsInABundle = 5000 instead of 1000
FIX: JobPolicy - allow access for JOB_MONITOR property

*RMS
FIX: ReqClient - fix the case when a job is Completed but in an unknown minor status

*Resources
BUGFIX: ProxyStorage - use checkArgumentFormat() instead of self.__checkArgumentFormatDict()

[v6r10p10]

*DMS
FIX: Several fixes to make FTS accounting working (FTSAgent/Job, ReplicaManager, File )

[v6r10p9]

*Core
BUGFIX: LineGraph - Ymin was set to a minimal plot value rather than 0.

*DMS
CHANGE: FTSJob(Agent) - get correct information for FTS accounting (registration)

[v6r10p8]

*Core
FIX: InstallTools - admin e-mail default location changed

*Framework
FIX: SystemAdministratorClientCLI - allow "set host localhost"
FIX: BundleDelivery - protect against empty bundle

*WMS
FIX: SiteDirector - Pass siteNames and ceList as None if any is accepted
FIX: WorkloadManagement.ConfigTemplate.SiteDorectory - set Site to Any by default 

*DMS
FIX: FileCatalogCLI - ignore Datasets in ls command for backward compatibility

*Resources
FIX: SSH - some platforms use Password instead of password prompt

[v6r10p7]

*Core
FIX: dirac-install - execute dirac-fix-mysql-script and dirac-external-requirements after sourcing the environment
FIX: InstallTools - set basedir variable in fixMySQLScript()
FIX: InstallTools - define user root@host.domain in installMySQL()

*Framework
BUGFIX: SystemAdministratorCLI - bug fixed in default() call signature

*DMS
FIX: FTSRequest - handle properly FTS server in the old system 
FIX: ReplicaManager - check if file is in FC before removing 
FIX: Request/RemovalTask - handle properly proxies for removing files 
BUGFIX: DatasetManager - in the table description

[v6r10p6]

*Core
FIX: X509Certificate - reenabled fix in getDIRACGroup()

*Configuration
FIX: CSAPI - Group should be taken from the X509 chain and not the certificate

*RMS
CHANGE: ReqClient - if the job does not exist, do not try further finalization

[v6r10p5]

*Core
FIX: X509Certificate - reverted fix in getDIRACGroup()

[v6r10p4]

*Core
NEW: dirac-info - extra printout
CHANGE: PrettyPrint - extra options in printTable()
FIX: X509Certificate - bug fixed in getDIRACGroup()

*Framework
NEW: SystemAdministratorCLI - new showall command to show components across hosts
NEW: ProxyDB - allow to upload proxies without DIRAC group

*RMS
CHANGE: ReqClient - requests from failed jobs update job status to Failed
CHANGE: RequestTask - retry in the request finalize()

[v6r10p3]

*Configuration
CHANGE: Registry - allow to define a default group per user

*WMS
BUGFIX: JobReport - typo in generateForwardDISET()

[v6r10p2]

*TMS
CHANGE: Backward compatibility fixes when setting the Transformation files status

*DMS
BUGFIX: ReplicateAndRegister - bugfix when replicating to multiple destination by ReplicaManager

*WMS
BUGFIX: JobManager - bug fix when deleting no-existing jobs

[v6r10p1]

*RMS
FIX: ReqDB.Operations - Arguments field changed type from BLOB to MEDIUMBLOB

*DMS
FIX: FileCatalog - check for non-exiting directories in removeDirectory()

*TMS
FIX: TransformationDB - removed constraint that was making impossible to derive a production

[v6r10]

*Core
FIX: Several fixes on DB classes(AccountingDB, SystemLoggingDB, UserProfileDB, TransformationDB, 
     JobDB, PilotAgentsDB) after the new movement to the new MySQL implementation with a persistent 
     connection per running thread
NEW: SystemAdministratorCLI - better support for executing remote commands 
FIX: DIRAC.__init__.py - avoid re-definition of platform variable    
NEW: Graphs - added CurveGraph class to draw non-stacked lines with markers
NEW: Graphs - allow graphs with negative Y values
NEW: Graphs - allow to provide errors with the data and display them in the CurveGraph
FIX: InstallTools - fix for creation of the root@'host' user in MySQL 
FIX: dirac-install - create links to permanent directories before module installation
CHANGE: InstallTools - use printTable() utility for table printing
CHANGE: move printTable() utility to Core.Utilities.PrettyPrint
NEW: added installation configuration examples
FIX: dirac-install - fixBuildPath() operates only on files in the directory
FIX: VOMSService - added X-VOMS-CSRF-GUARD to the html header to be compliant with EMI-3 servers

*CS
CHANGE: getVOMSVOForGroup() uses the VOMSName option of the VO definition 
NEW: CE2CSAgent - added ARC CE information lookup

*Framework
FIX: SystemAdministratorIntegrator - use Host option to get the host address in addition to the section name, closes #1628
FIX: dirac-proxy-init - uses getVOMSVOForGroup() when adding VOMS extensions

*DMS
CHANGE: DFC - optimization and bug fixes of the bulk file addition
FIX: TransferAgent - protection against badly defined LFNs in collectFiles()
NEW: DFC - added getDirectoryReplicas() service method support similar to the LFC
CHANGE: DFC - added new option VisibleReplicaStatus which is used in replica getting commands
CHANGE: FileCatalogClientCLI client shows number of replicas in the 2nd column rather than 
        unimplemented number of links
CHANGE: DFC - optimizations for the bulk replica look-up
CHANGE: DFC updated scalability testing tool FC_Scaling_test.py        
NEW: DFC - methods returning replicas provide also SE definitions instead of PFNs to construct PFNs on the client side
NEW: DFC - added getReplicasByMetadata() interface
CHANGE: DFC - optimized getDirectoryReplicas()
CHANGE: FileCatalogClient - treat the reduced output from various service queries restoring LFNs and PFNs on the fly
NEW: DFC - LFNPFNConvention flag can be None, Weak or Strong to facilitate compatibility with LFC data 
CHANGE: FileCatalog - do not return PFNs, construct them on the client side
CHANGE: FileCatalog - simplified FC_Scaling_test.py script
NEW: FileCatalog/DatasetManager class to define and manipulate datasets corresponding to meta queries
NEW: FileCatalogHandler - new interface methods to expose DatasetManager functionality
NEW: FileCatalogClientCLI - new dataset family of commands
FIX: StorageFactory, ReplicaManager - resolve SE alias name recursively
FIX: FTSRequest, ReplicaManager, SRM2Storage - use current proxy owner as user name in accounting reports, closes #1602
BUGFIX: FileCatalogClientCLI - bug fix in do_ls, missing argument to addFile() call, closes #1658
NEW: FileCatalog - added new setMetadataBulk() interface, closes #1358
FIX: FileCatalog - initial argument check strips off leading lfn:, LFN:, /grid, closes #448
NEW: FileCatalog - added new setFileStatus() interface, closes #170, valid and visible file and replica statuses can be defined in respective options.
CHANGE: multiple new FTS system fixes
CHANGE: uniform argument checking with checkArgumentFormat() in multiple modules
CHANGE: FileCatalog - add Trash to the default replica valid statuses
CHANGE: ReplicaManager,FTSRequest,StorageElement - no use of PFN as returned by the FC except for file removal,
        rather constructing it always on the fly
        
*SMS
CHANGE: PinRequestAgent, SENamespaceCatalogCheckAgent - removed
CHANGE: Use StorageManagerClient instead of StorageDB directly        

*WMS
CHANGE: JobPolicy - optimization for bulk job verification
NEW: JobPolicy - added getControlledUsers() to get users which jobs can be accessed for 
     a given operation
CHANGE: JobMonitoringHandler - Avoid doing a selection of all Jobs, first count matching jobs 
        and then use "limit" to select only the required JobIDs.
NEW: JobMonitoringHandler - use JobPolicy to filter jobs in getJobSummaryWeb()
NEW: new Operations option /Services/JobMonitoring/GlobalJobsInfo ( True by default ) to 
     allow or not job info lookup by anybody, used in JobMonitoringHandler       
BUGFIX: SiteDirector - take into account the target queue Platform
BUGFIX: JobDB - bug in __insertNewJDL()    
CHANGE: dirac-admin-show-task-queues - enhanced output  
CHANGE: JobLoggingDB.sql - use trigger to manage the new LoggingInfo structure  
CHANGE: JobWrapper - trying several times to upload a request before declaring the job failed
FIX: JobScheduling executor - fix race condition that causes a job to remain in Staging
NEW: SiteDirector - do not touch sites for which there is no work available
NEW: SiteDirector - allow sites not in mask to take jobs with JobType Test
NEW: SiteDirector - allow 1 hour grace period for pilots in Unknown state before aborting them
CHANGE: Allow usage of non-plural form of the job requirement options ( PilotType, GridCE, BannedSite, 
        SubmitPool ), keep backward compatibility with a plural form
        
*RSS
FIX: DowntimeCommand - take the latest Downtime that fits    
NEW: porting new Policies from integration  
NEW: RSS SpaceToken command querying endpoints/tokens that exist  
        
*Resources
NEW: added SSHOARComputingElement class 
NEW: added XROOTStorage class       
FIX: CREAMComputingElement - extra checks for validity of returned pilot references
        
*TS
CHANGE: TransformationClient(DB,Manager) - set file status for transformation as bulk operation 
CHANGE: TransformationClient - applying state machine when changing transformation status
BUGFIX: TransformationClient(Handler) - few minor fixes
NEW: TransformationDB - backported __deleteTransformationFileTask(s) methods
CHANGE: TransformationDB(Client) - fixes to reestablish the FileCatalog interface
FIX: TransformationAgent - added MissingInFC to consider for Removal transformations
BUGFIX: TransformationAgent - in _getTransformationFiles() variable 'now' was not defined
FIX: TransformationDB.sql - DataFiles primary key is changed to (FileID) from (FileID,LFN) 
CHANGE: TransformationDB(.sql) - schema changes suitable for InnoDB
FIX: TaskManager(AgentBase) - consider only submitted tasks for updating status
CHANGE: TransformationDB(.sql) - added index on LFN in DataFiles table

*RMS
NEW: Migrate to use the new Request Management by all the clients
CHANGE: RequestContainer - Retry failed transfers 10 times and avoid sub-requests to be set Done 
        when the files are failed
CHANGE: Use a unique name for storing the proxy as processes may use the same "random" name and 
        give conflicts
NEW: RequestClient(Handler) - add new method readRequest( requestname)                 

*Workflow
NEW: Porting the LHCb Workflow package to DIRAC to make the use of general purpose modules and
     simplify construction of workflows        

[v6r9p33]

*Accounting
BUGFIX: AccountingDB - wrong indentation

[v6r9p32]

*Accounting
FIX: AccountingDB - use old style grouping if the default grouping is altered, e.g. by Country

[v6r9p31]

*Accounting
CHANGE: AccountingDB - changes to speed up queries: use "values" in GROUP By clause;
        drop duplicate indexes; reorder fields in the UniqueConstraint index of the
        "bucket" tables  

[v6r9p30]

*DMS
CHANGE: FileCatalogFactory - construct CatalogURL from CatalogType by default

*SMS
FIX: dirac-stager-stage-files - changed the order of the arguments

[v6r9p29]

*TS
FIX: TaskManager(AgentBase) - fix for considering only submitted tasks 

[v6r9p28]

*TS
FIX: TransformationDB(ManagerHandler) - several portings from v6r10

[v6r9p27]

*SMS
FIX: StorageManagementDB - in removeUnlinkedReplicas() second look for CacheReplicas 
     for which there is no entry in StageRequests

[v6r9p26]

*Resources
CHANGE: CREAMComputigElement - Make sure that pilots submitted to CREAM get a 
        fresh proxy during their complete lifetime
*Framework
FIX: ProxyDB - process properly any SQLi with DNs/groups with 's in the name

[v6r9p25]

*TS
CHANGE: TransformationClient - changed default timeout values for service calls
FIX: TransformationClient - fixes for processing of derived transformations 

[v6r9p24]

*TS
FIX: TransformationClient - in moveFilesToDerivedTransformation() set file status
     to Moved-<prod>

[v6r9p23]

*Core
BUGFIX: InstallTools - improper configuration prevents a fresh new installation

*WMS
BUGFIX: PilotDirector - Operations Helper non-instantiated

[v6r9p22]

*WMS
FIX: PilotDirector - allow to properly define extensions to be installed by the 
     Pilot differently to those installed at the server
FIX: Watchdog - convert pid to string in ProcessMonitor

*TS
FIX: TransformationDB - splitting files in chunks

*DMS
NEW: dirac-dms-create-removal-request command
CHANGE: update dirac-dms-xxx commands to use the new RMS client,
        strip lines when reading LFNs from a file

[v6r9p21]

*TS
FIX: Transformation(Client,DB,Manager) - restored FileCatalog compliant interface
FIX: TransformationDB - fix in __insertIntoExistingTransformationFiles()

[v6r9p20]

*Core
BUGFIX: ProxyUpload - an on the fly upload does not require a proxy to exist

*DMS
CHANGE: TransferAgent - use compareAdler() for checking checksum
FIX: FailoverTransfer - recording the sourceSE in case of failover transfer request 

*WMS
FIX: ProcessMonitor - some fixes added, printout when <1 s of consumed CPU is found

*Transformation
BUGFIX: TransformationClient - fixed return value in moveFilesToDerivedTransformation()

*RMS
BUGFIX: CleanReqDBAgent - now() -> utcnow() in initialize()

*Resources
FIX: ARCComputingElement - fix the parsing of CE status if no jobs are available

[v6r9p19]

*DMS
FIX: FileCatalog/DirectoryMetadata - inherited metadata is used while selecting directories
     in findDirIDsByMetadata()

[v6r9p18]

*DMS
FIX: FTSSubmitAgent, FTSRequest - fixes the staging mechanism in the FTS transfer submission
NEW: TransferDBMonitoringHandler - added getFilesForChannel(), resetFileChannelStatus()

[v6r9p17]

*Accounting
FIX: DataStoreClient - send accounting records in batches of 1000 records instead of 100

*DMS:
FIX: FailoverTransfer - catalog name from list to string
FIX: FTSSubmitAgent, FTSRequest - handle FTS3 as new protocol and fix bad submission time
FIX: FTSSubmitAgent, FTSRequest - do not submit FTS transfers for staging files

*WMS
FIX: TaskQueueDB - do not check enabled when TQs are requested from Directors
FIX: TaskQueueDB - check for Enabled in the TaskQueues when inserting jobs to print an alert
NEW: TaskQueueDB - each TQ can have at most 5k jobs, if beyond the limit create a new TQ 
     to prevent long matching times when there are way too many jobs in a single TQ

[v6r9p16]

*TS
BUGFIX: typos in TransformationCleaningAgent.py

*DMS
CHANGE: DownloadInputData - check the available disk space in the right input data directory
FIX: DownloadInputData - try to download only Cached replicas 

[v6r9p15]

*Core
FIX: MySQL - do not decrease the retry counter after ping failure

*DMS
CHANGE: FC/DirectoryMetadata - Speed up findFilesByMetadataWeb when many files match
FIX: RemovalTask - fix error string when removing a non existing file (was incompatible 
     with the LHCb BK client). 

*WMS
FIX: JobReport - minor fix ( removed unused imports )
FIX: JobMonitoring(JobStateUpdate)Handler - jobID argument can be either string, int or long

*TS
CHANGE: TransformationClient - change status of Moved files to a deterministic value
FIX: FileReport - minor fix ( inherits object ) 

[v6r9p14]

*DMS
CHANGE: FTSDB - changed schema: removing FTSSite table. From now on FTS sites 
        would be read from CS Resources

[v6r9p13]

FIX: included fixes from v6r8p26 patch release

[v6r9p12]

FIX: included fixes from v6r8p25 patch release

[v6r9p11]

*DMS
BUGFIX: FTSRequest - in __resolveFTSServer() type "=" -> "=="

[v6r9p10]

FIX: included fixes from v6r8p24 patch release

*Core
NEW: StateMachine utility

*DMS
BUGFIX: in RegisterFile operation handler

*Interfaces
FIX: Dirac.py - in splitInputData() consider only Active replicas

[v6r9p9]

*RMS
FIX: RequestDB - added getRequestFileStatus(), getRequestName() methods

[v6r9p8]

*DMS
FIX: RequestDB - get correct digest ( short request description ) of a request

[v6r9p7]

FIX: included fixes from v6r8p23 patch release

*RSS
FIX: SpaceTokenOccupancyPolicy - SpaceToken Policy decision was based on 
     percentage by mistake
     
*RMS
NEW: new scripts dirac-dms-ftsdb-summary, dirac-dms-show-ftsjobs    
FIX: FTSAgent - setting space tokens for newly created FTSJobs 

[v6r9p6]

*DMS
BUGFIX: dirac-admin-add-ftssite - missing import

*RMS
NEW: RequestDB, ReqManagerHandler - added getRequestStatus() method

*TS
FIX: fixes when using new RequestClient with the TransformationCleaningAgent

*WMS
BUGFIX: typo in SandboxStoreHandler transfer_fromClient() method

[v6r9p5]

*DMS
BUGFIX: missing proxy in service env in the FTSManager service. By default service 
        will use DataManager proxy refreshed every 6 hours.

*Resources
NEW: StorageElement - new checkAccess policy: split the self.checkMethods in 
     self.okMethods. okMethods are the methods that do not use the physical SE. 
     The isValid returns S_OK for all those immediately

*RSS
FIX: SpaceTokenOccupancyPolicy - Policy that now takes into account absolute values 
     for the space left
     
*TS
FIX: TransformationCleaningAgent - will look for both old and new RMS     

[v6r9p4]

*Stager
NEW: Stager API: dirac-stager-monitor-file, dirac-stager-monitor-jobs, 
     dirac-stager-monitor-requests, dirac-stager-show-stats

[v6r9p3]

*Transformation
FIX: TransformationCleaning Agent status was set to 'Deleted' instead of 'Cleaned'

[v6r9p2]

*RSS
NEW: Added Component family tables and statuses
FIX: removed old & unused code 
NEW: allow RSS policies match wild cards on CS

*WMS
BUGFIX: FailoverTransfer,JobWrapper - proper propagation of file metadata

[v6r9p1]

*RMS
NEW: FTSAgent - update rwAccessValidStamp,
     update ftsGraphValidStamp,
     new option for staging files before submission,
     better log handling here and there
CHANGE: FTSJob - add staging flag in in submitFTS2
CHANGE: Changes in WMS (FailoverTransfer, JobReport, JobWrapper, SandboxStoreHandler) 
        and TS (FileReport) to follow the new RMS.
NEW: Full CRUD support in RMS.

*RSS
NEW: ResourceManagementDB - new table ErrorReportBuffer
NEW: new ResourceManagementClient methods - insertErrorReportBuffer, selectErrorReportBuffer,
     deleteErrorReportBuffer

[v6r9]

NEW: Refactored Request Management System, related DMS agents and FTS management
     components

[v6r8p28]

*Core
BUGFIX: RequestHandler - the lock Name includes ActionType/Action

*DMS
FIX: dirac-dms-filecatalog-cli - prevent exception in case of missing proxy

[v6r8p27]

*DMS
BUGFIX: dirac-dms-add-file - fixed typo item -> items

[v6r8p26]

*Core
NEW: RequestHandler - added getServiceOption() to properly resolve inherited options 
     in the global service handler initialize method
NEW: FileCatalogHandler, StorageElementHandler - use getServiceOption()

[v6r8p25]

FIX: included fixes from v6r7p40 patch release

*Resources
FIX: SRM2Storage - do not account gfal_ls operations

[v6r8p24]

FIX: included fixes from v6r7p39 patch release

*Core
FIX: SiteSEMapping was returning wrong info

*DMS
FIX: FTSRequest - choose explicitly target FTS point for RAL and CERN
BUGFIX: StrategyHandler - wrong return value in __getRWAccessForSE()

*Resources
CHANGE: SRM2Storage - do not account gfal_ls operations any more

[v6r8p23]

FIX: included fixes from v6r7p37 patch release

*TS
FIX: TransformationDB - allow tasks made with ProbInFC files
FIX: TransformationCleaingAgent,Client - correct setting of transformation 
     status while cleaning

[v6r8p22]

FIX: included fixes from v6r7p36 patch release

[v6r8p21]

*DMS
FIX: FileCatalog/DirectoryMetadata - even if there is no meta Selection 
     the path should be considered when getting Compatible Metadata
FIX: FileCatalog/DirectoryNodeTree - findDir will return S_OK( '' ) if dir not 
     found, always return the same error from DirectoryMetadata in this case.     

*RSS
FIX: DowntimeCommand - use UTC time stamps

*TS
FIX: TransformationAgent - in _getTransformationFiles() get also ProbInFC files in 
     addition to Used 

[v6r8p20]

*Stager
NEW: Stager API: dirac-stager-monitor-file, dirac-stager-monitor-jobs, 
     dirac-stager-monitor-requests, dirac-stager-show-stats

[v6r8p19]

*Transformation
FIX: TransformationCleaning Agent status was set to 'Deleted' instead of 'Cleaned'

[v6r8p18]

*TS
BUGFIX: TransformationAgent - regression in __cleanCache()

[v6r8p17]

FIX: included fixes from v6r7p32 patch release

*WMS
FIX: StalledJobAgent - for accidentally stopped jobs ExecTime can be not set, 
     set it to CPUTime for the accounting purposes in this case

[v6r8p16]

FIX: included fixes from v6r7p31 patch release

*WMS
BUGFIX: TaskQueueDB - fixed a bug in the negative matching conditions SQL construction

*RSS
NEW: improved doc strings of PEP, PDP modules ( part of PolicySystem )
FIX: Minor changes to ensure consistency if ElementInspectorAgent and 
     users interact simultaneously with the same element
CHANGE: removed DatabaseCleanerAgent ( to be uninstalled if already installed )
FIX: SummarizeLogsAgent - the logic of the agent was wrong, the agent has been re-written.
     
[v6r8p15]

*Core
FIX: X509Chain - fix invalid information when doing dirac-proxy-info without CS
     ( in getCredentials() )

*RSS
NEW: PDP, PEP - added support for option "doNotCombineResult" on PDP

[v6r8p14]

*Core
FIX: dirac-deploy-scripts - can now work with the system python

*WMS
NEW: dirac-wms-cpu-normalization - added -R option to modify a given configuration file
FIX: Executor/InputData - Add extra check for LFns in InputData optimizer, closes #1472

*Transformation
CHANGE: TransformationAgent - add possibility to kick a transformation (not skip it if no 
        unused files), by touching a file in workDirectory
BUGFIX: TransformationAgent - bug in __cleanCache() dict modified in a loop        

[v6r8p13]

*Transformation
BUGFIX: TransformationDB - restored import of StringType

[v6r8p12]

NEW: Applied patches from v6r7p29

*WMS
FIX: JobDB - check if SystemConfig is present in the job definition and convert it 
     into Platform

*DMS
FIX: ReplicaManager - do not get metadata of files when getting files in a directory 
     if not strictly necessary

*RSS
NEW: ported from LHCb PublisherHandler for RSS web views

[v6r8p11]

NEW: Applied patches from v6r7p27

*RSS
NEW: SpaceTokenOccupancyPolicy - ported from LHCbDIRAC 
NEW: db._checkTable done on service initialization ( removed dirac-rss-setup script doing it )

*Transformation
FIX: TaskManager - reset oJob for each task in prepareTransformationTasks()
BUGFIX: ValidateOutputDataAgent - typo fixed in getTransformationDirectories()
FIX: TransformationManagerHandler - use CS to get files statuses not to include in 
     processed file fraction calculation for the web monitoring pages

[v6r8p10]

NEW: Applied patches from v6r7p27

[v6r8p9]

*DMS
FIX: TransferAgent,dirac-dms-show-se-status, ResourceStatus,TaskManager - fixes
     needed for DMS components to use RSS status information
NEW: ReplicaManager - allow to get metadata for an LFN+SE as well as PFN+SE     

[v6r8p8]

*RSS
BUGFIX: dirac-rss-setup - added missing return of S_OK() result

[v6r8p7]

NEW: Applied patches from v6r7p24

*DMS
BUGFIX: LcgFileCatalogClient - bug in addFile()

*RSS
BUGFIX: fixed script dirac-rss-set-token, broken in the current release.
NEW: Statistics module - will be used in the future to provide detailed information 
     from the History of the elements 

[v6r8p6]

NEW: Applied patches from v6r7p23

*Transformation
FIX: TaskManager - allow prepareTransformationTasks to proceed if no OutputDataModule is defined
FIX: TransformationDB - remove INDEX(TaskID) from TransformationTasks. It produces a single counter 
     for the whole table instead of one per TransformationID
     
*WMS     
FIX: WMSUtilities - to allow support for EMI UI's for pilot submission we drop support for glite 3.1

[v6r8p5]

NEW: Applied patches from v6r7p22

*RSS
CHANGE: removed old tests and commented out files

*WMS
FIX: PoolXMLCatalog - proper addFile usage

*Transformation
CHANGE: TransformationAgent - clear replica cache when flushing or setting a file in the workdirectory

[v6r8p4]

*Transformation
FIX: The connection to the jobManager is done only at submission time
FIX: Jenkins complaints fixes

*WMS
BUGFIX: JobDB - CPUtime -> CPUTime
FIX: Jenkins complaints fixes

[v6r8p3]

*DMS
BUGFIX: LcgFileCatalogClient

[v6r8p2]

*DMS:
FIX: LcgFileCatalogClient - remove check for opening a session in __init__ as credentials are not yet set 

*Transformation
CHANGE: reuse RPC clients in Transformation System 

[v6r8p1]

*Core
FIX: dirac-deploy-scripts - restored regression w.r.t. support of scripts starting with "d"

*DMS
BUGFIX: LcgFileCatalogClient - two typos fixed

[v6r8]

CHANGE: Several fixes backported from the v7r0 integration branch

*Core
CHANGE: DictCache - uses global LockRing to avoid locks in multiprocessing
FIX: X509Chain - proxy-info showing an error when there's no CS

*DMS
FIX: TransferAgent - inside loop filter out waiting files dictionary
BUGFIX: dirac-admin-allow-se - there was a continue that was skipping the complete loop for 
        ARCHIVE elements
NEW: LcgFileCatalogClient - test return code in startsess lfc calls       

*WMS:
FIX: OptimizerExecutor, InputData, JobScheduling - check that site candidates have all the 
     replicas

*RSS: 
BUGFIX: ResourceStatus, RSSCacheNoThread - ensure that locks are always released

*Transformation
FIX: TaskManager - site in the job definition is taken into account when submitting
NEW: Transformation - get the allowed plugins from the CS /Operations/Transformations/AllowedPlugins
FIX: ValidateOutputDataAgent - self not needed for static methods

[v6r7p40]

*Resources
FIX: StorageElement class was not properly passing the lifetime argument for prestageFile method

[v6r7p39]

*Core
CHANGE: Grid - in executeGridCommand() allow environment script with arguments needed for ARC client

*DMS
FIX: DFC SEManager - DIP Storage can have a list of ports now

*Resources
FIX: ARCComputingElement - few fixes after debugging

[v6r7p38]

*Core
NEW: DISET FileHelper, TransferClient - possibility to switch off check sum

*Resources
NEW: ARCComputingElement - first version
NEW: StorageFactory - possibility to pass extra protocol parameters to storage object
NEW: DIPStorage - added CheckSum configuration option
BUGFIX: SSHComputingElement - use CE name in the pilot reference construction

*WMS
FIX: StalledJobAgent - if ExecTime < CPUTime make it equal to CPUTime

[v6r7p37]

*Framework
BUGFIX: NotificationDB - typos in SQL statement in purgeExpiredNotifications() 

*WMS
NEW: JobCleaningAgent - added scheduling sandbox LFN removal request 
     when deleting jobs
CHANGE: JobWrapper - report only error code as ApplicationError parameter 
        when payload finishes with errors    
NEW: SiteDirector - possibility to specify extensions to be installed in 
     pilots in /Operations/Pilots/Extensions option in order not to install
     all the server side extensions        

*DMS
CHANGE: FileCatalogFactory - use service path as default URL
CHANGE: FileCatalogFactory - use ObjectLoader to import catalog clients

*SMS
BUGFIX: StorageManagementDB, dirac-stager-monitor-jobs - small bug fixes ( sic, Daniela )

*Resources
CHANGE: DIPStorage - added possibility to specify a list of ports for multiple
        service end-points
CHANGE: InProcessComputingElement - demote log message when payload failure 
        to warning, the job will fail anyway
FIX: StalledJobAgent - if pilot reference is not registered, this is not an 
     error of the StalledJobAgent, no log.error() in  this case                
        
*RMS
CHANGE: RequestTask - ensure that tasks are executed with user credentials 
        even with respect to queries to DIRAC services ( useServerCertificate 
        flag set to false )        

[v6r7p36]

*WMS
FIX: CREAMCE, SiteDirector - make sure that the tmp executable is removed
CHANGE: JobWrapper - remove sending mails via Notification Service in case
        of job rescheduling
        
*SMS
FIX: StorageManagementDB - fix a race condition when old tasks are set failed 
     between stage submission and update.        

[v6r7p35]

*Stager
NEW: Stager API: dirac-stager-monitor-file, dirac-stager-monitor-jobs, 
     dirac-stager-monitor-requests, dirac-stager-show-stats

[v6r7p34]

*Transformation
FIX: TransformationCleaning Agent status was set to 'Deleted' instead of 'Cleaned'

[v6r7p33]

*Interfaces
FIX: Job.py - in setExecutable() - prevent changing the log file name string type

*StorageManagement
NEW: StorageManagementDB(Handler) - kill staging requests at the same time as 
     killing related jobs, closes #1510
FIX: StorageManagementDB - demote the level of several log messages       

[v6r7p32]

*DMS
FIX: StorageElementHandler - do not use getDiskSpace utility, use os.statvfs instead
CHANGE: StorageManagementDB - in getStageRequests() make MySQL do an UNIQUE selection 
        and use implicit loop to speed up queries for large results

*Resources
FIX: lsfce remote script - use re.search instead of re.match in submitJob() to cope with
     multipline output

[v6r7p31]

*WMS
FIX: SiteDirector - make possible more than one SiteDirector (with different pilot identity) attached 
     to a CE, ie sgm and pilot roles. Otherwise one is declaring Aborted the pilots from the other.

[v6r7p30]

*Core
CHANGE: X509Chain - added groupProperties field to the getCredentials() report
BUGFIX: InstallTools - in getSetupComponents() typo fixed: agent -> executor

[v6r7p29]

*DMS
CHANGE: FileCatalog - selection metadata is also returned as compatible metadata in the result
        of getCompatibleMetadata() call
NEW: FileCatalog - added path argument to getCompatibleMetadata() call
NEW: FileCatalogClient - added getFileUserMetadata()
BUGFIX: dirac-dms-fts-monitor - exit with code -1 in case of error

*Resources
FIX: CREAMComputingElement - check globus-url-copy result for errors when retrieving job output

[v6r7p28]

*DMS
BUGFIX: FileCatalog/DirectoryMetadata - wrong MySQL syntax 

[v6r7p27]

*Core
FIX: Mail.py - fix of the problem of colons in the mail's body

*Interfaces
NEW: Job API - added setSubmitPools(), setPlatform() sets ... "Platform"

*WMS
FIX: TaskQueueDB - use SystemConfig as Platform for matching ( if Platform is not set explicitly

*Resources
FIX: SSHComputingElement - use ssh host ( and not CE name ) in the pilot reference
BUGFIX: SSHGEComputingElement - forgotten return statement in _getJobOutputFiles()

*Framework
NEW: dirac-sys-sendmail - email's body can be taken from pipe. Command's argument 
     in this case will be interpreted as a destination address     

[v6r7p26]

*DMS
FIX: ReplicaManager - status names Read/Write -> ReadAccess/WriteAccess

[v6r7p25]

*Core
CHANGE: X509Chain - in getCredentials() failure to contact CS is not fatal, 
        can happen when calling dirac-proxy-init -x, for example

[v6r7p24]

*DMS
NEW: FileCatalog - added getFilesByMetadataWeb() to allow pagination in the Web 
     catalog browser
     
*WMS
CHANGE: WMSAdministrator, DiracAdmin - get banned sites list by specifying the status
        to the respective jobDB call     

[v6r7p23]

*Transformation
BUGFIX: TransformationDB - badly formatted error log message

*RMS
CHANGE: RequestDBMySQL - speedup the lookup of requests

*WMS
BUGFIX: dirac-dms-job-delete - in job selection by group

*DMS
FIX: LcgFileCatalogClient - getDirectorySize made compatible with DFC
BUGFIX: LcgFileCatalogClient - proper call of __getClientCertInfo()

[v6r7p22]

*Transformation
CHANGE: InputDataAgent - treats only suitable transformations, e.g. not the extendable ones. 
CHANGE: TransformationAgent - make some methods more public for easy overload

[v6r7p21]

*Core
FIX: Shifter - pass filePath argument when downloading proxy

[v6r7p20]

*DMS
CHANGE: StrategyHandler - move out SourceSE checking to TransferAgent
CHANGE: ReplicaManager, InputDataAgent - get active replicas
FIX: StorageElement, SRM2Storage - support for 'xxxAccess' statuses, checking results
     of return structures
     
*RSS
NEW: set configurable email address on the CS to send the RSS emails
NEW: RSSCache without thread in background
FIX: Synchronizer - moved to ResourceManager handler     

[v6r7p19]

*DMS
BUGFIX: ReplicaManager - in putAndRegister() SE.putFile() singleFile argument not used explicitly

[v6r7p18]

*WMS
FIX: StalledJobAgent - do not exit the loop over Completed jobs if accounting sending fails
NEW: dirac-wms-job-delete - allow to specify jobs to delete by job group and/or in a file
FIX: JobManifest - If CPUTime is not set, set it to MaxCPUTime value

[v6r7p17]

*Resources
FIX: SRM2Storage - treat properly "22 SRM_REQUEST_QUEUED" result code

[v6r7p16]

*DMS
FIX: StrategyHandler - do not proceed when the source SE is not valid for read 
BUGFIX: StorageElement - putFile can take an optional sourceSize argument
BUGFIX: ReplicaManager - in removeFile() proper loop on failed replicas

*RSS
FIX: SpaceTokenOccupancyCommand, CacheFeederAgent - add timeout when calling lcg_util commands

*WMS
FIX: JobManifest - take all the SubmitPools defined in the TaskQueueAgent 
NEW: StalledJobAgent - declare jobs stuck in Completed status as Failed

[v6r7p15]

*Core
BUGFIX: SocketInfo - in host identity evaluation

*DMS
BUGFIX: FileCatalogHandler - missing import os

*Transformation
CHANGE: JobManifest - getting allowed job types from operations() section 

[v6r7p14]

*DMS
CHANGE: StorageElementProxy - removed getParameters(), closes #1280
FIX: StorageElementProxy - free the getFile space before the next file
FIX: StorageElement - added getPFNBase() to comply with the interface

*Interfaces
CHANGE: Dirac API - allow lists of LFNs in removeFile() and removeReplica()

*WMS
CHANGE: JobSchedulingAgent(Executor) - allow both BannedSite and BannedSites JDL option

*RSS
FIX: ElementInspectorAgent - should only pick elements with rss token ( rs_svc ).
FIX: TokenAgent - using 4th element instead of the 5th. Added option to set admin email on the CS.

[v6r7p13]

*Core
FIX: Resources - in getStorageElementSiteMapping() return only sites with non-empty list of SEs

*DMS
FIX: StorageElement - restored the dropped logic of using proxy SEs
FIX: FileCatalog - fix the UseProxy /LocalSite/Catalog option

*Transformation
FIX: TransformationDB - use lower() string comparison in extendTransformation()

[v6r7p12]

*WMS
BUGFIX: JobManifest - get AllowedSubmitPools from the /Systems section, not from /Operations

*Core
NEW: Resources helper - added getSites(), getStorageElementSiteMapping()

*DMS
CHANGE: StrategyHandler - use getStorageElementSiteMapping helper function
BUGFIX: ReplicaManager - do not modify the loop dictionary inside the loop

[v6r7p11]

*Core
CHANGE: Subprocess - put the use of watchdog in flagging

[v6r7p10]

*Core
NEW: Logger - added getLevel() method, closes #1292
FIX: Subprocess - returns correct structure in case of timeout, closes #1295, #1294
CHANGE: TimeOutExec - dropped unused utility
FIX: Logger - cleaned unused imports

*RSS
CHANGE: ElementInspectorAgent - do not use mangled name and removed shifterProxy agentOption

[v6r7p9]

*Core
BUGFIX: InstallTools - MySQL Port should be an integer

[v6r7p8]

*Core
FIX: Subprocess - consistent timeout error message

*DMS
NEW: RemovalTask - added bulk removal
FIX: StrategyHandler - check file source CEs
CHANGE: DataIntegrityClient - code beautification
CHANGE: ReplicaManager - do not check file existence if replica information is queried anyway,
        do not fail if file to be removed does not exist already. 

[v6r7p7]

FIX: Several fixes to allow automatic code documentation

*Core
NEW: InstallTools - added mysqlPort and mysqlRootUser

*DMS
CHANGE: ReplicaManager - set possibility to force the deletion of non existing files
CHANGE: StrategyHandler - better handling of checksum check during scheduling 

[v6r7p6]

*Core
FIX: dirac-install - restore signal alarm if downloadable file is not found
FIX: Subprocess - using Manager proxy object to pass results from the working process

*DMS:
CHANGE: StorageElement - removed overwride mode
CHANGE: removed obsoleted dirac-dms-remove-lfn-replica, dirac-dms-remove-lfn
NEW: FTSMonitorAgent - filter out sources with checksum mismatch
FIX: FTSMonitorAgent, TransferAgent - fix the names of the RSS states

*RSS
NEW: ElementInspectorAgent runs with a variable number of threads which are automatically adjusted
NEW: Added policies to force a particular state, can be very convenient to keep something Banned for example.
NEW: policy system upgrade, added finer granularity when setting policies and actions

*WMS
NEW: SiteDirector- allow to define pilot DN/Group in the agent options
CHANGE: JobDescription, JobManifest - take values for job parameter verification from Operations CS section

[v6r7p5]

*Interfaces
BUGFIX: dirac-wms-job-get-output - properly treat the case when output directory is not specified 

[v6r7p4]

*Core
FIX: Subprocess - avoid that watchdog kills the executor process before it returns itself

*Framework
BUGFIX: ProxuManagerClient - wrong time for caching proxies

*RSS
FIX: removed obsoleted methods

*DMS
NEW: FileCatalog - added findFilesByMetadataDetailed - provides detailed metadata for 
     selected files

[v6r7p3]

*DMS
FIX: FTSMonitorAgent - logging less verbose

*Transformation
FIX: TransformationAgent - use the new CS defaults locations
FIX: Proper agent initialization
NEW: TransformationPlaugin - in Broadcast plugin added file groupings by number of files, 
     make the TargetSE always defined, even if the SourceSE list contains it 

*ResourceStatus
FIX: Added the shifter's proxy to several agents

*RMS
FIX: RequestContainer - the execution order was not properly set for the single files 

*Framework:
BUGFIX: ProxyManagerClient - proxy time can not be shorter than what was requested

[v6r7p2]

*Core
FIX: dirac-configure - switch to use CS before checking proxy info

*Framework
NEW: dirac-sys-sendmail new command
NEW: SystemAdmininistratorCLI - added show host, uninstall, revert commands
NEW: SystemAdmininistratorHandler - added more info in getHostInfo()
NEW: SystemAdmininistratorHandler - added revertSoftware() interface

*Transformation
FIX: TransformationCleaningAgent - check the status of returned results

[v6r7p1]

*Core
FIX: Subprocess - finalize the Watchdog closing internal connections after a command execution
CHANGE: add timeout for py(shell,system)Call calls where appropriate
CHANGE: Shifter - use gProxyManager in a way that allows proxy caching

*Framework
NEW: ProxyManagerClient - allow to specify validity and caching time separately
FIX: ProxyDB - replace instead of delete+insert proxy in __storeVOMSProxy

*DMS
NEW: FTSMonitorAgent - made multithreaded for better efficiency
FIX: dirac-dms-add-file - allow LFN: prefix for lfn argument

*WMS
NEW: dirac-wms-job-get-output, dirac-wms-job-status - allow to retrieve output for a job group
FIX: TaskQueueDB - fixed selection SQL in __generateTQMatchSQL()
CHANGE: OptimizerExecutor - reduce diversity of MinorStatuses for failed executors

*Resources
FIX: CREAMComputingElement - remove temporary JDL right after the submission 

[v6r6p21]

*DMS
BUGFIX: TransformationCleaningAgent - use the right signature of cleanMetadataCatalogFiles() call

[v6r6p20]

*DMS
FIX: RegistrationTask - properly escaped error messages
BUGFIX: DirectoryMetadata - use getFileMetadataFields from FileMetadata in addMetadataField()
NEW: When there is a missing source error spotted during FTS transfer, file should be reset 
     and rescheduled again until maxAttempt (set to 100) is reached

*WMS
FIX: JobScheduling - fix the site group logic in case of Tier0

[v6r6p19]

*DMS
BUGFIX: All DMS agents  - set up agent name in the initialization

*Core
NEW: Subprocess - timeout wrapper for subprocess calls
BUGFIX: Time - proper interpreting of 0's instead of None
CHANGE: DISET - use cStringIO for ANY read that's longer than 16k (speed improvement) 
        + Less mem when writing data to the net
FIX: Os.py - protection against failed "df" command execution       
NEW: dirac-info prints lcg bindings versions
CHANGE: PlotBase - made a new style class 
NEW: Subprocess - added debug level log message

*Framework
NEW: SystemAdministratorIntegrator client for collecting info from several hosts
NEW: SystemAdministrator - added getHostInfo()
FIX: dirac-proxy-init - always check for errors in S_OK/ERROR returned structures
CHANGE: Do not accept VOMS proxies when uploading a proxy to the proxy manager

*Configuration
FIX: CE2CSAgent - get a fresh copy of the cs data before attempting to modify it, closes #1151
FIX: Do not create useless backups due to slaves connecting and disconnecting
FIX: Refresher - prevent retrying with 'Insane environment'

*Accounting
NEW: Accounting/Job - added validation of reported values to cope with the weird Yandex case
FIX: DBUtils - take into account invalid values, closes #949

*DMS
FIX: FTSSubmitAgent - file for some reason rejected from submission should stay in 'Waiting' in 
     TransferDB.Channel table
FIX: FTSRequest - fix in the log printout     
CHANGE: dirac-dms-add-file removed, dirac-dms-add-files renamed to dirac-dms-add-file
FIX: FileCatalogCLI - check the result of removeFile call
FIX: LcgFileCatalogClient - get rid of LHCb specific VO evaluation
NEW: New FileCatalogProxy service - a generalization of a deprecated LcgFileCatalog service
FIX: Restored StorageElementProxy functionality
CHANGE: dirac-dms-add-file - added printout
NEW: FileCatalog(Factory), StorageElement(Factory) - UseProxy flag moved to /Operations and /LocalSite sections

*RSS
NEW:  general reimplementation: 
      New DB schema using python definition of tables, having three big blocks: Site, Resource and Node.
      MySQLMonkey functionality almost fully covered by DB module, eventually will disappear.
      Services updated to use new database.
      Clients updated to use new database.
      Synchronizer updated to fill the new database. When helpers will be ready, it will need an update.
      One ElementInspectorAgent, configurable now is hardcoded.
      New Generic StateMachine using OOP.
      Commands and Policies simplified.
      ResourceStatus using internal cache, needs to be tested with real load.
      Fixes for the state machine
      Replaced Bad with Degraded status ( outside RSS ).
      Added "Access" to Read|Write|Check|Remove SE statuses wherever it applies.
      ResourceStatus returns by default "Active" instead of "Allowed" for CS calls.
      Caching parameters are defined in the CS
FIX: dirac-admin-allow/ban-se - allow a SE on Degraded ( Degraded->Active ) and ban a SE on Probing 
     ( Probing -> Banned ). In practice, Active and Degraded are "usable" states anyway.            
      
*WMS
FIX: OptimizerExecutor - failed optimizations will still update the job     
NEW: JobWrapper - added LFNUserPrefix VO specific Operations option used for building user LFNs
CHANGE: JobDB - do not interpret SystemConfig in the WMS/JobDB
CHANGE: JobDB - Use CPUTime JDL only, keep MaxCPUTime for backward compatibility
CHANGE: JobWrapper - use CPUTime job parameter instead of MaxCPUTime
CHANGE: JobAgent - use CEType option instead of CEUniqueID
FIX: JobWrapper - do not attempt to untar directories before having checked if they are tarfiles 
NEW: dirac-wms-job-status - get job statuses for jobs in a given job group
 
*SMS
FIX: StorageManagementDB - when removing unlinked replicas, take into account the case where a
     staging request had been submitted, but failed
      
*Resources    
NEW: glexecCE - add new possible locations of the glexec binary: OSG specific stuff and in last resort 
     looking in the PATH    
NEW: LcgFileCatalogClient - in removeReplica() get the needed PFN inside instead of providing it as an argument     
      
*TS      
CHANGE: Transformation types definition are moved to the Operations CS section

*Interfaces
FIX: Dirac.py - CS option Scratchdir was in LocalSite/LocalSite
FIX: Dirac.py - do not define default catalog, use FileCatalog utility instead

[v6r6p19]

*DMS
BUGFIX: All DMS agents  - set up agent name in the initialization

[v6r6p18]

*Transformation
CHANGE: /DIRAC/VOPolicy/OutputDataModule option moved to <Operations>/Transformations/OutputDataModule

*Resources
FIX: ComputingElement - properly check if the pilot proxy has VOMS before adding it to the payload 
     when updating it

*WMS
BUGFIX: JobSanity - fixed misspelled method call SetParam -> SetParameter

[v6r6p17]

*Transformation
BUGFIX: TransformationAgent - corrected  __getDataReplicasRM()

[v6r6p16]

*DMS
FIX: Agents - proper __init__ implementation with arguments passing to the super class
FIX: LcgFileCatalogClient - in removeReplica() reload PFN in case it has changed

[v6r6p15]

*Framework
BUGFIX: ErrorMessageMonitor - corrected updateFields call 

*DMS:
NEW: FTSMonitorAgent completely rewritten in a multithreaded way

*Transformation
FIX: InputDataAgent - proper instantiation of TransformationClient
CHANGE: Transformation - several log message promoted from info to notice level

[v6r6p14]

*Transformation
FIX: Correct instantiation of agents inside several scripts
CHANGE: TransformationCleaningAgent - added verbosity to logs
CHANGE: TransformationAgent - missingLFC to MissingInFC as it could be the DFC as well
FIX: TransformationAgent - return an entry for all LFNs in __getDataReplicasRM

*DMS
FIX: TransferAgent - fix exception reason in registerFiles()

[v6r6p13]

*DMS
CHANGE: TransferAgent - change RM call from getCatalogueReplicas to getActiveReplicas. 
        Lowering log printouts here and there

[v6r6p12]

*DMS
BUGFIX: RemovalTask - Replacing "'" by "" in error str set as attribute for a subRequest file. 
        Without that request cannot be updated when some nasty error occurs.

[v6r6p11]

*RMS:
BUGFIX: RequestClient - log string formatting

*DMS
BUGFIX: RemovalTask - handling for files not existing in the catalogue

*Transformation
FIX: TransformationManager - ignore files in NotProcessed status to get the % of processed files

*Interfaces
FIX: Fixes due to the recent changes in PromptUser utility

[v6r6p10]

*RMS
FIX: RequestDBMySQL - better escaping of queries 

*WMS
FIX: SiteDirector - get compatible platforms before checking Task Queues for a site

[v6r6p9]

*Core
FIX: Utilities/PromptUser.py - better user prompt

*Accounting
NEW: Add some validation to the job records because of weird data coming from YANDEX.ru

*DMS
BUGFIX: ReplicaManager - typo errStr -> infoStr in __replicate()
FIX: FTSRequest - fixed log message

*WMS
FIX: SiteDirector - use CSGlobals.getVO() call instead of explicit CS option

[v6r6p8]

*Transformation
BUGFIX: TransformationDB - typo in getTransformationFiles(): iterValues -> itervalues

[v6r6p7]

*Resources
FIX: StorageFactory - uncommented line that was preventing the status to be returned 
BUGFIX: CE remote scripts - should return status and not call exit()
BUGFIX: SSHComputingElement - wrong pilot ID reference

[v6r6p6]

*WMS
FIX: TaskQueueDB - in findOrphanJobs() retrieve orphaned jobs as list of ints instead of list of tuples
FIX: OptimizerExecutor - added import of datetime to cope with the old style optimizer parameters

*Transformation
FIX: TransformationAgent - fix finalization entering in an infinite loop
NEW: TransformationCLI - added resetProcessedFile command
FIX: TransformationCleaningAgent - treating the archiving delay 
FIX: TransformationDB - fix in getTransformationFiles() in case of empty file list

[v6r6p5]

*Transformation
FIX: TransformationAgent - type( transClient -> transfClient )
FIX: TransformationAgent - self._logInfo -> self.log.info
FIX: TransformationAgent - skip if no Unused files
FIX: TransformationAgent - Use CS option for replica cache lifetime
CHANGE: TransformationAgent - accept No new Unused files every [6] hours

[v6r6p4]

*DMS
FIX: TransferAgent - protection for files that can not be scheduled
BUGFIX: TransferDB - typo (instIDList - > idList ) fixed

*Transformation
BUGFIX: TransformationAgent - typo ( loginfo -> logInfo )

[v6r6p3]

FIX: merged in patch v6r5p14

*Core
BUGFIX: X509Chain - return the right structure in getCredentials() in case of failure
FIX: dirac-deploy-scripts.py - allow short scripts starting from "d"
FIX: dirac-deploy-scripts.py - added DCOMMANDS_PPID env variable in the script wrapper
FIX: ExecutorReactor - reduced error message dropping redundant Task ID 

*Interfaces
BUGFIX: Dirac.py - allow to pass LFN list to replicateFile()

*DMS
FIX: FileManager - extra check if all files are available in _findFiles()
BUGFIX: FileCatalogClientCLI - bug in DirectoryListing

[v6r6p2]

FIX: merged in patch v6r5p13

*WMS
FIX: SiteDirector - if no community set, look for DIRAC/VirtualOrganization setting

*Framework
FIX: SystemLoggingDB - LogLevel made VARCHAR in the MessageRepository table
FIX: Logging - several log messages are split in fixed and variable parts
FIX: SystemLoggingDB - in insertMessage() do not insert new records in auxiliary tables if they 
     are already there

[v6r6p1]

*Core:
CHANGE: PromptUser - changed log level of the printout to NOTICE
NEW: Base Client constructor arguments are passed to the RPCClient constructor

*DMS:
NEW: FTSRequest - added a prestage mechanism for source files
NEW: FileCatalogClientCLI - added -f switch to the size command to use raw faile tables 
     instead of storage usage tables
NEW: FileCatalog - added orphan directory repair tool
NEW: FIleCatalog - more counters to control the catalog sanity     

*WMS:
FIX: SandboxStoreClient - no more kwargs tricks
FIX: SandboxStoreClient returns sandbox file name in case of upload failure to allow failover
FIX: dirac-pilot - fixed VO_%s_SW_DIR env variable in case of OSG

*TS:
FIX: TransformationManagerHandler - avoid multiple Operations() instantiation in 
     getTransformationSummaryWeb()

[v6r6]

*Core
CHANGE: getDNForUsername helper migrated from Core.Security.CS to Registry helper
NEW: SiteSEMapping - new utilities getSitesGroupedByTierLevel(), getTier1WithAttachedTier2(),
     getTier1WithTier2
CHANGE: The DIRAC.Core.Security.CS is replaced by the Registry helper     
BUGFIX: dirac-install - properly parse += in .cfg files
FIX: Graphs.Utilities - allow two lines input in makeDataFromCVS()
FIX: Graphs - allow Graphs package usage if even matplotlib is not installed
NEW: dirac-compile-externals will retrieve the Externals compilation scripts from it's new location 
     in github (DIRACGrid/Externals)
NEW: Possibility to define a thread-global credentials for DISET connections (for web framework)
NEW: Logger - color output ( configurable )
NEW: dirac-admin-sort-cs-sites - to sort sites in the CS
CHANGE: MessageClient(Factor) - added msgClient attribute to messages
NEW: Core.Security.Properties - added JOB_MONITOR and USER_MANAGER properties

*Configuration
NEW: Registry - added getAllGroups() method

*Framework
NEW: SystemAdministratorClientCLI - possibility to define roothPath and lcgVersion when updating software

*Accounting
NEW: JobPlotter - added Normalized CPU plots to Job accounting
FIX: DBUtils - plots going to greater granularity

*DMS
NEW: FileCatalog - storage usage info stored in all the directories, not only those with files
NEW: FileCatalog - added utility to rebuild storage usage info from scratch
FIX: FileCatalog - addMetadataField() allow generic types, e.g. string
FIX: FileCatalog - path argument is normalized before usage in multiple methods
FIX: FileCatalog - new metadata for files(directories) should not be there before for directories(files)
NEW: FileCatalog - added method for rebuilding DirectoryUsage data from scratch 
NEW: FileCatalog - Use DirectoryUsage mechanism for both logical and physical storage
CHANGE: FileCatalog - forbid removing non-empty directories
BUGFIX: FileCatalogClientCLI - in do_ls() check properly the path existence
FIX: FileCatalogClientCLI - protection against non-existing getCatalogCounters method in the LFC client
FIX: DMS Agents - properly call superclass constructor with loadName argument
FIX: ReplicaManager - in removeFile() non-existent file is marked as failed
FIX: Make several classes pylint compliant: DataIntegrityHandler, DataLoggingHandler,
     FileCatalogHandler, StorageElementHandler, StorageElementProxyHandler, TransferDBMonitoringHandler
FIX: LogUploadAgent - remove the OSError exception in __replicate()
FIX: FileCatalogClientCLI - multiple check of proper command inputs,
     automatic completion of several commands with subcommands,
     automatic completion of file names
CHANGE: FileCatalogClientCLI - reformat the output of size command 
FIX: dirac-admin-ban-se - allow to go over all options read/write/check for each SE      
NEW: StrategyHandler - new implementation to speed up file scheduling + better error reporting
NEW: LcgFileCatalogProxy - moved from from LHCbDirac to DIRAC
FIX: ReplicaManager - removed usage of obsolete "/Resources/StorageElements/BannedTarget" 
CHANGE: removed StorageUsageClient.py
CHANGE: removed obsoleted ProcessingDBAgent.py

*WMS
CHANGE: RunNumber job parameter was removed from all the relevant places ( JDL, JobDB, etc )
NEW: dirac-pilot - add environment setting for SSH and BOINC CEs
NEW: WMSAdministrator - get output for non-grid CEs if not yet in the DB
NEW: JobAgent - job publishes BOINC parameters if any
CHANGE: Get rid of LHCbPlatform everywhere except TaskQueueDB
FIX: SiteDirector - provide list of sites to the Matcher in the initial query
FIX: SiteDirector - present a list of all groups of a community to match TQs
CHANGE: dirac-boinc-pilot dropped
CHANGE: TaskQueueDirector does not depend on /LocalSite section any more
CHANGE: reduced default delays for JobCleaningAgent
CHANGE: limit the number of jobs received by JobCleaningAgent
CHANGE: JobDB - use insertFields instead of _insert
CHANGE: Matcher, TaskQueueDB - switch to use Platform rather than LHCbPlatform retaining LHCbPlatform compatibility
BUGFIX: Matcher - proper reporting pilot site and CE
CHANGE: JobManager - improved job Killing/Deleting logic
CHANGE: dirac-pilot - treat the OSG case when jobs on the same WN all run in the same directory
NEW: JobWrapper - added more status reports on different failures
FIX: PilotStatusAgent - use getPilotProxyFromDIRACGroup() instead of getPilotProxyFromVOMSGroup()
CHANGE: JobMonitoringHandler - add cutDate and condDict parameters to getJobGroup()
NEW: JobMonitoringHandler - check access rights with JobPolicy when accessing job info from the web
NEW: JobManager,JobWrapper - report to accounting jobs in Rescheduled final state if rescheduling is successful
FIX: WMSAdministrator, SiteDirector - store only non-empty pilot output to the PilotDB
NEW: added killPilot() to the WMSAdministrator interface, DiracAdmin and dirac-admin-kill-pilot command
NEW: TimeLeft - renormalize time left using DIRAC Normalization if available
FIX: JobManager - reconnect to the OptimizationMind in background if not yet connected
CHANGE: JobManifest - use Operations helper
NEW: JobCleaningAgent - delete logging records from JobLoggingDB when deleting jobs

*RMS
FIX: RequestDBFile - better exception handling in case no JobID supplied
FIX: RequestManagerHandler - make it pylint compliant
NEW: RequestProxyHandler - is forwarding requests from voboxes to central RequestManager. 
     If central RequestManager is down, requests are dumped into file cache and a separate thread 
     running in background is trying to push them into the central. 
CHANGE: Major revision of the code      
CHANGE: RequestDB - added index on SubRequestID in the Files table
CHANGE: RequestClient - readRequestForJobs updated to the new RequetsClient structure

*RSS
NEW: CS.py - Space Tokens were hardcoded, now are obtained after scanning the StorageElements.

*Resources
FIX: SSHComputingElement - enabled multiple hosts in one queue, more debugging
CHANGE: SSHXXX Computing Elements - define SSH class once in the SSHComputingElement
NEW: SSHComputingElement - added option to define private key location
CHANGE: Get rid of legacy methods in ComputingElement
NEW: enable definition of ChecksumType per SE
NEW: SSHBatch, SSHCondor Computing Elements
NEW: SSHxxx Computing Elements - using remote control scripts to better capture remote command errors
CHANGE: put common functionality into SSHComputingElement base class for all SSHxxx CEs
NEW: added killJob() method tp all the CEs
NEW: FileCatalog - take the catalog information info from /Operations CS section, if defined there, 
     to allow specifications per VO 

*Interfaces
CHANGE: Removed Script.initialize() from the API initialization
CHANGE: Some general API polishing
FIX: Dirac.py - when running in mode="local" any directory in the ISB would not get untarred, 
     contrary to what is done in the JobWrapper

*TS
BUGFIX: TaskManager - bug fixed in treating tasks with input data
FIX: TransformationCleaningAgent - properly call superclass constructor with loadName argument
NEW: TransformationCleaningAgent - added _addExtraDirectories() method to extend the list of
     directories to clean in a subclass if needed
CHANGE: TransformationCleaningAgent - removed usage of StorageUsageClient     
NEW: TransformationAgent is multithreaded now ( implementation moved from LHCbDIRAC )
NEW: added unit tests
NEW: InputDataAgent - possibility to refresh only data registered in the last predefined period of time 
NEW: TransformationAgent(Client) - management of derived transformations and more ported from LHCbDIRAC
BUGFIX: TransformationDB - wrong SQL statement generation in setFileStatusForTransformation()

[v6r5p14]

*Core
NEW: Utilities - added Backports utility

*WMS
FIX: Use /Operations/JobScheduling section consistently, drop /Operations/Matching section
NEW: Allow VO specific share correction plugins from extensions
FIX: Executors - several fixes

[v6r5p13]

*WMS
FIX: Executors - VOPlugin will properly send and receive the params
NEW: Correctors can be defined in an extension
FIX: Correctors - Properly retrieve info from the CS using the ops helper

[v6r5p12]

FIX: merged in patch v6r4p34

[v6r5p11]

FIX: merged in patch v6r4p33

*Core
FIX: MySQL - added offset argument to buildConditions()

[v6r5p10]

FIX: merged in patch v6r4p32

[v6r5p9]

FIX: merged in patch v6r4p30

[v6r5p8]

FIX: merged in patch v6r4p29

[v6r5p7]

FIX: merged in patch v6r4p28

[v6r5p6]

FIX: merged in patch v6r4p27

*Transformation
BUGFIX: TransformationDB - StringType must be imported before it can be used

*RSS
NEW: CS.py - Space Tokens were hardcoded, now are obtained after scanning the StorageElements.

[v6r5p5]

FIX: merged in patch v6r4p26

[v6r5p4]

FIX: merged in patch v6r4p25

[v6r5p3]

*Transformation
FIX: merged in patch v6r4p24

[v6r5p2]

*Web
NEW: includes DIRACWeb tag web2012092101

[v6r5p1]

*Core
BUGFIX: ExecutorMindHandler - return S_OK() in the initializeHandler
FIX: OptimizationMindHandler - if the manifest is not dirty it will not be updated by the Mind

*Configuration
NEW: Resources helper - added getCompatiblePlatform(), getDIRACPlatform() methods

*Resources
FIX: SSHComputingElement - add -q option to ssh command to avoid banners in the output
FIX: BOINCComputingElement - removed debugging printout
FIX: ComputingElement - use Platform CS option which will be converted to LHCbPlatform for legacy compatibility

*DMS
FIX: RequestAgentBase - lowering loglevel from ALWAYS to INFO to avoid flooding SystemLogging

*WMS:
FIX: SiteDirector - provide CE platform parameter when interrogating the TQ
FIX: GridPilotDirector - publish pilot OwnerGroup rather than VOMS role
FIX: WMSUtilities - add new error string into the parsing of the job output retrieval

[v6r5]

NEW: Executor framework

*Core
NEW: MySQL.py - added Test case for Time.dateTime time stamps
NEW: MySQL.py - insertFields and updateFields can get values via Lists or Dicts
NEW: DataIntegrityDB - use the new methods from MySQL and add test cases
NEW: DataIntegrityHandler - check connection to DB and create tables (or update their schema)
NEW: DataLoggingDB - use the new methods from MySQL and add test cases
NEW: DataLoggingHandler - check connection to DB and create tables (or update their schema)
FIX: ProcessPool - killing stuck workers after timeout
CHANGE: DB will throw a RuntimeException instead of a sys.exit in case it can't contact the DB
CHANGE: Several improvements on DISET
CHANGE: Fixed all DOS endings to UNIX
CHANGE: Agents, Services and Executors know how to react to CSSection/Module and react accordingly
NEW: install tools are updated to deal with executors
FIX: dirac-install - add -T/--Timeout option to define timeout for distribution downloads
NEW: dirac-install - added possibility of defining dirac-install's global defaults by command line switch
BUGFIX: avoid PathFinder.getServiceURL and use Client class ( DataLoggingClient,LfcFileCatalogProxyClient ) 
FIX: MySQL - added TIMESTAMPADD and TIMESTAMPDIFF to special values not to be scaped by MySQL
NEW: ObjectLoader utility
CHANGE: dirac-distribution - added global defaults flag and changed the flag to -M or --defaultsURL
FIX: Convert to string before trying to escape value in MySQL
NEW: DISET Services - added PacketTimeout option
NEW: SystemLoggingDB - updated to use the renewed MySQL interface and SQL schema
NEW: Added support for multiple entries in /Registry/DefaultGroup, for multi-VO installations
CHANGE: Component installation procedure updated to cope with components inheriting Modules
CHANGE: InstallTools - use dirac- command in runit run scripts
FIX: X509Chain - avoid a return of error when the group is not valid
FIX: MySQL - reduce verbosity of log messages when high level methods are used
CHANGE: Several DB classes have been updated to use the MySQL buildCondition method
NEW: MySQL - provide support for greater and smaller arguments to all MySQL high level methods
FIX: Service.py - check all return values from all initializers

*Configuration
CHANGE: By default return option and section lists ordered as in the CS
NEW: ConfigurationClient - added function to refresh remote configuration

*Framework
FIX: Registry.findDefaultGroup will never return False
CHANGE: ProxyManager does not accept proxies without explicit group
CHANGE: SystemAdministratorHandler - force refreshing the configuration after new component setup

*RSS
CHANGE: removed code execution from __init__
CHANGE: removed unused methods
NEW: Log all policy results 

*Resources
NEW: updated SSHComputingElement which allows multiple job submission
FIX: SGETimeLeft - better parsing of the batch system commands output
FIX: InProcessComputingElement - when starting a new job discard renewal of the previous proxy
NEW: BOINCComputingElement - new CE client to work with the BOINC desktop grid infrastructure 

*WMS
CHANGE: WMS Optimizers are now executors
CHANGE: SandboxStoreClient can directly access the DB if available
CHANGE: Moved JobDescription and improved into JobManifest
FIX: typo in JobLoggingDB
NEW: JobState/CachedJobState allow access to the Job via DB/JobStateSync Service automatically
BUGFIX: DownloadInputData - when not enough disk space, message was using "buffer" while it should be using "data"
FIX: the sandboxmetadataDB explosion when using the sandboxclient without direct access to the DB
NEW: Added support for reset/reschedule in the OptimizationMind
CHANGE: Whenever a DB is not properly initialized it will raise a catchable RuntimeError exception 
        instead of silently returning
FIX: InputDataResolution - just quick mod for easier extensibility, plus removed some LHCb specific stuff
NEW: allow jobids in a file in dirac-wms-job-get-output
NEW: JobManager - zfill in %n parameter substitution to allow alphabetical sorting
NEW: Directors - added checking of the TaskQueue limits when getting eligible queues
CHANGE: Natcher - refactor to simpify the logic, introduced Limiter class
CHANGE: Treat MaxCPUTime and CPUTime the same way in the JDL to avoid confusion
NEW: SiteDirector - added options PilotScript, MaxPilotsToSubmit, MaxJobsInFillMode
BUGFIX: StalledJobAgent - use cpuNormalization as float, not string 
FIX: Don't kill an executor if a task has been taken out from it
NEW: dirac-boinc-pilot - pilot script to be used on the BOINC volunteer nodes
FIX: SiteDirector - better handling of tokens and filling mode 
NEW: Generic pilot identities are automatically selected by the TQD and the SiteDirector 
     if not explicitly defined in /Pilot/GenericDN and GenericGroup
NEW: Generic pilot groups can have a VO that will be taken into account when selecting generic 
     credentials to submit pilots
NEW: Generic pilots that belong to a VO can only match jobs from that VO
NEW: StalledJobAgent - added rescheduling of jobs stuck in Matched or Rescheduled status
BUGFIX: StalledJobAgent - default startTime and endTime to "now", avoid None value
NEW: JobAgent - stop after N failed matching attempts (nothing to do), use StopAfterFailedMatches option
CHANGE: JobAgent - provide resource description as a dictionary to avoid extra JDL parsing by the Matcher
CHANGE: Matcher - report pilot info once instead of sending it several times from the job
CHANGE: Matcher - set the job site instead of making a separate call to JobStateUpdate
NEW: Matcher - added Matches done and matches OK statistics
NEW: TaskQueue - don't delete fresh task queues. Wait 5 minutes to do so.
CHANGE: Disabled TQs can also be matched, if no jobs are there, a retry will be triggered

*Transformation
FIX: TransformationAgent - a small improvement: now can pick the prods status to handle from the CS, 
     plus few minor corrections (e.g. logger messages)
FIX: TransformationCLI - take into accout possible failures in resetFile command     

*Accounting
NEW: AccountingDB - added retrieving RAW records for internal stuff
FIX: AccountingDB - fixed some logic for readonly cases
CHANGE: Added new simpler and faster bucket insertion mechanism
NEW: Added more info when rebucketing
FIX: Calculate the rebucket ETA using remaining records to be processed instead of the total records to be processed
FIX: Plots with no data still carry the plot name

*DMS
NEW: SRM2Storage - added retry in the gfal calls
NEW: added new FTSCleaningAgent cleaning up TransferDB tables
FIX: DataLoggingClient and DataLoggingDB - tests moved to separate files
CHANGE: request agents cleanup

*RMS
CHANGE: Stop using RequestAgentMixIn in the request agents

[v6r4p34]

*DMS
BUGFIX: FileCatalogCLI - fixed wrong indentation
CHANGE: RegistrationTask - removed some LHCb specific defaults

[v6r4p33]

*DMS
CHANGE: FTSRequest - be more verbose if something is wrong with file

[v6r4p32]

*WMS
FIX: StalledJobAgent - avoid exceptions in the stalled job accounting reporting

*DMS
NEW: FTSMonitorAgent - handling of expired FTS jobs 

*Interfaces
CHANGE: Dirac.py - attempt to retrieve output sandbox also for Completed jobs in retrieveRepositorySandboxes()

[v6r4p30]

*Core
BUGFIX: dirac-admin-bdii-ce-voview - proper check of the result structure

*Interfaces
FIX: Dirac.py, Job.py - allow to pass environment variables with special characters

*DMS
NEW: FileCatalogCLI - possibility to sort output in the ls command

*WMS:
FIX: JobWrapper - interpret environment variables with special characters 

[v6r4p29]

*RMS
BUGFIX: RequestDBMySQL - wrong indentation in __updateSubRequestFiles()

[v6r4p28]

*Interfaces
CHANGE: Dirac.py, DiracAdmin.py - remove explicit timeout on RPC client instantiation

*RSS
FIX: CS.py - fix for updated CS location (backward compatible)

*DMS
BUGFIX: StrategyHandler - bug fixed determineReplicationTree()
FIX: FTSRequest - add checksum string to SURLs file before submitting an FTS job

*WMS
FIX: JobWrapper - protection for double quotes in JobName
CHANGE: SiteDirector - switched some logging messages from verbose to info level

*RMS
NEW: Request(Client,DBMySQL,Manager) - added readRequestsForJobs() method

[v6r4p27]

*DMS
FIX: SRM2Storage - removed hack for EOS (fixed server-side)

*Transformation
CHANGE: TransformationClient - limit to 100 the number of transformations in getTransformations()
NEW: TransformationAgent - define the transformations type to use in the configuration

*Interfaces
FIX: Job.py -  fix for empty environmentDict (setExecutionEnv)

[v6r4p26]

*Transformation
BUGFIX: TransformationClient - fixed calling sequence in rpcClient.getTransformationTasks()
NEW: TransformationClient - added log messages in verbose level.

[v6r4p25]

*DMS
BUGFIX: StrategyHandler - sanity check for wrong replication tree 

[v6r4p24]

*Core
NEW: MySQL - add 'offset' argument to the buildCondition()

*Transformation
FIX: TransformationAgent - randomize the LFNs for removal/replication case when large number of those
CHANGE: TransformationClient(DB,Manager) - get transformation files in smaller chunks to
        improve performance
FIX: TransformationAgent(DB) - do not return redundant LFNs in getTransformationFiles()    

[v6r4p23]

*Web
NEW: includes DIRACWeb tag web2012092101

[v6r4p22]

*DMS
FIX: SRM2Storage - fix the problem with the CERN-EOS storage 

[v6r4p21]

*Core
BUGFIX: SGETimeLeft - take into account dd:hh:mm:ss format of the cpu consumed

[v6r4p20]

*WMS
BUGFIX: PilotDirector, GridPilotDirector - make sure that at least 1 pilot is to be submitted
BUGFIX: GridPilotDirector - bug on how pilots are counted when there is an error in the submit loop.
BUGFIX: dirac-pilot - proper install script installation on OSG sites

[v6r4p19]

*RMS
FIX: RequestDBMySQL - optimized request selection query 

[v6r4p18]

*Configuration
BUGFIX: CE2CSAgent.py - the default value must be set outside the loop

*DMS
NEW: dirac-dms-create-replication-request
BUGFIX: dirac-dms-fts-submit, dirac-dms-fts-monitor - print out error messages

*Resources
BUGFIX: TorqueComputingElement.py, plus add UserName for shared Queues

*WMS
BUGFIX: JobManagerHandler - default value for pStart (to avoid Exception)

[v6r4p17]

*Core
FIX: dirac-configure - setup was not updated in dirac.cfg even with -F option
FIX: RequestHandler - added fix for Missing ConnectionError

*DMS
FIX: dirac-dms-clean-directory - command fails with `KeyError: 'Replicas'`.

*WMS
FIX: SiteDirector - adapt to the new method in the Matcher getMatchingTaskQueue 
FIX: SiteDirector - added all SubmitPools to TQ requests

[v6r4p16]

*Core:
FIX: dirac-install - bashrc/cshrc were wrongly created when using versionsDir

*Accounting
CHANGE: Added new simpler and faster bucket insertion mechanism
NEW: Added more info when rebucketing

*WMS
CHANGE: Matcher - refactored to take into account job limits when providing info to directors
NEW: JoAgent - reports SubmitPool parameter if applicable
FIX: Matcher - bad codition if invalid result

[v6r4p15]

*WMS
FIX: gLitePilotDirector - fix the name of the MyProxy server to avoid crasehs of the gLite WMS

*Transformation
FIX: TaskManager - when the file is on many SEs, wrong results were generated

[v6r4p13]

*DMS
FIX: dirac-admin-allow-se - added missing interpreter line

[v6r4p12]

*DMS
CHANGE: RemovalTask - for DataManager shifter change creds after failure of removal with her/his proxy.

*RSS
NEW: Added RssConfiguration class
FIX: ResourceManagementClient  - Fixed wrong method name

[v6r4p11]

*Core
FIX: GGUSTicketsClient - GGUS SOAP URL updated

*DMS
BUGFIX: ReplicaManager - wrong for loop

*RequestManagement
BUGFIX: RequestClient - bug fix in finalizeRequest()

*Transformation
FIX: TaskManager - fix for correctly setting the sites (as list)

[v6r4p10]

*RequestManagement
BUGFIX: RequestContainer - in addSubrequest() function

*Resources
BUGFIX: SRM2Storage - in checksum type evaluation

*ResourceStatusSystem
BUGFIX: InfoGetter - wrong import statement

*WMS
BUGFIX: SandboxMetadataDB - __init__() can not return a value

[v6r4p9]

*DMS
CHANGE: FailoverTransfer - ensure the correct execution order of the subrequests

[v6r4p8]

Bring in fixes from v6r3p17

*Core:
FIX: Don't have the __init__ return True for all DBs
NEW: Added more protection for exceptions thrown in callbacks for the ProcessPool
FIX: Operations will now look in 'Defaults' instead of 'Default'

*DataManagement:
FIX: Put more protection in StrategyHandler for neither channels  not throughput read out of TransferDB
FIX: No JobIDs supplied in getRequestForJobs function for RequestDBMySQL taken into account
FIX: Fix on getRequestStatus
CHANGE: RequestClient proper use of getRequestStatus in finalizeRequest
CHANGE: Refactored RequestDBFile

[v6r4p7]

*WorkloadManagement
FIX: SandboxMetadataDB won't explode DIRAC when there's no access to the DB 
CHANGE: Whenever a DB fails to initialize it raises a catchable exception instead of just returning silently

*DataManagement
CHANGE: Added Lost and Unavailable to the file metadata

[v6r4p6]

Bring fixes from v6r4p6

[v6r4p5]

*Configuration
NEW: Added function to generate Operations CS paths

*Core
FIX: Added proper ProcessPool checks and finalisation

*DataManagement
FIX: don't set Files.Status to Failed for non-existign files, failover transfers won't go
FIX: remove classmethods here and there to unblock requestHolder
CHANGE: RAB, TA: change task timeout: 180 and 600 (was 600 and 900 respectively)
FIX: sorting replication tree by Ancestor, not hopAncestorgit add DataManagementSystem/Agent/TransferAgent.py
NEW: TA: add finalize
CHANGE: TransferAgent: add AcceptableFailedFiles to StrategyHandler to ban FTS channel from scheduling
FIX: if there is no failed files, put an empty dict


*RSS
FIX: RSS is setting Allowed but the StorageElement checks for Active

*Workflows
FIX: Part of WorfklowTask rewritten to fix some issues and allow 'ANY' as site

*Transformation
FIX: Wrong calls to TCA::cleanMetadataCatalogFiles

[v6r4p4]

*Core
FIX: Platform.py - check if Popen.terminate is available (only from 2.6)

[v6r4p3]

*Core
FIX: ProcessPool with watchdog and timeouts - applied in v6r3 first

[v6r4p2]

*StorageManagement
BUGFIX: StorageElement - staging is a Read operation and should be allowed as such

*WMS
BUGFIX: InProcessComputingElement, JobAgent - proper return status code from the job wrapper

*Core
FIX: Platform - manage properly the case of exception in the ldconfig execution

[v6r4p1]

*DMS
FIX: TransferDB.getChannelObservedThroughput - the channelDict was created in a wrong way

*RSS
FIX: ResourceStatus was not returning Allowed by default

[v6r4]

*Core
FIX: dirac-install-db.py: addDatabaseOptionsToCS has added a new keyed argument
NEW: SGETimeLeft.py: Support for SGE backend
FIX: If several extensions are installed, merge ConfigTemplate.cfg
NEW: Service framework - added monitoring of file descriptors open
NEW: Service framework - Reduced handshake timeout to prevent stuck threads
NEW: MySQL class with new high level methods - buildCondition,insertFields,updateFields
     deleteEntries, getFields, getCounters, getDistinctAttributeValues
FIX: ProcessPool - fixes in the locking mechanism with LockRing, stopping workers when the
     parent process is finished     
FIX: Added more locks to the LockRing
NEW: The installation tools are updated to install components by name with the components module specified as an option

*DMS
FIX: TransferDB.py - speed up the Throughput determination
NEW: dirac-dms-add-files: script similar to dirac-dms-remove-files, 
     allows for 1 file specification on the command line, using the usual dirac-dms-add-file options, 
     but also can take a text file in input to upload a bunch of files. Exit code is 0 only if all 
     was fine and is different for every error found. 
NEW: StorageElementProxy- support for data downloading with http protocol from arbitrary storage, 
     needed for the web data download
BUGFIX: FileCatalogCLI - replicate operation does a proper replica registration ( closes #5 )     
FIX: ReplicaManager - __cleanDirectory now working and thus dirac-dms-clean-directory

*WMS
NEW: CPU normalization script to run a quick test in the pilot, used by the JobWrapper
     to report the CPU consumption to the accounting
FIX: StalledJobAgent - StalledTimeHours and FailedTimeHours are read each cycle, refer to the 
     Watchdog heartBeat period (should be renamed); add NormCPUTime to Accounting record
NEW: SiteDirector - support for the operation per VO in multi-VO installations
FIX: StalledJobAgent - get ProcessingType from JDL if defined
BUGFIX: dirac-wms-job-peek - missing printout in the command
NEW: SiteDirector - take into account the number of already waiting pilots when evaluating the number of pilots to submit
FIX: properly report CPU usage when the Watchdog kill the payload.

*RSS
BUGFIX: Result in ClientCache table is a varchar, but the method was getting a datetime
NEW: CacheFeederAgent - VOBOX and SpaceTokenOccupancy commands added (ported from LHCbDIRAC)
CHANGE: RSS components get operational parameters from the Operations handler

*DataManagement
FIX: if there is no failed files, put an empty dict

*Transformation
FIX: Wrong calls to TCA::cleanMetadataCatalogFiles

[v6r3p19]

*WMS
FIX: gLitePilotDirector - fix the name of the MyProxy server to avoid crashes of the gLite WMS

[v6r3p18]

*Resources
BUGFIX: SRM2Storage - in checksum type evaluation

[v6r3p17]

*DataManagement
FIX: Fixes issues #783 and #781. Bugs in ReplicaManager removePhisicalReplica and getFilesFromDirectory
FIX: Return S_ERROR if missing jobid arguments
NEW: Checksum can be verified during FTS and SRM2Storage 

[v6r3p16]

*DataManagement
FIX: better monitoring of FTS channels 
FIX: Handle properly None value for channels and bandwidths

*Core
FIX: Properly calculate the release notes if there are newer releases in the release.notes file

[v6r3p15]

*DataManagement
FIX: if there is no failed files, put an empty dict

*Transformation
FIX: Wrong calls to TCA::cleanMetadataCatalogFiles


[v6r3p14]

* Core

BUGFIX: ProcessPool.py: clean processing and finalisation
BUGFIX: Pfn.py: don't check for 'FileName' in pfnDict

* DMS

NEW: dirac-dms-show-fts-status.py: script showing last hour history for FTS channels
NEW: TransferDBMonitoringHandler.py: new function exporting FST channel queues
BUGFIX: TransferAgent.py,RemovalAgent.py,RegistrationAgent.py - unlinking of temp proxy files, corection of values sent to gMonitor
BUGFIX: StrategyHandler - new config option 'AcceptableFailedFiles' to unblock scheduling for channels if problematic transfers occured for few files
NEW: TransferAgent,RemovalAgent,RegistrationAgent - new confing options for setting timeouts for tasks and ProcessPool finalisation
BUGFIX: ReplicaManager.py - reverse sort of LFNs when deleting files and directories to avoid blocks
NEW: moved StrategyHandler class def to separate file under DMS/private

* TMS

FIX: TransformationCleaningAgent.py: some refactoring, new way of disabling/enabline execution by 'EnableFlag' config option

[v6r3p13]

*Core
FIX: Added proper ProcessPool checks and finalisation

*DataManagement
FIX: don't set Files.Status to Failed for non-existign files, failover transfers won't go
FIX: remove classmethods here and there to unblock requestHolder
CHANGE: RAB, TA: change task timeout: 180 and 600 (was 600 and 900 respectively)
FIX: sorting replication tree by Ancestor, not hopAncestorgit add DataManagementSystem/Agent/TransferAgent.py
NEW: TA: add finalize
CHANGE: TransferAgent: add AcceptableFailedFiles to StrategyHandler to ban FTS channel from scheduling

[v6r3p12]

*Core
FIX: Platform.py - check if Popen.terminate is available (only from 2.6)

[v6r3p11]

*Core
FIX: ProcessPool with watchdog and timeouts

[v6r3p10]

*StorageManagement
BUGFIX: StorageElement - staging is a Read operation and should be allowed as such

*WMS
BUGFIX: InProcessComputingElement, JobAgent - proper return status code from the job wrapper

*Core
FIX: Platform - manage properly the case of exception in the ldconfig execution

[v6r3p9]

*DMS
FIX: TransferDB.getChannelObservedThroughput - the channelDict was created in a wrong way

[v6r3p8]

*Web
CHANGE: return back to the release web2012041601

[v6r3p7]

*Transformation
FIX: TransformationCleaningAgent - protection from deleting requests with jobID 0 

[v6r3p6]

*Core
FIX: dirac-install-db - proper key argument (follow change in InstallTools)
FIX: ProcessPool - release all locks every time WorkignProcess.run is executed, more fixes to come
FIX: dirac-configure - for Multi-Community installations, all vomsdir/vomses files are now created

*WMS
NEW: SiteDirector - add pilot option with CE name to allow matching of SAM jobs.
BUGFIX: dirac-pilot - SGE batch ID was overwriting the CREAM ID
FIX: PilotDirector - protect the CS master if there are at least 3 slaves
NEW: Watchdog - set LocalJobID in the SGE case

[v6r3p5]

*Core:
BUGFIX: ProcessPool - bug making TaskAgents hang after max cycles
BUGFIX: Graphs - proper handling plots with data containing empty string labels
FIX: GateWay - transfers were using an old API
FIX: GateWay - properly calculate the gateway URL
BUGFIX: Utilities/Pfn.py - bug in pfnunparse() when concatenating Path and FileName

*Accounting
NEW: ReportGenerator - make AccountingDB readonly
FIX: DataCache - set daemon the datacache thread
BUGFIX: BasePlotter - proper handling of the Petabyte scale data

*DMS:
BUGFIX: TransferAgent, RegistrationTask - typos 

[v6r3p4]

*DMS:
BUGFIX: TransferAgent - wrong value for failback in TA:execute

[v6r3p3]

*Configuration
BUGFIX: Operations helper - typo

*DMS:
FIX: TransferAgent - change the way of redirecting request to task

[v6r3p2]

*DMS
FIX: FTSRequest - updating metadata for accouting when finalizing FTS requests

*Core
FIX: DIRAC/__init__.py - default version is set to v6r3

[v6r3p1]

*WMS
CHANGE: Use ResourcesStatus and Resources helpers in the InputDataAgent logic

*Configuration
NEW: added getStorageElementOptions in Resources helper

*DMS
FIX: resourceStatus object created in TransferAgent instead of StrategyHandler

[v6r3]

*Core
NEW: Added protections due to the process pool usage in the locking logic

*Resources
FIX: LcgFileCatalogClient - reduce the number of retries: LFC_CONRETRY = 5 to 
     avoid combined catalog to be stuck on a faulty LFC server
     
*RSS
BUGFIX: ResourceStatus - reworked helper to keep DB connections     

*DMS
BUGFIX: ReplicaManager::CatalogBase::_callFileCatalogFcnSingleFile() - wrong argument

*RequestManagement
FIX: TaskAgents - set timeOut for task to 10 min (15 min)
NEW: TaskAgents - fill in Error fields in case of failing operations

*Interfaces
BUGFIX: dirac-wms-select-jobs - wrong use of the Dirac API

[v6r2p9]

*Core
FIX: dirac-configure - make use of getSEsForSite() method to determine LocalSEs

*WMS
NEW: DownloadInputData,InputDataByProtocol - check Files on Tape SEs are on Disk cache 
     before Download or getturl calls from Wrapper
CHANGE: Matcher - add Stalled to "Running" Jobs when JobLimits are applied   
CHANGE: JobDB - allow to specify required platform as Platform JDL parameter,
        the specified platform is taken into account even without /Resources/Computing/OSCompatibility section

*DMS
CHANGE: dirac-admin-allow(ban)-se - removed lhcb-grid email account by default, 
        and added switch to avoid sending email
FIX: TaskAgents - fix for non-existing files
FIX: change verbosity in failoverReplication 
FIX: FileCatalog - remove properly metadata indices 
BUGFIX: FileManagerBase - bugfix in the descendants evaluation logic  
FIX: TransferAgent and TransferTask - update Files.Status to Failed when ReplicaManager.replicateAndRegister 
     will fail completely; when no replica is available at all.

*Core
FIX: dirac-pilot - default lcg bindings version set to 2012-02-20

[v6r2p8]

*DMS:
CHANGE: TransferAgent - fallback to task execution if replication tree is not found

[v6r2p7]

*WMS
BUGFIX: SiteDirector - wrong CS option use: BundleProxy -> HttpProxy
FIX: SiteDirector - use short lines in compressed/encoded files in the executable
     python script

[v6r2p6]

*DataManagement
FIX: Bad logic in StrategyHandler:MinimiseTotalWait

*Core
CHANGE: updated GGUS web portal URL

*RSS
BUGFIX: meta key cannot be reused, it is popped from dictionary

*Framework
FIX: The Gateway service does not have a handler
NEW: ConfingTemplate entry for Gateway
FIX: distribution notes allow for word wrap

*WorkloadManagement
FIX: avoid unnecessary call if no LFN is left in one of the SEs
FIX: When Uploading job outputs, try first Local SEs, if any


[v6r2p5]

*RSS
BUGFIX: several minor bug fixes

*RequestManagement
BUGFIX: RequestDBMySQL - removed unnecessary request type check

*DMS
BUGFIX: FileCatalogClienctCLI - wrong evaluation of the operation in the find command
NEW: FileCatalog - added possibility to remove specified metadata for a given path 
BUGFIX: ReplicaManager - wrong operation order causing failure of UploadLogFile module

*Core
NEW: dirac-install - generate cshrc DIRAC environment setting file for the (t)csh 

*Interfaces
CHANGE: Job - added InputData to each element in the ParametricInputData

*WMS
CHANGE: dirac-jobexec - pass ParametericInputData to the workflow as a semicolon separated string

[v6r2p4]

*WMS
BUGFIX: StalledJobAgent - protection against jobs with no PilotReference in their parameters
BUGFIX: WMSAdministratorHandler - wrong argument type specification for getPilotInfo method

*StorageManagement
BUGFIX: RequestFinalizationAgent - no method existence check when calling RPC method

[v6r2p3]

*WMS
CHANGE: Matcher - fixed the credentials check in requestJob() to simplify it

*ConfigurationSystem
CHANGE: Operations helper - fix that allow no VO to be defined for components that do not need it

*Core
BUGFIX: InstallTools - when applying runsvctrl to a list of components make sure that the config server is treated first and the sysadmin service - last
        
[v6r2p2]

*WMS
BUGFIX: Matcher - restored logic for checking private pilot asking for a given DN for belonging to the same group with JOB_SHARING property.

[v6r2p1]

*RequestManagementSystem
BUGFIX: RequestCleaningAgent - missing import of the "second" interval definition 

[v6r2]

*General
FIX: replaced use of exec() python statement in favor of object method execution

*Accounting
CHANGE: Accounting 'byte' units are in powers of 1000 instead of powers of 1024 (closes #457)

*Core
CHANGE: Pfn.py - pfnparse function rewritten for speed up and mem usage, unit test case added
FIX: DISET Clients are now thread-safe. Same clients used twice in different threads was not 
closing the previous connection
NEW: reduce wait times in DISET protocol machinery to improve performance    
NEW: dirac-fix-mysql-script command to fix the mysql start-up script for the given installation
FIX: TransferClient closes connections properly
FIX: DISET Clients are now thread-safe. Same client used twice in different threads will not close the previous connection
CHANGE: Beautification and reduce wait times to improve performance
NEW: ProcessPool - added functionality to kill all children processes properly when destroying ProcessPool objects
NEW: CS Helper for LocalSite section, with gridEnv method
NEW: Grid module will use Local.gridEnv if nothing passed in the arguments
CHANGE: Add deprecated sections in the CS Operations helper to ease the transition
FIX: dirac-install - execute dirac-fix-mysql-script, if available, to fix the mysql.server startup script
FIX: dirac-distribution - Changed obsoleted tar.list file URL
FIX: typo in dirac-admin-add-host in case of error
CHANGE: dirac-admin-allow(ban)-se - use diracAdmin.sendMail() instead of NotificationClient.sendMail()

*Framework
BUGFIX: UserProfileDB - no more use of "type" variable as it is a reserved keyword 

*RequestManagement:
FIX: RequestDBFile - more consistent treatment of requestDB Path
FIX: RequestMySQL - Execution order is evaluated based on not Done state of subrequests
NEW: RequestCleaningAgent - resetting Assigned requests to Waiting after a configurable period of time

*RSS
CHANGE: RSS Action now inherits from a base class, and Actions are more homogeneous, they all take a uniform set of arguments. The name of modules has been changed from PolType to Action as well.
FIX: CacheFeederAgent - too verbose messages moved to debug instead of info level
BUGFIX: fixed a bug preventing RSS clients to connect to the services     
FIX: Proper services synchronization
FIX: Better handling of exceptions due to timeouts in GOCDBClient   
FIX: RSS.Notification emails are sent again
FIX: Commands have been modified to return S_OK, S_ERROR inside the Result dict. This way, policies get a S_ERROR / S_OK object. CacheFeederAgent has been updated accordingly.
FIX: allow clients, if db connection fails, to reconnect ( or at least try ) to the servers.
CHANGE: access control using CS Authentication options. Default is SiteManager, and get methods are all.
BUGFIX: MySQLMonkey - properly escaped all parameters of the SQL queries, other fixes.
NEW: CleanerAgent renamed to CacheCleanerAgent
NEW: Updated RSS scripts, to set element statuses and / or tokens.
NEW: Added a new script, dirac-rss-synch
BUGFIX: Minor bugfixes spotted on the Web development
FIX: Removed useless decorator from RSS handlers
CHANGE: ResourceStatus helper tool moved to RSS/Client directory, no RSS objects created if the system is InActive
CHANGE: Removed ClientFastDec decorator, using a more verbose alternative.
CHANGE: Removed useless usage of kwargs on helper functions.  
NEW: added getSESitesList method to RSSClient      
FIX: _checkFloat() checks INTEGERS, not datetimes

*DataManagement
CHANGE: refactoring of DMS agents executing requests, allow requests from arbitrary users
NEW: DFC - allow to specify multiple replicas, owner, mode when adding files
CHANGE: DFC - optimization of the directory size evaluation
NEW: Added CREATE TEMPORARY TABLES privilege to FileCatalogDB
CHANGE: DFC - getCatalogCounters() update to show numbers of directories
NEW: lfc_dfc_copy script to migrate data from LFC to DFC
FIX: dirac-dms-user-lfns - fixed the case when the baseDir is specified
FIX: FTS testing scripts were using sys.argv and getting confused if options are passed
NEW: DFC - use DirectoryUsage tables for the storage usage evaluations
NEW: DFC - search by metadata can be limited to a given directory subtree
NEW: DFC - search by both directory and file indexed metadata
BUGFIX: DFC - avoid crash if no directories or files found in metadata query
NEW: DFC FileCatalogHandler - define database location in the configuration
NEW: DFC - new FileCatalogFactory class, possibility to use named DFC services
FIX: FTSMonitor, FTSRequest - fixes in handling replica registration, setting registration requests in FileToCat table for later retry
FIX: Failover registration request in the FTS agents.      
FIX: FTSMonitor - enabled to register new replicas if even the corresponding request were removed from the RequestManagement 
FIX: StorageElement - check if SE has been properly initialized before executing any method     
CHANGE: LFC client getReplica() - make use of the new bulk method lfc.lfc_getreplicasl()
FIX: LFC client - protect against getting None in lfc.lfc_readdirxr( oDirectory, "" )  
FIX: add extra protection in dump method of StorageElement base class
CHANGE: FailoverTransfer - create subrequest per catalog if more than one catalog

*Interface
NEW: Job.py - added method to handle the parametric parameters in the workflow. They are made available to the workflow_commons via the key 'GenericParameters'.
FIX: Dirac.py - fix some type checking things
FIX: Dirac.py - the addFile() method can now register to more than 1 catalog.

*WMS
FIX: removed dependency of the JobSchedulingAgent on RSS. Move the getSiteTier functionality to a new CS Helper.
FIX: WMSAdministratorHandler - Replace StringType by StringTypes in the export methods argument type
FIX: JobAgent - Set explicitly UseServerCertificate to "no" for the job executable
NEW: dirac-pilot - change directory to $OSG_WN_TMP on OSG sites
FIX: SiteDirector passes jobExecDir to pilot, this defaults to "." for CREAM CEs. It can be set in the CS. It will not make use of $TMPDIR in this case.
FIX: Set proper project and release version to the SiteDirector     
NEW: Added "JobDelay" option for the matching, refactored and added CS options to the matcher
FIX: Added installation as an option to the pilots and random MyProxyServer
NEW: Support for parametric jobs with parameters that can be of List type

*Resources
NEW: Added SSH Grid Engine Computing Element
NEW: Added SSH Computing Element
FIX: make sure lfc client will not try to connect for several days

*Transformation
FIX: TransformationDB - in setFileStatusForTransformation() reset ErrorCount to zero if "force" flag and    the new status is "unused"
NEW: TransformationDB - added support for dictionary in metadata for the InputDataQuery mechanism     

[v6r1p13]

*WMS
FIX: JobSchedulingAgent - backported from v6r2 use of Resources helper

[v6r1p12]

*Accounting
FIX: Properly delete cached plots

*Core
FIX: dirac-install - run externals post install after generating the versions dir

[v6r1p11]

*Core
NEW: dirac-install - caches locally the externals and the grid bundle
FIX: dirac-distribution - properly generate releasehistory and releasenotes

[v6r1p10]

*WorloadManagement
FIX: JobAgent - set UseServerCertificate option "no" for the job executable

[v6r1p9]

*Core
FIX: dirac-configure - set the proper /DIRAC/Hostname when defining /LocalInstallation/Host

*DataManagement
FIX: dirac-dms-user-lfns - fixed the case when the baseDir is specified
BUGFIX: dirac-dms-remove-files - fixed crash in case of returned error report in a form of dictionary 

[v6r1p8]

*Web
FIX: restored Run panel in the production monitor

*Resources
FIX: FileCatalog - do not check existence of the catalog client module file

[v6r1p7]

*Web
BUGFIX: fixed scroll bar in the Monitoring plots view

[v6r1p6]

*Core
FIX: TransferClient closes connections properly

[v6r1p5]

*Core
FIX: DISET Clients are now thread-safe. Same clients used twice in different threads was not 
     closing the previous connection
NEW: reduce wait times in DISET protocol machinery to improve performance   

[v6r1p4]

*RequestManagement
BUGFIX: RequestContainer - in isSubRequestDone() treat special case for subrequests with files

*Transformation
BUGFIX: TransformationCleaningAgent - do not clear requests for tasks with no associated jobs

[v6r1p3]

*Framework
NEW: Pass the monitor down to the request RequestHandler
FIX: Define the service location for the monitor
FIX: Close some connections that DISET was leaving open

[v6r1p2]

*WorkloadManagement
BUGFIX: JobSchedulingAgent - use getSiteTiers() with returned direct value and not S_OK

*Transformation
BUGFIX: Uniform use of the TaskManager in the RequestTaskAgent and WorkflowTaskAgent

[v6r1p1]

*RSS
BUGFIX: Alarm_PolType now really send mails instead of crashing silently.

[v6r1]

*RSS
CHANGE: Major refactoring of the RSS system
CHANGE: DB.ResourceStatusDB has been refactored, making it a simple wrapper round ResourceStatusDB.sql with only four methods by table ( insert, update, get & delete )
CHANGE: DB.ResourceStatusDB.sql has been modified to support different statuses per granularity.
CHANGE: DB.ResourceManagementDB has been refactored, making it a simple wrapper round ResourceStatusDB.sql with only four methods by table ( insert, update, get & delete )
CHANGE: Service.ResourceStatusHandler has been refactored, removing all data processing, making it an intermediary between client and DB.
CHANGE: Service.ResourceManagementHandler has been refactored, removing all data processing, making it an intermediary between client and DB.
NEW: Utilities.ResourceStatusBooster makes use of the 'DB primitives' exposed on the client and does some useful data processing, exposing the new functions on the client.
NEW: Utilities.ResourceManagementBooster makes use of the 'DB primitives' exposed on the client and does some useful data processing, exposing the new functions on the client.
CHANGE: Client.ResourceStatusClient has been refactorerd. It connects automatically to DB or to the Service. Exposes DB and booster functions.
CHANGE: Client.ResourceManagementClient has been refactorerd. It connects automatically to DB or to the Service. Exposes DB and booster functions.
CHANGE: Agent.ClientsCacheFeederAgent renamed to CacheFeederAgent. The name was not accurate, as it also feeds Accouting Cache tables.
CHANGE: Agent.InspectorAgent, makes use of automatic API initialization.
CHANGE: Command. refactor and usage of automatic API initialization.
CHANGE: PolicySystem.PEP has reusable client connections, which increase significantly performance.
CHANGE: PolicySystem.PDP has reusable client connections, which increase significantly performance.
NEW: Utilities.Decorators are syntactic sugar for DB, Handler and Clients.
NEW: Utilities.MySQLMonkey is a mixture of laziness and refactoring, in order to generate the SQL statements automatically. Not anymore sqlStatemens hardcoded on the RSS.
NEW: Utilities.Validator are common checks done through RSS modules
CHANGE: Utilities.Synchronizer syncs users and DIRAC sites
CHANGE: cosmetic changes everywhere, added HeadURL and RCSID
CHANGE: Removed all the VOExtension logic on RSS
BUGFIX: ResourceStatusHandler - getStorageElementStatusWeb(), access mode by default is Read
FIX: RSS __init__.py will not crash anymore if no CS info provided
BUGFIX: CS.getSiteTier now behaves correctly when a site is passed as a string

*dirac-setup-site
BUGFIX: fixed typos in the Script class name

*Transformation
FIX: Missing logger in the TaskManager Client (was using agent's one)
NEW: Added UnitTest class for TaskManager Client

*DIRAC API
BUGFIX: Dirac.py. If /LocalSite/FileCatalog is not define the default Catalog was not properly set.
FIX: Dirac.py - fixed __printOutput to properly interpret the first argument: 0:stdout, 1:stderr
NEW: Dirac.py - added getConfigurationValue() method

*Framework
NEW: UsersAndGroups agent to synchronize users from VOMRS server.

*dirac-install
FIX: make Platform.py able to run with python2.3 to be used inside dirac-install
FIX: protection against the old or pro links pointing to non-existent directories
NEW: make use of the HTTP proxies if available
FIX: fixed the logic of creating links to /opt/dirac directories to take into account webRoot subdirs

*WorkloadManagement
FIX: SiteDirector - change getVO() function call to getVOForGroup()

*Core:
FIX: Pfn.py - check the sanity of the pfn and catch the erroneous case

*RequestManagement:
BUGFIX: RequestContainer.isSubrequestDone() - return 0 if Done check fails

*DataManagement
NEW: FileCatalog - possibility to configure multiple FileCatalog services of the same type

[v6r0p4]

*Framework
NEW: Pass the monitor down to the request RequestHandler
FIX: Define the service location for the monitor
FIX: Close some connections that DISET was leaving open

[v6r0p3]

*Framework
FIX: ProxyManager - Registry.groupHasProperties() wasn't returning a result 
CHANGE: Groups without AutoUploadProxy won't receive expiration notifications 
FIX: typo dirac-proxy-info -> dirac-proxy-init in the expiration mail contents
CHANGE: DISET - directly close the connection after a failed handshake

[v6r0p2]

*Framework
FIX: in services logs change ALWAYS log level for query messages to NOTICE

[v6r0p1]

*Core
BUGFIX: List.uniqueElements() preserves the other of the remaining elements

*Framework
CHANGE: By default set authorization rules to authenticated instead of all
FIX: Use all required arguments in read access data for UserProfileDB
FIX: NotificationClient - dropped LHCb-Production setup by default in the __getRPSClient()

[v6r0]

*Framework
NEW: DISET Framework modified client/server protocol, messaging mechanism to be used for optimizers
NEW: move functions in DIRAC.Core.Security.Misc to DIRAC.Core.Security.ProxyInfo
CHANGE: By default log level for agents and services is INFO
CHANGE: Disable the log headers by default before initializing
NEW: dirac-proxy-init modification according to issue #29: 
     -U flag will upload a long lived proxy to the ProxyManager
     If /Registry/DefaultGroup is defined, try to generate a proxy that has that group
     Replaced params.debugMessage by gLogger.verbose. Closes #65
     If AutoUploadProxy = true in the CS, the proxy will automatically be uploaded
CHANGE: Proxy upload by default is one month with dirac-proxy-upload
NEW: Added upload of pilot proxies automatically
NEW: Print info after creating a proxy
NEW: Added setting VOMS extensions automatically
NEW: dirac-proxy-info can also print the information of the uploaded proxies
NEW: dirac-proxy-init will check that the lifetime of the certificate is less than one month and advise to renew it
NEW: dirac-proxy-init will check that the certificate has at least one month of validity
FIX: Never use the host certificate if there is one for dirac-proxy-init
NEW: Proxy manager will send notifications when the uploaded proxies are about to expire (configurable via CS)
NEW: Now the proxyDB also has a knowledge of user names. Queries can use the user name as a query key
FIX: ProxyManager - calculate properly the dates for credentials about to expire
CHANGE: ProxyManager will autoexpire old proxies, also auto purge logs
CHANGE: Rename dirac-proxy-upload to dirac-admin-proxy-upload
NEW: dirac-proxy-init will complain if the user certificate has less than 30 days
CHANGE: SecurityLogging - security log level to verbose
NEW: OracleDB - added Array type 
NEW: MySQL - allow definition of the port number in the configuration
FIX: Utilities/Security - hash VOMS Attributes as string
FIX: Utilities/Security - Generate a chain hash to discover if two chains are equal
NEW: Use chain has to discover if it has already been dumped
FIX: SystemAdministrator - Do not set  a default lcg version
NEW: SystemAdministrator - added Project support for the sysadmin
CHANGE: SysAdmin CLI - will try to connect to the service when setting the host
NEW: SysAdmin CLI - colorization of errors in the cli
NEW: Logger - added showing the thread id in the logger if enabled
     
*Configuration
NEW: added getVOfromProxyGroup() utility
NEW: added getVoForGroup() utility, use it in the code as appropriate
NEW: added Registry and Operations Configuration helpers
NEW: dirac-configuration-shell - a configuration script for CS that behaves like an UNIX shellCHANGE: CSAPI - added more functionality required by updated configuration console
NEW: Added possibility to define LocalSE to any Site using the SiteLocalSEMapping 
     section on the Operations Section     
NEW: introduce Registry/VO section, associate groups to VOs, define SubmitPools per VO
FIX: CE2CSAgent - update the CEType only if there is a relevant info in the BDII  

*ReleaseManagement
NEW: release preparations and installation tools based on installation packages
NEW: dirac-compile-externals will try go get a DIRAC-free environment before compiling
NEW: dirac-disctribution - upload command can be defined via defaults file
NEW: dirac-disctribution - try to find if the version name is a branch or a tag in git and act accordingly
NEW: dirac-disctribution - added keyword substitution when creating a a distribution from git
FIX: Install tools won't write HostDN to the configuration if the Admin username is not set 
FIX: Properly set /DIRAC/Configuration/Servers when installing a CS Master
FIX: install_site.sh - missing option in wget for https download: --no-check-certificate
FIX: dirac-install-agent(service) - If the component being installed already has corresponding 
     CS section, it is not overwritten unless explicitly asked for
NEW: dirac-install functionality enhancement: start using the switches as defined in issue #26;
CHANGE: dirac-install - write the defaults if any under defaults-.cfg so dirac-configure can 
        pick it up
FIX: dirac-install - define DYLD_LIBRARY_PATH ( for Mac installations )     
NEW: dirac-install - put all the goodness under a function so scripts like lhcb-proxy-init can use it easily
FIX: dirac-install - Properly search for the LcgVer
NEW: dirac-install will write down the releases files in -d mode   
CHANGE: use new dirac_install from gothub/integration branch in install_site.sh
NEW: Extensions can request custom external dependencies to be installed via pip when 
     installing DIRAC.
NEW: LCG bundle version can be defined on a per release basis in the releases.cfg 
NEW: dirac-deploy-scripts - when setting the lib path in the deploy scripts. 
     Also search for subpaths of the libdir and include them
NEW: Install tools - plainly separate projects from installations

*Accounting
CHANGE: For the WMSHistory type, send as JobSplitType the JobType
CHANGE: Reduced the size of the max key length to workaround mysql max bytes for index problem
FIX: Modified buckets width of 1week to 1 week + 1 day to fix summer time end week (1 hour more )

*WorkloadManagement
CHANGE: SiteDirector - simplified executable generation
NEW: SiteDirector - few more checks of error conditions   
NEW: SiteDirector - limit the queue max length to the value of MaxQueueLengthOption 
     ( 3 days be default )
BUGFIX: SiteDirector - do not download pilot output if the flag getPilotOutput is not set     
NEW: JobDB will extract the VO when applying DIRAC/VOPolicy from the proper VO
FIX: SSHTorque - retrieve job status by chunks of 100 jobs to avoid too long
NEW: glexecComputingElement - allow glexecComputingElement to "Reschedule" jobs if the Test of
     the glexec fails, instead of defaulting to InProcess. Controlled by
     RescheduleOnError Option of the glexecComputingElement
NEW: SandboxStore - create a different SBPath with the group included     
FIX: JobDB - properly treat Site parameter in the job JDL while rescheduling jobs
NEW: JobSchedulingAgent - set the job Site attribute to the name of a group of sites corresponding 
     to a SE chosen by the data staging procedure 
CHANGE: TimeLeft - call batch system commands with the ( default ) timeout 120 sec
CHANGE: PBSTimeLeft - uses default CPU/WallClock if not present in the output  
FIX: PBSTimeLeft - proper handling of (p)cput parameter in the batch system output, recovery of the
     incomplete batch system output      
NEW: automatically add SubmitPools JDL option of the job owner's VO defines it     
NEW: JobManager - add MaxParametericJobs option to the service configuration
NEW: PilotDirector - each SubmitPool or Middleware can define TargetGrids
NEW: JobAgent - new StopOnApplicationFailure option to make the agent exiting the loop on application failure
NEW: PilotAgentsDB - on demand retrieval of the CREAM pilot output
NEW: Pilot - proper job ID evaluation for the OSG sites
FIX: ComputingElement - fixed proxy renewal logic for generic and private pilots
NEW: JDL - added %j placeholder in the JDL to be replaced by the JobID
BUGFIX: DownloadInputData - bug fixed in the naming of downloaded files
FIX: Matcher - set the group and DN when a request gets to the matcher if the request is not 
     coming from a pilot
FIX: Matcher = take into account JobSharing when checking the owner for the request
CHANGE: PilotDirector, dirac-pilot - interpret -V flag of the pilot as Installation name

*DataManagement
FIX: FileCatalog/DiractoryLevelTree - consistent application of the max directory level using global 
     MAX_LEVELS variable
FIX: FileCatalog - Directory metadata is deleted together with the directory deletion, issue #40    
CHANGE: FileCatalog - the logic of the files query by metadata revisited to increase efficiency 
FIX: LcgFileCatalog - use lfcthr and call lfcthr.init() to allow multithread
     try the import only once and just when LcgFileCatalogClient class is intantiated
NEW: LcgFileCatalogClient - new version of getPathPermissions relying on the lfc_access method to solve the problem
     of multiple user DNs in LFC.     
FIX: StorageElement - get service CS options with getCSOption() method ( closes #97 )
FIX: retrieve FileCatalogs as ordered list, to have a proper default.
CHANGE: FileCatalog - allow up to 15 levels of directories
BUGFIX: FileCatalog - bug fixes in the directory removal methods (closes #98)
BUGFIX: RemovalAgent - TypeError when getting JobID in RemovalAgent
BUGFIX: RemovalAgent - put a limit to be sure the execute method will end after a certain number of iterations
FIX: DownloadInputData - when files have been uploaded with lcg_util, the PFN filename
     might not match the LFN file name
FIX: putting FTSMonitor web page back
NEW: The default file catalog is now determined using /LocalSite/FileCatalog. The old behavior 
     is provided as a fallback solution
NEW: ReplicaManager - can now deal with multiple catalogs. Makes sure the surl used for removal is 
the same as the one used for registration.   
NEW: PoolXMLCatalog - added getTypeByPfn() function to get the type of the given PFN  
NEW: dirac-dms-ban(allow)-se - added possibility to use CheckAccess property of the SE

*StorageManagement
FIX: Stager - updateJobFromStager(): only return S_ERROR if the Status sent is not
recognized or if a state update fails. If the jobs has been removed or
has moved forward to another status, the Stager will get an S_OK and
should forget about the job.
NEW: new option in the StorageElement configuration "CheckAccess"
FIX: Requests older than 1 day, which haven't been staged are retried. Tasks older than "daysOld" 
     number of days are set to Failed. These tasks have already been retried "daysOld" times for staging.
FIX: CacheReplicas and StageRequests records are kept until the pin has expired. This way the 
     StageRequest agent will have proper accounting of the amount of staged data in cache.
NEW: FTSCleaningAgent will allow to fix transient errors in RequestDB. At the moment it's 
     only fixing Requests for which SourceTURL is equal to TargetSURL.
NEW: Stager - added new command dirac-stager-stage-files          
FIX: Update Stager code in v6 to the same point as v5r13p37
FIX: StorageManager - avoid race condition by ensuring that Links=0 in the query while removing replicas

*RequestManagement
FIX: RequestDBFile - get request in chronological order (closes issue #84)
BUGFIX: RequestDBFile - make getRequest return value for getRequest the same as for

*ResourceStatusSystem
NEW: Major code refacoring. First refactoring of RSS's PEP. Actions are now function 
     defined in modules residing in directory "Actions".
NEW: methods to store cached environment on a DB and ge them.
CHANGE: command caller looks on the extension for commands.
CHANGE: RSS use now the CS instead of getting info from Python modules.
BUGFIX: Cleaned RSS scripts, they are still prototypes
CHANGE: PEP actions now reside in separate modules outside PEP module.
NEW: RSS CS module add facilities to extract info from CS.
CHANGE: Updating various RSS tests to make them compatible with
changes in the system.
NEW: CS is used instead of ad-hoc configuration module in most places.
NEW: Adding various helper functions in RSS Utils module. These are
functions used by RSS developers, including mainly myself, and are
totally independant from the rest of DIRAC.
CHANGE: Mostly trivial changes, typos, etc in various files in RSS     
CHANGE: TokenAgent sends e-mails with current status   

*Transformation
CHANGE: allow Target SE specification for jobs, Site parameter is not set in this case
CHANGE: TransformationAgent  - add new file statuses in production monitoring display
CHANGE: TransformationAgent - limit the number of files to be treated in TransformationAgent 
        for replication and removal (default 5000)
BUGFIX: TransformationDB - not removing task when site is not set
BUGFIX: TransformationCleaningAgent - archiving instead of cleaning Removal and Replication 
        transformations 
FIX: TransformationCleaningAgent - kill jobs before deleting them        

*Workflow
NEW: allow modules to define Input and Output parameters that can be
     used instead of the step_commons/workflow_commons (Workflow.py, Step.py, Module.py)

*Various fixes
BUGFIX: Mail.py uses SMTP class rather than inheriting it
FIX: Platform utility will properly discover libc version even for the new Ubuntu
FIX: Removed old sandbox and other obsoleted components<|MERGE_RESOLUTION|>--- conflicted
+++ resolved
@@ -1,4 +1,3 @@
-<<<<<<< HEAD
 [v6r20-pre16]
 
 *Core
@@ -79,12 +78,11 @@
 *Tests
 FIX: add MonitoringDB to the configuration
 FIX: Installing elasticSeach locally in Jenkins, with ComponentInstaller support.
-=======
+
 [v6r19p17]
 
 *RSS
 FIX: CSHelpers.py minor fixes
->>>>>>> 846668b5
 
 [v6r19p16]
 
