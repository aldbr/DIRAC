<<<<<<< HEAD
[v6r15-pre10]

Removed general "from DIRAC.Core.Utilities import *" in the top-level __init__.py

*Core
NEW: New class DError for reporting errors in output results of DIRAC functions 
CHANGE: gMonitor instantiation removed from DIRAC.__init__.py to avoid problems in
        documentation generation
CHANGE: removed Core.Utilities.List.sortList (sorted does the job)
CHANGE: removed unused module Core.Utilities.TimeSeries
NEW: dirac-install - makes us of the DIRAC tar files in CVMFS if available
NEW: dirac-install-client - a guiding script to install the DIRAC client from A to Z        
NEW: MJFTimeLeft - using Machine JOb features in the TimeLeft utility
FIX: BaseClient - only give warning log message "URL banned" when one of the
     service URLs is really banned
CHANGE: DISET components - improved logic of service URL retries to speedup queries
        in case of problematic services     
NEW: dirac-rss-policy-manager - allows to interactively modify and test only the 
     policy section of Dirac.cfg     
FIX: XXXTimeLeft - do not mix CPU and WallTime values     

*Configuration
NEW: GOCDB2CSAgent agent to synchronize GOCDB and CS data about perfSONAR services
NEW: VOMS2CSAgent to synchronize VOMS user data with the DIRAC Registry

*Framework
CHANGE: SystemAdministratorIntegrator - make initial pinging of the hosts in parallel
        to speed up the operation
CHANGE: InstalledComponentsDB - table to cache host status information populated
        by a periodic task    
NEW: ComponentInstaller Client class            

*RSS
NEW: CE Availability policy, closing #2373
CHANGE: Ported setStatus and setToken rpc calls to PublisherHandler from LHCb implementation

*DMS
CHANGE: FileCatalogClient - make explicit methods for all service calls
CHANGE: DataManager, StorageElement - move physical accounting the StorageElement
CHANGE: FileCatalog - added recursive changePathXXX operations
CHANGE: FileCatalog contained objects have Master attribute defined in the CS. Extra check of eligibility of the catalogs specified explicitely. No-LFN write methods return just the Master result to be compatible with the current use in the clients.
CHANGE: Removed LcgFileCatalogXXX obsoleted classes
NEW: ConsistencyInspector class to perform data consistency checks between 
     different databases
CHANGE: FileCatalog(Client) - refactored to allow clients declare which interface
        they implement     
NEW: FileCatalog - conditional FileCatalog instantiation based on the configured
     Operations criteria        

*TS
CHANGE: TransformationDB table TaskInputs: InputVector column from BLOB to MEDIUMTEXT

*WMS
NEW: TaskQueueDB - possibility to present requirements in a form of tags from the 
     site( pilot ) to the jobs to select ones with required properties
FIX: JobWrapper - the InputData optimizer parameters are now DEncoded     
CHANGE: JobAgent - add Processors and WholeNode tags to the resources description

*RMS
FIX: Request - fix for the case when one of the request is malformed, the rest of 
     the requests could not be swiped
FIX: ReqProxyHandler - don't block the ReqProxy sweeping if one of the request is buggy     

*Resources
FIX: SRM2Storage - do not add accounting to the output structure as it is done in 
     the container StorageElement class
=======
[v6r14p15]

*Core
FIX: VOMS.py - Fixed bug that generates proxies which are a mix between legacy and rfc proxies.

*DMS
CHANGE: Allow selecting disk replicas in getActiveReplicas() and getReplicas()

*WMS
CHANGE: Use the preferDisk option in the InputData optimizer, the TransformationAgent and in the Interface splitter
>>>>>>> 4a4b6dab

[v6r14p14]

*Core
FIX: VOMS.py - return RFC proxy if necessary after adding the VOMS extension

*Configuration
FIX: Validate maxCPUTime and Site description value

*Resources
FIX: XROOTStorage - changes to allow third party transfers between XROOT storages
CHANGE: HTCondorCEComputingElement - the Condor logging can now be obtained in the webinterface;
        SIGTERM (instead of SIGKILL) is send to the application in case jobs are killed by the host site;
        when pilots are put in held status we kill them in condor and mark them as aborted.

*WMS
FIX: pilotCommands - fixes for intrepreting tags in the pilot

[v6r14p13]

*WMS
FIX: pilot commands CheckCECapabilities and CheckWNCapabilities were not considering the case of missing proxy

[v6r14p12]

*Core
FIX: allow a renormalization of the estimated CPU power
FIX: dirac-install: Make hashlib optional again (for previous versions of python, since the pilot may end up on old machines)

*Framework
FIX: allow to install agents with non-standard names (different from the module name)

*DMS
CHANGE: Consider files to reschedule and submit when they are Failed in FTS

*WMS
CHANGE: Move getCEStatus function back to using the ARC API

[v6r14p11]

*Core
FIX: XXXTimeLeft - set limit to CPU lower than wall clock if unknown
FIX: Logger - fix exception printing in gLogger.exception()
CHANGE: InstallTools - added more info about the process in getStartupComponentStatus()
CHANGE: Time - better report from timeThis() decorator

*DMS
CHANGE: FTSAgent - wait some time between 2 monitorings of each job

*WMS
NEW: pilotCommands - added CheckCECapabilities, CheckWNCapabilities commands
NEW: Added dirac-wms-get-wn-parameters command

*TS
NEW: Added dirac-production-runjoblocal command
FIX: TransformationAgent(Plugin) - clean getNextSite() and normalizeShares()
FIX: TransformationPlugin - added setParameters() method

*RSS
FIX: dirac-rss-sync - move imports to after the Script.getPositionalArguments()

*Resources
NEW: Added dirac-resource-get-parameters command

[v6r14p10]
*Configuration
FIX: Resources - getQueue() is fixed to get properly Tag parameters

*Framework
FIX: SecurityFileLog - fix for zipping very large files

*Resources
NEW: added dirac-resource-get-parameters command

*WMS
NEW: JobMonitoringHandler - add getJobsParameters() method
NEW: pilotCommands - added CheckCECapabilities, CheckWNCapabilities
NEW: Added dirac-wms-get-wn-parameters command
NEW: Matcher - generate internal tags for MaxRAM and NumberOfProcessors parameters
CHANGE: SiteDirector does not pass Tags to the Pilot
FIX: Matcher(Handler) - do not send error log message if No match found,
     fixed Matcher return value not correctly interpreted

[v6r14p9]

*Core
FIX: BaseClient - enhance retry connection logic to minimize the overall delay
FIX: MessageBroker - fix of calling private __remove() method from outside
     of the class

*Framework
BUGFIX: dirac-(un)install-component - bug in importing InstallTools module

*WMS:
FIX: JobWrapper - fix in getting the OutputPath defined in the job

*Resources
FIX: ARCComputingElement - add queue to the XRSL string

[v6r14p8]

*Core
FIX: XXXTimeLeft - minor fixes plus added the corresponding Test case
FIX: ReturnValues - fixes in the doc strings to comply with the sphinx syntax
FIX: SocketInfoFactory - in __sockConnect() catch exception when creating a
     socket

*Interfaces
FIX: Job.py - fixes in the doc strings to comply with the sphinx syntax

*RSS
NEW: Configurations.py - new possible configuration options for Downtime Policies

*WMS
CHANGE: StatesAccountingAgent - retry once and empty the local messages cache
        in case of failure to avoid large backlog of messages
CHANGE: SiteDirector - do not send SharedArea and ClientPlatform as pilot
        invocation arguments  
CHANGE: Matcher - allow matching by hosts in multi-VO installations              

[v6r14p7]

*Core
CHANGE: XXXTimeLeft utilities revisited - all return real seconds,
        code refactoring - use consistently always the same CPU power 

*WMS
FIX: JobAgent - code refactoring for the timeLeft logic part

*Resources
BUGFIX: ComputingElement - get rid of legacy getResourcesDict() call

[v6r14p6]

*Configuration
FIX: Bdii2CSAgent - refresh configuration from Master before updating
FIX: Bdii2CSAgent - distinguish the CE and the Cluster in the Glue 1.0 schema

*DMS
CHANGE: FTSAgent - make the amount of scheduled requests fetched by the 
        FTSAgent a parameter in the CS 
CHANGE: RMS Operations - check whether the always banned policy is applied for SEs
        to a given access type

*RMS
FIX: RequestClient(DB,Manager) - fix bulk requests, lock the lines when selecting 
     the requests to be assigned, update the LastUpdate time, and expose the 
     assigned flag to the client

*WMS
FIX: JobAgent - when the application finishes with errors but the agent continues 
     to take jobs, the timeLeft was not evaluated
FIX: JobAgent - the initial timeLeft value was always set to 0.0     

[v6r14p5]

*Core
FIX: X509Certificate - protect from VOMS attributes that are not decodable


*Resources
FIX: GFAL2_StorageBase - fixed indentation and a debug log typo

*WMS
BUGFIX: Matcher - only the first job was associated with the given pilot
FIX: pilotTools - 0o22 is only a valid int for recent python interpreters, 
     replaced by 18

[v6r14p4]

*Core
FIX: DictCache - fix the exception in the destructor preventing the final
     cache cleaning

*Framework
FIX: SystemAdministratorClientCLI - corrected info line inviting to update
     the pilot version after the software update

*DMS
FIX: FTSAgent - Add recovery of FTS files that can be left in weird statuses 
     when the agent dies
CHANGE: DataManager - allow to not get URLs of the replicas
CHANGE: FTSJob - keep and reuse the FTS3 Context object

*Storage
CHANGE: StorageManagerClient - don't fail getting metadata for staging if at 
        least one staged replica found

*WMS
FIX: CPUNormalization - protect MJF from 0 logical cores
FIX: JobScheduling - fix printout that was saying "single site" and "multiple sites" 
     in two consecutive lines
NEW: pilotTools,Commands - added CEType argument, e.g. to specify Pool CE usage 
FIX: WatchDog - added checks of function return status, added hmsCPU initialization to 0,
     removed extra printout     
     
*Resources
FIX: GFAL2 plugins - multiple bug fixes     

[v6r14p3]

*Core
BUGFIX: small bug fixed in dirac-install-component, dirac-uninstall-component
BUGFIX: VOMS - remove the temporary file created when issuing getVOMSProxyInfo
FIX: FileHelper - support unicode file names
FIX: DictCache - purges all the entry of the DictCache when deleting the DictCache object 

*Framework
BUGFIX: dirac-populate-component-db - avoid return statement out of scope

*Interfaces
BUGFIX: Dirac - in submitJob() faulty use of os.open

*WMS
FIX: JobWrapper - avoid evaluation of OutputData to ['']
FIX: Matcher - the Matcher object uses a VO dependent Operations helper
CHANGE: JobAgent - stop agent if time left is too small (default 1000 HS06.s)
FIX: CPUNormalization - use correct denominator to get power in MJF

*Resources
FIX: ARCComputingElement - changed implementation of ldap query for getCEStatus

[v6r14p2]

*Core
FIX: Use GSI version 0.6.3 by default
CHANGE: Time - print out the caller information in the timed decorator
CHANGE: dirac-install - set up ARC_PLUGIN_PATH environment variable

*Framework
FIX: dirac-proxy-info - use actimeleft VOMS attribute

*Accounting
CHANGE: Removed SRMSpaceTokenDeployment Accounting type

*RSS
CHANGE: ResourceStatus - re-try few times to update the RSS SE cache before giving up
FIX: XXXCommand, XXXAction - use self.lof instead of gLogger
CHANGE: Added support for all protocols for SEs managed by RSS

*RMS
FIX: Request - produce enhanced digest string
FIX: RequestDB - fix in getDigest() in case of errors while getting request

*Resources
CHANGE: Propagate hideExceptions flag to the ObjectLoader when creating StorageElements
FIX: ARCComputingElement - multiple fixes after experience in production

*WMS
FIX: Pilot commands - fixed an important bug, when using the 
     dirac-wms-cpu-normalization script

[v6r14p1]

The version is buggy when used in pilots

*Core
NEW: dirac-install-component command replacing dirac-install-agent/service/executor
     commands
     
*Resources
NEW: FileStorage - plugin for "file" protocol
FIX: ARCComputingElement - evaluate as int the job exit code

*RSS
FIX: CSHelpers - several fixes and beautifications     

[v6r14]

*Core
NEW: CSGlobals - includes Extensions class to consistently check the returned
     list of extensions with proper names 
NEW: ProxyManagerXXX, ProxyGeneration, X509XXX - support for RFC proxies
NEW: ProxyInfo - VOMS proxy information without using voms commands
NEW: LocalConfiguration - option to print out license information    
FIX: SocketInfo.py - check the CRL lists while handshaking  

Configuration
NEW: ConfigurationClient - added getSectionTree() method

*Framework
NEW: InstalledComponentsDB will now store information about the user who did the 
     installation/uninstallation of components.

*Resources
NEW: ARCComputingElement based on the ARC python API

*RSS
FIX: Improved logging all over the place 

*DMS
NEW: New FileCatalog SecurityManager with access control based on policies,
     VOMSPolicy as one of the policy implementations.
NEW: lfc_dfc_db_copy - script used by LHCb to migrate from the LFC to the DFC with 
     Foreign Keys and Stored Procedures by accessing the databases directly     
NEW: FileManagerPs.py - added _getFileLFNs() to serve info for the Web Portal     
CHANGE: Moving several tests to TestDIRAC

*Interfaces
CHANGE: use jobDescription.xml as a StringIO object to avoid multiple disk
        write operations while massive job submission

*WMS
FIX: Watchdog - review for style and pylint
CHANGE: Review of the Matcher code, extracting Limiter and Matcher as standalone 
        utilities
        

*Transformation
NEW: New ported plugins from LHCb, added unit tests


[v6r13p21]

*TS
FIX: Registering TargetSE for Standard TransformationAgent plugin

[v6r13p20]

*DMS
FIX: DMSHelpers - allow for more than one Site defined to be local per SE

*Resources
FIX: XRootStorage - fix in getURLBase()

[v6r13p19]

FIX: changes incorporated from v6r12p53 patch

[v6r13p18]

*WMS
FIX: JobWrapper - ported back from v6r14p9 the fix for getting OutputPath

[v6r13p17]

FIX: changes incorporated from v6r12p52 patch

[v6r13p16]

FIX: changes incorporated from v6r12p51 patch

[v6r13p15]

Included patches from v6r12p50 release 

[v6r13p14]

*DMS
FIX: ReplicateAndRegister - fix a problem when a file is set Problematic 
     in the FC but indeed doesn't exist at all 

*Resources
CHANGE: StorageFactory - enhance the logic of BaseSE inheritance in the
        SE definition in the CS
        
*WMS
CHANGE: CPUNormalization, dirac-wms-cpu-normalization - reading CPU power 
        from MJF for comparison with the DIRAC evaluation
FIX: SiteDirector - create pilot working directory in the batch system working
     directory and not in "/tmp"                

[v6r13p13]

*DMS
BUGFIX: FileCatalogClient - bug fixed in getDirectoryMetadata()

[v6r13p12]

*Resources
FIX: StorageElement - bug fixed in inValid()
CHANGE: StorageFactory - do not interpret VO parameter as mandatory

[v6r13p11]

*DMS
BUGFIX: RemoveReplica - fix in singleRemoval()
FIX: dirac-dms-user-lfns - increased timeout

[v6r13p10]

CHANGE: Use sublogger to better identify log source in multiple places

*Core
CHANGE: Review / beautify code in TimeLeft and LSFTimeLeft
FIX: LSFTimeLeft - is setting shell variables, not environment variables, 
     therefore added an "export" command to get the relevant variable 
     and extract then the correct normalization

*Accounting
FIX: DataOperationPlotter - add better names to the data operations

*DMS:
FIX: DataManager - add mandatory vo parameter in __SEActive()
CHANGE: dirac-dms-replicate-and-register-request - submit multiple requests
        to avoid too many files in a single FTS request
FIX: FileCatalog - typo in getDirectoryMetadata()
FIX: FileCatalog - pass directory name to getDirectoryMetadata and not file name 
FIX: DataManager - in __SEActive() break LFN list in smaller chunks when
     getting replicas from a catalog        

*WMS
FIX: WMSAdministratorHandler - fix in reporting pilot statistics
FIX: JobScheduling - fix in __getSitesRequired() when calling self.jobLog.info 
CHANGE: pilotCommands - when exiting with error, print out current processes info

[v6r13p9]

*Framework
FIX: SystemLoggingDB - schema change for ClientIPs table to store IPv6 addresses

*DMS
BUGFIX: DMSRequestOperationsBase - bug fix in checkSEsRSS()
FIX: RemoveFile - in __call__(): bug fix; fix in the BannedSE treatment logic

*RMS
BUGFIX: Operation - in catalogList()
BUGFIX: ReqClient - in printOperation()

*Resources
FIX: GFAL2_StorageBase - added Lost, Cached, Unavailable in getSingleFileMetadata() output
BUGFIX: GFAL2_StorageBase - fixed URL construction in put(get)SingleFile() methods

*WMS
FIX: InputDataByProtocol - removed StorageElement object caching

[v6r13p8]

*Framework
FIX: MonitoringUtilities - minor bug fix

*DMS
FIX: DataManager - remove local file when doing two hops transfer

*WMS
FIX: SandboxStoreClient - get the VO info from the delegatedGroup argument to 
     use for the StorageElement instantiation

*TMS
CHANGE: Transformation(Client,DB,Manager) - multiple code clean-up without
        changing the logic

[v6r13p7]

*Core
NEW: X509CRL - class to handle certificate revocation lists

*DMS
FIX: RequestOperations/RemoveFile.py - check target SEs to be online before
     performing the removal operation. 
FIX: SecurityManager, VOMSPolicy - make the vomspolicy compatible with the old client 
     by calling in case of need the old SecurityManager     

*Resources
BUGFIX: Torque, GE - methods must return Message field in case of non-zero return status
FIX: SRM2Storage - when used internaly, listDirectory should return urls and not lfns

*WMS
FIX: ConfigureCPURequirements pilot command - add queue CPU length to the extra local
     configuration
FIX: JobWrapper - load extra local configuration of any     

*RMS
FIX: RequestDB - fix in getRequestSummaryWeb() to suit the Web Portal requirements

*Transformation
FIX: TransformationManagerHandler - fix in getTransformationSummaryWeb() to suit 
     the Web Portal requirements

[v6r13p6]

*Core
FIX: X509Chain - use SHA1 signature encryption in all tha cases

*Resources
FIX: ComputingElement - take CPUTime from its configuration defined in the 
     pilot parameters

*WMS
FIX: SiteDirector - correctly configure jobExecDir and httpProxy Queue parameters

[v6r13p5]

*Resources
BUGFIX: Torque - getCEStatus() must return integer job numbers
FIX: StorageBase - removed checking the VO name inside the LFN 

*WMS
FIX: InputData, JobScheduling - StorageElement needs to know its VO

*DMS
FIX: ReplicateAndRegister - Add checksumType to RMS files when adding 
     checksum value
FIX: DataManager - remove unnecessary access to RSS and use SE.getStatus()     
FIX: DMHelpers - take into account Alias and BaseSE in site-SE relation

*RMS
FIX: Request - bug fixed in optimize() in File reassignment from one
     Operation to another  

*Transformation
FIX: TransformationDB - set derived transformation to Automatic

[v6r13p4]

*Core
FIX: VOMSService - treat properly the case when the VOMS service returns no result
     in attGetUserNickname()

*DMS
FIX: FTSAgent, ReplicateAndRegister - make sure we use source replicas with correct 
     checksum 

*RMS
FIX: Request - minor fix in setting the Request properties, suppressing pylint
     warnings
CHANGE: File, Reques, Operation, RequestDB - remove the use of sqlalchemy on 
        the client side     
     
*Resources
FIX: StorageElement - import FileCatalog class rather than the corresponding module     
FIX: SLURM - proper formatting commands using %j, %T placeholders
FIX: SSHComputingElement - return full job references from getJobStatus() 

*RSS
FIX: DowntimeCommand - checking for downtimes including the time to start in hours

*Workflow
CHANGE: FailoverRequest - assign to properties rather than using setters

*Transformation
FIX: TransformationClient(DB,Utilities) - fixes to make derived transformations work

[v6r13p3]

*DMS
FIX: DataManager - in putAndRegister() specify explicitly registration protocol
     to ensure the file URL available right after the transfer
     
*Resources
FIX: SRM2Storage - use the proper se.getStatus() interface ( not the one of the RSS )     

[v6r13p2]

*Framework
FIX: SystemAdministratorHandler - install WebAppDIRAC extension only in case
     of Web Portal installation
CHANGE: dirac-populate-component-db - check the setup of the hosts to register 
        into the DB only installations from the same setup; check the MySQL installation
        before retrieving the database information      

*DMS
FIX: FTSAgent - fix in parsing the server result
FIX: FTSFile - added Waiting status
FIX: FTSJob - updated regexps for the "missing source" reports from the server;
     more logging message 

*Resources
FIX: SRM2Storage - fix in treating the checksum type 
FIX: StorageElement - removed getTransportURL from read methods

*RMS
FIX: Request - typo in the optimize() method

[v6r13p1]

*Framework
CHANGE: SystemAdminstratorIntegrator - can take a list of hosts to exclude from contacting

*DMS
FIX: DataManager - fix in __getFile() in resolving local SEs
FIX: dirac-dms-user-lfns - sort result, simplify logic

*RMS
FIX: Request - Use DMSHelper to resolve the Failovers SEs
FIX: Operation - treat the case where the SourceSE is None

*WMS
FIX: WMSAdministratorHandler - return per DN dictionary from getPilotStatistics 

[v6r13]

CHANGE: Separating fixed and variable parts of error log messages for multiple systems 
        to allow SystemLogging to work

*Core
FIX: MySQL.py - treat in detailed way datetime functions in __escapeString()
FIX: DictCache.get() returns now None instead of False if no or expired value
NEW: InstallTools - allow to define environment variables to be added to the component
     runit run script
NEW: Changes to make the DISET protocol IP V6 ready
CHANGE: BaseClient - retry service call on another instance in case of failure
CHANGE: InnerRPCClient - retry 3 times in case of exception in the transport layer
CHANGE: SocketInfo - retry 3 times in case of handshaking error
CHANGE: MySQL - possibility to specify charset in the table definition
FIX: dirac-install, dirac-distribution - removed obsoleted defaults     
NEW: Proxy utility module with executeWithUserProxy decorator function

*Configuration
NEW: CSAPI,dirac-admin-add-shifter - function, and script, for adding or modifying a 
     shifter in the CS

*Framework
FIX: NotificationDB - escape fields for sorting in getNotifications()
NEW: Database, Service, Client, commands for tracking the installed DIRAC components

*Interfaces
CHANGE: Dirac - changed method names, keeping backward compatibility
CHANGE: multiple commands updated to use the new Dirac API method names

*DMS
NEW: Native use of the FTS3 services
CHANGE: Removed the use of current DataLogging service
CHANGE: DataManager - changes to manage URLs inside StorageElement objects only
FIX: DataManager - define SEGroup as accessible at a site
CHANGE: DirectoryListing - extracted from FileCatalogClientCLI as an independent utility
CHANGE: MetaQuery - extracted from FileCatalogClientCLI as an independent utility
CHANGE: FileCatalogClientCLI uses external DirectoryListing, MetaQuery utilities
CHANGE: FileCatalog - replace getDirectoryMetadata by getDirectoryUserMetadata
NEW: FileCatalog - added new getDirectoryMetadata() interface to get standard directory metadata
NEW: FileCatalog - possibility to find files by standard metadata
NEW: FileCatalog - possibility to use wildcards in the metadata values for queries
NEW: DMSHelpers class
NEW: dirac-dms-find-lfns command

*WMS
NEW: SiteDirector - support for the MaxRAM queue description parameter
CHANGE: JobScheduling executor uses the job owner proxy to evaluate which files to stage
FIX: DownloadInputData - localFile was not defined properly
FIX: DownloadInputData - could not find cached files (missing [lfn])

*RMS
CHANGE: Removed files from the previous generation RMS
CHANGE: RMS refactored based on SQLAlchemy 
NEW: ReqClient - added options to putRequest(): useFailoverProxy and retryMainServer
CHANGE: DMSRequestOperationsBase - delay execution or cancel request based on SE statuses 
        from RSS/CS
FIX: Fixes to make use of RequestID as a unique identifier. RequestName can be used in
     commands in case of its uniqueness        

*Resources
NEW: Computing - BatchSystem classes introduced to be used both in Local and SSH Computing Elements
CHANGE: Storage - reworked Storage Element/Plugins to encapsulate physical URLs 
NEW: GFAL2_StorageBase.py, GFAL2_SRM2Storage.py, GFAL2_XROOTStorage.py 

*RSS:
NEW: dirac-admin-allow(ban)-se - added RemoveAccess status
CHANGE: TokenAgent - added more info to the mail

*TS
CHANGE: Task Manager plugins

[v6r12p53]

*DMS
CHANGE: FileCatalogClientCLI - ls order by size, human readable size value
FIX: DirectoryMetadata - enhanced error message in getDirectoryMetadata

*WMS
BUGFIX: JobAgent - bug when rescheduling job due to glexec failure

*TS
NEW: TransformationCLI - added getOutputFiles, getAllByUser commands
NEW: Transformation - added getAuthorDNfromProxy, getTransformationsByUser methods

*Resources
CHANGE: GlobusComputingElement - simplify creating of pilotStamp

[v6r12p52]

*DMS
NEW: dirac-dms-directory-sync - new command to synchronize the contents of a
     local and remote directories
FIX: DataManager - in removeFile() return successfully if empty input file list     

*TS
NEW: TransformationCLI - getInputDataQuery command returning inputDataQuery 
     of a given transformation

[v6r12p51]

*Core
FIX: dirac-install - fix to work with python version prior to 2.5

*DMS
CHANGE: FileCatalogClientCLI - possibility to set multiple metadata with one command

*Resources
FIX: HTCondorComputingElement - multiple improvements

[v6r12p50]

*Core
FIX: dirac-install - define TERMINFO variable to include local sources as well

*Framework
FIX: SystemAdministratorHandler - show also executors in the log overview

*DMS
FIX: FileCatalogClientCLI - use getPath utility systematically to normalize the
     paths passed by users

*WMS
FIX: PilotStatusAgent - split dynamic and static parts in the log error message

*Resources
NEW: HTCondorCEComputingElement class

[v6r12p49]

*Resources
FIX: GlobusComputingElement - in killJob added -f switch to globus-job-clean command
FIX: ARCComputingElement - create working directory if it does not exist

*DMS
CHANGE: DataManager - added XROOTD to registration protocols

*TMS
FIX: TransformationCLI - doc string

[v6r12p48]

*DMS
FIX: DirectoryTreeBase - fix in changeDirectoryXXX methods to properly interpret input

[v6r12p47]

*DMS
BUGFIX: FileCatalogClientCLI - wrong signature in the removeMetadata() service call

[v6r12p46]

*Core
FIX: GraphData - check for missing keys in parsed_data in initialize()

*WMS
CHANGE: PilotStatusAgent - kill pilots being deleted; do not delete pilots still
        running jobs
  
*RSS
CHANGE: Instantiate RequestManagementDB/Client taking into account possible extensions        

*Resources
FIX: GlobusComputingElement - evaluate WaitingJobs in getCEStatus()
FIX: SRM2Storage - error 16 of exists call is interpreted as existing file
FIX: XROOTStorage - added Lost, Cached, Unavailable in the output of getSingleMetadata()

*WMS
FIX: pilotCommands - removed unnecessary doOSG() function

[v6r12p45]

*Resources
FIX: SRM2Storage - error 22 of exists call is interpreted as existing file
     ( backport from v6r13 )

[v6r12p44]

*WMS
FIX: SiteDirector - consider also pilots in Waiting status when evaluating
     queue slots available

*Resources
NEW: SRM2Storage - makes use of /Resources/StorageElements/SRMBusyFilesExist option
     to set up the mode of interpreting the 22 error code as existing file

[v6r12p43]

*DMS:
FIX: DirectoryTreeBase - avoid double definition of FC_DirectoryUsage table
     in _rebuildDirectoryUsage()

[v6r12p42]

FIX: added fixes from v6r11p34 patch release

[v6r12p41]

*WMS
CHANGE: dirac-wms-job-submit - "-r" switch to enable job repo

[v6r12p40]

*DMS
FIX: DirectoryTreeBase.py - set database engine to InnoDB 

[v6r12p39]

FIX: imported fixes from rel-v6r11

[v6r12p38]

*DMS
CHANGE: DataManager - enhanced real SE name resolution

*RMS
FIX: Request - fixed bug in the optimization of requests with failover operations

*Resources
CHANGE: StorageFactory - allow for BaseSE option in the SE definition

[v6r12p37]

*Core
FIX: InstallTools - force $HOME/.my.cnf to be the only defaults file

[v6r12p36]

*Configuration
FIX: Utilities.py - bug fix getSiteUpdates()

[v6r12p35]

*Core
CHANGE: VOMSService - add URL for the method to get certificates

*DMS
FIX: DataManager - in __replicate() set do not pass file size to the SE if no
     third party transfer
FIX: RemoveFile, ReplicateAndRegister - regular expression for "no replicas"
     common for both DFC and LFC     
     
*WMS
FIX: WMSHistoryCorrector - make explicit error if no data returned from WMSHistory
     accounting query     

[v6r12p34]

*DMS
BUGFIX: FileCatalogWithFkAndPsDB - fix storage usage calculation

[v6r12p33]

*Core
NEW: VOMSService - added method admListCertificates()

*DMS
BUGFIX: dirac-dms-put-and-register-request - missing Operation in the request

*Resources
FIX: sshce - better interpretation of the "ps" command output

[v6r12p32]

*RMS
FIX: ReqManager - in getRequest() possibility to accept None type
     argument for any request 

[v6r12p31]

*WMS
FIX: pilotCommands - import json module only in case it is needed

[v6r12p30]

*Core
FIX: InstallTools - 't' file is deployed for agents installation only
FIX: GOCDBClient - creates unique DowntimeID using the ENDPOINT

*Framework
FIX: SystemAdministratorHandler - use WebAppDIRAC extension, not just WebApp

*DMS:
FIX: FileCatalogComponents.Utilities - do not allow empty LFN names in
     checkArgumentDict()

[v6r12p29]

*CS
CHANGE: CSCLI - use readline to store and resurrect command history

*WMS
FIX: JobWrapper - bug fixed in the failoverTransfer() call
CHANGE: dirac-wms-job-submit - added -f flag to store ids

*DMS
FIX: DataManager - make successful removeReplica if missing replica 
     in one catalog

*RMS
FIX: Operation, Request - limit the length of the error message

[v6r12p28]

*RMS
FIX: Request - do not optimize requests already in the DB 

[v6r12p27]

*Core
CHANGE: InstallTools - install "t" script to gracefully stop agents

*DMS
FIX: FileCatalog - return GUID in DirectoryParameters

*Resource
CHANGE: DFC/LFC clients - added setReplicaProblematic()

[v6r12p26]

*DMS
BUGFIX: FileCatalog - getDirectoryMetadata was wrongly in ro_meta_methods list 

*RMS
FIX: Operation - temporary fix in catalog names evaluation to smooth
     LFC->DFC migration - not to forget to remove afterwards !

*WMS
CHANGE: JobWrapper - added MasterCatalogOnlyFlag configuration option

[v6r12p25]

*DMS
BUGFIX: PutAndRegister, RegitserFile, RegisterReplica, ReplicateAndRegister - do not
        evaluate the catalog list if None

[v6r12p24]

*DMS:
FIX: DataManager - retry RSS call 5 times - to be reviewed

[v6r12p23]

*DMS
FIX: pass a catalog list to the DataManager methods
FIX: FileCatalog - bug fixed in the catalog list evaluation

[v6r12p22]

*DMS
FIX: RegisterFile, PutAndRegister - pass a list of catalogs to the DataManager instead of a comma separated string
FIX: FTSJob - log when a job is not found in FTS
CHANGE: dropped commands dirac-admin-allow(ban)-catalog

*Interfaces
CHANGE: Dirac, JobMonitoringHandler,dirac-wms-job-get-jdl - possibility to retrieve original JDL

*WMS
CHANGE: JobManifest - make MaxInputData a configurable option

[v6r12p21]

*RMS
BUGFIX: File,Operation,RequestDB - bug making that the request would always show 
        the current time for LastUpdate
  
*WMS
FIX: JobAgent - storing on disk retrieved job JDL as required by VMDIRAC
     ( to be reviewed )        

[v6r12p20]

*DMS
FIX: DataManager - more informative log messages, checking return structure
FIX: FileCatalog - make exists() behave like LFC file catalog client by checking
     the unicity of supplied GUID if any
FIX: StorageElementProxyHandler - do not remove the cache directory

*Framework
FIX: SystemAdministratorClient - increase the timeout to 300 for the software update     

*RMS
FIX: Operation.py - set Operation Scheduled if one file is Scheduled
CHANGE: Request - group ReplicateAndRegister operations together for failover 
        requests: it allows to launch all FTS jobs at once

*Resources
FIX: LcgFileCatalogClient - fix longstanding problem in LFC when several files 
     were not available (only one was returned) 

*TS
BUGFIX: TransformationCleaning,ValidateOutputDataAgent - interpret correctly
        the result of getTransformationParameters() call
FIX: TaskManager - fix exception in RequestTaskAgent        

[v6r12p19]

*Core
FIX: Core.py - check return value of getRecursive() call

*DMS
FIX: FileCatalog - directory removal is successful if does not exist
     special treatment of Delete operation

*WMS
FIX: InputDataByProtocol - fix interpretation of return values

[v6r12p18]

*DMS
FIX: FTSStrategy - config option name
FIX: DataManager - removing dirac_directory flag file only of it is there
     in __cleanDirectory()

*RMS
FIX: Operation - MAX_FILES limit set to 10000
FIX: ReqClient - enhanced log messages

*TMS
FIX: TaskManager - enhanced log messages

*RSS
FIX: DowntimeCommand - fixed mix of SRM.NEARLINE and SRM

*WMS
FIX: InputDataByProtocol - fixed return structure

[v6r12p16]

*DMS
FIX: IRODSStorageElement more complete implementation
FIX: FileCatalogHandler(DB) - make removeMetadata bulk method

*Resources
FIX: FileCatalog - make a special option CatalogList (Operations) to specify catalogs used by a given VO

[v6r12p15]

*Core
FIX: ProcessPool - kill the working process in case of the task timeout
FIX: FileHelper - count transfered bytes in DataSourceToNetwork()

*DMS
BUGFIX: FileCatalogCLI - changed interface in changePathXXX() methods
NEW: IRODSStorageElementHandler class
CHANGE: FileCatalog - separate metadata and file catalog methods, 
        apply metadata methods only to Metadata Catalogs 

*Resources
FIX: SSHTorqueComputingElement - check the status of the ssh call for qstat 

*WMS
FIX: WatchdogLinux - fixed typo

[v6r12p14]

*TS
FIX: TaskManagerAgentBase: avoid race conditions when submitting to WMS

*DMS
NEW: FileCatalog - added new components ( directory tree, file manager ) 
     making use of foreign keys and stored procedures
FIX: DataManager returns properly the FileCatalog errors     

[v6r12p13]

*TS
BUGFIX: TransformationAgent - data member not defined

*WMS
FIX: InputData(Resolution,ByProtocol) - possibility to define RemoteProtocol

[v6r12p12]

*WMS
BUGFIX: pilotTools - missing comma

[v6r12p11]

*WMS
FIX: CPUNormalization - dealing with the case when the maxCPUTime is not set in the queue
     definition
FIX: pilotTools - added option pilotCFGFile

[v6r12p10]

*DMS
FIX: StorageElementProxy - BASE_PATH should be a full path

*Resources
FIX: SRM2Storage - return specific error in putFile

*TS
FIX: TransformationAgent - fix to avoid an exception in finalize and double printing 
     when terminating the agent
BUGFIX: TransformationDB - fix return value in setTransformationParameter()

[v6r12p9]

*Core
CHANGE: SiteCEMapping - getSiteForCE can take site argu

ment to avoid confusion

*Interfaces
FIX: Job - provide optional site name in setDestinationCE()

*WMS
FIX: pilotCommands - check properly the presence of extra cfg files
     when starting job agent
FIX: JobAgent - can pick up local cfg file if extraOptions are specified     

[v6r12p8]

*Core
FIX: dirac-configure - correctly deleting useServerCertificate flag
BUGFIX: InstallTools - in fixMySQLScript()

*DMS
BUGFIX: DatasetManager - bug fixes
CHANGE: StorageElementProxy - internal SE object created with the VO of the requester

*TS
FIX: dirac-transformation-xxx commands - do not check the transformation status
CHANGE: Agents - do not use shifter proxy 
FIX: TransformationAgent - correct handling of replica cache for transformations 
     when there were more files in the transformation than accepted to be executed
FIX: TransformationAgent - do not get replicas for the Removal transformations     

*RMS
NEW: new SetFileStatus Operation

[v6r12p7]

*Core
FIX: dirac-configure - always removing the UseServerCertificate flag before leaving
FIX: ProcessPool - one more check for the executing task ending properly 

*Interfaces 
FIX: Dirac.py - use printTable in loggingInfo()

[v6r12p6]

FIX: fixes from v6r11p26 patch release

[v6r12p5]

*Core
FIX: VOMS.py - do not use obsoleted -dont-verify-ac flag with voms-proxy-info

*TS
FIX: TransformationManager - no status checked at level service

[v6r12p4]

FIX: fixes from v6r11p23 patch release

[v6r12p3]

*Configuration
CHANGE: dirac-admin-add-resources - define VOPath/ option when adding new SE 

*Resources
NEW: StorageFactory - modify protocol Path for VO specific value

*DMS
FIX: FileCatalog - check for empty input in checkArgumentFormat utility
FIX: DataManager - protect against FC queries with empty input

[v6r12p2]

*Core
FIX: dirac-install - svn.cern.ch rather than svnweb.cern.ch is now needed for direct 
     HTTP access to files in SVN

*WMS
FIX: dirac-wms-cpu-normalization - when re-configuring, do not try to dump in the 
     diracConfigFilePath

[v6r12p1]

*Configuration
FIX: Core.Utilities.Grid, dirac-admin-add-resources - fix to make a best effort to 
     guess the proper VO specific path of a new SE
*WMS
FIX: dirac-configure, pilotCommands, pilotTools - fixes to use server certificate

[v6r12]

*Core
CHANGE: ProcessPool - do not stop working processes by default
NEW: ReturnValue - added returnSingleResult() utility 
FIX: MySQL - correctly parse BooleanType
FIX: dirac-install - use python 2.7 by default
FIX: dirac-install-xxx commands - complement installation with the component setup
     in runit
NEW: dirac-configure - added --SkipVOMSDownload switch, added --Output switch
     to define output configuration file
CHANGE: ProcessPool - exit from the working process if a task execution timed out  
NEW: ProcessMonitor - added evaluation of the memory consumed by a process and its children   
NEW: InstallTools - added flag to require MySQL installation
FIX: InstallTools - correctly installing DBs extended (with sql to be sourced) 
FIX: InstallTools - run MySQL commands one by one when creating a new database
FIX: InstallTools - fixMySQLScripts() fixes the mysql start script to ognore /etc/my.cnf file
CHANGE: Os.py - the use of "which" is replaced by distutils.spawn.find_executable
NEW: Grid.py - ldapSA replaced by ldapSE, added getBdiiSE(CE)Info() methods
CHANGE: CFG.py - only lines starting with ^\s*# will be treated as comments
CHANGE: Shifter - Agents will now have longer proxies cached to prevent errors 
        for heavy duty agents, closes #2110
NEW: Bdii2CSAgent - reworked to apply also for SEs and use the same utilities for the
     corresponding command line tool
NEW: dirac-admin-add-resources - an interactive tool to add and update sites, CEs, SEs
     to the DIRAC CS   
CHANGE: dirac-proxy-init - added message in case of impossibility to add VOMS extension   
FIX: GOCDBClient - handle correctly the case of multiple elements in the same DT            


*Accounting
NEW: Allow to have more than one DB for accounting
CHANGE: Accounting - use TypeLoader to load plotters

*Framework
FIX: Logger - fix FileBackend implementation

*WMS
NEW: Refactored pilots ( dirac-pilot-2 ) to become modular following RFC #18, 
     added pilotCommands.py, SiteDirector modified accordingly 
CHANGE: InputData(Executor) - use VO specific catalogs      
NEW: JobWrapper, Watchdog - monitor memory consumption by the job ( in a Warning mode )
FIX: SandboxStoreHandler - treat the case of exception while cleaning sandboxes
CHANGE: JobCleaningAgent - the delays of job removals become CS parameters
BUGFIX: JobDB - %j placeholder not replaced after rescheduling
FIX: JobDB - in the SQL schema description reorder tables to allow foreign keys
BUGFIX: JobAgent, Matcher - logical bug in using PilotInfoReported flag
FIX: OptimizerExecutor - when a job fails the optimization chain set the minor status 
     to the optimiser name and the app status to the fail error

*Resources
NEW: StorageElement - added a cache of already created SE objects
CHANGE: SSHTorqueComputingElement - mv getCEStatus to remote script

*ResourceStatus
NEW: ResourceManagementClient/DB, DowntimeCommand - distinguish Disk and Tape storage 
FIX: GODDBClient  - downTimeXMLParsing() can now handle the "service type" parameter properly
CHANGE: dirac-rss-xxx commands use the printTable standard utility
FIX: dirac-dms-ftsdb-summary - bug fix for #2096

*DMS
NEW: DataManager - add masterCatalogOnly flag in the constructor
FIX: DataManager - fix to protect against non valid SE
CHANGE: FC.DirectoryLevelTree - use SELECT ... FOR UPDATE lock in makeDir()
FIX: FileCatalog - fixes in using file and replica status
CHANGE: DataManager - added a new argument to the constructor - vo
CHANGE: DataManager - removed removeCatalogFile() and dirac-dms-remove-catalog-file adjusted
CHANGE: Several components - field/parameter CheckSumType all changed to ChecksumType
CHANGE: PoolXMLCatalog - add the SE by default in the xml dump and use the XML library 
        for dumping the XML
FIX: XROOTStorageElement - fixes to comply with the interface formalism        

*SMS
FIX: StorageManagementDB - small bugfix to avoid SQL errors

*RMS
NEW: Added 'since' and 'until' parameters for getting requests
NEW: Request - added optimize() method to merge similar operations when
     first inserting the request
NEW: ReqClient, RequestDB - added getBulkRequest() interface. RequestExecutingAgent
     can use it controlled by a special flag     
FIX: Operation, Request - set LastUpdate time stamp when reaching final state
FIX: OperationHandlerBase - don't erase the original message when reaching the max attempts      
FIX: removed some deprecated codes
FIX: RequestTask - always set useServerCerificate flag to tru in case of executing inside
     an agent
CHANGE: gRequestValidator removed to avoid object instantiation at import   
NEW: dirac-rms-cancel-request command and related additions to the db and service classes  

*TMS
NEW: WorkflowTaskAgent is now multi-threaded
NEW: Better use of threads in Transformation Agents
CHANGE: TransformationDB - modified such that the body in a transformation can be updated
FIX: TransformationCleaningAgent - removed non-ASCII characters in a comment

[v6r11p34]

*Resources
NEW: GlobusComputingElement class

[v6r11p33]

*Configuration
FIX: Resources - avoid white spaces in OSCompatibility

[v6r11p32]

*Core
CHANGE: BaseClient, SSLSocketFactory, SocketInfo - enable TLSv1 for outgoing 
        connections via suds, possibility to configure SSL connection details
        per host/IP 

[v6r11p31]

*Core
FIX: CFG - bug fixed in loadFromBuffer() resulting in a loss of comments

*Resources
FIX: SSHTorqueComputingElement - check the status of ssh call for qstat

*DMS
FIX: FileCatalog - return LFN name instead of True from exists() call if LFN
     already in the catalog

[v6r11p30]

*DMS
CHANGE: FileCatalogCLI - add new -D flag for find to print only directories

[v6r11p29]

*DMS
FIX: FTS(Agent,Startegy,Gragh) - make use of MaxActiveJobs parameter, bug fixes

*TMS
FIX: Transformation(Agent,Client) - Operations CS parameters can be defined for each plugin: MaxFiles, SortedBy, NoUnusedDelay. Fixes to facilitate work with large numbers of files.

[v6r11p28]

*Core
FIX: InstallTools - check properly the module availability before installation

*WMS
FIX: JobScheduling - protection against missing dict field RescheduleCounter

*TMS
FIX: TransformationCleaningAgent - execute DM operations with the shifter proxy

[v6r11p27]

*Core
BUGFIX: InstallTools - bug fix in installNewPortal()

*WMS
FIX: Watchdog - disallow cputime and wallclock to be negative

*TS
FIX: TransformationAgent - correct handling of replica caches when more than 5000 files


BUGFIX: ModuleBase - bug fix in execute()
BUGFIX: Workflow - bug fix in createStepInstance()

*DMS
BUGFIX: DiractoryTreeBase - bug fix in getDirectoryPhysicalSizeFromUsage()

*Resources
FIX: XROOTStorage - back ported fixes from #2126: putFile would place file in 
     the wrong location on eos

[v6r11p26]

*Framework
FIX: UserProfileDB.py - add PublishAccess field to the UserProfileDB

*RSS
FIX: Synchronizer.py - fix deletion of old resources

*DMS
FIX: DataManager - allow that permissions are OK for part of a list of LFNs ( __verifyWritePermission() )
     (when testing write access to parent directory). Allows removal of replicas 
     even if one cannot be removed
FIX: DataManager - test SE validity before removing replica     
     
*RMS
FIX: RequestTask - fail requests for users who are no longer in the system
FIX: RequestExecutingAgent - fix request timeout computation

[v6r11p25]

*Interfaces
FIX: Job.py - bring back different logfile names if they have not been specified by the user

[v6r11p24]

*DMS
BUGFIX: SEManagerDB - bug fixed in getting connection in __add/__removeSE

[v6r11p23]

*DMS
CHANGE: FTSRequest is left only to support dirac-dms-fts-XXX commands

[v6r11p22]

*DMS
FIX: FTSJob - fixes in the glite-transfer-status command outpu parsing
FIX: TransformationClient - allow single lfn in setFileStatusForTransformation()

*WMS
FIX: StatesMonitoringAgent - install pika on the fly as a temporary solution

[v6r11p21]

*DMS
BUGFIX: dirac-dms-remove-replicas - continue in case of single replica failure
FIX: dirac-rms-xxx scripts - use Script.getPositionalArgs() instead of sys.argv

*Workflow
FIX: Test_Modules.py - fix in mocking functions, less verbose logging

[v6r11p20]

*DMS
BUGFIX: DataManager - in __SEActive() use resolved SE name to deal with aliases
BUGFIX: FileMetadata - multiple bugs in __buildUserMetaQuery()

[v6r11p19]

*DMS
FIX: FTSJob - fix FTS job monitoring a la FTS2

*RMS
CHANGE: ReqClient - added setServer() method
FIX: File,Operation,Request - call the getters to fetch the up-to-date information 
     from the parent

[v6r11p18]

*DMS
FIX: FTSAgent(Job) - fixes for transfers requiring staging (bringOnline) and adaptation 
     to the FTS3 interface

*WMS
FIX: StatesMonitoringAgent - resend the records in case of failure

[v6r11p17]

*DMS
FIX: FileCatalog - in multi-VO case get common catalogs if even VO is not specified

*Resources
FIX: ComputintgElement - bugfix in available() method

*WMS
FIX: SiteDirector - if not pilots registered in the DB, pass empty list to the ce.available()

[v6r11p16]

*RMS
BUGFIX: Request,Operation,File - do not cast to str None values

[v6r11p15]

*DMS
FIX: ReplicateAndRegister - do not create FTSClient if no FTSMode requested
CHANGE: FTSAgent(Job,File) - allow to define the FTS2 submission command;
        added --copy-pin-lifetime only for a tape backend
        parse output of both commands (FTS2, FTS3)
        consider additional state for FTS retry (Canceled)
        
*RMS
FIX: Operation, Request - treat updates specially for Error fields        

*TMS
FIX: TransformationAgent - fixes in preparing json serialization of requests

*WMS
NEW: StateMonitoringAgent - sends WMS history data through MQ messages 

[v6r11p14]

*WMS
CHANGE: JobDB - removed unused tables and methods
CHANGE: removed obsoleted tests

*DMS
FIX: FTSAgent - recover case when a target is not in FTSDB
CHANGE: FTSAgent(Job) - give possibility to specify a pin life time in CS 

*RMS
FIX: Make RMS objects comply with Python Data Model by adding __nonzero__ methods 

[v6r11p13]

*DMS
BUGFIX: SEManager - in SEManagerDB.__addSE() bad _getConnection call, closes #2062

[v6r11p12]

*Resources
CHANGE: ARCComputingElement - accomodate changes in the ARC job reported states

*Configuration
CHANGE: Resources - define a default FTS server in the CS (only for v6r11 and v6r12)

*DMS
FIX: FTSStrategy - allow to use a given channel more than once in a tree 
FIX: FTSAgent - remove request from cache if not found
FIX: FTSAgent - recover deadlock situations when FTS Files had not been correctly 
     updated or were not in the DB

*RMS
FIX: RequestExecutingAgent - fix a race condition (cache was cleared after the request was put)
FIX: RequestValidator - check that the Operation handlers are defined when inserting a request

[v6r11p11]

*Core
FIX: TransportPool - fixed exception due to uninitialized variable
FIX: HTTPDISETSocket - readline() takes optional argument size ( = 0 )

*DMS
FIX: FTSAgent - check the type of the Operation object ( can be None ) and
     some other protections
FIX: FTSClient - avoid duplicates in the file list

*RMS
FIX: ReqClient - modified log message
CHANGE: dirac-dms-fts-monitor - allow multiple comma separated LFNs in the arguments

[v6r11p10]

*RSS
FIX: DowntimeCommand, Test_RSS_Command_GOCDBStatusCommand - correctly interpreting list of downtimes

*RMS
FIX: ReplicateAndRegister - Create a RegisterReplica (not RegisterFile) if ReplicateAndRegister 
     fails to register
FIX: OperationHandlerBase - handle correctly Attempt counters when SEs are banned
FIX: ReplicateAndRegister - use FC checksum in case of mismatch request/PFN
FIX: FTSAgent - in case a file is Submitted but the FTSJob is unknown, resubmit
FIX: FTSAgent - log exceptions and put request to DB in case of exception
FIX: FTSAgent - handle FTS error "Unknown transfer state NOT_USED", due to same file 
     registered twice (to be fixed in RMS, not clear origin)

*WMS
FIX: JobStateUpdateHandler - status not updated while jobLogging is, due to time skew between 
     WN and DB service
FIX: JobStateUpdateHandler - stager callback not getting the correct status Staging 
     (retry for 10 seconds)     

[v6r11p9]

*Core
NEW: AgentModule - set AGENT_WORKDIRECTORY env variable with the workDirectory
NEW: InstallTools - added methods for the new web portal installation

*DMS
FIX: ReplicateAndRegister - apply same error logic for DM replication as for FTS

*Resources:
FIX: SRM2Storage - fix log message level
FIX: SRM2Storage - avoid useless existence checks 

*RMS
FIX: ForwardDISET - a temporary fix for a special LHCb case, to be removed asap
FIX: ReqClient - prettyPrint is even prettier
FIX: RequestTask - always use server certificates when executed within an agent

[v6r11p8]

*TMS
FIX: TransformationDB - fix default value within ON DUPLICATE KEY UPDATE mysql statement

[v6r11p7]

*Framework
BUGFIX: ProxyDB.py - bug in a MySQL table definition

*DMS
FIX: ReplicateAndRegister.py - FTS client is not instantiated in the c'tor as it 
     might not be used, 

*WMS
FIX: JobWrapper - don't delete the sandbox tar file if upload fails
FIX: JobWrapper - fix in setting the failover request

*RMS
FIX: RequestDB - add protections when trying to get a non existing request

[v6r11p6]

*WMS
FIX: InpudDataResolution - fix the case when some files only have a local replica
FIX: DownloadInputData, InputDataByProtocol - fix the return structure of the
     execute() method
     
*Resources
NEW: LocalComputingElement, CondorComputingElement      

[v6r11p5]

FIX: Incorporated changes from v6r10p25 patch

*Framework
NEW: Added getUserProfileNames() interface

*WMS
NEW: WMSAdministrator - added getPilotStatistics() interface
BUGFIX: JobWrapperTemplate - use sendJobAccounting() instead of sendWMSAccounting()
FIX: JobCleaningAgent - skip if no jobs to remove

*DMS
BUGFIX: FileCatalogClientCLI - bug fix in the metaquery construction

*Resources
CHANGE: StorageElement - enable Storage Element proxy configuration by protocol name

*TMS
NEW: TransformationManager - add Scheduled to task state for monitoring

[v6r11p4]

*Framework
NEW: ProxyDB - added primary key to ProxyDB_Log table
CHANGE: ProxyManagerHandler - purge logs once in 6 hours

*DMS
FIX: DataManager - fix in the accounting report for deletion operation
CHANGE: FTSRequest - print FTS GUID when submitting request
FIX: dirac-dms-fts-monitor - fix for using the new FTS structure
FIX: DataLoggingDB - fix type of the StatusTimeOrder field
FIX: DataLoggingDB - take into account empty date argument in addFileRecord()
FIX: ReplicateAndRegister - use active replicas
FIX: FTS related modules - multiple fixes

*WMS
NEW: SiteDirector - pass the list of already registered pilots to the CE.available() query
FIX: JobCleaningAgent - do not attempt job removal if no eligible jobs

*Resources
FIX: LcgFileCatalogClient - if replica already exists while registration, reregister
NEW: CREAM, SSH, ComputingElement - consider only registered pilots to evaluate queue occupancy

[v6r11p3]

FIX: import gMonitor from it is original location

*Core
FIX: FC.Utilities - treat properly the LFN names starting with /grid ( /gridpp case )

*Configuration
FIX: LocalConfiguration - added exitCode optional argument to showHelp(), closes #1821

*WMS
FIX: StalledJobAgent - extra checks when failing Completed jobs, closes #1944
FIX: JobState - added protection against absent job in getStatus(), closes #1853

[v6r11p2]

*Core
FIX: dirac-install - skip expectedBytes check if Content-Length not returned by server
FIX: AgentModule - demote message "Cycle had an error:" to warning

*Accounting
FIX: BaseReporter - protect against division by zero

*DMS
CHANGE: FileCatalogClientCLI - quite "-q" option in find command
FIX: DataManager - bug fix in __initializeReplication()
FIX: DataManager - less verbose log message 
FIX: DataManager - report the size of removed files only for successfully removed ones
FIX: File, FTSFile, FTSJob - SQL tables schema change: Size filed INTEGER -> BIGINT

*RMS
FIX: dirac-rms-reset-request, dirac-rms-show-request - fixes
FIX: ForwardDISET - execute with trusted host certificate

*Resources
FIX: SSHComputingElement - SSHOptions are parsed at the wrong place
NEW: ComputingElement - evaluate the number of available cores if relevant

*WMS
NEW: JobMonitoringHander - added export_getOwnerGroup() interface

*TMS
CHANGE: TransformationCleaningAgent - instantiation of clients moved in the initialize()

[v6r11p1]

*RMS
FIX: ReqClient - failures due to banned sites are considered to be recoverable

*DMS
BUGFIX: dirac-dms-replicate-and-register-request - minor bug fixes

*Resources
FIX: InProcessComputingElement - stop proxy renewal thread for a finished payload

[v6r11]

*Core
FIX: Client - fix in __getattr__() to provide dir() functionality
CHANGE: dirac-configure - use Registry helper to get VOMS servers information
BUGFIX: ObjectLoader - extensions must be looked up first for plug-ins
CHANGE: Misc.py - removed obsoleted
NEW: added returnSingleResult() generic utility by moving it from Resources/Utils module 

*Configuration
CHANGE: Resources.getDIRACPlatform() returns a list of compatible DIRAC platforms
NEW: Resources.getDIRACPlatforms() used to access platforms from /Resources/Computing/OSCompatibility
     section
NEW: Registry - added getVOs() and getVOMSServerInfo()     
NEW: CE2CSAgent - added VO management

*Accounting
FIX: AccountingDB, Job - extra checks for invalid values

*WMS
NEW: WMS tags to allow jobs require special site/CE/queue properties  
CHANGES: DownloadInputData, InputDataByProtocol, InputDataResolution - allows to get multiple 
         PFNs for the protocol resolution
NEW: JobDB, JobMonitoringHandler - added traceJobParameters(s)() methods     
CHANGE: TaskQueueDirector - use ObjectLoader to load directors    
CHANGE: dirac-pilot - use Python 2.7 by default, 2014-04-09 LCG bundles

*DMS
NEW: DataManager to replace ReplicaManager class ( simplification, streamlining )
FIX: InputDataByProtocol - fix the case where file is only on tape
FIX: FTSAgent - multiple fixes
BUGFIX: ReplicateAndRegister - do not ask SE with explicit SRM2 protocol

*Interfaces
CHANGE: Dirac - instantiate SandboxStoreClient and WMSClient when needed, not in the constructor
CHANGE: Job - removed setSystemConfig() method
NEW: Job.py - added setTag() interface

*Resources
CHANGE: StorageElement - changes to avoid usage PFNs
FIX: XROOTStorage, SRM2Storage - changes in PFN construction 
NEW: PoolComputingElement - a CE allowing to manage multi-core slots
FIX: SSHTorqueComputingElement - specify the SSHUser user for querying running/waiting jobs 

*RSS
NEW: added commands dirac-rss-query-db and dirac-rss-query-dtcache

*RMS
CHANGE: ReqDB - added Foreign Keys to ReqDB tables
NEW: dirac-rms-reset-request command
FIX: RequestTask - always execute operations with owner proxy

*SMS
FIX: few minor fixes to avoid pylint warnings

[v6r10p25]

*DMS
CHANGE: FileCatalog - optimized file selection by metadata

[v6r10p24]

*DMS
FIX: FC.FileMetadata - optimized queries for list interception evaluation

[v6r10p23]

*Resoures
CHANGE: SSHComputingElement - allow SSH options to be passed from CS setup of SSH Computing Element
FIX: SSHComputingElement - use SharedArea path as $HOME by default

[v6r10p22]

*CS
CHANGE: Operations helper - if not given, determine the VO from the current proxy 

*Resources
FIX: glexecComputingElement - allows Application Failed with Errors results to show through, 
     rather than be masked by false "glexec CE submission" errors
     
*DMS     
CHANGE: ReplicaManager - in getReplicas() rebuild PFN if 
        <Operations>/DataManagement/UseCatalogPFN option is set to False ( True by default )

[v6r10p21]

*Configuration
FIX: CSGlobals - allow to specify extensions in xxxDIRAC form in the CS

*Interfaces
FIX: Job - removed self.reqParams
FIX: Job - setSubmitPools renamed to setSubmitPool, fixed parameter definition string

*WMS
FIX: JobMonitorigHandler, JobPolicy - allow JobMonitor property to access job information

[v6r10p20]

*DMS
FIX: FTSAgent/Client, ReplicateAndRegister - fixes to properly process failed
     FTS request scheduling

[v6r10p19]

*DMS
FIX: FTSAgent - putRequest when leaving processRequest
FIX: ReplicaManager - bug in getReplicas() in dictionary creation

[v6r10p18]

*DMS
FIX: ReplicateAndRegister - dictionary items incorrectly called in ftsTransfer()

[v6r10p17]

*RMS
FIX: RequestDB.py - typo in a table name
NEW: ReqManagerHandler - added getDistinctValues() to allow selectors in the web page

*DMS
CHANGE: ReplicaManager - bulk PFN lookup in getReplicas()

[v6r10p16]

*Framework
NEW: PlottingClient - added curveGraph() function

*Transformation
FIX: TaskManagerAgentBase - add the missing Scheduled state

*WMS
FIX: TaskQueueDB - reduced number of lines in the matching parameters printout

*DMS
FIX: dirac-dms-show-se-status - exit on error in the service call, closes #1840

*Interface
FIX: API.Job - removed special interpretation of obsoleted JDLreqt type parameters

*Resources
FIX: SSHComputingElement - increased timeout in getJobStatusOnHost() ssh call, closes #1830

[v6r10p15]

*DMS
FIX: FTSAgent - added missing monitoring activity
FIX: FileCatalog - do not check directory permissions when creating / directory

*Resources
FIX: SSHTorqueComputingElement - removed obsoleted stuff

[v6r10p14]

*SMS
FIX: RequestPreparationAgent - typo fixed

[v6r10p13]

*SMS
FIX: RequestPreparationAgent - use ReplicaManager to get active replicas

*DMS
FIX: ReplicaManager - getReplicas returns all replicas ( in all statuses ) by default
CHANGE: FC/SecurityManager - give full ACL access to the catalog to groups with admin rights

*WMS
CHANGE: SiteDirector - changes to reduce the load on computing elements
FIX: JobWrapper - do not set Completed status for the case with failed application thread

[v6r10p12]

*WMS
CHANGE: Replace consistently everywhere SAM JobType by Test JobType
FIX: JobWrapper - the outputSandbox should be always uploaded (outsized, in failed job)

*DMS
FIX: RemoveFile - bugfix
FIX: ReplicateAndRegister - fixes in the checksum check, retry failed FTS transfer 
     with RM transfer
NEW: RegisterReplica request operation     

*RMS
FIX: ReqClient - fix in the request state machine
FIX: Request - enhance digest string
NEW: dirac-dms-reset-request command
CHANGE: dirac-rms-show-request - allow selection of a request by job ID

*TS
FIX: TransformationDB - in getTransformationParameters() dropped "Submitted" counter 
     in the output

[v6r10p11]

*Core
FIX: X509Chain - cast life time to int before creating cert

*Accounting
FIX: DataStoreClient - self.__maxRecordsInABundle = 5000 instead of 1000
FIX: JobPolicy - allow access for JOB_MONITOR property

*RMS
FIX: ReqClient - fix the case when a job is Completed but in an unknown minor status

*Resources
BUGFIX: ProxyStorage - use checkArgumentFormat() instead of self.__checkArgumentFormatDict()

[v6r10p10]

*DMS
FIX: Several fixes to make FTS accounting working (FTSAgent/Job, ReplicaManager, File )

[v6r10p9]

*Core
BUGFIX: LineGraph - Ymin was set to a minimal plot value rather than 0.

*DMS
CHANGE: FTSJob(Agent) - get correct information for FTS accounting (registration)

[v6r10p8]

*Core
FIX: InstallTools - admin e-mail default location changed

*Framework
FIX: SystemAdministratorClientCLI - allow "set host localhost"
FIX: BundleDelivery - protect against empty bundle

*WMS
FIX: SiteDirector - Pass siteNames and ceList as None if any is accepted
FIX: WorkloadManagement.ConfigTemplate.SiteDorectory - set Site to Any by default 

*DMS
FIX: FileCatalogCLI - ignore Datasets in ls command for backward compatibility

*Resources
FIX: SSH - some platforms use Password instead of password prompt

[v6r10p7]

*Core
FIX: dirac-install - execute dirac-fix-mysql-script and dirac-external-requirements after sourcing the environment
FIX: InstallTools - set basedir variable in fixMySQLScript()
FIX: InstallTools - define user root@host.domain in installMySQL()

*Framework
BUGFIX: SystemAdministratorCLI - bug fixed in default() call signature

*DMS
FIX: FTSRequest - handle properly FTS server in the old system 
FIX: ReplicaManager - check if file is in FC before removing 
FIX: Request/RemovalTask - handle properly proxies for removing files 
BUGFIX: DatasetManager - in the table description

[v6r10p6]

*Core
FIX: X509Certificate - reenabled fix in getDIRACGroup()

*Configuration
FIX: CSAPI - Group should be taken from the X509 chain and not the certificate

*RMS
CHANGE: ReqClient - if the job does not exist, do not try further finalization

[v6r10p5]

*Core
FIX: X509Certificate - reverted fix in getDIRACGroup()

[v6r10p4]

*Core
NEW: dirac-info - extra printout
CHANGE: PrettyPrint - extra options in printTable()
FIX: X509Certificate - bug fixed in getDIRACGroup()

*Framework
NEW: SystemAdministratorCLI - new showall command to show components across hosts
NEW: ProxyDB - allow to upload proxies without DIRAC group

*RMS
CHANGE: ReqClient - requests from failed jobs update job status to Failed
CHANGE: RequestTask - retry in the request finalize()

[v6r10p3]

*Configuration
CHANGE: Registry - allow to define a default group per user

*WMS
BUGFIX: JobReport - typo in generateForwardDISET()

[v6r10p2]

*TMS
CHANGE: Backward compatibility fixes when setting the Transformation files status

*DMS
BUGFIX: ReplicateAndRegister - bugfix when replicating to multiple destination by ReplicaManager

*WMS
BUGFIX: JobManager - bug fix when deleting no-existing jobs

[v6r10p1]

*RMS
FIX: ReqDB.Operations - Arguments field changed type from BLOB to MEDIUMBLOB

*DMS
FIX: FileCatalog - check for non-exiting directories in removeDirectory()

*TMS
FIX: TransformationDB - removed constraint that was making impossible to derive a production

[v6r10]

*Core
FIX: Several fixes on DB classes(AccountingDB, SystemLoggingDB, UserProfileDB, TransformationDB, 
     JobDB, PilotAgentsDB) after the new movement to the new MySQL implementation with a persistent 
     connection per running thread
NEW: SystemAdministratorCLI - better support for executing remote commands 
FIX: DIRAC.__init__.py - avoid re-definition of platform variable    
NEW: Graphs - added CurveGraph class to draw non-stacked lines with markers
NEW: Graphs - allow graphs with negative Y values
NEW: Graphs - allow to provide errors with the data and display them in the CurveGraph
FIX: InstallTools - fix for creation of the root@'host' user in MySQL 
FIX: dirac-install - create links to permanent directories before module installation
CHANGE: InstallTools - use printTable() utility for table printing
CHANGE: move printTable() utility to Core.Utilities.PrettyPrint
NEW: added installation configuration examples
FIX: dirac-install - fixBuildPath() operates only on files in the directory
FIX: VOMSService - added X-VOMS-CSRF-GUARD to the html header to be compliant with EMI-3 servers

*CS
CHANGE: getVOMSVOForGroup() uses the VOMSName option of the VO definition 
NEW: CE2CSAgent - added ARC CE information lookup

*Framework
FIX: SystemAdministratorIntegrator - use Host option to get the host address in addition to the section name, closes #1628
FIX: dirac-proxy-init - uses getVOMSVOForGroup() when adding VOMS extensions

*DMS
CHANGE: DFC - optimization and bug fixes of the bulk file addition
FIX: TransferAgent - protection against badly defined LFNs in collectFiles()
NEW: DFC - added getDirectoryReplicas() service method support similar to the LFC
CHANGE: DFC - added new option VisibleReplicaStatus which is used in replica getting commands
CHANGE: FileCatalogClientCLI client shows number of replicas in the 2nd column rather than 
        unimplemented number of links
CHANGE: DFC - optimizations for the bulk replica look-up
CHANGE: DFC updated scalability testing tool FC_Scaling_test.py        
NEW: DFC - methods returning replicas provide also SE definitions instead of PFNs to construct PFNs on the client side
NEW: DFC - added getReplicasByMetadata() interface
CHANGE: DFC - optimized getDirectoryReplicas()
CHANGE: FileCatalogClient - treat the reduced output from various service queries restoring LFNs and PFNs on the fly
NEW: DFC - LFNPFNConvention flag can be None, Weak or Strong to facilitate compatibility with LFC data 
CHANGE: FileCatalog - do not return PFNs, construct them on the client side
CHANGE: FileCatalog - simplified FC_Scaling_test.py script
NEW: FileCatalog/DatasetManager class to define and manipulate datasets corresponding to meta queries
NEW: FileCatalogHandler - new interface methods to expose DatasetManager functionality
NEW: FileCatalogClientCLI - new dataset family of commands
FIX: StorageFactory, ReplicaManager - resolve SE alias name recursively
FIX: FTSRequest, ReplicaManager, SRM2Storage - use current proxy owner as user name in accounting reports, closes #1602
BUGFIX: FileCatalogClientCLI - bug fix in do_ls, missing argument to addFile() call, closes #1658
NEW: FileCatalog - added new setMetadataBulk() interface, closes #1358
FIX: FileCatalog - initial argument check strips off leading lfn:, LFN:, /grid, closes #448
NEW: FileCatalog - added new setFileStatus() interface, closes #170, valid and visible file and replica statuses can be defined in respective options.
CHANGE: multiple new FTS system fixes
CHANGE: uniform argument checking with checkArgumentFormat() in multiple modules
CHANGE: FileCatalog - add Trash to the default replica valid statuses
CHANGE: ReplicaManager,FTSRequest,StorageElement - no use of PFN as returned by the FC except for file removal,
        rather constructing it always on the fly
        
*SMS
CHANGE: PinRequestAgent, SENamespaceCatalogCheckAgent - removed
CHANGE: Use StorageManagerClient instead of StorageDB directly        

*WMS
CHANGE: JobPolicy - optimization for bulk job verification
NEW: JobPolicy - added getControlledUsers() to get users which jobs can be accessed for 
     a given operation
CHANGE: JobMonitoringHandler - Avoid doing a selection of all Jobs, first count matching jobs 
        and then use "limit" to select only the required JobIDs.
NEW: JobMonitoringHandler - use JobPolicy to filter jobs in getJobSummaryWeb()
NEW: new Operations option /Services/JobMonitoring/GlobalJobsInfo ( True by default ) to 
     allow or not job info lookup by anybody, used in JobMonitoringHandler       
BUGFIX: SiteDirector - take into account the target queue Platform
BUGFIX: JobDB - bug in __insertNewJDL()    
CHANGE: dirac-admin-show-task-queues - enhanced output  
CHANGE: JobLoggingDB.sql - use trigger to manage the new LoggingInfo structure  
CHANGE: JobWrapper - trying several times to upload a request before declaring the job failed
FIX: JobScheduling executor - fix race condition that causes a job to remain in Staging
NEW: SiteDirector - do not touch sites for which there is no work available
NEW: SiteDirector - allow sites not in mask to take jobs with JobType Test
NEW: SiteDirector - allow 1 hour grace period for pilots in Unknown state before aborting them
CHANGE: Allow usage of non-plural form of the job requirement options ( PilotType, GridCE, BannedSite, 
        SubmitPool ), keep backward compatibility with a plural form
        
*RSS
FIX: DowntimeCommand - take the latest Downtime that fits    
NEW: porting new Policies from integration  
NEW: RSS SpaceToken command querying endpoints/tokens that exist  
        
*Resources
NEW: added SSHOARComputingElement class 
NEW: added XROOTStorage class       
FIX: CREAMComputingElement - extra checks for validity of returned pilot references
        
*TS
CHANGE: TransformationClient(DB,Manager) - set file status for transformation as bulk operation 
CHANGE: TransformationClient - applying state machine when changing transformation status
BUGFIX: TransformationClient(Handler) - few minor fixes
NEW: TransformationDB - backported __deleteTransformationFileTask(s) methods
CHANGE: TransformationDB(Client) - fixes to reestablish the FileCatalog interface
FIX: TransformationAgent - added MissingInFC to consider for Removal transformations
BUGFIX: TransformationAgent - in _getTransformationFiles() variable 'now' was not defined
FIX: TransformationDB.sql - DataFiles primary key is changed to (FileID) from (FileID,LFN) 
CHANGE: TransformationDB(.sql) - schema changes suitable for InnoDB
FIX: TaskManager(AgentBase) - consider only submitted tasks for updating status
CHANGE: TransformationDB(.sql) - added index on LFN in DataFiles table

*RMS
NEW: Migrate to use the new Request Management by all the clients
CHANGE: RequestContainer - Retry failed transfers 10 times and avoid sub-requests to be set Done 
        when the files are failed
CHANGE: Use a unique name for storing the proxy as processes may use the same "random" name and 
        give conflicts
NEW: RequestClient(Handler) - add new method readRequest( requestname)                 

*Workflow
NEW: Porting the LHCb Workflow package to DIRAC to make the use of general purpose modules and
     simplify construction of workflows        

[v6r9p33]

*Accounting
BUGFIX: AccountingDB - wrong indentation

[v6r9p32]

*Accounting
FIX: AccountingDB - use old style grouping if the default grouping is altered, e.g. by Country

[v6r9p31]

*Accounting
CHANGE: AccountingDB - changes to speed up queries: use "values" in GROUP By clause;
        drop duplicate indexes; reorder fields in the UniqueConstraint index of the
        "bucket" tables  

[v6r9p30]

*DMS
CHANGE: FileCatalogFactory - construct CatalogURL from CatalogType by default

*SMS
FIX: dirac-stager-stage-files - changed the order of the arguments

[v6r9p29]

*TS
FIX: TaskManager(AgentBase) - fix for considering only submitted tasks 

[v6r9p28]

*TS
FIX: TransformationDB(ManagerHandler) - several portings from v6r10

[v6r9p27]

*SMS
FIX: StorageManagementDB - in removeUnlinkedReplicas() second look for CacheReplicas 
     for which there is no entry in StageRequests

[v6r9p26]

*Resources
CHANGE: CREAMComputigElement - Make sure that pilots submitted to CREAM get a 
        fresh proxy during their complete lifetime
*Framework
FIX: ProxyDB - process properly any SQLi with DNs/groups with 's in the name

[v6r9p25]

*TS
CHANGE: TransformationClient - changed default timeout values for service calls
FIX: TransformationClient - fixes for processing of derived transformations 

[v6r9p24]

*TS
FIX: TransformationClient - in moveFilesToDerivedTransformation() set file status
     to Moved-<prod>

[v6r9p23]

*Core
BUGFIX: InstallTools - improper configuration prevents a fresh new installation

*WMS
BUGFIX: PilotDirector - Operations Helper non-instantiated

[v6r9p22]

*WMS
FIX: PilotDirector - allow to properly define extensions to be installed by the 
     Pilot differently to those installed at the server
FIX: Watchdog - convert pid to string in ProcessMonitor

*TS
FIX: TransformationDB - splitting files in chunks

*DMS
NEW: dirac-dms-create-removal-request command
CHANGE: update dirac-dms-xxx commands to use the new RMS client,
        strip lines when reading LFNs from a file

[v6r9p21]

*TS
FIX: Transformation(Client,DB,Manager) - restored FileCatalog compliant interface
FIX: TransformationDB - fix in __insertIntoExistingTransformationFiles()

[v6r9p20]

*Core
BUGFIX: ProxyUpload - an on the fly upload does not require a proxy to exist

*DMS
CHANGE: TransferAgent - use compareAdler() for checking checksum
FIX: FailoverTransfer - recording the sourceSE in case of failover transfer request 

*WMS
FIX: ProcessMonitor - some fixes added, printout when <1 s of consumed CPU is found

*Transformation
BUGFIX: TransformationClient - fixed return value in moveFilesToDerivedTransformation()

*RMS
BUGFIX: CleanReqDBAgent - now() -> utcnow() in initialize()

*Resources
FIX: ARCComputingElement - fix the parsing of CE status if no jobs are available

[v6r9p19]

*DMS
FIX: FileCatalog/DirectoryMetadata - inherited metadata is used while selecting directories
     in findDirIDsByMetadata()

[v6r9p18]

*DMS
FIX: FTSSubmitAgent, FTSRequest - fixes the staging mechanism in the FTS transfer submission
NEW: TransferDBMonitoringHandler - added getFilesForChannel(), resetFileChannelStatus()

[v6r9p17]

*Accounting
FIX: DataStoreClient - send accounting records in batches of 1000 records instead of 100

*DMS:
FIX: FailoverTransfer - catalog name from list to string
FIX: FTSSubmitAgent, FTSRequest - handle FTS3 as new protocol and fix bad submission time
FIX: FTSSubmitAgent, FTSRequest - do not submit FTS transfers for staging files

*WMS
FIX: TaskQueueDB - do not check enabled when TQs are requested from Directors
FIX: TaskQueueDB - check for Enabled in the TaskQueues when inserting jobs to print an alert
NEW: TaskQueueDB - each TQ can have at most 5k jobs, if beyond the limit create a new TQ 
     to prevent long matching times when there are way too many jobs in a single TQ

[v6r9p16]

*TS
BUGFIX: typos in TransformationCleaningAgent.py

*DMS
CHANGE: DownloadInputData - check the available disk space in the right input data directory
FIX: DownloadInputData - try to download only Cached replicas 

[v6r9p15]

*Core
FIX: MySQL - do not decrease the retry counter after ping failure

*DMS
CHANGE: FC/DirectoryMetadata - Speed up findFilesByMetadataWeb when many files match
FIX: RemovalTask - fix error string when removing a non existing file (was incompatible 
     with the LHCb BK client). 

*WMS
FIX: JobReport - minor fix ( removed unused imports )
FIX: JobMonitoring(JobStateUpdate)Handler - jobID argument can be either string, int or long

*TS
CHANGE: TransformationClient - change status of Moved files to a deterministic value
FIX: FileReport - minor fix ( inherits object ) 

[v6r9p14]

*DMS
CHANGE: FTSDB - changed schema: removing FTSSite table. From now on FTS sites 
        would be read from CS Resources

[v6r9p13]

FIX: included fixes from v6r8p26 patch release

[v6r9p12]

FIX: included fixes from v6r8p25 patch release

[v6r9p11]

*DMS
BUGFIX: FTSRequest - in __resolveFTSServer() type "=" -> "=="

[v6r9p10]

FIX: included fixes from v6r8p24 patch release

*Core
NEW: StateMachine utility

*DMS
BUGFIX: in RegisterFile operation handler

*Interfaces
FIX: Dirac.py - in splitInputData() consider only Active replicas

[v6r9p9]

*RMS
FIX: RequestDB - added getRequestFileStatus(), getRequestName() methods

[v6r9p8]

*DMS
FIX: RequestDB - get correct digest ( short request description ) of a request

[v6r9p7]

FIX: included fixes from v6r8p23 patch release

*RSS
FIX: SpaceTokenOccupancyPolicy - SpaceToken Policy decision was based on 
     percentage by mistake
     
*RMS
NEW: new scripts dirac-dms-ftsdb-summary, dirac-dms-show-ftsjobs    
FIX: FTSAgent - setting space tokens for newly created FTSJobs 

[v6r9p6]

*DMS
BUGFIX: dirac-admin-add-ftssite - missing import

*RMS
NEW: RequestDB, ReqManagerHandler - added getRequestStatus() method

*TS
FIX: fixes when using new RequestClient with the TransformationCleaningAgent

*WMS
BUGFIX: typo in SandboxStoreHandler transfer_fromClient() method

[v6r9p5]

*DMS
BUGFIX: missing proxy in service env in the FTSManager service. By default service 
        will use DataManager proxy refreshed every 6 hours.

*Resources
NEW: StorageElement - new checkAccess policy: split the self.checkMethods in 
     self.okMethods. okMethods are the methods that do not use the physical SE. 
     The isValid returns S_OK for all those immediately

*RSS
FIX: SpaceTokenOccupancyPolicy - Policy that now takes into account absolute values 
     for the space left
     
*TS
FIX: TransformationCleaningAgent - will look for both old and new RMS     

[v6r9p4]

*Stager
NEW: Stager API: dirac-stager-monitor-file, dirac-stager-monitor-jobs, 
     dirac-stager-monitor-requests, dirac-stager-show-stats

[v6r9p3]

*Transformation
FIX: TransformationCleaning Agent status was set to 'Deleted' instead of 'Cleaned'

[v6r9p2]

*RSS
NEW: Added Component family tables and statuses
FIX: removed old & unused code 
NEW: allow RSS policies match wild cards on CS

*WMS
BUGFIX: FailoverTransfer,JobWrapper - proper propagation of file metadata

[v6r9p1]

*RMS
NEW: FTSAgent - update rwAccessValidStamp,
     update ftsGraphValidStamp,
     new option for staging files before submission,
     better log handling here and there
CHANGE: FTSJob - add staging flag in in submitFTS2
CHANGE: Changes in WMS (FailoverTransfer, JobReport, JobWrapper, SandboxStoreHandler) 
        and TS (FileReport) to follow the new RMS.
NEW: Full CRUD support in RMS.

*RSS
NEW: ResourceManagementDB - new table ErrorReportBuffer
NEW: new ResourceManagementClient methods - insertErrorReportBuffer, selectErrorReportBuffer,
     deleteErrorReportBuffer

[v6r9]

NEW: Refactored Request Management System, related DMS agents and FTS management
     components

[v6r8p28]

*Core
BUGFIX: RequestHandler - the lock Name includes ActionType/Action

*DMS
FIX: dirac-dms-filecatalog-cli - prevent exception in case of missing proxy

[v6r8p27]

*DMS
BUGFIX: dirac-dms-add-file - fixed typo item -> items

[v6r8p26]

*Core
NEW: RequestHandler - added getServiceOption() to properly resolve inherited options 
     in the global service handler initialize method
NEW: FileCatalogHandler, StorageElementHandler - use getServiceOption()

[v6r8p25]

FIX: included fixes from v6r7p40 patch release

*Resources
FIX: SRM2Storage - do not account gfal_ls operations

[v6r8p24]

FIX: included fixes from v6r7p39 patch release

*Core
FIX: SiteSEMapping was returning wrong info

*DMS
FIX: FTSRequest - choose explicitly target FTS point for RAL and CERN
BUGFIX: StrategyHandler - wrong return value in __getRWAccessForSE()

*Resources
CHANGE: SRM2Storage - do not account gfal_ls operations any more

[v6r8p23]

FIX: included fixes from v6r7p37 patch release

*TS
FIX: TransformationDB - allow tasks made with ProbInFC files
FIX: TransformationCleaingAgent,Client - correct setting of transformation 
     status while cleaning

[v6r8p22]

FIX: included fixes from v6r7p36 patch release

[v6r8p21]

*DMS
FIX: FileCatalog/DirectoryMetadata - even if there is no meta Selection 
     the path should be considered when getting Compatible Metadata
FIX: FileCatalog/DirectoryNodeTree - findDir will return S_OK( '' ) if dir not 
     found, always return the same error from DirectoryMetadata in this case.     

*RSS
FIX: DowntimeCommand - use UTC time stamps

*TS
FIX: TransformationAgent - in _getTransformationFiles() get also ProbInFC files in 
     addition to Used 

[v6r8p20]

*Stager
NEW: Stager API: dirac-stager-monitor-file, dirac-stager-monitor-jobs, 
     dirac-stager-monitor-requests, dirac-stager-show-stats

[v6r8p19]

*Transformation
FIX: TransformationCleaning Agent status was set to 'Deleted' instead of 'Cleaned'

[v6r8p18]

*TS
BUGFIX: TransformationAgent - regression in __cleanCache()

[v6r8p17]

FIX: included fixes from v6r7p32 patch release

*WMS
FIX: StalledJobAgent - for accidentally stopped jobs ExecTime can be not set, 
     set it to CPUTime for the accounting purposes in this case

[v6r8p16]

FIX: included fixes from v6r7p31 patch release

*WMS
BUGFIX: TaskQueueDB - fixed a bug in the negative matching conditions SQL construction

*RSS
NEW: improved doc strings of PEP, PDP modules ( part of PolicySystem )
FIX: Minor changes to ensure consistency if ElementInspectorAgent and 
     users interact simultaneously with the same element
CHANGE: removed DatabaseCleanerAgent ( to be uninstalled if already installed )
FIX: SummarizeLogsAgent - the logic of the agent was wrong, the agent has been re-written.
     
[v6r8p15]

*Core
FIX: X509Chain - fix invalid information when doing dirac-proxy-info without CS
     ( in getCredentials() )

*RSS
NEW: PDP, PEP - added support for option "doNotCombineResult" on PDP

[v6r8p14]

*Core
FIX: dirac-deploy-scripts - can now work with the system python

*WMS
NEW: dirac-wms-cpu-normalization - added -R option to modify a given configuration file
FIX: Executor/InputData - Add extra check for LFns in InputData optimizer, closes #1472

*Transformation
CHANGE: TransformationAgent - add possibility to kick a transformation (not skip it if no 
        unused files), by touching a file in workDirectory
BUGFIX: TransformationAgent - bug in __cleanCache() dict modified in a loop        

[v6r8p13]

*Transformation
BUGFIX: TransformationDB - restored import of StringType

[v6r8p12]

NEW: Applied patches from v6r7p29

*WMS
FIX: JobDB - check if SystemConfig is present in the job definition and convert it 
     into Platform

*DMS
FIX: ReplicaManager - do not get metadata of files when getting files in a directory 
     if not strictly necessary

*RSS
NEW: ported from LHCb PublisherHandler for RSS web views

[v6r8p11]

NEW: Applied patches from v6r7p27

*RSS
NEW: SpaceTokenOccupancyPolicy - ported from LHCbDIRAC 
NEW: db._checkTable done on service initialization ( removed dirac-rss-setup script doing it )

*Transformation
FIX: TaskManager - reset oJob for each task in prepareTransformationTasks()
BUGFIX: ValidateOutputDataAgent - typo fixed in getTransformationDirectories()
FIX: TransformationManagerHandler - use CS to get files statuses not to include in 
     processed file fraction calculation for the web monitoring pages

[v6r8p10]

NEW: Applied patches from v6r7p27

[v6r8p9]

*DMS
FIX: TransferAgent,dirac-dms-show-se-status, ResourceStatus,TaskManager - fixes
     needed for DMS components to use RSS status information
NEW: ReplicaManager - allow to get metadata for an LFN+SE as well as PFN+SE     

[v6r8p8]

*RSS
BUGFIX: dirac-rss-setup - added missing return of S_OK() result

[v6r8p7]

NEW: Applied patches from v6r7p24

*DMS
BUGFIX: LcgFileCatalogClient - bug in addFile()

*RSS
BUGFIX: fixed script dirac-rss-set-token, broken in the current release.
NEW: Statistics module - will be used in the future to provide detailed information 
     from the History of the elements 

[v6r8p6]

NEW: Applied patches from v6r7p23

*Transformation
FIX: TaskManager - allow prepareTransformationTasks to proceed if no OutputDataModule is defined
FIX: TransformationDB - remove INDEX(TaskID) from TransformationTasks. It produces a single counter 
     for the whole table instead of one per TransformationID
     
*WMS     
FIX: WMSUtilities - to allow support for EMI UI's for pilot submission we drop support for glite 3.1

[v6r8p5]

NEW: Applied patches from v6r7p22

*RSS
CHANGE: removed old tests and commented out files

*WMS
FIX: PoolXMLCatalog - proper addFile usage

*Transformation
CHANGE: TransformationAgent - clear replica cache when flushing or setting a file in the workdirectory

[v6r8p4]

*Transformation
FIX: The connection to the jobManager is done only at submission time
FIX: Jenkins complaints fixes

*WMS
BUGFIX: JobDB - CPUtime -> CPUTime
FIX: Jenkins complaints fixes

[v6r8p3]

*DMS
BUGFIX: LcgFileCatalogClient

[v6r8p2]

*DMS:
FIX: LcgFileCatalogClient - remove check for opening a session in __init__ as credentials are not yet set 

*Transformation
CHANGE: reuse RPC clients in Transformation System 

[v6r8p1]

*Core
FIX: dirac-deploy-scripts - restored regression w.r.t. support of scripts starting with "d"

*DMS
BUGFIX: LcgFileCatalogClient - two typos fixed

[v6r8]

CHANGE: Several fixes backported from the v7r0 integration branch

*Core
CHANGE: DictCache - uses global LockRing to avoid locks in multiprocessing
FIX: X509Chain - proxy-info showing an error when there's no CS

*DMS
FIX: TransferAgent - inside loop filter out waiting files dictionary
BUGFIX: dirac-admin-allow-se - there was a continue that was skipping the complete loop for 
        ARCHIVE elements
NEW: LcgFileCatalogClient - test return code in startsess lfc calls       

*WMS:
FIX: OptimizerExecutor, InputData, JobScheduling - check that site candidates have all the 
     replicas

*RSS: 
BUGFIX: ResourceStatus, RSSCacheNoThread - ensure that locks are always released

*Transformation
FIX: TaskManager - site in the job definition is taken into account when submitting
NEW: Transformation - get the allowed plugins from the CS /Operations/Transformations/AllowedPlugins
FIX: ValidateOutputDataAgent - self not needed for static methods

[v6r7p40]

*Resources
FIX: StorageElement class was not properly passing the lifetime argument for prestageFile method

[v6r7p39]

*Core
CHANGE: Grid - in executeGridCommand() allow environment script with arguments needed for ARC client

*DMS
FIX: DFC SEManager - DIP Storage can have a list of ports now

*Resources
FIX: ARCComputingElement - few fixes after debugging

[v6r7p38]

*Core
NEW: DISET FileHelper, TransferClient - possibility to switch off check sum

*Resources
NEW: ARCComputingElement - first version
NEW: StorageFactory - possibility to pass extra protocol parameters to storage object
NEW: DIPStorage - added CheckSum configuration option
BUGFIX: SSHComputingElement - use CE name in the pilot reference construction

*WMS
FIX: StalledJobAgent - if ExecTime < CPUTime make it equal to CPUTime

[v6r7p37]

*Framework
BUGFIX: NotificationDB - typos in SQL statement in purgeExpiredNotifications() 

*WMS
NEW: JobCleaningAgent - added scheduling sandbox LFN removal request 
     when deleting jobs
CHANGE: JobWrapper - report only error code as ApplicationError parameter 
        when payload finishes with errors    
NEW: SiteDirector - possibility to specify extensions to be installed in 
     pilots in /Operations/Pilots/Extensions option in order not to install
     all the server side extensions        

*DMS
CHANGE: FileCatalogFactory - use service path as default URL
CHANGE: FileCatalogFactory - use ObjectLoader to import catalog clients

*SMS
BUGFIX: StorageManagementDB, dirac-stager-monitor-jobs - small bug fixes ( sic, Daniela )

*Resources
CHANGE: DIPStorage - added possibility to specify a list of ports for multiple
        service end-points
CHANGE: InProcessComputingElement - demote log message when payload failure 
        to warning, the job will fail anyway
FIX: StalledJobAgent - if pilot reference is not registered, this is not an 
     error of the StalledJobAgent, no log.error() in  this case                
        
*RMS
CHANGE: RequestTask - ensure that tasks are executed with user credentials 
        even with respect to queries to DIRAC services ( useServerCertificate 
        flag set to false )        

[v6r7p36]

*WMS
FIX: CREAMCE, SiteDirector - make sure that the tmp executable is removed
CHANGE: JobWrapper - remove sending mails via Notification Service in case
        of job rescheduling
        
*SMS
FIX: StorageManagementDB - fix a race condition when old tasks are set failed 
     between stage submission and update.        

[v6r7p35]

*Stager
NEW: Stager API: dirac-stager-monitor-file, dirac-stager-monitor-jobs, 
     dirac-stager-monitor-requests, dirac-stager-show-stats

[v6r7p34]

*Transformation
FIX: TransformationCleaning Agent status was set to 'Deleted' instead of 'Cleaned'

[v6r7p33]

*Interfaces
FIX: Job.py - in setExecutable() - prevent changing the log file name string type

*StorageManagement
NEW: StorageManagementDB(Handler) - kill staging requests at the same time as 
     killing related jobs, closes #1510
FIX: StorageManagementDB - demote the level of several log messages       

[v6r7p32]

*DMS
FIX: StorageElementHandler - do not use getDiskSpace utility, use os.statvfs instead
CHANGE: StorageManagementDB - in getStageRequests() make MySQL do an UNIQUE selection 
        and use implicit loop to speed up queries for large results

*Resources
FIX: lsfce remote script - use re.search instead of re.match in submitJob() to cope with
     multipline output

[v6r7p31]

*WMS
FIX: SiteDirector - make possible more than one SiteDirector (with different pilot identity) attached 
     to a CE, ie sgm and pilot roles. Otherwise one is declaring Aborted the pilots from the other.

[v6r7p30]

*Core
CHANGE: X509Chain - added groupProperties field to the getCredentials() report
BUGFIX: InstallTools - in getSetupComponents() typo fixed: agent -> executor

[v6r7p29]

*DMS
CHANGE: FileCatalog - selection metadata is also returned as compatible metadata in the result
        of getCompatibleMetadata() call
NEW: FileCatalog - added path argument to getCompatibleMetadata() call
NEW: FileCatalogClient - added getFileUserMetadata()
BUGFIX: dirac-dms-fts-monitor - exit with code -1 in case of error

*Resources
FIX: CREAMComputingElement - check globus-url-copy result for errors when retrieving job output

[v6r7p28]

*DMS
BUGFIX: FileCatalog/DirectoryMetadata - wrong MySQL syntax 

[v6r7p27]

*Core
FIX: Mail.py - fix of the problem of colons in the mail's body

*Interfaces
NEW: Job API - added setSubmitPools(), setPlatform() sets ... "Platform"

*WMS
FIX: TaskQueueDB - use SystemConfig as Platform for matching ( if Platform is not set explicitly

*Resources
FIX: SSHComputingElement - use ssh host ( and not CE name ) in the pilot reference
BUGFIX: SSHGEComputingElement - forgotten return statement in _getJobOutputFiles()

*Framework
NEW: dirac-sys-sendmail - email's body can be taken from pipe. Command's argument 
     in this case will be interpreted as a destination address     

[v6r7p26]

*DMS
FIX: ReplicaManager - status names Read/Write -> ReadAccess/WriteAccess

[v6r7p25]

*Core
CHANGE: X509Chain - in getCredentials() failure to contact CS is not fatal, 
        can happen when calling dirac-proxy-init -x, for example

[v6r7p24]

*DMS
NEW: FileCatalog - added getFilesByMetadataWeb() to allow pagination in the Web 
     catalog browser
     
*WMS
CHANGE: WMSAdministrator, DiracAdmin - get banned sites list by specifying the status
        to the respective jobDB call     

[v6r7p23]

*Transformation
BUGFIX: TransformationDB - badly formatted error log message

*RMS
CHANGE: RequestDBMySQL - speedup the lookup of requests

*WMS
BUGFIX: dirac-dms-job-delete - in job selection by group

*DMS
FIX: LcgFileCatalogClient - getDirectorySize made compatible with DFC
BUGFIX: LcgFileCatalogClient - proper call of __getClientCertInfo()

[v6r7p22]

*Transformation
CHANGE: InputDataAgent - treats only suitable transformations, e.g. not the extendable ones. 
CHANGE: TransformationAgent - make some methods more public for easy overload

[v6r7p21]

*Core
FIX: Shifter - pass filePath argument when downloading proxy

[v6r7p20]

*DMS
CHANGE: StrategyHandler - move out SourceSE checking to TransferAgent
CHANGE: ReplicaManager, InputDataAgent - get active replicas
FIX: StorageElement, SRM2Storage - support for 'xxxAccess' statuses, checking results
     of return structures
     
*RSS
NEW: set configurable email address on the CS to send the RSS emails
NEW: RSSCache without thread in background
FIX: Synchronizer - moved to ResourceManager handler     

[v6r7p19]

*DMS
BUGFIX: ReplicaManager - in putAndRegister() SE.putFile() singleFile argument not used explicitly

[v6r7p18]

*WMS
FIX: StalledJobAgent - do not exit the loop over Completed jobs if accounting sending fails
NEW: dirac-wms-job-delete - allow to specify jobs to delete by job group and/or in a file
FIX: JobManifest - If CPUTime is not set, set it to MaxCPUTime value

[v6r7p17]

*Resources
FIX: SRM2Storage - treat properly "22 SRM_REQUEST_QUEUED" result code

[v6r7p16]

*DMS
FIX: StrategyHandler - do not proceed when the source SE is not valid for read 
BUGFIX: StorageElement - putFile can take an optional sourceSize argument
BUGFIX: ReplicaManager - in removeFile() proper loop on failed replicas

*RSS
FIX: SpaceTokenOccupancyCommand, CacheFeederAgent - add timeout when calling lcg_util commands

*WMS
FIX: JobManifest - take all the SubmitPools defined in the TaskQueueAgent 
NEW: StalledJobAgent - declare jobs stuck in Completed status as Failed

[v6r7p15]

*Core
BUGFIX: SocketInfo - in host identity evaluation

*DMS
BUGFIX: FileCatalogHandler - missing import os

*Transformation
CHANGE: JobManifest - getting allowed job types from operations() section 

[v6r7p14]

*DMS
CHANGE: StorageElementProxy - removed getParameters(), closes #1280
FIX: StorageElementProxy - free the getFile space before the next file
FIX: StorageElement - added getPFNBase() to comply with the interface

*Interfaces
CHANGE: Dirac API - allow lists of LFNs in removeFile() and removeReplica()

*WMS
CHANGE: JobSchedulingAgent(Executor) - allow both BannedSite and BannedSites JDL option

*RSS
FIX: ElementInspectorAgent - should only pick elements with rss token ( rs_svc ).
FIX: TokenAgent - using 4th element instead of the 5th. Added option to set admin email on the CS.

[v6r7p13]

*Core
FIX: Resources - in getStorageElementSiteMapping() return only sites with non-empty list of SEs

*DMS
FIX: StorageElement - restored the dropped logic of using proxy SEs
FIX: FileCatalog - fix the UseProxy /LocalSite/Catalog option

*Transformation
FIX: TransformationDB - use lower() string comparison in extendTransformation()

[v6r7p12]

*WMS
BUGFIX: JobManifest - get AllowedSubmitPools from the /Systems section, not from /Operations

*Core
NEW: Resources helper - added getSites(), getStorageElementSiteMapping()

*DMS
CHANGE: StrategyHandler - use getStorageElementSiteMapping helper function
BUGFIX: ReplicaManager - do not modify the loop dictionary inside the loop

[v6r7p11]

*Core
CHANGE: Subprocess - put the use of watchdog in flagging

[v6r7p10]

*Core
NEW: Logger - added getLevel() method, closes #1292
FIX: Subprocess - returns correct structure in case of timeout, closes #1295, #1294
CHANGE: TimeOutExec - dropped unused utility
FIX: Logger - cleaned unused imports

*RSS
CHANGE: ElementInspectorAgent - do not use mangled name and removed shifterProxy agentOption

[v6r7p9]

*Core
BUGFIX: InstallTools - MySQL Port should be an integer

[v6r7p8]

*Core
FIX: Subprocess - consistent timeout error message

*DMS
NEW: RemovalTask - added bulk removal
FIX: StrategyHandler - check file source CEs
CHANGE: DataIntegrityClient - code beautification
CHANGE: ReplicaManager - do not check file existence if replica information is queried anyway,
        do not fail if file to be removed does not exist already. 

[v6r7p7]

FIX: Several fixes to allow automatic code documentation

*Core
NEW: InstallTools - added mysqlPort and mysqlRootUser

*DMS
CHANGE: ReplicaManager - set possibility to force the deletion of non existing files
CHANGE: StrategyHandler - better handling of checksum check during scheduling 

[v6r7p6]

*Core
FIX: dirac-install - restore signal alarm if downloadable file is not found
FIX: Subprocess - using Manager proxy object to pass results from the working process

*DMS:
CHANGE: StorageElement - removed overwride mode
CHANGE: removed obsoleted dirac-dms-remove-lfn-replica, dirac-dms-remove-lfn
NEW: FTSMonitorAgent - filter out sources with checksum mismatch
FIX: FTSMonitorAgent, TransferAgent - fix the names of the RSS states

*RSS
NEW: ElementInspectorAgent runs with a variable number of threads which are automatically adjusted
NEW: Added policies to force a particular state, can be very convenient to keep something Banned for example.
NEW: policy system upgrade, added finer granularity when setting policies and actions

*WMS
NEW: SiteDirector- allow to define pilot DN/Group in the agent options
CHANGE: JobDescription, JobManifest - take values for job parameter verification from Operations CS section

[v6r7p5]

*Interfaces
BUGFIX: dirac-wms-job-get-output - properly treat the case when output directory is not specified 

[v6r7p4]

*Core
FIX: Subprocess - avoid that watchdog kills the executor process before it returns itself

*Framework
BUGFIX: ProxuManagerClient - wrong time for caching proxies

*RSS
FIX: removed obsoleted methods

*DMS
NEW: FileCatalog - added findFilesByMetadataDetailed - provides detailed metadata for 
     selected files

[v6r7p3]

*DMS
FIX: FTSMonitorAgent - logging less verbose

*Transformation
FIX: TransformationAgent - use the new CS defaults locations
FIX: Proper agent initialization
NEW: TransformationPlaugin - in Broadcast plugin added file groupings by number of files, 
     make the TargetSE always defined, even if the SourceSE list contains it 

*ResourceStatus
FIX: Added the shifter's proxy to several agents

*RMS
FIX: RequestContainer - the execution order was not properly set for the single files 

*Framework:
BUGFIX: ProxyManagerClient - proxy time can not be shorter than what was requested

[v6r7p2]

*Core
FIX: dirac-configure - switch to use CS before checking proxy info

*Framework
NEW: dirac-sys-sendmail new command
NEW: SystemAdmininistratorCLI - added show host, uninstall, revert commands
NEW: SystemAdmininistratorHandler - added more info in getHostInfo()
NEW: SystemAdmininistratorHandler - added revertSoftware() interface

*Transformation
FIX: TransformationCleaningAgent - check the status of returned results

[v6r7p1]

*Core
FIX: Subprocess - finalize the Watchdog closing internal connections after a command execution
CHANGE: add timeout for py(shell,system)Call calls where appropriate
CHANGE: Shifter - use gProxyManager in a way that allows proxy caching

*Framework
NEW: ProxyManagerClient - allow to specify validity and caching time separately
FIX: ProxyDB - replace instead of delete+insert proxy in __storeVOMSProxy

*DMS
NEW: FTSMonitorAgent - made multithreaded for better efficiency
FIX: dirac-dms-add-file - allow LFN: prefix for lfn argument

*WMS
NEW: dirac-wms-job-get-output, dirac-wms-job-status - allow to retrieve output for a job group
FIX: TaskQueueDB - fixed selection SQL in __generateTQMatchSQL()
CHANGE: OptimizerExecutor - reduce diversity of MinorStatuses for failed executors

*Resources
FIX: CREAMComputingElement - remove temporary JDL right after the submission 

[v6r6p21]

*DMS
BUGFIX: TransformationCleaningAgent - use the right signature of cleanMetadataCatalogFiles() call

[v6r6p20]

*DMS
FIX: RegistrationTask - properly escaped error messages
BUGFIX: DirectoryMetadata - use getFileMetadataFields from FileMetadata in addMetadataField()
NEW: When there is a missing source error spotted during FTS transfer, file should be reset 
     and rescheduled again until maxAttempt (set to 100) is reached

*WMS
FIX: JobScheduling - fix the site group logic in case of Tier0

[v6r6p19]

*DMS
BUGFIX: All DMS agents  - set up agent name in the initialization

*Core
NEW: Subprocess - timeout wrapper for subprocess calls
BUGFIX: Time - proper interpreting of 0's instead of None
CHANGE: DISET - use cStringIO for ANY read that's longer than 16k (speed improvement) 
        + Less mem when writing data to the net
FIX: Os.py - protection against failed "df" command execution       
NEW: dirac-info prints lcg bindings versions
CHANGE: PlotBase - made a new style class 
NEW: Subprocess - added debug level log message

*Framework
NEW: SystemAdministratorIntegrator client for collecting info from several hosts
NEW: SystemAdministrator - added getHostInfo()
FIX: dirac-proxy-init - always check for errors in S_OK/ERROR returned structures
CHANGE: Do not accept VOMS proxies when uploading a proxy to the proxy manager

*Configuration
FIX: CE2CSAgent - get a fresh copy of the cs data before attempting to modify it, closes #1151
FIX: Do not create useless backups due to slaves connecting and disconnecting
FIX: Refresher - prevent retrying with 'Insane environment'

*Accounting
NEW: Accounting/Job - added validation of reported values to cope with the weird Yandex case
FIX: DBUtils - take into account invalid values, closes #949

*DMS
FIX: FTSSubmitAgent - file for some reason rejected from submission should stay in 'Waiting' in 
     TransferDB.Channel table
FIX: FTSRequest - fix in the log printout     
CHANGE: dirac-dms-add-file removed, dirac-dms-add-files renamed to dirac-dms-add-file
FIX: FileCatalogCLI - check the result of removeFile call
FIX: LcgFileCatalogClient - get rid of LHCb specific VO evaluation
NEW: New FileCatalogProxy service - a generalization of a deprecated LcgFileCatalog service
FIX: Restored StorageElementProxy functionality
CHANGE: dirac-dms-add-file - added printout
NEW: FileCatalog(Factory), StorageElement(Factory) - UseProxy flag moved to /Operations and /LocalSite sections

*RSS
NEW:  general reimplementation: 
      New DB schema using python definition of tables, having three big blocks: Site, Resource and Node.
      MySQLMonkey functionality almost fully covered by DB module, eventually will disappear.
      Services updated to use new database.
      Clients updated to use new database.
      Synchronizer updated to fill the new database. When helpers will be ready, it will need an update.
      One ElementInspectorAgent, configurable now is hardcoded.
      New Generic StateMachine using OOP.
      Commands and Policies simplified.
      ResourceStatus using internal cache, needs to be tested with real load.
      Fixes for the state machine
      Replaced Bad with Degraded status ( outside RSS ).
      Added "Access" to Read|Write|Check|Remove SE statuses wherever it applies.
      ResourceStatus returns by default "Active" instead of "Allowed" for CS calls.
      Caching parameters are defined in the CS
FIX: dirac-admin-allow/ban-se - allow a SE on Degraded ( Degraded->Active ) and ban a SE on Probing 
     ( Probing -> Banned ). In practice, Active and Degraded are "usable" states anyway.            
      
*WMS
FIX: OptimizerExecutor - failed optimizations will still update the job     
NEW: JobWrapper - added LFNUserPrefix VO specific Operations option used for building user LFNs
CHANGE: JobDB - do not interpret SystemConfig in the WMS/JobDB
CHANGE: JobDB - Use CPUTime JDL only, keep MaxCPUTime for backward compatibility
CHANGE: JobWrapper - use CPUTime job parameter instead of MaxCPUTime
CHANGE: JobAgent - use CEType option instead of CEUniqueID
FIX: JobWrapper - do not attempt to untar directories before having checked if they are tarfiles 
NEW: dirac-wms-job-status - get job statuses for jobs in a given job group
 
*SMS
FIX: StorageManagementDB - when removing unlinked replicas, take into account the case where a
     staging request had been submitted, but failed
      
*Resources    
NEW: glexecCE - add new possible locations of the glexec binary: OSG specific stuff and in last resort 
     looking in the PATH    
NEW: LcgFileCatalogClient - in removeReplica() get the needed PFN inside instead of providing it as an argument     
      
*TS      
CHANGE: Transformation types definition are moved to the Operations CS section

*Interfaces
FIX: Dirac.py - CS option Scratchdir was in LocalSite/LocalSite
FIX: Dirac.py - do not define default catalog, use FileCatalog utility instead

[v6r6p19]

*DMS
BUGFIX: All DMS agents  - set up agent name in the initialization

[v6r6p18]

*Transformation
CHANGE: /DIRAC/VOPolicy/OutputDataModule option moved to <Operations>/Transformations/OutputDataModule

*Resources
FIX: ComputingElement - properly check if the pilot proxy has VOMS before adding it to the payload 
     when updating it

*WMS
BUGFIX: JobSanity - fixed misspelled method call SetParam -> SetParameter

[v6r6p17]

*Transformation
BUGFIX: TransformationAgent - corrected  __getDataReplicasRM()

[v6r6p16]

*DMS
FIX: Agents - proper __init__ implementation with arguments passing to the super class
FIX: LcgFileCatalogClient - in removeReplica() reload PFN in case it has changed

[v6r6p15]

*Framework
BUGFIX: ErrorMessageMonitor - corrected updateFields call 

*DMS:
NEW: FTSMonitorAgent completely rewritten in a multithreaded way

*Transformation
FIX: InputDataAgent - proper instantiation of TransformationClient
CHANGE: Transformation - several log message promoted from info to notice level

[v6r6p14]

*Transformation
FIX: Correct instantiation of agents inside several scripts
CHANGE: TransformationCleaningAgent - added verbosity to logs
CHANGE: TransformationAgent - missingLFC to MissingInFC as it could be the DFC as well
FIX: TransformationAgent - return an entry for all LFNs in __getDataReplicasRM

*DMS
FIX: TransferAgent - fix exception reason in registerFiles()

[v6r6p13]

*DMS
CHANGE: TransferAgent - change RM call from getCatalogueReplicas to getActiveReplicas. 
        Lowering log printouts here and there

[v6r6p12]

*DMS
BUGFIX: RemovalTask - Replacing "'" by "" in error str set as attribute for a subRequest file. 
        Without that request cannot be updated when some nasty error occurs.

[v6r6p11]

*RMS:
BUGFIX: RequestClient - log string formatting

*DMS
BUGFIX: RemovalTask - handling for files not existing in the catalogue

*Transformation
FIX: TransformationManager - ignore files in NotProcessed status to get the % of processed files

*Interfaces
FIX: Fixes due to the recent changes in PromptUser utility

[v6r6p10]

*RMS
FIX: RequestDBMySQL - better escaping of queries 

*WMS
FIX: SiteDirector - get compatible platforms before checking Task Queues for a site

[v6r6p9]

*Core
FIX: Utilities/PromptUser.py - better user prompt

*Accounting
NEW: Add some validation to the job records because of weird data coming from YANDEX.ru

*DMS
BUGFIX: ReplicaManager - typo errStr -> infoStr in __replicate()
FIX: FTSRequest - fixed log message

*WMS
FIX: SiteDirector - use CSGlobals.getVO() call instead of explicit CS option

[v6r6p8]

*Transformation
BUGFIX: TransformationDB - typo in getTransformationFiles(): iterValues -> itervalues

[v6r6p7]

*Resources
FIX: StorageFactory - uncommented line that was preventing the status to be returned 
BUGFIX: CE remote scripts - should return status and not call exit()
BUGFIX: SSHComputingElement - wrong pilot ID reference

[v6r6p6]

*WMS
FIX: TaskQueueDB - in findOrphanJobs() retrieve orphaned jobs as list of ints instead of list of tuples
FIX: OptimizerExecutor - added import of datetime to cope with the old style optimizer parameters

*Transformation
FIX: TransformationAgent - fix finalization entering in an infinite loop
NEW: TransformationCLI - added resetProcessedFile command
FIX: TransformationCleaningAgent - treating the archiving delay 
FIX: TransformationDB - fix in getTransformationFiles() in case of empty file list

[v6r6p5]

*Transformation
FIX: TransformationAgent - type( transClient -> transfClient )
FIX: TransformationAgent - self._logInfo -> self.log.info
FIX: TransformationAgent - skip if no Unused files
FIX: TransformationAgent - Use CS option for replica cache lifetime
CHANGE: TransformationAgent - accept No new Unused files every [6] hours

[v6r6p4]

*DMS
FIX: TransferAgent - protection for files that can not be scheduled
BUGFIX: TransferDB - typo (instIDList - > idList ) fixed

*Transformation
BUGFIX: TransformationAgent - typo ( loginfo -> logInfo )

[v6r6p3]

FIX: merged in patch v6r5p14

*Core
BUGFIX: X509Chain - return the right structure in getCredentials() in case of failure
FIX: dirac-deploy-scripts.py - allow short scripts starting from "d"
FIX: dirac-deploy-scripts.py - added DCOMMANDS_PPID env variable in the script wrapper
FIX: ExecutorReactor - reduced error message dropping redundant Task ID 

*Interfaces
BUGFIX: Dirac.py - allow to pass LFN list to replicateFile()

*DMS
FIX: FileManager - extra check if all files are available in _findFiles()
BUGFIX: FileCatalogClientCLI - bug in DirectoryListing

[v6r6p2]

FIX: merged in patch v6r5p13

*WMS
FIX: SiteDirector - if no community set, look for DIRAC/VirtualOrganization setting

*Framework
FIX: SystemLoggingDB - LogLevel made VARCHAR in the MessageRepository table
FIX: Logging - several log messages are split in fixed and variable parts
FIX: SystemLoggingDB - in insertMessage() do not insert new records in auxiliary tables if they 
     are already there

[v6r6p1]

*Core:
CHANGE: PromptUser - changed log level of the printout to NOTICE
NEW: Base Client constructor arguments are passed to the RPCClient constructor

*DMS:
NEW: FTSRequest - added a prestage mechanism for source files
NEW: FileCatalogClientCLI - added -f switch to the size command to use raw faile tables 
     instead of storage usage tables
NEW: FileCatalog - added orphan directory repair tool
NEW: FIleCatalog - more counters to control the catalog sanity     

*WMS:
FIX: SandboxStoreClient - no more kwargs tricks
FIX: SandboxStoreClient returns sandbox file name in case of upload failure to allow failover
FIX: dirac-pilot - fixed VO_%s_SW_DIR env variable in case of OSG

*TS:
FIX: TransformationManagerHandler - avoid multiple Operations() instantiation in 
     getTransformationSummaryWeb()

[v6r6]

*Core
CHANGE: getDNForUsername helper migrated from Core.Security.CS to Registry helper
NEW: SiteSEMapping - new utilities getSitesGroupedByTierLevel(), getTier1WithAttachedTier2(),
     getTier1WithTier2
CHANGE: The DIRAC.Core.Security.CS is replaced by the Registry helper     
BUGFIX: dirac-install - properly parse += in .cfg files
FIX: Graphs.Utilities - allow two lines input in makeDataFromCVS()
FIX: Graphs - allow Graphs package usage if even matplotlib is not installed
NEW: dirac-compile-externals will retrieve the Externals compilation scripts from it's new location 
     in github (DIRACGrid/Externals)
NEW: Possibility to define a thread-global credentials for DISET connections (for web framework)
NEW: Logger - color output ( configurable )
NEW: dirac-admin-sort-cs-sites - to sort sites in the CS
CHANGE: MessageClient(Factor) - added msgClient attribute to messages
NEW: Core.Security.Properties - added JOB_MONITOR and USER_MANAGER properties

*Configuration
NEW: Registry - added getAllGroups() method

*Framework
NEW: SystemAdministratorClientCLI - possibility to define roothPath and lcgVersion when updating software

*Accounting
NEW: JobPlotter - added Normalized CPU plots to Job accounting
FIX: DBUtils - plots going to greater granularity

*DMS
NEW: FileCatalog - storage usage info stored in all the directories, not only those with files
NEW: FileCatalog - added utility to rebuild storage usage info from scratch
FIX: FileCatalog - addMetadataField() allow generic types, e.g. string
FIX: FileCatalog - path argument is normalized before usage in multiple methods
FIX: FileCatalog - new metadata for files(directories) should not be there before for directories(files)
NEW: FileCatalog - added method for rebuilding DirectoryUsage data from scratch 
NEW: FileCatalog - Use DirectoryUsage mechanism for both logical and physical storage
CHANGE: FileCatalog - forbid removing non-empty directories
BUGFIX: FileCatalogClientCLI - in do_ls() check properly the path existence
FIX: FileCatalogClientCLI - protection against non-existing getCatalogCounters method in the LFC client
FIX: DMS Agents - properly call superclass constructor with loadName argument
FIX: ReplicaManager - in removeFile() non-existent file is marked as failed
FIX: Make several classes pylint compliant: DataIntegrityHandler, DataLoggingHandler,
     FileCatalogHandler, StorageElementHandler, StorageElementProxyHandler, TransferDBMonitoringHandler
FIX: LogUploadAgent - remove the OSError exception in __replicate()
FIX: FileCatalogClientCLI - multiple check of proper command inputs,
     automatic completion of several commands with subcommands,
     automatic completion of file names
CHANGE: FileCatalogClientCLI - reformat the output of size command 
FIX: dirac-admin-ban-se - allow to go over all options read/write/check for each SE      
NEW: StrategyHandler - new implementation to speed up file scheduling + better error reporting
NEW: LcgFileCatalogProxy - moved from from LHCbDirac to DIRAC
FIX: ReplicaManager - removed usage of obsolete "/Resources/StorageElements/BannedTarget" 
CHANGE: removed StorageUsageClient.py
CHANGE: removed obsoleted ProcessingDBAgent.py

*WMS
CHANGE: RunNumber job parameter was removed from all the relevant places ( JDL, JobDB, etc )
NEW: dirac-pilot - add environment setting for SSH and BOINC CEs
NEW: WMSAdministrator - get output for non-grid CEs if not yet in the DB
NEW: JobAgent - job publishes BOINC parameters if any
CHANGE: Get rid of LHCbPlatform everywhere except TaskQueueDB
FIX: SiteDirector - provide list of sites to the Matcher in the initial query
FIX: SiteDirector - present a list of all groups of a community to match TQs
CHANGE: dirac-boinc-pilot dropped
CHANGE: TaskQueueDirector does not depend on /LocalSite section any more
CHANGE: reduced default delays for JobCleaningAgent
CHANGE: limit the number of jobs received by JobCleaningAgent
CHANGE: JobDB - use insertFields instead of _insert
CHANGE: Matcher, TaskQueueDB - switch to use Platform rather than LHCbPlatform retaining LHCbPlatform compatibility
BUGFIX: Matcher - proper reporting pilot site and CE
CHANGE: JobManager - improved job Killing/Deleting logic
CHANGE: dirac-pilot - treat the OSG case when jobs on the same WN all run in the same directory
NEW: JobWrapper - added more status reports on different failures
FIX: PilotStatusAgent - use getPilotProxyFromDIRACGroup() instead of getPilotProxyFromVOMSGroup()
CHANGE: JobMonitoringHandler - add cutDate and condDict parameters to getJobGroup()
NEW: JobMonitoringHandler - check access rights with JobPolicy when accessing job info from the web
NEW: JobManager,JobWrapper - report to accounting jobs in Rescheduled final state if rescheduling is successful
FIX: WMSAdministrator, SiteDirector - store only non-empty pilot output to the PilotDB
NEW: added killPilot() to the WMSAdministrator interface, DiracAdmin and dirac-admin-kill-pilot command
NEW: TimeLeft - renormalize time left using DIRAC Normalization if available
FIX: JobManager - reconnect to the OptimizationMind in background if not yet connected
CHANGE: JobManifest - use Operations helper
NEW: JobCleaningAgent - delete logging records from JobLoggingDB when deleting jobs

*RMS
FIX: RequestDBFile - better exception handling in case no JobID supplied
FIX: RequestManagerHandler - make it pylint compliant
NEW: RequestProxyHandler - is forwarding requests from voboxes to central RequestManager. 
     If central RequestManager is down, requests are dumped into file cache and a separate thread 
     running in background is trying to push them into the central. 
CHANGE: Major revision of the code      
CHANGE: RequestDB - added index on SubRequestID in the Files table
CHANGE: RequestClient - readRequestForJobs updated to the new RequetsClient structure

*RSS
NEW: CS.py - Space Tokens were hardcoded, now are obtained after scanning the StorageElements.

*Resources
FIX: SSHComputingElement - enabled multiple hosts in one queue, more debugging
CHANGE: SSHXXX Computing Elements - define SSH class once in the SSHComputingElement
NEW: SSHComputingElement - added option to define private key location
CHANGE: Get rid of legacy methods in ComputingElement
NEW: enable definition of ChecksumType per SE
NEW: SSHBatch, SSHCondor Computing Elements
NEW: SSHxxx Computing Elements - using remote control scripts to better capture remote command errors
CHANGE: put common functionality into SSHComputingElement base class for all SSHxxx CEs
NEW: added killJob() method tp all the CEs
NEW: FileCatalog - take the catalog information info from /Operations CS section, if defined there, 
     to allow specifications per VO 

*Interfaces
CHANGE: Removed Script.initialize() from the API initialization
CHANGE: Some general API polishing
FIX: Dirac.py - when running in mode="local" any directory in the ISB would not get untarred, 
     contrary to what is done in the JobWrapper

*TS
BUGFIX: TaskManager - bug fixed in treating tasks with input data
FIX: TransformationCleaningAgent - properly call superclass constructor with loadName argument
NEW: TransformationCleaningAgent - added _addExtraDirectories() method to extend the list of
     directories to clean in a subclass if needed
CHANGE: TransformationCleaningAgent - removed usage of StorageUsageClient     
NEW: TransformationAgent is multithreaded now ( implementation moved from LHCbDIRAC )
NEW: added unit tests
NEW: InputDataAgent - possibility to refresh only data registered in the last predefined period of time 
NEW: TransformationAgent(Client) - management of derived transformations and more ported from LHCbDIRAC
BUGFIX: TransformationDB - wrong SQL statement generation in setFileStatusForTransformation()

[v6r5p14]

*Core
NEW: Utilities - added Backports utility

*WMS
FIX: Use /Operations/JobScheduling section consistently, drop /Operations/Matching section
NEW: Allow VO specific share correction plugins from extensions
FIX: Executors - several fixes

[v6r5p13]

*WMS
FIX: Executors - VOPlugin will properly send and receive the params
NEW: Correctors can be defined in an extension
FIX: Correctors - Properly retrieve info from the CS using the ops helper

[v6r5p12]

FIX: merged in patch v6r4p34

[v6r5p11]

FIX: merged in patch v6r4p33

*Core
FIX: MySQL - added offset argument to buildConditions()

[v6r5p10]

FIX: merged in patch v6r4p32

[v6r5p9]

FIX: merged in patch v6r4p30

[v6r5p8]

FIX: merged in patch v6r4p29

[v6r5p7]

FIX: merged in patch v6r4p28

[v6r5p6]

FIX: merged in patch v6r4p27

*Transformation
BUGFIX: TransformationDB - StringType must be imported before it can be used

*RSS
NEW: CS.py - Space Tokens were hardcoded, now are obtained after scanning the StorageElements.

[v6r5p5]

FIX: merged in patch v6r4p26

[v6r5p4]

FIX: merged in patch v6r4p25

[v6r5p3]

*Transformation
FIX: merged in patch v6r4p24

[v6r5p2]

*Web
NEW: includes DIRACWeb tag web2012092101

[v6r5p1]

*Core
BUGFIX: ExecutorMindHandler - return S_OK() in the initializeHandler
FIX: OptimizationMindHandler - if the manifest is not dirty it will not be updated by the Mind

*Configuration
NEW: Resources helper - added getCompatiblePlatform(), getDIRACPlatform() methods

*Resources
FIX: SSHComputingElement - add -q option to ssh command to avoid banners in the output
FIX: BOINCComputingElement - removed debugging printout
FIX: ComputingElement - use Platform CS option which will be converted to LHCbPlatform for legacy compatibility

*DMS
FIX: RequestAgentBase - lowering loglevel from ALWAYS to INFO to avoid flooding SystemLogging

*WMS:
FIX: SiteDirector - provide CE platform parameter when interrogating the TQ
FIX: GridPilotDirector - publish pilot OwnerGroup rather than VOMS role
FIX: WMSUtilities - add new error string into the parsing of the job output retrieval

[v6r5]

NEW: Executor framework

*Core
NEW: MySQL.py - added Test case for Time.dateTime time stamps
NEW: MySQL.py - insertFields and updateFields can get values via Lists or Dicts
NEW: DataIntegrityDB - use the new methods from MySQL and add test cases
NEW: DataIntegrityHandler - check connection to DB and create tables (or update their schema)
NEW: DataLoggingDB - use the new methods from MySQL and add test cases
NEW: DataLoggingHandler - check connection to DB and create tables (or update their schema)
FIX: ProcessPool - killing stuck workers after timeout
CHANGE: DB will throw a RuntimeException instead of a sys.exit in case it can't contact the DB
CHANGE: Several improvements on DISET
CHANGE: Fixed all DOS endings to UNIX
CHANGE: Agents, Services and Executors know how to react to CSSection/Module and react accordingly
NEW: install tools are updated to deal with executors
FIX: dirac-install - add -T/--Timeout option to define timeout for distribution downloads
NEW: dirac-install - added possibility of defining dirac-install's global defaults by command line switch
BUGFIX: avoid PathFinder.getServiceURL and use Client class ( DataLoggingClient,LfcFileCatalogProxyClient ) 
FIX: MySQL - added TIMESTAMPADD and TIMESTAMPDIFF to special values not to be scaped by MySQL
NEW: ObjectLoader utility
CHANGE: dirac-distribution - added global defaults flag and changed the flag to -M or --defaultsURL
FIX: Convert to string before trying to escape value in MySQL
NEW: DISET Services - added PacketTimeout option
NEW: SystemLoggingDB - updated to use the renewed MySQL interface and SQL schema
NEW: Added support for multiple entries in /Registry/DefaultGroup, for multi-VO installations
CHANGE: Component installation procedure updated to cope with components inheriting Modules
CHANGE: InstallTools - use dirac- command in runit run scripts
FIX: X509Chain - avoid a return of error when the group is not valid
FIX: MySQL - reduce verbosity of log messages when high level methods are used
CHANGE: Several DB classes have been updated to use the MySQL buildCondition method
NEW: MySQL - provide support for greater and smaller arguments to all MySQL high level methods
FIX: Service.py - check all return values from all initializers

*Configuration
CHANGE: By default return option and section lists ordered as in the CS
NEW: ConfigurationClient - added function to refresh remote configuration

*Framework
FIX: Registry.findDefaultGroup will never return False
CHANGE: ProxyManager does not accept proxies without explicit group
CHANGE: SystemAdministratorHandler - force refreshing the configuration after new component setup

*RSS
CHANGE: removed code execution from __init__
CHANGE: removed unused methods
NEW: Log all policy results 

*Resources
NEW: updated SSHComputingElement which allows multiple job submission
FIX: SGETimeLeft - better parsing of the batch system commands output
FIX: InProcessComputingElement - when starting a new job discard renewal of the previous proxy
NEW: BOINCComputingElement - new CE client to work with the BOINC desktop grid infrastructure 

*WMS
CHANGE: WMS Optimizers are now executors
CHANGE: SandboxStoreClient can directly access the DB if available
CHANGE: Moved JobDescription and improved into JobManifest
FIX: typo in JobLoggingDB
NEW: JobState/CachedJobState allow access to the Job via DB/JobStateSync Service automatically
BUGFIX: DownloadInputData - when not enough disk space, message was using "buffer" while it should be using "data"
FIX: the sandboxmetadataDB explosion when using the sandboxclient without direct access to the DB
NEW: Added support for reset/reschedule in the OptimizationMind
CHANGE: Whenever a DB is not properly initialized it will raise a catchable RuntimeError exception 
        instead of silently returning
FIX: InputDataResolution - just quick mod for easier extensibility, plus removed some LHCb specific stuff
NEW: allow jobids in a file in dirac-wms-job-get-output
NEW: JobManager - zfill in %n parameter substitution to allow alphabetical sorting
NEW: Directors - added checking of the TaskQueue limits when getting eligible queues
CHANGE: Natcher - refactor to simpify the logic, introduced Limiter class
CHANGE: Treat MaxCPUTime and CPUTime the same way in the JDL to avoid confusion
NEW: SiteDirector - added options PilotScript, MaxPilotsToSubmit, MaxJobsInFillMode
BUGFIX: StalledJobAgent - use cpuNormalization as float, not string 
FIX: Don't kill an executor if a task has been taken out from it
NEW: dirac-boinc-pilot - pilot script to be used on the BOINC volunteer nodes
FIX: SiteDirector - better handling of tokens and filling mode 
NEW: Generic pilot identities are automatically selected by the TQD and the SiteDirector 
     if not explicitly defined in /Pilot/GenericDN and GenericGroup
NEW: Generic pilot groups can have a VO that will be taken into account when selecting generic 
     credentials to submit pilots
NEW: Generic pilots that belong to a VO can only match jobs from that VO
NEW: StalledJobAgent - added rescheduling of jobs stuck in Matched or Rescheduled status
BUGFIX: StalledJobAgent - default startTime and endTime to "now", avoid None value
NEW: JobAgent - stop after N failed matching attempts (nothing to do), use StopAfterFailedMatches option
CHANGE: JobAgent - provide resource description as a dictionary to avoid extra JDL parsing by the Matcher
CHANGE: Matcher - report pilot info once instead of sending it several times from the job
CHANGE: Matcher - set the job site instead of making a separate call to JobStateUpdate
NEW: Matcher - added Matches done and matches OK statistics
NEW: TaskQueue - don't delete fresh task queues. Wait 5 minutes to do so.
CHANGE: Disabled TQs can also be matched, if no jobs are there, a retry will be triggered

*Transformation
FIX: TransformationAgent - a small improvement: now can pick the prods status to handle from the CS, 
     plus few minor corrections (e.g. logger messages)
FIX: TransformationCLI - take into accout possible failures in resetFile command     

*Accounting
NEW: AccountingDB - added retrieving RAW records for internal stuff
FIX: AccountingDB - fixed some logic for readonly cases
CHANGE: Added new simpler and faster bucket insertion mechanism
NEW: Added more info when rebucketing
FIX: Calculate the rebucket ETA using remaining records to be processed instead of the total records to be processed
FIX: Plots with no data still carry the plot name

*DMS
NEW: SRM2Storage - added retry in the gfal calls
NEW: added new FTSCleaningAgent cleaning up TransferDB tables
FIX: DataLoggingClient and DataLoggingDB - tests moved to separate files
CHANGE: request agents cleanup

*RMS
CHANGE: Stop using RequestAgentMixIn in the request agents

[v6r4p34]

*DMS
BUGFIX: FileCatalogCLI - fixed wrong indentation
CHANGE: RegistrationTask - removed some LHCb specific defaults

[v6r4p33]

*DMS
CHANGE: FTSRequest - be more verbose if something is wrong with file

[v6r4p32]

*WMS
FIX: StalledJobAgent - avoid exceptions in the stalled job accounting reporting

*DMS
NEW: FTSMonitorAgent - handling of expired FTS jobs 

*Interfaces
CHANGE: Dirac.py - attempt to retrieve output sandbox also for Completed jobs in retrieveRepositorySandboxes()

[v6r4p30]

*Core
BUGFIX: dirac-admin-bdii-ce-voview - proper check of the result structure

*Interfaces
FIX: Dirac.py, Job.py - allow to pass environment variables with special characters

*DMS
NEW: FileCatalogCLI - possibility to sort output in the ls command

*WMS:
FIX: JobWrapper - interpret environment variables with special characters 

[v6r4p29]

*RMS
BUGFIX: RequestDBMySQL - wrong indentation in __updateSubRequestFiles()

[v6r4p28]

*Interfaces
CHANGE: Dirac.py, DiracAdmin.py - remove explicit timeout on RPC client instantiation

*RSS
FIX: CS.py - fix for updated CS location (backward compatible)

*DMS
BUGFIX: StrategyHandler - bug fixed determineReplicationTree()
FIX: FTSRequest - add checksum string to SURLs file before submitting an FTS job

*WMS
FIX: JobWrapper - protection for double quotes in JobName
CHANGE: SiteDirector - switched some logging messages from verbose to info level

*RMS
NEW: Request(Client,DBMySQL,Manager) - added readRequestsForJobs() method

[v6r4p27]

*DMS
FIX: SRM2Storage - removed hack for EOS (fixed server-side)

*Transformation
CHANGE: TransformationClient - limit to 100 the number of transformations in getTransformations()
NEW: TransformationAgent - define the transformations type to use in the configuration

*Interfaces
FIX: Job.py -  fix for empty environmentDict (setExecutionEnv)

[v6r4p26]

*Transformation
BUGFIX: TransformationClient - fixed calling sequence in rpcClient.getTransformationTasks()
NEW: TransformationClient - added log messages in verbose level.

[v6r4p25]

*DMS
BUGFIX: StrategyHandler - sanity check for wrong replication tree 

[v6r4p24]

*Core
NEW: MySQL - add 'offset' argument to the buildCondition()

*Transformation
FIX: TransformationAgent - randomize the LFNs for removal/replication case when large number of those
CHANGE: TransformationClient(DB,Manager) - get transformation files in smaller chunks to
        improve performance
FIX: TransformationAgent(DB) - do not return redundant LFNs in getTransformationFiles()    

[v6r4p23]

*Web
NEW: includes DIRACWeb tag web2012092101

[v6r4p22]

*DMS
FIX: SRM2Storage - fix the problem with the CERN-EOS storage 

[v6r4p21]

*Core
BUGFIX: SGETimeLeft - take into account dd:hh:mm:ss format of the cpu consumed

[v6r4p20]

*WMS
BUGFIX: PilotDirector, GridPilotDirector - make sure that at least 1 pilot is to be submitted
BUGFIX: GridPilotDirector - bug on how pilots are counted when there is an error in the submit loop.
BUGFIX: dirac-pilot - proper install script installation on OSG sites

[v6r4p19]

*RMS
FIX: RequestDBMySQL - optimized request selection query 

[v6r4p18]

*Configuration
BUGFIX: CE2CSAgent.py - the default value must be set outside the loop

*DMS
NEW: dirac-dms-create-replication-request
BUGFIX: dirac-dms-fts-submit, dirac-dms-fts-monitor - print out error messages

*Resources
BUGFIX: TorqueComputingElement.py, plus add UserName for shared Queues

*WMS
BUGFIX: JobManagerHandler - default value for pStart (to avoid Exception)

[v6r4p17]

*Core
FIX: dirac-configure - setup was not updated in dirac.cfg even with -F option
FIX: RequestHandler - added fix for Missing ConnectionError

*DMS
FIX: dirac-dms-clean-directory - command fails with `KeyError: 'Replicas'`.

*WMS
FIX: SiteDirector - adapt to the new method in the Matcher getMatchingTaskQueue 
FIX: SiteDirector - added all SubmitPools to TQ requests

[v6r4p16]

*Core:
FIX: dirac-install - bashrc/cshrc were wrongly created when using versionsDir

*Accounting
CHANGE: Added new simpler and faster bucket insertion mechanism
NEW: Added more info when rebucketing

*WMS
CHANGE: Matcher - refactored to take into account job limits when providing info to directors
NEW: JoAgent - reports SubmitPool parameter if applicable
FIX: Matcher - bad codition if invalid result

[v6r4p15]

*WMS
FIX: gLitePilotDirector - fix the name of the MyProxy server to avoid crasehs of the gLite WMS

*Transformation
FIX: TaskManager - when the file is on many SEs, wrong results were generated

[v6r4p13]

*DMS
FIX: dirac-admin-allow-se - added missing interpreter line

[v6r4p12]

*DMS
CHANGE: RemovalTask - for DataManager shifter change creds after failure of removal with her/his proxy.

*RSS
NEW: Added RssConfiguration class
FIX: ResourceManagementClient  - Fixed wrong method name

[v6r4p11]

*Core
FIX: GGUSTicketsClient - GGUS SOAP URL updated

*DMS
BUGFIX: ReplicaManager - wrong for loop

*RequestManagement
BUGFIX: RequestClient - bug fix in finalizeRequest()

*Transformation
FIX: TaskManager - fix for correctly setting the sites (as list)

[v6r4p10]

*RequestManagement
BUGFIX: RequestContainer - in addSubrequest() function

*Resources
BUGFIX: SRM2Storage - in checksum type evaluation

*ResourceStatusSystem
BUGFIX: InfoGetter - wrong import statement

*WMS
BUGFIX: SandboxMetadataDB - __init__() can not return a value

[v6r4p9]

*DMS
CHANGE: FailoverTransfer - ensure the correct execution order of the subrequests

[v6r4p8]

Bring in fixes from v6r3p17

*Core:
FIX: Don't have the __init__ return True for all DBs
NEW: Added more protection for exceptions thrown in callbacks for the ProcessPool
FIX: Operations will now look in 'Defaults' instead of 'Default'

*DataManagement:
FIX: Put more protection in StrategyHandler for neither channels  not throughput read out of TransferDB
FIX: No JobIDs supplied in getRequestForJobs function for RequestDBMySQL taken into account
FIX: Fix on getRequestStatus
CHANGE: RequestClient proper use of getRequestStatus in finalizeRequest
CHANGE: Refactored RequestDBFile

[v6r4p7]

*WorkloadManagement
FIX: SandboxMetadataDB won't explode DIRAC when there's no access to the DB 
CHANGE: Whenever a DB fails to initialize it raises a catchable exception instead of just returning silently

*DataManagement
CHANGE: Added Lost and Unavailable to the file metadata

[v6r4p6]

Bring fixes from v6r4p6

[v6r4p5]

*Configuration
NEW: Added function to generate Operations CS paths

*Core
FIX: Added proper ProcessPool checks and finalisation

*DataManagement
FIX: don't set Files.Status to Failed for non-existign files, failover transfers won't go
FIX: remove classmethods here and there to unblock requestHolder
CHANGE: RAB, TA: change task timeout: 180 and 600 (was 600 and 900 respectively)
FIX: sorting replication tree by Ancestor, not hopAncestorgit add DataManagementSystem/Agent/TransferAgent.py
NEW: TA: add finalize
CHANGE: TransferAgent: add AcceptableFailedFiles to StrategyHandler to ban FTS channel from scheduling
FIX: if there is no failed files, put an empty dict


*RSS
FIX: RSS is setting Allowed but the StorageElement checks for Active

*Workflows
FIX: Part of WorfklowTask rewritten to fix some issues and allow 'ANY' as site

*Transformation
FIX: Wrong calls to TCA::cleanMetadataCatalogFiles

[v6r4p4]

*Core
FIX: Platform.py - check if Popen.terminate is available (only from 2.6)

[v6r4p3]

*Core
FIX: ProcessPool with watchdog and timeouts - applied in v6r3 first

[v6r4p2]

*StorageManagement
BUGFIX: StorageElement - staging is a Read operation and should be allowed as such

*WMS
BUGFIX: InProcessComputingElement, JobAgent - proper return status code from the job wrapper

*Core
FIX: Platform - manage properly the case of exception in the ldconfig execution

[v6r4p1]

*DMS
FIX: TransferDB.getChannelObservedThroughput - the channelDict was created in a wrong way

*RSS
FIX: ResourceStatus was not returning Allowed by default

[v6r4]

*Core
FIX: dirac-install-db.py: addDatabaseOptionsToCS has added a new keyed argument
NEW: SGETimeLeft.py: Support for SGE backend
FIX: If several extensions are installed, merge ConfigTemplate.cfg
NEW: Service framework - added monitoring of file descriptors open
NEW: Service framework - Reduced handshake timeout to prevent stuck threads
NEW: MySQL class with new high level methods - buildCondition,insertFields,updateFields
     deleteEntries, getFields, getCounters, getDistinctAttributeValues
FIX: ProcessPool - fixes in the locking mechanism with LockRing, stopping workers when the
     parent process is finished     
FIX: Added more locks to the LockRing
NEW: The installation tools are updated to install components by name with the components module specified as an option

*DMS
FIX: TransferDB.py - speed up the Throughput determination
NEW: dirac-dms-add-files: script similar to dirac-dms-remove-files, 
     allows for 1 file specification on the command line, using the usual dirac-dms-add-file options, 
     but also can take a text file in input to upload a bunch of files. Exit code is 0 only if all 
     was fine and is different for every error found. 
NEW: StorageElementProxy- support for data downloading with http protocol from arbitrary storage, 
     needed for the web data download
BUGFIX: FileCatalogCLI - replicate operation does a proper replica registration ( closes #5 )     
FIX: ReplicaManager - __cleanDirectory now working and thus dirac-dms-clean-directory

*WMS
NEW: CPU normalization script to run a quick test in the pilot, used by the JobWrapper
     to report the CPU consumption to the accounting
FIX: StalledJobAgent - StalledTimeHours and FailedTimeHours are read each cycle, refer to the 
     Watchdog heartBeat period (should be renamed); add NormCPUTime to Accounting record
NEW: SiteDirector - support for the operation per VO in multi-VO installations
FIX: StalledJobAgent - get ProcessingType from JDL if defined
BUGFIX: dirac-wms-job-peek - missing printout in the command
NEW: SiteDirector - take into account the number of already waiting pilots when evaluating the number of pilots to submit
FIX: properly report CPU usage when the Watchdog kill the payload.

*RSS
BUGFIX: Result in ClientCache table is a varchar, but the method was getting a datetime
NEW: CacheFeederAgent - VOBOX and SpaceTokenOccupancy commands added (ported from LHCbDIRAC)
CHANGE: RSS components get operational parameters from the Operations handler

*DataManagement
FIX: if there is no failed files, put an empty dict

*Transformation
FIX: Wrong calls to TCA::cleanMetadataCatalogFiles

[v6r3p19]

*WMS
FIX: gLitePilotDirector - fix the name of the MyProxy server to avoid crashes of the gLite WMS

[v6r3p18]

*Resources
BUGFIX: SRM2Storage - in checksum type evaluation

[v6r3p17]

*DataManagement
FIX: Fixes issues #783 and #781. Bugs in ReplicaManager removePhisicalReplica and getFilesFromDirectory
FIX: Return S_ERROR if missing jobid arguments
NEW: Checksum can be verified during FTS and SRM2Storage 

[v6r3p16]

*DataManagement
FIX: better monitoring of FTS channels 
FIX: Handle properly None value for channels and bandwidths

*Core
FIX: Properly calculate the release notes if there are newer releases in the release.notes file

[v6r3p15]

*DataManagement
FIX: if there is no failed files, put an empty dict

*Transformation
FIX: Wrong calls to TCA::cleanMetadataCatalogFiles


[v6r3p14]

* Core

BUGFIX: ProcessPool.py: clean processing and finalisation
BUGFIX: Pfn.py: don't check for 'FileName' in pfnDict

* DMS

NEW: dirac-dms-show-fts-status.py: script showing last hour history for FTS channels
NEW: TransferDBMonitoringHandler.py: new function exporting FST channel queues
BUGFIX: TransferAgent.py,RemovalAgent.py,RegistrationAgent.py - unlinking of temp proxy files, corection of values sent to gMonitor
BUGFIX: StrategyHandler - new config option 'AcceptableFailedFiles' to unblock scheduling for channels if problematic transfers occured for few files
NEW: TransferAgent,RemovalAgent,RegistrationAgent - new confing options for setting timeouts for tasks and ProcessPool finalisation
BUGFIX: ReplicaManager.py - reverse sort of LFNs when deleting files and directories to avoid blocks
NEW: moved StrategyHandler class def to separate file under DMS/private

* TMS

FIX: TransformationCleaningAgent.py: some refactoring, new way of disabling/enabline execution by 'EnableFlag' config option

[v6r3p13]

*Core
FIX: Added proper ProcessPool checks and finalisation

*DataManagement
FIX: don't set Files.Status to Failed for non-existign files, failover transfers won't go
FIX: remove classmethods here and there to unblock requestHolder
CHANGE: RAB, TA: change task timeout: 180 and 600 (was 600 and 900 respectively)
FIX: sorting replication tree by Ancestor, not hopAncestorgit add DataManagementSystem/Agent/TransferAgent.py
NEW: TA: add finalize
CHANGE: TransferAgent: add AcceptableFailedFiles to StrategyHandler to ban FTS channel from scheduling

[v6r3p12]

*Core
FIX: Platform.py - check if Popen.terminate is available (only from 2.6)

[v6r3p11]

*Core
FIX: ProcessPool with watchdog and timeouts

[v6r3p10]

*StorageManagement
BUGFIX: StorageElement - staging is a Read operation and should be allowed as such

*WMS
BUGFIX: InProcessComputingElement, JobAgent - proper return status code from the job wrapper

*Core
FIX: Platform - manage properly the case of exception in the ldconfig execution

[v6r3p9]

*DMS
FIX: TransferDB.getChannelObservedThroughput - the channelDict was created in a wrong way

[v6r3p8]

*Web
CHANGE: return back to the release web2012041601

[v6r3p7]

*Transformation
FIX: TransformationCleaningAgent - protection from deleting requests with jobID 0 

[v6r3p6]

*Core
FIX: dirac-install-db - proper key argument (follow change in InstallTools)
FIX: ProcessPool - release all locks every time WorkignProcess.run is executed, more fixes to come
FIX: dirac-configure - for Multi-Community installations, all vomsdir/vomses files are now created

*WMS
NEW: SiteDirector - add pilot option with CE name to allow matching of SAM jobs.
BUGFIX: dirac-pilot - SGE batch ID was overwriting the CREAM ID
FIX: PilotDirector - protect the CS master if there are at least 3 slaves
NEW: Watchdog - set LocalJobID in the SGE case

[v6r3p5]

*Core:
BUGFIX: ProcessPool - bug making TaskAgents hang after max cycles
BUGFIX: Graphs - proper handling plots with data containing empty string labels
FIX: GateWay - transfers were using an old API
FIX: GateWay - properly calculate the gateway URL
BUGFIX: Utilities/Pfn.py - bug in pfnunparse() when concatenating Path and FileName

*Accounting
NEW: ReportGenerator - make AccountingDB readonly
FIX: DataCache - set daemon the datacache thread
BUGFIX: BasePlotter - proper handling of the Petabyte scale data

*DMS:
BUGFIX: TransferAgent, RegistrationTask - typos 

[v6r3p4]

*DMS:
BUGFIX: TransferAgent - wrong value for failback in TA:execute

[v6r3p3]

*Configuration
BUGFIX: Operations helper - typo

*DMS:
FIX: TransferAgent - change the way of redirecting request to task

[v6r3p2]

*DMS
FIX: FTSRequest - updating metadata for accouting when finalizing FTS requests

*Core
FIX: DIRAC/__init__.py - default version is set to v6r3

[v6r3p1]

*WMS
CHANGE: Use ResourcesStatus and Resources helpers in the InputDataAgent logic

*Configuration
NEW: added getStorageElementOptions in Resources helper

*DMS
FIX: resourceStatus object created in TransferAgent instead of StrategyHandler

[v6r3]

*Core
NEW: Added protections due to the process pool usage in the locking logic

*Resources
FIX: LcgFileCatalogClient - reduce the number of retries: LFC_CONRETRY = 5 to 
     avoid combined catalog to be stuck on a faulty LFC server
     
*RSS
BUGFIX: ResourceStatus - reworked helper to keep DB connections     

*DMS
BUGFIX: ReplicaManager::CatalogBase::_callFileCatalogFcnSingleFile() - wrong argument

*RequestManagement
FIX: TaskAgents - set timeOut for task to 10 min (15 min)
NEW: TaskAgents - fill in Error fields in case of failing operations

*Interfaces
BUGFIX: dirac-wms-select-jobs - wrong use of the Dirac API

[v6r2p9]

*Core
FIX: dirac-configure - make use of getSEsForSite() method to determine LocalSEs

*WMS
NEW: DownloadInputData,InputDataByProtocol - check Files on Tape SEs are on Disk cache 
     before Download or getturl calls from Wrapper
CHANGE: Matcher - add Stalled to "Running" Jobs when JobLimits are applied   
CHANGE: JobDB - allow to specify required platform as Platform JDL parameter,
        the specified platform is taken into account even without /Resources/Computing/OSCompatibility section

*DMS
CHANGE: dirac-admin-allow(ban)-se - removed lhcb-grid email account by default, 
        and added switch to avoid sending email
FIX: TaskAgents - fix for non-existing files
FIX: change verbosity in failoverReplication 
FIX: FileCatalog - remove properly metadata indices 
BUGFIX: FileManagerBase - bugfix in the descendants evaluation logic  
FIX: TransferAgent and TransferTask - update Files.Status to Failed when ReplicaManager.replicateAndRegister 
     will fail completely; when no replica is available at all.

*Core
FIX: dirac-pilot - default lcg bindings version set to 2012-02-20

[v6r2p8]

*DMS:
CHANGE: TransferAgent - fallback to task execution if replication tree is not found

[v6r2p7]

*WMS
BUGFIX: SiteDirector - wrong CS option use: BundleProxy -> HttpProxy
FIX: SiteDirector - use short lines in compressed/encoded files in the executable
     python script

[v6r2p6]

*DataManagement
FIX: Bad logic in StrategyHandler:MinimiseTotalWait

*Core
CHANGE: updated GGUS web portal URL

*RSS
BUGFIX: meta key cannot be reused, it is popped from dictionary

*Framework
FIX: The Gateway service does not have a handler
NEW: ConfingTemplate entry for Gateway
FIX: distribution notes allow for word wrap

*WorkloadManagement
FIX: avoid unnecessary call if no LFN is left in one of the SEs
FIX: When Uploading job outputs, try first Local SEs, if any


[v6r2p5]

*RSS
BUGFIX: several minor bug fixes

*RequestManagement
BUGFIX: RequestDBMySQL - removed unnecessary request type check

*DMS
BUGFIX: FileCatalogClienctCLI - wrong evaluation of the operation in the find command
NEW: FileCatalog - added possibility to remove specified metadata for a given path 
BUGFIX: ReplicaManager - wrong operation order causing failure of UploadLogFile module

*Core
NEW: dirac-install - generate cshrc DIRAC environment setting file for the (t)csh 

*Interfaces
CHANGE: Job - added InputData to each element in the ParametricInputData

*WMS
CHANGE: dirac-jobexec - pass ParametericInputData to the workflow as a semicolon separated string

[v6r2p4]

*WMS
BUGFIX: StalledJobAgent - protection against jobs with no PilotReference in their parameters
BUGFIX: WMSAdministratorHandler - wrong argument type specification for getPilotInfo method

*StorageManagement
BUGFIX: RequestFinalizationAgent - no method existence check when calling RPC method

[v6r2p3]

*WMS
CHANGE: Matcher - fixed the credentials check in requestJob() to simplify it

*ConfigurationSystem
CHANGE: Operations helper - fix that allow no VO to be defined for components that do not need it

*Core
BUGFIX: InstallTools - when applying runsvctrl to a list of components make sure that the config server is treated first and the sysadmin service - last
        
[v6r2p2]

*WMS
BUGFIX: Matcher - restored logic for checking private pilot asking for a given DN for belonging to the same group with JOB_SHARING property.

[v6r2p1]

*RequestManagementSystem
BUGFIX: RequestCleaningAgent - missing import of the "second" interval definition 

[v6r2]

*General
FIX: replaced use of exec() python statement in favor of object method execution

*Accounting
CHANGE: Accounting 'byte' units are in powers of 1000 instead of powers of 1024 (closes #457)

*Core
CHANGE: Pfn.py - pfnparse function rewritten for speed up and mem usage, unit test case added
FIX: DISET Clients are now thread-safe. Same clients used twice in different threads was not 
closing the previous connection
NEW: reduce wait times in DISET protocol machinery to improve performance    
NEW: dirac-fix-mysql-script command to fix the mysql start-up script for the given installation
FIX: TransferClient closes connections properly
FIX: DISET Clients are now thread-safe. Same client used twice in different threads will not close the previous connection
CHANGE: Beautification and reduce wait times to improve performance
NEW: ProcessPool - added functionality to kill all children processes properly when destroying ProcessPool objects
NEW: CS Helper for LocalSite section, with gridEnv method
NEW: Grid module will use Local.gridEnv if nothing passed in the arguments
CHANGE: Add deprecated sections in the CS Operations helper to ease the transition
FIX: dirac-install - execute dirac-fix-mysql-script, if available, to fix the mysql.server startup script
FIX: dirac-distribution - Changed obsoleted tar.list file URL
FIX: typo in dirac-admin-add-host in case of error
CHANGE: dirac-admin-allow(ban)-se - use diracAdmin.sendMail() instead of NotificationClient.sendMail()

*Framework
BUGFIX: UserProfileDB - no more use of "type" variable as it is a reserved keyword 

*RequestManagement:
FIX: RequestDBFile - more consistent treatment of requestDB Path
FIX: RequestMySQL - Execution order is evaluated based on not Done state of subrequests
NEW: RequestCleaningAgent - resetting Assigned requests to Waiting after a configurable period of time

*RSS
CHANGE: RSS Action now inherits from a base class, and Actions are more homogeneous, they all take a uniform set of arguments. The name of modules has been changed from PolType to Action as well.
FIX: CacheFeederAgent - too verbose messages moved to debug instead of info level
BUGFIX: fixed a bug preventing RSS clients to connect to the services     
FIX: Proper services synchronization
FIX: Better handling of exceptions due to timeouts in GOCDBClient   
FIX: RSS.Notification emails are sent again
FIX: Commands have been modified to return S_OK, S_ERROR inside the Result dict. This way, policies get a S_ERROR / S_OK object. CacheFeederAgent has been updated accordingly.
FIX: allow clients, if db connection fails, to reconnect ( or at least try ) to the servers.
CHANGE: access control using CS Authentication options. Default is SiteManager, and get methods are all.
BUGFIX: MySQLMonkey - properly escaped all parameters of the SQL queries, other fixes.
NEW: CleanerAgent renamed to CacheCleanerAgent
NEW: Updated RSS scripts, to set element statuses and / or tokens.
NEW: Added a new script, dirac-rss-synch
BUGFIX: Minor bugfixes spotted on the Web development
FIX: Removed useless decorator from RSS handlers
CHANGE: ResourceStatus helper tool moved to RSS/Client directory, no RSS objects created if the system is InActive
CHANGE: Removed ClientFastDec decorator, using a more verbose alternative.
CHANGE: Removed useless usage of kwargs on helper functions.  
NEW: added getSESitesList method to RSSClient      
FIX: _checkFloat() checks INTEGERS, not datetimes

*DataManagement
CHANGE: refactoring of DMS agents executing requests, allow requests from arbitrary users
NEW: DFC - allow to specify multiple replicas, owner, mode when adding files
CHANGE: DFC - optimization of the directory size evaluation
NEW: Added CREATE TEMPORARY TABLES privilege to FileCatalogDB
CHANGE: DFC - getCatalogCounters() update to show numbers of directories
NEW: lfc_dfc_copy script to migrate data from LFC to DFC
FIX: dirac-dms-user-lfns - fixed the case when the baseDir is specified
FIX: FTS testing scripts were using sys.argv and getting confused if options are passed
NEW: DFC - use DirectoryUsage tables for the storage usage evaluations
NEW: DFC - search by metadata can be limited to a given directory subtree
NEW: DFC - search by both directory and file indexed metadata
BUGFIX: DFC - avoid crash if no directories or files found in metadata query
NEW: DFC FileCatalogHandler - define database location in the configuration
NEW: DFC - new FileCatalogFactory class, possibility to use named DFC services
FIX: FTSMonitor, FTSRequest - fixes in handling replica registration, setting registration requests in FileToCat table for later retry
FIX: Failover registration request in the FTS agents.      
FIX: FTSMonitor - enabled to register new replicas if even the corresponding request were removed from the RequestManagement 
FIX: StorageElement - check if SE has been properly initialized before executing any method     
CHANGE: LFC client getReplica() - make use of the new bulk method lfc.lfc_getreplicasl()
FIX: LFC client - protect against getting None in lfc.lfc_readdirxr( oDirectory, "" )  
FIX: add extra protection in dump method of StorageElement base class
CHANGE: FailoverTransfer - create subrequest per catalog if more than one catalog

*Interface
NEW: Job.py - added method to handle the parametric parameters in the workflow. They are made available to the workflow_commons via the key 'GenericParameters'.
FIX: Dirac.py - fix some type checking things
FIX: Dirac.py - the addFile() method can now register to more than 1 catalog.

*WMS
FIX: removed dependency of the JobSchedulingAgent on RSS. Move the getSiteTier functionality to a new CS Helper.
FIX: WMSAdministratorHandler - Replace StringType by StringTypes in the export methods argument type
FIX: JobAgent - Set explicitly UseServerCertificate to "no" for the job executable
NEW: dirac-pilot - change directory to $OSG_WN_TMP on OSG sites
FIX: SiteDirector passes jobExecDir to pilot, this defaults to "." for CREAM CEs. It can be set in the CS. It will not make use of $TMPDIR in this case.
FIX: Set proper project and release version to the SiteDirector     
NEW: Added "JobDelay" option for the matching, refactored and added CS options to the matcher
FIX: Added installation as an option to the pilots and random MyProxyServer
NEW: Support for parametric jobs with parameters that can be of List type

*Resources
NEW: Added SSH Grid Engine Computing Element
NEW: Added SSH Computing Element
FIX: make sure lfc client will not try to connect for several days

*Transformation
FIX: TransformationDB - in setFileStatusForTransformation() reset ErrorCount to zero if "force" flag and    the new status is "unused"
NEW: TransformationDB - added support for dictionary in metadata for the InputDataQuery mechanism     

[v6r1p13]

*WMS
FIX: JobSchedulingAgent - backported from v6r2 use of Resources helper

[v6r1p12]

*Accounting
FIX: Properly delete cached plots

*Core
FIX: dirac-install - run externals post install after generating the versions dir

[v6r1p11]

*Core
NEW: dirac-install - caches locally the externals and the grid bundle
FIX: dirac-distribution - properly generate releasehistory and releasenotes

[v6r1p10]

*WorloadManagement
FIX: JobAgent - set UseServerCertificate option "no" for the job executable

[v6r1p9]

*Core
FIX: dirac-configure - set the proper /DIRAC/Hostname when defining /LocalInstallation/Host

*DataManagement
FIX: dirac-dms-user-lfns - fixed the case when the baseDir is specified
BUGFIX: dirac-dms-remove-files - fixed crash in case of returned error report in a form of dictionary 

[v6r1p8]

*Web
FIX: restored Run panel in the production monitor

*Resources
FIX: FileCatalog - do not check existence of the catalog client module file

[v6r1p7]

*Web
BUGFIX: fixed scroll bar in the Monitoring plots view

[v6r1p6]

*Core
FIX: TransferClient closes connections properly

[v6r1p5]

*Core
FIX: DISET Clients are now thread-safe. Same clients used twice in different threads was not 
     closing the previous connection
NEW: reduce wait times in DISET protocol machinery to improve performance   

[v6r1p4]

*RequestManagement
BUGFIX: RequestContainer - in isSubRequestDone() treat special case for subrequests with files

*Transformation
BUGFIX: TransformationCleaningAgent - do not clear requests for tasks with no associated jobs

[v6r1p3]

*Framework
NEW: Pass the monitor down to the request RequestHandler
FIX: Define the service location for the monitor
FIX: Close some connections that DISET was leaving open

[v6r1p2]

*WorkloadManagement
BUGFIX: JobSchedulingAgent - use getSiteTiers() with returned direct value and not S_OK

*Transformation
BUGFIX: Uniform use of the TaskManager in the RequestTaskAgent and WorkflowTaskAgent

[v6r1p1]

*RSS
BUGFIX: Alarm_PolType now really send mails instead of crashing silently.

[v6r1]

*RSS
CHANGE: Major refactoring of the RSS system
CHANGE: DB.ResourceStatusDB has been refactored, making it a simple wrapper round ResourceStatusDB.sql with only four methods by table ( insert, update, get & delete )
CHANGE: DB.ResourceStatusDB.sql has been modified to support different statuses per granularity.
CHANGE: DB.ResourceManagementDB has been refactored, making it a simple wrapper round ResourceStatusDB.sql with only four methods by table ( insert, update, get & delete )
CHANGE: Service.ResourceStatusHandler has been refactored, removing all data processing, making it an intermediary between client and DB.
CHANGE: Service.ResourceManagementHandler has been refactored, removing all data processing, making it an intermediary between client and DB.
NEW: Utilities.ResourceStatusBooster makes use of the 'DB primitives' exposed on the client and does some useful data processing, exposing the new functions on the client.
NEW: Utilities.ResourceManagementBooster makes use of the 'DB primitives' exposed on the client and does some useful data processing, exposing the new functions on the client.
CHANGE: Client.ResourceStatusClient has been refactorerd. It connects automatically to DB or to the Service. Exposes DB and booster functions.
CHANGE: Client.ResourceManagementClient has been refactorerd. It connects automatically to DB or to the Service. Exposes DB and booster functions.
CHANGE: Agent.ClientsCacheFeederAgent renamed to CacheFeederAgent. The name was not accurate, as it also feeds Accouting Cache tables.
CHANGE: Agent.InspectorAgent, makes use of automatic API initialization.
CHANGE: Command. refactor and usage of automatic API initialization.
CHANGE: PolicySystem.PEP has reusable client connections, which increase significantly performance.
CHANGE: PolicySystem.PDP has reusable client connections, which increase significantly performance.
NEW: Utilities.Decorators are syntactic sugar for DB, Handler and Clients.
NEW: Utilities.MySQLMonkey is a mixture of laziness and refactoring, in order to generate the SQL statements automatically. Not anymore sqlStatemens hardcoded on the RSS.
NEW: Utilities.Validator are common checks done through RSS modules
CHANGE: Utilities.Synchronizer syncs users and DIRAC sites
CHANGE: cosmetic changes everywhere, added HeadURL and RCSID
CHANGE: Removed all the VOExtension logic on RSS
BUGFIX: ResourceStatusHandler - getStorageElementStatusWeb(), access mode by default is Read
FIX: RSS __init__.py will not crash anymore if no CS info provided
BUGFIX: CS.getSiteTier now behaves correctly when a site is passed as a string

*dirac-setup-site
BUGFIX: fixed typos in the Script class name

*Transformation
FIX: Missing logger in the TaskManager Client (was using agent's one)
NEW: Added UnitTest class for TaskManager Client

*DIRAC API
BUGFIX: Dirac.py. If /LocalSite/FileCatalog is not define the default Catalog was not properly set.
FIX: Dirac.py - fixed __printOutput to properly interpret the first argument: 0:stdout, 1:stderr
NEW: Dirac.py - added getConfigurationValue() method

*Framework
NEW: UsersAndGroups agent to synchronize users from VOMRS server.

*dirac-install
FIX: make Platform.py able to run with python2.3 to be used inside dirac-install
FIX: protection against the old or pro links pointing to non-existent directories
NEW: make use of the HTTP proxies if available
FIX: fixed the logic of creating links to /opt/dirac directories to take into account webRoot subdirs

*WorkloadManagement
FIX: SiteDirector - change getVO() function call to getVOForGroup()

*Core:
FIX: Pfn.py - check the sanity of the pfn and catch the erroneous case

*RequestManagement:
BUGFIX: RequestContainer.isSubrequestDone() - return 0 if Done check fails

*DataManagement
NEW: FileCatalog - possibility to configure multiple FileCatalog services of the same type

[v6r0p4]

*Framework
NEW: Pass the monitor down to the request RequestHandler
FIX: Define the service location for the monitor
FIX: Close some connections that DISET was leaving open

[v6r0p3]

*Framework
FIX: ProxyManager - Registry.groupHasProperties() wasn't returning a result 
CHANGE: Groups without AutoUploadProxy won't receive expiration notifications 
FIX: typo dirac-proxy-info -> dirac-proxy-init in the expiration mail contents
CHANGE: DISET - directly close the connection after a failed handshake

[v6r0p2]

*Framework
FIX: in services logs change ALWAYS log level for query messages to NOTICE

[v6r0p1]

*Core
BUGFIX: List.uniqueElements() preserves the other of the remaining elements

*Framework
CHANGE: By default set authorization rules to authenticated instead of all
FIX: Use all required arguments in read access data for UserProfileDB
FIX: NotificationClient - dropped LHCb-Production setup by default in the __getRPSClient()

[v6r0]

*Framework
NEW: DISET Framework modified client/server protocol, messaging mechanism to be used for optimizers
NEW: move functions in DIRAC.Core.Security.Misc to DIRAC.Core.Security.ProxyInfo
CHANGE: By default log level for agents and services is INFO
CHANGE: Disable the log headers by default before initializing
NEW: dirac-proxy-init modification according to issue #29: 
     -U flag will upload a long lived proxy to the ProxyManager
     If /Registry/DefaultGroup is defined, try to generate a proxy that has that group
     Replaced params.debugMessage by gLogger.verbose. Closes #65
     If AutoUploadProxy = true in the CS, the proxy will automatically be uploaded
CHANGE: Proxy upload by default is one month with dirac-proxy-upload
NEW: Added upload of pilot proxies automatically
NEW: Print info after creating a proxy
NEW: Added setting VOMS extensions automatically
NEW: dirac-proxy-info can also print the information of the uploaded proxies
NEW: dirac-proxy-init will check that the lifetime of the certificate is less than one month and advise to renew it
NEW: dirac-proxy-init will check that the certificate has at least one month of validity
FIX: Never use the host certificate if there is one for dirac-proxy-init
NEW: Proxy manager will send notifications when the uploaded proxies are about to expire (configurable via CS)
NEW: Now the proxyDB also has a knowledge of user names. Queries can use the user name as a query key
FIX: ProxyManager - calculate properly the dates for credentials about to expire
CHANGE: ProxyManager will autoexpire old proxies, also auto purge logs
CHANGE: Rename dirac-proxy-upload to dirac-admin-proxy-upload
NEW: dirac-proxy-init will complain if the user certificate has less than 30 days
CHANGE: SecurityLogging - security log level to verbose
NEW: OracleDB - added Array type 
NEW: MySQL - allow definition of the port number in the configuration
FIX: Utilities/Security - hash VOMS Attributes as string
FIX: Utilities/Security - Generate a chain hash to discover if two chains are equal
NEW: Use chain has to discover if it has already been dumped
FIX: SystemAdministrator - Do not set  a default lcg version
NEW: SystemAdministrator - added Project support for the sysadmin
CHANGE: SysAdmin CLI - will try to connect to the service when setting the host
NEW: SysAdmin CLI - colorization of errors in the cli
NEW: Logger - added showing the thread id in the logger if enabled
     
*Configuration
NEW: added getVOfromProxyGroup() utility
NEW: added getVoForGroup() utility, use it in the code as appropriate
NEW: added Registry and Operations Configuration helpers
NEW: dirac-configuration-shell - a configuration script for CS that behaves like an UNIX shellCHANGE: CSAPI - added more functionality required by updated configuration console
NEW: Added possibility to define LocalSE to any Site using the SiteLocalSEMapping 
     section on the Operations Section     
NEW: introduce Registry/VO section, associate groups to VOs, define SubmitPools per VO
FIX: CE2CSAgent - update the CEType only if there is a relevant info in the BDII  

*ReleaseManagement
NEW: release preparations and installation tools based on installation packages
NEW: dirac-compile-externals will try go get a DIRAC-free environment before compiling
NEW: dirac-disctribution - upload command can be defined via defaults file
NEW: dirac-disctribution - try to find if the version name is a branch or a tag in git and act accordingly
NEW: dirac-disctribution - added keyword substitution when creating a a distribution from git
FIX: Install tools won't write HostDN to the configuration if the Admin username is not set 
FIX: Properly set /DIRAC/Configuration/Servers when installing a CS Master
FIX: install_site.sh - missing option in wget for https download: --no-check-certificate
FIX: dirac-install-agent(service) - If the component being installed already has corresponding 
     CS section, it is not overwritten unless explicitly asked for
NEW: dirac-install functionality enhancement: start using the switches as defined in issue #26;
CHANGE: dirac-install - write the defaults if any under defaults-.cfg so dirac-configure can 
        pick it up
FIX: dirac-install - define DYLD_LIBRARY_PATH ( for Mac installations )     
NEW: dirac-install - put all the goodness under a function so scripts like lhcb-proxy-init can use it easily
FIX: dirac-install - Properly search for the LcgVer
NEW: dirac-install will write down the releases files in -d mode   
CHANGE: use new dirac_install from gothub/integration branch in install_site.sh
NEW: Extensions can request custom external dependencies to be installed via pip when 
     installing DIRAC.
NEW: LCG bundle version can be defined on a per release basis in the releases.cfg 
NEW: dirac-deploy-scripts - when setting the lib path in the deploy scripts. 
     Also search for subpaths of the libdir and include them
NEW: Install tools - plainly separate projects from installations

*Accounting
CHANGE: For the WMSHistory type, send as JobSplitType the JobType
CHANGE: Reduced the size of the max key length to workaround mysql max bytes for index problem
FIX: Modified buckets width of 1week to 1 week + 1 day to fix summer time end week (1 hour more )

*WorkloadManagement
CHANGE: SiteDirector - simplified executable generation
NEW: SiteDirector - few more checks of error conditions   
NEW: SiteDirector - limit the queue max length to the value of MaxQueueLengthOption 
     ( 3 days be default )
BUGFIX: SiteDirector - do not download pilot output if the flag getPilotOutput is not set     
NEW: JobDB will extract the VO when applying DIRAC/VOPolicy from the proper VO
FIX: SSHTorque - retrieve job status by chunks of 100 jobs to avoid too long
NEW: glexecComputingElement - allow glexecComputingElement to "Reschedule" jobs if the Test of
     the glexec fails, instead of defaulting to InProcess. Controlled by
     RescheduleOnError Option of the glexecComputingElement
NEW: SandboxStore - create a different SBPath with the group included     
FIX: JobDB - properly treat Site parameter in the job JDL while rescheduling jobs
NEW: JobSchedulingAgent - set the job Site attribute to the name of a group of sites corresponding 
     to a SE chosen by the data staging procedure 
CHANGE: TimeLeft - call batch system commands with the ( default ) timeout 120 sec
CHANGE: PBSTimeLeft - uses default CPU/WallClock if not present in the output  
FIX: PBSTimeLeft - proper handling of (p)cput parameter in the batch system output, recovery of the
     incomplete batch system output      
NEW: automatically add SubmitPools JDL option of the job owner's VO defines it     
NEW: JobManager - add MaxParametericJobs option to the service configuration
NEW: PilotDirector - each SubmitPool or Middleware can define TargetGrids
NEW: JobAgent - new StopOnApplicationFailure option to make the agent exiting the loop on application failure
NEW: PilotAgentsDB - on demand retrieval of the CREAM pilot output
NEW: Pilot - proper job ID evaluation for the OSG sites
FIX: ComputingElement - fixed proxy renewal logic for generic and private pilots
NEW: JDL - added %j placeholder in the JDL to be replaced by the JobID
BUGFIX: DownloadInputData - bug fixed in the naming of downloaded files
FIX: Matcher - set the group and DN when a request gets to the matcher if the request is not 
     coming from a pilot
FIX: Matcher = take into account JobSharing when checking the owner for the request
CHANGE: PilotDirector, dirac-pilot - interpret -V flag of the pilot as Installation name

*DataManagement
FIX: FileCatalog/DiractoryLevelTree - consistent application of the max directory level using global 
     MAX_LEVELS variable
FIX: FileCatalog - Directory metadata is deleted together with the directory deletion, issue #40    
CHANGE: FileCatalog - the logic of the files query by metadata revisited to increase efficiency 
FIX: LcgFileCatalog - use lfcthr and call lfcthr.init() to allow multithread
     try the import only once and just when LcgFileCatalogClient class is intantiated
NEW: LcgFileCatalogClient - new version of getPathPermissions relying on the lfc_access method to solve the problem
     of multiple user DNs in LFC.     
FIX: StorageElement - get service CS options with getCSOption() method ( closes #97 )
FIX: retrieve FileCatalogs as ordered list, to have a proper default.
CHANGE: FileCatalog - allow up to 15 levels of directories
BUGFIX: FileCatalog - bug fixes in the directory removal methods (closes #98)
BUGFIX: RemovalAgent - TypeError when getting JobID in RemovalAgent
BUGFIX: RemovalAgent - put a limit to be sure the execute method will end after a certain number of iterations
FIX: DownloadInputData - when files have been uploaded with lcg_util, the PFN filename
     might not match the LFN file name
FIX: putting FTSMonitor web page back
NEW: The default file catalog is now determined using /LocalSite/FileCatalog. The old behavior 
     is provided as a fallback solution
NEW: ReplicaManager - can now deal with multiple catalogs. Makes sure the surl used for removal is 
the same as the one used for registration.   
NEW: PoolXMLCatalog - added getTypeByPfn() function to get the type of the given PFN  
NEW: dirac-dms-ban(allow)-se - added possibility to use CheckAccess property of the SE

*StorageManagement
FIX: Stager - updateJobFromStager(): only return S_ERROR if the Status sent is not
recognized or if a state update fails. If the jobs has been removed or
has moved forward to another status, the Stager will get an S_OK and
should forget about the job.
NEW: new option in the StorageElement configuration "CheckAccess"
FIX: Requests older than 1 day, which haven't been staged are retried. Tasks older than "daysOld" 
     number of days are set to Failed. These tasks have already been retried "daysOld" times for staging.
FIX: CacheReplicas and StageRequests records are kept until the pin has expired. This way the 
     StageRequest agent will have proper accounting of the amount of staged data in cache.
NEW: FTSCleaningAgent will allow to fix transient errors in RequestDB. At the moment it's 
     only fixing Requests for which SourceTURL is equal to TargetSURL.
NEW: Stager - added new command dirac-stager-stage-files          
FIX: Update Stager code in v6 to the same point as v5r13p37
FIX: StorageManager - avoid race condition by ensuring that Links=0 in the query while removing replicas

*RequestManagement
FIX: RequestDBFile - get request in chronological order (closes issue #84)
BUGFIX: RequestDBFile - make getRequest return value for getRequest the same as for

*ResourceStatusSystem
NEW: Major code refacoring. First refactoring of RSS's PEP. Actions are now function 
     defined in modules residing in directory "Actions".
NEW: methods to store cached environment on a DB and ge them.
CHANGE: command caller looks on the extension for commands.
CHANGE: RSS use now the CS instead of getting info from Python modules.
BUGFIX: Cleaned RSS scripts, they are still prototypes
CHANGE: PEP actions now reside in separate modules outside PEP module.
NEW: RSS CS module add facilities to extract info from CS.
CHANGE: Updating various RSS tests to make them compatible with
changes in the system.
NEW: CS is used instead of ad-hoc configuration module in most places.
NEW: Adding various helper functions in RSS Utils module. These are
functions used by RSS developers, including mainly myself, and are
totally independant from the rest of DIRAC.
CHANGE: Mostly trivial changes, typos, etc in various files in RSS     
CHANGE: TokenAgent sends e-mails with current status   

*Transformation
CHANGE: allow Target SE specification for jobs, Site parameter is not set in this case
CHANGE: TransformationAgent  - add new file statuses in production monitoring display
CHANGE: TransformationAgent - limit the number of files to be treated in TransformationAgent 
        for replication and removal (default 5000)
BUGFIX: TransformationDB - not removing task when site is not set
BUGFIX: TransformationCleaningAgent - archiving instead of cleaning Removal and Replication 
        transformations 
FIX: TransformationCleaningAgent - kill jobs before deleting them        

*Workflow
NEW: allow modules to define Input and Output parameters that can be
     used instead of the step_commons/workflow_commons (Workflow.py, Step.py, Module.py)

*Various fixes
BUGFIX: Mail.py uses SMTP class rather than inheriting it
FIX: Platform utility will properly discover libc version even for the new Ubuntu
FIX: Removed old sandbox and other obsoleted components<|MERGE_RESOLUTION|>--- conflicted
+++ resolved
@@ -1,4 +1,3 @@
-<<<<<<< HEAD
 [v6r15-pre10]
 
 Removed general "from DIRAC.Core.Utilities import *" in the top-level __init__.py
@@ -65,7 +64,8 @@
 *Resources
 FIX: SRM2Storage - do not add accounting to the output structure as it is done in 
      the container StorageElement class
-=======
+
+
 [v6r14p15]
 
 *Core
@@ -76,7 +76,7 @@
 
 *WMS
 CHANGE: Use the preferDisk option in the InputData optimizer, the TransformationAgent and in the Interface splitter
->>>>>>> 4a4b6dab
+
 
 [v6r14p14]
 
