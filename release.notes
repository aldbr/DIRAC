--- conflicted
+++ resolved
@@ -1,4 +1,3 @@
-<<<<<<< HEAD
 [v7r1-pre22]
 
 NEW: Add environment.yml file for preparing an environment with conda
@@ -96,7 +95,7 @@
 
 *docs
 NEW: (#4289) Document how to run integration tests in docker
-=======
+
 [v7r0p20]
 
 *Core
@@ -122,7 +121,6 @@
 
 *docs
 NEW: (#4520) Minimal documentation on Bdii2CSAgent and GOCDB2CSAgent
->>>>>>> a6e0759b
 
 [v7r0p18]
 
