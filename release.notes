--- conflicted
+++ resolved
@@ -1,4 +1,3 @@
-<<<<<<< HEAD
 [v7r1-pre10]
 
 NEW: Add environment.yml file for preparing an environment with conda
@@ -44,7 +43,7 @@
 
 *docs
 NEW: (#4289) Document how to run integration tests in docker
-=======
+
 [v7r0p3]
 
 *Core
@@ -58,7 +57,6 @@
 
 *tests
 CHANGE: (#4291) removed pilot2 tests
->>>>>>> f038dcd5
 
 [v7r0p2]
 
