<<<<<<< HEAD
[v6r13-pre15]

CHANGE: Separating fixed and variable parts of error log messages for multiple systems 
        to allow SystemLogging to work

*Configuration
NEW: CSAPI,dirac-admin-add-shifter - function, and script, for adding or modifying a 
     shifter in the CS

*Core
NEW: Changes to make the DISET protocol IP V6 ready
CHANGE: BaseClient - retry service call on another instance in case of failure
CHANGE: InnerRPCClient - retry 3 times in case of exception in the transport layer
CHANGE: SocketInfo - retry 3 times in case of handshaking error
CHANGE: MySQL - possibility to specify charset in the table definition

*DMS
NEW: Native use of the FTS3 services
CHANGE: Removed the use of current DataLogging service
CHANGE: DataManager - changes to manage URLs inside StorageElement objects only

*RMS
CHANGE: Removed files from the previous generation RMS
CHANGE: RMS refactored based on SQLAlchemy 
NEW: ReqClient - added options to putRequest(): useFailoverProxy and retryMainServer
CHANGE: DMSRequestOperationsBase - delay execution or cancel request based on SE statuses 
        from RSS/CS

*Resources
NEW: Computing - BatchSystem classes introduced to be used both in Local and SSH Computing Elements
CHANGE: Storage - reworked Storage Element/Plugins to encapsulate physical URLs 
NEW: GFAL2_StorageBase.py, GFAL2_SRM2Storage.py, GFAL2_XROOTStorage.py 

*RSS:
NEW: dirac-admin-allow(ban)-se - added RemoveAccess status
CHANGE: TokenAgent - added more info to the mail

*TS
CHANGE: Task Manager plugins
=======
[v6r12p25]

*DMS
BUGFIX: PutAndRegister, RegitserFile, RegisterReplica, ReplicateAndRegister - do not
        evaluate the catalog list if None
>>>>>>> e1a704ef

[v6r12p24]

*DMS:
FIX: DataManager - retry RSS call 5 times - to be reviewed

[v6r12p23]

*DMS
FIX: pass a catalog list to the DataManager methods
FIX: FileCatalog - bug fixed in the catalog list evaluation

[v6r12p22]

*DMS
FIX: RegisterFile, PutAndRegister - pass a list of catalogs to the DataManager instead of a comma separated string
FIX: FTSJob - log when a job is not found in FTS
CHANGE: dropped commands dirac-admin-allow(ban)-catalog

*Interfaces
CHANGE: Dirac, JobMonitoringHandler,dirac-wms-job-get-jdl - possibility to retrieve original JDL

*WMS
CHANGE: JobManifest - make MaxInputData a configurable option

[v6r12p21]

*RMS
BUGFIX: File,Operation,RequestDB - bug making that the request would always show 
        the current time for LastUpdate
  
*WMS
FIX: JobAgent - storing on disk retrieved job JDL as required by VMDIRAC
     ( to be reviewed )        

[v6r12p20]

*DMS
FIX: DataManager - more informative log messages, checking return structure
FIX: FileCatalog - make exists() behave like LFC file catalog client by checking
     the unicity of supplied GUID if any
FIX: StorageElementProxyHandler - do not remove the cache directory

*Framework
FIX: SystemAdministratorClient - increase the timeout to 300 for the software update     

*RMS
FIX: Operation.py - set Operation Scheduled if one file is Scheduled
CHANGE: Request - group ReplicateAndRegister operations together for failover 
        requests: it allows to launch all FTS jobs at once

*Resources
FIX: LcgFileCatalogClient - fix longstanding problem in LFC when several files 
     were not available (only one was returned) 

*TS
BUGFIX: TransformationCleaning,ValidateOutputDataAgent - interpret correctly
        the result of getTransformationParameters() call
FIX: TaskManager - fix exception in RequestTaskAgent        

[v6r12p19]

*Core
FIX: Core.py - check return value of getRecursive() call

*DMS
FIX: FileCatalog - directory removal is successful if does not exist
     special treatment of Delete operation

*WMS
FIX: InputDataByProtocol - fix interpretation of return values

[v6r12p18]

*DMS
FIX: FTSStrategy - config option name
FIX: DataManager - removing dirac_directory flag file only of it is there
     in __cleanDirectory()

*RMS
FIX: Operation - MAX_FILES limit set to 10000
FIX: ReqClient - enhanced log messages

*TMS
FIX: TaskManager - enhanced log messages

*RSS
FIX: DowntimeCommand - fixed mix of SRM.NEARLINE and SRM

*WMS
FIX: InputDataByProtocol - fixed return structure

[v6r12p16]

*DMS
FIX: IRODSStorageElement more complete implementation
FIX: FileCatalogHandler(DB) - make removeMetadata bulk method

*Resources
FIX: FileCatalog - make a special option CatalogList (Operations) to specify catalogs used by a given VO

[v6r12p15]

*Core
FIX: ProcessPool - kill the working process in case of the task timeout
FIX: FileHelper - count transfered bytes in DataSourceToNetwork()

*DMS
BUGFIX: FileCatalogCLI - changed interface in changePathXXX() methods
NEW: IRODSStorageElementHandler class
CHANGE: FileCatalog - separate metadata and file catalog methods, 
        apply metadata methods only to Metadata Catalogs 

*Resources
FIX: SSHTorqueComputingElement - check the status of the ssh call for qstat 

*WMS
FIX: WatchdogLinux - fixed typo

[v6r12p14]

*TS
FIX: TaskManagerAgentBase: avoid race conditions when submitting to WMS

*DMS
NEW: FileCatalog - added new components ( directory tree, file manager ) 
     making use of foreign keys and stored procedures
FIX: DataManager returns properly the FileCatalog errors     

[v6r12p13]

*TS
BUGFIX: TransformationAgent - data member not defined

*WMS
FIX: InputData(Resolution,ByProtocol) - possibility to define RemoteProtocol

[v6r12p12]

*WMS
BUGFIX: pilotTools - missing comma

[v6r12p11]

*WMS
FIX: CPUNormalization - dealing with the case when the maxCPUTime is not set in the queue
     definition
FIX: pilotTools - added option pilotCFGFile

[v6r12p10]

*DMS
FIX: StorageElementProxy - BASE_PATH should be a full path

*Resources
FIX: SRM2Storage - return specific error in putFile

*TS
FIX: TransformationAgent - fix to avoid an exception in finalize and double printing 
     when terminating the agent
BUGFIX: TransformationDB - fix return value in setTransformationParameter()

[v6r12p9]

*Core
CHANGE: SiteCEMapping - getSiteForCE can take site argument to avoid confusion

*Interfaces
FIX: Job - provide optional site name in setDestinationCE()

*WMS
FIX: pilotCommands - check properly the presence of extra cfg files
     when starting job agent
FIX: JobAgent - can pick up local cfg file if extraOptions are specified     

[v6r12p8]

*Core
FIX: dirac-configure - correctly deleting useServerCertificate flag
BUGFIX: InstallTools - in fixMySQLScript()

*DMS
BUGFIX: DatasetManager - bug fixes
CHANGE: StorageElementProxy - internal SE object created with the VO of the requester

*TS
FIX: dirac-transformation-xxx commands - do not check the transformation status
CHANGE: Agents - do not use shifter proxy 
FIX: TransformationAgent - correct handling of replica cache for transformations 
     when there were more files in the transformation than accepted to be executed
FIX: TransformationAgent - do not get replicas for the Removal transformations     

*RMS
NEW: new SetFileStatus Operation

[v6r12p7]

*Core
FIX: dirac-configure - always removing the UseServerCertificate flag before leaving
FIX: ProcessPool - one more check for the executing task ending properly 

*Interfaces 
FIX: Dirac.py - use printTable in loggingInfo()

[v6r12p6]

FIX: fixes from v6r11p26 patch release

[v6r12p5]

*Core
FIX: VOMS.py - do not use obsoleted -dont-verify-ac flag with voms-proxy-info

*TS
FIX: TransformationManager - no status checked at level service

[v6r12p4]

FIX: fixes from v6r11p23 patch release

[v6r12p3]

*Configuration
CHANGE: dirac-admin-add-resources - define VOPath/ option when adding new SE 

*Resources
NEW: StorageFactory - modify protocol Path for VO specific value

*DMS
FIX: FileCatalog - check for empty input in checkArgumentFormat utility
FIX: DataManager - protect against FC queries with empty input

[v6r12p2]

*Core
FIX: dirac-install - svn.cern.ch rather than svnweb.cern.ch is now needed for direct 
     HTTP access to files in SVN

*WMS
FIX: dirac-wms-cpu-normalization - when re-configuring, do not try to dump in the 
     diracConfigFilePath

[v6r12p1]

*Configuration
FIX: Core.Utilities.Grid, dirac-admin-add-resources - fix to make a best effort to 
     guess the proper VO specific path of a new SE
*WMS
FIX: dirac-configure, pilotCommands, pilotTools - fixes to use server certificate

[v6r12]

*Core
CHANGE: ProcessPool - do not stop working processes by default
NEW: ReturnValue - added returnSingleResult() utility 
FIX: MySQL - correctly parse BooleanType
FIX: dirac-install - use python 2.7 by default
FIX: dirac-install-xxx commands - complement installation with the component setup
     in runit
NEW: dirac-configure - added --SkipVOMSDownload switch, added --Output switch
     to define output configuration file
CHANGE: ProcessPool - exit from the working process if a task execution timed out  
NEW: ProcessMonitor - added evaluation of the memory consumed by a process and its children   
NEW: InstallTools - added flag to require MySQL installation
FIX: InstallTools - correctly installing DBs extended (with sql to be sourced) 
FIX: InstallTools - run MySQL commands one by one when creating a new database
FIX: InstallTools - fixMySQLScripts() fixes the mysql start script to ognore /etc/my.cnf file
CHANGE: Os.py - the use of "which" is replaced by distutils.spawn.find_executable
NEW: Grid.py - ldapSA replaced by ldapSE, added getBdiiSE(CE)Info() methods
CHANGE: CFG.py - only lines starting with ^\s*# will be treated as comments
CHANGE: Shifter - Agents will now have longer proxies cached to prevent errors 
        for heavy duty agents, closes #2110
NEW: Bdii2CSAgent - reworked to apply also for SEs and use the same utilities for the
     corresponding command line tool
NEW: dirac-admin-add-resources - an interactive tool to add and update sites, CEs, SEs
     to the DIRAC CS   
CHANGE: dirac-proxy-init - added message in case of impossibility to add VOMS extension   
FIX: GOCDBClient - handle correctly the case of multiple elements in the same DT            


*Accounting
NEW: Allow to have more than one DB for accounting
CHANGE: Accounting - use TypeLoader to load plotters

*Framework
FIX: Logger - fix FileBackend implementation

*WMS
NEW: Refactored pilots ( dirac-pilot-2 ) to become modular following RFC #18, 
     added pilotCommands.py, SiteDirector modified accordingly 
CHANGE: InputData(Executor) - use VO specific catalogs      
NEW: JobWrapper, Watchdog - monitor memory consumption by the job ( in a Warning mode )
FIX: SandboxStoreHandler - treat the case of exception while cleaning sandboxes
CHANGE: JobCleaningAgent - the delays of job removals become CS parameters
BUGFIX: JobDB - %j placeholder not replaced after rescheduling
FIX: JobDB - in the SQL schema description reorder tables to allow foreign keys
BUGFIX: JobAgent, Matcher - logical bug in using PilotInfoReported flag
FIX: OptimizerExecutor - when a job fails the optimization chain set the minor status 
     to the optimiser name and the app status to the fail error

*Resources
NEW: StorageElement - added a cache of already created SE objects
CHANGE: SSHTorqueComputingElement - mv getCEStatus to remote script

*ResourceStatus
NEW: ResourceManagementClient/DB, DowntimeCommand - distinguish Disk and Tape storage 
FIX: GODDBClient  - downTimeXMLParsing() can now handle the "service type" parameter properly
CHANGE: dirac-rss-xxx commands use the printTable standard utility
FIX: dirac-dms-ftsdb-summary - bug fix for #2096

*DMS
NEW: DataManager - add masterCatalogOnly flag in the constructor
FIX: DataManager - fix to protect against non valid SE
CHANGE: FC.DirectoryLevelTree - use SELECT ... FOR UPDATE lock in makeDir()
FIX: FileCatalog - fixes in using file and replica status
CHANGE: DataManager - added a new argument to the constructor - vo
CHANGE: DataManager - removed removeCatalogFile() and dirac-dms-remove-catalog-file adjusted
CHANGE: Several components - field/parameter CheckSumType all changed to ChecksumType
CHANGE: PoolXMLCatalog - add the SE by default in the xml dump and use the XML library 
        for dumping the XML
FIX: XROOTStorageElement - fixes to comply with the interface formalism        

*SMS
FIX: StorageManagementDB - small bugfix to avoid SQL errors

*RMS
NEW: Added 'since' and 'until' parameters for getting requests
NEW: Request - added optimize() method to merge similar operations when
     first inserting the request
NEW: ReqClient, RequestDB - added getBulkRequest() interface. RequestExecutingAgent
     can use it controlled by a special flag     
FIX: Operation, Request - set LastUpdate time stamp when reaching final state
FIX: OperationHandlerBase - don't erase the original message when reaching the max attempts      
FIX: removed some deprecated codes
FIX: RequestTask - always set useServerCerificate flag to tru in case of executing inside
     an agent
CHANGE: gRequestValidator removed to avoid object instantiation at import   
NEW: dirac-rms-cancel-request command and related additions to the db and service classes  

*TMS
NEW: WorkflowTaskAgent is now multi-threaded
NEW: Better use of threads in Transformation Agents
CHANGE: TransformationDB - modified such that the body in a transformation can be updated
FIX: TransformationCleaningAgent - removed non-ASCII characters in a comment

[v6r11p31]

*Core
FIX: CFG - bug fixed in loadFromBuffer() resulting in a loss of comments

*Resources
FIX: SSHTorqueComputingElement - check the status of ssh call for qstat

*DMS
FIX: FileCatalog - return LFN name instead of True from exists() call if LFN
     already in the catalog

[v6r11p30]

*DMS
CHANGE: FileCatalogCLI - add new -D flag for find to print only directories

[v6r11p29]

*DMS
FIX: FTS(Agent,Startegy,Gragh) - make use of MaxActiveJobs parameter, bug fixes

*TMS
FIX: Transformation(Agent,Client) - Operations CS parameters can be defined for each plugin: MaxFiles, SortedBy, NoUnusedDelay. Fixes to facilitate work with large numbers of files.

[v6r11p28]

*Core
FIX: InstallTools - check properly the module availability before installation

*WMS
FIX: JobScheduling - protection against missing dict field RescheduleCounter

*TMS
FIX: TransformationCleaningAgent - execute DM operations with the shifter proxy

[v6r11p27]

*Core
BUGFIX: InstallTools - bug fix in installNewPortal()

*WMS
FIX: Watchdog - disallow cputime and wallclock to be negative

*TS
FIX: TransformationAgent - correct handling of replica caches when more than 5000 files


BUGFIX: ModuleBase - bug fix in execute()
BUGFIX: Workflow - bug fix in createStepInstance()

*DMS
BUGFIX: DiractoryTreeBase - bug fix in getDirectoryPhysicalSizeFromUsage()

*Resources
FIX: XROOTStorage - back ported fixes from #2126: putFile would place file in 
     the wrong location on eos

[v6r11p26]

*Framework
FIX: UserProfileDB.py - add PublishAccess field to the UserProfileDB

*RSS
FIX: Synchronizer.py - fix deletion of old resources

*DMS
FIX: DataManager - allow that permissions are OK for part of a list of LFNs ( __verifyWritePermission() )
     (when testing write access to parent directory). Allows removal of replicas 
     even if one cannot be removed
FIX: DataManager - test SE validity before removing replica     
     
*RMS
FIX: RequestTask - fail requests for users who are no longer in the system
FIX: RequestExecutingAgent - fix request timeout computation

[v6r11p25]

*Interfaces
FIX: Job.py - bring back different logfile names if they have not been specified by the user

[v6r11p24]

*DMS
BUGFIX: SEManagerDB - bug fixed in getting connection in __add/__removeSE

[v6r11p23]

*DMS
CHANGE: FTSRequest is left only to support dirac-dms-fts-XXX commands

[v6r11p22]

*DMS
FIX: FTSJob - fixes in the glite-transfer-status command outpu parsing
FIX: TransformationClient - allow single lfn in setFileStatusForTransformation()

*WMS
FIX: StatesMonitoringAgent - install pika on the fly as a temporary solution

[v6r11p21]

*DMS
BUGFIX: dirac-dms-remove-replicas - continue in case of single replica failure
FIX: dirac-rms-xxx scripts - use Script.getPositionalArgs() instead of sys.argv

*Workflow
FIX: Test_Modules.py - fix in mocking functions, less verbose logging

[v6r11p20]

*DMS
BUGFIX: DataManager - in __SEActive() use resolved SE name to deal with aliases
BUGFIX: FileMetadata - multiple bugs in __buildUserMetaQuery()

[v6r11p19]

*DMS
FIX: FTSJob - fix FTS job monitoring a la FTS2

*RMS
CHANGE: ReqClient - added setServer() method
FIX: File,Operation,Request - call the getters to fetch the up-to-date information 
     from the parent

[v6r11p18]

*DMS
FIX: FTSAgent(Job) - fixes for transfers requiring staging (bringOnline) and adaptation 
     to the FTS3 interface

*WMS
FIX: StatesMonitoringAgent - resend the records in case of failure

[v6r11p17]

*DMS
FIX: FileCatalog - in multi-VO case get common catalogs if even VO is not specified

*Resources
FIX: ComputintgElement - bugfix in available() method

*WMS
FIX: SiteDirector - if not pilots registered in the DB, pass empty list to the ce.available()

[v6r11p16]

*RMS
BUGFIX: Request,Operation,File - do not cast to str None values

[v6r11p15]

*DMS
FIX: ReplicateAndRegister - do not create FTSClient if no FTSMode requested
CHANGE: FTSAgent(Job,File) - allow to define the FTS2 submission command;
        added --copy-pin-lifetime only for a tape backend
        parse output of both commands (FTS2, FTS3)
        consider additional state for FTS retry (Canceled)
        
*RMS
FIX: Operation, Request - treat updates specially for Error fields        

*TMS
FIX: TransformationAgent - fixes in preparing json serialization of requests

*WMS
NEW: StateMonitoringAgent - sends WMS history data through MQ messages 

[v6r11p14]

*WMS
CHANGE: JobDB - removed unused tables and methods
CHANGE: removed obsoleted tests

*DMS
FIX: FTSAgent - recover case when a target is not in FTSDB
CHANGE: FTSAgent(Job) - give possibility to specify a pin life time in CS 

*RMS
FIX: Make RMS objects comply with Python Data Model by adding __nonzero__ methods 

[v6r11p13]

*DMS
BUGFIX: SEManager - in SEManagerDB.__addSE() bad _getConnection call, closes #2062

[v6r11p12]

*Resources
CHANGE: ARCComputingElement - accomodate changes in the ARC job reported states

*Configuration
CHANGE: Resources - define a default FTS server in the CS (only for v6r11 and v6r12)

*DMS
FIX: FTSStrategy - allow to use a given channel more than once in a tree 
FIX: FTSAgent - remove request from cache if not found
FIX: FTSAgent - recover deadlock situations when FTS Files had not been correctly 
     updated or were not in the DB

*RMS
FIX: RequestExecutingAgent - fix a race condition (cache was cleared after the request was put)
FIX: RequestValidator - check that the Operation handlers are defined when inserting a request

[v6r11p11]

*Core
FIX: TransportPool - fixed exception due to uninitialized variable
FIX: HTTPDISETSocket - readline() takes optional argument size ( = 0 )

*DMS
FIX: FTSAgent - check the type of the Operation object ( can be None ) and
     some other protections
FIX: FTSClient - avoid duplicates in the file list

*RMS
FIX: ReqClient - modified log message
CHANGE: dirac-dms-fts-monitor - allow multiple comma separated LFNs in the arguments

[v6r11p10]

*RSS
FIX: DowntimeCommand, Test_RSS_Command_GOCDBStatusCommand - correctly interpreting list of downtimes

*RMS
FIX: ReplicateAndRegister - Create a RegisterReplica (not RegisterFile) if ReplicateAndRegister 
     fails to register
FIX: OperationHandlerBase - handle correctly Attempt counters when SEs are banned
FIX: ReplicateAndRegister - use FC checksum in case of mismatch request/PFN
FIX: FTSAgent - in case a file is Submitted but the FTSJob is unknown, resubmit
FIX: FTSAgent - log exceptions and put request to DB in case of exception
FIX: FTSAgent - handle FTS error "Unknown transfer state NOT_USED", due to same file 
     registered twice (to be fixed in RMS, not clear origin)

*WMS
FIX: JobStateUpdateHandler - status not updated while jobLogging is, due to time skew between 
     WN and DB service
FIX: JobStateUpdateHandler - stager callback not getting the correct status Staging 
     (retry for 10 seconds)     

[v6r11p9]

*Core
NEW: AgentModule - set AGENT_WORKDIRECTORY env variable with the workDirectory
NEW: InstallTools - added methods for the new web portal installation

*DMS
FIX: ReplicateAndRegister - apply same error logic for DM replication as for FTS

*Resources:
FIX: SRM2Storage - fix log message level
FIX: SRM2Storage - avoid useless existence checks 

*RMS
FIX: ForwardDISET - a temporary fix for a special LHCb case, to be removed asap
FIX: ReqClient - prettyPrint is even prettier
FIX: RequestTask - always use server certificates when executed within an agent

[v6r11p8]

*TMS
FIX: TransformationDB - fix default value within ON DUPLICATE KEY UPDATE mysql statement

[v6r11p7]

*Framework
BUGFIX: ProxyDB.py - bug in a MySQL table definition

*DMS
FIX: ReplicateAndRegister.py - FTS client is not instantiated in the c'tor as it 
     might not be used, 

*WMS
FIX: JobWrapper - don't delete the sandbox tar file if upload fails
FIX: JobWrapper - fix in setting the failover request

*RMS
FIX: RequestDB - add protections when trying to get a non existing request

[v6r11p6]

*WMS
FIX: InpudDataResolution - fix the case when some files only have a local replica
FIX: DownloadInputData, InputDataByProtocol - fix the return structure of the
     execute() method
     
*Resources
NEW: LocalComputingElement, CondorComputingElement      

[v6r11p5]

FIX: Incorporated changes from v6r10p25 patch

*Framework
NEW: Added getUserProfileNames() interface

*WMS
NEW: WMSAdministrator - added getPilotStatistics() interface
BUGFIX: JobWrapperTemplate - use sendJobAccounting() instead of sendWMSAccounting()
FIX: JobCleaningAgent - skip if no jobs to remove

*DMS
BUGFIX: FileCatalogClientCLI - bug fix in the metaquery construction

*Resources
CHANGE: StorageElement - enable Storage Element proxy configuration by protocol name

*TMS
NEW: TransformationManager - add Scheduled to task state for monitoring

[v6r11p4]

*Framework
NEW: ProxyDB - added primary key to ProxyDB_Log table
CHANGE: ProxyManagerHandler - purge logs once in 6 hours

*DMS
FIX: DataManager - fix in the accounting report for deletion operation
CHANGE: FTSRequest - print FTS GUID when submitting request
FIX: dirac-dms-fts-monitor - fix for using the new FTS structure
FIX: DataLoggingDB - fix type of the StatusTimeOrder field
FIX: DataLoggingDB - take into account empty date argument in addFileRecord()
FIX: ReplicateAndRegister - use active replicas
FIX: FTS related modules - multiple fixes

*WMS
NEW: SiteDirector - pass the list of already registered pilots to the CE.available() query
FIX: JobCleaningAgent - do not attempt job removal if no eligible jobs

*Resources
FIX: LcgFileCatalogClient - if replica already exists while registration, reregister
NEW: CREAM, SSH, ComputingElement - consider only registered pilots to evaluate queue occupancy

[v6r11p3]

FIX: import gMonitor from it is original location

*Core
FIX: FC.Utilities - treat properly the LFN names starting with /grid ( /gridpp case )

*Configuration
FIX: LocalConfiguration - added exitCode optional argument to showHelp(), closes #1821

*WMS
FIX: StalledJobAgent - extra checks when failing Completed jobs, closes #1944
FIX: JobState - added protection against absent job in getStatus(), closes #1853

[v6r11p2]

*Core
FIX: dirac-install - skip expectedBytes check if Content-Length not returned by server
FIX: AgentModule - demote message "Cycle had an error:" to warning

*Accounting
FIX: BaseReporter - protect against division by zero

*DMS
CHANGE: FileCatalogClientCLI - quite "-q" option in find command
FIX: DataManager - bug fix in __initializeReplication()
FIX: DataManager - less verbose log message 
FIX: DataManager - report the size of removed files only for successfully removed ones
FIX: File, FTSFile, FTSJob - SQL tables schema change: Size filed INTEGER -> BIGINT

*RMS
FIX: dirac-rms-reset-request, dirac-rms-show-request - fixes
FIX: ForwardDISET - execute with trusted host certificate

*Resources
FIX: SSHComputingElement - SSHOptions are parsed at the wrong place
NEW: ComputingElement - evaluate the number of available cores if relevant

*WMS
NEW: JobMonitoringHander - added export_getOwnerGroup() interface

*TMS
CHANGE: TransformationCleaningAgent - instantiation of clients moved in the initialize()

[v6r11p1]

*RMS
FIX: ReqClient - failures due to banned sites are considered to be recoverable

*DMS
BUGFIX: dirac-dms-replicate-and-register-request - minor bug fixes

*Resources
FIX: InProcessComputingElement - stop proxy renewal thread for a finished payload

[v6r11]

*Core
FIX: Client - fix in __getattr__() to provide dir() functionality
CHANGE: dirac-configure - use Registry helper to get VOMS servers information
BUGFIX: ObjectLoader - extensions must be looked up first for plug-ins
CHANGE: Misc.py - removed obsoleted
NEW: added returnSingleResult() generic utility by moving it from Resources/Utils module 

*Configuration
CHANGE: Resources.getDIRACPlatform() returns a list of compatible DIRAC platforms
NEW: Resources.getDIRACPlatforms() used to access platforms from /Resources/Computing/OSCompatibility
     section
NEW: Registry - added getVOs() and getVOMSServerInfo()     
NEW: CE2CSAgent - added VO management

*Accounting
FIX: AccountingDB, Job - extra checks for invalid values

*WMS
NEW: WMS tags to allow jobs require special site/CE/queue properties  
CHANGES: DownloadInputData, InputDataByProtocol, InputDataResolution - allows to get multiple 
         PFNs for the protocol resolution
NEW: JobDB, JobMonitoringHandler - added traceJobParameters(s)() methods     
CHANGE: TaskQueueDirector - use ObjectLoader to load directors    
CHANGE: dirac-pilot - use Python 2.7 by default, 2014-04-09 LCG bundles

*DMS
NEW: DataManager to replace ReplicaManager class ( simplification, streamlining )
FIX: InputDataByProtocol - fix the case where file is only on tape
FIX: FTSAgent - multiple fixes
BUGFIX: ReplicateAndRegister - do not ask SE with explicit SRM2 protocol

*Interfaces
CHANGE: Dirac - instantiate SandboxStoreClient and WMSClient when needed, not in the constructor
CHANGE: Job - removed setSystemConfig() method
NEW: Job.py - added setTag() interface

*Resources
CHANGE: StorageElement - changes to avoid usage PFNs
FIX: XROOTStorage, SRM2Storage - changes in PFN construction 
NEW: PoolComputingElement - a CE allowing to manage multi-core slots
FIX: SSHTorqueComputingElement - specify the SSHUser user for querying running/waiting jobs 

*RSS
NEW: added commands dirac-rss-query-db and dirac-rss-query-dtcache

*RMS
CHANGE: ReqDB - added Foreign Keys to ReqDB tables
NEW: dirac-rms-reset-request command
FIX: RequestTask - always execute operations with owner proxy

*SMS
FIX: few minor fixes to avoid pylint warnings

[v6r10p25]

*DMS
CHANGE: FileCatalog - optimized file selection by metadata

[v6r10p24]

*DMS
FIX: FC.FileMetadata - optimized queries for list interception evaluation

[v6r10p23]

*Resoures
CHANGE: SSHComputingElement - allow SSH options to be passed from CS setup of SSH Computing Element
FIX: SSHComputingElement - use SharedArea path as $HOME by default

[v6r10p22]

*CS
CHANGE: Operations helper - if not given, determine the VO from the current proxy 

*Resources
FIX: glexecComputingElement - allows Application Failed with Errors results to show through, 
     rather than be masked by false "glexec CE submission" errors
     
*DMS     
CHANGE: ReplicaManager - in getReplicas() rebuild PFN if 
        <Operations>/DataManagement/UseCatalogPFN option is set to False ( True by default )

[v6r10p21]

*Configuration
FIX: CSGlobals - allow to specify extensions in xxxDIRAC form in the CS

*Interfaces
FIX: Job - removed self.reqParams
FIX: Job - setSubmitPools renamed to setSubmitPool, fixed parameter definition string

*WMS
FIX: JobMonitorigHandler, JobPolicy - allow JobMonitor property to access job information

[v6r10p20]

*DMS
FIX: FTSAgent/Client, ReplicateAndRegister - fixes to properly process failed
     FTS request scheduling

[v6r10p19]

*DMS
FIX: FTSAgent - putRequest when leaving processRequest
FIX: ReplicaManager - bug in getReplicas() in dictionary creation

[v6r10p18]

*DMS
FIX: ReplicateAndRegister - dictionary items incorrectly called in ftsTransfer()

[v6r10p17]

*RMS
FIX: RequestDB.py - typo in a table name
NEW: ReqManagerHandler - added getDistinctValues() to allow selectors in the web page

*DMS
CHANGE: ReplicaManager - bulk PFN lookup in getReplicas()

[v6r10p16]

*Framework
NEW: PlottingClient - added curveGraph() function

*Transformation
FIX: TaskManagerAgentBase - add the missing Scheduled state

*WMS
FIX: TaskQueueDB - reduced number of lines in the matching parameters printout

*DMS
FIX: dirac-dms-show-se-status - exit on error in the service call, closes #1840

*Interface
FIX: API.Job - removed special interpretation of obsoleted JDLreqt type parameters

*Resources
FIX: SSHComputingElement - increased timeout in getJobStatusOnHost() ssh call, closes #1830

[v6r10p15]

*DMS
FIX: FTSAgent - added missing monitoring activity
FIX: FileCatalog - do not check directory permissions when creating / directory

*Resources
FIX: SSHTorqueComputingElement - removed obsoleted stuff

[v6r10p14]

*SMS
FIX: RequestPreparationAgent - typo fixed

[v6r10p13]

*SMS
FIX: RequestPreparationAgent - use ReplicaManager to get active replicas

*DMS
FIX: ReplicaManager - getReplicas returns all replicas ( in all statuses ) by default
CHANGE: FC/SecurityManager - give full ACL access to the catalog to groups with admin rights

*WMS
CHANGE: SiteDirector - changes to reduce the load on computing elements
FIX: JobWrapper - do not set Completed status for the case with failed application thread

[v6r10p12]

*WMS
CHANGE: Replace consistently everywhere SAM JobType by Test JobType
FIX: JobWrapper - the outputSandbox should be always uploaded (outsized, in failed job)

*DMS
FIX: RemoveFile - bugfix
FIX: ReplicateAndRegister - fixes in the checksum check, retry failed FTS transfer 
     with RM transfer
NEW: RegisterReplica request operation     

*RMS
FIX: ReqClient - fix in the request state machine
FIX: Request - enhance digest string
NEW: dirac-dms-reset-request command
CHANGE: dirac-rms-show-request - allow selection of a request by job ID

*TS
FIX: TransformationDB - in getTransformationParameters() dropped "Submitted" counter 
     in the output

[v6r10p11]

*Core
FIX: X509Chain - cast life time to int before creating cert

*Accounting
FIX: DataStoreClient - self.__maxRecordsInABundle = 5000 instead of 1000
FIX: JobPolicy - allow access for JOB_MONITOR property

*RMS
FIX: ReqClient - fix the case when a job is Completed but in an unknown minor status

*Resources
BUGFIX: ProxyStorage - use checkArgumentFormat() instead of self.__checkArgumentFormatDict()

[v6r10p10]

*DMS
FIX: Several fixes to make FTS accounting working (FTSAgent/Job, ReplicaManager, File )

[v6r10p9]

*Core
BUGFIX: LineGraph - Ymin was set to a minimal plot value rather than 0.

*DMS
CHANGE: FTSJob(Agent) - get correct information for FTS accounting (registration)

[v6r10p8]

*Core
FIX: InstallTools - admin e-mail default location changed

*Framework
FIX: SystemAdministratorClientCLI - allow "set host localhost"
FIX: BundleDelivery - protect against empty bundle

*WMS
FIX: SiteDirector - Pass siteNames and ceList as None if any is accepted
FIX: WorkloadManagement.ConfigTemplate.SiteDorectory - set Site to Any by default 

*DMS
FIX: FileCatalogCLI - ignore Datasets in ls command for backward compatibility

*Resources
FIX: SSH - some platforms use Password instead of password prompt

[v6r10p7]

*Core
FIX: dirac-install - execute dirac-fix-mysql-script and dirac-external-requirements after sourcing the environment
FIX: InstallTools - set basedir variable in fixMySQLScript()
FIX: InstallTools - define user root@host.domain in installMySQL()

*Framework
BUGFIX: SystemAdministratorCLI - bug fixed in default() call signature

*DMS
FIX: FTSRequest - handle properly FTS server in the old system 
FIX: ReplicaManager - check if file is in FC before removing 
FIX: Request/RemovalTask - handle properly proxies for removing files 
BUGFIX: DatasetManager - in the table description

[v6r10p6]

*Core
FIX: X509Certificate - reenabled fix in getDIRACGroup()

*Configuration
FIX: CSAPI - Group should be taken from the X509 chain and not the certificate

*RMS
CHANGE: ReqClient - if the job does not exist, do not try further finalization

[v6r10p5]

*Core
FIX: X509Certificate - reverted fix in getDIRACGroup()

[v6r10p4]

*Core
NEW: dirac-info - extra printout
CHANGE: PrettyPrint - extra options in printTable()
FIX: X509Certificate - bug fixed in getDIRACGroup()

*Framework
NEW: SystemAdministratorCLI - new showall command to show components across hosts
NEW: ProxyDB - allow to upload proxies without DIRAC group

*RMS
CHANGE: ReqClient - requests from failed jobs update job status to Failed
CHANGE: RequestTask - retry in the request finalize()

[v6r10p3]

*Configuration
CHANGE: Registry - allow to define a default group per user

*WMS
BUGFIX: JobReport - typo in generateForwardDISET()

[v6r10p2]

*TMS
CHANGE: Backward compatibility fixes when setting the Transformation files status

*DMS
BUGFIX: ReplicateAndRegister - bugfix when replicating to multiple destination by ReplicaManager

*WMS
BUGFIX: JobManager - bug fix when deleting no-existing jobs

[v6r10p1]

*RMS
FIX: ReqDB.Operations - Arguments field changed type from BLOB to MEDIUMBLOB

*DMS
FIX: FileCatalog - check for non-exiting directories in removeDirectory()

*TMS
FIX: TransformationDB - removed constraint that was making impossible to derive a production

[v6r10]

*Core
FIX: Several fixes on DB classes(AccountingDB, SystemLoggingDB, UserProfileDB, TransformationDB, 
     JobDB, PilotAgentsDB) after the new movement to the new MySQL implementation with a persistent 
     connection per running thread
NEW: SystemAdministratorCLI - better support for executing remote commands 
FIX: DIRAC.__init__.py - avoid re-definition of platform variable    
NEW: Graphs - added CurveGraph class to draw non-stacked lines with markers
NEW: Graphs - allow graphs with negative Y values
NEW: Graphs - allow to provide errors with the data and display them in the CurveGraph
FIX: InstallTools - fix for creation of the root@'host' user in MySQL 
FIX: dirac-install - create links to permanent directories before module installation
CHANGE: InstallTools - use printTable() utility for table printing
CHANGE: move printTable() utility to Core.Utilities.PrettyPrint
NEW: added installation configuration examples
FIX: dirac-install - fixBuildPath() operates only on files in the directory
FIX: VOMSService - added X-VOMS-CSRF-GUARD to the html header to be compliant with EMI-3 servers

*CS
CHANGE: getVOMSVOForGroup() uses the VOMSName option of the VO definition 
NEW: CE2CSAgent - added ARC CE information lookup

*Framework
FIX: SystemAdministratorIntegrator - use Host option to get the host address in addition to the section name, closes #1628
FIX: dirac-proxy-init - uses getVOMSVOForGroup() when adding VOMS extensions

*DMS
CHANGE: DFC - optimization and bug fixes of the bulk file addition
FIX: TransferAgent - protection against badly defined LFNs in collectFiles()
NEW: DFC - added getDirectoryReplicas() service method support similar to the LFC
CHANGE: DFC - added new option VisibleReplicaStatus which is used in replica getting commands
CHANGE: FileCatalogClientCLI client shows number of replicas in the 2nd column rather than 
        unimplemented number of links
CHANGE: DFC - optimizations for the bulk replica look-up
CHANGE: DFC updated scalability testing tool FC_Scaling_test.py        
NEW: DFC - methods returning replicas provide also SE definitions instead of PFNs to construct PFNs on the client side
NEW: DFC - added getReplicasByMetadata() interface
CHANGE: DFC - optimized getDirectoryReplicas()
CHANGE: FileCatalogClient - treat the reduced output from various service queries restoring LFNs and PFNs on the fly
NEW: DFC - LFNPFNConvention flag can be None, Weak or Strong to facilitate compatibility with LFC data 
CHANGE: FileCatalog - do not return PFNs, construct them on the client side
CHANGE: FileCatalog - simplified FC_Scaling_test.py script
NEW: FileCatalog/DatasetManager class to define and manipulate datasets corresponding to meta queries
NEW: FileCatalogHandler - new interface methods to expose DatasetManager functionality
NEW: FileCatalogClientCLI - new dataset family of commands
FIX: StorageFactory, ReplicaManager - resolve SE alias name recursively
FIX: FTSRequest, ReplicaManager, SRM2Storage - use current proxy owner as user name in accounting reports, closes #1602
BUGFIX: FileCatalogClientCLI - bug fix in do_ls, missing argument to addFile() call, closes #1658
NEW: FileCatalog - added new setMetadataBulk() interface, closes #1358
FIX: FileCatalog - initial argument check strips off leading lfn:, LFN:, /grid, closes #448
NEW: FileCatalog - added new setFileStatus() interface, closes #170, valid and visible file and replica statuses can be defined in respective options.
CHANGE: multiple new FTS system fixes
CHANGE: uniform argument checking with checkArgumentFormat() in multiple modules
CHANGE: FileCatalog - add Trash to the default replica valid statuses
CHANGE: ReplicaManager,FTSRequest,StorageElement - no use of PFN as returned by the FC except for file removal,
        rather constructing it always on the fly
        
*SMS
CHANGE: PinRequestAgent, SENamespaceCatalogCheckAgent - removed
CHANGE: Use StorageManagerClient instead of StorageDB directly        

*WMS
CHANGE: JobPolicy - optimization for bulk job verification
NEW: JobPolicy - added getControlledUsers() to get users which jobs can be accessed for 
     a given operation
CHANGE: JobMonitoringHandler - Avoid doing a selection of all Jobs, first count matching jobs 
        and then use "limit" to select only the required JobIDs.
NEW: JobMonitoringHandler - use JobPolicy to filter jobs in getJobSummaryWeb()
NEW: new Operations option /Services/JobMonitoring/GlobalJobsInfo ( True by default ) to 
     allow or not job info lookup by anybody, used in JobMonitoringHandler       
BUGFIX: SiteDirector - take into account the target queue Platform
BUGFIX: JobDB - bug in __insertNewJDL()    
CHANGE: dirac-admin-show-task-queues - enhanced output  
CHANGE: JobLoggingDB.sql - use trigger to manage the new LoggingInfo structure  
CHANGE: JobWrapper - trying several times to upload a request before declaring the job failed
FIX: JobScheduling executor - fix race condition that causes a job to remain in Staging
NEW: SiteDirector - do not touch sites for which there is no work available
NEW: SiteDirector - allow sites not in mask to take jobs with JobType Test
NEW: SiteDirector - allow 1 hour grace period for pilots in Unknown state before aborting them
CHANGE: Allow usage of non-plural form of the job requirement options ( PilotType, GridCE, BannedSite, 
        SubmitPool ), keep backward compatibility with a plural form
        
*RSS
FIX: DowntimeCommand - take the latest Downtime that fits    
NEW: porting new Policies from integration  
NEW: RSS SpaceToken command querying endpoints/tokens that exist  
        
*Resources
NEW: added SSHOARComputingElement class 
NEW: added XROOTStorage class       
FIX: CREAMComputingElement - extra checks for validity of returned pilot references
        
*TS
CHANGE: TransformationClient(DB,Manager) - set file status for transformation as bulk operation 
CHANGE: TransformationClient - applying state machine when changing transformation status
BUGFIX: TransformationClient(Handler) - few minor fixes
NEW: TransformationDB - backported __deleteTransformationFileTask(s) methods
CHANGE: TransformationDB(Client) - fixes to reestablish the FileCatalog interface
FIX: TransformationAgent - added MissingInFC to consider for Removal transformations
BUGFIX: TransformationAgent - in _getTransformationFiles() variable 'now' was not defined
FIX: TransformationDB.sql - DataFiles primary key is changed to (FileID) from (FileID,LFN) 
CHANGE: TransformationDB(.sql) - schema changes suitable for InnoDB
FIX: TaskManager(AgentBase) - consider only submitted tasks for updating status
CHANGE: TransformationDB(.sql) - added index on LFN in DataFiles table

*RMS
NEW: Migrate to use the new Request Management by all the clients
CHANGE: RequestContainer - Retry failed transfers 10 times and avoid sub-requests to be set Done 
        when the files are failed
CHANGE: Use a unique name for storing the proxy as processes may use the same "random" name and 
        give conflicts
NEW: RequestClient(Handler) - add new method readRequest( requestname)                 

*Workflow
NEW: Porting the LHCb Workflow package to DIRAC to make the use of general purpose modules and
     simplify construction of workflows        

[v6r9p33]

*Accounting
BUGFIX: AccountingDB - wrong indentation

[v6r9p32]

*Accounting
FIX: AccountingDB - use old style grouping if the default grouping is altered, e.g. by Country

[v6r9p31]

*Accounting
CHANGE: AccountingDB - changes to speed up queries: use "values" in GROUP By clause;
        drop duplicate indexes; reorder fields in the UniqueConstraint index of the
        "bucket" tables  

[v6r9p30]

*DMS
CHANGE: FileCatalogFactory - construct CatalogURL from CatalogType by default

*SMS
FIX: dirac-stager-stage-files - changed the order of the arguments

[v6r9p29]

*TS
FIX: TaskManager(AgentBase) - fix for considering only submitted tasks 

[v6r9p28]

*TS
FIX: TransformationDB(ManagerHandler) - several portings from v6r10

[v6r9p27]

*SMS
FIX: StorageManagementDB - in removeUnlinkedReplicas() second look for CacheReplicas 
     for which there is no entry in StageRequests

[v6r9p26]

*Resources
CHANGE: CREAMComputigElement - Make sure that pilots submitted to CREAM get a 
        fresh proxy during their complete lifetime
*Framework
FIX: ProxyDB - process properly any SQLi with DNs/groups with 's in the name

[v6r9p25]

*TS
CHANGE: TransformationClient - changed default timeout values for service calls
FIX: TransformationClient - fixes for processing of derived transformations 

[v6r9p24]

*TS
FIX: TransformationClient - in moveFilesToDerivedTransformation() set file status
     to Moved-<prod>

[v6r9p23]

*Core
BUGFIX: InstallTools - improper configuration prevents a fresh new installation

*WMS
BUGFIX: PilotDirector - Operations Helper non-instantiated

[v6r9p22]

*WMS
FIX: PilotDirector - allow to properly define extensions to be installed by the 
     Pilot differently to those installed at the server
FIX: Watchdog - convert pid to string in ProcessMonitor

*TS
FIX: TransformationDB - splitting files in chunks

*DMS
NEW: dirac-dms-create-removal-request command
CHANGE: update dirac-dms-xxx commands to use the new RMS client,
        strip lines when reading LFNs from a file

[v6r9p21]

*TS
FIX: Transformation(Client,DB,Manager) - restored FileCatalog compliant interface
FIX: TransformationDB - fix in __insertIntoExistingTransformationFiles()

[v6r9p20]

*Core
BUGFIX: ProxyUpload - an on the fly upload does not require a proxy to exist

*DMS
CHANGE: TransferAgent - use compareAdler() for checking checksum
FIX: FailoverTransfer - recording the sourceSE in case of failover transfer request 

*WMS
FIX: ProcessMonitor - some fixes added, printout when <1 s of consumed CPU is found

*Transformation
BUGFIX: TransformationClient - fixed return value in moveFilesToDerivedTransformation()

*RMS
BUGFIX: CleanReqDBAgent - now() -> utcnow() in initialize()

*Resources
FIX: ARCComputingElement - fix the parsing of CE status if no jobs are available

[v6r9p19]

*DMS
FIX: FileCatalog/DirectoryMetadata - inherited metadata is used while selecting directories
     in findDirIDsByMetadata()

[v6r9p18]

*DMS
FIX: FTSSubmitAgent, FTSRequest - fixes the staging mechanism in the FTS transfer submission
NEW: TransferDBMonitoringHandler - added getFilesForChannel(), resetFileChannelStatus()

[v6r9p17]

*Accounting
FIX: DataStoreClient - send accounting records in batches of 1000 records instead of 100

*DMS:
FIX: FailoverTransfer - catalog name from list to string
FIX: FTSSubmitAgent, FTSRequest - handle FTS3 as new protocol and fix bad submission time
FIX: FTSSubmitAgent, FTSRequest - do not submit FTS transfers for staging files

*WMS
FIX: TaskQueueDB - do not check enabled when TQs are requested from Directors
FIX: TaskQueueDB - check for Enabled in the TaskQueues when inserting jobs to print an alert
NEW: TaskQueueDB - each TQ can have at most 5k jobs, if beyond the limit create a new TQ 
     to prevent long matching times when there are way too many jobs in a single TQ

[v6r9p16]

*TS
BUGFIX: typos in TransformationCleaningAgent.py

*DMS
CHANGE: DownloadInputData - check the available disk space in the right input data directory
FIX: DownloadInputData - try to download only Cached replicas 

[v6r9p15]

*Core
FIX: MySQL - do not decrease the retry counter after ping failure

*DMS
CHANGE: FC/DirectoryMetadata - Speed up findFilesByMetadataWeb when many files match
FIX: RemovalTask - fix error string when removing a non existing file (was incompatible 
     with the LHCb BK client). 

*WMS
FIX: JobReport - minor fix ( removed unused imports )
FIX: JobMonitoring(JobStateUpdate)Handler - jobID argument can be either string, int or long

*TS
CHANGE: TransformationClient - change status of Moved files to a deterministic value
FIX: FileReport - minor fix ( inherits object ) 

[v6r9p14]

*DMS
CHANGE: FTSDB - changed schema: removing FTSSite table. From now on FTS sites 
        would be read from CS Resources

[v6r9p13]

FIX: included fixes from v6r8p26 patch release

[v6r9p12]

FIX: included fixes from v6r8p25 patch release

[v6r9p11]

*DMS
BUGFIX: FTSRequest - in __resolveFTSServer() type "=" -> "=="

[v6r9p10]

FIX: included fixes from v6r8p24 patch release

*Core
NEW: StateMachine utility

*DMS
BUGFIX: in RegisterFile operation handler

*Interfaces
FIX: Dirac.py - in splitInputData() consider only Active replicas

[v6r9p9]

*RMS
FIX: RequestDB - added getRequestFileStatus(), getRequestName() methods

[v6r9p8]

*DMS
FIX: RequestDB - get correct digest ( short request description ) of a request

[v6r9p7]

FIX: included fixes from v6r8p23 patch release

*RSS
FIX: SpaceTokenOccupancyPolicy - SpaceToken Policy decision was based on 
     percentage by mistake
     
*RMS
NEW: new scripts dirac-dms-ftsdb-summary, dirac-dms-show-ftsjobs    
FIX: FTSAgent - setting space tokens for newly created FTSJobs 

[v6r9p6]

*DMS
BUGFIX: dirac-admin-add-ftssite - missing import

*RMS
NEW: RequestDB, ReqManagerHandler - added getRequestStatus() method

*TS
FIX: fixes when using new RequestClient with the TransformationCleaningAgent

*WMS
BUGFIX: typo in SandboxStoreHandler transfer_fromClient() method

[v6r9p5]

*DMS
BUGFIX: missing proxy in service env in the FTSManager service. By default service 
        will use DataManager proxy refreshed every 6 hours.

*Resources
NEW: StorageElement - new checkAccess policy: split the self.checkMethods in 
     self.okMethods. okMethods are the methods that do not use the physical SE. 
     The isValid returns S_OK for all those immediately

*RSS
FIX: SpaceTokenOccupancyPolicy - Policy that now takes into account absolute values 
     for the space left
     
*TS
FIX: TransformationCleaningAgent - will look for both old and new RMS     

[v6r9p4]

*Stager
NEW: Stager API: dirac-stager-monitor-file, dirac-stager-monitor-jobs, 
     dirac-stager-monitor-requests, dirac-stager-show-stats

[v6r9p3]

*Transformation
FIX: TransformationCleaning Agent status was set to 'Deleted' instead of 'Cleaned'

[v6r9p2]

*RSS
NEW: Added Component family tables and statuses
FIX: removed old & unused code 
NEW: allow RSS policies match wild cards on CS

*WMS
BUGFIX: FailoverTransfer,JobWrapper - proper propagation of file metadata

[v6r9p1]

*RMS
NEW: FTSAgent - update rwAccessValidStamp,
     update ftsGraphValidStamp,
     new option for staging files before submission,
     better log handling here and there
CHANGE: FTSJob - add staging flag in in submitFTS2
CHANGE: Changes in WMS (FailoverTransfer, JobReport, JobWrapper, SandboxStoreHandler) 
        and TS (FileReport) to follow the new RMS.
NEW: Full CRUD support in RMS.

*RSS
NEW: ResourceManagementDB - new table ErrorReportBuffer
NEW: new ResourceManagementClient methods - insertErrorReportBuffer, selectErrorReportBuffer,
     deleteErrorReportBuffer

[v6r9]

NEW: Refactored Request Management System, related DMS agents and FTS management
     components

[v6r8p28]

*Core
BUGFIX: RequestHandler - the lock Name includes ActionType/Action

*DMS
FIX: dirac-dms-filecatalog-cli - prevent exception in case of missing proxy

[v6r8p27]

*DMS
BUGFIX: dirac-dms-add-file - fixed typo item -> items

[v6r8p26]

*Core
NEW: RequestHandler - added getServiceOption() to properly resolve inherited options 
     in the global service handler initialize method
NEW: FileCatalogHandler, StorageElementHandler - use getServiceOption()

[v6r8p25]

FIX: included fixes from v6r7p40 patch release

*Resources
FIX: SRM2Storage - do not account gfal_ls operations

[v6r8p24]

FIX: included fixes from v6r7p39 patch release

*Core
FIX: SiteSEMapping was returning wrong info

*DMS
FIX: FTSRequest - choose explicitly target FTS point for RAL and CERN
BUGFIX: StrategyHandler - wrong return value in __getRWAccessForSE()

*Resources
CHANGE: SRM2Storage - do not account gfal_ls operations any more

[v6r8p23]

FIX: included fixes from v6r7p37 patch release

*TS
FIX: TransformationDB - allow tasks made with ProbInFC files
FIX: TransformationCleaingAgent,Client - correct setting of transformation 
     status while cleaning

[v6r8p22]

FIX: included fixes from v6r7p36 patch release

[v6r8p21]

*DMS
FIX: FileCatalog/DirectoryMetadata - even if there is no meta Selection 
     the path should be considered when getting Compatible Metadata
FIX: FileCatalog/DirectoryNodeTree - findDir will return S_OK( '' ) if dir not 
     found, always return the same error from DirectoryMetadata in this case.     

*RSS
FIX: DowntimeCommand - use UTC time stamps

*TS
FIX: TransformationAgent - in _getTransformationFiles() get also ProbInFC files in 
     addition to Used 

[v6r8p20]

*Stager
NEW: Stager API: dirac-stager-monitor-file, dirac-stager-monitor-jobs, 
     dirac-stager-monitor-requests, dirac-stager-show-stats

[v6r8p19]

*Transformation
FIX: TransformationCleaning Agent status was set to 'Deleted' instead of 'Cleaned'

[v6r8p18]

*TS
BUGFIX: TransformationAgent - regression in __cleanCache()

[v6r8p17]

FIX: included fixes from v6r7p32 patch release

*WMS
FIX: StalledJobAgent - for accidentally stopped jobs ExecTime can be not set, 
     set it to CPUTime for the accounting purposes in this case

[v6r8p16]

FIX: included fixes from v6r7p31 patch release

*WMS
BUGFIX: TaskQueueDB - fixed a bug in the negative matching conditions SQL construction

*RSS
NEW: improved doc strings of PEP, PDP modules ( part of PolicySystem )
FIX: Minor changes to ensure consistency if ElementInspectorAgent and 
     users interact simultaneously with the same element
CHANGE: removed DatabaseCleanerAgent ( to be uninstalled if already installed )
FIX: SummarizeLogsAgent - the logic of the agent was wrong, the agent has been re-written.
     
[v6r8p15]

*Core
FIX: X509Chain - fix invalid information when doing dirac-proxy-info without CS
     ( in getCredentials() )

*RSS
NEW: PDP, PEP - added support for option "doNotCombineResult" on PDP

[v6r8p14]

*Core
FIX: dirac-deploy-scripts - can now work with the system python

*WMS
NEW: dirac-wms-cpu-normalization - added -R option to modify a given configuration file
FIX: Executor/InputData - Add extra check for LFns in InputData optimizer, closes #1472

*Transformation
CHANGE: TransformationAgent - add possibility to kick a transformation (not skip it if no 
        unused files), by touching a file in workDirectory
BUGFIX: TransformationAgent - bug in __cleanCache() dict modified in a loop        

[v6r8p13]

*Transformation
BUGFIX: TransformationDB - restored import of StringType

[v6r8p12]

NEW: Applied patches from v6r7p29

*WMS
FIX: JobDB - check if SystemConfig is present in the job definition and convert it 
     into Platform

*DMS
FIX: ReplicaManager - do not get metadata of files when getting files in a directory 
     if not strictly necessary

*RSS
NEW: ported from LHCb PublisherHandler for RSS web views

[v6r8p11]

NEW: Applied patches from v6r7p27

*RSS
NEW: SpaceTokenOccupancyPolicy - ported from LHCbDIRAC 
NEW: db._checkTable done on service initialization ( removed dirac-rss-setup script doing it )

*Transformation
FIX: TaskManager - reset oJob for each task in prepareTransformationTasks()
BUGFIX: ValidateOutputDataAgent - typo fixed in getTransformationDirectories()
FIX: TransformationManagerHandler - use CS to get files statuses not to include in 
     processed file fraction calculation for the web monitoring pages

[v6r8p10]

NEW: Applied patches from v6r7p27

[v6r8p9]

*DMS
FIX: TransferAgent,dirac-dms-show-se-status, ResourceStatus,TaskManager - fixes
     needed for DMS components to use RSS status information
NEW: ReplicaManager - allow to get metadata for an LFN+SE as well as PFN+SE     

[v6r8p8]

*RSS
BUGFIX: dirac-rss-setup - added missing return of S_OK() result

[v6r8p7]

NEW: Applied patches from v6r7p24

*DMS
BUGFIX: LcgFileCatalogClient - bug in addFile()

*RSS
BUGFIX: fixed script dirac-rss-set-token, broken in the current release.
NEW: Statistics module - will be used in the future to provide detailed information 
     from the History of the elements 

[v6r8p6]

NEW: Applied patches from v6r7p23

*Transformation
FIX: TaskManager - allow prepareTransformationTasks to proceed if no OutputDataModule is defined
FIX: TransformationDB - remove INDEX(TaskID) from TransformationTasks. It produces a single counter 
     for the whole table instead of one per TransformationID
     
*WMS     
FIX: WMSUtilities - to allow support for EMI UI's for pilot submission we drop support for glite 3.1

[v6r8p5]

NEW: Applied patches from v6r7p22

*RSS
CHANGE: removed old tests and commented out files

*WMS
FIX: PoolXMLCatalog - proper addFile usage

*Transformation
CHANGE: TransformationAgent - clear replica cache when flushing or setting a file in the workdirectory

[v6r8p4]

*Transformation
FIX: The connection to the jobManager is done only at submission time
FIX: Jenkins complaints fixes

*WMS
BUGFIX: JobDB - CPUtime -> CPUTime
FIX: Jenkins complaints fixes

[v6r8p3]

*DMS
BUGFIX: LcgFileCatalogClient

[v6r8p2]

*DMS:
FIX: LcgFileCatalogClient - remove check for opening a session in __init__ as credentials are not yet set 

*Transformation
CHANGE: reuse RPC clients in Transformation System 

[v6r8p1]

*Core
FIX: dirac-deploy-scripts - restored regression w.r.t. support of scripts starting with "d"

*DMS
BUGFIX: LcgFileCatalogClient - two typos fixed

[v6r8]

CHANGE: Several fixes backported from the v7r0 integration branch

*Core
CHANGE: DictCache - uses global LockRing to avoid locks in multiprocessing
FIX: X509Chain - proxy-info showing an error when there's no CS

*DMS
FIX: TransferAgent - inside loop filter out waiting files dictionary
BUGFIX: dirac-admin-allow-se - there was a continue that was skipping the complete loop for 
        ARCHIVE elements
NEW: LcgFileCatalogClient - test return code in startsess lfc calls       

*WMS:
FIX: OptimizerExecutor, InputData, JobScheduling - check that site candidates have all the 
     replicas

*RSS: 
BUGFIX: ResourceStatus, RSSCacheNoThread - ensure that locks are always released

*Transformation
FIX: TaskManager - site in the job definition is taken into account when submitting
NEW: Transformation - get the allowed plugins from the CS /Operations/Transformations/AllowedPlugins
FIX: ValidateOutputDataAgent - self not needed for static methods

[v6r7p40]

*Resources
FIX: StorageElement class was not properly passing the lifetime argument for prestageFile method

[v6r7p39]

*Core
CHANGE: Grid - in executeGridCommand() allow environment script with arguments needed for ARC client

*DMS
FIX: DFC SEManager - DIP Storage can have a list of ports now

*Resources
FIX: ARCComputingElement - few fixes after debugging

[v6r7p38]

*Core
NEW: DISET FileHelper, TransferClient - possibility to switch off check sum

*Resources
NEW: ARCComputingElement - first version
NEW: StorageFactory - possibility to pass extra protocol parameters to storage object
NEW: DIPStorage - added CheckSum configuration option
BUGFIX: SSHComputingElement - use CE name in the pilot reference construction

*WMS
FIX: StalledJobAgent - if ExecTime < CPUTime make it equal to CPUTime

[v6r7p37]

*Framework
BUGFIX: NotificationDB - typos in SQL statement in purgeExpiredNotifications() 

*WMS
NEW: JobCleaningAgent - added scheduling sandbox LFN removal request 
     when deleting jobs
CHANGE: JobWrapper - report only error code as ApplicationError parameter 
        when payload finishes with errors    
NEW: SiteDirector - possibility to specify extensions to be installed in 
     pilots in /Operations/Pilots/Extensions option in order not to install
     all the server side extensions        

*DMS
CHANGE: FileCatalogFactory - use service path as default URL
CHANGE: FileCatalogFactory - use ObjectLoader to import catalog clients

*SMS
BUGFIX: StorageManagementDB, dirac-stager-monitor-jobs - small bug fixes ( sic, Daniela )

*Resources
CHANGE: DIPStorage - added possibility to specify a list of ports for multiple
        service end-points
CHANGE: InProcessComputingElement - demote log message when payload failure 
        to warning, the job will fail anyway
FIX: StalledJobAgent - if pilot reference is not registered, this is not an 
     error of the StalledJobAgent, no log.error() in  this case                
        
*RMS
CHANGE: RequestTask - ensure that tasks are executed with user credentials 
        even with respect to queries to DIRAC services ( useServerCertificate 
        flag set to false )        

[v6r7p36]

*WMS
FIX: CREAMCE, SiteDirector - make sure that the tmp executable is removed
CHANGE: JobWrapper - remove sending mails via Notification Service in case
        of job rescheduling
        
*SMS
FIX: StorageManagementDB - fix a race condition when old tasks are set failed 
     between stage submission and update.        

[v6r7p35]

*Stager
NEW: Stager API: dirac-stager-monitor-file, dirac-stager-monitor-jobs, 
     dirac-stager-monitor-requests, dirac-stager-show-stats

[v6r7p34]

*Transformation
FIX: TransformationCleaning Agent status was set to 'Deleted' instead of 'Cleaned'

[v6r7p33]

*Interfaces
FIX: Job.py - in setExecutable() - prevent changing the log file name string type

*StorageManagement
NEW: StorageManagementDB(Handler) - kill staging requests at the same time as 
     killing related jobs, closes #1510
FIX: StorageManagementDB - demote the level of several log messages       

[v6r7p32]

*DMS
FIX: StorageElementHandler - do not use getDiskSpace utility, use os.statvfs instead
CHANGE: StorageManagementDB - in getStageRequests() make MySQL do an UNIQUE selection 
        and use implicit loop to speed up queries for large results

*Resources
FIX: lsfce remote script - use re.search instead of re.match in submitJob() to cope with
     multipline output

[v6r7p31]

*WMS
FIX: SiteDirector - make possible more than one SiteDirector (with different pilot identity) attached 
     to a CE, ie sgm and pilot roles. Otherwise one is declaring Aborted the pilots from the other.

[v6r7p30]

*Core
CHANGE: X509Chain - added groupProperties field to the getCredentials() report
BUGFIX: InstallTools - in getSetupComponents() typo fixed: agent -> executor

[v6r7p29]

*DMS
CHANGE: FileCatalog - selection metadata is also returned as compatible metadata in the result
        of getCompatibleMetadata() call
NEW: FileCatalog - added path argument to getCompatibleMetadata() call
NEW: FileCatalogClient - added getFileUserMetadata()
BUGFIX: dirac-dms-fts-monitor - exit with code -1 in case of error

*Resources
FIX: CREAMComputingElement - check globus-url-copy result for errors when retrieving job output

[v6r7p28]

*DMS
BUGFIX: FileCatalog/DirectoryMetadata - wrong MySQL syntax 

[v6r7p27]

*Core
FIX: Mail.py - fix of the problem of colons in the mail's body

*Interfaces
NEW: Job API - added setSubmitPools(), setPlatform() sets ... "Platform"

*WMS
FIX: TaskQueueDB - use SystemConfig as Platform for matching ( if Platform is not set explicitly

*Resources
FIX: SSHComputingElement - use ssh host ( and not CE name ) in the pilot reference
BUGFIX: SSHGEComputingElement - forgotten return statement in _getJobOutputFiles()

*Framework
NEW: dirac-sys-sendmail - email's body can be taken from pipe. Command's argument 
     in this case will be interpreted as a destination address     

[v6r7p26]

*DMS
FIX: ReplicaManager - status names Read/Write -> ReadAccess/WriteAccess

[v6r7p25]

*Core
CHANGE: X509Chain - in getCredentials() failure to contact CS is not fatal, 
        can happen when calling dirac-proxy-init -x, for example

[v6r7p24]

*DMS
NEW: FileCatalog - added getFilesByMetadataWeb() to allow pagination in the Web 
     catalog browser
     
*WMS
CHANGE: WMSAdministrator, DiracAdmin - get banned sites list by specifying the status
        to the respective jobDB call     

[v6r7p23]

*Transformation
BUGFIX: TransformationDB - badly formatted error log message

*RMS
CHANGE: RequestDBMySQL - speedup the lookup of requests

*WMS
BUGFIX: dirac-dms-job-delete - in job selection by group

*DMS
FIX: LcgFileCatalogClient - getDirectorySize made compatible with DFC
BUGFIX: LcgFileCatalogClient - proper call of __getClientCertInfo()

[v6r7p22]

*Transformation
CHANGE: InputDataAgent - treats only suitable transformations, e.g. not the extendable ones. 
CHANGE: TransformationAgent - make some methods more public for easy overload

[v6r7p21]

*Core
FIX: Shifter - pass filePath argument when downloading proxy

[v6r7p20]

*DMS
CHANGE: StrategyHandler - move out SourceSE checking to TransferAgent
CHANGE: ReplicaManager, InputDataAgent - get active replicas
FIX: StorageElement, SRM2Storage - support for 'xxxAccess' statuses, checking results
     of return structures
     
*RSS
NEW: set configurable email address on the CS to send the RSS emails
NEW: RSSCache without thread in background
FIX: Synchronizer - moved to ResourceManager handler     

[v6r7p19]

*DMS
BUGFIX: ReplicaManager - in putAndRegister() SE.putFile() singleFile argument not used explicitly

[v6r7p18]

*WMS
FIX: StalledJobAgent - do not exit the loop over Completed jobs if accounting sending fails
NEW: dirac-wms-job-delete - allow to specify jobs to delete by job group and/or in a file
FIX: JobManifest - If CPUTime is not set, set it to MaxCPUTime value

[v6r7p17]

*Resources
FIX: SRM2Storage - treat properly "22 SRM_REQUEST_QUEUED" result code

[v6r7p16]

*DMS
FIX: StrategyHandler - do not proceed when the source SE is not valid for read 
BUGFIX: StorageElement - putFile can take an optional sourceSize argument
BUGFIX: ReplicaManager - in removeFile() proper loop on failed replicas

*RSS
FIX: SpaceTokenOccupancyCommand, CacheFeederAgent - add timeout when calling lcg_util commands

*WMS
FIX: JobManifest - take all the SubmitPools defined in the TaskQueueAgent 
NEW: StalledJobAgent - declare jobs stuck in Completed status as Failed

[v6r7p15]

*Core
BUGFIX: SocketInfo - in host identity evaluation

*DMS
BUGFIX: FileCatalogHandler - missing import os

*Transformation
CHANGE: JobManifest - getting allowed job types from operations() section 

[v6r7p14]

*DMS
CHANGE: StorageElementProxy - removed getParameters(), closes #1280
FIX: StorageElementProxy - free the getFile space before the next file
FIX: StorageElement - added getPFNBase() to comply with the interface

*Interfaces
CHANGE: Dirac API - allow lists of LFNs in removeFile() and removeReplica()

*WMS
CHANGE: JobSchedulingAgent(Executor) - allow both BannedSite and BannedSites JDL option

*RSS
FIX: ElementInspectorAgent - should only pick elements with rss token ( rs_svc ).
FIX: TokenAgent - using 4th element instead of the 5th. Added option to set admin email on the CS.

[v6r7p13]

*Core
FIX: Resources - in getStorageElementSiteMapping() return only sites with non-empty list of SEs

*DMS
FIX: StorageElement - restored the dropped logic of using proxy SEs
FIX: FileCatalog - fix the UseProxy /LocalSite/Catalog option

*Transformation
FIX: TransformationDB - use lower() string comparison in extendTransformation()

[v6r7p12]

*WMS
BUGFIX: JobManifest - get AllowedSubmitPools from the /Systems section, not from /Operations

*Core
NEW: Resources helper - added getSites(), getStorageElementSiteMapping()

*DMS
CHANGE: StrategyHandler - use getStorageElementSiteMapping helper function
BUGFIX: ReplicaManager - do not modify the loop dictionary inside the loop

[v6r7p11]

*Core
CHANGE: Subprocess - put the use of watchdog in flagging

[v6r7p10]

*Core
NEW: Logger - added getLevel() method, closes #1292
FIX: Subprocess - returns correct structure in case of timeout, closes #1295, #1294
CHANGE: TimeOutExec - dropped unused utility
FIX: Logger - cleaned unused imports

*RSS
CHANGE: ElementInspectorAgent - do not use mangled name and removed shifterProxy agentOption

[v6r7p9]

*Core
BUGFIX: InstallTools - MySQL Port should be an integer

[v6r7p8]

*Core
FIX: Subprocess - consistent timeout error message

*DMS
NEW: RemovalTask - added bulk removal
FIX: StrategyHandler - check file source CEs
CHANGE: DataIntegrityClient - code beautification
CHANGE: ReplicaManager - do not check file existence if replica information is queried anyway,
        do not fail if file to be removed does not exist already. 

[v6r7p7]

FIX: Several fixes to allow automatic code documentation

*Core
NEW: InstallTools - added mysqlPort and mysqlRootUser

*DMS
CHANGE: ReplicaManager - set possibility to force the deletion of non existing files
CHANGE: StrategyHandler - better handling of checksum check during scheduling 

[v6r7p6]

*Core
FIX: dirac-install - restore signal alarm if downloadable file is not found
FIX: Subprocess - using Manager proxy object to pass results from the working process

*DMS:
CHANGE: StorageElement - removed overwride mode
CHANGE: removed obsoleted dirac-dms-remove-lfn-replica, dirac-dms-remove-lfn
NEW: FTSMonitorAgent - filter out sources with checksum mismatch
FIX: FTSMonitorAgent, TransferAgent - fix the names of the RSS states

*RSS
NEW: ElementInspectorAgent runs with a variable number of threads which are automatically adjusted
NEW: Added policies to force a particular state, can be very convenient to keep something Banned for example.
NEW: policy system upgrade, added finer granularity when setting policies and actions

*WMS
NEW: SiteDirector- allow to define pilot DN/Group in the agent options
CHANGE: JobDescription, JobManifest - take values for job parameter verification from Operations CS section

[v6r7p5]

*Interfaces
BUGFIX: dirac-wms-job-get-output - properly treat the case when output directory is not specified 

[v6r7p4]

*Core
FIX: Subprocess - avoid that watchdog kills the executor process before it returns itself

*Framework
BUGFIX: ProxuManagerClient - wrong time for caching proxies

*RSS
FIX: removed obsoleted methods

*DMS
NEW: FileCatalog - added findFilesByMetadataDetailed - provides detailed metadata for 
     selected files

[v6r7p3]

*DMS
FIX: FTSMonitorAgent - logging less verbose

*Transformation
FIX: TransformationAgent - use the new CS defaults locations
FIX: Proper agent initialization
NEW: TransformationPlaugin - in Broadcast plugin added file groupings by number of files, 
     make the TargetSE always defined, even if the SourceSE list contains it 

*ResourceStatus
FIX: Added the shifter's proxy to several agents

*RMS
FIX: RequestContainer - the execution order was not properly set for the single files 

*Framework:
BUGFIX: ProxyManagerClient - proxy time can not be shorter than what was requested

[v6r7p2]

*Core
FIX: dirac-configure - switch to use CS before checking proxy info

*Framework
NEW: dirac-sys-sendmail new command
NEW: SystemAdmininistratorCLI - added show host, uninstall, revert commands
NEW: SystemAdmininistratorHandler - added more info in getHostInfo()
NEW: SystemAdmininistratorHandler - added revertSoftware() interface

*Transformation
FIX: TransformationCleaningAgent - check the status of returned results

[v6r7p1]

*Core
FIX: Subprocess - finalize the Watchdog closing internal connections after a command execution
CHANGE: add timeout for py(shell,system)Call calls where appropriate
CHANGE: Shifter - use gProxyManager in a way that allows proxy caching

*Framework
NEW: ProxyManagerClient - allow to specify validity and caching time separately
FIX: ProxyDB - replace instead of delete+insert proxy in __storeVOMSProxy

*DMS
NEW: FTSMonitorAgent - made multithreaded for better efficiency
FIX: dirac-dms-add-file - allow LFN: prefix for lfn argument

*WMS
NEW: dirac-wms-job-get-output, dirac-wms-job-status - allow to retrieve output for a job group
FIX: TaskQueueDB - fixed selection SQL in __generateTQMatchSQL()
CHANGE: OptimizerExecutor - reduce diversity of MinorStatuses for failed executors

*Resources
FIX: CREAMComputingElement - remove temporary JDL right after the submission 

[v6r6p21]

*DMS
BUGFIX: TransformationCleaningAgent - use the right signature of cleanMetadataCatalogFiles() call

[v6r6p20]

*DMS
FIX: RegistrationTask - properly escaped error messages
BUGFIX: DirectoryMetadata - use getFileMetadataFields from FileMetadata in addMetadataField()
NEW: When there is a missing source error spotted during FTS transfer, file should be reset 
     and rescheduled again until maxAttempt (set to 100) is reached

*WMS
FIX: JobScheduling - fix the site group logic in case of Tier0

[v6r6p19]

*DMS
BUGFIX: All DMS agents  - set up agent name in the initialization

*Core
NEW: Subprocess - timeout wrapper for subprocess calls
BUGFIX: Time - proper interpreting of 0's instead of None
CHANGE: DISET - use cStringIO for ANY read that's longer than 16k (speed improvement) 
        + Less mem when writing data to the net
FIX: Os.py - protection against failed "df" command execution       
NEW: dirac-info prints lcg bindings versions
CHANGE: PlotBase - made a new style class 
NEW: Subprocess - added debug level log message

*Framework
NEW: SystemAdministratorIntegrator client for collecting info from several hosts
NEW: SystemAdministrator - added getHostInfo()
FIX: dirac-proxy-init - always check for errors in S_OK/ERROR returned structures
CHANGE: Do not accept VOMS proxies when uploading a proxy to the proxy manager

*Configuration
FIX: CE2CSAgent - get a fresh copy of the cs data before attempting to modify it, closes #1151
FIX: Do not create useless backups due to slaves connecting and disconnecting
FIX: Refresher - prevent retrying with 'Insane environment'

*Accounting
NEW: Accounting/Job - added validation of reported values to cope with the weird Yandex case
FIX: DBUtils - take into account invalid values, closes #949

*DMS
FIX: FTSSubmitAgent - file for some reason rejected from submission should stay in 'Waiting' in 
     TransferDB.Channel table
FIX: FTSRequest - fix in the log printout     
CHANGE: dirac-dms-add-file removed, dirac-dms-add-files renamed to dirac-dms-add-file
FIX: FileCatalogCLI - check the result of removeFile call
FIX: LcgFileCatalogClient - get rid of LHCb specific VO evaluation
NEW: New FileCatalogProxy service - a generalization of a deprecated LcgFileCatalog service
FIX: Restored StorageElementProxy functionality
CHANGE: dirac-dms-add-file - added printout
NEW: FileCatalog(Factory), StorageElement(Factory) - UseProxy flag moved to /Operations and /LocalSite sections

*RSS
NEW:  general reimplementation: 
      New DB schema using python definition of tables, having three big blocks: Site, Resource and Node.
      MySQLMonkey functionality almost fully covered by DB module, eventually will disappear.
      Services updated to use new database.
      Clients updated to use new database.
      Synchronizer updated to fill the new database. When helpers will be ready, it will need an update.
      One ElementInspectorAgent, configurable now is hardcoded.
      New Generic StateMachine using OOP.
      Commands and Policies simplified.
      ResourceStatus using internal cache, needs to be tested with real load.
      Fixes for the state machine
      Replaced Bad with Degraded status ( outside RSS ).
      Added "Access" to Read|Write|Check|Remove SE statuses wherever it applies.
      ResourceStatus returns by default "Active" instead of "Allowed" for CS calls.
      Caching parameters are defined in the CS
FIX: dirac-admin-allow/ban-se - allow a SE on Degraded ( Degraded->Active ) and ban a SE on Probing 
     ( Probing -> Banned ). In practice, Active and Degraded are "usable" states anyway.            
      
*WMS
FIX: OptimizerExecutor - failed optimizations will still update the job     
NEW: JobWrapper - added LFNUserPrefix VO specific Operations option used for building user LFNs
CHANGE: JobDB - do not interpret SystemConfig in the WMS/JobDB
CHANGE: JobDB - Use CPUTime JDL only, keep MaxCPUTime for backward compatibility
CHANGE: JobWrapper - use CPUTime job parameter instead of MaxCPUTime
CHANGE: JobAgent - use CEType option instead of CEUniqueID
FIX: JobWrapper - do not attempt to untar directories before having checked if they are tarfiles 
NEW: dirac-wms-job-status - get job statuses for jobs in a given job group
 
*SMS
FIX: StorageManagementDB - when removing unlinked replicas, take into account the case where a
     staging request had been submitted, but failed
      
*Resources    
NEW: glexecCE - add new possible locations of the glexec binary: OSG specific stuff and in last resort 
     looking in the PATH    
NEW: LcgFileCatalogClient - in removeReplica() get the needed PFN inside instead of providing it as an argument     
      
*TS      
CHANGE: Transformation types definition are moved to the Operations CS section

*Interfaces
FIX: Dirac.py - CS option Scratchdir was in LocalSite/LocalSite
FIX: Dirac.py - do not define default catalog, use FileCatalog utility instead

[v6r6p19]

*DMS
BUGFIX: All DMS agents  - set up agent name in the initialization

[v6r6p18]

*Transformation
CHANGE: /DIRAC/VOPolicy/OutputDataModule option moved to <Operations>/Transformations/OutputDataModule

*Resources
FIX: ComputingElement - properly check if the pilot proxy has VOMS before adding it to the payload 
     when updating it

*WMS
BUGFIX: JobSanity - fixed misspelled method call SetParam -> SetParameter

[v6r6p17]

*Transformation
BUGFIX: TransformationAgent - corrected  __getDataReplicasRM()

[v6r6p16]

*DMS
FIX: Agents - proper __init__ implementation with arguments passing to the super class
FIX: LcgFileCatalogClient - in removeReplica() reload PFN in case it has changed

[v6r6p15]

*Framework
BUGFIX: ErrorMessageMonitor - corrected updateFields call 

*DMS:
NEW: FTSMonitorAgent completely rewritten in a multithreaded way

*Transformation
FIX: InputDataAgent - proper instantiation of TransformationClient
CHANGE: Transformation - several log message promoted from info to notice level

[v6r6p14]

*Transformation
FIX: Correct instantiation of agents inside several scripts
CHANGE: TransformationCleaningAgent - added verbosity to logs
CHANGE: TransformationAgent - missingLFC to MissingInFC as it could be the DFC as well
FIX: TransformationAgent - return an entry for all LFNs in __getDataReplicasRM

*DMS
FIX: TransferAgent - fix exception reason in registerFiles()

[v6r6p13]

*DMS
CHANGE: TransferAgent - change RM call from getCatalogueReplicas to getActiveReplicas. 
        Lowering log printouts here and there

[v6r6p12]

*DMS
BUGFIX: RemovalTask - Replacing "'" by "" in error str set as attribute for a subRequest file. 
        Without that request cannot be updated when some nasty error occurs.

[v6r6p11]

*RMS:
BUGFIX: RequestClient - log string formatting

*DMS
BUGFIX: RemovalTask - handling for files not existing in the catalogue

*Transformation
FIX: TransformationManager - ignore files in NotProcessed status to get the % of processed files

*Interfaces
FIX: Fixes due to the recent changes in PromptUser utility

[v6r6p10]

*RMS
FIX: RequestDBMySQL - better escaping of queries 

*WMS
FIX: SiteDirector - get compatible platforms before checking Task Queues for a site

[v6r6p9]

*Core
FIX: Utilities/PromptUser.py - better user prompt

*Accounting
NEW: Add some validation to the job records because of weird data coming from YANDEX.ru

*DMS
BUGFIX: ReplicaManager - typo errStr -> infoStr in __replicate()
FIX: FTSRequest - fixed log message

*WMS
FIX: SiteDirector - use CSGlobals.getVO() call instead of explicit CS option

[v6r6p8]

*Transformation
BUGFIX: TransformationDB - typo in getTransformationFiles(): iterValues -> itervalues

[v6r6p7]

*Resources
FIX: StorageFactory - uncommented line that was preventing the status to be returned 
BUGFIX: CE remote scripts - should return status and not call exit()
BUGFIX: SSHComputingElement - wrong pilot ID reference

[v6r6p6]

*WMS
FIX: TaskQueueDB - in findOrphanJobs() retrieve orphaned jobs as list of ints instead of list of tuples
FIX: OptimizerExecutor - added import of datetime to cope with the old style optimizer parameters

*Transformation
FIX: TransformationAgent - fix finalization entering in an infinite loop
NEW: TransformationCLI - added resetProcessedFile command
FIX: TransformationCleaningAgent - treating the archiving delay 
FIX: TransformationDB - fix in getTransformationFiles() in case of empty file list

[v6r6p5]

*Transformation
FIX: TransformationAgent - type( transClient -> transfClient )
FIX: TransformationAgent - self._logInfo -> self.log.info
FIX: TransformationAgent - skip if no Unused files
FIX: TransformationAgent - Use CS option for replica cache lifetime
CHANGE: TransformationAgent - accept No new Unused files every [6] hours

[v6r6p4]

*DMS
FIX: TransferAgent - protection for files that can not be scheduled
BUGFIX: TransferDB - typo (instIDList - > idList ) fixed

*Transformation
BUGFIX: TransformationAgent - typo ( loginfo -> logInfo )

[v6r6p3]

FIX: merged in patch v6r5p14

*Core
BUGFIX: X509Chain - return the right structure in getCredentials() in case of failure
FIX: dirac-deploy-scripts.py - allow short scripts starting from "d"
FIX: dirac-deploy-scripts.py - added DCOMMANDS_PPID env variable in the script wrapper
FIX: ExecutorReactor - reduced error message dropping redundant Task ID 

*Interfaces
BUGFIX: Dirac.py - allow to pass LFN list to replicateFile()

*DMS
FIX: FileManager - extra check if all files are available in _findFiles()
BUGFIX: FileCatalogClientCLI - bug in DirectoryListing

[v6r6p2]

FIX: merged in patch v6r5p13

*WMS
FIX: SiteDirector - if no community set, look for DIRAC/VirtualOrganization setting

*Framework
FIX: SystemLoggingDB - LogLevel made VARCHAR in the MessageRepository table
FIX: Logging - several log messages are split in fixed and variable parts
FIX: SystemLoggingDB - in insertMessage() do not insert new records in auxiliary tables if they 
     are already there

[v6r6p1]

*Core:
CHANGE: PromptUser - changed log level of the printout to NOTICE
NEW: Base Client constructor arguments are passed to the RPCClient constructor

*DMS:
NEW: FTSRequest - added a prestage mechanism for source files
NEW: FileCatalogClientCLI - added -f switch to the size command to use raw faile tables 
     instead of storage usage tables
NEW: FileCatalog - added orphan directory repair tool
NEW: FIleCatalog - more counters to control the catalog sanity     

*WMS:
FIX: SandboxStoreClient - no more kwargs tricks
FIX: SandboxStoreClient returns sandbox file name in case of upload failure to allow failover
FIX: dirac-pilot - fixed VO_%s_SW_DIR env variable in case of OSG

*TS:
FIX: TransformationManagerHandler - avoid multiple Operations() instantiation in 
     getTransformationSummaryWeb()

[v6r6]

*Core
CHANGE: getDNForUsername helper migrated from Core.Security.CS to Registry helper
NEW: SiteSEMapping - new utilities getSitesGroupedByTierLevel(), getTier1WithAttachedTier2(),
     getTier1WithTier2
CHANGE: The DIRAC.Core.Security.CS is replaced by the Registry helper     
BUGFIX: dirac-install - properly parse += in .cfg files
FIX: Graphs.Utilities - allow two lines input in makeDataFromCVS()
FIX: Graphs - allow Graphs package usage if even matplotlib is not installed
NEW: dirac-compile-externals will retrieve the Externals compilation scripts from it's new location 
     in github (DIRACGrid/Externals)
NEW: Possibility to define a thread-global credentials for DISET connections (for web framework)
NEW: Logger - color output ( configurable )
NEW: dirac-admin-sort-cs-sites - to sort sites in the CS
CHANGE: MessageClient(Factor) - added msgClient attribute to messages
NEW: Core.Security.Properties - added JOB_MONITOR and USER_MANAGER properties

*Configuration
NEW: Registry - added getAllGroups() method

*Framework
NEW: SystemAdministratorClientCLI - possibility to define roothPath and lcgVersion when updating software

*Accounting
NEW: JobPlotter - added Normalized CPU plots to Job accounting
FIX: DBUtils - plots going to greater granularity

*DMS
NEW: FileCatalog - storage usage info stored in all the directories, not only those with files
NEW: FileCatalog - added utility to rebuild storage usage info from scratch
FIX: FileCatalog - addMetadataField() allow generic types, e.g. string
FIX: FileCatalog - path argument is normalized before usage in multiple methods
FIX: FileCatalog - new metadata for files(directories) should not be there before for directories(files)
NEW: FileCatalog - added method for rebuilding DirectoryUsage data from scratch 
NEW: FileCatalog - Use DirectoryUsage mechanism for both logical and physical storage
CHANGE: FileCatalog - forbid removing non-empty directories
BUGFIX: FileCatalogClientCLI - in do_ls() check properly the path existence
FIX: FileCatalogClientCLI - protection against non-existing getCatalogCounters method in the LFC client
FIX: DMS Agents - properly call superclass constructor with loadName argument
FIX: ReplicaManager - in removeFile() non-existent file is marked as failed
FIX: Make several classes pylint compliant: DataIntegrityHandler, DataLoggingHandler,
     FileCatalogHandler, StorageElementHandler, StorageElementProxyHandler, TransferDBMonitoringHandler
FIX: LogUploadAgent - remove the OSError exception in __replicate()
FIX: FileCatalogClientCLI - multiple check of proper command inputs,
     automatic completion of several commands with subcommands,
     automatic completion of file names
CHANGE: FileCatalogClientCLI - reformat the output of size command 
FIX: dirac-admin-ban-se - allow to go over all options read/write/check for each SE      
NEW: StrategyHandler - new implementation to speed up file scheduling + better error reporting
NEW: LcgFileCatalogProxy - moved from from LHCbDirac to DIRAC
FIX: ReplicaManager - removed usage of obsolete "/Resources/StorageElements/BannedTarget" 
CHANGE: removed StorageUsageClient.py
CHANGE: removed obsoleted ProcessingDBAgent.py

*WMS
CHANGE: RunNumber job parameter was removed from all the relevant places ( JDL, JobDB, etc )
NEW: dirac-pilot - add environment setting for SSH and BOINC CEs
NEW: WMSAdministrator - get output for non-grid CEs if not yet in the DB
NEW: JobAgent - job publishes BOINC parameters if any
CHANGE: Get rid of LHCbPlatform everywhere except TaskQueueDB
FIX: SiteDirector - provide list of sites to the Matcher in the initial query
FIX: SiteDirector - present a list of all groups of a community to match TQs
CHANGE: dirac-boinc-pilot dropped
CHANGE: TaskQueueDirector does not depend on /LocalSite section any more
CHANGE: reduced default delays for JobCleaningAgent
CHANGE: limit the number of jobs received by JobCleaningAgent
CHANGE: JobDB - use insertFields instead of _insert
CHANGE: Matcher, TaskQueueDB - switch to use Platform rather than LHCbPlatform retaining LHCbPlatform compatibility
BUGFIX: Matcher - proper reporting pilot site and CE
CHANGE: JobManager - improved job Killing/Deleting logic
CHANGE: dirac-pilot - treat the OSG case when jobs on the same WN all run in the same directory
NEW: JobWrapper - added more status reports on different failures
FIX: PilotStatusAgent - use getPilotProxyFromDIRACGroup() instead of getPilotProxyFromVOMSGroup()
CHANGE: JobMonitoringHandler - add cutDate and condDict parameters to getJobGroup()
NEW: JobMonitoringHandler - check access rights with JobPolicy when accessing job info from the web
NEW: JobManager,JobWrapper - report to accounting jobs in Rescheduled final state if rescheduling is successful
FIX: WMSAdministrator, SiteDirector - store only non-empty pilot output to the PilotDB
NEW: added killPilot() to the WMSAdministrator interface, DiracAdmin and dirac-admin-kill-pilot command
NEW: TimeLeft - renormalize time left using DIRAC Normalization if available
FIX: JobManager - reconnect to the OptimizationMind in background if not yet connected
CHANGE: JobManifest - use Operations helper
NEW: JobCleaningAgent - delete logging records from JobLoggingDB when deleting jobs

*RMS
FIX: RequestDBFile - better exception handling in case no JobID supplied
FIX: RequestManagerHandler - make it pylint compliant
NEW: RequestProxyHandler - is forwarding requests from voboxes to central RequestManager. 
     If central RequestManager is down, requests are dumped into file cache and a separate thread 
     running in background is trying to push them into the central. 
CHANGE: Major revision of the code      
CHANGE: RequestDB - added index on SubRequestID in the Files table
CHANGE: RequestClient - readRequestForJobs updated to the new RequetsClient structure

*RSS
NEW: CS.py - Space Tokens were hardcoded, now are obtained after scanning the StorageElements.

*Resources
FIX: SSHComputingElement - enabled multiple hosts in one queue, more debugging
CHANGE: SSHXXX Computing Elements - define SSH class once in the SSHComputingElement
NEW: SSHComputingElement - added option to define private key location
CHANGE: Get rid of legacy methods in ComputingElement
NEW: enable definition of ChecksumType per SE
NEW: SSHBatch, SSHCondor Computing Elements
NEW: SSHxxx Computing Elements - using remote control scripts to better capture remote command errors
CHANGE: put common functionality into SSHComputingElement base class for all SSHxxx CEs
NEW: added killJob() method tp all the CEs
NEW: FileCatalog - take the catalog information info from /Operations CS section, if defined there, 
     to allow specifications per VO 

*Interfaces
CHANGE: Removed Script.initialize() from the API initialization
CHANGE: Some general API polishing
FIX: Dirac.py - when running in mode="local" any directory in the ISB would not get untarred, 
     contrary to what is done in the JobWrapper

*TS
BUGFIX: TaskManager - bug fixed in treating tasks with input data
FIX: TransformationCleaningAgent - properly call superclass constructor with loadName argument
NEW: TransformationCleaningAgent - added _addExtraDirectories() method to extend the list of
     directories to clean in a subclass if needed
CHANGE: TransformationCleaningAgent - removed usage of StorageUsageClient     
NEW: TransformationAgent is multithreaded now ( implementation moved from LHCbDIRAC )
NEW: added unit tests
NEW: InputDataAgent - possibility to refresh only data registered in the last predefined period of time 
NEW: TransformationAgent(Client) - management of derived transformations and more ported from LHCbDIRAC
BUGFIX: TransformationDB - wrong SQL statement generation in setFileStatusForTransformation()

[v6r5p14]

*Core
NEW: Utilities - added Backports utility

*WMS
FIX: Use /Operations/JobScheduling section consistently, drop /Operations/Matching section
NEW: Allow VO specific share correction plugins from extensions
FIX: Executors - several fixes

[v6r5p13]

*WMS
FIX: Executors - VOPlugin will properly send and receive the params
NEW: Correctors can be defined in an extension
FIX: Correctors - Properly retrieve info from the CS using the ops helper

[v6r5p12]

FIX: merged in patch v6r4p34

[v6r5p11]

FIX: merged in patch v6r4p33

*Core
FIX: MySQL - added offset argument to buildConditions()

[v6r5p10]

FIX: merged in patch v6r4p32

[v6r5p9]

FIX: merged in patch v6r4p30

[v6r5p8]

FIX: merged in patch v6r4p29

[v6r5p7]

FIX: merged in patch v6r4p28

[v6r5p6]

FIX: merged in patch v6r4p27

*Transformation
BUGFIX: TransformationDB - StringType must be imported before it can be used

*RSS
NEW: CS.py - Space Tokens were hardcoded, now are obtained after scanning the StorageElements.

[v6r5p5]

FIX: merged in patch v6r4p26

[v6r5p4]

FIX: merged in patch v6r4p25

[v6r5p3]

*Transformation
FIX: merged in patch v6r4p24

[v6r5p2]

*Web
NEW: includes DIRACWeb tag web2012092101

[v6r5p1]

*Core
BUGFIX: ExecutorMindHandler - return S_OK() in the initializeHandler
FIX: OptimizationMindHandler - if the manifest is not dirty it will not be updated by the Mind

*Configuration
NEW: Resources helper - added getCompatiblePlatform(), getDIRACPlatform() methods

*Resources
FIX: SSHComputingElement - add -q option to ssh command to avoid banners in the output
FIX: BOINCComputingElement - removed debugging printout
FIX: ComputingElement - use Platform CS option which will be converted to LHCbPlatform for legacy compatibility

*DMS
FIX: RequestAgentBase - lowering loglevel from ALWAYS to INFO to avoid flooding SystemLogging

*WMS:
FIX: SiteDirector - provide CE platform parameter when interrogating the TQ
FIX: GridPilotDirector - publish pilot OwnerGroup rather than VOMS role
FIX: WMSUtilities - add new error string into the parsing of the job output retrieval

[v6r5]

NEW: Executor framework

*Core
NEW: MySQL.py - added Test case for Time.dateTime time stamps
NEW: MySQL.py - insertFields and updateFields can get values via Lists or Dicts
NEW: DataIntegrityDB - use the new methods from MySQL and add test cases
NEW: DataIntegrityHandler - check connection to DB and create tables (or update their schema)
NEW: DataLoggingDB - use the new methods from MySQL and add test cases
NEW: DataLoggingHandler - check connection to DB and create tables (or update their schema)
FIX: ProcessPool - killing stuck workers after timeout
CHANGE: DB will throw a RuntimeException instead of a sys.exit in case it can't contact the DB
CHANGE: Several improvements on DISET
CHANGE: Fixed all DOS endings to UNIX
CHANGE: Agents, Services and Executors know how to react to CSSection/Module and react accordingly
NEW: install tools are updated to deal with executors
FIX: dirac-install - add -T/--Timeout option to define timeout for distribution downloads
NEW: dirac-install - added possibility of defining dirac-install's global defaults by command line switch
BUGFIX: avoid PathFinder.getServiceURL and use Client class ( DataLoggingClient,LfcFileCatalogProxyClient ) 
FIX: MySQL - added TIMESTAMPADD and TIMESTAMPDIFF to special values not to be scaped by MySQL
NEW: ObjectLoader utility
CHANGE: dirac-distribution - added global defaults flag and changed the flag to -M or --defaultsURL
FIX: Convert to string before trying to escape value in MySQL
NEW: DISET Services - added PacketTimeout option
NEW: SystemLoggingDB - updated to use the renewed MySQL interface and SQL schema
NEW: Added support for multiple entries in /Registry/DefaultGroup, for multi-VO installations
CHANGE: Component installation procedure updated to cope with components inheriting Modules
CHANGE: InstallTools - use dirac- command in runit run scripts
FIX: X509Chain - avoid a return of error when the group is not valid
FIX: MySQL - reduce verbosity of log messages when high level methods are used
CHANGE: Several DB classes have been updated to use the MySQL buildCondition method
NEW: MySQL - provide support for greater and smaller arguments to all MySQL high level methods
FIX: Service.py - check all return values from all initializers

*Configuration
CHANGE: By default return option and section lists ordered as in the CS
NEW: ConfigurationClient - added function to refresh remote configuration

*Framework
FIX: Registry.findDefaultGroup will never return False
CHANGE: ProxyManager does not accept proxies without explicit group
CHANGE: SystemAdministratorHandler - force refreshing the configuration after new component setup

*RSS
CHANGE: removed code execution from __init__
CHANGE: removed unused methods
NEW: Log all policy results 

*Resources
NEW: updated SSHComputingElement which allows multiple job submission
FIX: SGETimeLeft - better parsing of the batch system commands output
FIX: InProcessComputingElement - when starting a new job discard renewal of the previous proxy
NEW: BOINCComputingElement - new CE client to work with the BOINC desktop grid infrastructure 

*WMS
CHANGE: WMS Optimizers are now executors
CHANGE: SandboxStoreClient can directly access the DB if available
CHANGE: Moved JobDescription and improved into JobManifest
FIX: typo in JobLoggingDB
NEW: JobState/CachedJobState allow access to the Job via DB/JobStateSync Service automatically
BUGFIX: DownloadInputData - when not enough disk space, message was using "buffer" while it should be using "data"
FIX: the sandboxmetadataDB explosion when using the sandboxclient without direct access to the DB
NEW: Added support for reset/reschedule in the OptimizationMind
CHANGE: Whenever a DB is not properly initialized it will raise a catchable RuntimeError exception 
        instead of silently returning
FIX: InputDataResolution - just quick mod for easier extensibility, plus removed some LHCb specific stuff
NEW: allow jobids in a file in dirac-wms-job-get-output
NEW: JobManager - zfill in %n parameter substitution to allow alphabetical sorting
NEW: Directors - added checking of the TaskQueue limits when getting eligible queues
CHANGE: Natcher - refactor to simpify the logic, introduced Limiter class
CHANGE: Treat MaxCPUTime and CPUTime the same way in the JDL to avoid confusion
NEW: SiteDirector - added options PilotScript, MaxPilotsToSubmit, MaxJobsInFillMode
BUGFIX: StalledJobAgent - use cpuNormalization as float, not string 
FIX: Don't kill an executor if a task has been taken out from it
NEW: dirac-boinc-pilot - pilot script to be used on the BOINC volunteer nodes
FIX: SiteDirector - better handling of tokens and filling mode 
NEW: Generic pilot identities are automatically selected by the TQD and the SiteDirector 
     if not explicitly defined in /Pilot/GenericDN and GenericGroup
NEW: Generic pilot groups can have a VO that will be taken into account when selecting generic 
     credentials to submit pilots
NEW: Generic pilots that belong to a VO can only match jobs from that VO
NEW: StalledJobAgent - added rescheduling of jobs stuck in Matched or Rescheduled status
BUGFIX: StalledJobAgent - default startTime and endTime to "now", avoid None value
NEW: JobAgent - stop after N failed matching attempts (nothing to do), use StopAfterFailedMatches option
CHANGE: JobAgent - provide resource description as a dictionary to avoid extra JDL parsing by the Matcher
CHANGE: Matcher - report pilot info once instead of sending it several times from the job
CHANGE: Matcher - set the job site instead of making a separate call to JobStateUpdate
NEW: Matcher - added Matches done and matches OK statistics
NEW: TaskQueue - don't delete fresh task queues. Wait 5 minutes to do so.
CHANGE: Disabled TQs can also be matched, if no jobs are there, a retry will be triggered

*Transformation
FIX: TransformationAgent - a small improvement: now can pick the prods status to handle from the CS, 
     plus few minor corrections (e.g. logger messages)
FIX: TransformationCLI - take into accout possible failures in resetFile command     

*Accounting
NEW: AccountingDB - added retrieving RAW records for internal stuff
FIX: AccountingDB - fixed some logic for readonly cases
CHANGE: Added new simpler and faster bucket insertion mechanism
NEW: Added more info when rebucketing
FIX: Calculate the rebucket ETA using remaining records to be processed instead of the total records to be processed
FIX: Plots with no data still carry the plot name

*DMS
NEW: SRM2Storage - added retry in the gfal calls
NEW: added new FTSCleaningAgent cleaning up TransferDB tables
FIX: DataLoggingClient and DataLoggingDB - tests moved to separate files
CHANGE: request agents cleanup

*RMS
CHANGE: Stop using RequestAgentMixIn in the request agents

[v6r4p34]

*DMS
BUGFIX: FileCatalogCLI - fixed wrong indentation
CHANGE: RegistrationTask - removed some LHCb specific defaults

[v6r4p33]

*DMS
CHANGE: FTSRequest - be more verbose if something is wrong with file

[v6r4p32]

*WMS
FIX: StalledJobAgent - avoid exceptions in the stalled job accounting reporting

*DMS
NEW: FTSMonitorAgent - handling of expired FTS jobs 

*Interfaces
CHANGE: Dirac.py - attempt to retrieve output sandbox also for Completed jobs in retrieveRepositorySandboxes()

[v6r4p30]

*Core
BUGFIX: dirac-admin-bdii-ce-voview - proper check of the result structure

*Interfaces
FIX: Dirac.py, Job.py - allow to pass environment variables with special characters

*DMS
NEW: FileCatalogCLI - possibility to sort output in the ls command

*WMS:
FIX: JobWrapper - interpret environment variables with special characters 

[v6r4p29]

*RMS
BUGFIX: RequestDBMySQL - wrong indentation in __updateSubRequestFiles()

[v6r4p28]

*Interfaces
CHANGE: Dirac.py, DiracAdmin.py - remove explicit timeout on RPC client instantiation

*RSS
FIX: CS.py - fix for updated CS location (backward compatible)

*DMS
BUGFIX: StrategyHandler - bug fixed determineReplicationTree()
FIX: FTSRequest - add checksum string to SURLs file before submitting an FTS job

*WMS
FIX: JobWrapper - protection for double quotes in JobName
CHANGE: SiteDirector - switched some logging messages from verbose to info level

*RMS
NEW: Request(Client,DBMySQL,Manager) - added readRequestsForJobs() method

[v6r4p27]

*DMS
FIX: SRM2Storage - removed hack for EOS (fixed server-side)

*Transformation
CHANGE: TransformationClient - limit to 100 the number of transformations in getTransformations()
NEW: TransformationAgent - define the transformations type to use in the configuration

*Interfaces
FIX: Job.py -  fix for empty environmentDict (setExecutionEnv)

[v6r4p26]

*Transformation
BUGFIX: TransformationClient - fixed calling sequence in rpcClient.getTransformationTasks()
NEW: TransformationClient - added log messages in verbose level.

[v6r4p25]

*DMS
BUGFIX: StrategyHandler - sanity check for wrong replication tree 

[v6r4p24]

*Core
NEW: MySQL - add 'offset' argument to the buildCondition()

*Transformation
FIX: TransformationAgent - randomize the LFNs for removal/replication case when large number of those
CHANGE: TransformationClient(DB,Manager) - get transformation files in smaller chunks to
        improve performance
FIX: TransformationAgent(DB) - do not return redundant LFNs in getTransformationFiles()    

[v6r4p23]

*Web
NEW: includes DIRACWeb tag web2012092101

[v6r4p22]

*DMS
FIX: SRM2Storage - fix the problem with the CERN-EOS storage 

[v6r4p21]

*Core
BUGFIX: SGETimeLeft - take into account dd:hh:mm:ss format of the cpu consumed

[v6r4p20]

*WMS
BUGFIX: PilotDirector, GridPilotDirector - make sure that at least 1 pilot is to be submitted
BUGFIX: GridPilotDirector - bug on how pilots are counted when there is an error in the submit loop.
BUGFIX: dirac-pilot - proper install script installation on OSG sites

[v6r4p19]

*RMS
FIX: RequestDBMySQL - optimized request selection query 

[v6r4p18]

*Configuration
BUGFIX: CE2CSAgent.py - the default value must be set outside the loop

*DMS
NEW: dirac-dms-create-replication-request
BUGFIX: dirac-dms-fts-submit, dirac-dms-fts-monitor - print out error messages

*Resources
BUGFIX: TorqueComputingElement.py, plus add UserName for shared Queues

*WMS
BUGFIX: JobManagerHandler - default value for pStart (to avoid Exception)

[v6r4p17]

*Core
FIX: dirac-configure - setup was not updated in dirac.cfg even with -F option
FIX: RequestHandler - added fix for Missing ConnectionError

*DMS
FIX: dirac-dms-clean-directory - command fails with `KeyError: 'Replicas'`.

*WMS
FIX: SiteDirector - adapt to the new method in the Matcher getMatchingTaskQueue 
FIX: SiteDirector - added all SubmitPools to TQ requests

[v6r4p16]

*Core:
FIX: dirac-install - bashrc/cshrc were wrongly created when using versionsDir

*Accounting
CHANGE: Added new simpler and faster bucket insertion mechanism
NEW: Added more info when rebucketing

*WMS
CHANGE: Matcher - refactored to take into account job limits when providing info to directors
NEW: JoAgent - reports SubmitPool parameter if applicable
FIX: Matcher - bad codition if invalid result

[v6r4p15]

*WMS
FIX: gLitePilotDirector - fix the name of the MyProxy server to avoid crasehs of the gLite WMS

*Transformation
FIX: TaskManager - when the file is on many SEs, wrong results were generated

[v6r4p13]

*DMS
FIX: dirac-admin-allow-se - added missing interpreter line

[v6r4p12]

*DMS
CHANGE: RemovalTask - for DataManager shifter change creds after failure of removal with her/his proxy.

*RSS
NEW: Added RssConfiguration class
FIX: ResourceManagementClient  - Fixed wrong method name

[v6r4p11]

*Core
FIX: GGUSTicketsClient - GGUS SOAP URL updated

*DMS
BUGFIX: ReplicaManager - wrong for loop

*RequestManagement
BUGFIX: RequestClient - bug fix in finalizeRequest()

*Transformation
FIX: TaskManager - fix for correctly setting the sites (as list)

[v6r4p10]

*RequestManagement
BUGFIX: RequestContainer - in addSubrequest() function

*Resources
BUGFIX: SRM2Storage - in checksum type evaluation

*ResourceStatusSystem
BUGFIX: InfoGetter - wrong import statement

*WMS
BUGFIX: SandboxMetadataDB - __init__() can not return a value

[v6r4p9]

*DMS
CHANGE: FailoverTransfer - ensure the correct execution order of the subrequests

[v6r4p8]

Bring in fixes from v6r3p17

*Core:
FIX: Don't have the __init__ return True for all DBs
NEW: Added more protection for exceptions thrown in callbacks for the ProcessPool
FIX: Operations will now look in 'Defaults' instead of 'Default'

*DataManagement:
FIX: Put more protection in StrategyHandler for neither channels  not throughput read out of TransferDB
FIX: No JobIDs supplied in getRequestForJobs function for RequestDBMySQL taken into account
FIX: Fix on getRequestStatus
CHANGE: RequestClient proper use of getRequestStatus in finalizeRequest
CHANGE: Refactored RequestDBFile

[v6r4p7]

*WorkloadManagement
FIX: SandboxMetadataDB won't explode DIRAC when there's no access to the DB 
CHANGE: Whenever a DB fails to initialize it raises a catchable exception instead of just returning silently

*DataManagement
CHANGE: Added Lost and Unavailable to the file metadata

[v6r4p6]

Bring fixes from v6r4p6

[v6r4p5]

*Configuration
NEW: Added function to generate Operations CS paths

*Core
FIX: Added proper ProcessPool checks and finalisation

*DataManagement
FIX: don't set Files.Status to Failed for non-existign files, failover transfers won't go
FIX: remove classmethods here and there to unblock requestHolder
CHANGE: RAB, TA: change task timeout: 180 and 600 (was 600 and 900 respectively)
FIX: sorting replication tree by Ancestor, not hopAncestorgit add DataManagementSystem/Agent/TransferAgent.py
NEW: TA: add finalize
CHANGE: TransferAgent: add AcceptableFailedFiles to StrategyHandler to ban FTS channel from scheduling
FIX: if there is no failed files, put an empty dict


*RSS
FIX: RSS is setting Allowed but the StorageElement checks for Active

*Workflows
FIX: Part of WorfklowTask rewritten to fix some issues and allow 'ANY' as site

*Transformation
FIX: Wrong calls to TCA::cleanMetadataCatalogFiles

[v6r4p4]

*Core
FIX: Platform.py - check if Popen.terminate is available (only from 2.6)

[v6r4p3]

*Core
FIX: ProcessPool with watchdog and timeouts - applied in v6r3 first

[v6r4p2]

*StorageManagement
BUGFIX: StorageElement - staging is a Read operation and should be allowed as such

*WMS
BUGFIX: InProcessComputingElement, JobAgent - proper return status code from the job wrapper

*Core
FIX: Platform - manage properly the case of exception in the ldconfig execution

[v6r4p1]

*DMS
FIX: TransferDB.getChannelObservedThroughput - the channelDict was created in a wrong way

*RSS
FIX: ResourceStatus was not returning Allowed by default

[v6r4]

*Core
FIX: dirac-install-db.py: addDatabaseOptionsToCS has added a new keyed argument
NEW: SGETimeLeft.py: Support for SGE backend
FIX: If several extensions are installed, merge ConfigTemplate.cfg
NEW: Service framework - added monitoring of file descriptors open
NEW: Service framework - Reduced handshake timeout to prevent stuck threads
NEW: MySQL class with new high level methods - buildCondition,insertFields,updateFields
     deleteEntries, getFields, getCounters, getDistinctAttributeValues
FIX: ProcessPool - fixes in the locking mechanism with LockRing, stopping workers when the
     parent process is finished     
FIX: Added more locks to the LockRing
NEW: The installation tools are updated to install components by name with the components module specified as an option

*DMS
FIX: TransferDB.py - speed up the Throughput determination
NEW: dirac-dms-add-files: script similar to dirac-dms-remove-files, 
     allows for 1 file specification on the command line, using the usual dirac-dms-add-file options, 
     but also can take a text file in input to upload a bunch of files. Exit code is 0 only if all 
     was fine and is different for every error found. 
NEW: StorageElementProxy- support for data downloading with http protocol from arbitrary storage, 
     needed for the web data download
BUGFIX: FileCatalogCLI - replicate operation does a proper replica registration ( closes #5 )     
FIX: ReplicaManager - __cleanDirectory now working and thus dirac-dms-clean-directory

*WMS
NEW: CPU normalization script to run a quick test in the pilot, used by the JobWrapper
     to report the CPU consumption to the accounting
FIX: StalledJobAgent - StalledTimeHours and FailedTimeHours are read each cycle, refer to the 
     Watchdog heartBeat period (should be renamed); add NormCPUTime to Accounting record
NEW: SiteDirector - support for the operation per VO in multi-VO installations
FIX: StalledJobAgent - get ProcessingType from JDL if defined
BUGFIX: dirac-wms-job-peek - missing printout in the command
NEW: SiteDirector - take into account the number of already waiting pilots when evaluating the number of pilots to submit
FIX: properly report CPU usage when the Watchdog kill the payload.

*RSS
BUGFIX: Result in ClientCache table is a varchar, but the method was getting a datetime
NEW: CacheFeederAgent - VOBOX and SpaceTokenOccupancy commands added (ported from LHCbDIRAC)
CHANGE: RSS components get operational parameters from the Operations handler

*DataManagement
FIX: if there is no failed files, put an empty dict

*Transformation
FIX: Wrong calls to TCA::cleanMetadataCatalogFiles

[v6r3p19]

*WMS
FIX: gLitePilotDirector - fix the name of the MyProxy server to avoid crashes of the gLite WMS

[v6r3p18]

*Resources
BUGFIX: SRM2Storage - in checksum type evaluation

[v6r3p17]

*DataManagement
FIX: Fixes issues #783 and #781. Bugs in ReplicaManager removePhisicalReplica and getFilesFromDirectory
FIX: Return S_ERROR if missing jobid arguments
NEW: Checksum can be verified during FTS and SRM2Storage 

[v6r3p16]

*DataManagement
FIX: better monitoring of FTS channels 
FIX: Handle properly None value for channels and bandwidths

*Core
FIX: Properly calculate the release notes if there are newer releases in the release.notes file

[v6r3p15]

*DataManagement
FIX: if there is no failed files, put an empty dict

*Transformation
FIX: Wrong calls to TCA::cleanMetadataCatalogFiles


[v6r3p14]

* Core

BUGFIX: ProcessPool.py: clean processing and finalisation
BUGFIX: Pfn.py: don't check for 'FileName' in pfnDict

* DMS

NEW: dirac-dms-show-fts-status.py: script showing last hour history for FTS channels
NEW: TransferDBMonitoringHandler.py: new function exporting FST channel queues
BUGFIX: TransferAgent.py,RemovalAgent.py,RegistrationAgent.py - unlinking of temp proxy files, corection of values sent to gMonitor
BUGFIX: StrategyHandler - new config option 'AcceptableFailedFiles' to unblock scheduling for channels if problematic transfers occured for few files
NEW: TransferAgent,RemovalAgent,RegistrationAgent - new confing options for setting timeouts for tasks and ProcessPool finalisation
BUGFIX: ReplicaManager.py - reverse sort of LFNs when deleting files and directories to avoid blocks
NEW: moved StrategyHandler class def to separate file under DMS/private

* TMS

FIX: TransformationCleaningAgent.py: some refactoring, new way of disabling/enabline execution by 'EnableFlag' config option

[v6r3p13]

*Core
FIX: Added proper ProcessPool checks and finalisation

*DataManagement
FIX: don't set Files.Status to Failed for non-existign files, failover transfers won't go
FIX: remove classmethods here and there to unblock requestHolder
CHANGE: RAB, TA: change task timeout: 180 and 600 (was 600 and 900 respectively)
FIX: sorting replication tree by Ancestor, not hopAncestorgit add DataManagementSystem/Agent/TransferAgent.py
NEW: TA: add finalize
CHANGE: TransferAgent: add AcceptableFailedFiles to StrategyHandler to ban FTS channel from scheduling

[v6r3p12]

*Core
FIX: Platform.py - check if Popen.terminate is available (only from 2.6)

[v6r3p11]

*Core
FIX: ProcessPool with watchdog and timeouts

[v6r3p10]

*StorageManagement
BUGFIX: StorageElement - staging is a Read operation and should be allowed as such

*WMS
BUGFIX: InProcessComputingElement, JobAgent - proper return status code from the job wrapper

*Core
FIX: Platform - manage properly the case of exception in the ldconfig execution

[v6r3p9]

*DMS
FIX: TransferDB.getChannelObservedThroughput - the channelDict was created in a wrong way

[v6r3p8]

*Web
CHANGE: return back to the release web2012041601

[v6r3p7]

*Transformation
FIX: TransformationCleaningAgent - protection from deleting requests with jobID 0 

[v6r3p6]

*Core
FIX: dirac-install-db - proper key argument (follow change in InstallTools)
FIX: ProcessPool - release all locks every time WorkignProcess.run is executed, more fixes to come
FIX: dirac-configure - for Multi-Community installations, all vomsdir/vomses files are now created

*WMS
NEW: SiteDirector - add pilot option with CE name to allow matching of SAM jobs.
BUGFIX: dirac-pilot - SGE batch ID was overwriting the CREAM ID
FIX: PilotDirector - protect the CS master if there are at least 3 slaves
NEW: Watchdog - set LocalJobID in the SGE case

[v6r3p5]

*Core:
BUGFIX: ProcessPool - bug making TaskAgents hang after max cycles
BUGFIX: Graphs - proper handling plots with data containing empty string labels
FIX: GateWay - transfers were using an old API
FIX: GateWay - properly calculate the gateway URL
BUGFIX: Utilities/Pfn.py - bug in pfnunparse() when concatenating Path and FileName

*Accounting
NEW: ReportGenerator - make AccountingDB readonly
FIX: DataCache - set daemon the datacache thread
BUGFIX: BasePlotter - proper handling of the Petabyte scale data

*DMS:
BUGFIX: TransferAgent, RegistrationTask - typos 

[v6r3p4]

*DMS:
BUGFIX: TransferAgent - wrong value for failback in TA:execute

[v6r3p3]

*Configuration
BUGFIX: Operations helper - typo

*DMS:
FIX: TransferAgent - change the way of redirecting request to task

[v6r3p2]

*DMS
FIX: FTSRequest - updating metadata for accouting when finalizing FTS requests

*Core
FIX: DIRAC/__init__.py - default version is set to v6r3

[v6r3p1]

*WMS
CHANGE: Use ResourcesStatus and Resources helpers in the InputDataAgent logic

*Configuration
NEW: added getStorageElementOptions in Resources helper

*DMS
FIX: resourceStatus object created in TransferAgent instead of StrategyHandler

[v6r3]

*Core
NEW: Added protections due to the process pool usage in the locking logic

*Resources
FIX: LcgFileCatalogClient - reduce the number of retries: LFC_CONRETRY = 5 to 
     avoid combined catalog to be stuck on a faulty LFC server
     
*RSS
BUGFIX: ResourceStatus - reworked helper to keep DB connections     

*DMS
BUGFIX: ReplicaManager::CatalogBase::_callFileCatalogFcnSingleFile() - wrong argument

*RequestManagement
FIX: TaskAgents - set timeOut for task to 10 min (15 min)
NEW: TaskAgents - fill in Error fields in case of failing operations

*Interfaces
BUGFIX: dirac-wms-select-jobs - wrong use of the Dirac API

[v6r2p9]

*Core
FIX: dirac-configure - make use of getSEsForSite() method to determine LocalSEs

*WMS
NEW: DownloadInputData,InputDataByProtocol - check Files on Tape SEs are on Disk cache 
     before Download or getturl calls from Wrapper
CHANGE: Matcher - add Stalled to "Running" Jobs when JobLimits are applied   
CHANGE: JobDB - allow to specify required platform as Platform JDL parameter,
        the specified platform is taken into account even without /Resources/Computing/OSCompatibility section

*DMS
CHANGE: dirac-admin-allow(ban)-se - removed lhcb-grid email account by default, 
        and added switch to avoid sending email
FIX: TaskAgents - fix for non-existing files
FIX: change verbosity in failoverReplication 
FIX: FileCatalog - remove properly metadata indices 
BUGFIX: FileManagerBase - bugfix in the descendants evaluation logic  
FIX: TransferAgent and TransferTask - update Files.Status to Failed when ReplicaManager.replicateAndRegister 
     will fail completely; when no replica is available at all.

*Core
FIX: dirac-pilot - default lcg bindings version set to 2012-02-20

[v6r2p8]

*DMS:
CHANGE: TransferAgent - fallback to task execution if replication tree is not found

[v6r2p7]

*WMS
BUGFIX: SiteDirector - wrong CS option use: BundleProxy -> HttpProxy
FIX: SiteDirector - use short lines in compressed/encoded files in the executable
     python script

[v6r2p6]

*DataManagement
FIX: Bad logic in StrategyHandler:MinimiseTotalWait

*Core
CHANGE: updated GGUS web portal URL

*RSS
BUGFIX: meta key cannot be reused, it is popped from dictionary

*Framework
FIX: The Gateway service does not have a handler
NEW: ConfingTemplate entry for Gateway
FIX: distribution notes allow for word wrap

*WorkloadManagement
FIX: avoid unnecessary call if no LFN is left in one of the SEs
FIX: When Uploading job outputs, try first Local SEs, if any


[v6r2p5]

*RSS
BUGFIX: several minor bug fixes

*RequestManagement
BUGFIX: RequestDBMySQL - removed unnecessary request type check

*DMS
BUGFIX: FileCatalogClienctCLI - wrong evaluation of the operation in the find command
NEW: FileCatalog - added possibility to remove specified metadata for a given path 
BUGFIX: ReplicaManager - wrong operation order causing failure of UploadLogFile module

*Core
NEW: dirac-install - generate cshrc DIRAC environment setting file for the (t)csh 

*Interfaces
CHANGE: Job - added InputData to each element in the ParametricInputData

*WMS
CHANGE: dirac-jobexec - pass ParametericInputData to the workflow as a semicolon separated string

[v6r2p4]

*WMS
BUGFIX: StalledJobAgent - protection against jobs with no PilotReference in their parameters
BUGFIX: WMSAdministratorHandler - wrong argument type specification for getPilotInfo method

*StorageManagement
BUGFIX: RequestFinalizationAgent - no method existence check when calling RPC method

[v6r2p3]

*WMS
CHANGE: Matcher - fixed the credentials check in requestJob() to simplify it

*ConfigurationSystem
CHANGE: Operations helper - fix that allow no VO to be defined for components that do not need it

*Core
BUGFIX: InstallTools - when applying runsvctrl to a list of components make sure that the config server is treated first and the sysadmin service - last
        
[v6r2p2]

*WMS
BUGFIX: Matcher - restored logic for checking private pilot asking for a given DN for belonging to the same group with JOB_SHARING property.

[v6r2p1]

*RequestManagementSystem
BUGFIX: RequestCleaningAgent - missing import of the "second" interval definition 

[v6r2]

*General
FIX: replaced use of exec() python statement in favor of object method execution

*Accounting
CHANGE: Accounting 'byte' units are in powers of 1000 instead of powers of 1024 (closes #457)

*Core
CHANGE: Pfn.py - pfnparse function rewritten for speed up and mem usage, unit test case added
FIX: DISET Clients are now thread-safe. Same clients used twice in different threads was not 
closing the previous connection
NEW: reduce wait times in DISET protocol machinery to improve performance    
NEW: dirac-fix-mysql-script command to fix the mysql start-up script for the given installation
FIX: TransferClient closes connections properly
FIX: DISET Clients are now thread-safe. Same client used twice in different threads will not close the previous connection
CHANGE: Beautification and reduce wait times to improve performance
NEW: ProcessPool - added functionality to kill all children processes properly when destroying ProcessPool objects
NEW: CS Helper for LocalSite section, with gridEnv method
NEW: Grid module will use Local.gridEnv if nothing passed in the arguments
CHANGE: Add deprecated sections in the CS Operations helper to ease the transition
FIX: dirac-install - execute dirac-fix-mysql-script, if available, to fix the mysql.server startup script
FIX: dirac-distribution - Changed obsoleted tar.list file URL
FIX: typo in dirac-admin-add-host in case of error
CHANGE: dirac-admin-allow(ban)-se - use diracAdmin.sendMail() instead of NotificationClient.sendMail()

*Framework
BUGFIX: UserProfileDB - no more use of "type" variable as it is a reserved keyword 

*RequestManagement:
FIX: RequestDBFile - more consistent treatment of requestDB Path
FIX: RequestMySQL - Execution order is evaluated based on not Done state of subrequests
NEW: RequestCleaningAgent - resetting Assigned requests to Waiting after a configurable period of time

*RSS
CHANGE: RSS Action now inherits from a base class, and Actions are more homogeneous, they all take a uniform set of arguments. The name of modules has been changed from PolType to Action as well.
FIX: CacheFeederAgent - too verbose messages moved to debug instead of info level
BUGFIX: fixed a bug preventing RSS clients to connect to the services     
FIX: Proper services synchronization
FIX: Better handling of exceptions due to timeouts in GOCDBClient   
FIX: RSS.Notification emails are sent again
FIX: Commands have been modified to return S_OK, S_ERROR inside the Result dict. This way, policies get a S_ERROR / S_OK object. CacheFeederAgent has been updated accordingly.
FIX: allow clients, if db connection fails, to reconnect ( or at least try ) to the servers.
CHANGE: access control using CS Authentication options. Default is SiteManager, and get methods are all.
BUGFIX: MySQLMonkey - properly escaped all parameters of the SQL queries, other fixes.
NEW: CleanerAgent renamed to CacheCleanerAgent
NEW: Updated RSS scripts, to set element statuses and / or tokens.
NEW: Added a new script, dirac-rss-synch
BUGFIX: Minor bugfixes spotted on the Web development
FIX: Removed useless decorator from RSS handlers
CHANGE: ResourceStatus helper tool moved to RSS/Client directory, no RSS objects created if the system is InActive
CHANGE: Removed ClientFastDec decorator, using a more verbose alternative.
CHANGE: Removed useless usage of kwargs on helper functions.  
NEW: added getSESitesList method to RSSClient      
FIX: _checkFloat() checks INTEGERS, not datetimes

*DataManagement
CHANGE: refactoring of DMS agents executing requests, allow requests from arbitrary users
NEW: DFC - allow to specify multiple replicas, owner, mode when adding files
CHANGE: DFC - optimization of the directory size evaluation
NEW: Added CREATE TEMPORARY TABLES privilege to FileCatalogDB
CHANGE: DFC - getCatalogCounters() update to show numbers of directories
NEW: lfc_dfc_copy script to migrate data from LFC to DFC
FIX: dirac-dms-user-lfns - fixed the case when the baseDir is specified
FIX: FTS testing scripts were using sys.argv and getting confused if options are passed
NEW: DFC - use DirectoryUsage tables for the storage usage evaluations
NEW: DFC - search by metadata can be limited to a given directory subtree
NEW: DFC - search by both directory and file indexed metadata
BUGFIX: DFC - avoid crash if no directories or files found in metadata query
NEW: DFC FileCatalogHandler - define database location in the configuration
NEW: DFC - new FileCatalogFactory class, possibility to use named DFC services
FIX: FTSMonitor, FTSRequest - fixes in handling replica registration, setting registration requests in FileToCat table for later retry
FIX: Failover registration request in the FTS agents.      
FIX: FTSMonitor - enabled to register new replicas if even the corresponding request were removed from the RequestManagement 
FIX: StorageElement - check if SE has been properly initialized before executing any method     
CHANGE: LFC client getReplica() - make use of the new bulk method lfc.lfc_getreplicasl()
FIX: LFC client - protect against getting None in lfc.lfc_readdirxr( oDirectory, "" )  
FIX: add extra protection in dump method of StorageElement base class
CHANGE: FailoverTransfer - create subrequest per catalog if more than one catalog

*Interface
NEW: Job.py - added method to handle the parametric parameters in the workflow. They are made available to the workflow_commons via the key 'GenericParameters'.
FIX: Dirac.py - fix some type checking things
FIX: Dirac.py - the addFile() method can now register to more than 1 catalog.

*WMS
FIX: removed dependency of the JobSchedulingAgent on RSS. Move the getSiteTier functionality to a new CS Helper.
FIX: WMSAdministratorHandler - Replace StringType by StringTypes in the export methods argument type
FIX: JobAgent - Set explicitly UseServerCertificate to "no" for the job executable
NEW: dirac-pilot - change directory to $OSG_WN_TMP on OSG sites
FIX: SiteDirector passes jobExecDir to pilot, this defaults to "." for CREAM CEs. It can be set in the CS. It will not make use of $TMPDIR in this case.
FIX: Set proper project and release version to the SiteDirector     
NEW: Added "JobDelay" option for the matching, refactored and added CS options to the matcher
FIX: Added installation as an option to the pilots and random MyProxyServer
NEW: Support for parametric jobs with parameters that can be of List type

*Resources
NEW: Added SSH Grid Engine Computing Element
NEW: Added SSH Computing Element
FIX: make sure lfc client will not try to connect for several days

*Transformation
FIX: TransformationDB - in setFileStatusForTransformation() reset ErrorCount to zero if "force" flag and    the new status is "unused"
NEW: TransformationDB - added support for dictionary in metadata for the InputDataQuery mechanism     

[v6r1p13]

*WMS
FIX: JobSchedulingAgent - backported from v6r2 use of Resources helper

[v6r1p12]

*Accounting
FIX: Properly delete cached plots

*Core
FIX: dirac-install - run externals post install after generating the versions dir

[v6r1p11]

*Core
NEW: dirac-install - caches locally the externals and the grid bundle
FIX: dirac-distribution - properly generate releasehistory and releasenotes

[v6r1p10]

*WorloadManagement
FIX: JobAgent - set UseServerCertificate option "no" for the job executable

[v6r1p9]

*Core
FIX: dirac-configure - set the proper /DIRAC/Hostname when defining /LocalInstallation/Host

*DataManagement
FIX: dirac-dms-user-lfns - fixed the case when the baseDir is specified
BUGFIX: dirac-dms-remove-files - fixed crash in case of returned error report in a form of dictionary 

[v6r1p8]

*Web
FIX: restored Run panel in the production monitor

*Resources
FIX: FileCatalog - do not check existence of the catalog client module file

[v6r1p7]

*Web
BUGFIX: fixed scroll bar in the Monitoring plots view

[v6r1p6]

*Core
FIX: TransferClient closes connections properly

[v6r1p5]

*Core
FIX: DISET Clients are now thread-safe. Same clients used twice in different threads was not 
     closing the previous connection
NEW: reduce wait times in DISET protocol machinery to improve performance   

[v6r1p4]

*RequestManagement
BUGFIX: RequestContainer - in isSubRequestDone() treat special case for subrequests with files

*Transformation
BUGFIX: TransformationCleaningAgent - do not clear requests for tasks with no associated jobs

[v6r1p3]

*Framework
NEW: Pass the monitor down to the request RequestHandler
FIX: Define the service location for the monitor
FIX: Close some connections that DISET was leaving open

[v6r1p2]

*WorkloadManagement
BUGFIX: JobSchedulingAgent - use getSiteTiers() with returned direct value and not S_OK

*Transformation
BUGFIX: Uniform use of the TaskManager in the RequestTaskAgent and WorkflowTaskAgent

[v6r1p1]

*RSS
BUGFIX: Alarm_PolType now really send mails instead of crashing silently.

[v6r1]

*RSS
CHANGE: Major refactoring of the RSS system
CHANGE: DB.ResourceStatusDB has been refactored, making it a simple wrapper round ResourceStatusDB.sql with only four methods by table ( insert, update, get & delete )
CHANGE: DB.ResourceStatusDB.sql has been modified to support different statuses per granularity.
CHANGE: DB.ResourceManagementDB has been refactored, making it a simple wrapper round ResourceStatusDB.sql with only four methods by table ( insert, update, get & delete )
CHANGE: Service.ResourceStatusHandler has been refactored, removing all data processing, making it an intermediary between client and DB.
CHANGE: Service.ResourceManagementHandler has been refactored, removing all data processing, making it an intermediary between client and DB.
NEW: Utilities.ResourceStatusBooster makes use of the 'DB primitives' exposed on the client and does some useful data processing, exposing the new functions on the client.
NEW: Utilities.ResourceManagementBooster makes use of the 'DB primitives' exposed on the client and does some useful data processing, exposing the new functions on the client.
CHANGE: Client.ResourceStatusClient has been refactorerd. It connects automatically to DB or to the Service. Exposes DB and booster functions.
CHANGE: Client.ResourceManagementClient has been refactorerd. It connects automatically to DB or to the Service. Exposes DB and booster functions.
CHANGE: Agent.ClientsCacheFeederAgent renamed to CacheFeederAgent. The name was not accurate, as it also feeds Accouting Cache tables.
CHANGE: Agent.InspectorAgent, makes use of automatic API initialization.
CHANGE: Command. refactor and usage of automatic API initialization.
CHANGE: PolicySystem.PEP has reusable client connections, which increase significantly performance.
CHANGE: PolicySystem.PDP has reusable client connections, which increase significantly performance.
NEW: Utilities.Decorators are syntactic sugar for DB, Handler and Clients.
NEW: Utilities.MySQLMonkey is a mixture of laziness and refactoring, in order to generate the SQL statements automatically. Not anymore sqlStatemens hardcoded on the RSS.
NEW: Utilities.Validator are common checks done through RSS modules
CHANGE: Utilities.Synchronizer syncs users and DIRAC sites
CHANGE: cosmetic changes everywhere, added HeadURL and RCSID
CHANGE: Removed all the VOExtension logic on RSS
BUGFIX: ResourceStatusHandler - getStorageElementStatusWeb(), access mode by default is Read
FIX: RSS __init__.py will not crash anymore if no CS info provided
BUGFIX: CS.getSiteTier now behaves correctly when a site is passed as a string

*dirac-setup-site
BUGFIX: fixed typos in the Script class name

*Transformation
FIX: Missing logger in the TaskManager Client (was using agent's one)
NEW: Added UnitTest class for TaskManager Client

*DIRAC API
BUGFIX: Dirac.py. If /LocalSite/FileCatalog is not define the default Catalog was not properly set.
FIX: Dirac.py - fixed __printOutput to properly interpret the first argument: 0:stdout, 1:stderr
NEW: Dirac.py - added getConfigurationValue() method

*Framework
NEW: UsersAndGroups agent to synchronize users from VOMRS server.

*dirac-install
FIX: make Platform.py able to run with python2.3 to be used inside dirac-install
FIX: protection against the old or pro links pointing to non-existent directories
NEW: make use of the HTTP proxies if available
FIX: fixed the logic of creating links to /opt/dirac directories to take into account webRoot subdirs

*WorkloadManagement
FIX: SiteDirector - change getVO() function call to getVOForGroup()

*Core:
FIX: Pfn.py - check the sanity of the pfn and catch the erroneous case

*RequestManagement:
BUGFIX: RequestContainer.isSubrequestDone() - return 0 if Done check fails

*DataManagement
NEW: FileCatalog - possibility to configure multiple FileCatalog services of the same type

[v6r0p4]

*Framework
NEW: Pass the monitor down to the request RequestHandler
FIX: Define the service location for the monitor
FIX: Close some connections that DISET was leaving open

[v6r0p3]

*Framework
FIX: ProxyManager - Registry.groupHasProperties() wasn't returning a result 
CHANGE: Groups without AutoUploadProxy won't receive expiration notifications 
FIX: typo dirac-proxy-info -> dirac-proxy-init in the expiration mail contents
CHANGE: DISET - directly close the connection after a failed handshake

[v6r0p2]

*Framework
FIX: in services logs change ALWAYS log level for query messages to NOTICE

[v6r0p1]

*Core
BUGFIX: List.uniqueElements() preserves the other of the remaining elements

*Framework
CHANGE: By default set authorization rules to authenticated instead of all
FIX: Use all required arguments in read access data for UserProfileDB
FIX: NotificationClient - dropped LHCb-Production setup by default in the __getRPSClient()

[v6r0]

*Framework
NEW: DISET Framework modified client/server protocol, messaging mechanism to be used for optimizers
NEW: move functions in DIRAC.Core.Security.Misc to DIRAC.Core.Security.ProxyInfo
CHANGE: By default log level for agents and services is INFO
CHANGE: Disable the log headers by default before initializing
NEW: dirac-proxy-init modification according to issue #29: 
     -U flag will upload a long lived proxy to the ProxyManager
     If /Registry/DefaultGroup is defined, try to generate a proxy that has that group
     Replaced params.debugMessage by gLogger.verbose. Closes #65
     If AutoUploadProxy = true in the CS, the proxy will automatically be uploaded
CHANGE: Proxy upload by default is one month with dirac-proxy-upload
NEW: Added upload of pilot proxies automatically
NEW: Print info after creating a proxy
NEW: Added setting VOMS extensions automatically
NEW: dirac-proxy-info can also print the information of the uploaded proxies
NEW: dirac-proxy-init will check that the lifetime of the certificate is less than one month and advise to renew it
NEW: dirac-proxy-init will check that the certificate has at least one month of validity
FIX: Never use the host certificate if there is one for dirac-proxy-init
NEW: Proxy manager will send notifications when the uploaded proxies are about to expire (configurable via CS)
NEW: Now the proxyDB also has a knowledge of user names. Queries can use the user name as a query key
FIX: ProxyManager - calculate properly the dates for credentials about to expire
CHANGE: ProxyManager will autoexpire old proxies, also auto purge logs
CHANGE: Rename dirac-proxy-upload to dirac-admin-proxy-upload
NEW: dirac-proxy-init will complain if the user certificate has less than 30 days
CHANGE: SecurityLogging - security log level to verbose
NEW: OracleDB - added Array type 
NEW: MySQL - allow definition of the port number in the configuration
FIX: Utilities/Security - hash VOMS Attributes as string
FIX: Utilities/Security - Generate a chain hash to discover if two chains are equal
NEW: Use chain has to discover if it has already been dumped
FIX: SystemAdministrator - Do not set  a default lcg version
NEW: SystemAdministrator - added Project support for the sysadmin
CHANGE: SysAdmin CLI - will try to connect to the service when setting the host
NEW: SysAdmin CLI - colorization of errors in the cli
NEW: Logger - added showing the thread id in the logger if enabled
     
*Configuration
NEW: added getVOfromProxyGroup() utility
NEW: added getVoForGroup() utility, use it in the code as appropriate
NEW: added Registry and Operations Configuration helpers
NEW: dirac-configuration-shell - a configuration script for CS that behaves like an UNIX shellCHANGE: CSAPI - added more functionality required by updated configuration console
NEW: Added possibility to define LocalSE to any Site using the SiteLocalSEMapping 
     section on the Operations Section     
NEW: introduce Registry/VO section, associate groups to VOs, define SubmitPools per VO
FIX: CE2CSAgent - update the CEType only if there is a relevant info in the BDII  

*ReleaseManagement
NEW: release preparations and installation tools based on installation packages
NEW: dirac-compile-externals will try go get a DIRAC-free environment before compiling
NEW: dirac-disctribution - upload command can be defined via defaults file
NEW: dirac-disctribution - try to find if the version name is a branch or a tag in git and act accordingly
NEW: dirac-disctribution - added keyword substitution when creating a a distribution from git
FIX: Install tools won't write HostDN to the configuration if the Admin username is not set 
FIX: Properly set /DIRAC/Configuration/Servers when installing a CS Master
FIX: install_site.sh - missing option in wget for https download: --no-check-certificate
FIX: dirac-install-agent(service) - If the component being installed already has corresponding 
     CS section, it is not overwritten unless explicitly asked for
NEW: dirac-install functionality enhancement: start using the switches as defined in issue #26;
CHANGE: dirac-install - write the defaults if any under defaults-.cfg so dirac-configure can 
        pick it up
FIX: dirac-install - define DYLD_LIBRARY_PATH ( for Mac installations )     
NEW: dirac-install - put all the goodness under a function so scripts like lhcb-proxy-init can use it easily
FIX: dirac-install - Properly search for the LcgVer
NEW: dirac-install will write down the releases files in -d mode   
CHANGE: use new dirac_install from gothub/integration branch in install_site.sh
NEW: Extensions can request custom external dependencies to be installed via pip when 
     installing DIRAC.
NEW: LCG bundle version can be defined on a per release basis in the releases.cfg 
NEW: dirac-deploy-scripts - when setting the lib path in the deploy scripts. 
     Also search for subpaths of the libdir and include them
NEW: Install tools - plainly separate projects from installations

*Accounting
CHANGE: For the WMSHistory type, send as JobSplitType the JobType
CHANGE: Reduced the size of the max key length to workaround mysql max bytes for index problem
FIX: Modified buckets width of 1week to 1 week + 1 day to fix summer time end week (1 hour more )

*WorkloadManagement
CHANGE: SiteDirector - simplified executable generation
NEW: SiteDirector - few more checks of error conditions   
NEW: SiteDirector - limit the queue max length to the value of MaxQueueLengthOption 
     ( 3 days be default )
BUGFIX: SiteDirector - do not download pilot output if the flag getPilotOutput is not set     
NEW: JobDB will extract the VO when applying DIRAC/VOPolicy from the proper VO
FIX: SSHTorque - retrieve job status by chunks of 100 jobs to avoid too long
NEW: glexecComputingElement - allow glexecComputingElement to "Reschedule" jobs if the Test of
     the glexec fails, instead of defaulting to InProcess. Controlled by
     RescheduleOnError Option of the glexecComputingElement
NEW: SandboxStore - create a different SBPath with the group included     
FIX: JobDB - properly treat Site parameter in the job JDL while rescheduling jobs
NEW: JobSchedulingAgent - set the job Site attribute to the name of a group of sites corresponding 
     to a SE chosen by the data staging procedure 
CHANGE: TimeLeft - call batch system commands with the ( default ) timeout 120 sec
CHANGE: PBSTimeLeft - uses default CPU/WallClock if not present in the output  
FIX: PBSTimeLeft - proper handling of (p)cput parameter in the batch system output, recovery of the
     incomplete batch system output      
NEW: automatically add SubmitPools JDL option of the job owner's VO defines it     
NEW: JobManager - add MaxParametericJobs option to the service configuration
NEW: PilotDirector - each SubmitPool or Middleware can define TargetGrids
NEW: JobAgent - new StopOnApplicationFailure option to make the agent exiting the loop on application failure
NEW: PilotAgentsDB - on demand retrieval of the CREAM pilot output
NEW: Pilot - proper job ID evaluation for the OSG sites
FIX: ComputingElement - fixed proxy renewal logic for generic and private pilots
NEW: JDL - added %j placeholder in the JDL to be replaced by the JobID
BUGFIX: DownloadInputData - bug fixed in the naming of downloaded files
FIX: Matcher - set the group and DN when a request gets to the matcher if the request is not 
     coming from a pilot
FIX: Matcher = take into account JobSharing when checking the owner for the request
CHANGE: PilotDirector, dirac-pilot - interpret -V flag of the pilot as Installation name

*DataManagement
FIX: FileCatalog/DiractoryLevelTree - consistent application of the max directory level using global 
     MAX_LEVELS variable
FIX: FileCatalog - Directory metadata is deleted together with the directory deletion, issue #40    
CHANGE: FileCatalog - the logic of the files query by metadata revisited to increase efficiency 
FIX: LcgFileCatalog - use lfcthr and call lfcthr.init() to allow multithread
     try the import only once and just when LcgFileCatalogClient class is intantiated
NEW: LcgFileCatalogClient - new version of getPathPermissions relying on the lfc_access method to solve the problem
     of multiple user DNs in LFC.     
FIX: StorageElement - get service CS options with getCSOption() method ( closes #97 )
FIX: retrieve FileCatalogs as ordered list, to have a proper default.
CHANGE: FileCatalog - allow up to 15 levels of directories
BUGFIX: FileCatalog - bug fixes in the directory removal methods (closes #98)
BUGFIX: RemovalAgent - TypeError when getting JobID in RemovalAgent
BUGFIX: RemovalAgent - put a limit to be sure the execute method will end after a certain number of iterations
FIX: DownloadInputData - when files have been uploaded with lcg_util, the PFN filename
     might not match the LFN file name
FIX: putting FTSMonitor web page back
NEW: The default file catalog is now determined using /LocalSite/FileCatalog. The old behavior 
     is provided as a fallback solution
NEW: ReplicaManager - can now deal with multiple catalogs. Makes sure the surl used for removal is 
the same as the one used for registration.   
NEW: PoolXMLCatalog - added getTypeByPfn() function to get the type of the given PFN  
NEW: dirac-dms-ban(allow)-se - added possibility to use CheckAccess property of the SE

*StorageManagement
FIX: Stager - updateJobFromStager(): only return S_ERROR if the Status sent is not
recognized or if a state update fails. If the jobs has been removed or
has moved forward to another status, the Stager will get an S_OK and
should forget about the job.
NEW: new option in the StorageElement configuration "CheckAccess"
FIX: Requests older than 1 day, which haven't been staged are retried. Tasks older than "daysOld" 
     number of days are set to Failed. These tasks have already been retried "daysOld" times for staging.
FIX: CacheReplicas and StageRequests records are kept until the pin has expired. This way the 
     StageRequest agent will have proper accounting of the amount of staged data in cache.
NEW: FTSCleaningAgent will allow to fix transient errors in RequestDB. At the moment it's 
     only fixing Requests for which SourceTURL is equal to TargetSURL.
NEW: Stager - added new command dirac-stager-stage-files          
FIX: Update Stager code in v6 to the same point as v5r13p37
FIX: StorageManager - avoid race condition by ensuring that Links=0 in the query while removing replicas

*RequestManagement
FIX: RequestDBFile - get request in chronological order (closes issue #84)
BUGFIX: RequestDBFile - make getRequest return value for getRequest the same as for

*ResourceStatusSystem
NEW: Major code refacoring. First refactoring of RSS's PEP. Actions are now function 
     defined in modules residing in directory "Actions".
NEW: methods to store cached environment on a DB and ge them.
CHANGE: command caller looks on the extension for commands.
CHANGE: RSS use now the CS instead of getting info from Python modules.
BUGFIX: Cleaned RSS scripts, they are still prototypes
CHANGE: PEP actions now reside in separate modules outside PEP module.
NEW: RSS CS module add facilities to extract info from CS.
CHANGE: Updating various RSS tests to make them compatible with
changes in the system.
NEW: CS is used instead of ad-hoc configuration module in most places.
NEW: Adding various helper functions in RSS Utils module. These are
functions used by RSS developers, including mainly myself, and are
totally independant from the rest of DIRAC.
CHANGE: Mostly trivial changes, typos, etc in various files in RSS     
CHANGE: TokenAgent sends e-mails with current status   

*Transformation
CHANGE: allow Target SE specification for jobs, Site parameter is not set in this case
CHANGE: TransformationAgent  - add new file statuses in production monitoring display
CHANGE: TransformationAgent - limit the number of files to be treated in TransformationAgent 
        for replication and removal (default 5000)
BUGFIX: TransformationDB - not removing task when site is not set
BUGFIX: TransformationCleaningAgent - archiving instead of cleaning Removal and Replication 
        transformations 
FIX: TransformationCleaningAgent - kill jobs before deleting them        

*Workflow
NEW: allow modules to define Input and Output parameters that can be
     used instead of the step_commons/workflow_commons (Workflow.py, Step.py, Module.py)

*Various fixes
BUGFIX: Mail.py uses SMTP class rather than inheriting it
FIX: Platform utility will properly discover libc version even for the new Ubuntu
FIX: Removed old sandbox and other obsoleted components<|MERGE_RESOLUTION|>--- conflicted
+++ resolved
@@ -1,4 +1,3 @@
-<<<<<<< HEAD
 [v6r13-pre15]
 
 CHANGE: Separating fixed and variable parts of error log messages for multiple systems 
@@ -38,13 +37,12 @@
 
 *TS
 CHANGE: Task Manager plugins
-=======
+
 [v6r12p25]
 
 *DMS
 BUGFIX: PutAndRegister, RegitserFile, RegisterReplica, ReplicateAndRegister - do not
         evaluate the catalog list if None
->>>>>>> e1a704ef
 
 [v6r12p24]
 
