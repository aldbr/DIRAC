--- conflicted
+++ resolved
@@ -1,4 +1,3 @@
-<<<<<<< HEAD
 [v7r3p3]
 
 *Resources
@@ -129,7 +128,7 @@
 
 *docs
 CHANGE: (#5313) replace the theme by the sphinx_rtd_theme
-=======
+
 [v7r2p27]
 
 *TS
@@ -137,7 +136,6 @@
 
 *Resources
 FIX: (#5421) fix Slurm getJobStatus() method
->>>>>>> a5f35136
 
 [v7r2p26]
 
