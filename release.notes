--- conflicted
+++ resolved
@@ -1,4 +1,3 @@
-<<<<<<< HEAD
 [v6r10-pre9]
 
 *Core
@@ -77,13 +76,12 @@
 *Workflow
 NEW: Porting the LHCb Workflow package to DIRAC to make the use of general purpose modules and
      simplify construction of workflows        
-=======
+
 [v6r9p21]
 
 *TS
 FIX: Transformation(Client,DB,Manager) - restored FileCatalog compliant interface
 FIX: TransformationDB - fix in __insertIntoExistingTransformationFiles()
->>>>>>> 0807b133
 
 [v6r9p20]
 
