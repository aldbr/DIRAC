--- conflicted
+++ resolved
@@ -1,4 +1,3 @@
-<<<<<<< HEAD
 [v6r20-pre2]
 
 *Framework
@@ -13,7 +12,7 @@
 
 *Docs
 FIX: Drop some old stuff, add link for FTS3 page
-=======
+
 [v6r19p1]
 
 *Core
@@ -30,7 +29,6 @@
 
 *Interfaces
 FIX: Dirac.py - bring back treatment of files in working local submission directory
->>>>>>> 55bd6e4f
 
 [v6r19]
 
