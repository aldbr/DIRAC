<<<<<<< HEAD
[v6r15-pre10]

Removed general "from DIRAC.Core.Utilities import *" in the top-level __init__.py

*Core
NEW: New class DError for reporting errors in output results of DIRAC functions 
CHANGE: gMonitor instantiation removed from DIRAC.__init__.py to avoid problems in
        documentation generation
CHANGE: removed Core.Utilities.List.sortList (sorted does the job)
CHANGE: removed unused module Core.Utilities.TimeSeries
NEW: dirac-install - makes us of the DIRAC tar files in CVMFS if available
NEW: dirac-install-client - a guiding script to install the DIRAC client from A to Z        
NEW: MJFTimeLeft - using Machine JOb features in the TimeLeft utility
FIX: BaseClient - only give warning log message "URL banned" when one of the
     service URLs is really banned
CHANGE: DISET components - improved logic of service URL retries to speedup queries
        in case of problematic services     
NEW: dirac-rss-policy-manager - allows to interactively modify and test only the 
     policy section of Dirac.cfg     
FIX: XXXTimeLeft - do not mix CPU and WallTime values     

*Configuration
NEW: GOCDB2CSAgent agent to synchronize GOCDB and CS data about perfSONAR services
NEW: VOMS2CSAgent to synchronize VOMS user data with the DIRAC Registry

*Framework
CHANGE: SystemAdministratorIntegrator - make initial pinging of the hosts in parallel
        to speed up the operation
CHANGE: InstalledComponentsDB - table to cache host status information populated
        by a periodic task    
NEW: ComponentInstaller Client class            

*RSS
NEW: CE Availability policy, closing #2373
CHANGE: Ported setStatus and setToken rpc calls to PublisherHandler from LHCb implementation

*DMS
CHANGE: FileCatalogClient - make explicit methods for all service calls
CHANGE: DataManager, StorageElement - move physical accounting the StorageElement
CHANGE: FileCatalog - added recursive changePathXXX operations
CHANGE: FileCatalog contained objects have Master attribute defined in the CS. Extra check of eligibility of the catalogs specified explicitely. No-LFN write methods return just the Master result to be compatible with the current use in the clients.
CHANGE: Removed LcgFileCatalogXXX obsoleted classes
NEW: ConsistencyInspector class to perform data consistency checks between 
     different databases
CHANGE: FileCatalog(Client) - refactored to allow clients declare which interface
        they implement     
NEW: FileCatalog - conditional FileCatalog instantiation based on the configured
     Operations criteria        

*TS
CHANGE: TransformationDB table TaskInputs: InputVector column from BLOB to MEDIUMTEXT

*WMS
NEW: TaskQueueDB - possibility to present requirements in a form of tags from the 
     site( pilot ) to the jobs to select ones with required properties
FIX: JobWrapper - the InputData optimizer parameters are now DEncoded     
CHANGE: JobAgent - add Processors and WholeNode tags to the resources description

*RMS
FIX: Request - fix for the case when one of the request is malformed, the rest of 
     the requests could not be swiped
FIX: ReqProxyHandler - don't block the ReqProxy sweeping if one of the request is buggy     

*Resources
FIX: SRM2Storage - do not add accounting to the output structure as it is done in 
     the container StorageElement class

=======
[v6r14p16]

*Resources
CHANGE: ARC Computing Element automatically renew proxies of jobs when needed
>>>>>>> 0ce5f794

[v6r14p15]

*Core
FIX: VOMS.py - Fixed bug that generates proxies which are a mix between legacy and rfc proxies.

*DMS
CHANGE: Allow selecting disk replicas in getActiveReplicas() and getReplicas()

*WMS
CHANGE: Use the preferDisk option in the InputData optimizer, the TransformationAgent and in the Interface splitter


[v6r14p14]

*Core
FIX: VOMS.py - return RFC proxy if necessary after adding the VOMS extension

*Configuration
FIX: Validate maxCPUTime and Site description value

*Resources
FIX: XROOTStorage - changes to allow third party transfers between XROOT storages
CHANGE: HTCondorCEComputingElement - the Condor logging can now be obtained in the webinterface;
        SIGTERM (instead of SIGKILL) is send to the application in case jobs are killed by the host site;
        when pilots are put in held status we kill them in condor and mark them as aborted.

*WMS
FIX: pilotCommands - fixes for intrepreting tags in the pilot

[v6r14p13]

*WMS
FIX: pilot commands CheckCECapabilities and CheckWNCapabilities were not considering the case of missing proxy

[v6r14p12]

*Core
FIX: allow a renormalization of the estimated CPU power
FIX: dirac-install: Make hashlib optional again (for previous versions of python, since the pilot may end up on old machines)

*Framework
FIX: allow to install agents with non-standard names (different from the module name)

*DMS
CHANGE: Consider files to reschedule and submit when they are Failed in FTS

*WMS
CHANGE: Move getCEStatus function back to using the ARC API

[v6r14p11]

*Core
FIX: XXXTimeLeft - set limit to CPU lower than wall clock if unknown
FIX: Logger - fix exception printing in gLogger.exception()
CHANGE: InstallTools - added more info about the process in getStartupComponentStatus()
CHANGE: Time - better report from timeThis() decorator

*DMS
CHANGE: FTSAgent - wait some time between 2 monitorings of each job

*WMS
NEW: pilotCommands - added CheckCECapabilities, CheckWNCapabilities commands
NEW: Added dirac-wms-get-wn-parameters command

*TS
NEW: Added dirac-production-runjoblocal command
FIX: TransformationAgent(Plugin) - clean getNextSite() and normalizeShares()
FIX: TransformationPlugin - added setParameters() method

*RSS
FIX: dirac-rss-sync - move imports to after the Script.getPositionalArguments()

*Resources
NEW: Added dirac-resource-get-parameters command

[v6r14p10]
*Configuration
FIX: Resources - getQueue() is fixed to get properly Tag parameters

*Framework
FIX: SecurityFileLog - fix for zipping very large files

*Resources
NEW: added dirac-resource-get-parameters command

*WMS
NEW: JobMonitoringHandler - add getJobsParameters() method
NEW: pilotCommands - added CheckCECapabilities, CheckWNCapabilities
NEW: Added dirac-wms-get-wn-parameters command
NEW: Matcher - generate internal tags for MaxRAM and NumberOfProcessors parameters
CHANGE: SiteDirector does not pass Tags to the Pilot
FIX: Matcher(Handler) - do not send error log message if No match found,
     fixed Matcher return value not correctly interpreted

[v6r14p9]

*Core
FIX: BaseClient - enhance retry connection logic to minimize the overall delay
FIX: MessageBroker - fix of calling private __remove() method from outside
     of the class

*Framework
BUGFIX: dirac-(un)install-component - bug in importing InstallTools module

*WMS:
FIX: JobWrapper - fix in getting the OutputPath defined in the job

*Resources
FIX: ARCComputingElement - add queue to the XRSL string

[v6r14p8]

*Core
FIX: XXXTimeLeft - minor fixes plus added the corresponding Test case
FIX: ReturnValues - fixes in the doc strings to comply with the sphinx syntax
FIX: SocketInfoFactory - in __sockConnect() catch exception when creating a
     socket

*Interfaces
FIX: Job.py - fixes in the doc strings to comply with the sphinx syntax

*RSS
NEW: Configurations.py - new possible configuration options for Downtime Policies

*WMS
CHANGE: StatesAccountingAgent - retry once and empty the local messages cache
        in case of failure to avoid large backlog of messages
CHANGE: SiteDirector - do not send SharedArea and ClientPlatform as pilot
        invocation arguments  
CHANGE: Matcher - allow matching by hosts in multi-VO installations              

[v6r14p7]

*Core
CHANGE: XXXTimeLeft utilities revisited - all return real seconds,
        code refactoring - use consistently always the same CPU power 

*WMS
FIX: JobAgent - code refactoring for the timeLeft logic part

*Resources
BUGFIX: ComputingElement - get rid of legacy getResourcesDict() call

[v6r14p6]

*Configuration
FIX: Bdii2CSAgent - refresh configuration from Master before updating
FIX: Bdii2CSAgent - distinguish the CE and the Cluster in the Glue 1.0 schema

*DMS
CHANGE: FTSAgent - make the amount of scheduled requests fetched by the 
        FTSAgent a parameter in the CS 
CHANGE: RMS Operations - check whether the always banned policy is applied for SEs
        to a given access type

*RMS
FIX: RequestClient(DB,Manager) - fix bulk requests, lock the lines when selecting 
     the requests to be assigned, update the LastUpdate time, and expose the 
     assigned flag to the client

*WMS
FIX: JobAgent - when the application finishes with errors but the agent continues 
     to take jobs, the timeLeft was not evaluated
FIX: JobAgent - the initial timeLeft value was always set to 0.0     

[v6r14p5]

*Core
FIX: X509Certificate - protect from VOMS attributes that are not decodable


*Resources
FIX: GFAL2_StorageBase - fixed indentation and a debug log typo

*WMS
BUGFIX: Matcher - only the first job was associated with the given pilot
FIX: pilotTools - 0o22 is only a valid int for recent python interpreters, 
     replaced by 18

[v6r14p4]

*Core
FIX: DictCache - fix the exception in the destructor preventing the final
     cache cleaning

*Framework
FIX: SystemAdministratorClientCLI - corrected info line inviting to update
     the pilot version after the software update

*DMS
FIX: FTSAgent - Add recovery of FTS files that can be left in weird statuses 
     when the agent dies
CHANGE: DataManager - allow to not get URLs of the replicas
CHANGE: FTSJob - keep and reuse the FTS3 Context object

*Storage
CHANGE: StorageManagerClient - don't fail getting metadata for staging if at 
        least one staged replica found

*WMS
FIX: CPUNormalization - protect MJF from 0 logical cores
FIX: JobScheduling - fix printout that was saying "single site" and "multiple sites" 
     in two consecutive lines
NEW: pilotTools,Commands - added CEType argument, e.g. to specify Pool CE usage 
FIX: WatchDog - added checks of function return status, added hmsCPU initialization to 0,
     removed extra printout     
     
*Resources
FIX: GFAL2 plugins - multiple bug fixes     

[v6r14p3]

*Core
BUGFIX: small bug fixed in dirac-install-component, dirac-uninstall-component
BUGFIX: VOMS - remove the temporary file created when issuing getVOMSProxyInfo
FIX: FileHelper - support unicode file names
FIX: DictCache - purges all the entry of the DictCache when deleting the DictCache object 

*Framework
BUGFIX: dirac-populate-component-db - avoid return statement out of scope

*Interfaces
BUGFIX: Dirac - in submitJob() faulty use of os.open

*WMS
FIX: JobWrapper - avoid evaluation of OutputData to ['']
FIX: Matcher - the Matcher object uses a VO dependent Operations helper
CHANGE: JobAgent - stop agent if time left is too small (default 1000 HS06.s)
FIX: CPUNormalization - use correct denominator to get power in MJF

*Resources
FIX: ARCComputingElement - changed implementation of ldap query for getCEStatus

[v6r14p2]

*Core
FIX: Use GSI version 0.6.3 by default
CHANGE: Time - print out the caller information in the timed decorator
CHANGE: dirac-install - set up ARC_PLUGIN_PATH environment variable

*Framework
FIX: dirac-proxy-info - use actimeleft VOMS attribute

*Accounting
CHANGE: Removed SRMSpaceTokenDeployment Accounting type

*RSS
CHANGE: ResourceStatus - re-try few times to update the RSS SE cache before giving up
FIX: XXXCommand, XXXAction - use self.lof instead of gLogger
CHANGE: Added support for all protocols for SEs managed by RSS

*RMS
FIX: Request - produce enhanced digest string
FIX: RequestDB - fix in getDigest() in case of errors while getting request

*Resources
CHANGE: Propagate hideExceptions flag to the ObjectLoader when creating StorageElements
FIX: ARCComputingElement - multiple fixes after experience in production

*WMS
FIX: Pilot commands - fixed an important bug, when using the 
     dirac-wms-cpu-normalization script

[v6r14p1]

The version is buggy when used in pilots

*Core
NEW: dirac-install-component command replacing dirac-install-agent/service/executor
     commands
     
*Resources
NEW: FileStorage - plugin for "file" protocol
FIX: ARCComputingElement - evaluate as int the job exit code

*RSS
FIX: CSHelpers - several fixes and beautifications     

[v6r14]

*Core
NEW: CSGlobals - includes Extensions class to consistently check the returned
     list of extensions with proper names 
NEW: ProxyManagerXXX, ProxyGeneration, X509XXX - support for RFC proxies
NEW: ProxyInfo - VOMS proxy information without using voms commands
NEW: LocalConfiguration - option to print out license information    
FIX: SocketInfo.py - check the CRL lists while handshaking  

Configuration
NEW: ConfigurationClient - added getSectionTree() method

*Framework
NEW: InstalledComponentsDB will now store information about the user who did the 
     installation/uninstallation of components.

*Resources
NEW: ARCComputingElement based on the ARC python API

*RSS
FIX: Improved logging all over the place 

*DMS
NEW: New FileCatalog SecurityManager with access control based on policies,
     VOMSPolicy as one of the policy implementations.
NEW: lfc_dfc_db_copy - script used by LHCb to migrate from the LFC to the DFC with 
     Foreign Keys and Stored Procedures by accessing the databases directly     
NEW: FileManagerPs.py - added _getFileLFNs() to serve info for the Web Portal     
CHANGE: Moving several tests to TestDIRAC

*Interfaces
CHANGE: use jobDescription.xml as a StringIO object to avoid multiple disk
        write operations while massive job submission

*WMS
FIX: Watchdog - review for style and pylint
CHANGE: Review of the Matcher code, extracting Limiter and Matcher as standalone 
        utilities
        

*Transformation
NEW: New ported plugins from LHCb, added unit tests


[v6r13p21]

*TS
FIX: Registering TargetSE for Standard TransformationAgent plugin

[v6r13p20]

*DMS
FIX: DMSHelpers - allow for more than one Site defined to be local per SE

*Resources
FIX: XRootStorage - fix in getURLBase()

[v6r13p19]

FIX: changes incorporated from v6r12p53 patch

[v6r13p18]

*WMS
FIX: JobWrapper - ported back from v6r14p9 the fix for getting OutputPath

[v6r13p17]

FIX: changes incorporated from v6r12p52 patch

[v6r13p16]

FIX: changes incorporated from v6r12p51 patch

[v6r13p15]

Included patches from v6r12p50 release 

[v6r13p14]

*DMS
FIX: ReplicateAndRegister - fix a problem when a file is set Problematic 
     in the FC but indeed doesn't exist at all 

*Resources
CHANGE: StorageFactory - enhance the logic of BaseSE inheritance in the
        SE definition in the CS
        
*WMS
CHANGE: CPUNormalization, dirac-wms-cpu-normalization - reading CPU power 
        from MJF for comparison with the DIRAC evaluation
FIX: SiteDirector - create pilot working directory in the batch system working
     directory and not in "/tmp"                

[v6r13p13]

*DMS
BUGFIX: FileCatalogClient - bug fixed in getDirectoryMetadata()

[v6r13p12]

*Resources
FIX: StorageElement - bug fixed in inValid()
CHANGE: StorageFactory - do not interpret VO parameter as mandatory

[v6r13p11]

*DMS
BUGFIX: RemoveReplica - fix in singleRemoval()
FIX: dirac-dms-user-lfns - increased timeout

[v6r13p10]

CHANGE: Use sublogger to better identify log source in multiple places

*Core
CHANGE: Review / beautify code in TimeLeft and LSFTimeLeft
FIX: LSFTimeLeft - is setting shell variables, not environment variables, 
     therefore added an "export" command to get the relevant variable 
     and extract then the correct normalization

*Accounting
FIX: DataOperationPlotter - add better names to the data operations

*DMS:
FIX: DataManager - add mandatory vo parameter in __SEActive()
CHANGE: dirac-dms-replicate-and-register-request - submit multiple requests
        to avoid too many files in a single FTS request
FIX: FileCatalog - typo in getDirectoryMetadata()
FIX: FileCatalog - pass directory name to getDirectoryMetadata and not file name 
FIX: DataManager - in __SEActive() break LFN list in smaller chunks when
     getting replicas from a catalog        

*WMS
FIX: WMSAdministratorHandler - fix in reporting pilot statistics
FIX: JobScheduling - fix in __getSitesRequired() when calling self.jobLog.info 
CHANGE: pilotCommands - when exiting with error, print out current processes info

[v6r13p9]

*Framework
FIX: SystemLoggingDB - schema change for ClientIPs table to store IPv6 addresses

*DMS
BUGFIX: DMSRequestOperationsBase - bug fix in checkSEsRSS()
FIX: RemoveFile - in __call__(): bug fix; fix in the BannedSE treatment logic

*RMS
BUGFIX: Operation - in catalogList()
BUGFIX: ReqClient - in printOperation()

*Resources
FIX: GFAL2_StorageBase - added Lost, Cached, Unavailable in getSingleFileMetadata() output
BUGFIX: GFAL2_StorageBase - fixed URL construction in put(get)SingleFile() methods

*WMS
FIX: InputDataByProtocol - removed StorageElement object caching

[v6r13p8]

*Framework
FIX: MonitoringUtilities - minor bug fix

*DMS
FIX: DataManager - remove local file when doing two hops transfer

*WMS
FIX: SandboxStoreClient - get the VO info from the delegatedGroup argument to 
     use for the StorageElement instantiation

*TMS
CHANGE: Transformation(Client,DB,Manager) - multiple code clean-up without
        changing the logic

[v6r13p7]

*Core
NEW: X509CRL - class to handle certificate revocation lists

*DMS
FIX: RequestOperations/RemoveFile.py - check target SEs to be online before
     performing the removal operation. 
FIX: SecurityManager, VOMSPolicy - make the vomspolicy compatible with the old client 
     by calling in case of need the old SecurityManager     

*Resources
BUGFIX: Torque, GE - methods must return Message field in case of non-zero return status
FIX: SRM2Storage - when used internaly, listDirectory should return urls and not lfns

*WMS
FIX: ConfigureCPURequirements pilot command - add queue CPU length to the extra local
     configuration
FIX: JobWrapper - load extra local configuration of any     

*RMS
FIX: RequestDB - fix in getRequestSummaryWeb() to suit the Web Portal requirements

*Transformation
FIX: TransformationManagerHandler - fix in getTransformationSummaryWeb() to suit 
     the Web Portal requirements

[v6r13p6]

*Core
FIX: X509Chain - use SHA1 signature encryption in all tha cases

*Resources
FIX: ComputingElement - take CPUTime from its configuration defined in the 
     pilot parameters

*WMS
FIX: SiteDirector - correctly configure jobExecDir and httpProxy Queue parameters

[v6r13p5]

*Resources
BUGFIX: Torque - getCEStatus() must return integer job numbers
FIX: StorageBase - removed checking the VO name inside the LFN 

*WMS
FIX: InputData, JobScheduling - StorageElement needs to know its VO

*DMS
FIX: ReplicateAndRegister - Add checksumType to RMS files when adding 
     checksum value
FIX: DataManager - remove unnecessary access to RSS and use SE.getStatus()     
FIX: DMHelpers - take into account Alias and BaseSE in site-SE relation

*RMS
FIX: Request - bug fixed in optimize() in File reassignment from one
     Operation to another  

*Transformation
FIX: TransformationDB - set derived transformation to Automatic

[v6r13p4]

*Core
FIX: VOMSService - treat properly the case when the VOMS service returns no result
     in attGetUserNickname()

*DMS
FIX: FTSAgent, ReplicateAndRegister - make sure we use source replicas with correct 
     checksum 

*RMS
FIX: Request - minor fix in setting the Request properties, suppressing pylint
     warnings
CHANGE: File, Reques, Operation, RequestDB - remove the use of sqlalchemy on 
        the client side     
     
*Resources
FIX: StorageElement - import FileCatalog class rather than the corresponding module     
FIX: SLURM - proper formatting commands using %j, %T placeholders
FIX: SSHComputingElement - return full job references from getJobStatus() 

*RSS
FIX: DowntimeCommand - checking for downtimes including the time to start in hours

*Workflow
CHANGE: FailoverRequest - assign to properties rather than using setters

*Transformation
FIX: TransformationClient(DB,Utilities) - fixes to make derived transformations work

[v6r13p3]

*DMS
FIX: DataManager - in putAndRegister() specify explicitly registration protocol
     to ensure the file URL available right after the transfer
     
*Resources
FIX: SRM2Storage - use the proper se.getStatus() interface ( not the one of the RSS )     

[v6r13p2]

*Framework
FIX: SystemAdministratorHandler - install WebAppDIRAC extension only in case
     of Web Portal installation
CHANGE: dirac-populate-component-db - check the setup of the hosts to register 
        into the DB only installations from the same setup; check the MySQL installation
        before retrieving the database information      

*DMS
FIX: FTSAgent - fix in parsing the server result
FIX: FTSFile - added Waiting status
FIX: FTSJob - updated regexps for the "missing source" reports from the server;
     more logging message 

*Resources
FIX: SRM2Storage - fix in treating the checksum type 
FIX: StorageElement - removed getTransportURL from read methods

*RMS
FIX: Request - typo in the optimize() method

[v6r13p1]

*Framework
CHANGE: SystemAdminstratorIntegrator - can take a list of hosts to exclude from contacting

*DMS
FIX: DataManager - fix in __getFile() in resolving local SEs
FIX: dirac-dms-user-lfns - sort result, simplify logic

*RMS
FIX: Request - Use DMSHelper to resolve the Failovers SEs
FIX: Operation - treat the case where the SourceSE is None

*WMS
FIX: WMSAdministratorHandler - return per DN dictionary from getPilotStatistics 

[v6r13]

CHANGE: Separating fixed and variable parts of error log messages for multiple systems 
        to allow SystemLogging to work

*Core
FIX: MySQL.py - treat in detailed way datetime functions in __escapeString()
FIX: DictCache.get() returns now None instead of False if no or expired value
NEW: InstallTools - allow to define environment variables to be added to the component
     runit run script
NEW: Changes to make the DISET protocol IP V6 ready
CHANGE: BaseClient - retry service call on another instance in case of failure
CHANGE: InnerRPCClient - retry 3 times in case of exception in the transport layer
CHANGE: SocketInfo - retry 3 times in case of handshaking error
CHANGE: MySQL - possibility to specify charset in the table definition
FIX: dirac-install, dirac-distribution - removed obsoleted defaults     
NEW: Proxy utility module with executeWithUserProxy decorator function

*Configuration
NEW: CSAPI,dirac-admin-add-shifter - function, and script, for adding or modifying a 
     shifter in the CS

*Framework
FIX: NotificationDB - escape fields for sorting in getNotifications()
NEW: Database, Service, Client, commands for tracking the installed DIRAC components

*Interfaces
CHANGE: Dirac - changed method names, keeping backward compatibility
CHANGE: multiple commands updated to use the new Dirac API method names

*DMS
NEW: Native use of the FTS3 services
CHANGE: Removed the use of current DataLogging service
CHANGE: DataManager - changes to manage URLs inside StorageElement objects only
FIX: DataManager - define SEGroup as accessible at a site
CHANGE: DirectoryListing - extracted from FileCatalogClientCLI as an independent utility
CHANGE: MetaQuery - extracted from FileCatalogClientCLI as an independent utility
CHANGE: FileCatalogClientCLI uses external DirectoryListing, MetaQuery utilities
CHANGE: FileCatalog - replace getDirectoryMetadata by getDirectoryUserMetadata
NEW: FileCatalog - added new getDirectoryMetadata() interface to get standard directory metadata
NEW: FileCatalog - possibility to find files by standard metadata
NEW: FileCatalog - possibility to use wildcards in the metadata values for queries
NEW: DMSHelpers class
NEW: dirac-dms-find-lfns command

*WMS
NEW: SiteDirector - support for the MaxRAM queue description parameter
CHANGE: JobScheduling executor uses the job owner proxy to evaluate which files to stage
FIX: DownloadInputData - localFile was not defined properly
FIX: DownloadInputData - could not find cached files (missing [lfn])

*RMS
CHANGE: Removed files from the previous generation RMS
CHANGE: RMS refactored based on SQLAlchemy 
NEW: ReqClient - added options to putRequest(): useFailoverProxy and retryMainServer
CHANGE: DMSRequestOperationsBase - delay execution or cancel request based on SE statuses 
        from RSS/CS
FIX: Fixes to make use of RequestID as a unique identifier. RequestName can be used in
     commands in case of its uniqueness        

*Resources
NEW: Computing - BatchSystem classes introduced to be used both in Local and SSH Computing Elements
CHANGE: Storage - reworked Storage Element/Plugins to encapsulate physical URLs 
NEW: GFAL2_StorageBase.py, GFAL2_SRM2Storage.py, GFAL2_XROOTStorage.py 

*RSS:
NEW: dirac-admin-allow(ban)-se - added RemoveAccess status
CHANGE: TokenAgent - added more info to the mail

*TS
CHANGE: Task Manager plugins

[v6r12p53]

*DMS
CHANGE: FileCatalogClientCLI - ls order by size, human readable size value
FIX: DirectoryMetadata - enhanced error message in getDirectoryMetadata

*WMS
BUGFIX: JobAgent - bug when rescheduling job due to glexec failure

*TS
NEW: TransformationCLI - added getOutputFiles, getAllByUser commands
NEW: Transformation - added getAuthorDNfromProxy, getTransformationsByUser methods

*Resources
CHANGE: GlobusComputingElement - simplify creating of pilotStamp

[v6r12p52]

*DMS
NEW: dirac-dms-directory-sync - new command to synchronize the contents of a
     local and remote directories
FIX: DataManager - in removeFile() return successfully if empty input file list     

*TS
NEW: TransformationCLI - getInputDataQuery command returning inputDataQuery 
     of a given transformation

[v6r12p51]

*Core
FIX: dirac-install - fix to work with python version prior to 2.5

*DMS
CHANGE: FileCatalogClientCLI - possibility to set multiple metadata with one command

*Resources
FIX: HTCondorComputingElement - multiple improvements

[v6r12p50]

*Core
FIX: dirac-install - define TERMINFO variable to include local sources as well

*Framework
FIX: SystemAdministratorHandler - show also executors in the log overview

*DMS
FIX: FileCatalogClientCLI - use getPath utility systematically to normalize the
     paths passed by users

*WMS
FIX: PilotStatusAgent - split dynamic and static parts in the log error message

*Resources
NEW: HTCondorCEComputingElement class

[v6r12p49]

*Resources
FIX: GlobusComputingElement - in killJob added -f switch to globus-job-clean command
FIX: ARCComputingElement - create working directory if it does not exist

*DMS
CHANGE: DataManager - added XROOTD to registration protocols

*TMS
FIX: TransformationCLI - doc string

[v6r12p48]

*DMS
FIX: DirectoryTreeBase - fix in changeDirectoryXXX methods to properly interpret input

[v6r12p47]

*DMS
BUGFIX: FileCatalogClientCLI - wrong signature in the removeMetadata() service call

[v6r12p46]

*Core
FIX: GraphData - check for missing keys in parsed_data in initialize()

*WMS
CHANGE: PilotStatusAgent - kill pilots being deleted; do not delete pilots still
        running jobs
  
*RSS
CHANGE: Instantiate RequestManagementDB/Client taking into account possible extensions        

*Resources
FIX: GlobusComputingElement - evaluate WaitingJobs in getCEStatus()
FIX: SRM2Storage - error 16 of exists call is interpreted as existing file
FIX: XROOTStorage - added Lost, Cached, Unavailable in the output of getSingleMetadata()

*WMS
FIX: pilotCommands - removed unnecessary doOSG() function

[v6r12p45]

*Resources
FIX: SRM2Storage - error 22 of exists call is interpreted as existing file
     ( backport from v6r13 )

[v6r12p44]

*WMS
FIX: SiteDirector - consider also pilots in Waiting status when evaluating
     queue slots available

*Resources
NEW: SRM2Storage - makes use of /Resources/StorageElements/SRMBusyFilesExist option
     to set up the mode of interpreting the 22 error code as existing file

[v6r12p43]

*DMS:
FIX: DirectoryTreeBase - avoid double definition of FC_DirectoryUsage table
     in _rebuildDirectoryUsage()

[v6r12p42]

FIX: added fixes from v6r11p34 patch release

[v6r12p41]

*WMS
CHANGE: dirac-wms-job-submit - "-r" switch to enable job repo

[v6r12p40]

*DMS
FIX: DirectoryTreeBase.py - set database engine to InnoDB 

[v6r12p39]

FIX: imported fixes from rel-v6r11

[v6r12p38]

*DMS
CHANGE: DataManager - enhanced real SE name resolution

*RMS
FIX: Request - fixed bug in the optimization of requests with failover operations

*Resources
CHANGE: StorageFactory - allow for BaseSE option in the SE definition

[v6r12p37]

*Core
FIX: InstallTools - force $HOME/.my.cnf to be the only defaults file

[v6r12p36]

*Configuration
FIX: Utilities.py - bug fix getSiteUpdates()

[v6r12p35]

*Core
CHANGE: VOMSService - add URL for the method to get certificates

*DMS
FIX: DataManager - in __replicate() set do not pass file size to the SE if no
     third party transfer
FIX: RemoveFile, ReplicateAndRegister - regular expression for "no replicas"
     common for both DFC and LFC     
     
*WMS
FIX: WMSHistoryCorrector - make explicit error if no data returned from WMSHistory
     accounting query     

[v6r12p34]

*DMS
BUGFIX: FileCatalogWithFkAndPsDB - fix storage usage calculation

[v6r12p33]

*Core
NEW: VOMSService - added method admListCertificates()

*DMS
BUGFIX: dirac-dms-put-and-register-request - missing Operation in the request

*Resources
FIX: sshce - better interpretation of the "ps" command output

[v6r12p32]

*RMS
FIX: ReqManager - in getRequest() possibility to accept None type
     argument for any request 

[v6r12p31]

*WMS
FIX: pilotCommands - import json module only in case it is needed

[v6r12p30]

*Core
FIX: InstallTools - 't' file is deployed for agents installation only
FIX: GOCDBClient - creates unique DowntimeID using the ENDPOINT

*Framework
FIX: SystemAdministratorHandler - use WebAppDIRAC extension, not just WebApp

*DMS:
FIX: FileCatalogComponents.Utilities - do not allow empty LFN names in
     checkArgumentDict()

[v6r12p29]

*CS
CHANGE: CSCLI - use readline to store and resurrect command history

*WMS
FIX: JobWrapper - bug fixed in the failoverTransfer() call
CHANGE: dirac-wms-job-submit - added -f flag to store ids

*DMS
FIX: DataManager - make successful removeReplica if missing replica 
     in one catalog

*RMS
FIX: Operation, Request - limit the length of the error message

[v6r12p28]

*RMS
FIX: Request - do not optimize requests already in the DB 

[v6r12p27]

*Core
CHANGE: InstallTools - install "t" script to gracefully stop agents

*DMS
FIX: FileCatalog - return GUID in DirectoryParameters

*Resource
CHANGE: DFC/LFC clients - added setReplicaProblematic()

[v6r12p26]

*DMS
BUGFIX: FileCatalog - getDirectoryMetadata was wrongly in ro_meta_methods list 

*RMS
FIX: Operation - temporary fix in catalog names evaluation to smooth
     LFC->DFC migration - not to forget to remove afterwards !

*WMS
CHANGE: JobWrapper - added MasterCatalogOnlyFlag configuration option

[v6r12p25]

*DMS
BUGFIX: PutAndRegister, RegitserFile, RegisterReplica, ReplicateAndRegister - do not
        evaluate the catalog list if None

[v6r12p24]

*DMS:
FIX: DataManager - retry RSS call 5 times - to be reviewed

[v6r12p23]

*DMS
FIX: pass a catalog list to the DataManager methods
FIX: FileCatalog - bug fixed in the catalog list evaluation

[v6r12p22]

*DMS
FIX: RegisterFile, PutAndRegister - pass a list of catalogs to the DataManager instead of a comma separated string
FIX: FTSJob - log when a job is not found in FTS
CHANGE: dropped commands dirac-admin-allow(ban)-catalog

*Interfaces
CHANGE: Dirac, JobMonitoringHandler,dirac-wms-job-get-jdl - possibility to retrieve original JDL

*WMS
CHANGE: JobManifest - make MaxInputData a configurable option

[v6r12p21]

*RMS
BUGFIX: File,Operation,RequestDB - bug making that the request would always show 
        the current time for LastUpdate
  
*WMS
FIX: JobAgent - storing on disk retrieved job JDL as required by VMDIRAC
     ( to be reviewed )        

[v6r12p20]

*DMS
FIX: DataManager - more informative log messages, checking return structure
FIX: FileCatalog - make exists() behave like LFC file catalog client by checking
     the unicity of supplied GUID if any
FIX: StorageElementProxyHandler - do not remove the cache directory

*Framework
FIX: SystemAdministratorClient - increase the timeout to 300 for the software update     

*RMS
FIX: Operation.py - set Operation Scheduled if one file is Scheduled
CHANGE: Request - group ReplicateAndRegister operations together for failover 
        requests: it allows to launch all FTS jobs at once

*Resources
FIX: LcgFileCatalogClient - fix longstanding problem in LFC when several files 
     were not available (only one was returned) 

*TS
BUGFIX: TransformationCleaning,ValidateOutputDataAgent - interpret correctly
        the result of getTransformationParameters() call
FIX: TaskManager - fix exception in RequestTaskAgent        

[v6r12p19]

*Core
FIX: Core.py - check return value of getRecursive() call

*DMS
FIX: FileCatalog - directory removal is successful if does not exist
     special treatment of Delete operation

*WMS
FIX: InputDataByProtocol - fix interpretation of return values

[v6r12p18]

*DMS
FIX: FTSStrategy - config option name
FIX: DataManager - removing dirac_directory flag file only of it is there
     in __cleanDirectory()

*RMS
FIX: Operation - MAX_FILES limit set to 10000
FIX: ReqClient - enhanced log messages

*TMS
FIX: TaskManager - enhanced log messages

*RSS
FIX: DowntimeCommand - fixed mix of SRM.NEARLINE and SRM

*WMS
FIX: InputDataByProtocol - fixed return structure

[v6r12p16]

*DMS
FIX: IRODSStorageElement more complete implementation
FIX: FileCatalogHandler(DB) - make removeMetadata bulk method

*Resources
FIX: FileCatalog - make a special option CatalogList (Operations) to specify catalogs used by a given VO

[v6r12p15]

*Core
FIX: ProcessPool - kill the working process in case of the task timeout
FIX: FileHelper - count transfered bytes in DataSourceToNetwork()

*DMS
BUGFIX: FileCatalogCLI - changed interface in changePathXXX() methods
NEW: IRODSStorageElementHandler class
CHANGE: FileCatalog - separate metadata and file catalog methods, 
        apply metadata methods only to Metadata Catalogs 

*Resources
FIX: SSHTorqueComputingElement - check the status of the ssh call for qstat 

*WMS
FIX: WatchdogLinux - fixed typo

[v6r12p14]

*TS
FIX: TaskManagerAgentBase: avoid race conditions when submitting to WMS

*DMS
NEW: FileCatalog - added new components ( directory tree, file manager ) 
     making use of foreign keys and stored procedures
FIX: DataManager returns properly the FileCatalog errors     

[v6r12p13]

*TS
BUGFIX: TransformationAgent - data member not defined

*WMS
FIX: InputData(Resolution,ByProtocol) - possibility to define RemoteProtocol

[v6r12p12]

*WMS
BUGFIX: pilotTools - missing comma

[v6r12p11]

*WMS
FIX: CPUNormalization - dealing with the case when the maxCPUTime is not set in the queue
     definition
FIX: pilotTools - added option pilotCFGFile

[v6r12p10]

*DMS
FIX: StorageElementProxy - BASE_PATH should be a full path

*Resources
FIX: SRM2Storage - return specific error in putFile

*TS
FIX: TransformationAgent - fix to avoid an exception in finalize and double printing 
     when terminating the agent
BUGFIX: TransformationDB - fix return value in setTransformationParameter()

[v6r12p9]

*Core
CHANGE: SiteCEMapping - getSiteForCE can take site argu

ment to avoid confusion

*Interfaces
FIX: Job - provide optional site name in setDestinationCE()

*WMS
FIX: pilotCommands - check properly the presence of extra cfg files
     when starting job agent
FIX: JobAgent - can pick up local cfg file if extraOptions are specified     

[v6r12p8]

*Core
FIX: dirac-configure - correctly deleting useServerCertificate flag
BUGFIX: InstallTools - in fixMySQLScript()

*DMS
BUGFIX: DatasetManager - bug fixes
CHANGE: StorageElementProxy - internal SE object created with the VO of the requester

*TS
FIX: dirac-transformation-xxx commands - do not check the transformation status
CHANGE: Agents - do not use shifter proxy 
FIX: TransformationAgent - correct handling of replica cache for transformations 
     when there were more files in the transformation than accepted to be executed
FIX: TransformationAgent - do not get replicas for the Removal transformations     

*RMS
NEW: new SetFileStatus Operation

[v6r12p7]

*Core
FIX: dirac-configure - always removing the UseServerCertificate flag before leaving
FIX: ProcessPool - one more check for the executing task ending properly 

*Interfaces 
FIX: Dirac.py - use printTable in loggingInfo()

[v6r12p6]

FIX: fixes from v6r11p26 patch release

[v6r12p5]

*Core
FIX: VOMS.py - do not use obsoleted -dont-verify-ac flag with voms-proxy-info

*TS
FIX: TransformationManager - no status checked at level service

[v6r12p4]

FIX: fixes from v6r11p23 patch release

[v6r12p3]

*Configuration
CHANGE: dirac-admin-add-resources - define VOPath/ option when adding new SE 

*Resources
NEW: StorageFactory - modify protocol Path for VO specific value

*DMS
FIX: FileCatalog - check for empty input in checkArgumentFormat utility
FIX: DataManager - protect against FC queries with empty input

[v6r12p2]

*Core
FIX: dirac-install - svn.cern.ch rather than svnweb.cern.ch is now needed for direct 
     HTTP access to files in SVN

*WMS
FIX: dirac-wms-cpu-normalization - when re-configuring, do not try to dump in the 
     diracConfigFilePath

[v6r12p1]

*Configuration
FIX: Core.Utilities.Grid, dirac-admin-add-resources - fix to make a best effort to 
     guess the proper VO specific path of a new SE
*WMS
FIX: dirac-configure, pilotCommands, pilotTools - fixes to use server certificate

[v6r12]

*Core
CHANGE: ProcessPool - do not stop working processes by default
NEW: ReturnValue - added returnSingleResult() utility 
FIX: MySQL - correctly parse BooleanType
FIX: dirac-install - use python 2.7 by default
FIX: dirac-install-xxx commands - complement installation with the component setup
     in runit
NEW: dirac-configure - added --SkipVOMSDownload switch, added --Output switch
     to define output configuration file
CHANGE: ProcessPool - exit from the working process if a task execution timed out  
NEW: ProcessMonitor - added evaluation of the memory consumed by a process and its children   
NEW: InstallTools - added flag to require MySQL installation
FIX: InstallTools - correctly installing DBs extended (with sql to be sourced) 
FIX: InstallTools - run MySQL commands one by one when creating a new database
FIX: InstallTools - fixMySQLScripts() fixes the mysql start script to ognore /etc/my.cnf file
CHANGE: Os.py - the use of "which" is replaced by distutils.spawn.find_executable
NEW: Grid.py - ldapSA replaced by ldapSE, added getBdiiSE(CE)Info() methods
CHANGE: CFG.py - only lines starting with ^\s*# will be treated as comments
CHANGE: Shifter - Agents will now have longer proxies cached to prevent errors 
        for heavy duty agents, closes #2110
NEW: Bdii2CSAgent - reworked to apply also for SEs and use the same utilities for the
     corresponding command line tool
NEW: dirac-admin-add-resources - an interactive tool to add and update sites, CEs, SEs
     to the DIRAC CS   
CHANGE: dirac-proxy-init - added message in case of impossibility to add VOMS extension   
FIX: GOCDBClient - handle correctly the case of multiple elements in the same DT            


*Accounting
NEW: Allow to have more than one DB for accounting
CHANGE: Accounting - use TypeLoader to load plotters

*Framework
FIX: Logger - fix FileBackend implementation

*WMS
NEW: Refactored pilots ( dirac-pilot-2 ) to become modular following RFC #18, 
     added pilotCommands.py, SiteDirector modified accordingly 
CHANGE: InputData(Executor) - use VO specific catalogs      
NEW: JobWrapper, Watchdog - monitor memory consumption by the job ( in a Warning mode )
FIX: SandboxStoreHandler - treat the case of exception while cleaning sandboxes
CHANGE: JobCleaningAgent - the delays of job removals become CS parameters
BUGFIX: JobDB - %j placeholder not replaced after rescheduling
FIX: JobDB - in the SQL schema description reorder tables to allow foreign keys
BUGFIX: JobAgent, Matcher - logical bug in using PilotInfoReported flag
FIX: OptimizerExecutor - when a job fails the optimization chain set the minor status 
     to the optimiser name and the app status to the fail error

*Resources
NEW: StorageElement - added a cache of already created SE objects
CHANGE: SSHTorqueComputingElement - mv getCEStatus to remote script

*ResourceStatus
NEW: ResourceManagementClient/DB, DowntimeCommand - distinguish Disk and Tape storage 
FIX: GODDBClient  - downTimeXMLParsing() can now handle the "service type" parameter properly
CHANGE: dirac-rss-xxx commands use the printTable standard utility
FIX: dirac-dms-ftsdb-summary - bug fix for #2096

*DMS
NEW: DataManager - add masterCatalogOnly flag in the constructor
FIX: DataManager - fix to protect against non valid SE
CHANGE: FC.DirectoryLevelTree - use SELECT ... FOR UPDATE lock in makeDir()
FIX: FileCatalog - fixes in using file and replica status
CHANGE: DataManager - added a new argument to the constructor - vo
CHANGE: DataManager - removed removeCatalogFile() and dirac-dms-remove-catalog-file adjusted
CHANGE: Several components - field/parameter CheckSumType all changed to ChecksumType
CHANGE: PoolXMLCatalog - add the SE by default in the xml dump and use the XML library 
        for dumping the XML
FIX: XROOTStorageElement - fixes to comply with the interface formalism        

*SMS
FIX: StorageManagementDB - small bugfix to avoid SQL errors

*RMS
NEW: Added 'since' and 'until' parameters for getting requests
NEW: Request - added optimize() method to merge similar operations when
     first inserting the request
NEW: ReqClient, RequestDB - added getBulkRequest() interface. RequestExecutingAgent
     can use it controlled by a special flag     
FIX: Operation, Request - set LastUpdate time stamp when reaching final state
FIX: OperationHandlerBase - don't erase the original message when reaching the max attempts      
FIX: removed some deprecated codes
FIX: RequestTask - always set useServerCerificate flag to tru in case of executing inside
     an agent
CHANGE: gRequestValidator removed to avoid object instantiation at import   
NEW: dirac-rms-cancel-request command and related additions to the db and service classes  

*TMS
NEW: WorkflowTaskAgent is now multi-threaded
NEW: Better use of threads in Transformation Agents
CHANGE: TransformationDB - modified such that the body in a transformation can be updated
FIX: TransformationCleaningAgent - removed non-ASCII characters in a comment

[v6r11p34]

*Resources
NEW: GlobusComputingElement class

[v6r11p33]

*Configuration
FIX: Resources - avoid white spaces in OSCompatibility

[v6r11p32]

*Core
CHANGE: BaseClient, SSLSocketFactory, SocketInfo - enable TLSv1 for outgoing 
        connections via suds, possibility to configure SSL connection details
        per host/IP 

[v6r11p31]

*Core
FIX: CFG - bug fixed in loadFromBuffer() resulting in a loss of comments

*Resources
FIX: SSHTorqueComputingElement - check the status of ssh call for qstat

*DMS
FIX: FileCatalog - return LFN name instead of True from exists() call if LFN
     already in the catalog

[v6r11p30]

*DMS
CHANGE: FileCatalogCLI - add new -D flag for find to print only directories

[v6r11p29]

*DMS
FIX: FTS(Agent,Startegy,Gragh) - make use of MaxActiveJobs parameter, bug fixes

*TMS
FIX: Transformation(Agent,Client) - Operations CS parameters can be defined for each plugin: MaxFiles, SortedBy, NoUnusedDelay. Fixes to facilitate work with large numbers of files.

[v6r11p28]

*Core
FIX: InstallTools - check properly the module availability before installation

*WMS
FIX: JobScheduling - protection against missing dict field RescheduleCounter

*TMS
FIX: TransformationCleaningAgent - execute DM operations with the shifter proxy

[v6r11p27]

*Core
BUGFIX: InstallTools - bug fix in installNewPortal()

*WMS
FIX: Watchdog - disallow cputime and wallclock to be negative

*TS
FIX: TransformationAgent - correct handling of replica caches when more than 5000 files


BUGFIX: ModuleBase - bug fix in execute()
BUGFIX: Workflow - bug fix in createStepInstance()

*DMS
BUGFIX: DiractoryTreeBase - bug fix in getDirectoryPhysicalSizeFromUsage()

*Resources
FIX: XROOTStorage - back ported fixes from #2126: putFile would place file in 
     the wrong location on eos

[v6r11p26]

*Framework
FIX: UserProfileDB.py - add PublishAccess field to the UserProfileDB

*RSS
FIX: Synchronizer.py - fix deletion of old resources

*DMS
FIX: DataManager - allow that permissions are OK for part of a list of LFNs ( __verifyWritePermission() )
     (when testing write access to parent directory). Allows removal of replicas 
     even if one cannot be removed
FIX: DataManager - test SE validity before removing replica     
     
*RMS
FIX: RequestTask - fail requests for users who are no longer in the system
FIX: RequestExecutingAgent - fix request timeout computation

[v6r11p25]

*Interfaces
FIX: Job.py - bring back different logfile names if they have not been specified by the user

[v6r11p24]

*DMS
BUGFIX: SEManagerDB - bug fixed in getting connection in __add/__removeSE

[v6r11p23]

*DMS
CHANGE: FTSRequest is left only to support dirac-dms-fts-XXX commands

[v6r11p22]

*DMS
FIX: FTSJob - fixes in the glite-transfer-status command outpu parsing
FIX: TransformationClient - allow single lfn in setFileStatusForTransformation()

*WMS
FIX: StatesMonitoringAgent - install pika on the fly as a temporary solution

[v6r11p21]

*DMS
BUGFIX: dirac-dms-remove-replicas - continue in case of single replica failure
FIX: dirac-rms-xxx scripts - use Script.getPositionalArgs() instead of sys.argv

*Workflow
FIX: Test_Modules.py - fix in mocking functions, less verbose logging

[v6r11p20]

*DMS
BUGFIX: DataManager - in __SEActive() use resolved SE name to deal with aliases
BUGFIX: FileMetadata - multiple bugs in __buildUserMetaQuery()

[v6r11p19]

*DMS
FIX: FTSJob - fix FTS job monitoring a la FTS2

*RMS
CHANGE: ReqClient - added setServer() method
FIX: File,Operation,Request - call the getters to fetch the up-to-date information 
     from the parent

[v6r11p18]

*DMS
FIX: FTSAgent(Job) - fixes for transfers requiring staging (bringOnline) and adaptation 
     to the FTS3 interface

*WMS
FIX: StatesMonitoringAgent - resend the records in case of failure

[v6r11p17]

*DMS
FIX: FileCatalog - in multi-VO case get common catalogs if even VO is not specified

*Resources
FIX: ComputintgElement - bugfix in available() method

*WMS
FIX: SiteDirector - if not pilots registered in the DB, pass empty list to the ce.available()

[v6r11p16]

*RMS
BUGFIX: Request,Operation,File - do not cast to str None values

[v6r11p15]

*DMS
FIX: ReplicateAndRegister - do not create FTSClient if no FTSMode requested
CHANGE: FTSAgent(Job,File) - allow to define the FTS2 submission command;
        added --copy-pin-lifetime only for a tape backend
        parse output of both commands (FTS2, FTS3)
        consider additional state for FTS retry (Canceled)
        
*RMS
FIX: Operation, Request - treat updates specially for Error fields        

*TMS
FIX: TransformationAgent - fixes in preparing json serialization of requests

*WMS
NEW: StateMonitoringAgent - sends WMS history data through MQ messages 

[v6r11p14]

*WMS
CHANGE: JobDB - removed unused tables and methods
CHANGE: removed obsoleted tests

*DMS
FIX: FTSAgent - recover case when a target is not in FTSDB
CHANGE: FTSAgent(Job) - give possibility to specify a pin life time in CS 

*RMS
FIX: Make RMS objects comply with Python Data Model by adding __nonzero__ methods 

[v6r11p13]

*DMS
BUGFIX: SEManager - in SEManagerDB.__addSE() bad _getConnection call, closes #2062

[v6r11p12]

*Resources
CHANGE: ARCComputingElement - accomodate changes in the ARC job reported states

*Configuration
CHANGE: Resources - define a default FTS server in the CS (only for v6r11 and v6r12)

*DMS
FIX: FTSStrategy - allow to use a given channel more than once in a tree 
FIX: FTSAgent - remove request from cache if not found
FIX: FTSAgent - recover deadlock situations when FTS Files had not been correctly 
     updated or were not in the DB

*RMS
FIX: RequestExecutingAgent - fix a race condition (cache was cleared after the request was put)
FIX: RequestValidator - check that the Operation handlers are defined when inserting a request

[v6r11p11]

*Core
FIX: TransportPool - fixed exception due to uninitialized variable
FIX: HTTPDISETSocket - readline() takes optional argument size ( = 0 )

*DMS
FIX: FTSAgent - check the type of the Operation object ( can be None ) and
     some other protections
FIX: FTSClient - avoid duplicates in the file list

*RMS
FIX: ReqClient - modified log message
CHANGE: dirac-dms-fts-monitor - allow multiple comma separated LFNs in the arguments

[v6r11p10]

*RSS
FIX: DowntimeCommand, Test_RSS_Command_GOCDBStatusCommand - correctly interpreting list of downtimes

*RMS
FIX: ReplicateAndRegister - Create a RegisterReplica (not RegisterFile) if ReplicateAndRegister 
     fails to register
FIX: OperationHandlerBase - handle correctly Attempt counters when SEs are banned
FIX: ReplicateAndRegister - use FC checksum in case of mismatch request/PFN
FIX: FTSAgent - in case a file is Submitted but the FTSJob is unknown, resubmit
FIX: FTSAgent - log exceptions and put request to DB in case of exception
FIX: FTSAgent - handle FTS error "Unknown transfer state NOT_USED", due to same file 
     registered twice (to be fixed in RMS, not clear origin)

*WMS
FIX: JobStateUpdateHandler - status not updated while jobLogging is, due to time skew between 
     WN and DB service
FIX: JobStateUpdateHandler - stager callback not getting the correct status Staging 
     (retry for 10 seconds)     

[v6r11p9]

*Core
NEW: AgentModule - set AGENT_WORKDIRECTORY env variable with the workDirectory
NEW: InstallTools - added methods for the new web portal installation

*DMS
FIX: ReplicateAndRegister - apply same error logic for DM replication as for FTS

*Resources:
FIX: SRM2Storage - fix log message level
FIX: SRM2Storage - avoid useless existence checks 

*RMS
FIX: ForwardDISET - a temporary fix for a special LHCb case, to be removed asap
FIX: ReqClient - prettyPrint is even prettier
FIX: RequestTask - always use server certificates when executed within an agent

[v6r11p8]

*TMS
FIX: TransformationDB - fix default value within ON DUPLICATE KEY UPDATE mysql statement

[v6r11p7]

*Framework
BUGFIX: ProxyDB.py - bug in a MySQL table definition

*DMS
FIX: ReplicateAndRegister.py - FTS client is not instantiated in the c'tor as it 
     might not be used, 

*WMS
FIX: JobWrapper - don't delete the sandbox tar file if upload fails
FIX: JobWrapper - fix in setting the failover request

*RMS
FIX: RequestDB - add protections when trying to get a non existing request

[v6r11p6]

*WMS
FIX: InpudDataResolution - fix the case when some files only have a local replica
FIX: DownloadInputData, InputDataByProtocol - fix the return structure of the
     execute() method
     
*Resources
NEW: LocalComputingElement, CondorComputingElement      

[v6r11p5]

FIX: Incorporated changes from v6r10p25 patch

*Framework
NEW: Added getUserProfileNames() interface

*WMS
NEW: WMSAdministrator - added getPilotStatistics() interface
BUGFIX: JobWrapperTemplate - use sendJobAccounting() instead of sendWMSAccounting()
FIX: JobCleaningAgent - skip if no jobs to remove

*DMS
BUGFIX: FileCatalogClientCLI - bug fix in the metaquery construction

*Resources
CHANGE: StorageElement - enable Storage Element proxy configuration by protocol name

*TMS
NEW: TransformationManager - add Scheduled to task state for monitoring

[v6r11p4]

*Framework
NEW: ProxyDB - added primary key to ProxyDB_Log table
CHANGE: ProxyManagerHandler - purge logs once in 6 hours

*DMS
FIX: DataManager - fix in the accounting report for deletion operation
CHANGE: FTSRequest - print FTS GUID when submitting request
FIX: dirac-dms-fts-monitor - fix for using the new FTS structure
FIX: DataLoggingDB - fix type of the StatusTimeOrder field
FIX: DataLoggingDB - take into account empty date argument in addFileRecord()
FIX: ReplicateAndRegister - use active replicas
FIX: FTS related modules - multiple fixes

*WMS
NEW: SiteDirector - pass the list of already registered pilots to the CE.available() query
FIX: JobCleaningAgent - do not attempt job removal if no eligible jobs

*Resources
FIX: LcgFileCatalogClient - if replica already exists while registration, reregister
NEW: CREAM, SSH, ComputingElement - consider only registered pilots to evaluate queue occupancy

[v6r11p3]

FIX: import gMonitor from it is original location

*Core
FIX: FC.Utilities - treat properly the LFN names starting with /grid ( /gridpp case )

*Configuration
FIX: LocalConfiguration - added exitCode optional argument to showHelp(), closes #1821

*WMS
FIX: StalledJobAgent - extra checks when failing Completed jobs, closes #1944
FIX: JobState - added protection against absent job in getStatus(), closes #1853

[v6r11p2]

*Core
FIX: dirac-install - skip expectedBytes check if Content-Length not returned by server
FIX: AgentModule - demote message "Cycle had an error:" to warning

*Accounting
FIX: BaseReporter - protect against division by zero

*DMS
CHANGE: FileCatalogClientCLI - quite "-q" option in find command
FIX: DataManager - bug fix in __initializeReplication()
FIX: DataManager - less verbose log message 
FIX: DataManager - report the size of removed files only for successfully removed ones
FIX: File, FTSFile, FTSJob - SQL tables schema change: Size filed INTEGER -> BIGINT

*RMS
FIX: dirac-rms-reset-request, dirac-rms-show-request - fixes
FIX: ForwardDISET - execute with trusted host certificate

*Resources
FIX: SSHComputingElement - SSHOptions are parsed at the wrong place
NEW: ComputingElement - evaluate the number of available cores if relevant

*WMS
NEW: JobMonitoringHander - added export_getOwnerGroup() interface

*TMS
CHANGE: TransformationCleaningAgent - instantiation of clients moved in the initialize()

[v6r11p1]

*RMS
FIX: ReqClient - failures due to banned sites are considered to be recoverable

*DMS
BUGFIX: dirac-dms-replicate-and-register-request - minor bug fixes

*Resources
FIX: InProcessComputingElement - stop proxy renewal thread for a finished payload

[v6r11]

*Core
FIX: Client - fix in __getattr__() to provide dir() functionality
CHANGE: dirac-configure - use Registry helper to get VOMS servers information
BUGFIX: ObjectLoader - extensions must be looked up first for plug-ins
CHANGE: Misc.py - removed obsoleted
NEW: added returnSingleResult() generic utility by moving it from Resources/Utils module 

*Configuration
CHANGE: Resources.getDIRACPlatform() returns a list of compatible DIRAC platforms
NEW: Resources.getDIRACPlatforms() used to access platforms from /Resources/Computing/OSCompatibility
     section
NEW: Registry - added getVOs() and getVOMSServerInfo()     
NEW: CE2CSAgent - added VO management

*Accounting
FIX: AccountingDB, Job - extra checks for invalid values

*WMS
NEW: WMS tags to allow jobs require special site/CE/queue properties  
CHANGES: DownloadInputData, InputDataByProtocol, InputDataResolution - allows to get multiple 
         PFNs for the protocol resolution
NEW: JobDB, JobMonitoringHandler - added traceJobParameters(s)() methods     
CHANGE: TaskQueueDirector - use ObjectLoader to load directors    
CHANGE: dirac-pilot - use Python 2.7 by default, 2014-04-09 LCG bundles

*DMS
NEW: DataManager to replace ReplicaManager class ( simplification, streamlining )
FIX: InputDataByProtocol - fix the case where file is only on tape
FIX: FTSAgent - multiple fixes
BUGFIX: ReplicateAndRegister - do not ask SE with explicit SRM2 protocol

*Interfaces
CHANGE: Dirac - instantiate SandboxStoreClient and WMSClient when needed, not in the constructor
CHANGE: Job - removed setSystemConfig() method
NEW: Job.py - added setTag() interface

*Resources
CHANGE: StorageElement - changes to avoid usage PFNs
FIX: XROOTStorage, SRM2Storage - changes in PFN construction 
NEW: PoolComputingElement - a CE allowing to manage multi-core slots
FIX: SSHTorqueComputingElement - specify the SSHUser user for querying running/waiting jobs 

*RSS
NEW: added commands dirac-rss-query-db and dirac-rss-query-dtcache

*RMS
CHANGE: ReqDB - added Foreign Keys to ReqDB tables
NEW: dirac-rms-reset-request command
FIX: RequestTask - always execute operations with owner proxy

*SMS
FIX: few minor fixes to avoid pylint warnings

[v6r10p25]

*DMS
CHANGE: FileCatalog - optimized file selection by metadata

[v6r10p24]

*DMS
FIX: FC.FileMetadata - optimized queries for list interception evaluation

[v6r10p23]

*Resoures
CHANGE: SSHComputingElement - allow SSH options to be passed from CS setup of SSH Computing Element
FIX: SSHComputingElement - use SharedArea path as $HOME by default

[v6r10p22]

*CS
CHANGE: Operations helper - if not given, determine the VO from the current proxy 

*Resources
FIX: glexecComputingElement - allows Application Failed with Errors results to show through, 
     rather than be masked by false "glexec CE submission" errors
     
*DMS     
CHANGE: ReplicaManager - in getReplicas() rebuild PFN if 
        <Operations>/DataManagement/UseCatalogPFN option is set to False ( True by default )

[v6r10p21]

*Configuration
FIX: CSGlobals - allow to specify extensions in xxxDIRAC form in the CS

*Interfaces
FIX: Job - removed self.reqParams
FIX: Job - setSubmitPools renamed to setSubmitPool, fixed parameter definition string

*WMS
FIX: JobMonitorigHandler, JobPolicy - allow JobMonitor property to access job information

[v6r10p20]

*DMS
FIX: FTSAgent/Client, ReplicateAndRegister - fixes to properly process failed
     FTS request scheduling

[v6r10p19]

*DMS
FIX: FTSAgent - putRequest when leaving processRequest
FIX: ReplicaManager - bug in getReplicas() in dictionary creation

[v6r10p18]

*DMS
FIX: ReplicateAndRegister - dictionary items incorrectly called in ftsTransfer()

[v6r10p17]

*RMS
FIX: RequestDB.py - typo in a table name
NEW: ReqManagerHandler - added getDistinctValues() to allow selectors in the web page

*DMS
CHANGE: ReplicaManager - bulk PFN lookup in getReplicas()

[v6r10p16]

*Framework
NEW: PlottingClient - added curveGraph() function

*Transformation
FIX: TaskManagerAgentBase - add the missing Scheduled state

*WMS
FIX: TaskQueueDB - reduced number of lines in the matching parameters printout

*DMS
FIX: dirac-dms-show-se-status - exit on error in the service call, closes #1840

*Interface
FIX: API.Job - removed special interpretation of obsoleted JDLreqt type parameters

*Resources
FIX: SSHComputingElement - increased timeout in getJobStatusOnHost() ssh call, closes #1830

[v6r10p15]

*DMS
FIX: FTSAgent - added missing monitoring activity
FIX: FileCatalog - do not check directory permissions when creating / directory

*Resources
FIX: SSHTorqueComputingElement - removed obsoleted stuff

[v6r10p14]

*SMS
FIX: RequestPreparationAgent - typo fixed

[v6r10p13]

*SMS
FIX: RequestPreparationAgent - use ReplicaManager to get active replicas

*DMS
FIX: ReplicaManager - getReplicas returns all replicas ( in all statuses ) by default
CHANGE: FC/SecurityManager - give full ACL access to the catalog to groups with admin rights

*WMS
CHANGE: SiteDirector - changes to reduce the load on computing elements
FIX: JobWrapper - do not set Completed status for the case with failed application thread

[v6r10p12]

*WMS
CHANGE: Replace consistently everywhere SAM JobType by Test JobType
FIX: JobWrapper - the outputSandbox should be always uploaded (outsized, in failed job)

*DMS
FIX: RemoveFile - bugfix
FIX: ReplicateAndRegister - fixes in the checksum check, retry failed FTS transfer 
     with RM transfer
NEW: RegisterReplica request operation     

*RMS
FIX: ReqClient - fix in the request state machine
FIX: Request - enhance digest string
NEW: dirac-dms-reset-request command
CHANGE: dirac-rms-show-request - allow selection of a request by job ID

*TS
FIX: TransformationDB - in getTransformationParameters() dropped "Submitted" counter 
     in the output

[v6r10p11]

*Core
FIX: X509Chain - cast life time to int before creating cert

*Accounting
FIX: DataStoreClient - self.__maxRecordsInABundle = 5000 instead of 1000
FIX: JobPolicy - allow access for JOB_MONITOR property

*RMS
FIX: ReqClient - fix the case when a job is Completed but in an unknown minor status

*Resources
BUGFIX: ProxyStorage - use checkArgumentFormat() instead of self.__checkArgumentFormatDict()

[v6r10p10]

*DMS
FIX: Several fixes to make FTS accounting working (FTSAgent/Job, ReplicaManager, File )

[v6r10p9]

*Core
BUGFIX: LineGraph - Ymin was set to a minimal plot value rather than 0.

*DMS
CHANGE: FTSJob(Agent) - get correct information for FTS accounting (registration)

[v6r10p8]

*Core
FIX: InstallTools - admin e-mail default location changed

*Framework
FIX: SystemAdministratorClientCLI - allow "set host localhost"
FIX: BundleDelivery - protect against empty bundle

*WMS
FIX: SiteDirector - Pass siteNames and ceList as None if any is accepted
FIX: WorkloadManagement.ConfigTemplate.SiteDorectory - set Site to Any by default 

*DMS
FIX: FileCatalogCLI - ignore Datasets in ls command for backward compatibility

*Resources
FIX: SSH - some platforms use Password instead of password prompt

[v6r10p7]

*Core
FIX: dirac-install - execute dirac-fix-mysql-script and dirac-external-requirements after sourcing the environment
FIX: InstallTools - set basedir variable in fixMySQLScript()
FIX: InstallTools - define user root@host.domain in installMySQL()

*Framework
BUGFIX: SystemAdministratorCLI - bug fixed in default() call signature

*DMS
FIX: FTSRequest - handle properly FTS server in the old system 
FIX: ReplicaManager - check if file is in FC before removing 
FIX: Request/RemovalTask - handle properly proxies for removing files 
BUGFIX: DatasetManager - in the table description

[v6r10p6]

*Core
FIX: X509Certificate - reenabled fix in getDIRACGroup()

*Configuration
FIX: CSAPI - Group should be taken from the X509 chain and not the certificate

*RMS
CHANGE: ReqClient - if the job does not exist, do not try further finalization

[v6r10p5]

*Core
FIX: X509Certificate - reverted fix in getDIRACGroup()

[v6r10p4]

*Core
NEW: dirac-info - extra printout
CHANGE: PrettyPrint - extra options in printTable()
FIX: X509Certificate - bug fixed in getDIRACGroup()

*Framework
NEW: SystemAdministratorCLI - new showall command to show components across hosts
NEW: ProxyDB - allow to upload proxies without DIRAC group

*RMS
CHANGE: ReqClient - requests from failed jobs update job status to Failed
CHANGE: RequestTask - retry in the request finalize()

[v6r10p3]

*Configuration
CHANGE: Registry - allow to define a default group per user

*WMS
BUGFIX: JobReport - typo in generateForwardDISET()

[v6r10p2]

*TMS
CHANGE: Backward compatibility fixes when setting the Transformation files status

*DMS
BUGFIX: ReplicateAndRegister - bugfix when replicating to multiple destination by ReplicaManager

*WMS
BUGFIX: JobManager - bug fix when deleting no-existing jobs

[v6r10p1]

*RMS
FIX: ReqDB.Operations - Arguments field changed type from BLOB to MEDIUMBLOB

*DMS
FIX: FileCatalog - check for non-exiting directories in removeDirectory()

*TMS
FIX: TransformationDB - removed constraint that was making impossible to derive a production

[v6r10]

*Core
FIX: Several fixes on DB classes(AccountingDB, SystemLoggingDB, UserProfileDB, TransformationDB, 
     JobDB, PilotAgentsDB) after the new movement to the new MySQL implementation with a persistent 
     connection per running thread
NEW: SystemAdministratorCLI - better support for executing remote commands 
FIX: DIRAC.__init__.py - avoid re-definition of platform variable    
NEW: Graphs - added CurveGraph class to draw non-stacked lines with markers
NEW: Graphs - allow graphs with negative Y values
NEW: Graphs - allow to provide errors with the data and display them in the CurveGraph
FIX: InstallTools - fix for creation of the root@'host' user in MySQL 
FIX: dirac-install - create links to permanent directories before module installation
CHANGE: InstallTools - use printTable() utility for table printing
CHANGE: move printTable() utility to Core.Utilities.PrettyPrint
NEW: added installation configuration examples
FIX: dirac-install - fixBuildPath() operates only on files in the directory
FIX: VOMSService - added X-VOMS-CSRF-GUARD to the html header to be compliant with EMI-3 servers

*CS
CHANGE: getVOMSVOForGroup() uses the VOMSName option of the VO definition 
NEW: CE2CSAgent - added ARC CE information lookup

*Framework
FIX: SystemAdministratorIntegrator - use Host option to get the host address in addition to the section name, closes #1628
FIX: dirac-proxy-init - uses getVOMSVOForGroup() when adding VOMS extensions

*DMS
CHANGE: DFC - optimization and bug fixes of the bulk file addition
FIX: TransferAgent - protection against badly defined LFNs in collectFiles()
NEW: DFC - added getDirectoryReplicas() service method support similar to the LFC
CHANGE: DFC - added new option VisibleReplicaStatus which is used in replica getting commands
CHANGE: FileCatalogClientCLI client shows number of replicas in the 2nd column rather than 
        unimplemented number of links
CHANGE: DFC - optimizations for the bulk replica look-up
CHANGE: DFC updated scalability testing tool FC_Scaling_test.py        
NEW: DFC - methods returning replicas provide also SE definitions instead of PFNs to construct PFNs on the client side
NEW: DFC - added getReplicasByMetadata() interface
CHANGE: DFC - optimized getDirectoryReplicas()
CHANGE: FileCatalogClient - treat the reduced output from various service queries restoring LFNs and PFNs on the fly
NEW: DFC - LFNPFNConvention flag can be None, Weak or Strong to facilitate compatibility with LFC data 
CHANGE: FileCatalog - do not return PFNs, construct them on the client side
CHANGE: FileCatalog - simplified FC_Scaling_test.py script
NEW: FileCatalog/DatasetManager class to define and manipulate datasets corresponding to meta queries
NEW: FileCatalogHandler - new interface methods to expose DatasetManager functionality
NEW: FileCatalogClientCLI - new dataset family of commands
FIX: StorageFactory, ReplicaManager - resolve SE alias name recursively
FIX: FTSRequest, ReplicaManager, SRM2Storage - use current proxy owner as user name in accounting reports, closes #1602
BUGFIX: FileCatalogClientCLI - bug fix in do_ls, missing argument to addFile() call, closes #1658
NEW: FileCatalog - added new setMetadataBulk() interface, closes #1358
FIX: FileCatalog - initial argument check strips off leading lfn:, LFN:, /grid, closes #448
NEW: FileCatalog - added new setFileStatus() interface, closes #170, valid and visible file and replica statuses can be defined in respective options.
CHANGE: multiple new FTS system fixes
CHANGE: uniform argument checking with checkArgumentFormat() in multiple modules
CHANGE: FileCatalog - add Trash to the default replica valid statuses
CHANGE: ReplicaManager,FTSRequest,StorageElement - no use of PFN as returned by the FC except for file removal,
        rather constructing it always on the fly
        
*SMS
CHANGE: PinRequestAgent, SENamespaceCatalogCheckAgent - removed
CHANGE: Use StorageManagerClient instead of StorageDB directly        

*WMS
CHANGE: JobPolicy - optimization for bulk job verification
NEW: JobPolicy - added getControlledUsers() to get users which jobs can be accessed for 
     a given operation
CHANGE: JobMonitoringHandler - Avoid doing a selection of all Jobs, first count matching jobs 
        and then use "limit" to select only the required JobIDs.
NEW: JobMonitoringHandler - use JobPolicy to filter jobs in getJobSummaryWeb()
NEW: new Operations option /Services/JobMonitoring/GlobalJobsInfo ( True by default ) to 
     allow or not job info lookup by anybody, used in JobMonitoringHandler       
BUGFIX: SiteDirector - take into account the target queue Platform
BUGFIX: JobDB - bug in __insertNewJDL()    
CHANGE: dirac-admin-show-task-queues - enhanced output  
CHANGE: JobLoggingDB.sql - use trigger to manage the new LoggingInfo structure  
CHANGE: JobWrapper - trying several times to upload a request before declaring the job failed
FIX: JobScheduling executor - fix race condition that causes a job to remain in Staging
NEW: SiteDirector - do not touch sites for which there is no work available
NEW: SiteDirector - allow sites not in mask to take jobs with JobType Test
NEW: SiteDirector - allow 1 hour grace period for pilots in Unknown state before aborting them
CHANGE: Allow usage of non-plural form of the job requirement options ( PilotType, GridCE, BannedSite, 
        SubmitPool ), keep backward compatibility with a plural form
        
*RSS
FIX: DowntimeCommand - take the latest Downtime that fits    
NEW: porting new Policies from integration  
NEW: RSS SpaceToken command querying endpoints/tokens that exist  
        
*Resources
NEW: added SSHOARComputingElement class 
NEW: added XROOTStorage class       
FIX: CREAMComputingElement - extra checks for validity of returned pilot references
        
*TS
CHANGE: TransformationClient(DB,Manager) - set file status for transformation as bulk operation 
CHANGE: TransformationClient - applying state machine when changing transformation status
BUGFIX: TransformationClient(Handler) - few minor fixes
NEW: TransformationDB - backported __deleteTransformationFileTask(s) methods
CHANGE: TransformationDB(Client) - fixes to reestablish the FileCatalog interface
FIX: TransformationAgent - added MissingInFC to consider for Removal transformations
BUGFIX: TransformationAgent - in _getTransformationFiles() variable 'now' was not defined
FIX: TransformationDB.sql - DataFiles primary key is changed to (FileID) from (FileID,LFN) 
CHANGE: TransformationDB(.sql) - schema changes suitable for InnoDB
FIX: TaskManager(AgentBase) - consider only submitted tasks for updating status
CHANGE: TransformationDB(.sql) - added index on LFN in DataFiles table

*RMS
NEW: Migrate to use the new Request Management by all the clients
CHANGE: RequestContainer - Retry failed transfers 10 times and avoid sub-requests to be set Done 
        when the files are failed
CHANGE: Use a unique name for storing the proxy as processes may use the same "random" name and 
        give conflicts
NEW: RequestClient(Handler) - add new method readRequest( requestname)                 

*Workflow
NEW: Porting the LHCb Workflow package to DIRAC to make the use of general purpose modules and
     simplify construction of workflows        

[v6r9p33]

*Accounting
BUGFIX: AccountingDB - wrong indentation

[v6r9p32]

*Accounting
FIX: AccountingDB - use old style grouping if the default grouping is altered, e.g. by Country

[v6r9p31]

*Accounting
CHANGE: AccountingDB - changes to speed up queries: use "values" in GROUP By clause;
        drop duplicate indexes; reorder fields in the UniqueConstraint index of the
        "bucket" tables  

[v6r9p30]

*DMS
CHANGE: FileCatalogFactory - construct CatalogURL from CatalogType by default

*SMS
FIX: dirac-stager-stage-files - changed the order of the arguments

[v6r9p29]

*TS
FIX: TaskManager(AgentBase) - fix for considering only submitted tasks 

[v6r9p28]

*TS
FIX: TransformationDB(ManagerHandler) - several portings from v6r10

[v6r9p27]

*SMS
FIX: StorageManagementDB - in removeUnlinkedReplicas() second look for CacheReplicas 
     for which there is no entry in StageRequests

[v6r9p26]

*Resources
CHANGE: CREAMComputigElement - Make sure that pilots submitted to CREAM get a 
        fresh proxy during their complete lifetime
*Framework
FIX: ProxyDB - process properly any SQLi with DNs/groups with 's in the name

[v6r9p25]

*TS
CHANGE: TransformationClient - changed default timeout values for service calls
FIX: TransformationClient - fixes for processing of derived transformations 

[v6r9p24]

*TS
FIX: TransformationClient - in moveFilesToDerivedTransformation() set file status
     to Moved-<prod>

[v6r9p23]

*Core
BUGFIX: InstallTools - improper configuration prevents a fresh new installation

*WMS
BUGFIX: PilotDirector - Operations Helper non-instantiated

[v6r9p22]

*WMS
FIX: PilotDirector - allow to properly define extensions to be installed by the 
     Pilot differently to those installed at the server
FIX: Watchdog - convert pid to string in ProcessMonitor

*TS
FIX: TransformationDB - splitting files in chunks

*DMS
NEW: dirac-dms-create-removal-request command
CHANGE: update dirac-dms-xxx commands to use the new RMS client,
        strip lines when reading LFNs from a file

[v6r9p21]

*TS
FIX: Transformation(Client,DB,Manager) - restored FileCatalog compliant interface
FIX: TransformationDB - fix in __insertIntoExistingTransformationFiles()

[v6r9p20]

*Core
BUGFIX: ProxyUpload - an on the fly upload does not require a proxy to exist

*DMS
CHANGE: TransferAgent - use compareAdler() for checking checksum
FIX: FailoverTransfer - recording the sourceSE in case of failover transfer request 

*WMS
FIX: ProcessMonitor - some fixes added, printout when <1 s of consumed CPU is found

*Transformation
BUGFIX: TransformationClient - fixed return value in moveFilesToDerivedTransformation()

*RMS
BUGFIX: CleanReqDBAgent - now() -> utcnow() in initialize()

*Resources
FIX: ARCComputingElement - fix the parsing of CE status if no jobs are available

[v6r9p19]

*DMS
FIX: FileCatalog/DirectoryMetadata - inherited metadata is used while selecting directories
     in findDirIDsByMetadata()

[v6r9p18]

*DMS
FIX: FTSSubmitAgent, FTSRequest - fixes the staging mechanism in the FTS transfer submission
NEW: TransferDBMonitoringHandler - added getFilesForChannel(), resetFileChannelStatus()

[v6r9p17]

*Accounting
FIX: DataStoreClient - send accounting records in batches of 1000 records instead of 100

*DMS:
FIX: FailoverTransfer - catalog name from list to string
FIX: FTSSubmitAgent, FTSRequest - handle FTS3 as new protocol and fix bad submission time
FIX: FTSSubmitAgent, FTSRequest - do not submit FTS transfers for staging files

*WMS
FIX: TaskQueueDB - do not check enabled when TQs are requested from Directors
FIX: TaskQueueDB - check for Enabled in the TaskQueues when inserting jobs to print an alert
NEW: TaskQueueDB - each TQ can have at most 5k jobs, if beyond the limit create a new TQ 
     to prevent long matching times when there are way too many jobs in a single TQ

[v6r9p16]

*TS
BUGFIX: typos in TransformationCleaningAgent.py

*DMS
CHANGE: DownloadInputData - check the available disk space in the right input data directory
FIX: DownloadInputData - try to download only Cached replicas 

[v6r9p15]

*Core
FIX: MySQL - do not decrease the retry counter after ping failure

*DMS
CHANGE: FC/DirectoryMetadata - Speed up findFilesByMetadataWeb when many files match
FIX: RemovalTask - fix error string when removing a non existing file (was incompatible 
     with the LHCb BK client). 

*WMS
FIX: JobReport - minor fix ( removed unused imports )
FIX: JobMonitoring(JobStateUpdate)Handler - jobID argument can be either string, int or long

*TS
CHANGE: TransformationClient - change status of Moved files to a deterministic value
FIX: FileReport - minor fix ( inherits object ) 

[v6r9p14]

*DMS
CHANGE: FTSDB - changed schema: removing FTSSite table. From now on FTS sites 
        would be read from CS Resources

[v6r9p13]

FIX: included fixes from v6r8p26 patch release

[v6r9p12]

FIX: included fixes from v6r8p25 patch release

[v6r9p11]

*DMS
BUGFIX: FTSRequest - in __resolveFTSServer() type "=" -> "=="

[v6r9p10]

FIX: included fixes from v6r8p24 patch release

*Core
NEW: StateMachine utility

*DMS
BUGFIX: in RegisterFile operation handler

*Interfaces
FIX: Dirac.py - in splitInputData() consider only Active replicas

[v6r9p9]

*RMS
FIX: RequestDB - added getRequestFileStatus(), getRequestName() methods

[v6r9p8]

*DMS
FIX: RequestDB - get correct digest ( short request description ) of a request

[v6r9p7]

FIX: included fixes from v6r8p23 patch release

*RSS
FIX: SpaceTokenOccupancyPolicy - SpaceToken Policy decision was based on 
     percentage by mistake
     
*RMS
NEW: new scripts dirac-dms-ftsdb-summary, dirac-dms-show-ftsjobs    
FIX: FTSAgent - setting space tokens for newly created FTSJobs 

[v6r9p6]

*DMS
BUGFIX: dirac-admin-add-ftssite - missing import

*RMS
NEW: RequestDB, ReqManagerHandler - added getRequestStatus() method

*TS
FIX: fixes when using new RequestClient with the TransformationCleaningAgent

*WMS
BUGFIX: typo in SandboxStoreHandler transfer_fromClient() method

[v6r9p5]

*DMS
BUGFIX: missing proxy in service env in the FTSManager service. By default service 
        will use DataManager proxy refreshed every 6 hours.

*Resources
NEW: StorageElement - new checkAccess policy: split the self.checkMethods in 
     self.okMethods. okMethods are the methods that do not use the physical SE. 
     The isValid returns S_OK for all those immediately

*RSS
FIX: SpaceTokenOccupancyPolicy - Policy that now takes into account absolute values 
     for the space left
     
*TS
FIX: TransformationCleaningAgent - will look for both old and new RMS     

[v6r9p4]

*Stager
NEW: Stager API: dirac-stager-monitor-file, dirac-stager-monitor-jobs, 
     dirac-stager-monitor-requests, dirac-stager-show-stats

[v6r9p3]

*Transformation
FIX: TransformationCleaning Agent status was set to 'Deleted' instead of 'Cleaned'

[v6r9p2]

*RSS
NEW: Added Component family tables and statuses
FIX: removed old & unused code 
NEW: allow RSS policies match wild cards on CS

*WMS
BUGFIX: FailoverTransfer,JobWrapper - proper propagation of file metadata

[v6r9p1]

*RMS
NEW: FTSAgent - update rwAccessValidStamp,
     update ftsGraphValidStamp,
     new option for staging files before submission,
     better log handling here and there
CHANGE: FTSJob - add staging flag in in submitFTS2
CHANGE: Changes in WMS (FailoverTransfer, JobReport, JobWrapper, SandboxStoreHandler) 
        and TS (FileReport) to follow the new RMS.
NEW: Full CRUD support in RMS.

*RSS
NEW: ResourceManagementDB - new table ErrorReportBuffer
NEW: new ResourceManagementClient methods - insertErrorReportBuffer, selectErrorReportBuffer,
     deleteErrorReportBuffer

[v6r9]

NEW: Refactored Request Management System, related DMS agents and FTS management
     components

[v6r8p28]

*Core
BUGFIX: RequestHandler - the lock Name includes ActionType/Action

*DMS
FIX: dirac-dms-filecatalog-cli - prevent exception in case of missing proxy

[v6r8p27]

*DMS
BUGFIX: dirac-dms-add-file - fixed typo item -> items

[v6r8p26]

*Core
NEW: RequestHandler - added getServiceOption() to properly resolve inherited options 
     in the global service handler initialize method
NEW: FileCatalogHandler, StorageElementHandler - use getServiceOption()

[v6r8p25]

FIX: included fixes from v6r7p40 patch release

*Resources
FIX: SRM2Storage - do not account gfal_ls operations

[v6r8p24]

FIX: included fixes from v6r7p39 patch release

*Core
FIX: SiteSEMapping was returning wrong info

*DMS
FIX: FTSRequest - choose explicitly target FTS point for RAL and CERN
BUGFIX: StrategyHandler - wrong return value in __getRWAccessForSE()

*Resources
CHANGE: SRM2Storage - do not account gfal_ls operations any more

[v6r8p23]

FIX: included fixes from v6r7p37 patch release

*TS
FIX: TransformationDB - allow tasks made with ProbInFC files
FIX: TransformationCleaingAgent,Client - correct setting of transformation 
     status while cleaning

[v6r8p22]

FIX: included fixes from v6r7p36 patch release

[v6r8p21]

*DMS
FIX: FileCatalog/DirectoryMetadata - even if there is no meta Selection 
     the path should be considered when getting Compatible Metadata
FIX: FileCatalog/DirectoryNodeTree - findDir will return S_OK( '' ) if dir not 
     found, always return the same error from DirectoryMetadata in this case.     

*RSS
FIX: DowntimeCommand - use UTC time stamps

*TS
FIX: TransformationAgent - in _getTransformationFiles() get also ProbInFC files in 
     addition to Used 

[v6r8p20]

*Stager
NEW: Stager API: dirac-stager-monitor-file, dirac-stager-monitor-jobs, 
     dirac-stager-monitor-requests, dirac-stager-show-stats

[v6r8p19]

*Transformation
FIX: TransformationCleaning Agent status was set to 'Deleted' instead of 'Cleaned'

[v6r8p18]

*TS
BUGFIX: TransformationAgent - regression in __cleanCache()

[v6r8p17]

FIX: included fixes from v6r7p32 patch release

*WMS
FIX: StalledJobAgent - for accidentally stopped jobs ExecTime can be not set, 
     set it to CPUTime for the accounting purposes in this case

[v6r8p16]

FIX: included fixes from v6r7p31 patch release

*WMS
BUGFIX: TaskQueueDB - fixed a bug in the negative matching conditions SQL construction

*RSS
NEW: improved doc strings of PEP, PDP modules ( part of PolicySystem )
FIX: Minor changes to ensure consistency if ElementInspectorAgent and 
     users interact simultaneously with the same element
CHANGE: removed DatabaseCleanerAgent ( to be uninstalled if already installed )
FIX: SummarizeLogsAgent - the logic of the agent was wrong, the agent has been re-written.
     
[v6r8p15]

*Core
FIX: X509Chain - fix invalid information when doing dirac-proxy-info without CS
     ( in getCredentials() )

*RSS
NEW: PDP, PEP - added support for option "doNotCombineResult" on PDP

[v6r8p14]

*Core
FIX: dirac-deploy-scripts - can now work with the system python

*WMS
NEW: dirac-wms-cpu-normalization - added -R option to modify a given configuration file
FIX: Executor/InputData - Add extra check for LFns in InputData optimizer, closes #1472

*Transformation
CHANGE: TransformationAgent - add possibility to kick a transformation (not skip it if no 
        unused files), by touching a file in workDirectory
BUGFIX: TransformationAgent - bug in __cleanCache() dict modified in a loop        

[v6r8p13]

*Transformation
BUGFIX: TransformationDB - restored import of StringType

[v6r8p12]

NEW: Applied patches from v6r7p29

*WMS
FIX: JobDB - check if SystemConfig is present in the job definition and convert it 
     into Platform

*DMS
FIX: ReplicaManager - do not get metadata of files when getting files in a directory 
     if not strictly necessary

*RSS
NEW: ported from LHCb PublisherHandler for RSS web views

[v6r8p11]

NEW: Applied patches from v6r7p27

*RSS
NEW: SpaceTokenOccupancyPolicy - ported from LHCbDIRAC 
NEW: db._checkTable done on service initialization ( removed dirac-rss-setup script doing it )

*Transformation
FIX: TaskManager - reset oJob for each task in prepareTransformationTasks()
BUGFIX: ValidateOutputDataAgent - typo fixed in getTransformationDirectories()
FIX: TransformationManagerHandler - use CS to get files statuses not to include in 
     processed file fraction calculation for the web monitoring pages

[v6r8p10]

NEW: Applied patches from v6r7p27

[v6r8p9]

*DMS
FIX: TransferAgent,dirac-dms-show-se-status, ResourceStatus,TaskManager - fixes
     needed for DMS components to use RSS status information
NEW: ReplicaManager - allow to get metadata for an LFN+SE as well as PFN+SE     

[v6r8p8]

*RSS
BUGFIX: dirac-rss-setup - added missing return of S_OK() result

[v6r8p7]

NEW: Applied patches from v6r7p24

*DMS
BUGFIX: LcgFileCatalogClient - bug in addFile()

*RSS
BUGFIX: fixed script dirac-rss-set-token, broken in the current release.
NEW: Statistics module - will be used in the future to provide detailed information 
     from the History of the elements 

[v6r8p6]

NEW: Applied patches from v6r7p23

*Transformation
FIX: TaskManager - allow prepareTransformationTasks to proceed if no OutputDataModule is defined
FIX: TransformationDB - remove INDEX(TaskID) from TransformationTasks. It produces a single counter 
     for the whole table instead of one per TransformationID
     
*WMS     
FIX: WMSUtilities - to allow support for EMI UI's for pilot submission we drop support for glite 3.1

[v6r8p5]

NEW: Applied patches from v6r7p22

*RSS
CHANGE: removed old tests and commented out files

*WMS
FIX: PoolXMLCatalog - proper addFile usage

*Transformation
CHANGE: TransformationAgent - clear replica cache when flushing or setting a file in the workdirectory

[v6r8p4]

*Transformation
FIX: The connection to the jobManager is done only at submission time
FIX: Jenkins complaints fixes

*WMS
BUGFIX: JobDB - CPUtime -> CPUTime
FIX: Jenkins complaints fixes

[v6r8p3]

*DMS
BUGFIX: LcgFileCatalogClient

[v6r8p2]

*DMS:
FIX: LcgFileCatalogClient - remove check for opening a session in __init__ as credentials are not yet set 

*Transformation
CHANGE: reuse RPC clients in Transformation System 

[v6r8p1]

*Core
FIX: dirac-deploy-scripts - restored regression w.r.t. support of scripts starting with "d"

*DMS
BUGFIX: LcgFileCatalogClient - two typos fixed

[v6r8]

CHANGE: Several fixes backported from the v7r0 integration branch

*Core
CHANGE: DictCache - uses global LockRing to avoid locks in multiprocessing
FIX: X509Chain - proxy-info showing an error when there's no CS

*DMS
FIX: TransferAgent - inside loop filter out waiting files dictionary
BUGFIX: dirac-admin-allow-se - there was a continue that was skipping the complete loop for 
        ARCHIVE elements
NEW: LcgFileCatalogClient - test return code in startsess lfc calls       

*WMS:
FIX: OptimizerExecutor, InputData, JobScheduling - check that site candidates have all the 
     replicas

*RSS: 
BUGFIX: ResourceStatus, RSSCacheNoThread - ensure that locks are always released

*Transformation
FIX: TaskManager - site in the job definition is taken into account when submitting
NEW: Transformation - get the allowed plugins from the CS /Operations/Transformations/AllowedPlugins
FIX: ValidateOutputDataAgent - self not needed for static methods

[v6r7p40]

*Resources
FIX: StorageElement class was not properly passing the lifetime argument for prestageFile method

[v6r7p39]

*Core
CHANGE: Grid - in executeGridCommand() allow environment script with arguments needed for ARC client

*DMS
FIX: DFC SEManager - DIP Storage can have a list of ports now

*Resources
FIX: ARCComputingElement - few fixes after debugging

[v6r7p38]

*Core
NEW: DISET FileHelper, TransferClient - possibility to switch off check sum

*Resources
NEW: ARCComputingElement - first version
NEW: StorageFactory - possibility to pass extra protocol parameters to storage object
NEW: DIPStorage - added CheckSum configuration option
BUGFIX: SSHComputingElement - use CE name in the pilot reference construction

*WMS
FIX: StalledJobAgent - if ExecTime < CPUTime make it equal to CPUTime

[v6r7p37]

*Framework
BUGFIX: NotificationDB - typos in SQL statement in purgeExpiredNotifications() 

*WMS
NEW: JobCleaningAgent - added scheduling sandbox LFN removal request 
     when deleting jobs
CHANGE: JobWrapper - report only error code as ApplicationError parameter 
        when payload finishes with errors    
NEW: SiteDirector - possibility to specify extensions to be installed in 
     pilots in /Operations/Pilots/Extensions option in order not to install
     all the server side extensions        

*DMS
CHANGE: FileCatalogFactory - use service path as default URL
CHANGE: FileCatalogFactory - use ObjectLoader to import catalog clients

*SMS
BUGFIX: StorageManagementDB, dirac-stager-monitor-jobs - small bug fixes ( sic, Daniela )

*Resources
CHANGE: DIPStorage - added possibility to specify a list of ports for multiple
        service end-points
CHANGE: InProcessComputingElement - demote log message when payload failure 
        to warning, the job will fail anyway
FIX: StalledJobAgent - if pilot reference is not registered, this is not an 
     error of the StalledJobAgent, no log.error() in  this case                
        
*RMS
CHANGE: RequestTask - ensure that tasks are executed with user credentials 
        even with respect to queries to DIRAC services ( useServerCertificate 
        flag set to false )        

[v6r7p36]

*WMS
FIX: CREAMCE, SiteDirector - make sure that the tmp executable is removed
CHANGE: JobWrapper - remove sending mails via Notification Service in case
        of job rescheduling
        
*SMS
FIX: StorageManagementDB - fix a race condition when old tasks are set failed 
     between stage submission and update.        

[v6r7p35]

*Stager
NEW: Stager API: dirac-stager-monitor-file, dirac-stager-monitor-jobs, 
     dirac-stager-monitor-requests, dirac-stager-show-stats

[v6r7p34]

*Transformation
FIX: TransformationCleaning Agent status was set to 'Deleted' instead of 'Cleaned'

[v6r7p33]

*Interfaces
FIX: Job.py - in setExecutable() - prevent changing the log file name string type

*StorageManagement
NEW: StorageManagementDB(Handler) - kill staging requests at the same time as 
     killing related jobs, closes #1510
FIX: StorageManagementDB - demote the level of several log messages       

[v6r7p32]

*DMS
FIX: StorageElementHandler - do not use getDiskSpace utility, use os.statvfs instead
CHANGE: StorageManagementDB - in getStageRequests() make MySQL do an UNIQUE selection 
        and use implicit loop to speed up queries for large results

*Resources
FIX: lsfce remote script - use re.search instead of re.match in submitJob() to cope with
     multipline output

[v6r7p31]

*WMS
FIX: SiteDirector - make possible more than one SiteDirector (with different pilot identity) attached 
     to a CE, ie sgm and pilot roles. Otherwise one is declaring Aborted the pilots from the other.

[v6r7p30]

*Core
CHANGE: X509Chain - added groupProperties field to the getCredentials() report
BUGFIX: InstallTools - in getSetupComponents() typo fixed: agent -> executor

[v6r7p29]

*DMS
CHANGE: FileCatalog - selection metadata is also returned as compatible metadata in the result
        of getCompatibleMetadata() call
NEW: FileCatalog - added path argument to getCompatibleMetadata() call
NEW: FileCatalogClient - added getFileUserMetadata()
BUGFIX: dirac-dms-fts-monitor - exit with code -1 in case of error

*Resources
FIX: CREAMComputingElement - check globus-url-copy result for errors when retrieving job output

[v6r7p28]

*DMS
BUGFIX: FileCatalog/DirectoryMetadata - wrong MySQL syntax 

[v6r7p27]

*Core
FIX: Mail.py - fix of the problem of colons in the mail's body

*Interfaces
NEW: Job API - added setSubmitPools(), setPlatform() sets ... "Platform"

*WMS
FIX: TaskQueueDB - use SystemConfig as Platform for matching ( if Platform is not set explicitly

*Resources
FIX: SSHComputingElement - use ssh host ( and not CE name ) in the pilot reference
BUGFIX: SSHGEComputingElement - forgotten return statement in _getJobOutputFiles()

*Framework
NEW: dirac-sys-sendmail - email's body can be taken from pipe. Command's argument 
     in this case will be interpreted as a destination address     

[v6r7p26]

*DMS
FIX: ReplicaManager - status names Read/Write -> ReadAccess/WriteAccess

[v6r7p25]

*Core
CHANGE: X509Chain - in getCredentials() failure to contact CS is not fatal, 
        can happen when calling dirac-proxy-init -x, for example

[v6r7p24]

*DMS
NEW: FileCatalog - added getFilesByMetadataWeb() to allow pagination in the Web 
     catalog browser
     
*WMS
CHANGE: WMSAdministrator, DiracAdmin - get banned sites list by specifying the status
        to the respective jobDB call     

[v6r7p23]

*Transformation
BUGFIX: TransformationDB - badly formatted error log message

*RMS
CHANGE: RequestDBMySQL - speedup the lookup of requests

*WMS
BUGFIX: dirac-dms-job-delete - in job selection by group

*DMS
FIX: LcgFileCatalogClient - getDirectorySize made compatible with DFC
BUGFIX: LcgFileCatalogClient - proper call of __getClientCertInfo()

[v6r7p22]

*Transformation
CHANGE: InputDataAgent - treats only suitable transformations, e.g. not the extendable ones. 
CHANGE: TransformationAgent - make some methods more public for easy overload

[v6r7p21]

*Core
FIX: Shifter - pass filePath argument when downloading proxy

[v6r7p20]

*DMS
CHANGE: StrategyHandler - move out SourceSE checking to TransferAgent
CHANGE: ReplicaManager, InputDataAgent - get active replicas
FIX: StorageElement, SRM2Storage - support for 'xxxAccess' statuses, checking results
     of return structures
     
*RSS
NEW: set configurable email address on the CS to send the RSS emails
NEW: RSSCache without thread in background
FIX: Synchronizer - moved to ResourceManager handler     

[v6r7p19]

*DMS
BUGFIX: ReplicaManager - in putAndRegister() SE.putFile() singleFile argument not used explicitly

[v6r7p18]

*WMS
FIX: StalledJobAgent - do not exit the loop over Completed jobs if accounting sending fails
NEW: dirac-wms-job-delete - allow to specify jobs to delete by job group and/or in a file
FIX: JobManifest - If CPUTime is not set, set it to MaxCPUTime value

[v6r7p17]

*Resources
FIX: SRM2Storage - treat properly "22 SRM_REQUEST_QUEUED" result code

[v6r7p16]

*DMS
FIX: StrategyHandler - do not proceed when the source SE is not valid for read 
BUGFIX: StorageElement - putFile can take an optional sourceSize argument
BUGFIX: ReplicaManager - in removeFile() proper loop on failed replicas

*RSS
FIX: SpaceTokenOccupancyCommand, CacheFeederAgent - add timeout when calling lcg_util commands

*WMS
FIX: JobManifest - take all the SubmitPools defined in the TaskQueueAgent 
NEW: StalledJobAgent - declare jobs stuck in Completed status as Failed

[v6r7p15]

*Core
BUGFIX: SocketInfo - in host identity evaluation

*DMS
BUGFIX: FileCatalogHandler - missing import os

*Transformation
CHANGE: JobManifest - getting allowed job types from operations() section 

[v6r7p14]

*DMS
CHANGE: StorageElementProxy - removed getParameters(), closes #1280
FIX: StorageElementProxy - free the getFile space before the next file
FIX: StorageElement - added getPFNBase() to comply with the interface

*Interfaces
CHANGE: Dirac API - allow lists of LFNs in removeFile() and removeReplica()

*WMS
CHANGE: JobSchedulingAgent(Executor) - allow both BannedSite and BannedSites JDL option

*RSS
FIX: ElementInspectorAgent - should only pick elements with rss token ( rs_svc ).
FIX: TokenAgent - using 4th element instead of the 5th. Added option to set admin email on the CS.

[v6r7p13]

*Core
FIX: Resources - in getStorageElementSiteMapping() return only sites with non-empty list of SEs

*DMS
FIX: StorageElement - restored the dropped logic of using proxy SEs
FIX: FileCatalog - fix the UseProxy /LocalSite/Catalog option

*Transformation
FIX: TransformationDB - use lower() string comparison in extendTransformation()

[v6r7p12]

*WMS
BUGFIX: JobManifest - get AllowedSubmitPools from the /Systems section, not from /Operations

*Core
NEW: Resources helper - added getSites(), getStorageElementSiteMapping()

*DMS
CHANGE: StrategyHandler - use getStorageElementSiteMapping helper function
BUGFIX: ReplicaManager - do not modify the loop dictionary inside the loop

[v6r7p11]

*Core
CHANGE: Subprocess - put the use of watchdog in flagging

[v6r7p10]

*Core
NEW: Logger - added getLevel() method, closes #1292
FIX: Subprocess - returns correct structure in case of timeout, closes #1295, #1294
CHANGE: TimeOutExec - dropped unused utility
FIX: Logger - cleaned unused imports

*RSS
CHANGE: ElementInspectorAgent - do not use mangled name and removed shifterProxy agentOption

[v6r7p9]

*Core
BUGFIX: InstallTools - MySQL Port should be an integer

[v6r7p8]

*Core
FIX: Subprocess - consistent timeout error message

*DMS
NEW: RemovalTask - added bulk removal
FIX: StrategyHandler - check file source CEs
CHANGE: DataIntegrityClient - code beautification
CHANGE: ReplicaManager - do not check file existence if replica information is queried anyway,
        do not fail if file to be removed does not exist already. 

[v6r7p7]

FIX: Several fixes to allow automatic code documentation

*Core
NEW: InstallTools - added mysqlPort and mysqlRootUser

*DMS
CHANGE: ReplicaManager - set possibility to force the deletion of non existing files
CHANGE: StrategyHandler - better handling of checksum check during scheduling 

[v6r7p6]

*Core
FIX: dirac-install - restore signal alarm if downloadable file is not found
FIX: Subprocess - using Manager proxy object to pass results from the working process

*DMS:
CHANGE: StorageElement - removed overwride mode
CHANGE: removed obsoleted dirac-dms-remove-lfn-replica, dirac-dms-remove-lfn
NEW: FTSMonitorAgent - filter out sources with checksum mismatch
FIX: FTSMonitorAgent, TransferAgent - fix the names of the RSS states

*RSS
NEW: ElementInspectorAgent runs with a variable number of threads which are automatically adjusted
NEW: Added policies to force a particular state, can be very convenient to keep something Banned for example.
NEW: policy system upgrade, added finer granularity when setting policies and actions

*WMS
NEW: SiteDirector- allow to define pilot DN/Group in the agent options
CHANGE: JobDescription, JobManifest - take values for job parameter verification from Operations CS section

[v6r7p5]

*Interfaces
BUGFIX: dirac-wms-job-get-output - properly treat the case when output directory is not specified 

[v6r7p4]

*Core
FIX: Subprocess - avoid that watchdog kills the executor process before it returns itself

*Framework
BUGFIX: ProxuManagerClient - wrong time for caching proxies

*RSS
FIX: removed obsoleted methods

*DMS
NEW: FileCatalog - added findFilesByMetadataDetailed - provides detailed metadata for 
     selected files

[v6r7p3]

*DMS
FIX: FTSMonitorAgent - logging less verbose

*Transformation
FIX: TransformationAgent - use the new CS defaults locations
FIX: Proper agent initialization
NEW: TransformationPlaugin - in Broadcast plugin added file groupings by number of files, 
     make the TargetSE always defined, even if the SourceSE list contains it 

*ResourceStatus
FIX: Added the shifter's proxy to several agents

*RMS
FIX: RequestContainer - the execution order was not properly set for the single files 

*Framework:
BUGFIX: ProxyManagerClient - proxy time can not be shorter than what was requested

[v6r7p2]

*Core
FIX: dirac-configure - switch to use CS before checking proxy info

*Framework
NEW: dirac-sys-sendmail new command
NEW: SystemAdmininistratorCLI - added show host, uninstall, revert commands
NEW: SystemAdmininistratorHandler - added more info in getHostInfo()
NEW: SystemAdmininistratorHandler - added revertSoftware() interface

*Transformation
FIX: TransformationCleaningAgent - check the status of returned results

[v6r7p1]

*Core
FIX: Subprocess - finalize the Watchdog closing internal connections after a command execution
CHANGE: add timeout for py(shell,system)Call calls where appropriate
CHANGE: Shifter - use gProxyManager in a way that allows proxy caching

*Framework
NEW: ProxyManagerClient - allow to specify validity and caching time separately
FIX: ProxyDB - replace instead of delete+insert proxy in __storeVOMSProxy

*DMS
NEW: FTSMonitorAgent - made multithreaded for better efficiency
FIX: dirac-dms-add-file - allow LFN: prefix for lfn argument

*WMS
NEW: dirac-wms-job-get-output, dirac-wms-job-status - allow to retrieve output for a job group
FIX: TaskQueueDB - fixed selection SQL in __generateTQMatchSQL()
CHANGE: OptimizerExecutor - reduce diversity of MinorStatuses for failed executors

*Resources
FIX: CREAMComputingElement - remove temporary JDL right after the submission 

[v6r6p21]

*DMS
BUGFIX: TransformationCleaningAgent - use the right signature of cleanMetadataCatalogFiles() call

[v6r6p20]

*DMS
FIX: RegistrationTask - properly escaped error messages
BUGFIX: DirectoryMetadata - use getFileMetadataFields from FileMetadata in addMetadataField()
NEW: When there is a missing source error spotted during FTS transfer, file should be reset 
     and rescheduled again until maxAttempt (set to 100) is reached

*WMS
FIX: JobScheduling - fix the site group logic in case of Tier0

[v6r6p19]

*DMS
BUGFIX: All DMS agents  - set up agent name in the initialization

*Core
NEW: Subprocess - timeout wrapper for subprocess calls
BUGFIX: Time - proper interpreting of 0's instead of None
CHANGE: DISET - use cStringIO for ANY read that's longer than 16k (speed improvement) 
        + Less mem when writing data to the net
FIX: Os.py - protection against failed "df" command execution       
NEW: dirac-info prints lcg bindings versions
CHANGE: PlotBase - made a new style class 
NEW: Subprocess - added debug level log message

*Framework
NEW: SystemAdministratorIntegrator client for collecting info from several hosts
NEW: SystemAdministrator - added getHostInfo()
FIX: dirac-proxy-init - always check for errors in S_OK/ERROR returned structures
CHANGE: Do not accept VOMS proxies when uploading a proxy to the proxy manager

*Configuration
FIX: CE2CSAgent - get a fresh copy of the cs data before attempting to modify it, closes #1151
FIX: Do not create useless backups due to slaves connecting and disconnecting
FIX: Refresher - prevent retrying with 'Insane environment'

*Accounting
NEW: Accounting/Job - added validation of reported values to cope with the weird Yandex case
FIX: DBUtils - take into account invalid values, closes #949

*DMS
FIX: FTSSubmitAgent - file for some reason rejected from submission should stay in 'Waiting' in 
     TransferDB.Channel table
FIX: FTSRequest - fix in the log printout     
CHANGE: dirac-dms-add-file removed, dirac-dms-add-files renamed to dirac-dms-add-file
FIX: FileCatalogCLI - check the result of removeFile call
FIX: LcgFileCatalogClient - get rid of LHCb specific VO evaluation
NEW: New FileCatalogProxy service - a generalization of a deprecated LcgFileCatalog service
FIX: Restored StorageElementProxy functionality
CHANGE: dirac-dms-add-file - added printout
NEW: FileCatalog(Factory), StorageElement(Factory) - UseProxy flag moved to /Operations and /LocalSite sections

*RSS
NEW:  general reimplementation: 
      New DB schema using python definition of tables, having three big blocks: Site, Resource and Node.
      MySQLMonkey functionality almost fully covered by DB module, eventually will disappear.
      Services updated to use new database.
      Clients updated to use new database.
      Synchronizer updated to fill the new database. When helpers will be ready, it will need an update.
      One ElementInspectorAgent, configurable now is hardcoded.
      New Generic StateMachine using OOP.
      Commands and Policies simplified.
      ResourceStatus using internal cache, needs to be tested with real load.
      Fixes for the state machine
      Replaced Bad with Degraded status ( outside RSS ).
      Added "Access" to Read|Write|Check|Remove SE statuses wherever it applies.
      ResourceStatus returns by default "Active" instead of "Allowed" for CS calls.
      Caching parameters are defined in the CS
FIX: dirac-admin-allow/ban-se - allow a SE on Degraded ( Degraded->Active ) and ban a SE on Probing 
     ( Probing -> Banned ). In practice, Active and Degraded are "usable" states anyway.            
      
*WMS
FIX: OptimizerExecutor - failed optimizations will still update the job     
NEW: JobWrapper - added LFNUserPrefix VO specific Operations option used for building user LFNs
CHANGE: JobDB - do not interpret SystemConfig in the WMS/JobDB
CHANGE: JobDB - Use CPUTime JDL only, keep MaxCPUTime for backward compatibility
CHANGE: JobWrapper - use CPUTime job parameter instead of MaxCPUTime
CHANGE: JobAgent - use CEType option instead of CEUniqueID
FIX: JobWrapper - do not attempt to untar directories before having checked if they are tarfiles 
NEW: dirac-wms-job-status - get job statuses for jobs in a given job group
 
*SMS
FIX: StorageManagementDB - when removing unlinked replicas, take into account the case where a
     staging request had been submitted, but failed
      
*Resources    
NEW: glexecCE - add new possible locations of the glexec binary: OSG specific stuff and in last resort 
     looking in the PATH    
NEW: LcgFileCatalogClient - in removeReplica() get the needed PFN inside instead of providing it as an argument     
      
*TS      
CHANGE: Transformation types definition are moved to the Operations CS section

*Interfaces
FIX: Dirac.py - CS option Scratchdir was in LocalSite/LocalSite
FIX: Dirac.py - do not define default catalog, use FileCatalog utility instead

[v6r6p19]

*DMS
BUGFIX: All DMS agents  - set up agent name in the initialization

[v6r6p18]

*Transformation
CHANGE: /DIRAC/VOPolicy/OutputDataModule option moved to <Operations>/Transformations/OutputDataModule

*Resources
FIX: ComputingElement - properly check if the pilot proxy has VOMS before adding it to the payload 
     when updating it

*WMS
BUGFIX: JobSanity - fixed misspelled method call SetParam -> SetParameter

[v6r6p17]

*Transformation
BUGFIX: TransformationAgent - corrected  __getDataReplicasRM()

[v6r6p16]

*DMS
FIX: Agents - proper __init__ implementation with arguments passing to the super class
FIX: LcgFileCatalogClient - in removeReplica() reload PFN in case it has changed

[v6r6p15]

*Framework
BUGFIX: ErrorMessageMonitor - corrected updateFields call 

*DMS:
NEW: FTSMonitorAgent completely rewritten in a multithreaded way

*Transformation
FIX: InputDataAgent - proper instantiation of TransformationClient
CHANGE: Transformation - several log message promoted from info to notice level

[v6r6p14]

*Transformation
FIX: Correct instantiation of agents inside several scripts
CHANGE: TransformationCleaningAgent - added verbosity to logs
CHANGE: TransformationAgent - missingLFC to MissingInFC as it could be the DFC as well
FIX: TransformationAgent - return an entry for all LFNs in __getDataReplicasRM

*DMS
FIX: TransferAgent - fix exception reason in registerFiles()

[v6r6p13]

*DMS
CHANGE: TransferAgent - change RM call from getCatalogueReplicas to getActiveReplicas. 
        Lowering log printouts here and there

[v6r6p12]

*DMS
BUGFIX: RemovalTask - Replacing "'" by "" in error str set as attribute for a subRequest file. 
        Without that request cannot be updated when some nasty error occurs.

[v6r6p11]

*RMS:
BUGFIX: RequestClient - log string formatting

*DMS
BUGFIX: RemovalTask - handling for files not existing in the catalogue

*Transformation
FIX: TransformationManager - ignore files in NotProcessed status to get the % of processed files

*Interfaces
FIX: Fixes due to the recent changes in PromptUser utility

[v6r6p10]

*RMS
FIX: RequestDBMySQL - better escaping of queries 

*WMS
FIX: SiteDirector - get compatible platforms before checking Task Queues for a site

[v6r6p9]

*Core
FIX: Utilities/PromptUser.py - better user prompt

*Accounting
NEW: Add some validation to the job records because of weird data coming from YANDEX.ru

*DMS
BUGFIX: ReplicaManager - typo errStr -> infoStr in __replicate()
FIX: FTSRequest - fixed log message

*WMS
FIX: SiteDirector - use CSGlobals.getVO() call instead of explicit CS option

[v6r6p8]

*Transformation
BUGFIX: TransformationDB - typo in getTransformationFiles(): iterValues -> itervalues

[v6r6p7]

*Resources
FIX: StorageFactory - uncommented line that was preventing the status to be returned 
BUGFIX: CE remote scripts - should return status and not call exit()
BUGFIX: SSHComputingElement - wrong pilot ID reference

[v6r6p6]

*WMS
FIX: TaskQueueDB - in findOrphanJobs() retrieve orphaned jobs as list of ints instead of list of tuples
FIX: OptimizerExecutor - added import of datetime to cope with the old style optimizer parameters

*Transformation
FIX: TransformationAgent - fix finalization entering in an infinite loop
NEW: TransformationCLI - added resetProcessedFile command
FIX: TransformationCleaningAgent - treating the archiving delay 
FIX: TransformationDB - fix in getTransformationFiles() in case of empty file list

[v6r6p5]

*Transformation
FIX: TransformationAgent - type( transClient -> transfClient )
FIX: TransformationAgent - self._logInfo -> self.log.info
FIX: TransformationAgent - skip if no Unused files
FIX: TransformationAgent - Use CS option for replica cache lifetime
CHANGE: TransformationAgent - accept No new Unused files every [6] hours

[v6r6p4]

*DMS
FIX: TransferAgent - protection for files that can not be scheduled
BUGFIX: TransferDB - typo (instIDList - > idList ) fixed

*Transformation
BUGFIX: TransformationAgent - typo ( loginfo -> logInfo )

[v6r6p3]

FIX: merged in patch v6r5p14

*Core
BUGFIX: X509Chain - return the right structure in getCredentials() in case of failure
FIX: dirac-deploy-scripts.py - allow short scripts starting from "d"
FIX: dirac-deploy-scripts.py - added DCOMMANDS_PPID env variable in the script wrapper
FIX: ExecutorReactor - reduced error message dropping redundant Task ID 

*Interfaces
BUGFIX: Dirac.py - allow to pass LFN list to replicateFile()

*DMS
FIX: FileManager - extra check if all files are available in _findFiles()
BUGFIX: FileCatalogClientCLI - bug in DirectoryListing

[v6r6p2]

FIX: merged in patch v6r5p13

*WMS
FIX: SiteDirector - if no community set, look for DIRAC/VirtualOrganization setting

*Framework
FIX: SystemLoggingDB - LogLevel made VARCHAR in the MessageRepository table
FIX: Logging - several log messages are split in fixed and variable parts
FIX: SystemLoggingDB - in insertMessage() do not insert new records in auxiliary tables if they 
     are already there

[v6r6p1]

*Core:
CHANGE: PromptUser - changed log level of the printout to NOTICE
NEW: Base Client constructor arguments are passed to the RPCClient constructor

*DMS:
NEW: FTSRequest - added a prestage mechanism for source files
NEW: FileCatalogClientCLI - added -f switch to the size command to use raw faile tables 
     instead of storage usage tables
NEW: FileCatalog - added orphan directory repair tool
NEW: FIleCatalog - more counters to control the catalog sanity     

*WMS:
FIX: SandboxStoreClient - no more kwargs tricks
FIX: SandboxStoreClient returns sandbox file name in case of upload failure to allow failover
FIX: dirac-pilot - fixed VO_%s_SW_DIR env variable in case of OSG

*TS:
FIX: TransformationManagerHandler - avoid multiple Operations() instantiation in 
     getTransformationSummaryWeb()

[v6r6]

*Core
CHANGE: getDNForUsername helper migrated from Core.Security.CS to Registry helper
NEW: SiteSEMapping - new utilities getSitesGroupedByTierLevel(), getTier1WithAttachedTier2(),
     getTier1WithTier2
CHANGE: The DIRAC.Core.Security.CS is replaced by the Registry helper     
BUGFIX: dirac-install - properly parse += in .cfg files
FIX: Graphs.Utilities - allow two lines input in makeDataFromCVS()
FIX: Graphs - allow Graphs package usage if even matplotlib is not installed
NEW: dirac-compile-externals will retrieve the Externals compilation scripts from it's new location 
     in github (DIRACGrid/Externals)
NEW: Possibility to define a thread-global credentials for DISET connections (for web framework)
NEW: Logger - color output ( configurable )
NEW: dirac-admin-sort-cs-sites - to sort sites in the CS
CHANGE: MessageClient(Factor) - added msgClient attribute to messages
NEW: Core.Security.Properties - added JOB_MONITOR and USER_MANAGER properties

*Configuration
NEW: Registry - added getAllGroups() method

*Framework
NEW: SystemAdministratorClientCLI - possibility to define roothPath and lcgVersion when updating software

*Accounting
NEW: JobPlotter - added Normalized CPU plots to Job accounting
FIX: DBUtils - plots going to greater granularity

*DMS
NEW: FileCatalog - storage usage info stored in all the directories, not only those with files
NEW: FileCatalog - added utility to rebuild storage usage info from scratch
FIX: FileCatalog - addMetadataField() allow generic types, e.g. string
FIX: FileCatalog - path argument is normalized before usage in multiple methods
FIX: FileCatalog - new metadata for files(directories) should not be there before for directories(files)
NEW: FileCatalog - added method for rebuilding DirectoryUsage data from scratch 
NEW: FileCatalog - Use DirectoryUsage mechanism for both logical and physical storage
CHANGE: FileCatalog - forbid removing non-empty directories
BUGFIX: FileCatalogClientCLI - in do_ls() check properly the path existence
FIX: FileCatalogClientCLI - protection against non-existing getCatalogCounters method in the LFC client
FIX: DMS Agents - properly call superclass constructor with loadName argument
FIX: ReplicaManager - in removeFile() non-existent file is marked as failed
FIX: Make several classes pylint compliant: DataIntegrityHandler, DataLoggingHandler,
     FileCatalogHandler, StorageElementHandler, StorageElementProxyHandler, TransferDBMonitoringHandler
FIX: LogUploadAgent - remove the OSError exception in __replicate()
FIX: FileCatalogClientCLI - multiple check of proper command inputs,
     automatic completion of several commands with subcommands,
     automatic completion of file names
CHANGE: FileCatalogClientCLI - reformat the output of size command 
FIX: dirac-admin-ban-se - allow to go over all options read/write/check for each SE      
NEW: StrategyHandler - new implementation to speed up file scheduling + better error reporting
NEW: LcgFileCatalogProxy - moved from from LHCbDirac to DIRAC
FIX: ReplicaManager - removed usage of obsolete "/Resources/StorageElements/BannedTarget" 
CHANGE: removed StorageUsageClient.py
CHANGE: removed obsoleted ProcessingDBAgent.py

*WMS
CHANGE: RunNumber job parameter was removed from all the relevant places ( JDL, JobDB, etc )
NEW: dirac-pilot - add environment setting for SSH and BOINC CEs
NEW: WMSAdministrator - get output for non-grid CEs if not yet in the DB
NEW: JobAgent - job publishes BOINC parameters if any
CHANGE: Get rid of LHCbPlatform everywhere except TaskQueueDB
FIX: SiteDirector - provide list of sites to the Matcher in the initial query
FIX: SiteDirector - present a list of all groups of a community to match TQs
CHANGE: dirac-boinc-pilot dropped
CHANGE: TaskQueueDirector does not depend on /LocalSite section any more
CHANGE: reduced default delays for JobCleaningAgent
CHANGE: limit the number of jobs received by JobCleaningAgent
CHANGE: JobDB - use insertFields instead of _insert
CHANGE: Matcher, TaskQueueDB - switch to use Platform rather than LHCbPlatform retaining LHCbPlatform compatibility
BUGFIX: Matcher - proper reporting pilot site and CE
CHANGE: JobManager - improved job Killing/Deleting logic
CHANGE: dirac-pilot - treat the OSG case when jobs on the same WN all run in the same directory
NEW: JobWrapper - added more status reports on different failures
FIX: PilotStatusAgent - use getPilotProxyFromDIRACGroup() instead of getPilotProxyFromVOMSGroup()
CHANGE: JobMonitoringHandler - add cutDate and condDict parameters to getJobGroup()
NEW: JobMonitoringHandler - check access rights with JobPolicy when accessing job info from the web
NEW: JobManager,JobWrapper - report to accounting jobs in Rescheduled final state if rescheduling is successful
FIX: WMSAdministrator, SiteDirector - store only non-empty pilot output to the PilotDB
NEW: added killPilot() to the WMSAdministrator interface, DiracAdmin and dirac-admin-kill-pilot command
NEW: TimeLeft - renormalize time left using DIRAC Normalization if available
FIX: JobManager - reconnect to the OptimizationMind in background if not yet connected
CHANGE: JobManifest - use Operations helper
NEW: JobCleaningAgent - delete logging records from JobLoggingDB when deleting jobs

*RMS
FIX: RequestDBFile - better exception handling in case no JobID supplied
FIX: RequestManagerHandler - make it pylint compliant
NEW: RequestProxyHandler - is forwarding requests from voboxes to central RequestManager. 
     If central RequestManager is down, requests are dumped into file cache and a separate thread 
     running in background is trying to push them into the central. 
CHANGE: Major revision of the code      
CHANGE: RequestDB - added index on SubRequestID in the Files table
CHANGE: RequestClient - readRequestForJobs updated to the new RequetsClient structure

*RSS
NEW: CS.py - Space Tokens were hardcoded, now are obtained after scanning the StorageElements.

*Resources
FIX: SSHComputingElement - enabled multiple hosts in one queue, more debugging
CHANGE: SSHXXX Computing Elements - define SSH class once in the SSHComputingElement
NEW: SSHComputingElement - added option to define private key location
CHANGE: Get rid of legacy methods in ComputingElement
NEW: enable definition of ChecksumType per SE
NEW: SSHBatch, SSHCondor Computing Elements
NEW: SSHxxx Computing Elements - using remote control scripts to better capture remote command errors
CHANGE: put common functionality into SSHComputingElement base class for all SSHxxx CEs
NEW: added killJob() method tp all the CEs
NEW: FileCatalog - take the catalog information info from /Operations CS section, if defined there, 
     to allow specifications per VO 

*Interfaces
CHANGE: Removed Script.initialize() from the API initialization
CHANGE: Some general API polishing
FIX: Dirac.py - when running in mode="local" any directory in the ISB would not get untarred, 
     contrary to what is done in the JobWrapper

*TS
BUGFIX: TaskManager - bug fixed in treating tasks with input data
FIX: TransformationCleaningAgent - properly call superclass constructor with loadName argument
NEW: TransformationCleaningAgent - added _addExtraDirectories() method to extend the list of
     directories to clean in a subclass if needed
CHANGE: TransformationCleaningAgent - removed usage of StorageUsageClient     
NEW: TransformationAgent is multithreaded now ( implementation moved from LHCbDIRAC )
NEW: added unit tests
NEW: InputDataAgent - possibility to refresh only data registered in the last predefined period of time 
NEW: TransformationAgent(Client) - management of derived transformations and more ported from LHCbDIRAC
BUGFIX: TransformationDB - wrong SQL statement generation in setFileStatusForTransformation()

[v6r5p14]

*Core
NEW: Utilities - added Backports utility

*WMS
FIX: Use /Operations/JobScheduling section consistently, drop /Operations/Matching section
NEW: Allow VO specific share correction plugins from extensions
FIX: Executors - several fixes

[v6r5p13]

*WMS
FIX: Executors - VOPlugin will properly send and receive the params
NEW: Correctors can be defined in an extension
FIX: Correctors - Properly retrieve info from the CS using the ops helper

[v6r5p12]

FIX: merged in patch v6r4p34

[v6r5p11]

FIX: merged in patch v6r4p33

*Core
FIX: MySQL - added offset argument to buildConditions()

[v6r5p10]

FIX: merged in patch v6r4p32

[v6r5p9]

FIX: merged in patch v6r4p30

[v6r5p8]

FIX: merged in patch v6r4p29

[v6r5p7]

FIX: merged in patch v6r4p28

[v6r5p6]

FIX: merged in patch v6r4p27

*Transformation
BUGFIX: TransformationDB - StringType must be imported before it can be used

*RSS
NEW: CS.py - Space Tokens were hardcoded, now are obtained after scanning the StorageElements.

[v6r5p5]

FIX: merged in patch v6r4p26

[v6r5p4]

FIX: merged in patch v6r4p25

[v6r5p3]

*Transformation
FIX: merged in patch v6r4p24

[v6r5p2]

*Web
NEW: includes DIRACWeb tag web2012092101

[v6r5p1]

*Core
BUGFIX: ExecutorMindHandler - return S_OK() in the initializeHandler
FIX: OptimizationMindHandler - if the manifest is not dirty it will not be updated by the Mind

*Configuration
NEW: Resources helper - added getCompatiblePlatform(), getDIRACPlatform() methods

*Resources
FIX: SSHComputingElement - add -q option to ssh command to avoid banners in the output
FIX: BOINCComputingElement - removed debugging printout
FIX: ComputingElement - use Platform CS option which will be converted to LHCbPlatform for legacy compatibility

*DMS
FIX: RequestAgentBase - lowering loglevel from ALWAYS to INFO to avoid flooding SystemLogging

*WMS:
FIX: SiteDirector - provide CE platform parameter when interrogating the TQ
FIX: GridPilotDirector - publish pilot OwnerGroup rather than VOMS role
FIX: WMSUtilities - add new error string into the parsing of the job output retrieval

[v6r5]

NEW: Executor framework

*Core
NEW: MySQL.py - added Test case for Time.dateTime time stamps
NEW: MySQL.py - insertFields and updateFields can get values via Lists or Dicts
NEW: DataIntegrityDB - use the new methods from MySQL and add test cases
NEW: DataIntegrityHandler - check connection to DB and create tables (or update their schema)
NEW: DataLoggingDB - use the new methods from MySQL and add test cases
NEW: DataLoggingHandler - check connection to DB and create tables (or update their schema)
FIX: ProcessPool - killing stuck workers after timeout
CHANGE: DB will throw a RuntimeException instead of a sys.exit in case it can't contact the DB
CHANGE: Several improvements on DISET
CHANGE: Fixed all DOS endings to UNIX
CHANGE: Agents, Services and Executors know how to react to CSSection/Module and react accordingly
NEW: install tools are updated to deal with executors
FIX: dirac-install - add -T/--Timeout option to define timeout for distribution downloads
NEW: dirac-install - added possibility of defining dirac-install's global defaults by command line switch
BUGFIX: avoid PathFinder.getServiceURL and use Client class ( DataLoggingClient,LfcFileCatalogProxyClient ) 
FIX: MySQL - added TIMESTAMPADD and TIMESTAMPDIFF to special values not to be scaped by MySQL
NEW: ObjectLoader utility
CHANGE: dirac-distribution - added global defaults flag and changed the flag to -M or --defaultsURL
FIX: Convert to string before trying to escape value in MySQL
NEW: DISET Services - added PacketTimeout option
NEW: SystemLoggingDB - updated to use the renewed MySQL interface and SQL schema
NEW: Added support for multiple entries in /Registry/DefaultGroup, for multi-VO installations
CHANGE: Component installation procedure updated to cope with components inheriting Modules
CHANGE: InstallTools - use dirac- command in runit run scripts
FIX: X509Chain - avoid a return of error when the group is not valid
FIX: MySQL - reduce verbosity of log messages when high level methods are used
CHANGE: Several DB classes have been updated to use the MySQL buildCondition method
NEW: MySQL - provide support for greater and smaller arguments to all MySQL high level methods
FIX: Service.py - check all return values from all initializers

*Configuration
CHANGE: By default return option and section lists ordered as in the CS
NEW: ConfigurationClient - added function to refresh remote configuration

*Framework
FIX: Registry.findDefaultGroup will never return False
CHANGE: ProxyManager does not accept proxies without explicit group
CHANGE: SystemAdministratorHandler - force refreshing the configuration after new component setup

*RSS
CHANGE: removed code execution from __init__
CHANGE: removed unused methods
NEW: Log all policy results 

*Resources
NEW: updated SSHComputingElement which allows multiple job submission
FIX: SGETimeLeft - better parsing of the batch system commands output
FIX: InProcessComputingElement - when starting a new job discard renewal of the previous proxy
NEW: BOINCComputingElement - new CE client to work with the BOINC desktop grid infrastructure 

*WMS
CHANGE: WMS Optimizers are now executors
CHANGE: SandboxStoreClient can directly access the DB if available
CHANGE: Moved JobDescription and improved into JobManifest
FIX: typo in JobLoggingDB
NEW: JobState/CachedJobState allow access to the Job via DB/JobStateSync Service automatically
BUGFIX: DownloadInputData - when not enough disk space, message was using "buffer" while it should be using "data"
FIX: the sandboxmetadataDB explosion when using the sandboxclient without direct access to the DB
NEW: Added support for reset/reschedule in the OptimizationMind
CHANGE: Whenever a DB is not properly initialized it will raise a catchable RuntimeError exception 
        instead of silently returning
FIX: InputDataResolution - just quick mod for easier extensibility, plus removed some LHCb specific stuff
NEW: allow jobids in a file in dirac-wms-job-get-output
NEW: JobManager - zfill in %n parameter substitution to allow alphabetical sorting
NEW: Directors - added checking of the TaskQueue limits when getting eligible queues
CHANGE: Natcher - refactor to simpify the logic, introduced Limiter class
CHANGE: Treat MaxCPUTime and CPUTime the same way in the JDL to avoid confusion
NEW: SiteDirector - added options PilotScript, MaxPilotsToSubmit, MaxJobsInFillMode
BUGFIX: StalledJobAgent - use cpuNormalization as float, not string 
FIX: Don't kill an executor if a task has been taken out from it
NEW: dirac-boinc-pilot - pilot script to be used on the BOINC volunteer nodes
FIX: SiteDirector - better handling of tokens and filling mode 
NEW: Generic pilot identities are automatically selected by the TQD and the SiteDirector 
     if not explicitly defined in /Pilot/GenericDN and GenericGroup
NEW: Generic pilot groups can have a VO that will be taken into account when selecting generic 
     credentials to submit pilots
NEW: Generic pilots that belong to a VO can only match jobs from that VO
NEW: StalledJobAgent - added rescheduling of jobs stuck in Matched or Rescheduled status
BUGFIX: StalledJobAgent - default startTime and endTime to "now", avoid None value
NEW: JobAgent - stop after N failed matching attempts (nothing to do), use StopAfterFailedMatches option
CHANGE: JobAgent - provide resource description as a dictionary to avoid extra JDL parsing by the Matcher
CHANGE: Matcher - report pilot info once instead of sending it several times from the job
CHANGE: Matcher - set the job site instead of making a separate call to JobStateUpdate
NEW: Matcher - added Matches done and matches OK statistics
NEW: TaskQueue - don't delete fresh task queues. Wait 5 minutes to do so.
CHANGE: Disabled TQs can also be matched, if no jobs are there, a retry will be triggered

*Transformation
FIX: TransformationAgent - a small improvement: now can pick the prods status to handle from the CS, 
     plus few minor corrections (e.g. logger messages)
FIX: TransformationCLI - take into accout possible failures in resetFile command     

*Accounting
NEW: AccountingDB - added retrieving RAW records for internal stuff
FIX: AccountingDB - fixed some logic for readonly cases
CHANGE: Added new simpler and faster bucket insertion mechanism
NEW: Added more info when rebucketing
FIX: Calculate the rebucket ETA using remaining records to be processed instead of the total records to be processed
FIX: Plots with no data still carry the plot name

*DMS
NEW: SRM2Storage - added retry in the gfal calls
NEW: added new FTSCleaningAgent cleaning up TransferDB tables
FIX: DataLoggingClient and DataLoggingDB - tests moved to separate files
CHANGE: request agents cleanup

*RMS
CHANGE: Stop using RequestAgentMixIn in the request agents

[v6r4p34]

*DMS
BUGFIX: FileCatalogCLI - fixed wrong indentation
CHANGE: RegistrationTask - removed some LHCb specific defaults

[v6r4p33]

*DMS
CHANGE: FTSRequest - be more verbose if something is wrong with file

[v6r4p32]

*WMS
FIX: StalledJobAgent - avoid exceptions in the stalled job accounting reporting

*DMS
NEW: FTSMonitorAgent - handling of expired FTS jobs 

*Interfaces
CHANGE: Dirac.py - attempt to retrieve output sandbox also for Completed jobs in retrieveRepositorySandboxes()

[v6r4p30]

*Core
BUGFIX: dirac-admin-bdii-ce-voview - proper check of the result structure

*Interfaces
FIX: Dirac.py, Job.py - allow to pass environment variables with special characters

*DMS
NEW: FileCatalogCLI - possibility to sort output in the ls command

*WMS:
FIX: JobWrapper - interpret environment variables with special characters 

[v6r4p29]

*RMS
BUGFIX: RequestDBMySQL - wrong indentation in __updateSubRequestFiles()

[v6r4p28]

*Interfaces
CHANGE: Dirac.py, DiracAdmin.py - remove explicit timeout on RPC client instantiation

*RSS
FIX: CS.py - fix for updated CS location (backward compatible)

*DMS
BUGFIX: StrategyHandler - bug fixed determineReplicationTree()
FIX: FTSRequest - add checksum string to SURLs file before submitting an FTS job

*WMS
FIX: JobWrapper - protection for double quotes in JobName
CHANGE: SiteDirector - switched some logging messages from verbose to info level

*RMS
NEW: Request(Client,DBMySQL,Manager) - added readRequestsForJobs() method

[v6r4p27]

*DMS
FIX: SRM2Storage - removed hack for EOS (fixed server-side)

*Transformation
CHANGE: TransformationClient - limit to 100 the number of transformations in getTransformations()
NEW: TransformationAgent - define the transformations type to use in the configuration

*Interfaces
FIX: Job.py -  fix for empty environmentDict (setExecutionEnv)

[v6r4p26]

*Transformation
BUGFIX: TransformationClient - fixed calling sequence in rpcClient.getTransformationTasks()
NEW: TransformationClient - added log messages in verbose level.

[v6r4p25]

*DMS
BUGFIX: StrategyHandler - sanity check for wrong replication tree 

[v6r4p24]

*Core
NEW: MySQL - add 'offset' argument to the buildCondition()

*Transformation
FIX: TransformationAgent - randomize the LFNs for removal/replication case when large number of those
CHANGE: TransformationClient(DB,Manager) - get transformation files in smaller chunks to
        improve performance
FIX: TransformationAgent(DB) - do not return redundant LFNs in getTransformationFiles()    

[v6r4p23]

*Web
NEW: includes DIRACWeb tag web2012092101

[v6r4p22]

*DMS
FIX: SRM2Storage - fix the problem with the CERN-EOS storage 

[v6r4p21]

*Core
BUGFIX: SGETimeLeft - take into account dd:hh:mm:ss format of the cpu consumed

[v6r4p20]

*WMS
BUGFIX: PilotDirector, GridPilotDirector - make sure that at least 1 pilot is to be submitted
BUGFIX: GridPilotDirector - bug on how pilots are counted when there is an error in the submit loop.
BUGFIX: dirac-pilot - proper install script installation on OSG sites

[v6r4p19]

*RMS
FIX: RequestDBMySQL - optimized request selection query 

[v6r4p18]

*Configuration
BUGFIX: CE2CSAgent.py - the default value must be set outside the loop

*DMS
NEW: dirac-dms-create-replication-request
BUGFIX: dirac-dms-fts-submit, dirac-dms-fts-monitor - print out error messages

*Resources
BUGFIX: TorqueComputingElement.py, plus add UserName for shared Queues

*WMS
BUGFIX: JobManagerHandler - default value for pStart (to avoid Exception)

[v6r4p17]

*Core
FIX: dirac-configure - setup was not updated in dirac.cfg even with -F option
FIX: RequestHandler - added fix for Missing ConnectionError

*DMS
FIX: dirac-dms-clean-directory - command fails with `KeyError: 'Replicas'`.

*WMS
FIX: SiteDirector - adapt to the new method in the Matcher getMatchingTaskQueue 
FIX: SiteDirector - added all SubmitPools to TQ requests

[v6r4p16]

*Core:
FIX: dirac-install - bashrc/cshrc were wrongly created when using versionsDir

*Accounting
CHANGE: Added new simpler and faster bucket insertion mechanism
NEW: Added more info when rebucketing

*WMS
CHANGE: Matcher - refactored to take into account job limits when providing info to directors
NEW: JoAgent - reports SubmitPool parameter if applicable
FIX: Matcher - bad codition if invalid result

[v6r4p15]

*WMS
FIX: gLitePilotDirector - fix the name of the MyProxy server to avoid crasehs of the gLite WMS

*Transformation
FIX: TaskManager - when the file is on many SEs, wrong results were generated

[v6r4p13]

*DMS
FIX: dirac-admin-allow-se - added missing interpreter line

[v6r4p12]

*DMS
CHANGE: RemovalTask - for DataManager shifter change creds after failure of removal with her/his proxy.

*RSS
NEW: Added RssConfiguration class
FIX: ResourceManagementClient  - Fixed wrong method name

[v6r4p11]

*Core
FIX: GGUSTicketsClient - GGUS SOAP URL updated

*DMS
BUGFIX: ReplicaManager - wrong for loop

*RequestManagement
BUGFIX: RequestClient - bug fix in finalizeRequest()

*Transformation
FIX: TaskManager - fix for correctly setting the sites (as list)

[v6r4p10]

*RequestManagement
BUGFIX: RequestContainer - in addSubrequest() function

*Resources
BUGFIX: SRM2Storage - in checksum type evaluation

*ResourceStatusSystem
BUGFIX: InfoGetter - wrong import statement

*WMS
BUGFIX: SandboxMetadataDB - __init__() can not return a value

[v6r4p9]

*DMS
CHANGE: FailoverTransfer - ensure the correct execution order of the subrequests

[v6r4p8]

Bring in fixes from v6r3p17

*Core:
FIX: Don't have the __init__ return True for all DBs
NEW: Added more protection for exceptions thrown in callbacks for the ProcessPool
FIX: Operations will now look in 'Defaults' instead of 'Default'

*DataManagement:
FIX: Put more protection in StrategyHandler for neither channels  not throughput read out of TransferDB
FIX: No JobIDs supplied in getRequestForJobs function for RequestDBMySQL taken into account
FIX: Fix on getRequestStatus
CHANGE: RequestClient proper use of getRequestStatus in finalizeRequest
CHANGE: Refactored RequestDBFile

[v6r4p7]

*WorkloadManagement
FIX: SandboxMetadataDB won't explode DIRAC when there's no access to the DB 
CHANGE: Whenever a DB fails to initialize it raises a catchable exception instead of just returning silently

*DataManagement
CHANGE: Added Lost and Unavailable to the file metadata

[v6r4p6]

Bring fixes from v6r4p6

[v6r4p5]

*Configuration
NEW: Added function to generate Operations CS paths

*Core
FIX: Added proper ProcessPool checks and finalisation

*DataManagement
FIX: don't set Files.Status to Failed for non-existign files, failover transfers won't go
FIX: remove classmethods here and there to unblock requestHolder
CHANGE: RAB, TA: change task timeout: 180 and 600 (was 600 and 900 respectively)
FIX: sorting replication tree by Ancestor, not hopAncestorgit add DataManagementSystem/Agent/TransferAgent.py
NEW: TA: add finalize
CHANGE: TransferAgent: add AcceptableFailedFiles to StrategyHandler to ban FTS channel from scheduling
FIX: if there is no failed files, put an empty dict


*RSS
FIX: RSS is setting Allowed but the StorageElement checks for Active

*Workflows
FIX: Part of WorfklowTask rewritten to fix some issues and allow 'ANY' as site

*Transformation
FIX: Wrong calls to TCA::cleanMetadataCatalogFiles

[v6r4p4]

*Core
FIX: Platform.py - check if Popen.terminate is available (only from 2.6)

[v6r4p3]

*Core
FIX: ProcessPool with watchdog and timeouts - applied in v6r3 first

[v6r4p2]

*StorageManagement
BUGFIX: StorageElement - staging is a Read operation and should be allowed as such

*WMS
BUGFIX: InProcessComputingElement, JobAgent - proper return status code from the job wrapper

*Core
FIX: Platform - manage properly the case of exception in the ldconfig execution

[v6r4p1]

*DMS
FIX: TransferDB.getChannelObservedThroughput - the channelDict was created in a wrong way

*RSS
FIX: ResourceStatus was not returning Allowed by default

[v6r4]

*Core
FIX: dirac-install-db.py: addDatabaseOptionsToCS has added a new keyed argument
NEW: SGETimeLeft.py: Support for SGE backend
FIX: If several extensions are installed, merge ConfigTemplate.cfg
NEW: Service framework - added monitoring of file descriptors open
NEW: Service framework - Reduced handshake timeout to prevent stuck threads
NEW: MySQL class with new high level methods - buildCondition,insertFields,updateFields
     deleteEntries, getFields, getCounters, getDistinctAttributeValues
FIX: ProcessPool - fixes in the locking mechanism with LockRing, stopping workers when the
     parent process is finished     
FIX: Added more locks to the LockRing
NEW: The installation tools are updated to install components by name with the components module specified as an option

*DMS
FIX: TransferDB.py - speed up the Throughput determination
NEW: dirac-dms-add-files: script similar to dirac-dms-remove-files, 
     allows for 1 file specification on the command line, using the usual dirac-dms-add-file options, 
     but also can take a text file in input to upload a bunch of files. Exit code is 0 only if all 
     was fine and is different for every error found. 
NEW: StorageElementProxy- support for data downloading with http protocol from arbitrary storage, 
     needed for the web data download
BUGFIX: FileCatalogCLI - replicate operation does a proper replica registration ( closes #5 )     
FIX: ReplicaManager - __cleanDirectory now working and thus dirac-dms-clean-directory

*WMS
NEW: CPU normalization script to run a quick test in the pilot, used by the JobWrapper
     to report the CPU consumption to the accounting
FIX: StalledJobAgent - StalledTimeHours and FailedTimeHours are read each cycle, refer to the 
     Watchdog heartBeat period (should be renamed); add NormCPUTime to Accounting record
NEW: SiteDirector - support for the operation per VO in multi-VO installations
FIX: StalledJobAgent - get ProcessingType from JDL if defined
BUGFIX: dirac-wms-job-peek - missing printout in the command
NEW: SiteDirector - take into account the number of already waiting pilots when evaluating the number of pilots to submit
FIX: properly report CPU usage when the Watchdog kill the payload.

*RSS
BUGFIX: Result in ClientCache table is a varchar, but the method was getting a datetime
NEW: CacheFeederAgent - VOBOX and SpaceTokenOccupancy commands added (ported from LHCbDIRAC)
CHANGE: RSS components get operational parameters from the Operations handler

*DataManagement
FIX: if there is no failed files, put an empty dict

*Transformation
FIX: Wrong calls to TCA::cleanMetadataCatalogFiles

[v6r3p19]

*WMS
FIX: gLitePilotDirector - fix the name of the MyProxy server to avoid crashes of the gLite WMS

[v6r3p18]

*Resources
BUGFIX: SRM2Storage - in checksum type evaluation

[v6r3p17]

*DataManagement
FIX: Fixes issues #783 and #781. Bugs in ReplicaManager removePhisicalReplica and getFilesFromDirectory
FIX: Return S_ERROR if missing jobid arguments
NEW: Checksum can be verified during FTS and SRM2Storage 

[v6r3p16]

*DataManagement
FIX: better monitoring of FTS channels 
FIX: Handle properly None value for channels and bandwidths

*Core
FIX: Properly calculate the release notes if there are newer releases in the release.notes file

[v6r3p15]

*DataManagement
FIX: if there is no failed files, put an empty dict

*Transformation
FIX: Wrong calls to TCA::cleanMetadataCatalogFiles


[v6r3p14]

* Core

BUGFIX: ProcessPool.py: clean processing and finalisation
BUGFIX: Pfn.py: don't check for 'FileName' in pfnDict

* DMS

NEW: dirac-dms-show-fts-status.py: script showing last hour history for FTS channels
NEW: TransferDBMonitoringHandler.py: new function exporting FST channel queues
BUGFIX: TransferAgent.py,RemovalAgent.py,RegistrationAgent.py - unlinking of temp proxy files, corection of values sent to gMonitor
BUGFIX: StrategyHandler - new config option 'AcceptableFailedFiles' to unblock scheduling for channels if problematic transfers occured for few files
NEW: TransferAgent,RemovalAgent,RegistrationAgent - new confing options for setting timeouts for tasks and ProcessPool finalisation
BUGFIX: ReplicaManager.py - reverse sort of LFNs when deleting files and directories to avoid blocks
NEW: moved StrategyHandler class def to separate file under DMS/private

* TMS

FIX: TransformationCleaningAgent.py: some refactoring, new way of disabling/enabline execution by 'EnableFlag' config option

[v6r3p13]

*Core
FIX: Added proper ProcessPool checks and finalisation

*DataManagement
FIX: don't set Files.Status to Failed for non-existign files, failover transfers won't go
FIX: remove classmethods here and there to unblock requestHolder
CHANGE: RAB, TA: change task timeout: 180 and 600 (was 600 and 900 respectively)
FIX: sorting replication tree by Ancestor, not hopAncestorgit add DataManagementSystem/Agent/TransferAgent.py
NEW: TA: add finalize
CHANGE: TransferAgent: add AcceptableFailedFiles to StrategyHandler to ban FTS channel from scheduling

[v6r3p12]

*Core
FIX: Platform.py - check if Popen.terminate is available (only from 2.6)

[v6r3p11]

*Core
FIX: ProcessPool with watchdog and timeouts

[v6r3p10]

*StorageManagement
BUGFIX: StorageElement - staging is a Read operation and should be allowed as such

*WMS
BUGFIX: InProcessComputingElement, JobAgent - proper return status code from the job wrapper

*Core
FIX: Platform - manage properly the case of exception in the ldconfig execution

[v6r3p9]

*DMS
FIX: TransferDB.getChannelObservedThroughput - the channelDict was created in a wrong way

[v6r3p8]

*Web
CHANGE: return back to the release web2012041601

[v6r3p7]

*Transformation
FIX: TransformationCleaningAgent - protection from deleting requests with jobID 0 

[v6r3p6]

*Core
FIX: dirac-install-db - proper key argument (follow change in InstallTools)
FIX: ProcessPool - release all locks every time WorkignProcess.run is executed, more fixes to come
FIX: dirac-configure - for Multi-Community installations, all vomsdir/vomses files are now created

*WMS
NEW: SiteDirector - add pilot option with CE name to allow matching of SAM jobs.
BUGFIX: dirac-pilot - SGE batch ID was overwriting the CREAM ID
FIX: PilotDirector - protect the CS master if there are at least 3 slaves
NEW: Watchdog - set LocalJobID in the SGE case

[v6r3p5]

*Core:
BUGFIX: ProcessPool - bug making TaskAgents hang after max cycles
BUGFIX: Graphs - proper handling plots with data containing empty string labels
FIX: GateWay - transfers were using an old API
FIX: GateWay - properly calculate the gateway URL
BUGFIX: Utilities/Pfn.py - bug in pfnunparse() when concatenating Path and FileName

*Accounting
NEW: ReportGenerator - make AccountingDB readonly
FIX: DataCache - set daemon the datacache thread
BUGFIX: BasePlotter - proper handling of the Petabyte scale data

*DMS:
BUGFIX: TransferAgent, RegistrationTask - typos 

[v6r3p4]

*DMS:
BUGFIX: TransferAgent - wrong value for failback in TA:execute

[v6r3p3]

*Configuration
BUGFIX: Operations helper - typo

*DMS:
FIX: TransferAgent - change the way of redirecting request to task

[v6r3p2]

*DMS
FIX: FTSRequest - updating metadata for accouting when finalizing FTS requests

*Core
FIX: DIRAC/__init__.py - default version is set to v6r3

[v6r3p1]

*WMS
CHANGE: Use ResourcesStatus and Resources helpers in the InputDataAgent logic

*Configuration
NEW: added getStorageElementOptions in Resources helper

*DMS
FIX: resourceStatus object created in TransferAgent instead of StrategyHandler

[v6r3]

*Core
NEW: Added protections due to the process pool usage in the locking logic

*Resources
FIX: LcgFileCatalogClient - reduce the number of retries: LFC_CONRETRY = 5 to 
     avoid combined catalog to be stuck on a faulty LFC server
     
*RSS
BUGFIX: ResourceStatus - reworked helper to keep DB connections     

*DMS
BUGFIX: ReplicaManager::CatalogBase::_callFileCatalogFcnSingleFile() - wrong argument

*RequestManagement
FIX: TaskAgents - set timeOut for task to 10 min (15 min)
NEW: TaskAgents - fill in Error fields in case of failing operations

*Interfaces
BUGFIX: dirac-wms-select-jobs - wrong use of the Dirac API

[v6r2p9]

*Core
FIX: dirac-configure - make use of getSEsForSite() method to determine LocalSEs

*WMS
NEW: DownloadInputData,InputDataByProtocol - check Files on Tape SEs are on Disk cache 
     before Download or getturl calls from Wrapper
CHANGE: Matcher - add Stalled to "Running" Jobs when JobLimits are applied   
CHANGE: JobDB - allow to specify required platform as Platform JDL parameter,
        the specified platform is taken into account even without /Resources/Computing/OSCompatibility section

*DMS
CHANGE: dirac-admin-allow(ban)-se - removed lhcb-grid email account by default, 
        and added switch to avoid sending email
FIX: TaskAgents - fix for non-existing files
FIX: change verbosity in failoverReplication 
FIX: FileCatalog - remove properly metadata indices 
BUGFIX: FileManagerBase - bugfix in the descendants evaluation logic  
FIX: TransferAgent and TransferTask - update Files.Status to Failed when ReplicaManager.replicateAndRegister 
     will fail completely; when no replica is available at all.

*Core
FIX: dirac-pilot - default lcg bindings version set to 2012-02-20

[v6r2p8]

*DMS:
CHANGE: TransferAgent - fallback to task execution if replication tree is not found

[v6r2p7]

*WMS
BUGFIX: SiteDirector - wrong CS option use: BundleProxy -> HttpProxy
FIX: SiteDirector - use short lines in compressed/encoded files in the executable
     python script

[v6r2p6]

*DataManagement
FIX: Bad logic in StrategyHandler:MinimiseTotalWait

*Core
CHANGE: updated GGUS web portal URL

*RSS
BUGFIX: meta key cannot be reused, it is popped from dictionary

*Framework
FIX: The Gateway service does not have a handler
NEW: ConfingTemplate entry for Gateway
FIX: distribution notes allow for word wrap

*WorkloadManagement
FIX: avoid unnecessary call if no LFN is left in one of the SEs
FIX: When Uploading job outputs, try first Local SEs, if any


[v6r2p5]

*RSS
BUGFIX: several minor bug fixes

*RequestManagement
BUGFIX: RequestDBMySQL - removed unnecessary request type check

*DMS
BUGFIX: FileCatalogClienctCLI - wrong evaluation of the operation in the find command
NEW: FileCatalog - added possibility to remove specified metadata for a given path 
BUGFIX: ReplicaManager - wrong operation order causing failure of UploadLogFile module

*Core
NEW: dirac-install - generate cshrc DIRAC environment setting file for the (t)csh 

*Interfaces
CHANGE: Job - added InputData to each element in the ParametricInputData

*WMS
CHANGE: dirac-jobexec - pass ParametericInputData to the workflow as a semicolon separated string

[v6r2p4]

*WMS
BUGFIX: StalledJobAgent - protection against jobs with no PilotReference in their parameters
BUGFIX: WMSAdministratorHandler - wrong argument type specification for getPilotInfo method

*StorageManagement
BUGFIX: RequestFinalizationAgent - no method existence check when calling RPC method

[v6r2p3]

*WMS
CHANGE: Matcher - fixed the credentials check in requestJob() to simplify it

*ConfigurationSystem
CHANGE: Operations helper - fix that allow no VO to be defined for components that do not need it

*Core
BUGFIX: InstallTools - when applying runsvctrl to a list of components make sure that the config server is treated first and the sysadmin service - last
        
[v6r2p2]

*WMS
BUGFIX: Matcher - restored logic for checking private pilot asking for a given DN for belonging to the same group with JOB_SHARING property.

[v6r2p1]

*RequestManagementSystem
BUGFIX: RequestCleaningAgent - missing import of the "second" interval definition 

[v6r2]

*General
FIX: replaced use of exec() python statement in favor of object method execution

*Accounting
CHANGE: Accounting 'byte' units are in powers of 1000 instead of powers of 1024 (closes #457)

*Core
CHANGE: Pfn.py - pfnparse function rewritten for speed up and mem usage, unit test case added
FIX: DISET Clients are now thread-safe. Same clients used twice in different threads was not 
closing the previous connection
NEW: reduce wait times in DISET protocol machinery to improve performance    
NEW: dirac-fix-mysql-script command to fix the mysql start-up script for the given installation
FIX: TransferClient closes connections properly
FIX: DISET Clients are now thread-safe. Same client used twice in different threads will not close the previous connection
CHANGE: Beautification and reduce wait times to improve performance
NEW: ProcessPool - added functionality to kill all children processes properly when destroying ProcessPool objects
NEW: CS Helper for LocalSite section, with gridEnv method
NEW: Grid module will use Local.gridEnv if nothing passed in the arguments
CHANGE: Add deprecated sections in the CS Operations helper to ease the transition
FIX: dirac-install - execute dirac-fix-mysql-script, if available, to fix the mysql.server startup script
FIX: dirac-distribution - Changed obsoleted tar.list file URL
FIX: typo in dirac-admin-add-host in case of error
CHANGE: dirac-admin-allow(ban)-se - use diracAdmin.sendMail() instead of NotificationClient.sendMail()

*Framework
BUGFIX: UserProfileDB - no more use of "type" variable as it is a reserved keyword 

*RequestManagement:
FIX: RequestDBFile - more consistent treatment of requestDB Path
FIX: RequestMySQL - Execution order is evaluated based on not Done state of subrequests
NEW: RequestCleaningAgent - resetting Assigned requests to Waiting after a configurable period of time

*RSS
CHANGE: RSS Action now inherits from a base class, and Actions are more homogeneous, they all take a uniform set of arguments. The name of modules has been changed from PolType to Action as well.
FIX: CacheFeederAgent - too verbose messages moved to debug instead of info level
BUGFIX: fixed a bug preventing RSS clients to connect to the services     
FIX: Proper services synchronization
FIX: Better handling of exceptions due to timeouts in GOCDBClient   
FIX: RSS.Notification emails are sent again
FIX: Commands have been modified to return S_OK, S_ERROR inside the Result dict. This way, policies get a S_ERROR / S_OK object. CacheFeederAgent has been updated accordingly.
FIX: allow clients, if db connection fails, to reconnect ( or at least try ) to the servers.
CHANGE: access control using CS Authentication options. Default is SiteManager, and get methods are all.
BUGFIX: MySQLMonkey - properly escaped all parameters of the SQL queries, other fixes.
NEW: CleanerAgent renamed to CacheCleanerAgent
NEW: Updated RSS scripts, to set element statuses and / or tokens.
NEW: Added a new script, dirac-rss-synch
BUGFIX: Minor bugfixes spotted on the Web development
FIX: Removed useless decorator from RSS handlers
CHANGE: ResourceStatus helper tool moved to RSS/Client directory, no RSS objects created if the system is InActive
CHANGE: Removed ClientFastDec decorator, using a more verbose alternative.
CHANGE: Removed useless usage of kwargs on helper functions.  
NEW: added getSESitesList method to RSSClient      
FIX: _checkFloat() checks INTEGERS, not datetimes

*DataManagement
CHANGE: refactoring of DMS agents executing requests, allow requests from arbitrary users
NEW: DFC - allow to specify multiple replicas, owner, mode when adding files
CHANGE: DFC - optimization of the directory size evaluation
NEW: Added CREATE TEMPORARY TABLES privilege to FileCatalogDB
CHANGE: DFC - getCatalogCounters() update to show numbers of directories
NEW: lfc_dfc_copy script to migrate data from LFC to DFC
FIX: dirac-dms-user-lfns - fixed the case when the baseDir is specified
FIX: FTS testing scripts were using sys.argv and getting confused if options are passed
NEW: DFC - use DirectoryUsage tables for the storage usage evaluations
NEW: DFC - search by metadata can be limited to a given directory subtree
NEW: DFC - search by both directory and file indexed metadata
BUGFIX: DFC - avoid crash if no directories or files found in metadata query
NEW: DFC FileCatalogHandler - define database location in the configuration
NEW: DFC - new FileCatalogFactory class, possibility to use named DFC services
FIX: FTSMonitor, FTSRequest - fixes in handling replica registration, setting registration requests in FileToCat table for later retry
FIX: Failover registration request in the FTS agents.      
FIX: FTSMonitor - enabled to register new replicas if even the corresponding request were removed from the RequestManagement 
FIX: StorageElement - check if SE has been properly initialized before executing any method     
CHANGE: LFC client getReplica() - make use of the new bulk method lfc.lfc_getreplicasl()
FIX: LFC client - protect against getting None in lfc.lfc_readdirxr( oDirectory, "" )  
FIX: add extra protection in dump method of StorageElement base class
CHANGE: FailoverTransfer - create subrequest per catalog if more than one catalog

*Interface
NEW: Job.py - added method to handle the parametric parameters in the workflow. They are made available to the workflow_commons via the key 'GenericParameters'.
FIX: Dirac.py - fix some type checking things
FIX: Dirac.py - the addFile() method can now register to more than 1 catalog.

*WMS
FIX: removed dependency of the JobSchedulingAgent on RSS. Move the getSiteTier functionality to a new CS Helper.
FIX: WMSAdministratorHandler - Replace StringType by StringTypes in the export methods argument type
FIX: JobAgent - Set explicitly UseServerCertificate to "no" for the job executable
NEW: dirac-pilot - change directory to $OSG_WN_TMP on OSG sites
FIX: SiteDirector passes jobExecDir to pilot, this defaults to "." for CREAM CEs. It can be set in the CS. It will not make use of $TMPDIR in this case.
FIX: Set proper project and release version to the SiteDirector     
NEW: Added "JobDelay" option for the matching, refactored and added CS options to the matcher
FIX: Added installation as an option to the pilots and random MyProxyServer
NEW: Support for parametric jobs with parameters that can be of List type

*Resources
NEW: Added SSH Grid Engine Computing Element
NEW: Added SSH Computing Element
FIX: make sure lfc client will not try to connect for several days

*Transformation
FIX: TransformationDB - in setFileStatusForTransformation() reset ErrorCount to zero if "force" flag and    the new status is "unused"
NEW: TransformationDB - added support for dictionary in metadata for the InputDataQuery mechanism     

[v6r1p13]

*WMS
FIX: JobSchedulingAgent - backported from v6r2 use of Resources helper

[v6r1p12]

*Accounting
FIX: Properly delete cached plots

*Core
FIX: dirac-install - run externals post install after generating the versions dir

[v6r1p11]

*Core
NEW: dirac-install - caches locally the externals and the grid bundle
FIX: dirac-distribution - properly generate releasehistory and releasenotes

[v6r1p10]

*WorloadManagement
FIX: JobAgent - set UseServerCertificate option "no" for the job executable

[v6r1p9]

*Core
FIX: dirac-configure - set the proper /DIRAC/Hostname when defining /LocalInstallation/Host

*DataManagement
FIX: dirac-dms-user-lfns - fixed the case when the baseDir is specified
BUGFIX: dirac-dms-remove-files - fixed crash in case of returned error report in a form of dictionary 

[v6r1p8]

*Web
FIX: restored Run panel in the production monitor

*Resources
FIX: FileCatalog - do not check existence of the catalog client module file

[v6r1p7]

*Web
BUGFIX: fixed scroll bar in the Monitoring plots view

[v6r1p6]

*Core
FIX: TransferClient closes connections properly

[v6r1p5]

*Core
FIX: DISET Clients are now thread-safe. Same clients used twice in different threads was not 
     closing the previous connection
NEW: reduce wait times in DISET protocol machinery to improve performance   

[v6r1p4]

*RequestManagement
BUGFIX: RequestContainer - in isSubRequestDone() treat special case for subrequests with files

*Transformation
BUGFIX: TransformationCleaningAgent - do not clear requests for tasks with no associated jobs

[v6r1p3]

*Framework
NEW: Pass the monitor down to the request RequestHandler
FIX: Define the service location for the monitor
FIX: Close some connections that DISET was leaving open

[v6r1p2]

*WorkloadManagement
BUGFIX: JobSchedulingAgent - use getSiteTiers() with returned direct value and not S_OK

*Transformation
BUGFIX: Uniform use of the TaskManager in the RequestTaskAgent and WorkflowTaskAgent

[v6r1p1]

*RSS
BUGFIX: Alarm_PolType now really send mails instead of crashing silently.

[v6r1]

*RSS
CHANGE: Major refactoring of the RSS system
CHANGE: DB.ResourceStatusDB has been refactored, making it a simple wrapper round ResourceStatusDB.sql with only four methods by table ( insert, update, get & delete )
CHANGE: DB.ResourceStatusDB.sql has been modified to support different statuses per granularity.
CHANGE: DB.ResourceManagementDB has been refactored, making it a simple wrapper round ResourceStatusDB.sql with only four methods by table ( insert, update, get & delete )
CHANGE: Service.ResourceStatusHandler has been refactored, removing all data processing, making it an intermediary between client and DB.
CHANGE: Service.ResourceManagementHandler has been refactored, removing all data processing, making it an intermediary between client and DB.
NEW: Utilities.ResourceStatusBooster makes use of the 'DB primitives' exposed on the client and does some useful data processing, exposing the new functions on the client.
NEW: Utilities.ResourceManagementBooster makes use of the 'DB primitives' exposed on the client and does some useful data processing, exposing the new functions on the client.
CHANGE: Client.ResourceStatusClient has been refactorerd. It connects automatically to DB or to the Service. Exposes DB and booster functions.
CHANGE: Client.ResourceManagementClient has been refactorerd. It connects automatically to DB or to the Service. Exposes DB and booster functions.
CHANGE: Agent.ClientsCacheFeederAgent renamed to CacheFeederAgent. The name was not accurate, as it also feeds Accouting Cache tables.
CHANGE: Agent.InspectorAgent, makes use of automatic API initialization.
CHANGE: Command. refactor and usage of automatic API initialization.
CHANGE: PolicySystem.PEP has reusable client connections, which increase significantly performance.
CHANGE: PolicySystem.PDP has reusable client connections, which increase significantly performance.
NEW: Utilities.Decorators are syntactic sugar for DB, Handler and Clients.
NEW: Utilities.MySQLMonkey is a mixture of laziness and refactoring, in order to generate the SQL statements automatically. Not anymore sqlStatemens hardcoded on the RSS.
NEW: Utilities.Validator are common checks done through RSS modules
CHANGE: Utilities.Synchronizer syncs users and DIRAC sites
CHANGE: cosmetic changes everywhere, added HeadURL and RCSID
CHANGE: Removed all the VOExtension logic on RSS
BUGFIX: ResourceStatusHandler - getStorageElementStatusWeb(), access mode by default is Read
FIX: RSS __init__.py will not crash anymore if no CS info provided
BUGFIX: CS.getSiteTier now behaves correctly when a site is passed as a string

*dirac-setup-site
BUGFIX: fixed typos in the Script class name

*Transformation
FIX: Missing logger in the TaskManager Client (was using agent's one)
NEW: Added UnitTest class for TaskManager Client

*DIRAC API
BUGFIX: Dirac.py. If /LocalSite/FileCatalog is not define the default Catalog was not properly set.
FIX: Dirac.py - fixed __printOutput to properly interpret the first argument: 0:stdout, 1:stderr
NEW: Dirac.py - added getConfigurationValue() method

*Framework
NEW: UsersAndGroups agent to synchronize users from VOMRS server.

*dirac-install
FIX: make Platform.py able to run with python2.3 to be used inside dirac-install
FIX: protection against the old or pro links pointing to non-existent directories
NEW: make use of the HTTP proxies if available
FIX: fixed the logic of creating links to /opt/dirac directories to take into account webRoot subdirs

*WorkloadManagement
FIX: SiteDirector - change getVO() function call to getVOForGroup()

*Core:
FIX: Pfn.py - check the sanity of the pfn and catch the erroneous case

*RequestManagement:
BUGFIX: RequestContainer.isSubrequestDone() - return 0 if Done check fails

*DataManagement
NEW: FileCatalog - possibility to configure multiple FileCatalog services of the same type

[v6r0p4]

*Framework
NEW: Pass the monitor down to the request RequestHandler
FIX: Define the service location for the monitor
FIX: Close some connections that DISET was leaving open

[v6r0p3]

*Framework
FIX: ProxyManager - Registry.groupHasProperties() wasn't returning a result 
CHANGE: Groups without AutoUploadProxy won't receive expiration notifications 
FIX: typo dirac-proxy-info -> dirac-proxy-init in the expiration mail contents
CHANGE: DISET - directly close the connection after a failed handshake

[v6r0p2]

*Framework
FIX: in services logs change ALWAYS log level for query messages to NOTICE

[v6r0p1]

*Core
BUGFIX: List.uniqueElements() preserves the other of the remaining elements

*Framework
CHANGE: By default set authorization rules to authenticated instead of all
FIX: Use all required arguments in read access data for UserProfileDB
FIX: NotificationClient - dropped LHCb-Production setup by default in the __getRPSClient()

[v6r0]

*Framework
NEW: DISET Framework modified client/server protocol, messaging mechanism to be used for optimizers
NEW: move functions in DIRAC.Core.Security.Misc to DIRAC.Core.Security.ProxyInfo
CHANGE: By default log level for agents and services is INFO
CHANGE: Disable the log headers by default before initializing
NEW: dirac-proxy-init modification according to issue #29: 
     -U flag will upload a long lived proxy to the ProxyManager
     If /Registry/DefaultGroup is defined, try to generate a proxy that has that group
     Replaced params.debugMessage by gLogger.verbose. Closes #65
     If AutoUploadProxy = true in the CS, the proxy will automatically be uploaded
CHANGE: Proxy upload by default is one month with dirac-proxy-upload
NEW: Added upload of pilot proxies automatically
NEW: Print info after creating a proxy
NEW: Added setting VOMS extensions automatically
NEW: dirac-proxy-info can also print the information of the uploaded proxies
NEW: dirac-proxy-init will check that the lifetime of the certificate is less than one month and advise to renew it
NEW: dirac-proxy-init will check that the certificate has at least one month of validity
FIX: Never use the host certificate if there is one for dirac-proxy-init
NEW: Proxy manager will send notifications when the uploaded proxies are about to expire (configurable via CS)
NEW: Now the proxyDB also has a knowledge of user names. Queries can use the user name as a query key
FIX: ProxyManager - calculate properly the dates for credentials about to expire
CHANGE: ProxyManager will autoexpire old proxies, also auto purge logs
CHANGE: Rename dirac-proxy-upload to dirac-admin-proxy-upload
NEW: dirac-proxy-init will complain if the user certificate has less than 30 days
CHANGE: SecurityLogging - security log level to verbose
NEW: OracleDB - added Array type 
NEW: MySQL - allow definition of the port number in the configuration
FIX: Utilities/Security - hash VOMS Attributes as string
FIX: Utilities/Security - Generate a chain hash to discover if two chains are equal
NEW: Use chain has to discover if it has already been dumped
FIX: SystemAdministrator - Do not set  a default lcg version
NEW: SystemAdministrator - added Project support for the sysadmin
CHANGE: SysAdmin CLI - will try to connect to the service when setting the host
NEW: SysAdmin CLI - colorization of errors in the cli
NEW: Logger - added showing the thread id in the logger if enabled
     
*Configuration
NEW: added getVOfromProxyGroup() utility
NEW: added getVoForGroup() utility, use it in the code as appropriate
NEW: added Registry and Operations Configuration helpers
NEW: dirac-configuration-shell - a configuration script for CS that behaves like an UNIX shellCHANGE: CSAPI - added more functionality required by updated configuration console
NEW: Added possibility to define LocalSE to any Site using the SiteLocalSEMapping 
     section on the Operations Section     
NEW: introduce Registry/VO section, associate groups to VOs, define SubmitPools per VO
FIX: CE2CSAgent - update the CEType only if there is a relevant info in the BDII  

*ReleaseManagement
NEW: release preparations and installation tools based on installation packages
NEW: dirac-compile-externals will try go get a DIRAC-free environment before compiling
NEW: dirac-disctribution - upload command can be defined via defaults file
NEW: dirac-disctribution - try to find if the version name is a branch or a tag in git and act accordingly
NEW: dirac-disctribution - added keyword substitution when creating a a distribution from git
FIX: Install tools won't write HostDN to the configuration if the Admin username is not set 
FIX: Properly set /DIRAC/Configuration/Servers when installing a CS Master
FIX: install_site.sh - missing option in wget for https download: --no-check-certificate
FIX: dirac-install-agent(service) - If the component being installed already has corresponding 
     CS section, it is not overwritten unless explicitly asked for
NEW: dirac-install functionality enhancement: start using the switches as defined in issue #26;
CHANGE: dirac-install - write the defaults if any under defaults-.cfg so dirac-configure can 
        pick it up
FIX: dirac-install - define DYLD_LIBRARY_PATH ( for Mac installations )     
NEW: dirac-install - put all the goodness under a function so scripts like lhcb-proxy-init can use it easily
FIX: dirac-install - Properly search for the LcgVer
NEW: dirac-install will write down the releases files in -d mode   
CHANGE: use new dirac_install from gothub/integration branch in install_site.sh
NEW: Extensions can request custom external dependencies to be installed via pip when 
     installing DIRAC.
NEW: LCG bundle version can be defined on a per release basis in the releases.cfg 
NEW: dirac-deploy-scripts - when setting the lib path in the deploy scripts. 
     Also search for subpaths of the libdir and include them
NEW: Install tools - plainly separate projects from installations

*Accounting
CHANGE: For the WMSHistory type, send as JobSplitType the JobType
CHANGE: Reduced the size of the max key length to workaround mysql max bytes for index problem
FIX: Modified buckets width of 1week to 1 week + 1 day to fix summer time end week (1 hour more )

*WorkloadManagement
CHANGE: SiteDirector - simplified executable generation
NEW: SiteDirector - few more checks of error conditions   
NEW: SiteDirector - limit the queue max length to the value of MaxQueueLengthOption 
     ( 3 days be default )
BUGFIX: SiteDirector - do not download pilot output if the flag getPilotOutput is not set     
NEW: JobDB will extract the VO when applying DIRAC/VOPolicy from the proper VO
FIX: SSHTorque - retrieve job status by chunks of 100 jobs to avoid too long
NEW: glexecComputingElement - allow glexecComputingElement to "Reschedule" jobs if the Test of
     the glexec fails, instead of defaulting to InProcess. Controlled by
     RescheduleOnError Option of the glexecComputingElement
NEW: SandboxStore - create a different SBPath with the group included     
FIX: JobDB - properly treat Site parameter in the job JDL while rescheduling jobs
NEW: JobSchedulingAgent - set the job Site attribute to the name of a group of sites corresponding 
     to a SE chosen by the data staging procedure 
CHANGE: TimeLeft - call batch system commands with the ( default ) timeout 120 sec
CHANGE: PBSTimeLeft - uses default CPU/WallClock if not present in the output  
FIX: PBSTimeLeft - proper handling of (p)cput parameter in the batch system output, recovery of the
     incomplete batch system output      
NEW: automatically add SubmitPools JDL option of the job owner's VO defines it     
NEW: JobManager - add MaxParametericJobs option to the service configuration
NEW: PilotDirector - each SubmitPool or Middleware can define TargetGrids
NEW: JobAgent - new StopOnApplicationFailure option to make the agent exiting the loop on application failure
NEW: PilotAgentsDB - on demand retrieval of the CREAM pilot output
NEW: Pilot - proper job ID evaluation for the OSG sites
FIX: ComputingElement - fixed proxy renewal logic for generic and private pilots
NEW: JDL - added %j placeholder in the JDL to be replaced by the JobID
BUGFIX: DownloadInputData - bug fixed in the naming of downloaded files
FIX: Matcher - set the group and DN when a request gets to the matcher if the request is not 
     coming from a pilot
FIX: Matcher = take into account JobSharing when checking the owner for the request
CHANGE: PilotDirector, dirac-pilot - interpret -V flag of the pilot as Installation name

*DataManagement
FIX: FileCatalog/DiractoryLevelTree - consistent application of the max directory level using global 
     MAX_LEVELS variable
FIX: FileCatalog - Directory metadata is deleted together with the directory deletion, issue #40    
CHANGE: FileCatalog - the logic of the files query by metadata revisited to increase efficiency 
FIX: LcgFileCatalog - use lfcthr and call lfcthr.init() to allow multithread
     try the import only once and just when LcgFileCatalogClient class is intantiated
NEW: LcgFileCatalogClient - new version of getPathPermissions relying on the lfc_access method to solve the problem
     of multiple user DNs in LFC.     
FIX: StorageElement - get service CS options with getCSOption() method ( closes #97 )
FIX: retrieve FileCatalogs as ordered list, to have a proper default.
CHANGE: FileCatalog - allow up to 15 levels of directories
BUGFIX: FileCatalog - bug fixes in the directory removal methods (closes #98)
BUGFIX: RemovalAgent - TypeError when getting JobID in RemovalAgent
BUGFIX: RemovalAgent - put a limit to be sure the execute method will end after a certain number of iterations
FIX: DownloadInputData - when files have been uploaded with lcg_util, the PFN filename
     might not match the LFN file name
FIX: putting FTSMonitor web page back
NEW: The default file catalog is now determined using /LocalSite/FileCatalog. The old behavior 
     is provided as a fallback solution
NEW: ReplicaManager - can now deal with multiple catalogs. Makes sure the surl used for removal is 
the same as the one used for registration.   
NEW: PoolXMLCatalog - added getTypeByPfn() function to get the type of the given PFN  
NEW: dirac-dms-ban(allow)-se - added possibility to use CheckAccess property of the SE

*StorageManagement
FIX: Stager - updateJobFromStager(): only return S_ERROR if the Status sent is not
recognized or if a state update fails. If the jobs has been removed or
has moved forward to another status, the Stager will get an S_OK and
should forget about the job.
NEW: new option in the StorageElement configuration "CheckAccess"
FIX: Requests older than 1 day, which haven't been staged are retried. Tasks older than "daysOld" 
     number of days are set to Failed. These tasks have already been retried "daysOld" times for staging.
FIX: CacheReplicas and StageRequests records are kept until the pin has expired. This way the 
     StageRequest agent will have proper accounting of the amount of staged data in cache.
NEW: FTSCleaningAgent will allow to fix transient errors in RequestDB. At the moment it's 
     only fixing Requests for which SourceTURL is equal to TargetSURL.
NEW: Stager - added new command dirac-stager-stage-files          
FIX: Update Stager code in v6 to the same point as v5r13p37
FIX: StorageManager - avoid race condition by ensuring that Links=0 in the query while removing replicas

*RequestManagement
FIX: RequestDBFile - get request in chronological order (closes issue #84)
BUGFIX: RequestDBFile - make getRequest return value for getRequest the same as for

*ResourceStatusSystem
NEW: Major code refacoring. First refactoring of RSS's PEP. Actions are now function 
     defined in modules residing in directory "Actions".
NEW: methods to store cached environment on a DB and ge them.
CHANGE: command caller looks on the extension for commands.
CHANGE: RSS use now the CS instead of getting info from Python modules.
BUGFIX: Cleaned RSS scripts, they are still prototypes
CHANGE: PEP actions now reside in separate modules outside PEP module.
NEW: RSS CS module add facilities to extract info from CS.
CHANGE: Updating various RSS tests to make them compatible with
changes in the system.
NEW: CS is used instead of ad-hoc configuration module in most places.
NEW: Adding various helper functions in RSS Utils module. These are
functions used by RSS developers, including mainly myself, and are
totally independant from the rest of DIRAC.
CHANGE: Mostly trivial changes, typos, etc in various files in RSS     
CHANGE: TokenAgent sends e-mails with current status   

*Transformation
CHANGE: allow Target SE specification for jobs, Site parameter is not set in this case
CHANGE: TransformationAgent  - add new file statuses in production monitoring display
CHANGE: TransformationAgent - limit the number of files to be treated in TransformationAgent 
        for replication and removal (default 5000)
BUGFIX: TransformationDB - not removing task when site is not set
BUGFIX: TransformationCleaningAgent - archiving instead of cleaning Removal and Replication 
        transformations 
FIX: TransformationCleaningAgent - kill jobs before deleting them        

*Workflow
NEW: allow modules to define Input and Output parameters that can be
     used instead of the step_commons/workflow_commons (Workflow.py, Step.py, Module.py)

*Various fixes
BUGFIX: Mail.py uses SMTP class rather than inheriting it
FIX: Platform utility will properly discover libc version even for the new Ubuntu
FIX: Removed old sandbox and other obsoleted components<|MERGE_RESOLUTION|>--- conflicted
+++ resolved
@@ -1,4 +1,3 @@
-<<<<<<< HEAD
 [v6r15-pre10]
 
 Removed general "from DIRAC.Core.Utilities import *" in the top-level __init__.py
@@ -66,12 +65,10 @@
 FIX: SRM2Storage - do not add accounting to the output structure as it is done in 
      the container StorageElement class
 
-=======
 [v6r14p16]
 
 *Resources
 CHANGE: ARC Computing Element automatically renew proxies of jobs when needed
->>>>>>> 0ce5f794
 
 [v6r14p15]
 
