--- conflicted
+++ resolved
@@ -1,7 +1,13 @@
-[v6r18-pre14]
+[v6r19-pre1]
 
 *Accounting
 FIX: compatibility of AccountingDB with MySQL 5.7
+
+*ConfigurationSystem
+NEW: Allow to define FailoverURLs and to reference MainServers in the URLs
+
+*FrameworkSystem
+CHANGE: Make the new logging system thread-safe
 
 *Core
 NEW: Technology preview of new logging system, based on standard python logging module
@@ -15,6 +21,13 @@
 CHANGE: introduced backward compatibility of RSS services with DIRAC v6r17 clients
 FIX: fixed incompatibility between Active/InActive RSS clients return format
 
+*WMS
+NEW: The application error codes, when returned, are passed to the JobWrapper, and maybe interpreted.
+NEW: The JobWrapperTemplate can reschedule a job if the payload exits with status DErrno.EWMSRESC & 255 (222)
+FIX: SiteDirector - unlink is also to be skipped for Local Condor batch system
+
+*Docs
+NEW: Add script to collate release notes from Pull Request comments
 
 [v6r18p1]
 
@@ -89,22 +102,15 @@
 *Docs
 NEW: Documentation for developing with a container (includes Dockerfile)
 
-<<<<<<< HEAD
-=======
 [v6r17p24]
 
 *WMS
 FIX: SiteDirector - unlink is also to be skipped for Local Condor batch system
->>>>>>> 05bbe8c8
 
 [v6r17p23]
 
 *WMS
-<<<<<<< HEAD
-FIX: get job output for remote sheduler in the case of HTCondorCE
-=======
 FIX: get job output for remote scheduler in the case of HTCondorCE
->>>>>>> 05bbe8c8
 
 [v6r17p22]
 
