--- conflicted
+++ resolved
@@ -1,4 +1,3 @@
-<<<<<<< HEAD
 [v7r3p4]
 
 FIX: fixes from v7r2p28
@@ -136,7 +135,7 @@
 
 *docs
 CHANGE: (#5313) replace the theme by the sphinx_rtd_theme
-=======
+
 [v7r2p28]
 
 *Core
@@ -158,7 +157,6 @@
 
 *tests
 FIX: (#5427) adapt csv use to py3
->>>>>>> 171184d4
 
 [v7r2p27]
 
