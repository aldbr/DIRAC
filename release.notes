<<<<<<< HEAD
[v7r2-pre1]

*Core
FIX: (#4283) Added protection against empty certificates directory in dirac-install

*ResourceStatusSystem
CHANGE: (#4235) Removes locals() way of passing parameters

*tests
NEW: (#4179) Set up Gitlab CI pipeline using Docker containers

[v7r1-pre8]
=======
[v7r1-pre9]
>>>>>>> 1f52fd5f

*Core
NEW: initial support for mysql8
NEW: (#4236) DISET - pass the client DIRAC version as part of the request description structure
NEW: (#4274) Allow installation from a local directory

*Configuration
CHANGE: (#4157) add new helper methods for IdP/Proxy Providers, OAuthManager. Add methods that 
        read DN options in dirac user section
NEW: (#4241) Slave configuration servers are automatically updated as part of the new configuration 
     changes commit
NEW: (#4241) Configuration Server - added forceGlobalConfigurationUpdate() interface to force all 
     registered service to update their configuration
NEW: (#4257) Add search emails for group method in Registry

*Framework
CHANGE: (#4157) add possibility to work with Proxy Providers and "clean" proxy without 
        voms/dirac extensions
NEW: (#4257) Filter of duplicate mails in Notification
FIX: (#4257) Optimize test in NotificationHandler

*DMS
CHANGE: (#4243) FileCatalog - standard components are loaded using ObjectLoader mechanism
NEW: (#4279) FileCatalog - added VOMSSecurityManager class
CHANGE: (#4279) FileCatalog - dropped PolicyBasedSecurityManager and VOMSPolicy classes

*Resources
NEW: (#4157) ProxyProvider resources with implementation for DIRAC CA and PUSP proxy providers
NEW: (#4276) IdProvider resources to represent external user identity providers

*tests
CHANGE: (#4279) use VOMSSecurityManager for integration instead of PolicyBasedSecurityManager/VOMSPolicy
FIX: (#4284) DMS client tests to use DIRAC user name, rather than the local system user name

[v7r0p2]

*Accounting
FIX: (#4290) Allow longer user and site names.

*WMS
NEW: (#4287) dirac-wms-get-wn and dirac-wms-pilot-job-info scripts (ported from LHCbDIRAC)

*docs
CHANGE: (#4266) the AdministratorGuide has been restructured

[v7r0p1]

FIX: Removing some deprecated codes

[v7r0]

FIX: (#3962) use print function instead of print statement
FIX: (#3962) remove the usage of the long suffix to distinguish between long and int
FIX: (#3962) convert octal literals to new syntax
NEW: (#3962) Add pylint test to check python 3 compatibility

*Configuration
CHANGE: (#4249) The flag UpdatePilotCStoJSONFile has been moved to Operations/[]/Pilot section
NEW: (#4255) Resources - added getStorageElements() method

*Framework
CHANGE: (#4180) Removed local MySQL handling (DIRACOS won't have install it)
CHANGE: (#4180) Removed setup of old portal

*Accounting
CHANGE: (Multi)AccountingDB - Grouping Type and Object loader together with the MonitoringSystem ones.

*WorkloadManagementSystem
NEW: Add JobElasticDB.py with getJobParameters and setJobParameter methods to work with ElasticSearch (ES) backend.
NEW: Add gJobElasticDB variable and indicates the activation of ES backend.
CHANGE: Modify export_getJobParameter(s) to report values from ES if available.
CHANGE: (#3748) Reduced (removed, in fact) interactions of Optimizers with JobParameters, using only OptimizerParameters
NEW: (#3760) Add Client/JobStateUpdateClient.py
NEW: (#3760) Add Client/JobManagerClient.py
CHANGE: (#3760) Use the above Client classes instead of invoking RPCClient()
NEW: Added ES backend to WMSAdministratorHandler to get JobParameters.
NEW: Added separate MySQL table for JobsStatus in JobDB, and modified code accordingly.
CHANGE: ElasticJobDB.py: Modify setJobParameter method to register JobAttributes like Owner, Proxy, JobGroup etc.
CHANGE: ElasticJobDB.py: added getJobParametersAndAttributes method to retrieve both parameters and attributes for a given JobID.
CHANGE: Pilot Watchdog - using python UNIX services for some watchdog calls
CHANGE: (#3890) JobState always connects to DBs directly
CHANGE: (#3890) remove JobStateSync service
CHANGE: (#3873) Watchdog: use Profiler instead of ProcessMonitor
NEW: (#4163) SiteDirectors send by default Pilot3 (flag for pilot2 is still kept)
FIX: (#4163) removed unicode_literals (messes up things with DEncode)
NEW: (#4224) PilotWrapper can get the Pilot files from a list of locations
CHANGE: (#4224) PilotWrapper is compatible with several python versions
NEW: (#4260) New dirac-wms-match command to test a given job for matching computing resources
NEW: (#4260) QueueUtilities - utilities relevant to queues manipulation
FIX: (#4265) urllib.urlopen() call with and without the 'context' parameter in Utilities/PilotWrapper.py 
     according to the version of urllib instead of the python version
CHANGE: (#4244) Modified flag for using the JobParameters on ElasticSearch database

*Core
NEW: (#3744) Add update method to the ElasticSearchDB.py to update or if not available create the values 
     sent from the setJobParameter function. Uses update_by_query and index ES APIs.
CHANGE: (#3744) generateFullIndexName() method made static under the ElasticSearchDB class.
CHANGE: (#3744) removed unused/outdated stuff from Distribution module
FIX: check for empty /etc/grid-security/certificates dir
NEW: (#3842) Add createClient decorator to add wrapper for all export_ functions automatically
NEW: (#3678) dirac-install can install a non released code directly from the git repository
FIX: (#3931) AuthManager - modified to work with the case of unregistered DN in credDict
FIX: (#4182) Add CountryName OID and be more permissive in the String type for decoding VOMSExtensions
FIX: (#4211) change orders of @deprecated and @classmethod decorators in X509Chain
NEW: (#4229) dirac-install defines XRD_RUNFORKHANDLER environment variable

*TransformationSystem
NEW: (#4124) InputDataQuery and OutputDataQuery parameters can be set for Transformations before 
     they are added to the transformation system. Solves #4071
CHANGE: (#4238) TransformationDB.getTransformationMetaQuery returns ENOENT if no meta query exists
FIX: (#4238) InputDataAgent: silence warnings about transformations not having a input data query

*ProductionManagement
NEW: (#3703) ProductionManagement system is introduced

*Interfaces
CHANGE: (#4163) removed deprecated methods from Dirac.py

*Resources
FIX: (#4229) add proxy location as a virtual user for xroot urls
FIX: (#4234) future import in executeBatch script that prevented the pilot deployment on SSH CE, fixes #4233
FIX: (#4231) SE __executeMethod: only pass protocols parameter to getTransportURL
NEW: (#4255) New dirac-resource-info command to display computing and storage resources available
     to a given VO     

*ResourceStatusSystem
CHANGE: (#4177) use the ObjectLoader for Clients, in PEP

*Monitoring
FIX: MonitoringReporter - make processResords() method thread safe, fixes #4193

*tests
NEW: Add ChangeESFlag.py script to modify useES flag in dirac.cfg. To be integrated with Jenkins code.
CHANGE: (#3760) Use the above Client classes instead of invoking RPCClient()
NEW: (#3744) Added performance tests for ES and MySQL for WMS DB backends
NEW: (#3744) Added miniInstallDIRAC function for Jenkins jobs
FIX: (#4177) restored test of JobsMonitor().JobParameters
NEW: (#4224) added a test for PilotWrapper
NEW: (#4244) integration test for JobParameters on ElasticSearch database

*Docs
FIX: Better dirac.cfg example configuration for web
NEW: (#3744) Add WMS documentation in DeveloperGuide/Systems
NEW: Added script (docs/Tools/UpdateDiracCFG.py) to collate the ConfigTemplate.cfg 
     files into the main dirac.cfg file
CHANGE: (#4110) updated basic tutorial for CC7 instead of SLC6.     
NEW: (#4170) added Production system documentation
CHANGE: (#4224) Pilot 3 is the default
NEW: (#4244) Added a few notes on using the JobParameters on ElasticSearch database

[v6r22p11]

*Interfaces
FIX: (#4277) Dirac.py - fix error handling in getJobParameters()

[v6r22p10]

*Resources
FIX: (#4271) StorageElement - loadObject of occupancyPlugin is called with the path to OccupancyPlugins

[v6r22p9]

*Core
FIX: (#4269) Workflow - revert changes introduced in #4253

[v6r22p8]

*WMS
FIX: (#4256) handle empty results of getJobParameter in StalledJobAgent

*Resources
NEW: (#4223) Storage - occupancy plugin for WLCG standard accounting JSON
FIX: (#4259) SingularityComputingElement - ensure lcgBundle is installed in container if LCGBundleVersion is set.

[v6r22p7]

*Core
FIX: (#4253) Workflow - accept unicode file path to workflow XML

*WMS
NEW: (#4205) Statistics of Pilot submission is sent to Accounting System by SiteDirector.
FIX: (#4250) use host credentials to query the SandboxMetadataDB for async removal

*Resources
CHANGE: (#4242) DFC SEManagerDB: only acquire the lock if the cache needs to be modified
FIX: (#4251) preamble attribute was missing in SSHBatchComputingElement causing an error 
     in _submitJobHost()

*DMS
FIX: (#4248) SEManager correct order of calls at init

[v6r22p6]

*Core
CHANGE: (#4203) A VO with diracos extension, must be able to install the main diracos from DIRAC repository.

*TS
CHANGE: (#4218) do not set Job type 'hospital'

[v6r22p5]

*WMS
CHANGE: (#4217) Sandbox: Adding OwnerDN and OwnerGroup for DelayedExternalDeletion

*DMS
CHANGE: (#4202) relax permissions on getLFNForGUID

*Resources
FIX: (#4200) re-allow the use of the gsiftp cache in the SE
CHANGE: (#4206) Storage - improved treatment for the case without SpaceToken in SpaceOccupancy

[v6r22p4]

*Core
NEW: (#4181) Allow to install an extension of DIRACOS

*Docs
FIX: (#4187) Create a TransformationAgent Plugin -- more concrete 
     descriptions for adding a plugin to AllowedPlugins

[v6r22p3]

*WMS
CHANGE: (#4175) added function to get the number of Processors, using it in dirac-wms-get-wn-parameters (invoked by the pilots)
CHANGE: (#4175) changed port of PilotManager from 9129 to 9171

*docs
CHANGE: (#4174) update WebApp administrator docs
CHANGE: (#4175) removed mentions of MPIService

[v6r22p2]

*Core
FIX: (#4165) $Id$ keyword must be replaced only at the beginning of the file

*RSS
FIX: (#4169) PublisherHandler fix (UnboundLocalError)

*Docs
NEW: (#4167) /Operations/DataManagement - Added a link to the documentation on "Multi Protocol"

[v6r22p1]

*WMS
NEW: (#4147) added option for specifying a LocalCEType (which by default is "InProcess")

*Interfaces
NEW: (#4146) added setNumberOfProcessors method to Job() API

*Resources
NEW: (#4159) add dav(s) in the protocol lists of GFAL2_HTTPS

*tests
NEW: (#4154) Using variable for location of INSTALL_CFG_FILE (useful for extensions)

[v6r22]

*WorkloadManagementSystem
NEW: (#4045) PilotsHandler service (to interact with PilotAgentsDB)
CHANGE: (#4049) Pilot wrapper for pilot3: download files at runtime
CHANGE: (#4119) removed last bit looking into /Registry/VOMS/ section
CHANGE: (#4119) VOMS2CSAgent: mailFrom option is invalid, use MailFrom instead
FIX: (#4074) fixed PilotManager service name in ConfigTemplate.cfg
FIX: (#4100) use CAs to upload the pilot files to a dedicated web server using requests
FIX: (#4106) fixes for logging messages for Matcher
FIX: (#4106) fixes for logging messages for Optimizers
NEW: (#4136) added DIRACOS option (for SiteDirectors)

*ConfigurationSystem
NEW: (#4053) VOMS2CSSynchronizer/VOMS2CSAgent - enable automatic synchronization of the 
     Suspended user status with the VOMS database
CHANGE: (#4113) VOMS2CSSynchronizer: considering the case when no email is provided by VOMS

*Core
NEW: (#4053) AuthManager - interpret the Suspended user status considering suspended 
     users as anonymous visitors
CHANGE: (#4053) The use of CS.py module is replaced by the use of Registry.py and CSGlobals.py

*Interfaces
CHANGE: (#4098) removed dirac-admin-get-site-protocols.py as it could give potentially wrong results (use dirac-dms-protocol-matrix instead)

*Resources
NEW: (#4142) enable to get SE occupancy from plugin
NEW: (#4142) add occupancy plugin to retrieve the info from BDII
CHANGE: (#4142) GFAL2_SRM2Storage.getOccupancy() calls parent if SpaceToken is not given

*ResourceStatusSystem
CHANGE: clients: using DIRAC.Core.Base.Client as base
CHANGE: (#4098) SiteInspectorAgent runs only on sites with tokenOwner="rs_svc"
CHANGE: (#4098) remove SRM dependencies
CHANGE: (#4136) downtimeCommand will use the GOCServiceType only for SRM SEs
FIX: (#4139) only take the first endpoint for the SpaceOccupancy

*DataManagementSystem
CHANGE: (#4136) Moved methods from ResourceStatusSystem/CSHelpers to DMSHelpers
CHANGE: (#4138) FTS3 is now the default

*docs
NEW: (#4099) Instructions about setting up the DIRAC web server for pilot3
CHANGE: (#4119) added note on MultiProcessor jobs preparation

*test
FIX: (#4119) Not lhcb but dteam (for DIRAC certification)
FIX: (#4139) client_dms.sh not lhcb specific
CHANGE:(#4140) adapt transformation certification tests to dteam VO

[v6r21p15]

*WMS
CHANGE: (#4214) Add an argument to the constructor of SandboxStoreClient for using in scripts 
        that cannot use the DB directly

*DMS
NEW: (#4171) ArchiveFiles Request Operation: to create a tarball out of a list of LFNs
NEW: (#4171) CheckMigration Request Operation to hold the request progress until the attached 
             LFNs are migrated to tape
NEW: (#4171) FCOnlyStorage StorageElement plugin to register LFNs without physical replica to 
             conserve LFN metadata when they are archived, for example
NEW: (#4171) dirac-dms-create-archive-request command to create a request to archive a list of 
             LFNs and remove their physical copies
NEW: (#4171) dirac-dms-create-moving-request command to move LFNs from a to b with optional 
             "CheckMigration" step. as it uses the ReplicateAndRegister operation, transfer via 
             FTS is also possible
FIX: (#4171) FileCatalogClient: add "addFileAncestors" to list of "write functions"

[v6r21p14]

*DMS
FIX: (#4192) dirac-dms-clean-directory correct usage message for list of arguments
FIX: (#4192) dirac-dms-clean-directory now properly prints error messages
FIX: (#4192) dirac-dms-clean-directory will now also clean empty directories
FIX: (#4192) FileCatalog.DirectoryMetadata: prevent error when removeMetadataDirectory is 
     called on empty list of directories, triggered when calling removeDirectory 
     on non-existing directory
FIX: (#4192) FileCatalog.DirectoryTreeBase: prevent maximum recursion depth exception 
     when calling remove directory with illegal path

*Resources
CHANGE: (#4191) Storages: catch specific DPM/Globus error code when creating existing directory

[v6r21p13]

*RSS
FIX: (#4173) only use the hostname of FTS servers in the RSS commands

[v6r21p12]

*WMS
FIX: (#4155) JobDB.getAttributesForJobList: Return S_ERROR if unknown attributes are requested. 
     Instead of potentially returning garbage a clear error message is returned.

[v6r21p11]

*Transformation
FIX: (#4144) fixed a logic bug in counting numberOfTasks in MCExtension which is expected
     to limit the total number of tasks for MC transformations

*Accounting
FIX: (#4151) In AccountingDB.insertRecordThroughQueue fix bad dictionary key "0K"

[v6r21p10]

*Core
FIX: (#4133) dirac-install: correct location for ARC plugins with DIRACOS

*WMS
CHANGE: (#4136) JobStateUpdateHandler - restoring the job status to Running after hearbeat

*Docs
NEW: (#4134) Added /Operations/DataManagement parameters for protocols

[v6r21p9]

*Core
FIX: (#4130) correct symlinks in dirac-deploy

[v6r21p8]

*WMS
CHANGE: (#4111) Better logging in JobWrapper
CHANGE: (#4114) JobScheduling - allow both Tag and Tags option in the job JDL

*DMS
FIX: (#4101) FileManagerBase - use returned ID:LFN dict instead of the LFN list. Fixes the bug in 
             getReplicasByMetadata reported in #4058

*TransformationSystem
FIX: (#4112) TaskManager.py - testing if the request ID is correct was not done properly, test the numerical value

[v6r21p7]

*Core
FIX: (#4076) A certain module like WebAppDIRAC must be checked out from the code repository once.

*Resources
FIX: (#4078) Fix the exception when StorageElement objects are created with a list of plugins

*SMS
NEW: (#4086) StageMonitorAgent: new option StoragePlugins to limit the protocols used to contact storagelements for staged files.

*WMS
FIX: (#4093) better logging from services

*TS
CHANGE: (#4095) ConfigTemplate for RequestTaskAgent now contains all options
CHANGE: (#4096) the Broadcast TransformationPlugin no longer requires a SourceSE to be set. If it is set, the behaviour is unchanged
CHANGE: (#4096) dirac-transformation-replication: change default pluging back to Broadcast (reverts #4066)

*Docs:
CHANGE: (#4095) AdministratorGuide install TS tutorial: added options MonitorFiles and MonitorTasks for TaskAgents

[v6r21p6]

*CS
FIX: (#4064) Fix exception when calling dirac-admin-add-shifter with already existing values

*Core
NEW: (#4065) getIndexInList utility in List.py

*Resources
NEW: (#4065) add a SpaceReservation concept to storages
NEW: (#4065) add a getEndpoint method to StorageBase

*RSS
CHANGE: (#4065) CSHelpers.getStorageElementEndpoint returns the endpoint or non srm protocol
CHANGE: (#4065) add the SpaceReservation to the FreeDiskSpaceCommand result

*TS
FIX: (#4066) The dirac-transformation-replication script will now create valid transformations 
     given only the required arguments. Instead of the 'Broadcast' plugin, the 'Standard' plugin 
     is created if not SourceSE is given. If a value for the plugin argument is given, that will 
     be used.

*docs
CHANGE: (#4069) DIRAC installation procedure is updated taking account DIRACOS
CHANGE: (#4094) Pilots3 options: moved to /Operation/Pilot section

[v6r21p5]

*Core
NEW: (#4046) allow install_site to install DIRACOS
FIX: (#4047) dirac-deploy-scripts uses correct regex to find scripts
NEW: (#4047) dirac-deploy-scripts can use symplink instead of wrapper
CHANGE: (#4051) use debug level for logs in the ProcessPool

*RequestManagementSystem
CHANGE: (#4051) split log messages

*ResourceStatusSystem
FIX: (#4050) fix reporting from EmailAgent
CHANGE: (#4051) split log messages in static and dynamic parts

*Docs
CHANGE: (#4034) Add magic runs to setup DIRAC in example scripts, so they work out of the box.
NEW: (#4046) add a tuto for setting up a basic installation
NEW: (#4046) add a tuto for setting up two Dirac SEs
NEW: (#4046) add a tuto for setting up the DFC
NEW: (#4046) add a tuto for managing identities
NEW: (#4046) add a tuto for setting up the RMS
NEW: (#4046) add a tuto for doing DMS with TS

*ConfigurationSystem
CHANGE: (#4044) dirac-configure: forcing update (override, in fact) of CS list

*WorkloadManagementSystem
FIX: (#4052) SiteDirector - restore the logic of limiting the number of pilots to submit due to the  
             WaitingToRunningRatio option
FIX: (#4052) Matcher - if a pilot presents OwnerGroup parameter in its description, this is interpreted 
             as a pilot requirement to jobs and should not be overriden.
CHANGE: (#4027) Improve scalability of HTCondorCE jobs

*Accounting
CHANGE: (#4033) accounting clients use DIRAC.Core.Base.Client as base

*DataManagementSystem
FIX: (#4042) add exit handler for stored procedure
FIX: (#4048) correct the header of the CSV file generated by dirac-dms-protocol-matrix

*TransformationSystem
FIX: (#4038) TransformationCleaningAgent cancels the Request instead of removing them

*Resources
CHANGE: (#4048) SE: give preference to native plugins when generating third party URLS

[v6r21p4]

WorkloadManagementSystem
CHANGE: (#4008) Modification of utility function PilotCStoJSONSynchronizer. The modification 
        allows to add information to created json file about the DNs fields of users belonging 
        to 'lhcb_pilot' group. This information is needed for the second level authorization 
        used in the Pilot Logger architecture. Also, some basic unit tests are added.

*Docs
CHANGE: (#4028) update instructions to install and setup runit

*TransformationSystem
FIX: (#4022) when a site was requested inside the job workflow description, and BulkSubmission was used, such site was not considered.

*Resources
FIX: (#4006) Resources/MessageQueue: add a dedicated listener ReconnectListener

[v6r21p3]

*Core
FIX: (#4005) getDiracModules is removed, class member is used instead.
FIX: (#4013) Use getCAsLocation in order to avoid non-exist os.environ['X509_CERT_DIR']

*ConfigurationSystem
FIX: (#4004) BDII2CSAgent: fix for CEs with incomplete BDII info

*WorkloadManagementSystem
NEW: (#4016) JobAgent - added possibility to try out several CE descriptions when 
             getting jobs in one cycle
NEW: (#4016) Matcher - MultiProcessor tag is added to the resource description if appropriate
NEW: (#4016) JobScheduling - MultiProcessor tag is added to the job description if it 
             specifies multiple processor requirements
FIX: (#4018) JobMonitoring.getJobParameter cast to int
NEW: (#4019) added WMSAdministratorClient module, and using it throughout the code

*Resources/MessageQueue
CHANGE: (#4007) change the way of defining identifier  format for MQ resources: 
        accepted values are  'Topics' or 'Queues'.

*DataManagementSystem
CHANGE: (#4017) DIP handler internally uses bytes instead of MB
NEW: (#4010) add dirac-dms-protocol-matrix script
CHANGE: (#4010) remove dirac-dms-add-files script

*Resources
NEW: (#4016) PoolComputingElement - getDescription returns a list of descriptions 
             with different requirements to jobs to be matched
CHANGE: (#4017) Standardize sizes returned by StoragePlugins in Bytes
CHANGE: (#4011) MQ: randomzied the broker list when putting message

[v6r21p2]

*Core
CHANGE: (#3992) dirac-install does not define REQUESTS_CA_BUNDLE in the bashrc anymore
NEW: (#3998) dirac-install if DIRACOS already installed and DIRACOS is not requested, 
             it will force to install it
CHANGE: (#3992) specify the ca location when calling requests
CHANGE: (#3991) MySQL class prints only debug logs
FIX: (#4003) dirac-install - if the DIRACOS version is not given then use the proper 
             release version

*WorkloadManagementSystem
CHANGE: (#3992) specify the ca location when calling requests
FIX: (#4002) Local protocols are retrieved as a list in InputDataResolution

*Interfaces
FIX: (#4000) Dirac.py - bug fixed: return value of getJobParameters changed that
     should be taken into account by the clients

[v6r21p1]

*WorkloadManagementSystem
CHANGE: (#3989) JobDB.py - do not add default SubmitPool parameter to a job description
FIX: (#3989) dirac-admin-get-site-mask - show only sites in Active state

*DataManagementSystem
CHANGE: (#3985) FTS3DB: getActiveJobs, those jobs are now selected that have been monitored the longest time ago. Ensure better cycling through FTS Jobs
FIX: (#3987) check missing file with another string

[v6r21]

*Core
NEW: (#3921) DictCache - allow threadLocal cache
FIX: (#3936) DictCache - Fix exception upon delete
FIX: (#3922) allow Script.py to accommodate specific test calls with pytest
CHANGE: (#3940) dirac-install - instrument to support DiracOS
FIX: (#3945) set DIRACOS environment variable before souring diracosrc
CHANGE: (#3949) Removed unattended dirac-install-client.py
CHANGE: (#3950) File.py - do not follow links when getting files list or size 
        in directory via getGlobbedFiles and getGlobbedTotalSize
CHANGE: (#3969) Use EOS for installing DIRAC software        

*FrameworkSystem
FIX: (#3968) removed the old logging

*ResourceStatusSystem
FIX: (#3921) fix logic of the RSSCache leading in expired keys

*Accounting
CHANGE: (#3933) Change the columns size of the FinalMinorStatus

*WorkloadManagementSystem
CHANGE: (#3923) Clean PYTHONPATH from *rc when installing DIRAC from the pilot
NEW: (#3941) JobDB: getJobParameters work also with list on job IDs
CHANGE: (#3941) JobCleaningAgent queries for job parameters in bulk
CHANGE: (#3941) Optimizers only set optimizers parameters (backported from v7r0)
CHANGE: (#3970) streamlining code in OptimizerModule. Also pep8 formatting (ignore white spaces for reviewing)
FIX: (#3976) fixed Banned Sites matching in TaskQueueDB
FIX: (#3970) when an optimizer agent was instantiating JobDB (via the base class) and the machine 
     was overloaded, the connection to the DB failed but this was not noticed and the agent was 
     not working until restarted after max cycles. Now testing JobDB  is valid in OptimizerModule 
     base class and exit if not valid.

*TransformationSystem
CHANGE: (#3946) Remove directory listing from ValidateOutputDataAgent
CHANGE: (#3946) Remove directory listing from TransformationCleaningAgent
FIX: (#3967) TransformationCleaningAgent: don't return error if log directory does not exist

*Interfaces
CHANGE: (#3947) removed old methods going through old RMS
CHANGE: (#3960) Dirac.py - getLFNMetadata returns result for both file and directory LFNs
FIX: (#3966) Dirac: replace the use of deprecated function status by getJobStatus

*DataManagementSystem
FIX: (#3922) Fixes FTS3 duplicate transfers
FIX: (#3982) respect the source limitation when picking source for an FTS transfer

*MonitoringSystem
CHANGE: (#3956) Change the bucket size from week to day.

*Resources
CHANGE: (#3933) When crating a consumer or producer then the error message must be 
        handled by the caller.
CHANGE: (#3937) MessageQueue log backends is now set to VERBOSE instead of DEBUG        
NEW: (#3943) SSHComputingElement - added Preamble option to define a command to be 
     executed right before the batch system job submission command
NEW: (#3953) Added the possibility to add filters to log backends to refine the 
     output shown/stored
NEW: (#3953) Resources.LogFilters.ModuleFilter: Filter that allows one to set the 
     LogLevel for individual modules
NEW: (#3953) Resources.LogFilter.PatternFilter: Filter to select or reject log 
     output based on words
FIX: (#3959) PoolComputingElement - bug fix: initialize process pool if not yet 
     done in getCEStatus()     

*test
CHANGE: (#3948) integration tests run with unittest now exit with exit code != 0 if failed

*docs
NEW: (#3974) Added HowTo section to the User Guide

[v6r20p28]

*WorkloadManagementSystem
FIX: (#4092) pilotTools - Ensure maxNumberOfProcessors is an int

[v6r20p27]

*WMS
FIX: (#4020) SiteDirector - do not use keywords in addPilotTQReference/setPilotStatus calls

[v6r20p26]

*WorkloadManagementSystem
FIX: (#3932) MutiProcessorSiteDirector: get platform is checkPLatform flag is true

*DataManagementSystem
FIX: (#3928) `FileCatalogClient` now properly forwards function docstrings through 
     `checkCatalogArguments` decorator, fixes #3927
CHANGE: (#3928) `Resources.Catalog.Utilities`: use functool_wraps in `checkCatalogArguments`

*TransformationSystem
CHANGE: (#3934) make the recursive removal of the log directory explicit in the TransformationCleaningAgent

[v6r20p25]

*Core
FIX: (#3909) DISET - always close the socket even in case of exception

*FrameworkSystem
FIX: (#3913) NotificationHandler - bugfixed: changed SMTPServer to SMTP
FIX: (#3914) add extjs6 support to the web compiler

*docs
NEW: (#3910) Added documentation on MultiProcessor jobs

*WorkloadManagementSystem
FIX: (#3910) TaskQueueDB - fixed strict matching with tags, plus extended the integration test

*DataManagementSystem
CHANGE: (#3917) FTS3: speedup by using subqueries for the Jobs table

*TransformationSystem
CHANGE: (#3916) use SE.isSameSE() method

*Resources
NEW: (#3916) Add isSameSE method to StorageElement which works for all protocols

[v6r20p24]

*WorkloadManagementSystem
FIX: (#3904) SiteDirector fixed case with TQs for 'ANY' site

[v6r20p23]

*TransformationSystem
NEW: (#3903)  do not remove archive SEs when looking at closerSE

*CORE
NEW: (#3902) When the environment variable DIRAC_DEPRECATED_FAIL is set to a non-empty value, 
     the use of deprecated functions will raise a NotImplementError exception

*ConfigurationSystem
FIX: (#3903) ServiceInterface - fix exception when removing dead slave

*FrameworkSystem
FIX: (#3901) NotificationClient - bug fix

[v6r20p22]

*Core
FIX: (#3897) ObjectLoader returns DErrno code
FIX: (#3895) more debug messages in BaseClient

*ResourceStatusSystem
FIX: (#3895) fixed bug in dirac-rss-set-token script

*WorkloadManagementSystem
FIX: (#3897) SiteDirector: using checkPlatform flag everwhere needed
CHANGE: (#3894) Using JobStateUpdateClient instead of RPCClient to it
CHANGE: (#3894) Using JobManagerClient instead of RPCClient to it

[v6r20p20]

*Core
CHANGE: (#3885) Script.parseCommandLine: the called script is not necessarily the first in sys.argv

*ConfigurationSystem
CHANGE: (#3887) /Client/Helpers/Registry.py: Added search dirac user for ID and CA

*MonitoringSystem
FIX: (#3888) mqProducer field in MonitoringReporter can be set to None, and the comparison was broken. 
     It is fixed. Also some additional checks are added.

*WorkloadManagementSystem
CHANGE: (#3889) removed confusing Job parameter LocalBatchID
CHANGE: (#3854) TQ matching (TaskQueueDB.py): when "ANY" is specified, don't exclude task queues 
        (fix with "Platforms" matching in mind)
CHANGE: (#3854) SiteDirector: split method getPlatforms, for extension purposes

*DataManagementSystem
FIX: (#3884) restore correct default value for the SEPrefix in the FileCatalogClient
FIX: (#3886) FTS3: remove the hardcoded srm protocol for registration
FIX: (#3886) FTS3: return an empty spacetoken if SRM is not available

*TransformationSystem
CHANGE: (#3891) ReplicationTransformation.createDataTransformation: returns S_OK with the 
        transformation object when it was successfully added, instead of S_OK(None)

*Resources
NEW: (#3886) SE - return a standard error in case the requested protocol is not available

[v6r20p18]

*DataManagementSystem
CHANGE: (#3882) script for allow/ban SEs now accepting -a/--All switch, for allo status types

*Core
FIX: (#3882) ClassAdLight - fix to avoid returning a list with empty string

*Resources
FIX: (#3882) Add site name configuration for the dirac installation inside singularity CE

*test
FIX: (#3882) fully activating RSS in Jenkins tests

[v6r20p17]

*Core
CHANGE: (#3874) dirac-create-distribution-tarball - add tests directory to the tar file and fix pylint warnings.
FIX: (#3876) Add function "discoverInterfaces" again which is still needed for VMDIRAC

*ConfigurationSystem
CHANGE: (#3875) Resources - allow to pass a list of platforms to getDIRACPlatform()

*WorkloadManagement
CHANGE: (#3867) SandboxStoreClient - Returning file location in output of getOutputSandbox
CHANGE: (#3875) JobDB - allow to define a list of Platforms in a job description JDL

*ResourceStatusSystem
CHANGE: (#3863) deprecated CSHelpers.getSites() function

*Interfaces
NEW: (#3872) Add protocol option to dirac-dms-lfn-accessURL
CHANGE: (#3864) marked deprecated some API functions (perfect replace exists already, as specified)

*Resources
FIX: (#3868) GFAL2_SRM2Storage: only set SPACETOKENDESC when SpaceToken is not an empty string

*Test
CHANGE: (#3863) Enable RSS in Jenkins

*DataManagementSystem
FIX: (#3859) FTS3: resubmit files in status Canceled on the FTS server
NEW: (#3871) FTS submissions can use any third party protocol
NEW: (#3871) Storage plugin for Echo (gsiftp+root)
FIX: (#3871) replace deprecated calls to the gfal2 API
NEW: (#3871) Generic implementation for retrieving space occupancy on storage

*TransformationSystem
FIX: (#3865) fixed submission of parametric jobs with InputData from WorkflowTask
FIX: (#3865) better logging for parametric jobs submission

*StorageManagamentSystem
FIX: (#3868) Fix StageRequestAgent failures for SEs without a SpaceToken

*RequestManagementSystem
FIX: (#3861) tests do not re-use File objects

[v6r20p16]

*WorkloadManagementSystem
CHANGE: (#3850) the platform discovery can be VO-specific.

*Interfaces
CHANGE: (#3856) setParameterSequence always return S_OK/S_ERROR

*TransformationSystem
FIX: (#3856) check for return value on Job interface and handle it

*ResourceStatusSystem
FIX: (#3852) site may not have any SE

[v6r20p15]

*Interface
FIX: (#3843) Fix the sandbox download, returning the inMemory default.

*WorkloadManagementSystem
FIX: (#3845) late creation on RPC in JobMonitoringClient and PilotsLoggingClient

*DataManagementSystem
FIX: (#3839) Update obsolete dirac-rms-show-request command in user message displayed when running dirac-dms-replicate-and-register-request

*FrameworkSystem
FIX: (#3845) added setServer for NotificationClient

*Docs
NEW: (#3847) Added some info on parametric jobs

[v6r20p14]

CHANGE: (#3826) emacs backup file pattern added to .gitignore

*MonitoringSystem
CHANGE: (#3827) The default name of the Message Queue can be changed

*Core
FIX: (#3832) VOMSService.py: better logging and error prevention

*ConfigurationSystem
FIX: (#3837) Corrected configuration location for Pilot 3 files synchronization

*FrameworkSystem
FIX: (#3830) InstalledComponentDB.__filterFields: fix error in "Component History Web App" when filter values are unicode

*Interface
CHANGE: (#3836) Dirac.py API - make the unpacking of downloaded sandboxes optional

*Accounting
CHANGE: (#3831) ReportGenerator: Authenticated users without JOB_SHARING will now only get plots showing their own jobs, solves #3776

*ResourceStatusSystem
FIX: (#3833) Documentation update
CHANGE: (#3838) For some info, use DMSHelper instead of CSHelper for better precision

*RequestManagementSystem
FIX: (#3829) catch more exception in the ReqClient when trying to display the associated FTS jobs

[v6r20p13]

*FrameworkSystem

FIX: (#3822) obsolete parameter maxQueueSize in UserProfileDB initialization removed

*WorkloadManagementSystem

FIX: (#3824) Added Parameter "Queue" to methods invoked on batch systems by LocalComputingElement
FIX: (#3818) Testing parametric jobs locally now should also work for parametric input data
NEW: (#3818) Parameters from Parametric jobs are also replaced for ModuleParameters, 
             and not only for common workflow parameters

*DataManagementSystem

FIX: (#3825) FileCatalogCLI: print error message when removeReplica encounters weird return value
FIX: (#3819) ReplicateAndRegister: fix a problem when transferring files to multiple storage 
             elements, if more than one attempt was needed the transfer to all SEs was not always 
             happening.
CHANGE: (#3821) FTS3Agent: set pool_size of the FTS3DB

*TransformationSystem

FIX: (#3820) Fix exception in TransformationCleaningAgent: "'str' object not callable"

*ConfigurationSystem

FIX: (#3816) The VOMS2CSAgent was not sending notification emails when the DetailedReport 
             option was set to False, it will now send emails again when things change for a VO.
CHANGE: (#3816) VOMS2CSAgent: Users to be checked for deletion are now printed sorted and line 
                by line
NEW: (#3817) dirac-admin-check-config-options script to compare options and values between 
             the current Configuration and the ConfigTemplates. Allows one to find wrong or 
             missing option names or just see the difference between the current settings and 
             the default values.

[v6r20p12]

*Core
FIX: (#3807) Glue2 will return a constant 2500 for the SI00 queue parameter, 
     any value is needed so that the SiteDirector does not ignore the queue, fixes #3790

*ConfigurationSystem
FIX: (#3797) VOMS2CSAgent: return error when VO is not set (instead of exception)
FIX: (#3797) BDII2CSAgent: Fix for GLUE2URLs option in ConfigTemplate (Lower case S at the end)

*DataManagementSystem
FIX: (#3814) SEManager - adapt to the new meaning of the SE plugin section name
FIX: (#3814) SEManager - return also VO specific prefixes for the getReplicas() and similar calls
FIX: (#3814) FileCatalogClient - take into account VO specific prefixes when constructing PFNs on the fly

*TransformationSystem
FIX: (#3812) checking return value of jobManagerClient.getMaxParametricJobs() call

[v6r20p11]

*Core
FIX: (#3805) ElasticSearchDB - fix a typo (itertems -> iteritems())

[v6r20p10]

*Core
NEW: (#3801) ElasticSearchDB - add method which allows for deletion by query
NEW: (#3792) added breakDictionaryIntoChunks utility

*WorkloadManagementSystem
FIX: (#3796) Removed legacy "SystemConfig" and "LHCbPlatform" checks
FIX: (#3803) bug fix: missing loop on pRef in SiteDirector
NEW: (#3792) JobManager exposes a call to get the maxParametricJobs

*TransformationSystem
NEW: (#3804) new option for dirac-transformation-replication scrip `--GroupName/-R`
FIX: (#3804) The TransformationGroup is now properly set for transformation created with dirac-transformation-replication, previously a transformation parameter Group was created instead.
FIX: (#3792) Adding JobType as parameter to parametric jobs
FIX: (#3792) WorkflowTaskAgent is submitting a chunk of tasks not exceeding the MaxParametricJobs accepted by JobManager

[v6r20p9]

*Core
FIX: (#3794) Fix executeWithUserProxy when called with proxyUserDN, 
     fixes exception in WMSAdministrator getPilotLoggingInfo and TransformationCleaningAgent

*DataManagementSystem
CHANGE: (#3793) reuse of the ThreadPool in the FTS3Agent in order to optimize the Context use

*WorkloadManagementSystem
FIX: (#3787) Better and simpler code and test for SiteDirector 
FIX: (#3791) Fix exception in TaskQueueDB.getActiveTaskQueues, triggered 
             by dirac-admin-show-task-queues

[v6r20p8]

*ResourceStatusSystem
FIX: (#3782) try/except for OperationalError for sqlite (EmailAction)

*Core
FIX: (#3785) Adjust voms-proxy-init timeouts
NEW: (#3773) New Core.Utilities.Proxy.UserProxy class to be used as a contextManager
FIX: (#3773) Fix race condition in Core.Utilities.Proxy.executeWithUserProxy, 
     the $X509_USER_PROXY environment variable from one thread could leak to another, fixes #3764


*ConfigurationSystem
NEW: (#3784) Bdii2CSAgent: New option **SelectedSites**, if any sites are set, only those will 
     be updated
NEW: (#3788) for CS/Registry section: added possibility to define a QuarantineGroup per VO

*WorkloadManagementSystem

FIX: (#3786) StalledJobAgent: fix "Proxy not found" error when sending kill command to stalled job, 
     fixes #3783
FIX: (#3773) The solution for bug #3764 fixes a problem with the JobScheduling executor, where 
     files could end up in the checking state with the error "Couldn't get storage metadata 
     of some files"
FIX: (#3779) Add setting of X509_USER_PROXY in pilot wrapper script, 
which is needed to establish pilot env in work nodes of Cluster sites.

*DataManagementSystem
FIX: (#3778) Added template for RegisterReplica
FIX: (#3772) add a protection against race condition between RMS and FTS3
FIX: (#3774) Fix FTS3 multi-VO support by setting VO name in SE constructor.

*TransformationSystem
FIX: (#3789) better tests for TS agents

*StorageManagamentSystem
FIX: (#3773) Fix setting of the user proxy for StorageElement.getFileMetadata calls, fixes #3764

[v6r20p7]

*Core
FIX: (#3768) The Glue2 parsing handles some common issues more gracefully:
     handle cases where the execution environment just does not exist, use sensible;
     dummy values in this case (many sites);
     handle multiple execution environments at a single computing share (i.e., CERN);
     handle multiple execution environments with the same ID (e.g., SARA)
     
CHANGE: (#3768) some print outs are prefixed with "SCHEMA PROBLEM", which seem to point to problems in the published information, i.e. keys pointing to non-existent entries, or non-unique IDs

*Tests
NEW: (#3769) allow to install DIRACOS if DIRACOSVER env variable is specified

*ResourceStatusSystem
CHANGE: (#3767) Added a post-processing function in InfoGetter, for handling special case of FreeDisk policies

*WorkloadManagementSystem
FIX: (#3767) corrected inconsistent option name for pilotFileServer CS option

*TransformationSystem
CHANGE: (#3766) TransformationCleaningAgent can now run without a shifterProxy, it uses 
        the author of the transformation for the cleanup actions instead.
CHANGE: (#3766) TransformationCleaningAgent: the default value for shifterProxy was removed
FIX: (#3766) TaskManagerAgent: RequestTasks/WorkflowTasks: value for useCertficates to `False` 
     instead of `None`. Fixes the broken submission when using a shifterProxy for the TaskManagerAgents

[v6r20p6]

*Tests
CHANGE: (#3757) generate self signed certificate TLS compliant

*Interfaces
FIX: (#3754) classmethods should not have self! (Dirac.py)

*WorkloadManagementSystem
FIX: (#3755) JobManager - bug fix in __deleteJob resulting in exceptions

*DataManagementSystem
NEW: (#3736) FTS3 add kicking of stuck jobs
FIX: (#3736) FTS3 update files in sequence to avoid mysql deadlock
CHANGE: (#3736) Canceled is not a final state for FTS3 Files
CHANGE: (#3736) FTS3Operations are finalized if the Request is in a final state (instead of Scheduled)
FIX: (#3724) change the ps_delete_files and ps_delete_replicas_from_file_ids to not lock on MySQL 5.7

*TransformationSystem
CHANGE: (#3758) re-written a large test as pytest (much less verbosity, plan to extend it)
FIX: (#3758) added BulkSubmission option in documentation for WorkflowTaskAgent

*RequestManagementSystem
FIX: (#3759) dirac-rms-request: silence a warning, when not using the old FTS Services

*ResourceStatusSystem
FIX: (#3753) - style changes

[v6r20p5]

*Docs

FIX: (#3747) fix many warnings
FIX: (#3735) GetReleaseNotes.py no longer depends on curl, but the python requests packe
FIX: (#3740) Fix fake environments for sqlalchemy.ext import, some code documentation pages were not build, e.g. FTS3Agent
NEW: (#3762) Add --repo option, e.g. --repo DiracGrid/DiracOS, or just --repo DiracOS, fixes DIRACGrid/DIRACOS#30

*TransformationSystem

FIX: (#3726) If the result can not be evaluated, it can be converted to list
FIX: (#3723) TaskManagerAgentBase - add option ShifterCredentials to set the credentials to 
     use for all submissions, this is single VO only
FIX: (#3723) WorkflowTasks/RequestTasks: pass ownerDN and ownerGroup parameter to all the submission 
     clients if using shifterProxy ownerDN and ownerGroup are None thus reproducing the original behaviour
FIX: (#3723) TaskManagerAgentBase - refactor adding operations for transformation to separate function to 
     ensure presence of Owner/DN/Group in dict entries RequestTaskAgent no longer sets shifterProxy by default.

*Resources

CHANGE: (#3745) Add the deprecated decorator to native XROOT plugin

[v6r20p4]

*DMS
FIX: (#3727) use proxy location in the SECache

*RMS
FIX: (#3727) use downloadVOMSProxyToFile in RequestTask

*TS
FIX: (#3720) TaskManager - pass output data arguments as lists rather 
     than strings to the parametric job description

Docs:
FIX: (#3725) AdministratorGuide TransformationSystem spell check and added a few 
     phrases, notably for bulk submission working in v6r20p3

[v6r20p3]

*Framework
FIX: SystemAdministrator - Get the correct cpu usage data for each component

*TS
NEW: new command dirac-transformation-replication to create replication transformation to copy files from some SEs to other SEs, resolves #3700

*RMS
FIX: fix integration tests to work with privileged and non privileged proxies

*RSS
FIX: Fix for downtime publisher: wrong column names. Avoiding dates (not reflected in web app)

[v6r20p2]

*Core

CHANGE: (#3713) Fixes the infamous "invalid action proposal" by speeding up the handshake and not looking up the user/group in the baseStub

*RequestManagementSystem
CHANGE: (#3713) FowardDISET uses the owner/group of Request to execute the stub
CHANGE: (#3713) owner/group of the Requests are evaluated/authorized on the server side
CHANGE: (#3713) LimitedDelegation or FullDelegation are required to set requests on behalf of others -> pilot user and hosts should must them (which should already be the case)

*docs

NEW: (#3699) documentation on Workflow
CHANGE: (#3699) update on documentation for integration tests

*ConfigurationSystem

CHANGE: (#3699) for pilotCS2JSONSynchronizer: if pilotFileServer is not set, still print out the content

*WorkloadManagementSystem

CHANGE: (#3693) introduce options for sites to choose usage of Singularity

*TransformationSystem

FIX: (#3706) TaskManger with bulksubmission might have occasional exception, depending on order of entries in a dictionary
FIX: (#3709) TaskManager - fix the generated JobName to be of the form ProdID_TaskID
FIX: (#3709) TaskManager - check the JOB_ID and PRODUCTION_ID parameters are defined in the workflow

*Interfaces

FIX: (#3709) Job API - do not merge workflow non-JDL parameters with the sequence parameters of the same name

[v6r20p1]

*WorkloadManagementSystem

FIX: (#3697) Ensure retrieveTaskQueues doesn't return anything when given an empty list of TQ IDs.
FIX: (#3698) Call optimizer fast-path for non-bulk jobs

[v6r20]

*Core
NEW: MJF utility added, providing a general interface to Machine/Job Features values.
NEW: DEncode - added unit tests
NEW: JEncode for json based serialization
NEW: Add conditional printout of the traceback when serializing/deserializing non json compatible
     object in DEncode (enabled with DIRAC_DEBUG_DENCODE_CALLSTACK environment variable)
NEW: File.py - utility to convert file sizes between different unit
NEW: new flag in dirac-install script to install DIRAC-OS on demand
CHANGE: Removed deprecated option "ExtraModules" (dirac-configure, dirac-install scripts)
CHANGE: dirac-deploy-scripts, dirac-install - allow command modules with underscores in 
        their names in order for better support for the code checking tools
CHANGE: dirac-distribution and related scripts - compile web code while release
        generation
CHANGE: dirac-external-requirements - reimplemented to use preinstalled pip command rather than
the pip python API
FIX: dirac-distribution - fixed wrong indentation  
NEW: new command name for voms proxy
FIX: dirac-install default behaviour preserved even with diracos options
New: Add additional check in MJF utility to look for a shutdown file located at '/var/run/shutdown_time'
FIX: The hardcoded rule was not taken into account when the query was coming from the web server
CHANGE: VOMSService - reimplemented using VOMS REST interface
FIX: MJF utility won't throw exceptions when MJF is not fully deployed at a site

*Framework
NEW: WebAppCompiler methods is implemented, which is used to compile the web framework
NEW: add JsonFormatter for logs
NEW: add default configuration to CS: only TrustedHost can upload file
CHANGE: ComponentInstaller - remove the old web portal configuration data used during the installation
CHANGE: MessageQueue log handler uses JsonFormatter

*Monitoring
CHANGE: fixes for testing in Jenkins with locally-deployed ElasticSearch
FIX: fixes in the query results interpretation

*Configuration
FIX: ConfigurationHandler, PilotCStoJSONSynchronizer - fixes for enabling pilotCStoJSONSynchronizer, and doc
NEW: dirac-admin-voms-sync - command line for VOMS to CS synchronization
NEW: VOMS2CSSynchronizer - new class encapsulating VOMS to CS synchronization
CHANGE: VOMS2CSAgent - reimplemented to use VOMS2CSSynchronizer

*WorkloadManagementSystem
NEW: StopSigRegex, StopSigStartSeconds, StopSigFinishSeconds, StopSigNumber added to JDL, which cause Watchdog to send a signal StopSigNumber to payload processes matching StopSigRegex when there are less than StopSigFinishSeconds of wall clock remaining according to MJF.
NEW: PilotLoggingDB, Service and Client for handling extended pilot logging
NEW: added a new synchronizer for Pilot3: sync of subset of CS info to JSON file, 
     and sync of pilot3 files
NEW: dirac-admin-get-pilotslogging script for viewing PilotsLogging
NEW: Bulk job submission with protection of the operation transaction
NEW: WMSHistoryCorrector and MonitoringHistoryCorrector classes inheriting from a common BaseHistoryCorrector class
CHANGE: SiteDirector - refactored Site Director for better extensibility
CHANGE: dirac-wms-cpu-normalization uses the abstracted DB12 benchmark script used by the HEPiX Benchmarking Working Group, and the new MJF utility to obtain values from the system and to save them into the DIRAC LocalSite configuration.
CHANGE: Removed TaskQueueDirector and the other old style (WMS) *PilotDirector
CHANGE: TaskQueueDB - removed PilotsRequirements table
CHANGE: TaskQueueDB - added FOREIGN KEYS 
CHANGE: Removed gLite pilot related WMS code
FIX: always initialize gPilotAgentsDB object
FIX: JobManager - Added some debug message when deleting jobs
FIX: Job.py - fixing finding XML file
NEW: SiteDirector - added flag for sending pilot3 files
CHANGE: SiteDirector - changed the way we create the pilotWrapper (better extensibility)
NEW: SiteDirector - added possibility for deploying environment variables in the pilot wrapper

*Workflow
CHANGE: Script.py: created _exitWithError method for extension possibilities

*TS
FIX: TranformationCleaningAgent - just few simplifications 

*DMS
NEW: FTS3Agent working only with the FTS3 service to replace the existing one
NEW: FTS3Utilities - use correct FTS Server Selection Policy
NEW: StorageElement service - getFreeDiskSpace() and getTotalDiskSpace() take into account 
     MAX_STORAGE_SIZE parameter value
CHANGE: Adding vo name argument for StorageElement   
CHANGE: Fixing rss to fetch fts3 server status
NEW: Add a feature to the DFC LHCbManager to dump the content of an SE as a CSV file
FIX: FTS3DB: sqlalchemy filter statements with "is None" do not work and result in no lines being selected
NEW: FTS3Agent and FTS3DB: add functionality to kick stuck requests and delete old requests
NEW: FTS3Agent - add accounting report

*RMS
FIX: Really exit the RequestExecutingAgent when the result queue is buggy

*RSS
CHANGE: Using StorageElement.getOccupancy()
FIX: Initialize RPC to WMSAdministrator only once
FIX: Using MB as default for the size
FIX: flagged some commands that for the moment are unusable
FIX: fixed documentation of how to develop commands

*Resources
NEW: New SingularityComputingElement to submit jobs to a Singularity container
NEW: Added StorageElement.getOccupancy() method for DIP and GFAL2_SMR2 SE types
CHANGE: enable Stomp logging only if DIRAC_DEBUG_STOMP environment variable is set to any value

*Interfaces
CHANGE: Dirac.py - saving output of jobs run with 'runLocal' when they fail (for DEBUG purposes)

*Docs
CHANGE: WebApp release procedure
FIX: Update of the FTS3 docs

*Tests
FIX: add MonitoringDB to the configuration
FIX: Installing elasticSeach locally in Jenkins, with ComponentInstaller support.

[v6r19p25]

*TransformationSystem
FIX: (#3742) TransformationDB - when adding files to transformations with a multi-threaded agent, 
     it might happen that 2 threads are adding the same file at the same time. The LFN was not 
     unique in the DataFiles table, which was a mistake... This fix assumes the LFN is unique, 
     i.e. if not the table had been cleaned and the table updated to be unique.

[v6r19p24]

*WMS
FIX: (#3739) pilotTools - added --tag and --requiredTag options
FIX: (#3739) pilotCommands - make NumberOfProcessors = 1 if nowhere defined (default)

*Resources
FIX: (#3739) CREAMComputingElement - possibility to defined CEQueueName to be used in the pilot submission command

[v6r19p23]

*TS
FIX: (#3734) catch correct exception for ast.literal_eval

[v6r19p22]

*Core
CHANGE: Backport from v6r20 - fixes the infamous "invalid action proposal" by speeding up 
        the handshake and not looking up the user/group in the baseStub

RMS:
CHANGE: Backport from v6r20 - FowardDISET uses the owner/group of Request to execute the stub
CHANGE: Backport from v6r20 - owner/group of the Requests are evaluated/authorized on the server side
CHANGE: Backport from v6r20 - LimitedDelegation or FullDelegation are required to set requests on behalf 
        of others -> pilot user and hosts should must them (which should already be the case)

*API
NEW: Dirac.py - running jobs locally now also works for parametric jobs. Only the first sequence will be run
FIX: Dirac.py - running jobs locally will now properly work with LFNs in the inputSanbdox

*DMS
FIX: DMSHelpers - in getLocalSiteForSE() return None as LocalSite if an SE is at no site

[v6r19p21]

*Configuration
FIX: Bdii2CSAgent - make the GLUE2 information gathering less verbose; Silently ignore StorageShares

*Test
CHANGE: backported some of the CI tools from the integration branch 

[v6r19p20]

*StorageManagement
FIX: StorageManagementDB - fixed buggy group by with MySQL 5.7

[v6r19p19]

*Configuration

NEW: BDII2CSAgent - new options: GLUE2URLs, if set this is queried in addition to the other BDII;
    GLUE2Only to turn off looking on the old schema, if true only the main BDII URL is queried;
    Host to set the BDII host to search

NEW: dirac-admin-add-resources new option G/glue2 , enable looking at GLUE2 Schema, 
     H/host to set the host URL to something else

[v6r19p18]

*Configuration
CHANGE: Better logging of the Configuration file write exception

*RSS
FIX: SummarizeLogsAgent - fix the case when no previous history

[v6r19p17]

*Framework
FIX: ProxyManager - if an extension has a ProxyDB, use it

*RSS
FIX: CSHelpers.py minor fixes

[v6r19p16]

*WMS
FIX: pilotCommands - cast maxNumOfProcs to an int.
CHANGE: pilotTools - change maxNumOfProcs short option from -P to -m.

[v6r19p15]

*Framework
NEW: ProxyDB - allow FROM address to be set for proxy expiry e-mails

*DMS
CHANGE: FTSJob - FailedSize is now BIGINT in FTSJob
CHANGE: FTSJob - increase the bringonline time

*WMS
FIX: SiteDirector won't set CPUTime of the pilot
FIX: convert MaxRAM inside the pilots to int

*RSS
FIX: SummarizeLogsAgent: comparison bug fix
FIX: Fixed sites synchronizer

[v6r19p14]

*WMS
NEW: pilotCommands/Tools - added possibility to specify a maxNumberOfProcessors parameter for pilots
CHANGE: MultiProcessorSiteDirector - allow kwargs to SiteDirector getExecutable & _getPilotOptions functions

*RMS
FIX: Fix a bug in ReplicateAndRegister Operation preventing files having failed once to be retried

*DMS
FIX: FileCatalogWithFkAndPsDB.sql - Fixes for the DFC to be compatible with strict group by mode 
     (https://dev.mysql.com/doc/refman/5.7/en/sql-mode.html#sqlmode_only_full_group_by)

*docs
CHANGE: added little documentation for lcgBundles

[v6r19p13]

*WMS
FIX: JobWrapper - added a debug message
FIX: Allow non-processor related tags to match TQ in MultiProcessorSiteDirector.

*Test
CHANGE: improve Gfal2 integration tests by checking the metadata

[v6r19p12]

*Core
CHANGE: QualityMapGraph - change the color map of the Quality plots

*Framework
FIX: Logging - remove the space after log messages if no variable message is printed, fixes #3587

*MonitoringSystem
CHANGE: ElasticSearch 6 does not support multiple types, only one type is created instead.

*RSS
FIX: GOCDBClient - encode in utf-8, update goc db web api URL
FIX: fixed bug in creation of history of status (avoid repetition of entries)

*DMS
FIX: fixed bug in FTSAgent initialization

*WMS
FIX: fix bug in dirac-wms-job-select: treating the case of jobGroup(s) not requested

[v6r19p11]

*Framework:
CHANGE: moved column "Instance" of InstalledComponentsDB.InstalledComponent 
        table from 64 to 32 characters

*WMS
FIX: JobWrapperTemplate - fix exception handling
CHANGE: dirac-wms-select-jobs - new option to limit the number of selected jobs
CHANGE: returning an error when sandboxes can't be unassigned from jobs (JobCleaningAgent)

*RMS
FIX: RequestDB - add missing JOIN in the web summary query
NEW: dirac-rms-request - add option to allow resetting the NotBefore member even 
     for non-failed requests

*DMS
FIX: FTSAgent - change data member names from uppercase to lower case

*Interfaces
CHANGE: autopep8 on the API/Dirac module

*docs:
NEW: added some doc about shifterProxy

[v6r19p10]

*Core
FIX: MySQL - catch exception when closing closed connection

*TS
CHANGE: add possibility to get extension-specific tasks and files statuses in TransformationMonitor web application

*RMS
NEW: dirac-rms-request - add option --ListJobs to list the jobs for a set of requests

*Resources
FIX: Use parameters given at construction for SRM2 protocols List

*StorageManagement
FIX: use StorageElement object to get disk cache size

*DMS
FIX: DMSHelpers - fix case when no site is found for an SE
FIX: ReplicateAndRegister - don't try and get SE metadata is replica is inactive

[v6r19p9]

*WMS
CHANGE: DownloadInputData was instantiating all local SEs which is not necessary... Only instantiate those that are needed
CHANGE: JobWrapper - use resolveSEGroup in order to allow defining SE groups including other SE groups
FIX: JobDB - fixed typo in getSiteMaskStatus() method
FIX: Fix getSiteMaskStatus in SiteDirector and MultiProcessSiteDirector
CHANGE: WatchdogLinux - using python modules in  instead of shell calls

*DMS
FIX: in DMSHelpers don't complain if an SE is at 0 sites

*Interfaces
CHANGE: Job.py - using the deprecated decorator for 2 deprecated methods

*RSS
FIX: EmailAction considers also CEs, not only SEs

*Resources
FIX: removed a useless/broken method in Resources helper
FIX: marked as obsoleted two methods in Resources helper (FTS2 related)

[v6r19p8]

*Configuration
FIX; Resources - don't overwrite queue tags if requiredtags are set.

*Framework
CHANGE: dirac-proxy-init - increase dirac-proxy-init CRL update frequency

*Accounting
CHANGE: AccountingDB - if the bucket length is part of the selected conditions, 
        add to the grouping

*WorkloadManagement
FIX: ConfigTemplate.cfg - allow user access to getSiteMaskStatus

*DataManagementSystem
FIX: DMSHelpers - recursive resolution of SEGroup was keeping the SEGroup in the list

*RSS
FIX: CSHelper - getting FTS from the correct location
CHANGE: use the SiteStatus object wherever possible

*Resources
FIX: CREAMComputingElement - added CS option for extra JDL parameters

*Documentation
CHANGE: point README to master and add badges for integration

[v6r19p7]

*WorkloadManagement
FIX: SiteDirector - correct escaping in pilot template
FIX: dirac-wms-get-wn-parameters - added some printouts to dirac-wms-get-wn-parameters

[v6r19p6]

*Core
FIX: SocketInfo - log proper message on CA's init failure.

*Accounting
CHANGE: NetworkAgent - remove support of perfSONAR summaries and add support of raw metrics.

*WMS
FIX: JobDB - don't trigger exception in webSummary if a site with a single dot is in the system
CHANGE: SiteDirector - added logging format and UTC timestamp to pilot wrapper
FIX: JobMonitoring - fix in getJobPageSummaryWeb() for showing correct sign of life for stalled jobs

*TS
FIX: TransformationManager - fix for wrong method called by the Manager

*RSS
NEW: SiteStatus object uses the RSS Cache
FIX: expiration time is a date (dirac-rss-query-db)

[v6r19p5]

*WMS
CHANGE: ParametricJob - added getParameterVectorLength() to replace getNumberOfParameters with a more detailed check of the job JDL validity
FIX: JobManagerHandler - restored the use of MaxParametricJobs configuration option

*Interfaces
FIX: Always use a list of LFNs for input data resolution (local run, mostly)

*tests
FIX: use rootPath instead of environment variable


[v6r19p4]

NEW: Added dummy setup.py in anticipation for standard installation procedure

*Core
CHANGE: SocketInfoFactory - version check of GSI at run time is removed

*Configuration 
FIX: Resources - fix RequiredTags in getQueue() function

*Interfaces
FIX: fix exception when using Dirac.Job.getJobJDL

*WMS
FIX: SiteDirector - fix proxy validity check in updatePilotStatus, a new proxy was 
     never created because isProxyValid returns non-empty dictionary
FIX: JobMonitoring - web table was not considering correctly Failed jobs because 
     stalled for setting the LastSignOfLife     

*DMS
FIX: StorageFactory - avoid complaining if Access option is not in SE section
CHANGE: dirac-dms-user-lfns - the wildcard flag will always assume leading "*" to match files, 
       unless the full path was specified in the wildcard no files were previously matched

*RSS
FIX: CacheFeederAgent resilient to command exceptions

*Resources
FIX: ARCComputingElement - the proxy environment variable was assumed before the 
     return value of the prepareProxy function was checked, which could lead to exceptions

[v6r19p3]

CHANGE: .pylintrc - disable redefined-variable-type
CHANGE: .pylintrc - max-nested-blocks=10 due to the many tests of result['OK']
CHANGE: use autopep8 for auto-formatting with following exceptions:
        tabs = 2 spaces and not 4
        line length check disabled (i.e. 120 characters instead of 80)
        Option for autopep8 are: --ignore E111,E101,E501

*Configuration
FIX: retrigger the initialization of the logger and the ObjectLoader after 
     all the CS has been loaded

*WMS
FIX: pilot commands will add /DIRAC/Extensions=extensions if requested
FIX: SiteDirector, pilotCommands - fix support for multiple values in the 
     RequiredTag CE parameter
FIX: MultiProcessorSiteDirector - fix dictionary changed size exception 

*Workflow
FIX: application log name can also come from step_commons.get['logFile']

*Resources
CHANGE: Condor, SLURM, SSHComputingElement - added parameters to force allocation
        of multi-core job slots

[v6r19p2]

*DMS
FIX: dirac-admin-allow-se: fix crash because of usage of old RSS function

*RSS
FIX: ResourceStatusDB - microseconds should always be 0 
FIX: Multiple fixes for the RSS tests

[v6r19p1]

*Core
FIX: ElasticSearchDB - certifi package was miscalled
FIX: ElasticSearchDB - added debug messages for DB connection

*Framework
FIX: ComponentInstaller - handling correctly extensions of DBs found in sql files

*WMS
FIX: SudoComputingElement - prevent message overwriting application errors
FIX: JobDB.getInputData now returns list of cleaned LFNs strings, possible "LFN:" 
     prefix is removed

*Interfaces
FIX: Dirac.py - bring back treatment of files in working local submission directory

[v6r19]

FIX: In multiple places - use systemCall() rather than shellCall() to avoid
     potential shell injection problems

FIX: All Databases are granting also REFERENCES grant to Dirac user to comply with
     more strict policies of MySQL version >= 5.7

*Accounting
NEW: new functionality to plot the data gathered by perfSONARs. It allows to 
     present jitter, one-way delay, packet-loss rate and some derived functions.
FIX: compatibility of AccountingDB with MySQL 5.7

*ConfigurationSystem
NEW: Allow to define FailoverURLs and to reference MainServers in the URLs

*FrameworkSystem
NEW: gLogger is replaced by the new logging system based on the python logging module
NEW: Added ElasticSearch backend for the logging
NEW: Central Backends configuration to customize their use by multiple components 
NEW: BundleDelivery - serves also CA's and CRL's all-in-one files
NEW: added shell scripts for generating CAs and CRLs with the possibility to specify the Input and/or output directories
CHANGE: can now send mails to multiple recipients using the NotificationClient
CHANGE: Make the new logging system thread-safe
FIX: Adapting query to MySLQ 5.7 "GROUP BY" clause
FIX: TopErrorMessagesReporter - more precise selection to please stricter versions of MySQL
CHANGE: ProxyGeneration - make RFC proxies by default, added -L/--legacy flag to dirac-proxy-init
        to force generation of no-RFC proxies

*Core
FIX: dirac-install - allow to use local md5 files
CHANGE: X509Chain - fixes to allow robot proxies with embedded DIRAC group extension
        ( allow DIRAC group extension not in the first certificate chain step )
CHANGE: BaseClient - recheck the useServerCertificate while establishing connection
        and take it into account even if it has changed after the client object creation    
FIX: PlainTransport - fixed socket creation in initAsClient()         
NEW: Technology preview of new logging system, based on standard python logging module
CHANGE: Added graphviz extension to sphinx builds
FIX: Added documentation of low level RPC/DISET classes
FIX: Gateway service - multiple fixes to resurrect the service and to correctly instantiate it
NEW: dirac-install will change the shebang of the python scripts to use the environment 
     python instead of the system one
NEW: Security.Utilities - methods to generate all-in-one CA certificates and CRLs files     
NEW: ElasticSearchDB - gets CA's all-in-one file from the BundleDelivery service if needed
NEW: genAllCAs.sh, genRevokedCerts.sh - DIRAC-free commands to generate all-in-one CA 
     certificates and CRLs files     
CHANGE: dirac-create-distribution-tarball - removing docs and tests directories when 
        creating release tarballs     

*DMS
CHANGE: FTSJob - use Request wrapper for the fts3 REST interface instead of pycurl based
        client
CHANGE: FTSHistoryView - drop FTSServer field from the view description   
CHANGE: FTSFile DB table: increased length of fields LFN(955), SourceSURL(1024), TargetSURL(1024)
CHANGE: Uniform length of LFN to 255 across DIRAC dbs
FIX: FTSJob - fix the serialization of 0 values
FIX: FTSFile, FTSJob - fix SQL statement generation for stricter versions of MySQL

*Resources
NEW: New method in the StorageElement to generate pair of URLs for third party copy.
     Implement the logic to generate pair of URLs to do third party copy. 
     This will be used mostly by FTS, but is not enabled as of now
FIX: StorageElement - fix different weird behaviors in Storage Element, in particular, 
     the inheritance of the protocol sections     
FIX: GFAL2 storage element: update for compatibility with GFAL2 2.13.3 APIs
NEW: Introduced Resources/StorageElementBases configuration section for definitions
     of abstract SEs to be used in real SEs definition by inheritance     

*RMS
NEW: dirac-rms-request - command including functionality of several other commands:
     dirac-rms-cancel|reset|show-request which are dropped. The required functionality
     is selected by the appropriate switches   

*RSS
NEW: Put Sites, ComputingElements, FTS and Catalogs under the status control of the
     RSS system 
NEW: Rewrote RsourceStatus/ResourceManagementDB tables with sqlAlchemy (RM DB with declarative base style)
NEW: SiteStatus client to interrogate site status with respect to RSS
CHANGE: introduced backward compatibility of RSS services with DIRAC v6r17 clients
CHANGE: moved some integration tests from pytest to unittest
CHANGE: Moved ResourceStatusDB to sqlAlchemy declarative_base
FIX: Automated setting of lastCheckTime and Dateffective in ResourceStatusDB and ResourceManagementDB
FIX: fixes for tables inheritance and extensions
FIX: fixes for Web return structure ("meta" column)
FIX: ResourceStatus, RSSCacheNoThread - fixed RSS cache generation 
FIX: ResourceStatus - fixes for getting status from the CS information
FIX: ResourceManagement/StatusDB - fixed bugs in meta parameter check
FIX: fixed incompatibility between Active/InActive RSS clients return format
FIX: SiteStatus - bug fixed in getSites() method - siteState argument not propagated to
     the service call
FIX: ResourceStatus - return the same structure for status lookup in both RSS and CS cases     
FIX: Bug fixes in scripts getting data out of DB


*Monitoring
CHANGE: DBUtils - change the bucket sizes for the monitoring plots as function of the time span

*WMS
NEW: SiteDirector - checks the status of CEs and Sites with respect to RSS  
NEW: pilotCommands - new ReplaceDIRACCode command mostly for testing purposes
NEW: JobAgent, JobWrapper - several fixes to allow the work with PoolComputingElement
     to support multiprocessor jobs    
NEW: JobScheduling - interpret WholeNode and NumberOfProcessors job JDL parameters and
     convert then to corresponding tags
NEW: SiteDirector - CEs can define QueryCEFlag in the Configuration Service which can be
     used to disallow querying the CE status and use information from PiltAgentsDB instead     
NEW: The application error codes, when returned, are passed to the JobWrapper, and maybe interpreted.
NEW: The JobWrapperTemplate can reschedule a job if the payload exits with status DErrno.EWMSRESC & 255 (222)
FIX: SiteDirector - unlink is also to be skipped for Local Condor batch system
FIX: JobDB - fixes necessary to suite MySQL 5.7
FIX: dirac-pilot, pilotTools - PYTHONPATH is cleared on pilot start, pilot option keepPP
     can override this
FIX: WMSAdministratorHandler - make methods static appropriately
FIX: Bug fix for correctly excluding WebApp extensions
CHANGE: JobScheduling - more precise site name while the job is Waiting, using the set of 
        sites at which the input files are online rather than checking Tier1s in eligible sites      
FIX: SiteDirector - aggregate tags for the general job availability test         
FIX: JobScheduling - bug fix in __sendToTQ()
FIX: pilotTools,pilotCommands - pick up all the necessary settings from the site/queue configuration
     related to Tags and multi-processor
NEW: SiteDirector - added option to force lcgBundle version in the pilot
FIX: SiteDirector - if MaxWaitingJobs or MaxTotalJobs not defined for a queue, assume a default value of 10
FIX: MatcherHandler - preprocess resource description in getMatchingTaskQueues()
FIX: JobDB - set CPUTime to a default value if not defined when rescheduling jobs

*TS
FIX: TransformationClient - fix issue #3446 for wrong file error counting in TS
FIX: TransformationDB - set ExternalID before ExternalStatus in tasks
BUGFIX: TransformationClient - fix a bug in the TS files state machine (comparing old status.lower() 
        with new status)

*Interfaces
CHANGE: Dirac API - expose the protocol parameter of getAccessURL()
CHANGE: Dirac API - added runLocal as an API method

*Docs
NEW: Documentation for developing with a container (includes Dockerfile)
NEW: Add script to collate release notes from Pull Request comments  
NEW: Chapter on scaling and limitations
CHANGE: Added documentation about runsv installation outside of DIRAC

*tests
NEW: Added client (scripts) system test
CHANGE: Add to the TS system test, the test for transformations with meta-filters
FIX: Minor fixes in the TS system test
FIX: correctly update the DFC DB configuration in jenkins' tests

[v6r17p35]

*Core
FIX: GOCDBClient - add EXTENSIONS & SCOPE tag support to GOCDB service queries.

[v6r17p34]

*SMS
FIX: StorageManagerClient - fix logic for JobScheduling executor when CheckOnlyTapeSEs is 
     its default true and the lfn is only on a tapeSE

[v6r17p33]

*WMS
FIX: StalledJobAgent - if no PilotReference found in jobs parameters, do as if there would be 
     no pilot information, i.e. set Stalled job Failed immediately
CHANGE: DownloadInputData - job parameters report not only successful downloads but also failed ones
FIX: JobDB - back port - set CPUTime to 0 if not defined at all for the given job 
FIX: JobDB - back port - use default CPUTime in the job description when rescheduling jobs

*Resources
FIX: ARCComputingElement - fix job submission issue due to timeout for newer lcg-bundles

[v6r17p32]

Resources:
CHANGE: /Computing/BatchSystems/Condor.py: do not copy SiteDirector's shell environment variables into the job environment

*WMS
CHANGE: Add option to clear PYTHONPATH on pilot start

[v6r17p31]

*RMS
FIX: ReqClient - avoid INFO message in client
*WMS
CHANGE: JobWrapper - allow SE-USER to be defined as another SE group (e.g. Tier1-USER)
*DMS
CHANGE: DMSHelpers - make resolveSEGroup recursive in order to be able to define SE groups in terms of SE groups

[v6r17p30]

*DMS
CHANGE: StorageElement - added status(), storageElementName(), checksumType() methods returning
        values directly without the S_OK structure. Remove the checks of OK everywhere
NEW: dirac-dms-add-file, DataManager - added option (-f) to force an overwrite of an existing file

*TS:
FIX: TransformationDB.py - set the ExternalID before the ExternalStatus in order to avoid inconsistent 
     tasks if setting the ExternalID fails

*StorageManagementSystem
FIX: StorageManagementClient.py - return the full list of onlineSites while it was previously happy 
     with only one

*Resources
FIX: HTCondorCEComputingElement.py - transfer output files(only log and err) for remote scheduler

[v6r17p29]

*WMS
CHANGE: split time left margins in cpuMargin and wallClockMargin. Also simplified check.


[v6r17p28]

*WMS
BUGFIX: JobScheduling - fix a bug introduced in 6r17p27 changes

*Monitoring
BUGFIX: MonitoringReporter - do not try to close the MQ connection if MD is not used

[v6r17p27]

*Configuration
FIX: ConfigurationClient - allow default value to be a tuple, a dict or a set

*Monitoring
CHANGE: DBUtils - change bucket sizes and simplify settings

*DMS
FIX: DMSRequestOperationsBase, RemoveFile - allow request to not fail if an SE is temporarily banned
FIX: dirac-admin-allow-se - first call of gLogger after its import

*RMS
CHANGE: remove scripts dirac-rms-show-request, dirac-rms-cancel-request and dirac-rms-reset-request 
        and replace with a single script dirac-rms-request with option (default is "show")
CHANGE: allow script to finalize a request if needed and set the job status appropriately

*Resources
FIX: LocalComputingElement - pilot jobIDs start with ssh to be compatible with pilotCommands. 
     Still original jobIDs are passed to getJobStatus. To be reviewed

*WMS
CHANGE: JobScheduling - assign a job to Group.<site>.<country>, if input files are at <site>.<country>.
        If several input replicas, assign Waiting to "MultipleInput"

[v6r17p26]

*Core
FIX: dirac-install.py to fail when installation of lcgBundle has failed
FIX: ClassAdLight - getAttributeInt() and getAttributeFloat() return None 
     if the corresponding JDL attribute is not defined

*MonitoringSystem
CHANGE: The Consumer and Producer use separate connections to the MQ; 
        If the db is not accessible, the messaged will not be consumed.

*WMS
FIX: JobDB - fix the case where parametric job placeholder %j is used in the JobName attribute
FIX: JobDB - take into account that ClassAdLight methods return None if numerical attribute is not defined
FIX: ParametricJob utility - fixed bug in evaluation of the ParameterStart|Step|Factor.X job numerical attribute

[v6r17p25]

*Monitoring
NEW: Implemented the support of monthly indexes and the unit tests are fixed

*RMS
FIX: RequestExecutingAgent - fix infinite loop for duplicate requests

*WMS 
NEW: ARCComputingElement - add support for multiprocessor jobs

[v6r17p24]

*WMS
FIX: SiteDirector - unlink is also to be skipped for Local Condor batch system

[v6r17p23]

*WMS
FIX: get job output for remote scheduler in the case of HTCondorCE

[v6r17p22]

*Framework
FIX: NotificationClient - added avoidSpam flag to sendMail() method which is propagated to
     the corresponding service call
     
*Integration
FIX: several fixes in integration testing scripts     

[v6r17p21]

*Core
NEW: Mail.py - added mechanism to compare mail objects
FIX: Grid.py - take into account the case sometimes happening to ARC CEs 
     where ARC-CE BDII definitions have SubClusters where the name isn't set to 
     the hostname of the machine

*Framework
FIX: Notification service - avoid duplicate emails mechanism 

[v6r17p20]

*Core
NEW: API.py - added __getstate__, __setstate__ to allow pickling objects inheriting
     API class by special treatment of internal Logger objects, fixes #3334

*Framework
FIX: SystemAdministrator - sort software version directories by explicit versions in the
     old software cleaning logic
FIX: MonitoringUtilities - sets a suitable "unknown" username when installing DIRAC from scratch, 
     and the CS isn't initialized fully when running dirac-setup-site     
CHANGE: Logger - added getter methods to access internal protected variables, use these methods
        in various places instead of access Logger protected variables     

*WMS
CHANGE: JobDB - removed unused CPUTime field in the Jobs table
CHANGE: JobScheduling - make check for requested Platform among otherwise eligible sites
        for a given job, fail jobs if no site with requested Platform are available

*RSS
FIX: Commands - improved logging messages

*SMS
FIX: StorageManagerClient - instantiate StorageElement object with an explicit vo argument,
     fixes #3335

*Interfaces
NEW: dirac-framework-self-ping command for a server to self ping using it's own certificate

[v6r17p19]

*Core
FIX: Adler - fix checksum with less than 8 characters to be 8 chars long

*Configuration
FIX: VOMS2CSAgent - fix to accomodate some weird new user DNs (containing only CN field)

*DMS
FIX: FileCatalog - fix for the doc strings usage in file catalog CLI, fixes #3306
FIX: FileCatalog - modified recursive file parameter setting to enable usage of the index

*SMS
CHANGE: StorageManagerClient - try to get sites with data online if possible in getFilesToStage

*RMS
FIX: RequestExecutingAgent - tuning of the request caching while execution

*WMS
FIX: DownloadInputData - do not mistakenly use other metadata from the replica info than SEs
FIX: JobScheduling - put sites holding data before others in the list of available sites
FIX: JobScheduling - try and select replicas for staging at the same site as online files
FIX: SiteDirector - keep the old pilot status if the new one can not be obtained in updatePilotStatus()

*Resources
FIX: CREAMComputingElement - return error when pilot output is missing in getJobOutput()

*Monitoring
FIX: DBUtils - change the buckets in order to support queries which require more than one year 
     data. The maximum buckets size is 7 weeks

[v6r17p18]

*Framework
NEW: SystemAdministrator - added possibility to remove old software installations keeping
     only a predefined number of the most recent ones.

*DMS
FIX: RemoveReplica - removing replica of a non-existing file is considered successful

*SMS
CHANGE: StorageManagerClient - restrict usage of executeWithUserProxy decorator 
        to calling the SE.getFileMetadata only; added flag to check only replicas 
        at tape SEs
        
*WMS
FIX: JobScheduling - added CS option to flag checking only replicas at tape SEs;
     fail jobs with input data not available in the File Catalog        

[v6r17p17]

*DMS
NEW: FTSAgent has a new CS parameter ProcessJobRequests to be able to process job
     requests only. This allows to run 2 FTS agents in parallel
     
*Resources
FIX: GFAL2_StorageBase - only set the space token if there is one to avoid problems
     with some SEs     

[v6r17p16]

*Configuration
FIX: VOMS2CSAgent - create user home directory in the catalog without
     recursion in the chown command
     
*RMS
FIX: RequestExecutingAgent - catch error of the cacheRequest() call
FIX: ReqClient - enhanced log error message

*SMS
FIX: StorageManagerClient - treat the case of absent and offline files on an SE 
     while staging
     
*TS
FIX: TaskManagerBase - process tasks in chunks of 100 in order to 
     update faster the TS (tasks and files)          

*WMS
FIX: JobScheduling - do not assume that all non-online files required staging

[v6r17p15]

*WMS
CHANGE: StalledJobAgent - ignore or prolong the Stalled state period for jobs 
        at particular sites which can be suspended, e.g. Boinc sites

[v6r17p14]

*Core
FIX: PrettyPrint.printTable utility enhanced to allow multi-row fields and
     justification specification for each field value  

*Accounting
NEW: DataStore - allow to run several instances of the service with only one which
     is enabled to do the bucketing

*RMS
NEW: new dirac-rms-list-req-cache command to list the requests in the ReqProxies services

*Interfaces
CHANGE: Dirac API - make several private methods visible to derived class

[v6r17p13]

*Core
NEW: Proxy - added executeWithoutServerCertificate() decorator function 

*Resources
FIX: CREAMComputingElement - split CREAM proxy renewal operation into smaller chunks for 
     improved reliability

[v6r17p12]

*Framework
FIX: SecurityFileLog  - when the security logs are rotated, the buffer size is reduced
     to 1 MB to avoid gzip failures ( was 2 GBs )

*WMS
FIX: pilotCommands - fix for interpreting DNs when saving the installation environment
FIX: SandboxStoreClient - do not check/make destination directory if requested sandbox 
     is returned InMemory

*TS
FIX: TransformationAgent CS option MaxFiles split in MaxFilesToProcess and MaxFilesPerTask,
     MaxFiles option is interpreted as MaxFilesPerTask for backward compatibility

*Resources
NEW: Added plug-ins for GSIFTP and HTTPS Storage protocols 

[v6r17p11]

*Core
FIX: ElasticSearchDB - set a very high number (10K) for the size of the ElasticSearch result

*Monitoring
FIX: MonitoringDB - et a very high number (10K) for the size of the ElasticSearch result

*WMS
FIX: pilotCommands - get the pilot environment from the contents of the bashrc script

*DMS
FIX: RemoveReplica - fix for the problem that if an error was set it was never reset
FIX: SE metadata usage in several components: ConsistencyInspector, DataIntwgrityClient,
     FTSRequest, dirac-dms-replica-metadata, StageMonitorAgent, StageRequestAgent,
     StorageManagerClient, DownloadInputData, InputDataByProtocol

[v6r17p10]

*Core
NEW: Logger - printing methods return True/False if the message was printed or not
FIX: ElastocSearchDB - error messages demoted to warnings

*Monitoring
FIX: MonitoringReporter - create producers if the CS definitions are properly in place

*TS
CHANGE: TaskManagerPlugin - allow to redefine the AutoAddedSites for each job type

[v6r17p9]

*WMS
BUGFIX: JobScheduling - bug fixed introduced in the previous patch 
NEW: pilotTools - introduced -o swicth for a generic CS option

*SMS
FIX: StorageManagerClient - fixes in the unit test

*DMS
FIX: FileManagerPs - in _getFileLFNs() - break a long list of LFNs into smaller chunks

[v6r17p8]

*Core
NEW: DErrno.ENOGROUP error to denote proxies without DIRAC group extension embedded
CHANGE: X509Chain - use DErrno.ENOGROUP error
FIX: dirac-install, dirac-deploy-scripts - fixes to allow DIRAC client installation on
     recent MacOS versions with System Integrity Protection feature
CHANGE: Proxy - added executionLock optional argument to executeWithUserProxy() decorator
        to lock while executing the function with user proxy 
FIX: Proxy - fix indentation in getProxy() preventing looping on the DNs  

*Framework
FIX: ProxyDB - fix of error message check in completeDelegation()

*WMS
FIX: TaskQueueDB - when an empty TaskQueue is marked for deletion, it can still get matches 
     which result in no selected jobs that produced unnecessary error messages 
FIX: JobScheduling executor - calls getFilesToStage() with a flag to lock while file lookup
     with user proxy; same for InputData executor for calling _resolveInputData()      

*TS
FIX: FileReport - fix in setFileStatus() for setting status for multiple LFNs at once

*SMS
FIX: StorageManagerClient - in getFilesToStage() avoid using proxy if no files to check
     on a storage element

*Resources
FIX: GFAL2_XROOTStorage - fix to allow interactive use of xroot plugin
FIX: GFAL2_StorageBase - enable IPV6 for gsiftp

[v6r17p7]

*DMS
FIX: dirac-dms-user-lfns - do not print out empty directories

*WMS
FIX: InputData Executor, JobWrapper - use DataManager.getReplicasForJobs() for
     getting input data replicas

*TS
FIX: TransformationAgent - use DataManager.getReplicasForJobs() for transformations
     creating jobs  

[v6r17p6]

*DMS
NEW: DataManager - add key argument forJobs (default False) in getReplicas() in order 
     to get only replicas that can be used for jobs (as defined in the CS); added
     getReplicasForJobs(), also used in the Dirac API

*SMS
FIX: Stager agents - monitor files even when there is no requestID, e.g. dCache returns None 
     when staging a file that is already staged    

*Resources
FIX: StorageFactory - bug fixes when interpreting SEs inheriting other SE parameters
NEW: Test_StorageFactory unit test and corresponding docs
FIX: Torque - some sites put advertising in the command answer that can not be parsed:
     redirect stderr to /dev/null

[v6r17p5]

*Resources
FIX: LcgFileCatalogClient - do not evaluate GUID if it is not a string

[v6r17p4]

*Configuration
FIX: Utilities - fixed interpretation of weird values of GlueCEPolicyMaxWallClockTime
     BDII parameter; newMaxCPUTime should is made integer

*Framework
FIX: Logger - make subloggers processing messages with the same level
     as the parent logger

*Docs
NEW: Updated documentation in several sections

*DMS
FIX: RemoveReplica operation - don't set file Done in RemoveReplicas if there is an error

[v6r17p3]

*RSS
FIX: Synchronizer - the sync method removes the resources that are no longer 
     in the CS from the DowntimeCache table

*DMS
CHANGE: dirac-dms-find-lfns - added SE switch to look for files only having
        replicas on a given SE (list)

*TS
FIX: TaskManager - optimization of the site checking while preparing job; optimized
     creation of the job template

*Resources
CHANGE: GFAL2_SRM2Storage, SRM2Storage - added gsiftp to the list of OUTPUT protocols 

[v6r17p2]

*Monitoring
FIX: ElasticSearchDB - fixes required to use host certificate for connection;
     fixes required to pass to version 5.0.1 of the elasticsearch.py binding

[v6r17p1]

*RSS
FIX: GOCDBSync - make commmand more verbose and added some minor fixes

[v6r17]

*Core
FIX: Adler - check explicitly if the checksum value is "False"
FIX: install_site.sh - added command line option to choose DIRAC version to install
NEW: ComponentInstaller - added configuration parameters to setup NoSQL database

*Framework
CHANGE: Logger - test level before processing string (i.e. mostly converting objects to strings)  
CHANGE: dirac-proxy-init - check and attempt to update local CRLs at the same time as
        generating user proxy
CHANGE: ProxyManager service - always store the uploaded proxy even if the already stored
        one is of the same validity length to allow replacement in case of proxy type
        changes, e.g. RFC type proxies           

*DMS
NEW: Next in implementation multi-protocol support for storage elements. When performing 
     an action on the StorageElement, instead of looping over all the protocol plugins, 
     we loop over a filtered list. This list is built taking into account which action 
     is taken (read vs write), and is also sorted according to lists defined in the CS.
     The negotiation for third party transfer is also improved: it takes into account all 
     possible protocols the source SE is able to produce, and all protocols the target is 
     able to receive as input.
NEW: StorageElement - added methods for monitoring used disk space
FIX: ReplicateAndRegister - fix the case when checksum is False in the FC
NEW: DMSHelpers - get list of sites from CS via methods; allow to add automatically sites 
     with storage

*RSS
NEW: FreeDiskSpace - added new command which is used to get the total and the remaining 
     disk space of all dirac storage elements that are found in the CS and inserts the 
     results in the SpaceTokenOccupancyCache table of ResourceManagementDB database.  
NEW: GOCDBSync command to ensure that all the downtime dates in the DowntimeCache 
     table are up to date       

Resources*
NEW: Updated Message Queue interface: MQ service connection management, support for
     SSL connections, better code arrangement

*Workflow
FIX: Modulebase, Script - avoid too many unnecessarily different application states

*WMS
FIX: JobStateUpdate service - in setJobStatusBulk() avoid adding false information when adding 
     an application status
     
*TS
FIX: TaskManager, TaskManagerAgentBase - standardize the logging information; removed unnecessary 
     code; use iterators wherever possible     
NEW: Introduced metadata-based filters when registering new data in the TS as catalog       

[v6r16p6]

*WMS
NEW: Added MultiProcessorSiteDirector section to the ConfigTemplate.cfg

*DMS
FIX: FileCatalogClient - added missing read methods to the interface description
     getDirectoryUserMetadata(), getFileUserMetadata()

[v6r16p5]

FIX: included patches from v6r15p27

[v6r16p4]

FIX: applied fixes from v6r15p26

[v6r16p3]

FIX: incorporated fixes from v6r15p25

[v6r16p2]

*Configuration
CHANGE: VOMS2CSAgent - remove user DNs which are no more in VOMS. Fixes #3130

*Monitoring
CHANGE: WMSHistory - added user, jobgroup and usergroup selection keys

*DMS
FIX: DataManager - retry checksum calculation on putAndRegister, pass checksum to the DataManager
     object in the FailoverTransfer object.
FIX: DatasetManager, FileCatalogClientCLI - bug fixes in the dataset management and commands      
     
*WMS
CHANGE: JobManager - added 'Killed' to list of jobs status that can be deleted     

[v6r16p1]

*Monitoring
CHANGE: MonitorinDB - allow to use more than one filter condition

*WMS
CHANGE: StalledJobAgent - send a kill signal to the job before setting it Failed. This should 
        prevent jobs to continue running after they have been found Stalled and then Failed.

[v6r16]

*Core
CHANGE: dirac-install, dirac-configure - use Extensions options consistently, drop
        ExtraModule option
CHANGE: dirac-install - use insecure ssl context for downloading files with urllib2.urlopen    
CHANGE: GOCDBClient - replaced urllib2 with requests module
        FIX: dirac-setup-site - added switch to exitOnError, do not exit on error by default
CHANGE: Added environment variables to rc files to enable certificates verification (necessary for python 2.7.9+)
FIX: ComponentInstaller - always update CS when a database is installed, even if it is
     already existing in the db server 
FIX: SSLSocketFactory - in __checkKWArgs() use correct host address composed of 2 parts      

*Framework
FIX: SystemAdministrator service - do not install WebAppDIRAC by default, only for the host
     really running the web portal

*Accounting
FIX: JobPolicy - remove User field from the policy conditions to fix a problem that 
     non-authenticated user gets more privileges on the Accounting info.

*Monitoring
NEW: New Monitoring system is introduced to collect, analyze and display various
     monitoring information on DIRAC components status and behavior using ElasticSearch
     database. The initial implementation is to collect WMSHistory counters.

*DMS
NEW: MoveReplica operation for the RMS system and a corresponding dirac-dms-move-replica-request
     comand line tool

*Resources
NEW: MessageQueue resources to manage MQ connections complemented with
     MQListener and MQPublisher helper classes
NEW: SudoComputingElement - computing element to execute payload with a sudo to a dedicated
     UNIX account     

[v6r15p27]

*Configuration
FIX: CSAPI - changed so that empty but existing options in the CS can be still
     modified

[v6r15p26]

*WMS
FIX: SandboxStoreClient - ensure that the latest sandbox is returned in the Web
     portal in the case the job was reset.

[v6r15p25]

*Resources
FIX: HTCondorCEComputingElement - cast useLocalSchedd to bool value even if it
     is defined as srting

[v6r15p24]

*Resources
CHANGE: HTCondorCE - added option to use remote scheduler daemon

[v6r15p23]

*DMS
FIX: dirac-dms-find-lfns - fixed bug causing generl script failure

[v6r15p22]

*Interfaces
CHANGE: Dirac API - add possibility to define the VO in the API
CHANGE: Dirac API - add checkSEAccess() method for checking SE status

[v6r15p21]

*WMS
FIX: removed default LCG version from the pilot (dirac-install will use the one of the requested release)

*RMS
FIX: reject bad checksum

[v6r15p20]

*Framework
FIX: SystemAdministratorHandler - in updateSoftware() put explicitly the project
     name into the command
FIX: ComponentInstaller - added baseDir option to the mysql_install_db call
     while a fresh new database server installation     

[v6r15p19]

*Core
FIX: dirac-install - lcg-binding version specified in the command switch
     overrides the configuration option value
     
*DMS
FIX: RemoveFile operation - Remove all files that are not at banned SEs

*TMS
FIX: FileReport - after successful update of input files status, clear the 
     cache dictionary to avoid double update      

[v6r15p18]

*Configuration
FIX: Utilities - take into account WallClock time limit while the MaxCPUTime
     evaluation in the Bdii@CSAgent 

*DMS
FIX: FTSJob - specify checksum type at FTS request submission

*StorageManagement
FIX: StorageManagerClient - in getFilesToStage() avoid exception in case
     of no active replicas

*Resources
FIX: StorageBase - in getParameters() added baseURL in the list of parameters returned 

*WMS
FIX: CPUNormalization - minor code rearrangement

[v6r15p17]

*Core
CHANGE: GOCDBClient - catch all downtimes, independently of their scope
FIX: LSFTimeLeft - accept 2 "word" output from bqueues command
CHANGE: dirac-install - create bashrc/cshrc with the possibility to define
        installation path in the $DIRAC env variable, this is needed for
        the cvmfs DIRAC client installation

[v6r15p16]

*Core
CHANGE: AgentModule - added a SIGALARM handler to set a hard timeout for each Agent
        cycle to avoid agents stuck forever due to some faults in the execution code

*DMS
FIX: DataManager - cache SE status information in filterTapeReplicas() to speed up execution
     
*WMS
BUGFIX: InputDataByProtocol - the failed resolution for local SEs was not considered correctly:
        if there were other SEs that were ignored (e.g. because on tape)     
     
*TS
FIX: TransformationAgent - in getDataReplicasDM() no need to get replica PFNs     

[v6r15p15]

*Configuration
CHANGE: VOMS2CSAgent - added new features: deleting users no more registered in VOMS;
        automatic creation of home directories in the File Catalog for new users

*WMS
CHANGE: JobScheduling - correct handling of user specified sites in the executor,
        including non-existent (misspelled) site names
FIX: CPUNormalization - accept if the JOBFEATURES information is zero or absent        

[v6r15p14]

*Core
FIX: BaseClient - proper error propagation to avoid excessive output in the logger

*Configuration
CHANGE: Resources helper - in getStorageElementOptions() dereference SEs containing
        BaseSE and Alias references

*Accounting
FIX: AccountingDB - changes to use DB index to speed-up removal query

*DMS
CHANGE: DMSHelpers - define SE groups SEsUsedForFailover, SEsNotToBeUsedForJobs, 
        SEsUsedForArchive in the Operations/DataManagement and use them in the
        corresponding helper functions
FIX: FTSJob - temporary fix for the FTS rest interface Request object until it is
     fixed in the FTS REST server         

*Resources
FIX: HTCondorCEComputingElement - check that some path was found in findFile(), return with error otherwise
CHANGE: ARCComputingElement - consider jobs in Hold state as Failed as they never come back
CHANGE: ARCComputingElement - do not use JobSupervisor tool for bulk job cancellation as
        it does not seem to work, cancel jobs one by one
FIX: ARCComputingElement - ensure that pilot jobs that are queued also get their proxies renewed on ARC-CE        

*WMS
FIX: SiteDirector - ensure that a proxy of at least 3 hours is available to the updatePilotStatus 
     function so that if it renews any proxies, it's not renewing them with a very short proxy

[v6r15p13]

*Resources
FIX: HTCondorCEComputingElement - fixed location of log/output files 
  
*TS
FIX: ValidateOutputDataAgent - works now with the DataManager shifter proxy

[v6r15p12]

*Core
FIX: Graphs - make sure matplotlib package is always using Agg backend
FIX: cshrc - added protection for cases with undefined environment variables
NEW: AuthManager - added possibility to define authorization rules by VO
     and by user group

*Configuration
NEW: Resources, ComputingElement(Factory) - added possibility to define site-wide
     CE parameters; added possibility to define common parameters for a given
     CE type.

*Framework
FIX: SystemAdministrator service - avoid using its own client to connect
     to itself for storing host information
FIX: SystemAdministratorClientCLI, dirac-populate-component-db - fix insertion
     of wrongly configured component to the ComponentMonitorDB     

*DMS
FIX: FileCatalog service - fix the argument type for getAncestor(), getDescendents()

*WMS
NEW: JobCleaningAgent - add an option (disabled by default) to remove Jobs from the 
     dirac server irrespective of their state

*Resources
CHANGE: HTCondorCE - added new configurable options - ExtraSubmitString, WorkingDirectory
        DaysToKeepLogs

[v6r15p11]

*Framework
NEW: dirac-proxy-destroy command to destroy proxy locally and in the ProxyManager
     service
CHANGE: ProxyManagerClient - reduce the proxy caching time to be more suitable
        for cases with short VOMS extensions     

*Configuration
FIX: VOMS2CSAgent - fixed typo bug in execute()

*RMS
FIX: RequestTask - fix if the problem when the processing of an operation times out, 
     there was no increment of the attempts done.

*DMS
FIX: FTSAgent - avoid FTS to fetch a request that was canceled

*Resources
FIX: HTCondorCE - protect against non-standard line in 'job status' list in the getJobStatus()
CHANGE: ComputingElement - reduce the default time length of the payload proxy to accomodate
        the case with short VOMS extensions

[v6r15p10]

*Core
FIX: MySQL - do not print database access password explicitly in the logs

*Configuration
CHANGE: VOMS2CSAgent - show in the log if there are changes ready to be committed
CHANGE: Bdii2CSAgent - get information from alternative BDII's for sites not 
        existing in central BDII

*Framework
FIX: ComponentInstaller - fixed location of stop_agent file in the content of t file
     of the runsv tool 

*RMS
FIX: Changed default port of ReqProxy service to 9161 from 9198

*Resources
FIX: BatchSystem/Condor, HYCondroCEComputingElement - more resilient parsing 
     of the status lookup command
FIX: CREAMComputingElement - in case of glite-ce-job-submit error print our both 
     std.err and std.out for completeness and better understanding    

*DMS
FIX: FileCatalogClient - bug fix in getDirectoryUserMetadata()

*Interfaces
FIX: Dirac - in replicateFile() in case of copying via the local cache check if 
     there is another copy for the same file name is happening at the same time

[v6r15p9]

*Configuration
FIX: fixed CS agents initialization bug

*DMS
FIX: fixed inconsistency between DataIntegrity and ConsistencyInspector modules

*Interfaces
FIX: Fix download of LFNs in InputSandbox when running job locally

[v6r15p8]

*Configuration
NEW: Added DryRun option for CS agents (false by default, True for new installations)

[v6r15p7]

*Core
CHANGE: Enabled attachments in the emails

*TS
*CHANGE: Added possibility for multiple operations in Data Operation Transformations

[v6r15p6]

*Resources
FIX: FCConditionParser: ProxyPlugin handles the case of having no proxy

*WMS
FIX: MJF messages correctly parsed from the pilot
NEW: Added integration test for TimeLeft utility and script calling it

[v6r15p5]

Included fixes from v6r14p36 patch release

*Framework
FIX: added GOCDB2CSAgent in template
FIX: Fixed permissions for HostLogging

*DMS
FIX: Introduced hopefully temporary fix to circumvent globus bug in gfal2

*WMS:
FIX: added test for MJF and made code more robust

*RSS
NEW: HTML notification Emails


[v6r15p4]

Included fixes from v6r14p35 patch release

*Core
NEW: Added a new way of doing pfnparse and pfnunparse using the standard python library. 
     The two methods now contains a flag to know which method to use. By default, the old 
     hand made one is used. The new one works perfectly for all standard protocols, except SRM

*RSS
FIX: dirac-rss-sync - command fixed to work with calling services rather than 
     databases directly
     
*Resources     
CHANGE: In multiple Storage classes use pfnparse and pfnunparse methods to manipulate
        url strings instead of using just string operations
NEW: A new attribute is added to the storage plugins: DYNAMIC_OPTIONS. This allows to construct 
     URLs with attributes going at the end of the URL, in the form ?key1=value1&key2=value2 
     This is useful for xroot and http.         

[v6r15p3]

Included changes from v6r14p34 patch release

*Accounting
FIX: DataStoreClient - catch all exceptions in sending failover accounting 
     requests as it could disrupt the logic of the caller 

*DMS
CHANGE: dirac-dms-show-se-status - added switches to show SEs only accessible by
        a given VO and SEs not assigned to any VO
FIX: dirac-dms-replicate-and-register-request - prints out the new request IDs
     to allow their monitoring by ID rather than possibly ambiguous request name      

[v6r15p2]

*WMS
FIX: pilotCommands - protect calls to external commands in case of empty
     or erroneous output
FIX: Matcher - fixed bug in the tag matching logic: if a site presented an empty
     Tag list instead of no Tag field at all, it was interpreted as site accepts
     all the tags
FIX: Matcher - matching parameters are printed out in the Matcher rather than
     in the TaskQueueDB, MaxRAM and Processors are not expanded into tags           

[v6r15p1]

Included patches for v6r14p32

*Configuration
CHANGE: Resources helper - remove "dips" protocol from the default list of third party
        protocols

*Resources
FIX: XROOTStorage - bug fixed in __createSingleDirectory() - proper interpretation
     of the xrootClient.mkdir return status
FIX: XROOTStorage unit test reenabled by mocking the xrootd import      

[v6r15]

Removed general "from DIRAC.Core.Utilities import *" in the top-level __init__.py

Made service handlers systematically working with unicode string arguments
Added requirements.txt and Makefile in the root of the project to support pip style installation

DIRAC documentation moved to the "docs" directory if the DIRAC project from the
DIRACDocs separate project.

*Accounting
CHANGE: INTEGER -> BIGINT for "id" in "in" accountingDB tables

*Core
NEW: The S_ERROR has an enhanced structure containing also the error code and the call
     stack from where the structure was created
NEW: DErrno module to contain definitions of the DIRAC error numbers and standard
     descriptions to be used from now on in any error code check      
CHANGE: gMonitor instantiation removed from DIRAC.__init__.py to avoid problems in
        documentation generation
CHANGE: removed Core.Utilities.List.sortList (sorted does the job)
CHANGE: removed unused module Core.Utilities.TimeSeries
NEW: dirac-install - makes us of the DIRAC tar files in CVMFS if available
NEW: dirac-install-client - a guiding script to install the DIRAC client from A to Z        
CHANGE: dirac-install - when generating bashrc and cshrc scripts prepend DIRAC paths
        to the ones existing in the environment already
NEW: MJFTimeLeft - using Machine JOb features in the TimeLeft utility
FIX: BaseClient - only give warning log message "URL banned" when one of the
     service URLs is really banned
CHANGE: DISET components - improved logic of service URL retries to speedup queries
        in case of problematic services     
NEW: dirac-rss-policy-manager - allows to interactively modify and test only the 
     policy section of Dirac.cfg     
FIX: XXXTimeLeft - do not mix CPU and WallTime values     
FIX: ComponentInstaller - longer timeout for checking components PID (after restart)
CHANGE: Proxy - in executeWithUserProxy() when multiple DNs are present, try all of them
CHANGE: List utility - change uniqueElements() to be much faster
NEW: Platform - added getPlatform() and getPlatformTuple() utilities to evaluate lazily the
     DIRAC platform only when it is needed, this accelerates DIRAC commands not needing
     the platform information. 

*Configuration
NEW: GOCDB2CSAgent agent to synchronize GOCDB and CS data about perfSONAR services
NEW: VOMS2CSAgent to synchronize VOMS user data with the DIRAC Registry
CHANGE: ConfigurationData - lazy config data compression in getCompressedData()

*Framework
CHANGE: SystemAdministratorIntegrator - make initial pinging of the hosts in parallel
        to speed up the operation
CHANGE: InstalledComponentsDB - table to cache host status information populated
        by a periodic task    
NEW: ComponentInstaller Client class to encapsulate all the installation utilities
     from InstallTools module    
NEW: SystemAdministratorClientCLI - added uninstall host command
NEW: SystemAdministratorClientCLI - added show ports command
NEW: SystemAdministratorHandler - added getUsedPorts() interface
NEW: SystemAdministratorHandler - show host command shows also versions of the Extensions
NEW: InstalledComponentsDB - added Extension field to the HostLogging table 
FIX: SystemLoggingDB - fixed double creation of db tables

*Accounting
FIX: DataStoreClient - Synchronizer based decorators have been replaced with a simple 
     lock as they were blocking addRegister() during every commit(); 

*RSS
NEW: CE Availability policy, closing #2373
CHANGE: Ported setStatus and setToken rpc calls to PublisherHandler from LHCb implementation
NEW: E-mails generated while RSS actions are now aggregated to avoid avalanches of mails
NEW: dirac-rss-sync is also synchronizing Sites now

*DMS
CHANGE: FileCatalogClient - make explicit methods for all service calls
CHANGE: DataManager, StorageElement - move physical accounting the StorageElement
CHANGE: FileCatalog - added recursive changePathXXX operations
CHANGE: FileCatalog contained objects have Master attribute defined in the CS. Extra check of eligibility of the catalogs specified explicitely. No-LFN write methods return just the Master result to be compatible with the current use in the clients.
CHANGE: Removed LcgFileCatalogXXX obsoleted classes
NEW: ConsistencyInspector class to perform data consistency checks between 
     different databases
CHANGE: FileCatalog(Client) - refactored to allow clients declare which interface
        they implement     
NEW: FileCatalog - conditional FileCatalog instantiation based on the configured
     Operations criteria        

*TS
CHANGE: TransformationDB table TaskInputs: InputVector column from BLOB to MEDIUMTEXT
FIX: TaskManager - fix bug in case there is no InputData for a task, the Request created 
     for the previous task was reassigned
NEW: TaskManager - possibility to submit one bulk job for a series of tasks     

*WMS
NEW: TaskQueueDB - possibility to present requirements in a form of tags from the 
     site( pilot ) to the jobs to select ones with required properties
FIX: JobWrapper - the InputData optimizer parameters are now DEncoded     
CHANGE: JobAgent - add Processors and WholeNode tags to the resources description
CHANGE: SiteDirector - flag to always download pilot output is set to False by default
FIX: SiteDirector - using PilotRunDirectory as WorkingDirectory, if available at the CE 
     level in the CS. Featire requested in issue #2746
NEW: MultiProcessorSiteDirector - new director to experiment with the multiprocessor/
     wholeNode queues
CHANGE: JobMemory utility renamed to JobParameters
CHANGE: CheckWNCapabilities pilot command changed to get WN parameters from the
        Machine Job Features (MJF) - NumberOfProcessors, MaxRAM    
NEW: JobManager, ParametricJob - utilities and support for parametric jobs with multiple
     parameter sequences      
NEW: SiteDirector - added logic to send pilots to sites with no waiting pilots even if
     the number of already sent pilots exceeds the number of waiting jobs. The functionality
     is switched on/off by the AddPilotsToEmptySites option.        

*RMS
FIX: Request - fix for the case when one of the request is malformed, the rest of 
     the requests could not be swiped
FIX: ReqProxyHandler - don't block the ReqProxy sweeping if one of the request is buggy     
CHANGE: ReqProxyHandler - added monitoring counters
NEW: ReqProxyHandler - added interface methods to list and show requests in a ReqProxy

*Resources
FIX: SRM2Storage - do not add accounting to the output structure as it is done in 
     the container StorageElement class
CHANGE: Add standard metadata in the output of all the Storage plugins     

*Interfaces
NEW: Job API - added setParameterSequence() to add an arbitrary number of parameter
     sequences for parametric jobs, generate the corresponding JDL

*tests
NEW: The contents of the TestDIRAC package is moved into the tests directory here

[v6r14p39]

Patch to include WebApp version v1r6p32

[v6r14p38]

*Core
CHANGE: Unhashable objects as DAG graph nodes

*RMS
CHANGE: Added possibility of constant delay for RMS operations

[v6r14p37]

*Core
NEW: Added soft implementation of a Direct Acyclic Graph

*Configuration
FIX: Bdii2CSAgent finds all CEs of a site (was finding only one)

*Resources
FIX: Make sure transferClient connects to the same ProxyStorage instance

[v6r14p36]

*Core
FIX: Sending mails to multiple recipients was not working

*WMS
FIX: Allow staging from SEs accessible by protocol


[v6r14p35]

*Core
FIX: SOAPFactory - fixes for import statements of suds module to work with the
     suds-jurko package that replaces the suds package

*Resources
FIX: BatchSystems.Torque - take into account that in some cases jobID includes
     a host name that should be stripped off
FIX: SSHComputingElement - in _getJobOutputFiles() fixed bug where the output
     of scpCall() call was wrongly interpreted    
FIX: ProxyStorage - evaluate the service url as simple /DataManagement/StorageElementProxy
     to solve the problem with redundant StorageElementProxy services with multiple
     possible urls       
     
*RSS
CHANGE: Configurations.py - Added DTScheduled3 policy (3 hours before downtime)     
     
*WMS
FIX: pilotCommands - take into account that in the case of Torque batch system
     jobID includes a host name that should be stripped off   
       
[v6r14p34]

*Configuration
FIX: Bdii2CSAgent - reinitilize the BDII info cache at each cycle in order not to 
     carry on obsoleted stuff. Fixes #2959

*Resources
FIX: Slurm.py - use --partition rather --cluster for passing the DIRAC queue name
FIX: DIPStorage - fixed bug in putFile preventing third party-like transfer from
     another DIPS Storage Element. Fixes #2413

*WMS
CHANGE: JobWrapper - added BOINC user ID to the job parameters
FIX: pilotCommands - interpret SLURM_JOBID environment if present
FIX: WMSClient - strip of comments in the job JDL before any processing.
     Passing jdl with comments to the WMS could provoke errors in the
     job checking.

[v6r14p33]

*WMS
FIX: JobAgent - included a mechanism to stop JobAgent if the host operator
     creates /var/lib/dirac_drain
FIX: CPUNormalization - fixed a typo in getPowerFromMJF() in the name of the
     exception log message           

[v6r14p32]

*Core
FIX: InstallTools - getStartupComponentStatus() uses "ps -p <pid>" variant of the
     system call to be independent of the OS differences

*DMS
FIX: RemoveReplica - bulkRemoval() was modifying its input dict argument and returning it,
     which was useless, only modify argument

*WMS
CHANGE: CPUNormalization - get HS'06 worker node value from JOBFEATURES if available

*RMS
FIX: ReqClient - bug fixed preventing the client to contact multiple instances of ReqManager
     service

[v6r14p31]

*DMS
FIX: FTSAgent - if a file was not Scheduled, the FTSAgent was setting it Done even if it had 
     not been replicated.

*Workflow
FIX: FailoverRequest - forcing setting the input file Unused if it was already set Processed

[v6r14p30]

*Framework
BUGFIX: MonitoringHandler - in deleteActivities() use retVal['Message'] if result is not OK

*Resources
FIX: XROOTStorage - in getFile() evaluate file URL without URL parameters
                    in __putSingleFile() use result['Message'] in case of error
                    
*RMS
FIX: dirac-rms-cancel-request - fixed crash because of gLogger object was not imported

*TS
FIX: TransformationCLI - in resetProcessedFile() added check that the Failed dictionary
     is present in the result of a call                    

[v6r14p29]

*Core
FIX: Time - skip the effect of timeThis decorator if not running interractively

*DMS
FIX: DataManager - in getFile(), select preferentially local disk replicas, if none disk replicas, 
     if none tape replicas
FIX: DataManager - avoid changing argument of public method checkActiveReplicas()
FIX: FTSAgent - wait 3 times longer for monitoring FTS jobs if Staging

*Accounting
CHANGE: Jobs per pilot plot is presented as Quality plot rather than a histogram

*WMS
CHANGE: dirac-wms-cpu-normalization - reduce memory usage by using xrange() instead of range()
        in the large test loop

[v6r14p28]

*TS
FIX: TaskManager - protection against am empty task dictionary in 
     prepareTransformationTasks()
FIX: Test_Client_TransformationSystem - fixes ti run in the Travis CI 
     environment
     
*WMS
FIX: JobMemory - use urllib instead of requests Python module as the latter
     can be unavailable in pilots.           

[v6r14p27]

*Core
FIX: PlainTransport,SocketInfoFactory - fix for the IPv6 "Address family not supported 
     by protocol" problems

*Interfaces
NEW: Dirac.py - in ping()/pingService() allow to ping a specific URL

*Resources
FIX: LcgFileCatalogClient - convert LFN into str in __fullLfn to allow LFNs
     in a unicode encoding

*WMS
FIX: JobWrapper - set the job minor status to 'Failover Request Failed' 
     if the failover request fails sending

*TS
FIX: TransformationDB - in getTransformationTasks(),getTaskInputVector 
     forward error result to the callers
FIX: TaskManager - in case there is no InputData for a task, the Request created 
     for the previous task was reassigned. This fixes this bug.      

*tests
FIX: several fixes to satisfy on-the-fly unit tests with teh Travis CI service 

[v6r14p26]

NEW: Enabled on-the-fly tests using the Travis-CI service

*Core
FIX: Subprocess - fix two potential infinite loops which can result in indefinite
     output buffer overflow

*WMS
FIX: JobScheduling executor - check properly if staging is allowed, it was always True before

[v6r14p25]

*Core
FIX: Subprocess - more detailed error log message in case ov output buffer
     overflow

*DMS
FIX: DataManager - fix for getActiveReplicas(): first check Active replicas before 
     selecting disk SEs

*Resources
FIX: StorageElementCache - fixes to make this class thread safe
FIX: StorageFactory - fix in getConfigStorageProtocols() to properly get options
     for inheriting SE definitions

[v6r14p24]

*Accounting
FIX: Plots, JobPlotter - fix sorting by plot labels in case the enddata != "now"

*DMS
FIX: dirac-dms-user-lfns - add error message when proxy is expired 

[v6r14p23]

*Interfaces
FIX: Job.py - setCPUTime() method sets both CPUTime and MaxCPUTime JDL parameters
     for backward compatibility. Otherwise this setting was ignored by scheduling

*TS
BUGFIX: TaskManager - bug fixed in submitTransformationTasks in getting the TransformationID 

[v6r14p22]

CHANGE: Multiple commands - permissions bits changed from 644 to 755  

*Framework
FIX: UserProfileDB - in case of desktop name belonging to two different users we have 
     to use both desktop name and user id to identify the desktop

*WMS
BUGFIX: JobWrapperTemplate - bug fixed in evaluation of the job arguments

*TMS
CHANGE: TaskManager - added TransformationID to the log messages

[v6r14p21]

*DMS
CHANGE: dirac-admin-allow(ban)-se - allow an SE group to be banned/allowed

*SMS
FIX: RequestPreparationAgent - fix crash in execute() in case no replica information
     available

*WMS
FIX: TaskQueueDB, PilotAgentsDB - escape DN strings to avoid potential SQL injection
FIX: JobWrapperTemplate - pass JobArguments through a json file to fix the case
     of having apostrophes in the values

*TMS
FIX: TransformationAgent - in processTransformation() fix reduction of number of files

[v6r14p20]

*WMS
FIX: SandboxMetadataDB - escape values in SandboxMetadataDB SQL queries to accommodate
     DNs containing apostrophe 

[v6r14p19]

*Core
NEW: CLI base class for all the DIRAC CLI consoles, common methods moved to the new class,
     XXXCLI classes updated to inherit the base class
FIX: Network - fix crash when path is empty string, fixes partly #2413     
     
*Configuration
FIX: Utilities.addToChangeSet() - fix the case when comma is in the BDII Site description 
     followed by a white space, the description string was constantly updated in the CS

*Interfaces
FIX: Dirac.py - in retrieveRepositorySandboxes/Data - "Retrieved" and "OutputData" key values
     are strings '0' in the jobDict when a repository file is read, need to cast it to int

*DMS
FIX: RegisterReplica - if operation fails on a file that no longer exists and has no 
     replica at that SE, consider the operation as Done.

*Resources
FIX: ARCComputingElement - bug fix in getJobOutput in using the S_ERROR()

[v6r14p18]

*Core
FIX: VOMSService - attGetUserNickname() can only return string type values
FIX: dirac-deploy-scripts - install DIRAC scripts first so that they can be 
     overwritten by versions from extensions

*Framework
FIX: dirac-populate-component-db - bug fixed to avoid duplicate entries in the
     database

*TS
FIX: TaskManager - do not use ReqProxy when submitting Request for Tasks, otherwise
     no RequestID can be obtained

*Interfaces
CHANGE: Dirac.py - increase verbosity of a error log message in selectJobs

*Resources
FIX: XROOTStorage - fixed KeyError exception while checking file existence
FIX: ARCComputingElement - in getJobOutput test for existence of an already 
     downloaded pilot log

[v6r14p17]

*Core
FIX: Service.py - use the service name as defined in the corresponding section in the CS
     and not the name defined in service Module option. This fixes the problem with the
     StorageElement service not interpreting properly the PFN name and using a wrong local
     data path. 

*Resources
CHANGE: ARCComputingElement - if the VO is not discoverable from the environment, use ARC API
        call in the getCEStatus, use ldapsearch otherwise

[v6r14p16]

*Resources
CHANGE: ARC Computing Element automatically renew proxies of jobs when needed

[v6r14p15]

*Core
FIX: VOMS.py - Fixed bug that generates proxies which are a mix between legacy and rfc proxies.

*DMS
CHANGE: Allow selecting disk replicas in getActiveReplicas() and getReplicas()

*WMS
CHANGE: Use the preferDisk option in the InputData optimizer, the TransformationAgent and in the Interface splitter


[v6r14p14]

*Core
FIX: VOMS.py - return RFC proxy if necessary after adding the VOMS extension

*Configuration
FIX: Validate maxCPUTime and Site description value

*Resources
FIX: XROOTStorage - changes to allow third party transfers between XROOT storages
CHANGE: HTCondorCEComputingElement - the Condor logging can now be obtained in the webinterface;
        SIGTERM (instead of SIGKILL) is send to the application in case jobs are killed by the host site;
        when pilots are put in held status we kill them in condor and mark them as aborted.

*WMS
FIX: pilotCommands - fixes for intrepreting tags in the pilot

[v6r14p13]

*WMS
FIX: pilot commands CheckCECapabilities and CheckWNCapabilities were not considering the case of missing proxy

[v6r14p12]

*Core
FIX: allow a renormalization of the estimated CPU power
FIX: dirac-install: Make hashlib optional again (for previous versions of python, since the pilot may end up on old machines)

*Framework
FIX: allow to install agents with non-standard names (different from the module name)

*DMS
CHANGE: Consider files to reschedule and submit when they are Failed in FTS

*WMS
CHANGE: Move getCEStatus function back to using the ARC API

[v6r14p11]

*Core
FIX: XXXTimeLeft - set limit to CPU lower than wall clock if unknown
FIX: Logger - fix exception printing in gLogger.exception()
CHANGE: InstallTools - added more info about the process in getStartupComponentStatus()
CHANGE: Time - better report from timeThis() decorator

*DMS
CHANGE: FTSAgent - wait some time between 2 monitorings of each job

*WMS
NEW: pilotCommands - added CheckCECapabilities, CheckWNCapabilities commands
NEW: Added dirac-wms-get-wn-parameters command

*TS
NEW: Added dirac-production-runjoblocal command
FIX: TransformationAgent(Plugin) - clean getNextSite() and normalizeShares()
FIX: TransformationPlugin - added setParameters() method

*RSS
FIX: dirac-rss-sync - move imports to after the Script.getPositionalArguments()

*Resources
NEW: Added dirac-resource-get-parameters command

[v6r14p10]
*Configuration
FIX: Resources - getQueue() is fixed to get properly Tag parameters

*Framework
FIX: SecurityFileLog - fix for zipping very large files

*Resources
NEW: added dirac-resource-get-parameters command

*WMS
NEW: JobMonitoringHandler - add getJobsParameters() method
NEW: pilotCommands - added CheckCECapabilities, CheckWNCapabilities
NEW: Added dirac-wms-get-wn-parameters command
NEW: Matcher - generate internal tags for MaxRAM and NumberOfProcessors parameters
CHANGE: SiteDirector does not pass Tags to the Pilot
FIX: Matcher(Handler) - do not send error log message if No match found,
     fixed Matcher return value not correctly interpreted

[v6r14p9]

*Core
FIX: BaseClient - enhance retry connection logic to minimize the overall delay
FIX: MessageBroker - fix of calling private __remove() method from outside
     of the class

*Framework
BUGFIX: dirac-(un)install-component - bug in importing InstallTools module

*WMS:
FIX: JobWrapper - fix in getting the OutputPath defined in the job

*Resources
FIX: ARCComputingElement - add queue to the XRSL string

[v6r14p8]

*Core
FIX: XXXTimeLeft - minor fixes plus added the corresponding Test case
FIX: ReturnValues - fixes in the doc strings to comply with the sphinx syntax
FIX: SocketInfoFactory - in __sockConnect() catch exception when creating a
     socket

*Interfaces
FIX: Job.py - fixes in the doc strings to comply with the sphinx syntax

*RSS
NEW: Configurations.py - new possible configuration options for Downtime Policies

*WMS
CHANGE: StatesAccountingAgent - retry once and empty the local messages cache
        in case of failure to avoid large backlog of messages
CHANGE: SiteDirector - do not send SharedArea and ClientPlatform as pilot
        invocation arguments  
CHANGE: Matcher - allow matching by hosts in multi-VO installations              

[v6r14p7]

*Core
CHANGE: XXXTimeLeft utilities revisited - all return real seconds,
        code refactoring - use consistently always the same CPU power 

*WMS
FIX: JobAgent - code refactoring for the timeLeft logic part

*Resources
BUGFIX: ComputingElement - get rid of legacy getResourcesDict() call

[v6r14p6]

*Configuration
FIX: Bdii2CSAgent - refresh configuration from Master before updating
FIX: Bdii2CSAgent - distinguish the CE and the Cluster in the Glue 1.0 schema

*DMS
CHANGE: FTSAgent - make the amount of scheduled requests fetched by the 
        FTSAgent a parameter in the CS 
CHANGE: RMS Operations - check whether the always banned policy is applied for SEs
        to a given access type

*RMS
FIX: RequestClient(DB,Manager) - fix bulk requests, lock the lines when selecting 
     the requests to be assigned, update the LastUpdate time, and expose the 
     assigned flag to the client

*WMS
FIX: JobAgent - when the application finishes with errors but the agent continues 
     to take jobs, the timeLeft was not evaluated
FIX: JobAgent - the initial timeLeft value was always set to 0.0     

[v6r14p5]

*Core
FIX: X509Certificate - protect from VOMS attributes that are not decodable


*Resources
FIX: GFAL2_StorageBase - fixed indentation and a debug log typo

*WMS
BUGFIX: Matcher - only the first job was associated with the given pilot
FIX: pilotTools - 0o22 is only a valid int for recent python interpreters, 
     replaced by 18

[v6r14p4]

*Core
FIX: DictCache - fix the exception in the destructor preventing the final
     cache cleaning

*Framework
FIX: SystemAdministratorClientCLI - corrected info line inviting to update
     the pilot version after the software update

*DMS
FIX: FTSAgent - Add recovery of FTS files that can be left in weird statuses 
     when the agent dies
CHANGE: DataManager - allow to not get URLs of the replicas
CHANGE: FTSJob - keep and reuse the FTS3 Context object

*Storage
CHANGE: StorageManagerClient - don't fail getting metadata for staging if at 
        least one staged replica found

*WMS
FIX: CPUNormalization - protect MJF from 0 logical cores
FIX: JobScheduling - fix printout that was saying "single site" and "multiple sites" 
     in two consecutive lines
NEW: pilotTools,Commands - added CEType argument, e.g. to specify Pool CE usage 
FIX: WatchDog - added checks of function return status, added hmsCPU initialization to 0,
     removed extra printout     
     
*Resources
FIX: GFAL2 plugins - multiple bug fixes     

[v6r14p3]

*Core
BUGFIX: small bug fixed in dirac-install-component, dirac-uninstall-component
BUGFIX: VOMS - remove the temporary file created when issuing getVOMSProxyInfo
FIX: FileHelper - support unicode file names
FIX: DictCache - purges all the entry of the DictCache when deleting the DictCache object 

*Framework
BUGFIX: dirac-populate-component-db - avoid return statement out of scope

*Interfaces
BUGFIX: Dirac - in submitJob() faulty use of os.open

*WMS
FIX: JobWrapper - avoid evaluation of OutputData to ['']
FIX: Matcher - the Matcher object uses a VO dependent Operations helper
CHANGE: JobAgent - stop agent if time left is too small (default 1000 HS06.s)
FIX: CPUNormalization - use correct denominator to get power in MJF

*Resources
FIX: ARCComputingElement - changed implementation of ldap query for getCEStatus

[v6r14p2]

*Core
FIX: Use GSI version 0.6.3 by default
CHANGE: Time - print out the caller information in the timed decorator
CHANGE: dirac-install - set up ARC_PLUGIN_PATH environment variable

*Framework
FIX: dirac-proxy-info - use actimeleft VOMS attribute

*Accounting
CHANGE: Removed SRMSpaceTokenDeployment Accounting type

*RSS
CHANGE: ResourceStatus - re-try few times to update the RSS SE cache before giving up
FIX: XXXCommand, XXXAction - use self.lof instead of gLogger
CHANGE: Added support for all protocols for SEs managed by RSS

*RMS
FIX: Request - produce enhanced digest string
FIX: RequestDB - fix in getDigest() in case of errors while getting request

*Resources
CHANGE: Propagate hideExceptions flag to the ObjectLoader when creating StorageElements
FIX: ARCComputingElement - multiple fixes after experience in production

*WMS
FIX: Pilot commands - fixed an important bug, when using the 
     dirac-wms-cpu-normalization script

[v6r14p1]

The version is buggy when used in pilots

*Core
NEW: dirac-install-component command replacing dirac-install-agent/service/executor
     commands
     
*Resources
NEW: FileStorage - plugin for "file" protocol
FIX: ARCComputingElement - evaluate as int the job exit code

*RSS
FIX: CSHelpers - several fixes and beautifications     

[v6r14]

*Core
NEW: CSGlobals - includes Extensions class to consistently check the returned
     list of extensions with proper names 
NEW: ProxyManagerXXX, ProxyGeneration, X509XXX - support for RFC proxies
NEW: ProxyInfo - VOMS proxy information without using voms commands
NEW: LocalConfiguration - option to print out license information    
FIX: SocketInfo.py - check the CRL lists while handshaking  

Configuration
NEW: ConfigurationClient - added getSectionTree() method

*Framework
NEW: InstalledComponentsDB will now store information about the user who did the 
     installation/uninstallation of components.

*Resources
NEW: ARCComputingElement based on the ARC python API

*RSS
FIX: Improved logging all over the place 

*DMS
NEW: New FileCatalog SecurityManager with access control based on policies,
     VOMSPolicy as one of the policy implementations.
NEW: lfc_dfc_db_copy - script used by LHCb to migrate from the LFC to the DFC with 
     Foreign Keys and Stored Procedures by accessing the databases directly     
NEW: FileManagerPs.py - added _getFileLFNs() to serve info for the Web Portal     
CHANGE: Moving several tests to TestDIRAC

*Interfaces
CHANGE: use jobDescription.xml as a StringIO object to avoid multiple disk
        write operations while massive job submission

*WMS
FIX: Watchdog - review for style and pylint
CHANGE: Review of the Matcher code, extracting Limiter and Matcher as standalone 
        utilities
        

*Transformation
NEW: New ported plugins from LHCb, added unit tests


[v6r13p21]

*TS
FIX: Registering TargetSE for Standard TransformationAgent plugin

[v6r13p20]

*DMS
FIX: DMSHelpers - allow for more than one Site defined to be local per SE

*Resources
FIX: XRootStorage - fix in getURLBase()

[v6r13p19]

FIX: changes incorporated from v6r12p53 patch

[v6r13p18]

*WMS
FIX: JobWrapper - ported back from v6r14p9 the fix for getting OutputPath

[v6r13p17]

FIX: changes incorporated from v6r12p52 patch

[v6r13p16]

FIX: changes incorporated from v6r12p51 patch

[v6r13p15]

Included patches from v6r12p50 release 

[v6r13p14]

*DMS
FIX: ReplicateAndRegister - fix a problem when a file is set Problematic 
     in the FC but indeed doesn't exist at all 

*Resources
CHANGE: StorageFactory - enhance the logic of BaseSE inheritance in the
        SE definition in the CS
        
*WMS
CHANGE: CPUNormalization, dirac-wms-cpu-normalization - reading CPU power 
        from MJF for comparison with the DIRAC evaluation
FIX: SiteDirector - create pilot working directory in the batch system working
     directory and not in "/tmp"                

[v6r13p13]

*DMS
BUGFIX: FileCatalogClient - bug fixed in getDirectoryMetadata()

[v6r13p12]

*Resources
FIX: StorageElement - bug fixed in inValid()
CHANGE: StorageFactory - do not interpret VO parameter as mandatory

[v6r13p11]

*DMS
BUGFIX: RemoveReplica - fix in singleRemoval()
FIX: dirac-dms-user-lfns - increased timeout

[v6r13p10]

CHANGE: Use sublogger to better identify log source in multiple places

*Core
CHANGE: Review / beautify code in TimeLeft and LSFTimeLeft
FIX: LSFTimeLeft - is setting shell variables, not environment variables, 
     therefore added an "export" command to get the relevant variable 
     and extract then the correct normalization

*Accounting
FIX: DataOperationPlotter - add better names to the data operations

*DMS:
FIX: DataManager - add mandatory vo parameter in __SEActive()
CHANGE: dirac-dms-replicate-and-register-request - submit multiple requests
        to avoid too many files in a single FTS request
FIX: FileCatalog - typo in getDirectoryMetadata()
FIX: FileCatalog - pass directory name to getDirectoryMetadata and not file name 
FIX: DataManager - in __SEActive() break LFN list in smaller chunks when
     getting replicas from a catalog        

*WMS
FIX: WMSAdministratorHandler - fix in reporting pilot statistics
FIX: JobScheduling - fix in __getSitesRequired() when calling self.jobLog.info 
CHANGE: pilotCommands - when exiting with error, print out current processes info

[v6r13p9]

*Framework
FIX: SystemLoggingDB - schema change for ClientIPs table to store IPv6 addresses

*DMS
BUGFIX: DMSRequestOperationsBase - bug fix in checkSEsRSS()
FIX: RemoveFile - in __call__(): bug fix; fix in the BannedSE treatment logic

*RMS
BUGFIX: Operation - in catalogList()
BUGFIX: ReqClient - in printOperation()

*Resources
FIX: GFAL2_StorageBase - added Lost, Cached, Unavailable in getSingleFileMetadata() output
BUGFIX: GFAL2_StorageBase - fixed URL construction in put(get)SingleFile() methods

*WMS
FIX: InputDataByProtocol - removed StorageElement object caching

[v6r13p8]

*Framework
FIX: MonitoringUtilities - minor bug fix

*DMS
FIX: DataManager - remove local file when doing two hops transfer

*WMS
FIX: SandboxStoreClient - get the VO info from the delegatedGroup argument to 
     use for the StorageElement instantiation

*TMS
CHANGE: Transformation(Client,DB,Manager) - multiple code clean-up without
        changing the logic

[v6r13p7]

*Core
NEW: X509CRL - class to handle certificate revocation lists

*DMS
FIX: RequestOperations/RemoveFile.py - check target SEs to be online before
     performing the removal operation. 
FIX: SecurityManager, VOMSPolicy - make the vomspolicy compatible with the old client 
     by calling in case of need the old SecurityManager     

*Resources
BUGFIX: Torque, GE - methods must return Message field in case of non-zero return status
FIX: SRM2Storage - when used internaly, listDirectory should return urls and not lfns

*WMS
FIX: ConfigureCPURequirements pilot command - add queue CPU length to the extra local
     configuration
FIX: JobWrapper - load extra local configuration of any     

*RMS
FIX: RequestDB - fix in getRequestSummaryWeb() to suit the Web Portal requirements

*Transformation
FIX: TransformationManagerHandler - fix in getTransformationSummaryWeb() to suit 
     the Web Portal requirements

[v6r13p6]

*Core
FIX: X509Chain - use SHA1 signature encryption in all tha cases

*Resources
FIX: ComputingElement - take CPUTime from its configuration defined in the 
     pilot parameters

*WMS
FIX: SiteDirector - correctly configure jobExecDir and httpProxy Queue parameters

[v6r13p5]

*Resources
BUGFIX: Torque - getCEStatus() must return integer job numbers
FIX: StorageBase - removed checking the VO name inside the LFN 

*WMS
FIX: InputData, JobScheduling - StorageElement needs to know its VO

*DMS
FIX: ReplicateAndRegister - Add checksumType to RMS files when adding 
     checksum value
FIX: DataManager - remove unnecessary access to RSS and use SE.getStatus()     
FIX: DMHelpers - take into account Alias and BaseSE in site-SE relation

*RMS
FIX: Request - bug fixed in optimize() in File reassignment from one
     Operation to another  

*Transformation
FIX: TransformationDB - set derived transformation to Automatic

[v6r13p4]

*Core
FIX: VOMSService - treat properly the case when the VOMS service returns no result
     in attGetUserNickname()

*DMS
FIX: FTSAgent, ReplicateAndRegister - make sure we use source replicas with correct 
     checksum 

*RMS
FIX: Request - minor fix in setting the Request properties, suppressing pylint
     warnings
CHANGE: File, Reques, Operation, RequestDB - remove the use of sqlalchemy on 
        the client side     
     
*Resources
FIX: StorageElement - import FileCatalog class rather than the corresponding module     
FIX: SLURM - proper formatting commands using %j, %T placeholders
FIX: SSHComputingElement - return full job references from getJobStatus() 

*RSS
FIX: DowntimeCommand - checking for downtimes including the time to start in hours

*Workflow
CHANGE: FailoverRequest - assign to properties rather than using setters

*Transformation
FIX: TransformationClient(DB,Utilities) - fixes to make derived transformations work

[v6r13p3]

*DMS
FIX: DataManager - in putAndRegister() specify explicitly registration protocol
     to ensure the file URL available right after the transfer
     
*Resources
FIX: SRM2Storage - use the proper se.getStatus() interface ( not the one of the RSS )     

[v6r13p2]

*Framework
FIX: SystemAdministratorHandler - install WebAppDIRAC extension only in case
     of Web Portal installation
CHANGE: dirac-populate-component-db - check the setup of the hosts to register 
        into the DB only installations from the same setup; check the MySQL installation
        before retrieving the database information      

*DMS
FIX: FTSAgent - fix in parsing the server result
FIX: FTSFile - added Waiting status
FIX: FTSJob - updated regexps for the "missing source" reports from the server;
     more logging message 

*Resources
FIX: SRM2Storage - fix in treating the checksum type 
FIX: StorageElement - removed getTransportURL from read methods

*RMS
FIX: Request - typo in the optimize() method

[v6r13p1]

*Framework
CHANGE: SystemAdminstratorIntegrator - can take a list of hosts to exclude from contacting

*DMS
FIX: DataManager - fix in __getFile() in resolving local SEs
FIX: dirac-dms-user-lfns - sort result, simplify logic

*RMS
FIX: Request - Use DMSHelper to resolve the Failovers SEs
FIX: Operation - treat the case where the SourceSE is None

*WMS
FIX: WMSAdministratorHandler - return per DN dictionary from getPilotStatistics 

[v6r13]

CHANGE: Separating fixed and variable parts of error log messages for multiple systems 
        to allow SystemLogging to work

*Core
FIX: MySQL.py - treat in detailed way datetime functions in __escapeString()
FIX: DictCache.get() returns now None instead of False if no or expired value
NEW: InstallTools - allow to define environment variables to be added to the component
     runit run script
NEW: Changes to make the DISET protocol IP V6 ready
CHANGE: BaseClient - retry service call on another instance in case of failure
CHANGE: InnerRPCClient - retry 3 times in case of exception in the transport layer
CHANGE: SocketInfo - retry 3 times in case of handshaking error
CHANGE: MySQL - possibility to specify charset in the table definition
FIX: dirac-install, dirac-distribution - removed obsoleted defaults     
NEW: Proxy utility module with executeWithUserProxy decorator function

*Configuration
NEW: CSAPI,dirac-admin-add-shifter - function, and script, for adding or modifying a 
     shifter in the CS

*Framework
FIX: NotificationDB - escape fields for sorting in getNotifications()
NEW: Database, Service, Client, commands for tracking the installed DIRAC components

*Interfaces
CHANGE: Dirac - changed method names, keeping backward compatibility
CHANGE: multiple commands updated to use the new Dirac API method names

*DMS
NEW: Native use of the FTS3 services
CHANGE: Removed the use of current DataLogging service
CHANGE: DataManager - changes to manage URLs inside StorageElement objects only
FIX: DataManager - define SEGroup as accessible at a site
CHANGE: DirectoryListing - extracted from FileCatalogClientCLI as an independent utility
CHANGE: MetaQuery - extracted from FileCatalogClientCLI as an independent utility
CHANGE: FileCatalogClientCLI uses external DirectoryListing, MetaQuery utilities
CHANGE: FileCatalog - replace getDirectoryMetadata by getDirectoryUserMetadata
NEW: FileCatalog - added new getDirectoryMetadata() interface to get standard directory metadata
NEW: FileCatalog - possibility to find files by standard metadata
NEW: FileCatalog - possibility to use wildcards in the metadata values for queries
NEW: DMSHelpers class
NEW: dirac-dms-find-lfns command

*WMS
NEW: SiteDirector - support for the MaxRAM queue description parameter
CHANGE: JobScheduling executor uses the job owner proxy to evaluate which files to stage
FIX: DownloadInputData - localFile was not defined properly
FIX: DownloadInputData - could not find cached files (missing [lfn])

*RMS
CHANGE: Removed files from the previous generation RMS
CHANGE: RMS refactored based on SQLAlchemy 
NEW: ReqClient - added options to putRequest(): useFailoverProxy and retryMainServer
CHANGE: DMSRequestOperationsBase - delay execution or cancel request based on SE statuses 
        from RSS/CS
FIX: Fixes to make use of RequestID as a unique identifier. RequestName can be used in
     commands in case of its uniqueness        

*Resources
NEW: Computing - BatchSystem classes introduced to be used both in Local and SSH Computing Elements
CHANGE: Storage - reworked Storage Element/Plugins to encapsulate physical URLs 
NEW: GFAL2_StorageBase.py, GFAL2_SRM2Storage.py, GFAL2_XROOTStorage.py 

*RSS:
NEW: dirac-admin-allow(ban)-se - added RemoveAccess status
CHANGE: TokenAgent - added more info to the mail

*TS
CHANGE: Task Manager plugins

[v6r12p53]

*DMS
CHANGE: FileCatalogClientCLI - ls order by size, human readable size value
FIX: DirectoryMetadata - enhanced error message in getDirectoryMetadata

*WMS
BUGFIX: JobAgent - bug when rescheduling job due to glexec failure

*TS
NEW: TransformationCLI - added getOutputFiles, getAllByUser commands
NEW: Transformation - added getAuthorDNfromProxy, getTransformationsByUser methods

*Resources
CHANGE: GlobusComputingElement - simplify creating of pilotStamp

[v6r12p52]

*DMS
NEW: dirac-dms-directory-sync - new command to synchronize the contents of a
     local and remote directories
FIX: DataManager - in removeFile() return successfully if empty input file list     

*TS
NEW: TransformationCLI - getInputDataQuery command returning inputDataQuery 
     of a given transformation

[v6r12p51]

*Core
FIX: dirac-install - fix to work with python version prior to 2.5

*DMS
CHANGE: FileCatalogClientCLI - possibility to set multiple metadata with one command

*Resources
FIX: HTCondorComputingElement - multiple improvements

[v6r12p50]

*Core
FIX: dirac-install - define TERMINFO variable to include local sources as well

*Framework
FIX: SystemAdministratorHandler - show also executors in the log overview

*DMS
FIX: FileCatalogClientCLI - use getPath utility systematically to normalize the
     paths passed by users

*WMS
FIX: PilotStatusAgent - split dynamic and static parts in the log error message

*Resources
NEW: HTCondorCEComputingElement class

[v6r12p49]

*Resources
FIX: GlobusComputingElement - in killJob added -f switch to globus-job-clean command
FIX: ARCComputingElement - create working directory if it does not exist

*DMS
CHANGE: DataManager - added XROOTD to registration protocols

*TMS
FIX: TransformationCLI - doc string

[v6r12p48]

*DMS
FIX: DirectoryTreeBase - fix in changeDirectoryXXX methods to properly interpret input

[v6r12p47]

*DMS
BUGFIX: FileCatalogClientCLI - wrong signature in the removeMetadata() service call

[v6r12p46]

*Core
FIX: GraphData - check for missing keys in parsed_data in initialize()

*WMS
CHANGE: PilotStatusAgent - kill pilots being deleted; do not delete pilots still
        running jobs
  
*RSS
CHANGE: Instantiate RequestManagementDB/Client taking into account possible extensions        

*Resources
FIX: GlobusComputingElement - evaluate WaitingJobs in getCEStatus()
FIX: SRM2Storage - error 16 of exists call is interpreted as existing file
FIX: XROOTStorage - added Lost, Cached, Unavailable in the output of getSingleMetadata()

*WMS
FIX: pilotCommands - removed unnecessary doOSG() function

[v6r12p45]

*Resources
FIX: SRM2Storage - error 22 of exists call is interpreted as existing file
     ( backport from v6r13 )

[v6r12p44]

*WMS
FIX: SiteDirector - consider also pilots in Waiting status when evaluating
     queue slots available

*Resources
NEW: SRM2Storage - makes use of /Resources/StorageElements/SRMBusyFilesExist option
     to set up the mode of interpreting the 22 error code as existing file

[v6r12p43]

*DMS:
FIX: DirectoryTreeBase - avoid double definition of FC_DirectoryUsage table
     in _rebuildDirectoryUsage()

[v6r12p42]

FIX: added fixes from v6r11p34 patch release

[v6r12p41]

*WMS
CHANGE: dirac-wms-job-submit - "-r" switch to enable job repo

[v6r12p40]

*DMS
FIX: DirectoryTreeBase.py - set database engine to InnoDB 

[v6r12p39]

FIX: imported fixes from rel-v6r11

[v6r12p38]

*DMS
CHANGE: DataManager - enhanced real SE name resolution

*RMS
FIX: Request - fixed bug in the optimization of requests with failover operations

*Resources
CHANGE: StorageFactory - allow for BaseSE option in the SE definition

[v6r12p37]

*Core
FIX: InstallTools - force $HOME/.my.cnf to be the only defaults file

[v6r12p36]

*Configuration
FIX: Utilities.py - bug fix getSiteUpdates()

[v6r12p35]

*Core
CHANGE: VOMSService - add URL for the method to get certificates

*DMS
FIX: DataManager - in __replicate() set do not pass file size to the SE if no
     third party transfer
FIX: RemoveFile, ReplicateAndRegister - regular expression for "no replicas"
     common for both DFC and LFC     
     
*WMS
FIX: WMSHistoryCorrector - make explicit error if no data returned from WMSHistory
     accounting query     

[v6r12p34]

*DMS
BUGFIX: FileCatalogWithFkAndPsDB - fix storage usage calculation

[v6r12p33]

*Core
NEW: VOMSService - added method admListCertificates()

*DMS
BUGFIX: dirac-dms-put-and-register-request - missing Operation in the request

*Resources
FIX: sshce - better interpretation of the "ps" command output

[v6r12p32]

*RMS
FIX: ReqManager - in getRequest() possibility to accept None type
     argument for any request 

[v6r12p31]

*WMS
FIX: pilotCommands - import json module only in case it is needed

[v6r12p30]

*Core
FIX: InstallTools - 't' file is deployed for agents installation only
FIX: GOCDBClient - creates unique DowntimeID using the ENDPOINT

*Framework
FIX: SystemAdministratorHandler - use WebAppDIRAC extension, not just WebApp

*DMS:
FIX: FileCatalogComponents.Utilities - do not allow empty LFN names in
     checkArgumentDict()

[v6r12p29]

*CS
CHANGE: CSCLI - use readline to store and resurrect command history

*WMS
FIX: JobWrapper - bug fixed in the failoverTransfer() call
CHANGE: dirac-wms-job-submit - added -f flag to store ids

*DMS
FIX: DataManager - make successful removeReplica if missing replica 
     in one catalog

*RMS
FIX: Operation, Request - limit the length of the error message

[v6r12p28]

*RMS
FIX: Request - do not optimize requests already in the DB 

[v6r12p27]

*Core
CHANGE: InstallTools - install "t" script to gracefully stop agents

*DMS
FIX: FileCatalog - return GUID in DirectoryParameters

*Resource
CHANGE: DFC/LFC clients - added setReplicaProblematic()

[v6r12p26]

*DMS
BUGFIX: FileCatalog - getDirectoryMetadata was wrongly in ro_meta_methods list 

*RMS
FIX: Operation - temporary fix in catalog names evaluation to smooth
     LFC->DFC migration - not to forget to remove afterwards !

*WMS
CHANGE: JobWrapper - added MasterCatalogOnlyFlag configuration option

[v6r12p25]

*DMS
BUGFIX: PutAndRegister, RegitserFile, RegisterReplica, ReplicateAndRegister - do not
        evaluate the catalog list if None

[v6r12p24]

*DMS:
FIX: DataManager - retry RSS call 5 times - to be reviewed

[v6r12p23]

*DMS
FIX: pass a catalog list to the DataManager methods
FIX: FileCatalog - bug fixed in the catalog list evaluation

[v6r12p22]

*DMS
FIX: RegisterFile, PutAndRegister - pass a list of catalogs to the DataManager instead of a comma separated string
FIX: FTSJob - log when a job is not found in FTS
CHANGE: dropped commands dirac-admin-allow(ban)-catalog

*Interfaces
CHANGE: Dirac, JobMonitoringHandler,dirac-wms-job-get-jdl - possibility to retrieve original JDL

*WMS
CHANGE: JobManifest - make MaxInputData a configurable option

[v6r12p21]

*RMS
BUGFIX: File,Operation,RequestDB - bug making that the request would always show 
        the current time for LastUpdate
  
*WMS
FIX: JobAgent - storing on disk retrieved job JDL as required by VMDIRAC
     ( to be reviewed )        

[v6r12p20]

*DMS
FIX: DataManager - more informative log messages, checking return structure
FIX: FileCatalog - make exists() behave like LFC file catalog client by checking
     the unicity of supplied GUID if any
FIX: StorageElementProxyHandler - do not remove the cache directory

*Framework
FIX: SystemAdministratorClient - increase the timeout to 300 for the software update     

*RMS
FIX: Operation.py - set Operation Scheduled if one file is Scheduled
CHANGE: Request - group ReplicateAndRegister operations together for failover 
        requests: it allows to launch all FTS jobs at once

*Resources
FIX: LcgFileCatalogClient - fix longstanding problem in LFC when several files 
     were not available (only one was returned) 

*TS
BUGFIX: TransformationCleaning,ValidateOutputDataAgent - interpret correctly
        the result of getTransformationParameters() call
FIX: TaskManager - fix exception in RequestTaskAgent        

[v6r12p19]

*Core
FIX: Core.py - check return value of getRecursive() call

*DMS
FIX: FileCatalog - directory removal is successful if does not exist
     special treatment of Delete operation

*WMS
FIX: InputDataByProtocol - fix interpretation of return values

[v6r12p18]

*DMS
FIX: FTSStrategy - config option name
FIX: DataManager - removing dirac_directory flag file only of it is there
     in __cleanDirectory()

*RMS
FIX: Operation - MAX_FILES limit set to 10000
FIX: ReqClient - enhanced log messages

*TMS
FIX: TaskManager - enhanced log messages

*RSS
FIX: DowntimeCommand - fixed mix of SRM.NEARLINE and SRM

*WMS
FIX: InputDataByProtocol - fixed return structure

[v6r12p16]

*DMS
FIX: IRODSStorageElement more complete implementation
FIX: FileCatalogHandler(DB) - make removeMetadata bulk method

*Resources
FIX: FileCatalog - make a special option CatalogList (Operations) to specify catalogs used by a given VO

[v6r12p15]

*Core
FIX: ProcessPool - kill the working process in case of the task timeout
FIX: FileHelper - count transfered bytes in DataSourceToNetwork()

*DMS
BUGFIX: FileCatalogCLI - changed interface in changePathXXX() methods
NEW: IRODSStorageElementHandler class
CHANGE: FileCatalog - separate metadata and file catalog methods, 
        apply metadata methods only to Metadata Catalogs 

*Resources
FIX: SSHTorqueComputingElement - check the status of the ssh call for qstat 

*WMS
FIX: WatchdogLinux - fixed typo

[v6r12p14]

*TS
FIX: TaskManagerAgentBase: avoid race conditions when submitting to WMS

*DMS
NEW: FileCatalog - added new components ( directory tree, file manager ) 
     making use of foreign keys and stored procedures
FIX: DataManager returns properly the FileCatalog errors     

[v6r12p13]

*TS
BUGFIX: TransformationAgent - data member not defined

*WMS
FIX: InputData(Resolution,ByProtocol) - possibility to define RemoteProtocol

[v6r12p12]

*WMS
BUGFIX: pilotTools - missing comma

[v6r12p11]

*WMS
FIX: CPUNormalization - dealing with the case when the maxCPUTime is not set in the queue
     definition
FIX: pilotTools - added option pilotCFGFile

[v6r12p10]

*DMS
FIX: StorageElementProxy - BASE_PATH should be a full path

*Resources
FIX: SRM2Storage - return specific error in putFile

*TS
FIX: TransformationAgent - fix to avoid an exception in finalize and double printing 
     when terminating the agent
BUGFIX: TransformationDB - fix return value in setTransformationParameter()

[v6r12p9]

*Core
CHANGE: SiteCEMapping - getSiteForCE can take site argu

ment to avoid confusion

*Interfaces
FIX: Job - provide optional site name in setDestinationCE()

*WMS
FIX: pilotCommands - check properly the presence of extra cfg files
     when starting job agent
FIX: JobAgent - can pick up local cfg file if extraOptions are specified     

[v6r12p8]

*Core
FIX: dirac-configure - correctly deleting useServerCertificate flag
BUGFIX: InstallTools - in fixMySQLScript()

*DMS
BUGFIX: DatasetManager - bug fixes
CHANGE: StorageElementProxy - internal SE object created with the VO of the requester

*TS
FIX: dirac-transformation-xxx commands - do not check the transformation status
CHANGE: Agents - do not use shifter proxy 
FIX: TransformationAgent - correct handling of replica cache for transformations 
     when there were more files in the transformation than accepted to be executed
FIX: TransformationAgent - do not get replicas for the Removal transformations     

*RMS
NEW: new SetFileStatus Operation

[v6r12p7]

*Core
FIX: dirac-configure - always removing the UseServerCertificate flag before leaving
FIX: ProcessPool - one more check for the executing task ending properly 

*Interfaces 
FIX: Dirac.py - use printTable in loggingInfo()

[v6r12p6]

FIX: fixes from v6r11p26 patch release

[v6r12p5]

*Core
FIX: VOMS.py - do not use obsoleted -dont-verify-ac flag with voms-proxy-info

*TS
FIX: TransformationManager - no status checked at level service

[v6r12p4]

FIX: fixes from v6r11p23 patch release

[v6r12p3]

*Configuration
CHANGE: dirac-admin-add-resources - define VOPath/ option when adding new SE 

*Resources
NEW: StorageFactory - modify protocol Path for VO specific value

*DMS
FIX: FileCatalog - check for empty input in checkArgumentFormat utility
FIX: DataManager - protect against FC queries with empty input

[v6r12p2]

*Core
FIX: dirac-install - svn.cern.ch rather than svnweb.cern.ch is now needed for direct 
     HTTP access to files in SVN

*WMS
FIX: dirac-wms-cpu-normalization - when re-configuring, do not try to dump in the 
     diracConfigFilePath

[v6r12p1]

*Configuration
FIX: Core.Utilities.Grid, dirac-admin-add-resources - fix to make a best effort to 
     guess the proper VO specific path of a new SE
*WMS
FIX: dirac-configure, pilotCommands, pilotTools - fixes to use server certificate

[v6r12]

*Core
CHANGE: ProcessPool - do not stop working processes by default
NEW: ReturnValue - added returnSingleResult() utility 
FIX: MySQL - correctly parse BooleanType
FIX: dirac-install - use python 2.7 by default
FIX: dirac-install-xxx commands - complement installation with the component setup
     in runit
NEW: dirac-configure - added --SkipVOMSDownload switch, added --Output switch
     to define output configuration file
CHANGE: ProcessPool - exit from the working process if a task execution timed out  
NEW: ProcessMonitor - added evaluation of the memory consumed by a process and its children   
NEW: InstallTools - added flag to require MySQL installation
FIX: InstallTools - correctly installing DBs extended (with sql to be sourced) 
FIX: InstallTools - run MySQL commands one by one when creating a new database
FIX: InstallTools - fixMySQLScripts() fixes the mysql start script to ognore /etc/my.cnf file
CHANGE: Os.py - the use of "which" is replaced by distutils.spawn.find_executable
NEW: Grid.py - ldapSA replaced by ldapSE, added getBdiiSE(CE)Info() methods
CHANGE: CFG.py - only lines starting with ^\s*# will be treated as comments
CHANGE: Shifter - Agents will now have longer proxies cached to prevent errors 
        for heavy duty agents, closes #2110
NEW: Bdii2CSAgent - reworked to apply also for SEs and use the same utilities for the
     corresponding command line tool
NEW: dirac-admin-add-resources - an interactive tool to add and update sites, CEs, SEs
     to the DIRAC CS   
CHANGE: dirac-proxy-init - added message in case of impossibility to add VOMS extension   
FIX: GOCDBClient - handle correctly the case of multiple elements in the same DT            


*Accounting
NEW: Allow to have more than one DB for accounting
CHANGE: Accounting - use TypeLoader to load plotters

*Framework
FIX: Logger - fix FileBackend implementation

*WMS
NEW: Refactored pilots ( dirac-pilot-2 ) to become modular following RFC #18, 
     added pilotCommands.py, SiteDirector modified accordingly 
CHANGE: InputData(Executor) - use VO specific catalogs      
NEW: JobWrapper, Watchdog - monitor memory consumption by the job ( in a Warning mode )
FIX: SandboxStoreHandler - treat the case of exception while cleaning sandboxes
CHANGE: JobCleaningAgent - the delays of job removals become CS parameters
BUGFIX: JobDB - %j placeholder not replaced after rescheduling
FIX: JobDB - in the SQL schema description reorder tables to allow foreign keys
BUGFIX: JobAgent, Matcher - logical bug in using PilotInfoReported flag
FIX: OptimizerExecutor - when a job fails the optimization chain set the minor status 
     to the optimiser name and the app status to the fail error

*Resources
NEW: StorageElement - added a cache of already created SE objects
CHANGE: SSHTorqueComputingElement - mv getCEStatus to remote script

*ResourceStatus
NEW: ResourceManagementClient/DB, DowntimeCommand - distinguish Disk and Tape storage 
FIX: GODDBClient  - downTimeXMLParsing() can now handle the "service type" parameter properly
CHANGE: dirac-rss-xxx commands use the printTable standard utility
FIX: dirac-dms-ftsdb-summary - bug fix for #2096

*DMS
NEW: DataManager - add masterCatalogOnly flag in the constructor
FIX: DataManager - fix to protect against non valid SE
CHANGE: FC.DirectoryLevelTree - use SELECT ... FOR UPDATE lock in makeDir()
FIX: FileCatalog - fixes in using file and replica status
CHANGE: DataManager - added a new argument to the constructor - vo
CHANGE: DataManager - removed removeCatalogFile() and dirac-dms-remove-catalog-file adjusted
CHANGE: Several components - field/parameter CheckSumType all changed to ChecksumType
CHANGE: PoolXMLCatalog - add the SE by default in the xml dump and use the XML library 
        for dumping the XML
FIX: XROOTStorageElement - fixes to comply with the interface formalism        

*SMS
FIX: StorageManagementDB - small bugfix to avoid SQL errors

*RMS
NEW: Added 'since' and 'until' parameters for getting requests
NEW: Request - added optimize() method to merge similar operations when
     first inserting the request
NEW: ReqClient, RequestDB - added getBulkRequest() interface. RequestExecutingAgent
     can use it controlled by a special flag     
FIX: Operation, Request - set LastUpdate time stamp when reaching final state
FIX: OperationHandlerBase - don't erase the original message when reaching the max attempts      
FIX: removed some deprecated codes
FIX: RequestTask - always set useServerCerificate flag to tru in case of executing inside
     an agent
CHANGE: gRequestValidator removed to avoid object instantiation at import   
NEW: dirac-rms-cancel-request command and related additions to the db and service classes  

*TMS
NEW: WorkflowTaskAgent is now multi-threaded
NEW: Better use of threads in Transformation Agents
CHANGE: TransformationDB - modified such that the body in a transformation can be updated
FIX: TransformationCleaningAgent - removed non-ASCII characters in a comment

[v6r11p34]

*Resources
NEW: GlobusComputingElement class

[v6r11p33]

*Configuration
FIX: Resources - avoid white spaces in OSCompatibility

[v6r11p32]

*Core
CHANGE: BaseClient, SSLSocketFactory, SocketInfo - enable TLSv1 for outgoing 
        connections via suds, possibility to configure SSL connection details
        per host/IP 

[v6r11p31]

*Core
FIX: CFG - bug fixed in loadFromBuffer() resulting in a loss of comments

*Resources
FIX: SSHTorqueComputingElement - check the status of ssh call for qstat

*DMS
FIX: FileCatalog - return LFN name instead of True from exists() call if LFN
     already in the catalog

[v6r11p30]

*DMS
CHANGE: FileCatalogCLI - add new -D flag for find to print only directories

[v6r11p29]

*DMS
FIX: FTS(Agent,Startegy,Gragh) - make use of MaxActiveJobs parameter, bug fixes

*TMS
FIX: Transformation(Agent,Client) - Operations CS parameters can be defined for each plugin: MaxFiles, SortedBy, NoUnusedDelay. Fixes to facilitate work with large numbers of files.

[v6r11p28]

*Core
FIX: InstallTools - check properly the module availability before installation

*WMS
FIX: JobScheduling - protection against missing dict field RescheduleCounter

*TMS
FIX: TransformationCleaningAgent - execute DM operations with the shifter proxy

[v6r11p27]

*Core
BUGFIX: InstallTools - bug fix in installNewPortal()

*WMS
FIX: Watchdog - disallow cputime and wallclock to be negative

*TS
FIX: TransformationAgent - correct handling of replica caches when more than 5000 files


BUGFIX: ModuleBase - bug fix in execute()
BUGFIX: Workflow - bug fix in createStepInstance()

*DMS
BUGFIX: DiractoryTreeBase - bug fix in getDirectoryPhysicalSizeFromUsage()

*Resources
FIX: XROOTStorage - back ported fixes from #2126: putFile would place file in 
     the wrong location on eos

[v6r11p26]

*Framework
FIX: UserProfileDB.py - add PublishAccess field to the UserProfileDB

*RSS
FIX: Synchronizer.py - fix deletion of old resources

*DMS
FIX: DataManager - allow that permissions are OK for part of a list of LFNs ( __verifyWritePermission() )
     (when testing write access to parent directory). Allows removal of replicas 
     even if one cannot be removed
FIX: DataManager - test SE validity before removing replica     
     
*RMS
FIX: RequestTask - fail requests for users who are no longer in the system
FIX: RequestExecutingAgent - fix request timeout computation

[v6r11p25]

*Interfaces
FIX: Job.py - bring back different logfile names if they have not been specified by the user

[v6r11p24]

*DMS
BUGFIX: SEManagerDB - bug fixed in getting connection in __add/__removeSE

[v6r11p23]

*DMS
CHANGE: FTSRequest is left only to support dirac-dms-fts-XXX commands

[v6r11p22]

*DMS
FIX: FTSJob - fixes in the glite-transfer-status command outpu parsing
FIX: TransformationClient - allow single lfn in setFileStatusForTransformation()

*WMS
FIX: StatesMonitoringAgent - install pika on the fly as a temporary solution

[v6r11p21]

*DMS
BUGFIX: dirac-dms-remove-replicas - continue in case of single replica failure
FIX: dirac-rms-xxx scripts - use Script.getPositionalArgs() instead of sys.argv

*Workflow
FIX: Test_Modules.py - fix in mocking functions, less verbose logging

[v6r11p20]

*DMS
BUGFIX: DataManager - in __SEActive() use resolved SE name to deal with aliases
BUGFIX: FileMetadata - multiple bugs in __buildUserMetaQuery()

[v6r11p19]

*DMS
FIX: FTSJob - fix FTS job monitoring a la FTS2

*RMS
CHANGE: ReqClient - added setServer() method
FIX: File,Operation,Request - call the getters to fetch the up-to-date information 
     from the parent

[v6r11p18]

*DMS
FIX: FTSAgent(Job) - fixes for transfers requiring staging (bringOnline) and adaptation 
     to the FTS3 interface

*WMS
FIX: StatesMonitoringAgent - resend the records in case of failure

[v6r11p17]

*DMS
FIX: FileCatalog - in multi-VO case get common catalogs if even VO is not specified

*Resources
FIX: ComputintgElement - bugfix in available() method

*WMS
FIX: SiteDirector - if not pilots registered in the DB, pass empty list to the ce.available()

[v6r11p16]

*RMS
BUGFIX: Request,Operation,File - do not cast to str None values

[v6r11p15]

*DMS
FIX: ReplicateAndRegister - do not create FTSClient if no FTSMode requested
CHANGE: FTSAgent(Job,File) - allow to define the FTS2 submission command;
        added --copy-pin-lifetime only for a tape backend
        parse output of both commands (FTS2, FTS3)
        consider additional state for FTS retry (Canceled)
        
*RMS
FIX: Operation, Request - treat updates specially for Error fields        

*TMS
FIX: TransformationAgent - fixes in preparing json serialization of requests

*WMS
NEW: StateMonitoringAgent - sends WMS history data through MQ messages 

[v6r11p14]

*WMS
CHANGE: JobDB - removed unused tables and methods
CHANGE: removed obsoleted tests

*DMS
FIX: FTSAgent - recover case when a target is not in FTSDB
CHANGE: FTSAgent(Job) - give possibility to specify a pin life time in CS 

*RMS
FIX: Make RMS objects comply with Python Data Model by adding __nonzero__ methods 

[v6r11p13]

*DMS
BUGFIX: SEManager - in SEManagerDB.__addSE() bad _getConnection call, closes #2062

[v6r11p12]

*Resources
CHANGE: ARCComputingElement - accomodate changes in the ARC job reported states

*Configuration
CHANGE: Resources - define a default FTS server in the CS (only for v6r11 and v6r12)

*DMS
FIX: FTSStrategy - allow to use a given channel more than once in a tree 
FIX: FTSAgent - remove request from cache if not found
FIX: FTSAgent - recover deadlock situations when FTS Files had not been correctly 
     updated or were not in the DB

*RMS
FIX: RequestExecutingAgent - fix a race condition (cache was cleared after the request was put)
FIX: RequestValidator - check that the Operation handlers are defined when inserting a request

[v6r11p11]

*Core
FIX: TransportPool - fixed exception due to uninitialized variable
FIX: HTTPDISETSocket - readline() takes optional argument size ( = 0 )

*DMS
FIX: FTSAgent - check the type of the Operation object ( can be None ) and
     some other protections
FIX: FTSClient - avoid duplicates in the file list

*RMS
FIX: ReqClient - modified log message
CHANGE: dirac-dms-fts-monitor - allow multiple comma separated LFNs in the arguments

[v6r11p10]

*RSS
FIX: DowntimeCommand, Test_RSS_Command_GOCDBStatusCommand - correctly interpreting list of downtimes

*RMS
FIX: ReplicateAndRegister - Create a RegisterReplica (not RegisterFile) if ReplicateAndRegister 
     fails to register
FIX: OperationHandlerBase - handle correctly Attempt counters when SEs are banned
FIX: ReplicateAndRegister - use FC checksum in case of mismatch request/PFN
FIX: FTSAgent - in case a file is Submitted but the FTSJob is unknown, resubmit
FIX: FTSAgent - log exceptions and put request to DB in case of exception
FIX: FTSAgent - handle FTS error "Unknown transfer state NOT_USED", due to same file 
     registered twice (to be fixed in RMS, not clear origin)

*WMS
FIX: JobStateUpdateHandler - status not updated while jobLogging is, due to time skew between 
     WN and DB service
FIX: JobStateUpdateHandler - stager callback not getting the correct status Staging 
     (retry for 10 seconds)     

[v6r11p9]

*Core
NEW: AgentModule - set AGENT_WORKDIRECTORY env variable with the workDirectory
NEW: InstallTools - added methods for the new web portal installation

*DMS
FIX: ReplicateAndRegister - apply same error logic for DM replication as for FTS

*Resources:
FIX: SRM2Storage - fix log message level
FIX: SRM2Storage - avoid useless existence checks 

*RMS
FIX: ForwardDISET - a temporary fix for a special LHCb case, to be removed asap
FIX: ReqClient - prettyPrint is even prettier
FIX: RequestTask - always use server certificates when executed within an agent

[v6r11p8]

*TMS
FIX: TransformationDB - fix default value within ON DUPLICATE KEY UPDATE mysql statement

[v6r11p7]

*Framework
BUGFIX: ProxyDB.py - bug in a MySQL table definition

*DMS
FIX: ReplicateAndRegister.py - FTS client is not instantiated in the c'tor as it 
     might not be used, 

*WMS
FIX: JobWrapper - don't delete the sandbox tar file if upload fails
FIX: JobWrapper - fix in setting the failover request

*RMS
FIX: RequestDB - add protections when trying to get a non existing request

[v6r11p6]

*WMS
FIX: InpudDataResolution - fix the case when some files only have a local replica
FIX: DownloadInputData, InputDataByProtocol - fix the return structure of the
     execute() method
     
*Resources
NEW: LocalComputingElement, CondorComputingElement      

[v6r11p5]

FIX: Incorporated changes from v6r10p25 patch

*Framework
NEW: Added getUserProfileNames() interface

*WMS
NEW: WMSAdministrator - added getPilotStatistics() interface
BUGFIX: JobWrapperTemplate - use sendJobAccounting() instead of sendWMSAccounting()
FIX: JobCleaningAgent - skip if no jobs to remove

*DMS
BUGFIX: FileCatalogClientCLI - bug fix in the metaquery construction

*Resources
CHANGE: StorageElement - enable Storage Element proxy configuration by protocol name

*TMS
NEW: TransformationManager - add Scheduled to task state for monitoring

[v6r11p4]

*Framework
NEW: ProxyDB - added primary key to ProxyDB_Log table
CHANGE: ProxyManagerHandler - purge logs once in 6 hours

*DMS
FIX: DataManager - fix in the accounting report for deletion operation
CHANGE: FTSRequest - print FTS GUID when submitting request
FIX: dirac-dms-fts-monitor - fix for using the new FTS structure
FIX: DataLoggingDB - fix type of the StatusTimeOrder field
FIX: DataLoggingDB - take into account empty date argument in addFileRecord()
FIX: ReplicateAndRegister - use active replicas
FIX: FTS related modules - multiple fixes

*WMS
NEW: SiteDirector - pass the list of already registered pilots to the CE.available() query
FIX: JobCleaningAgent - do not attempt job removal if no eligible jobs

*Resources
FIX: LcgFileCatalogClient - if replica already exists while registration, reregister
NEW: CREAM, SSH, ComputingElement - consider only registered pilots to evaluate queue occupancy

[v6r11p3]

FIX: import gMonitor from it is original location

*Core
FIX: FC.Utilities - treat properly the LFN names starting with /grid ( /gridpp case )

*Configuration
FIX: LocalConfiguration - added exitCode optional argument to showHelp(), closes #1821

*WMS
FIX: StalledJobAgent - extra checks when failing Completed jobs, closes #1944
FIX: JobState - added protection against absent job in getStatus(), closes #1853

[v6r11p2]

*Core
FIX: dirac-install - skip expectedBytes check if Content-Length not returned by server
FIX: AgentModule - demote message "Cycle had an error:" to warning

*Accounting
FIX: BaseReporter - protect against division by zero

*DMS
CHANGE: FileCatalogClientCLI - quite "-q" option in find command
FIX: DataManager - bug fix in __initializeReplication()
FIX: DataManager - less verbose log message 
FIX: DataManager - report the size of removed files only for successfully removed ones
FIX: File, FTSFile, FTSJob - SQL tables schema change: Size filed INTEGER -> BIGINT

*RMS
FIX: dirac-rms-reset-request, dirac-rms-show-request - fixes
FIX: ForwardDISET - execute with trusted host certificate

*Resources
FIX: SSHComputingElement - SSHOptions are parsed at the wrong place
NEW: ComputingElement - evaluate the number of available cores if relevant

*WMS
NEW: JobMonitoringHander - added export_getOwnerGroup() interface

*TMS
CHANGE: TransformationCleaningAgent - instantiation of clients moved in the initialize()

[v6r11p1]

*RMS
FIX: ReqClient - failures due to banned sites are considered to be recoverable

*DMS
BUGFIX: dirac-dms-replicate-and-register-request - minor bug fixes

*Resources
FIX: InProcessComputingElement - stop proxy renewal thread for a finished payload

[v6r11]

*Core
FIX: Client - fix in __getattr__() to provide dir() functionality
CHANGE: dirac-configure - use Registry helper to get VOMS servers information
BUGFIX: ObjectLoader - extensions must be looked up first for plug-ins
CHANGE: Misc.py - removed obsoleted
NEW: added returnSingleResult() generic utility by moving it from Resources/Utils module 

*Configuration
CHANGE: Resources.getDIRACPlatform() returns a list of compatible DIRAC platforms
NEW: Resources.getDIRACPlatforms() used to access platforms from /Resources/Computing/OSCompatibility
     section
NEW: Registry - added getVOs() and getVOMSServerInfo()     
NEW: CE2CSAgent - added VO management

*Accounting
FIX: AccountingDB, Job - extra checks for invalid values

*WMS
NEW: WMS tags to allow jobs require special site/CE/queue properties  
CHANGES: DownloadInputData, InputDataByProtocol, InputDataResolution - allows to get multiple 
         PFNs for the protocol resolution
NEW: JobDB, JobMonitoringHandler - added traceJobParameters(s)() methods     
CHANGE: TaskQueueDirector - use ObjectLoader to load directors    
CHANGE: dirac-pilot - use Python 2.7 by default, 2014-04-09 LCG bundles

*DMS
NEW: DataManager to replace ReplicaManager class ( simplification, streamlining )
FIX: InputDataByProtocol - fix the case where file is only on tape
FIX: FTSAgent - multiple fixes
BUGFIX: ReplicateAndRegister - do not ask SE with explicit SRM2 protocol

*Interfaces
CHANGE: Dirac - instantiate SandboxStoreClient and WMSClient when needed, not in the constructor
CHANGE: Job - removed setSystemConfig() method
NEW: Job.py - added setTag() interface

*Resources
CHANGE: StorageElement - changes to avoid usage PFNs
FIX: XROOTStorage, SRM2Storage - changes in PFN construction 
NEW: PoolComputingElement - a CE allowing to manage multi-core slots
FIX: SSHTorqueComputingElement - specify the SSHUser user for querying running/waiting jobs 

*RSS
NEW: added commands dirac-rss-query-db and dirac-rss-query-dtcache

*RMS
CHANGE: ReqDB - added Foreign Keys to ReqDB tables
NEW: dirac-rms-reset-request command
FIX: RequestTask - always execute operations with owner proxy

*SMS
FIX: few minor fixes to avoid pylint warnings

[v6r10p25]

*DMS
CHANGE: FileCatalog - optimized file selection by metadata

[v6r10p24]

*DMS
FIX: FC.FileMetadata - optimized queries for list interception evaluation

[v6r10p23]

*Resoures
CHANGE: SSHComputingElement - allow SSH options to be passed from CS setup of SSH Computing Element
FIX: SSHComputingElement - use SharedArea path as $HOME by default

[v6r10p22]

*CS
CHANGE: Operations helper - if not given, determine the VO from the current proxy 

*Resources
FIX: glexecComputingElement - allows Application Failed with Errors results to show through, 
     rather than be masked by false "glexec CE submission" errors
     
*DMS     
CHANGE: ReplicaManager - in getReplicas() rebuild PFN if 
        <Operations>/DataManagement/UseCatalogPFN option is set to False ( True by default )

[v6r10p21]

*Configuration
FIX: CSGlobals - allow to specify extensions in xxxDIRAC form in the CS

*Interfaces
FIX: Job - removed self.reqParams
FIX: Job - setSubmitPools renamed to setSubmitPool, fixed parameter definition string

*WMS
FIX: JobMonitorigHandler, JobPolicy - allow JobMonitor property to access job information

[v6r10p20]

*DMS
FIX: FTSAgent/Client, ReplicateAndRegister - fixes to properly process failed
     FTS request scheduling

[v6r10p19]

*DMS
FIX: FTSAgent - putRequest when leaving processRequest
FIX: ReplicaManager - bug in getReplicas() in dictionary creation

[v6r10p18]

*DMS
FIX: ReplicateAndRegister - dictionary items incorrectly called in ftsTransfer()

[v6r10p17]

*RMS
FIX: RequestDB.py - typo in a table name
NEW: ReqManagerHandler - added getDistinctValues() to allow selectors in the web page

*DMS
CHANGE: ReplicaManager - bulk PFN lookup in getReplicas()

[v6r10p16]

*Framework
NEW: PlottingClient - added curveGraph() function

*Transformation
FIX: TaskManagerAgentBase - add the missing Scheduled state

*WMS
FIX: TaskQueueDB - reduced number of lines in the matching parameters printout

*DMS
FIX: dirac-dms-show-se-status - exit on error in the service call, closes #1840

*Interface
FIX: API.Job - removed special interpretation of obsoleted JDLreqt type parameters

*Resources
FIX: SSHComputingElement - increased timeout in getJobStatusOnHost() ssh call, closes #1830

[v6r10p15]

*DMS
FIX: FTSAgent - added missing monitoring activity
FIX: FileCatalog - do not check directory permissions when creating / directory

*Resources
FIX: SSHTorqueComputingElement - removed obsoleted stuff

[v6r10p14]

*SMS
FIX: RequestPreparationAgent - typo fixed

[v6r10p13]

*SMS
FIX: RequestPreparationAgent - use ReplicaManager to get active replicas

*DMS
FIX: ReplicaManager - getReplicas returns all replicas ( in all statuses ) by default
CHANGE: FC/SecurityManager - give full ACL access to the catalog to groups with admin rights

*WMS
CHANGE: SiteDirector - changes to reduce the load on computing elements
FIX: JobWrapper - do not set Completed status for the case with failed application thread

[v6r10p12]

*WMS
CHANGE: Replace consistently everywhere SAM JobType by Test JobType
FIX: JobWrapper - the outputSandbox should be always uploaded (outsized, in failed job)

*DMS
FIX: RemoveFile - bugfix
FIX: ReplicateAndRegister - fixes in the checksum check, retry failed FTS transfer 
     with RM transfer
NEW: RegisterReplica request operation     

*RMS
FIX: ReqClient - fix in the request state machine
FIX: Request - enhance digest string
NEW: dirac-dms-reset-request command
CHANGE: dirac-rms-show-request - allow selection of a request by job ID

*TS
FIX: TransformationDB - in getTransformationParameters() dropped "Submitted" counter 
     in the output

[v6r10p11]

*Core
FIX: X509Chain - cast life time to int before creating cert

*Accounting
FIX: DataStoreClient - self.__maxRecordsInABundle = 5000 instead of 1000
FIX: JobPolicy - allow access for JOB_MONITOR property

*RMS
FIX: ReqClient - fix the case when a job is Completed but in an unknown minor status

*Resources
BUGFIX: ProxyStorage - use checkArgumentFormat() instead of self.__checkArgumentFormatDict()

[v6r10p10]

*DMS
FIX: Several fixes to make FTS accounting working (FTSAgent/Job, ReplicaManager, File )

[v6r10p9]

*Core
BUGFIX: LineGraph - Ymin was set to a minimal plot value rather than 0.

*DMS
CHANGE: FTSJob(Agent) - get correct information for FTS accounting (registration)

[v6r10p8]

*Core
FIX: InstallTools - admin e-mail default location changed

*Framework
FIX: SystemAdministratorClientCLI - allow "set host localhost"
FIX: BundleDelivery - protect against empty bundle

*WMS
FIX: SiteDirector - Pass siteNames and ceList as None if any is accepted
FIX: WorkloadManagement.ConfigTemplate.SiteDorectory - set Site to Any by default 

*DMS
FIX: FileCatalogCLI - ignore Datasets in ls command for backward compatibility

*Resources
FIX: SSH - some platforms use Password instead of password prompt

[v6r10p7]

*Core
FIX: dirac-install - execute dirac-fix-mysql-script and dirac-external-requirements after sourcing the environment
FIX: InstallTools - set basedir variable in fixMySQLScript()
FIX: InstallTools - define user root@host.domain in installMySQL()

*Framework
BUGFIX: SystemAdministratorCLI - bug fixed in default() call signature

*DMS
FIX: FTSRequest - handle properly FTS server in the old system 
FIX: ReplicaManager - check if file is in FC before removing 
FIX: Request/RemovalTask - handle properly proxies for removing files 
BUGFIX: DatasetManager - in the table description

[v6r10p6]

*Core
FIX: X509Certificate - reenabled fix in getDIRACGroup()

*Configuration
FIX: CSAPI - Group should be taken from the X509 chain and not the certificate

*RMS
CHANGE: ReqClient - if the job does not exist, do not try further finalization

[v6r10p5]

*Core
FIX: X509Certificate - reverted fix in getDIRACGroup()

[v6r10p4]

*Core
NEW: dirac-info - extra printout
CHANGE: PrettyPrint - extra options in printTable()
FIX: X509Certificate - bug fixed in getDIRACGroup()

*Framework
NEW: SystemAdministratorCLI - new showall command to show components across hosts
NEW: ProxyDB - allow to upload proxies without DIRAC group

*RMS
CHANGE: ReqClient - requests from failed jobs update job status to Failed
CHANGE: RequestTask - retry in the request finalize()

[v6r10p3]

*Configuration
CHANGE: Registry - allow to define a default group per user

*WMS
BUGFIX: JobReport - typo in generateForwardDISET()

[v6r10p2]

*TMS
CHANGE: Backward compatibility fixes when setting the Transformation files status

*DMS
BUGFIX: ReplicateAndRegister - bugfix when replicating to multiple destination by ReplicaManager

*WMS
BUGFIX: JobManager - bug fix when deleting no-existing jobs

[v6r10p1]

*RMS
FIX: ReqDB.Operations - Arguments field changed type from BLOB to MEDIUMBLOB

*DMS
FIX: FileCatalog - check for non-exiting directories in removeDirectory()

*TMS
FIX: TransformationDB - removed constraint that was making impossible to derive a production

[v6r10]

*Core
FIX: Several fixes on DB classes(AccountingDB, SystemLoggingDB, UserProfileDB, TransformationDB, 
     JobDB, PilotAgentsDB) after the new movement to the new MySQL implementation with a persistent 
     connection per running thread
NEW: SystemAdministratorCLI - better support for executing remote commands 
FIX: DIRAC.__init__.py - avoid re-definition of platform variable    
NEW: Graphs - added CurveGraph class to draw non-stacked lines with markers
NEW: Graphs - allow graphs with negative Y values
NEW: Graphs - allow to provide errors with the data and display them in the CurveGraph
FIX: InstallTools - fix for creation of the root@'host' user in MySQL 
FIX: dirac-install - create links to permanent directories before module installation
CHANGE: InstallTools - use printTable() utility for table printing
CHANGE: move printTable() utility to Core.Utilities.PrettyPrint
NEW: added installation configuration examples
FIX: dirac-install - fixBuildPath() operates only on files in the directory
FIX: VOMSService - added X-VOMS-CSRF-GUARD to the html header to be compliant with EMI-3 servers

*CS
CHANGE: getVOMSVOForGroup() uses the VOMSName option of the VO definition 
NEW: CE2CSAgent - added ARC CE information lookup

*Framework
FIX: SystemAdministratorIntegrator - use Host option to get the host address in addition to the section name, closes #1628
FIX: dirac-proxy-init - uses getVOMSVOForGroup() when adding VOMS extensions

*DMS
CHANGE: DFC - optimization and bug fixes of the bulk file addition
FIX: TransferAgent - protection against badly defined LFNs in collectFiles()
NEW: DFC - added getDirectoryReplicas() service method support similar to the LFC
CHANGE: DFC - added new option VisibleReplicaStatus which is used in replica getting commands
CHANGE: FileCatalogClientCLI client shows number of replicas in the 2nd column rather than 
        unimplemented number of links
CHANGE: DFC - optimizations for the bulk replica look-up
CHANGE: DFC updated scalability testing tool FC_Scaling_test.py        
NEW: DFC - methods returning replicas provide also SE definitions instead of PFNs to construct PFNs on the client side
NEW: DFC - added getReplicasByMetadata() interface
CHANGE: DFC - optimized getDirectoryReplicas()
CHANGE: FileCatalogClient - treat the reduced output from various service queries restoring LFNs and PFNs on the fly
NEW: DFC - LFNPFNConvention flag can be None, Weak or Strong to facilitate compatibility with LFC data 
CHANGE: FileCatalog - do not return PFNs, construct them on the client side
CHANGE: FileCatalog - simplified FC_Scaling_test.py script
NEW: FileCatalog/DatasetManager class to define and manipulate datasets corresponding to meta queries
NEW: FileCatalogHandler - new interface methods to expose DatasetManager functionality
NEW: FileCatalogClientCLI - new dataset family of commands
FIX: StorageFactory, ReplicaManager - resolve SE alias name recursively
FIX: FTSRequest, ReplicaManager, SRM2Storage - use current proxy owner as user name in accounting reports, closes #1602
BUGFIX: FileCatalogClientCLI - bug fix in do_ls, missing argument to addFile() call, closes #1658
NEW: FileCatalog - added new setMetadataBulk() interface, closes #1358
FIX: FileCatalog - initial argument check strips off leading lfn:, LFN:, /grid, closes #448
NEW: FileCatalog - added new setFileStatus() interface, closes #170, valid and visible file and replica statuses can be defined in respective options.
CHANGE: multiple new FTS system fixes
CHANGE: uniform argument checking with checkArgumentFormat() in multiple modules
CHANGE: FileCatalog - add Trash to the default replica valid statuses
CHANGE: ReplicaManager,FTSRequest,StorageElement - no use of PFN as returned by the FC except for file removal,
        rather constructing it always on the fly
        
*SMS
CHANGE: PinRequestAgent, SENamespaceCatalogCheckAgent - removed
CHANGE: Use StorageManagerClient instead of StorageDB directly        

*WMS
CHANGE: JobPolicy - optimization for bulk job verification
NEW: JobPolicy - added getControlledUsers() to get users which jobs can be accessed for 
     a given operation
CHANGE: JobMonitoringHandler - Avoid doing a selection of all Jobs, first count matching jobs 
        and then use "limit" to select only the required JobIDs.
NEW: JobMonitoringHandler - use JobPolicy to filter jobs in getJobSummaryWeb()
NEW: new Operations option /Services/JobMonitoring/GlobalJobsInfo ( True by default ) to 
     allow or not job info lookup by anybody, used in JobMonitoringHandler       
BUGFIX: SiteDirector - take into account the target queue Platform
BUGFIX: JobDB - bug in __insertNewJDL()    
CHANGE: dirac-admin-show-task-queues - enhanced output  
CHANGE: JobLoggingDB.sql - use trigger to manage the new LoggingInfo structure  
CHANGE: JobWrapper - trying several times to upload a request before declaring the job failed
FIX: JobScheduling executor - fix race condition that causes a job to remain in Staging
NEW: SiteDirector - do not touch sites for which there is no work available
NEW: SiteDirector - allow sites not in mask to take jobs with JobType Test
NEW: SiteDirector - allow 1 hour grace period for pilots in Unknown state before aborting them
CHANGE: Allow usage of non-plural form of the job requirement options ( PilotType, GridCE, BannedSite, 
        SubmitPool ), keep backward compatibility with a plural form
        
*RSS
FIX: DowntimeCommand - take the latest Downtime that fits    
NEW: porting new Policies from integration  
NEW: RSS SpaceToken command querying endpoints/tokens that exist  
        
*Resources
NEW: added SSHOARComputingElement class 
NEW: added XROOTStorage class       
FIX: CREAMComputingElement - extra checks for validity of returned pilot references
        
*TS
CHANGE: TransformationClient(DB,Manager) - set file status for transformation as bulk operation 
CHANGE: TransformationClient - applying state machine when changing transformation status
BUGFIX: TransformationClient(Handler) - few minor fixes
NEW: TransformationDB - backported __deleteTransformationFileTask(s) methods
CHANGE: TransformationDB(Client) - fixes to reestablish the FileCatalog interface
FIX: TransformationAgent - added MissingInFC to consider for Removal transformations
BUGFIX: TransformationAgent - in _getTransformationFiles() variable 'now' was not defined
FIX: TransformationDB.sql - DataFiles primary key is changed to (FileID) from (FileID,LFN) 
CHANGE: TransformationDB(.sql) - schema changes suitable for InnoDB
FIX: TaskManager(AgentBase) - consider only submitted tasks for updating status
CHANGE: TransformationDB(.sql) - added index on LFN in DataFiles table

*RMS
NEW: Migrate to use the new Request Management by all the clients
CHANGE: RequestContainer - Retry failed transfers 10 times and avoid sub-requests to be set Done 
        when the files are failed
CHANGE: Use a unique name for storing the proxy as processes may use the same "random" name and 
        give conflicts
NEW: RequestClient(Handler) - add new method readRequest( requestname)                 

*Workflow
NEW: Porting the LHCb Workflow package to DIRAC to make the use of general purpose modules and
     simplify construction of workflows        

[v6r9p33]

*Accounting
BUGFIX: AccountingDB - wrong indentation

[v6r9p32]

*Accounting
FIX: AccountingDB - use old style grouping if the default grouping is altered, e.g. by Country

[v6r9p31]

*Accounting
CHANGE: AccountingDB - changes to speed up queries: use "values" in GROUP By clause;
        drop duplicate indexes; reorder fields in the UniqueConstraint index of the
        "bucket" tables  

[v6r9p30]

*DMS
CHANGE: FileCatalogFactory - construct CatalogURL from CatalogType by default

*SMS
FIX: dirac-stager-stage-files - changed the order of the arguments

[v6r9p29]

*TS
FIX: TaskManager(AgentBase) - fix for considering only submitted tasks 

[v6r9p28]

*TS
FIX: TransformationDB(ManagerHandler) - several portings from v6r10

[v6r9p27]

*SMS
FIX: StorageManagementDB - in removeUnlinkedReplicas() second look for CacheReplicas 
     for which there is no entry in StageRequests

[v6r9p26]

*Resources
CHANGE: CREAMComputigElement - Make sure that pilots submitted to CREAM get a 
        fresh proxy during their complete lifetime
*Framework
FIX: ProxyDB - process properly any SQLi with DNs/groups with 's in the name

[v6r9p25]

*TS
CHANGE: TransformationClient - changed default timeout values for service calls
FIX: TransformationClient - fixes for processing of derived transformations 

[v6r9p24]

*TS
FIX: TransformationClient - in moveFilesToDerivedTransformation() set file status
     to Moved-<prod>

[v6r9p23]

*Core
BUGFIX: InstallTools - improper configuration prevents a fresh new installation

*WMS
BUGFIX: PilotDirector - Operations Helper non-instantiated

[v6r9p22]

*WMS
FIX: PilotDirector - allow to properly define extensions to be installed by the 
     Pilot differently to those installed at the server
FIX: Watchdog - convert pid to string in ProcessMonitor

*TS
FIX: TransformationDB - splitting files in chunks

*DMS
NEW: dirac-dms-create-removal-request command
CHANGE: update dirac-dms-xxx commands to use the new RMS client,
        strip lines when reading LFNs from a file

[v6r9p21]

*TS
FIX: Transformation(Client,DB,Manager) - restored FileCatalog compliant interface
FIX: TransformationDB - fix in __insertIntoExistingTransformationFiles()

[v6r9p20]

*Core
BUGFIX: ProxyUpload - an on the fly upload does not require a proxy to exist

*DMS
CHANGE: TransferAgent - use compareAdler() for checking checksum
FIX: FailoverTransfer - recording the sourceSE in case of failover transfer request 

*WMS
FIX: ProcessMonitor - some fixes added, printout when <1 s of consumed CPU is found

*Transformation
BUGFIX: TransformationClient - fixed return value in moveFilesToDerivedTransformation()

*RMS
BUGFIX: CleanReqDBAgent - now() -> utcnow() in initialize()

*Resources
FIX: ARCComputingElement - fix the parsing of CE status if no jobs are available

[v6r9p19]

*DMS
FIX: FileCatalog/DirectoryMetadata - inherited metadata is used while selecting directories
     in findDirIDsByMetadata()

[v6r9p18]

*DMS
FIX: FTSSubmitAgent, FTSRequest - fixes the staging mechanism in the FTS transfer submission
NEW: TransferDBMonitoringHandler - added getFilesForChannel(), resetFileChannelStatus()

[v6r9p17]

*Accounting
FIX: DataStoreClient - send accounting records in batches of 1000 records instead of 100

*DMS:
FIX: FailoverTransfer - catalog name from list to string
FIX: FTSSubmitAgent, FTSRequest - handle FTS3 as new protocol and fix bad submission time
FIX: FTSSubmitAgent, FTSRequest - do not submit FTS transfers for staging files

*WMS
FIX: TaskQueueDB - do not check enabled when TQs are requested from Directors
FIX: TaskQueueDB - check for Enabled in the TaskQueues when inserting jobs to print an alert
NEW: TaskQueueDB - each TQ can have at most 5k jobs, if beyond the limit create a new TQ 
     to prevent long matching times when there are way too many jobs in a single TQ

[v6r9p16]

*TS
BUGFIX: typos in TransformationCleaningAgent.py

*DMS
CHANGE: DownloadInputData - check the available disk space in the right input data directory
FIX: DownloadInputData - try to download only Cached replicas 

[v6r9p15]

*Core
FIX: MySQL - do not decrease the retry counter after ping failure

*DMS
CHANGE: FC/DirectoryMetadata - Speed up findFilesByMetadataWeb when many files match
FIX: RemovalTask - fix error string when removing a non existing file (was incompatible 
     with the LHCb BK client). 

*WMS
FIX: JobReport - minor fix ( removed unused imports )
FIX: JobMonitoring(JobStateUpdate)Handler - jobID argument can be either string, int or long

*TS
CHANGE: TransformationClient - change status of Moved files to a deterministic value
FIX: FileReport - minor fix ( inherits object ) 

[v6r9p14]

*DMS
CHANGE: FTSDB - changed schema: removing FTSSite table. From now on FTS sites 
        would be read from CS Resources

[v6r9p13]

FIX: included fixes from v6r8p26 patch release

[v6r9p12]

FIX: included fixes from v6r8p25 patch release

[v6r9p11]

*DMS
BUGFIX: FTSRequest - in __resolveFTSServer() type "=" -> "=="

[v6r9p10]

FIX: included fixes from v6r8p24 patch release

*Core
NEW: StateMachine utility

*DMS
BUGFIX: in RegisterFile operation handler

*Interfaces
FIX: Dirac.py - in splitInputData() consider only Active replicas

[v6r9p9]

*RMS
FIX: RequestDB - added getRequestFileStatus(), getRequestName() methods

[v6r9p8]

*DMS
FIX: RequestDB - get correct digest ( short request description ) of a request

[v6r9p7]

FIX: included fixes from v6r8p23 patch release

*RSS
FIX: SpaceTokenOccupancyPolicy - SpaceToken Policy decision was based on 
     percentage by mistake
     
*RMS
NEW: new scripts dirac-dms-ftsdb-summary, dirac-dms-show-ftsjobs    
FIX: FTSAgent - setting space tokens for newly created FTSJobs 

[v6r9p6]

*DMS
BUGFIX: dirac-admin-add-ftssite - missing import

*RMS
NEW: RequestDB, ReqManagerHandler - added getRequestStatus() method

*TS
FIX: fixes when using new RequestClient with the TransformationCleaningAgent

*WMS
BUGFIX: typo in SandboxStoreHandler transfer_fromClient() method

[v6r9p5]

*DMS
BUGFIX: missing proxy in service env in the FTSManager service. By default service 
        will use DataManager proxy refreshed every 6 hours.

*Resources
NEW: StorageElement - new checkAccess policy: split the self.checkMethods in 
     self.okMethods. okMethods are the methods that do not use the physical SE. 
     The isValid returns S_OK for all those immediately

*RSS
FIX: SpaceTokenOccupancyPolicy - Policy that now takes into account absolute values 
     for the space left
     
*TS
FIX: TransformationCleaningAgent - will look for both old and new RMS     

[v6r9p4]

*Stager
NEW: Stager API: dirac-stager-monitor-file, dirac-stager-monitor-jobs, 
     dirac-stager-monitor-requests, dirac-stager-show-stats

[v6r9p3]

*Transformation
FIX: TransformationCleaning Agent status was set to 'Deleted' instead of 'Cleaned'

[v6r9p2]

*RSS
NEW: Added Component family tables and statuses
FIX: removed old & unused code 
NEW: allow RSS policies match wild cards on CS

*WMS
BUGFIX: FailoverTransfer,JobWrapper - proper propagation of file metadata

[v6r9p1]

*RMS
NEW: FTSAgent - update rwAccessValidStamp,
     update ftsGraphValidStamp,
     new option for staging files before submission,
     better log handling here and there
CHANGE: FTSJob - add staging flag in in submitFTS2
CHANGE: Changes in WMS (FailoverTransfer, JobReport, JobWrapper, SandboxStoreHandler) 
        and TS (FileReport) to follow the new RMS.
NEW: Full CRUD support in RMS.

*RSS
NEW: ResourceManagementDB - new table ErrorReportBuffer
NEW: new ResourceManagementClient methods - insertErrorReportBuffer, selectErrorReportBuffer,
     deleteErrorReportBuffer

[v6r9]

NEW: Refactored Request Management System, related DMS agents and FTS management
     components

[v6r8p28]

*Core
BUGFIX: RequestHandler - the lock Name includes ActionType/Action

*DMS
FIX: dirac-dms-filecatalog-cli - prevent exception in case of missing proxy

[v6r8p27]

*DMS
BUGFIX: dirac-dms-add-file - fixed typo item -> items

[v6r8p26]

*Core
NEW: RequestHandler - added getServiceOption() to properly resolve inherited options 
     in the global service handler initialize method
NEW: FileCatalogHandler, StorageElementHandler - use getServiceOption()

[v6r8p25]

FIX: included fixes from v6r7p40 patch release

*Resources
FIX: SRM2Storage - do not account gfal_ls operations

[v6r8p24]

FIX: included fixes from v6r7p39 patch release

*Core
FIX: SiteSEMapping was returning wrong info

*DMS
FIX: FTSRequest - choose explicitly target FTS point for RAL and CERN
BUGFIX: StrategyHandler - wrong return value in __getRWAccessForSE()

*Resources
CHANGE: SRM2Storage - do not account gfal_ls operations any more

[v6r8p23]

FIX: included fixes from v6r7p37 patch release

*TS
FIX: TransformationDB - allow tasks made with ProbInFC files
FIX: TransformationCleaingAgent,Client - correct setting of transformation 
     status while cleaning

[v6r8p22]

FIX: included fixes from v6r7p36 patch release

[v6r8p21]

*DMS
FIX: FileCatalog/DirectoryMetadata - even if there is no meta Selection 
     the path should be considered when getting Compatible Metadata
FIX: FileCatalog/DirectoryNodeTree - findDir will return S_OK( '' ) if dir not 
     found, always return the same error from DirectoryMetadata in this case.     

*RSS
FIX: DowntimeCommand - use UTC time stamps

*TS
FIX: TransformationAgent - in _getTransformationFiles() get also ProbInFC files in 
     addition to Used 

[v6r8p20]

*Stager
NEW: Stager API: dirac-stager-monitor-file, dirac-stager-monitor-jobs, 
     dirac-stager-monitor-requests, dirac-stager-show-stats

[v6r8p19]

*Transformation
FIX: TransformationCleaning Agent status was set to 'Deleted' instead of 'Cleaned'

[v6r8p18]

*TS
BUGFIX: TransformationAgent - regression in __cleanCache()

[v6r8p17]

FIX: included fixes from v6r7p32 patch release

*WMS
FIX: StalledJobAgent - for accidentally stopped jobs ExecTime can be not set, 
     set it to CPUTime for the accounting purposes in this case

[v6r8p16]

FIX: included fixes from v6r7p31 patch release

*WMS
BUGFIX: TaskQueueDB - fixed a bug in the negative matching conditions SQL construction

*RSS
NEW: improved doc strings of PEP, PDP modules ( part of PolicySystem )
FIX: Minor changes to ensure consistency if ElementInspectorAgent and 
     users interact simultaneously with the same element
CHANGE: removed DatabaseCleanerAgent ( to be uninstalled if already installed )
FIX: SummarizeLogsAgent - the logic of the agent was wrong, the agent has been re-written.
     
[v6r8p15]

*Core
FIX: X509Chain - fix invalid information when doing dirac-proxy-info without CS
     ( in getCredentials() )

*RSS
NEW: PDP, PEP - added support for option "doNotCombineResult" on PDP

[v6r8p14]

*Core
FIX: dirac-deploy-scripts - can now work with the system python

*WMS
NEW: dirac-wms-cpu-normalization - added -R option to modify a given configuration file
FIX: Executor/InputData - Add extra check for LFns in InputData optimizer, closes #1472

*Transformation
CHANGE: TransformationAgent - add possibility to kick a transformation (not skip it if no 
        unused files), by touching a file in workDirectory
BUGFIX: TransformationAgent - bug in __cleanCache() dict modified in a loop        

[v6r8p13]

*Transformation
BUGFIX: TransformationDB - restored import of StringType

[v6r8p12]

NEW: Applied patches from v6r7p29

*WMS
FIX: JobDB - check if SystemConfig is present in the job definition and convert it 
     into Platform

*DMS
FIX: ReplicaManager - do not get metadata of files when getting files in a directory 
     if not strictly necessary

*RSS
NEW: ported from LHCb PublisherHandler for RSS web views

[v6r8p11]

NEW: Applied patches from v6r7p27

*RSS
NEW: SpaceTokenOccupancyPolicy - ported from LHCbDIRAC 
NEW: db._checkTable done on service initialization ( removed dirac-rss-setup script doing it )

*Transformation
FIX: TaskManager - reset oJob for each task in prepareTransformationTasks()
BUGFIX: ValidateOutputDataAgent - typo fixed in getTransformationDirectories()
FIX: TransformationManagerHandler - use CS to get files statuses not to include in 
     processed file fraction calculation for the web monitoring pages

[v6r8p10]

NEW: Applied patches from v6r7p27

[v6r8p9]

*DMS
FIX: TransferAgent,dirac-dms-show-se-status, ResourceStatus,TaskManager - fixes
     needed for DMS components to use RSS status information
NEW: ReplicaManager - allow to get metadata for an LFN+SE as well as PFN+SE     

[v6r8p8]

*RSS
BUGFIX: dirac-rss-setup - added missing return of S_OK() result

[v6r8p7]

NEW: Applied patches from v6r7p24

*DMS
BUGFIX: LcgFileCatalogClient - bug in addFile()

*RSS
BUGFIX: fixed script dirac-rss-set-token, broken in the current release.
NEW: Statistics module - will be used in the future to provide detailed information 
     from the History of the elements 

[v6r8p6]

NEW: Applied patches from v6r7p23

*Transformation
FIX: TaskManager - allow prepareTransformationTasks to proceed if no OutputDataModule is defined
FIX: TransformationDB - remove INDEX(TaskID) from TransformationTasks. It produces a single counter 
     for the whole table instead of one per TransformationID
     
*WMS     
FIX: WMSUtilities - to allow support for EMI UI's for pilot submission we drop support for glite 3.1

[v6r8p5]

NEW: Applied patches from v6r7p22

*RSS
CHANGE: removed old tests and commented out files

*WMS
FIX: PoolXMLCatalog - proper addFile usage

*Transformation
CHANGE: TransformationAgent - clear replica cache when flushing or setting a file in the workdirectory

[v6r8p4]

*Transformation
FIX: The connection to the jobManager is done only at submission time
FIX: Jenkins complaints fixes

*WMS
BUGFIX: JobDB - CPUtime -> CPUTime
FIX: Jenkins complaints fixes

[v6r8p3]

*DMS
BUGFIX: LcgFileCatalogClient

[v6r8p2]

*DMS:
FIX: LcgFileCatalogClient - remove check for opening a session in __init__ as credentials are not yet set 

*Transformation
CHANGE: reuse RPC clients in Transformation System 

[v6r8p1]

*Core
FIX: dirac-deploy-scripts - restored regression w.r.t. support of scripts starting with "d"

*DMS
BUGFIX: LcgFileCatalogClient - two typos fixed

[v6r8]

CHANGE: Several fixes backported from the v7r0 integration branch

*Core
CHANGE: DictCache - uses global LockRing to avoid locks in multiprocessing
FIX: X509Chain - proxy-info showing an error when there's no CS

*DMS
FIX: TransferAgent - inside loop filter out waiting files dictionary
BUGFIX: dirac-admin-allow-se - there was a continue that was skipping the complete loop for 
        ARCHIVE elements
NEW: LcgFileCatalogClient - test return code in startsess lfc calls       

*WMS:
FIX: OptimizerExecutor, InputData, JobScheduling - check that site candidates have all the 
     replicas

*RSS: 
BUGFIX: ResourceStatus, RSSCacheNoThread - ensure that locks are always released

*Transformation
FIX: TaskManager - site in the job definition is taken into account when submitting
NEW: Transformation - get the allowed plugins from the CS /Operations/Transformations/AllowedPlugins
FIX: ValidateOutputDataAgent - self not needed for static methods

[v6r7p40]

*Resources
FIX: StorageElement class was not properly passing the lifetime argument for prestageFile method

[v6r7p39]

*Core
CHANGE: Grid - in executeGridCommand() allow environment script with arguments needed for ARC client

*DMS
FIX: DFC SEManager - DIP Storage can have a list of ports now

*Resources
FIX: ARCComputingElement - few fixes after debugging

[v6r7p38]

*Core
NEW: DISET FileHelper, TransferClient - possibility to switch off check sum

*Resources
NEW: ARCComputingElement - first version
NEW: StorageFactory - possibility to pass extra protocol parameters to storage object
NEW: DIPStorage - added CheckSum configuration option
BUGFIX: SSHComputingElement - use CE name in the pilot reference construction

*WMS
FIX: StalledJobAgent - if ExecTime < CPUTime make it equal to CPUTime

[v6r7p37]

*Framework
BUGFIX: NotificationDB - typos in SQL statement in purgeExpiredNotifications() 

*WMS
NEW: JobCleaningAgent - added scheduling sandbox LFN removal request 
     when deleting jobs
CHANGE: JobWrapper - report only error code as ApplicationError parameter 
        when payload finishes with errors    
NEW: SiteDirector - possibility to specify extensions to be installed in 
     pilots in /Operations/Pilots/Extensions option in order not to install
     all the server side extensions        

*DMS
CHANGE: FileCatalogFactory - use service path as default URL
CHANGE: FileCatalogFactory - use ObjectLoader to import catalog clients

*SMS
BUGFIX: StorageManagementDB, dirac-stager-monitor-jobs - small bug fixes ( sic, Daniela )

*Resources
CHANGE: DIPStorage - added possibility to specify a list of ports for multiple
        service end-points
CHANGE: InProcessComputingElement - demote log message when payload failure 
        to warning, the job will fail anyway
FIX: StalledJobAgent - if pilot reference is not registered, this is not an 
     error of the StalledJobAgent, no log.error() in  this case                
        
*RMS
CHANGE: RequestTask - ensure that tasks are executed with user credentials 
        even with respect to queries to DIRAC services ( useServerCertificate 
        flag set to false )        

[v6r7p36]

*WMS
FIX: CREAMCE, SiteDirector - make sure that the tmp executable is removed
CHANGE: JobWrapper - remove sending mails via Notification Service in case
        of job rescheduling
        
*SMS
FIX: StorageManagementDB - fix a race condition when old tasks are set failed 
     between stage submission and update.        

[v6r7p35]

*Stager
NEW: Stager API: dirac-stager-monitor-file, dirac-stager-monitor-jobs, 
     dirac-stager-monitor-requests, dirac-stager-show-stats

[v6r7p34]

*Transformation
FIX: TransformationCleaning Agent status was set to 'Deleted' instead of 'Cleaned'

[v6r7p33]

*Interfaces
FIX: Job.py - in setExecutable() - prevent changing the log file name string type

*StorageManagement
NEW: StorageManagementDB(Handler) - kill staging requests at the same time as 
     killing related jobs, closes #1510
FIX: StorageManagementDB - demote the level of several log messages       

[v6r7p32]

*DMS
FIX: StorageElementHandler - do not use getDiskSpace utility, use os.statvfs instead
CHANGE: StorageManagementDB - in getStageRequests() make MySQL do an UNIQUE selection 
        and use implicit loop to speed up queries for large results

*Resources
FIX: lsfce remote script - use re.search instead of re.match in submitJob() to cope with
     multipline output

[v6r7p31]

*WMS
FIX: SiteDirector - make possible more than one SiteDirector (with different pilot identity) attached 
     to a CE, ie sgm and pilot roles. Otherwise one is declaring Aborted the pilots from the other.

[v6r7p30]

*Core
CHANGE: X509Chain - added groupProperties field to the getCredentials() report
BUGFIX: InstallTools - in getSetupComponents() typo fixed: agent -> executor

[v6r7p29]

*DMS
CHANGE: FileCatalog - selection metadata is also returned as compatible metadata in the result
        of getCompatibleMetadata() call
NEW: FileCatalog - added path argument to getCompatibleMetadata() call
NEW: FileCatalogClient - added getFileUserMetadata()
BUGFIX: dirac-dms-fts-monitor - exit with code -1 in case of error

*Resources
FIX: CREAMComputingElement - check globus-url-copy result for errors when retrieving job output

[v6r7p28]

*DMS
BUGFIX: FileCatalog/DirectoryMetadata - wrong MySQL syntax 

[v6r7p27]

*Core
FIX: Mail.py - fix of the problem of colons in the mail's body

*Interfaces
NEW: Job API - added setSubmitPools(), setPlatform() sets ... "Platform"

*WMS
FIX: TaskQueueDB - use SystemConfig as Platform for matching ( if Platform is not set explicitly

*Resources
FIX: SSHComputingElement - use ssh host ( and not CE name ) in the pilot reference
BUGFIX: SSHGEComputingElement - forgotten return statement in _getJobOutputFiles()

*Framework
NEW: dirac-sys-sendmail - email's body can be taken from pipe. Command's argument 
     in this case will be interpreted as a destination address     

[v6r7p26]

*DMS
FIX: ReplicaManager - status names Read/Write -> ReadAccess/WriteAccess

[v6r7p25]

*Core
CHANGE: X509Chain - in getCredentials() failure to contact CS is not fatal, 
        can happen when calling dirac-proxy-init -x, for example

[v6r7p24]

*DMS
NEW: FileCatalog - added getFilesByMetadataWeb() to allow pagination in the Web 
     catalog browser
     
*WMS
CHANGE: WMSAdministrator, DiracAdmin - get banned sites list by specifying the status
        to the respective jobDB call     

[v6r7p23]

*Transformation
BUGFIX: TransformationDB - badly formatted error log message

*RMS
CHANGE: RequestDBMySQL - speedup the lookup of requests

*WMS
BUGFIX: dirac-dms-job-delete - in job selection by group

*DMS
FIX: LcgFileCatalogClient - getDirectorySize made compatible with DFC
BUGFIX: LcgFileCatalogClient - proper call of __getClientCertInfo()

[v6r7p22]

*Transformation
CHANGE: InputDataAgent - treats only suitable transformations, e.g. not the extendable ones. 
CHANGE: TransformationAgent - make some methods more public for easy overload

[v6r7p21]

*Core
FIX: Shifter - pass filePath argument when downloading proxy

[v6r7p20]

*DMS
CHANGE: StrategyHandler - move out SourceSE checking to TransferAgent
CHANGE: ReplicaManager, InputDataAgent - get active replicas
FIX: StorageElement, SRM2Storage - support for 'xxxAccess' statuses, checking results
     of return structures
     
*RSS
NEW: set configurable email address on the CS to send the RSS emails
NEW: RSSCache without thread in background
FIX: Synchronizer - moved to ResourceManager handler     

[v6r7p19]

*DMS
BUGFIX: ReplicaManager - in putAndRegister() SE.putFile() singleFile argument not used explicitly

[v6r7p18]

*WMS
FIX: StalledJobAgent - do not exit the loop over Completed jobs if accounting sending fails
NEW: dirac-wms-job-delete - allow to specify jobs to delete by job group and/or in a file
FIX: JobManifest - If CPUTime is not set, set it to MaxCPUTime value

[v6r7p17]

*Resources
FIX: SRM2Storage - treat properly "22 SRM_REQUEST_QUEUED" result code

[v6r7p16]

*DMS
FIX: StrategyHandler - do not proceed when the source SE is not valid for read 
BUGFIX: StorageElement - putFile can take an optional sourceSize argument
BUGFIX: ReplicaManager - in removeFile() proper loop on failed replicas

*RSS
FIX: SpaceTokenOccupancyCommand, CacheFeederAgent - add timeout when calling lcg_util commands

*WMS
FIX: JobManifest - take all the SubmitPools defined in the TaskQueueAgent 
NEW: StalledJobAgent - declare jobs stuck in Completed status as Failed

[v6r7p15]

*Core
BUGFIX: SocketInfo - in host identity evaluation

*DMS
BUGFIX: FileCatalogHandler - missing import os

*Transformation
CHANGE: JobManifest - getting allowed job types from operations() section 

[v6r7p14]

*DMS
CHANGE: StorageElementProxy - removed getParameters(), closes #1280
FIX: StorageElementProxy - free the getFile space before the next file
FIX: StorageElement - added getPFNBase() to comply with the interface

*Interfaces
CHANGE: Dirac API - allow lists of LFNs in removeFile() and removeReplica()

*WMS
CHANGE: JobSchedulingAgent(Executor) - allow both BannedSite and BannedSites JDL option

*RSS
FIX: ElementInspectorAgent - should only pick elements with rss token ( rs_svc ).
FIX: TokenAgent - using 4th element instead of the 5th. Added option to set admin email on the CS.

[v6r7p13]

*Core
FIX: Resources - in getStorageElementSiteMapping() return only sites with non-empty list of SEs

*DMS
FIX: StorageElement - restored the dropped logic of using proxy SEs
FIX: FileCatalog - fix the UseProxy /LocalSite/Catalog option

*Transformation
FIX: TransformationDB - use lower() string comparison in extendTransformation()

[v6r7p12]

*WMS
BUGFIX: JobManifest - get AllowedSubmitPools from the /Systems section, not from /Operations

*Core
NEW: Resources helper - added getSites(), getStorageElementSiteMapping()

*DMS
CHANGE: StrategyHandler - use getStorageElementSiteMapping helper function
BUGFIX: ReplicaManager - do not modify the loop dictionary inside the loop

[v6r7p11]

*Core
CHANGE: Subprocess - put the use of watchdog in flagging

[v6r7p10]

*Core
NEW: Logger - added getLevel() method, closes #1292
FIX: Subprocess - returns correct structure in case of timeout, closes #1295, #1294
CHANGE: TimeOutExec - dropped unused utility
FIX: Logger - cleaned unused imports

*RSS
CHANGE: ElementInspectorAgent - do not use mangled name and removed shifterProxy agentOption

[v6r7p9]

*Core
BUGFIX: InstallTools - MySQL Port should be an integer

[v6r7p8]

*Core
FIX: Subprocess - consistent timeout error message

*DMS
NEW: RemovalTask - added bulk removal
FIX: StrategyHandler - check file source CEs
CHANGE: DataIntegrityClient - code beautification
CHANGE: ReplicaManager - do not check file existence if replica information is queried anyway,
        do not fail if file to be removed does not exist already. 

[v6r7p7]

FIX: Several fixes to allow automatic code documentation

*Core
NEW: InstallTools - added mysqlPort and mysqlRootUser

*DMS
CHANGE: ReplicaManager - set possibility to force the deletion of non existing files
CHANGE: StrategyHandler - better handling of checksum check during scheduling 

[v6r7p6]

*Core
FIX: dirac-install - restore signal alarm if downloadable file is not found
FIX: Subprocess - using Manager proxy object to pass results from the working process

*DMS:
CHANGE: StorageElement - removed overwride mode
CHANGE: removed obsoleted dirac-dms-remove-lfn-replica, dirac-dms-remove-lfn
NEW: FTSMonitorAgent - filter out sources with checksum mismatch
FIX: FTSMonitorAgent, TransferAgent - fix the names of the RSS states

*RSS
NEW: ElementInspectorAgent runs with a variable number of threads which are automatically adjusted
NEW: Added policies to force a particular state, can be very convenient to keep something Banned for example.
NEW: policy system upgrade, added finer granularity when setting policies and actions

*WMS
NEW: SiteDirector- allow to define pilot DN/Group in the agent options
CHANGE: JobDescription, JobManifest - take values for job parameter verification from Operations CS section

[v6r7p5]

*Interfaces
BUGFIX: dirac-wms-job-get-output - properly treat the case when output directory is not specified 

[v6r7p4]

*Core
FIX: Subprocess - avoid that watchdog kills the executor process before it returns itself

*Framework
BUGFIX: ProxuManagerClient - wrong time for caching proxies

*RSS
FIX: removed obsoleted methods

*DMS
NEW: FileCatalog - added findFilesByMetadataDetailed - provides detailed metadata for 
     selected files

[v6r7p3]

*DMS
FIX: FTSMonitorAgent - logging less verbose

*Transformation
FIX: TransformationAgent - use the new CS defaults locations
FIX: Proper agent initialization
NEW: TransformationPlaugin - in Broadcast plugin added file groupings by number of files, 
     make the TargetSE always defined, even if the SourceSE list contains it 

*ResourceStatus
FIX: Added the shifter's proxy to several agents

*RMS
FIX: RequestContainer - the execution order was not properly set for the single files 

*Framework:
BUGFIX: ProxyManagerClient - proxy time can not be shorter than what was requested

[v6r7p2]

*Core
FIX: dirac-configure - switch to use CS before checking proxy info

*Framework
NEW: dirac-sys-sendmail new command
NEW: SystemAdmininistratorCLI - added show host, uninstall, revert commands
NEW: SystemAdmininistratorHandler - added more info in getHostInfo()
NEW: SystemAdmininistratorHandler - added revertSoftware() interface

*Transformation
FIX: TransformationCleaningAgent - check the status of returned results

[v6r7p1]

*Core
FIX: Subprocess - finalize the Watchdog closing internal connections after a command execution
CHANGE: add timeout for py(shell,system)Call calls where appropriate
CHANGE: Shifter - use gProxyManager in a way that allows proxy caching

*Framework
NEW: ProxyManagerClient - allow to specify validity and caching time separately
FIX: ProxyDB - replace instead of delete+insert proxy in __storeVOMSProxy

*DMS
NEW: FTSMonitorAgent - made multithreaded for better efficiency
FIX: dirac-dms-add-file - allow LFN: prefix for lfn argument

*WMS
NEW: dirac-wms-job-get-output, dirac-wms-job-status - allow to retrieve output for a job group
FIX: TaskQueueDB - fixed selection SQL in __generateTQMatchSQL()
CHANGE: OptimizerExecutor - reduce diversity of MinorStatuses for failed executors

*Resources
FIX: CREAMComputingElement - remove temporary JDL right after the submission 

[v6r6p21]

*DMS
BUGFIX: TransformationCleaningAgent - use the right signature of cleanMetadataCatalogFiles() call

[v6r6p20]

*DMS
FIX: RegistrationTask - properly escaped error messages
BUGFIX: DirectoryMetadata - use getFileMetadataFields from FileMetadata in addMetadataField()
NEW: When there is a missing source error spotted during FTS transfer, file should be reset 
     and rescheduled again until maxAttempt (set to 100) is reached

*WMS
FIX: JobScheduling - fix the site group logic in case of Tier0

[v6r6p19]

*DMS
BUGFIX: All DMS agents  - set up agent name in the initialization

*Core
NEW: Subprocess - timeout wrapper for subprocess calls
BUGFIX: Time - proper interpreting of 0's instead of None
CHANGE: DISET - use cStringIO for ANY read that's longer than 16k (speed improvement) 
        + Less mem when writing data to the net
FIX: Os.py - protection against failed "df" command execution       
NEW: dirac-info prints lcg bindings versions
CHANGE: PlotBase - made a new style class 
NEW: Subprocess - added debug level log message

*Framework
NEW: SystemAdministratorIntegrator client for collecting info from several hosts
NEW: SystemAdministrator - added getHostInfo()
FIX: dirac-proxy-init - always check for errors in S_OK/ERROR returned structures
CHANGE: Do not accept VOMS proxies when uploading a proxy to the proxy manager

*Configuration
FIX: CE2CSAgent - get a fresh copy of the cs data before attempting to modify it, closes #1151
FIX: Do not create useless backups due to slaves connecting and disconnecting
FIX: Refresher - prevent retrying with 'Insane environment'

*Accounting
NEW: Accounting/Job - added validation of reported values to cope with the weird Yandex case
FIX: DBUtils - take into account invalid values, closes #949

*DMS
FIX: FTSSubmitAgent - file for some reason rejected from submission should stay in 'Waiting' in 
     TransferDB.Channel table
FIX: FTSRequest - fix in the log printout     
CHANGE: dirac-dms-add-file removed, dirac-dms-add-files renamed to dirac-dms-add-file
FIX: FileCatalogCLI - check the result of removeFile call
FIX: LcgFileCatalogClient - get rid of LHCb specific VO evaluation
NEW: New FileCatalogProxy service - a generalization of a deprecated LcgFileCatalog service
FIX: Restored StorageElementProxy functionality
CHANGE: dirac-dms-add-file - added printout
NEW: FileCatalog(Factory), StorageElement(Factory) - UseProxy flag moved to /Operations and /LocalSite sections

*RSS
NEW:  general reimplementation: 
      New DB schema using python definition of tables, having three big blocks: Site, Resource and Node.
      MySQLMonkey functionality almost fully covered by DB module, eventually will disappear.
      Services updated to use new database.
      Clients updated to use new database.
      Synchronizer updated to fill the new database. When helpers will be ready, it will need an update.
      One ElementInspectorAgent, configurable now is hardcoded.
      New Generic StateMachine using OOP.
      Commands and Policies simplified.
      ResourceStatus using internal cache, needs to be tested with real load.
      Fixes for the state machine
      Replaced Bad with Degraded status ( outside RSS ).
      Added "Access" to Read|Write|Check|Remove SE statuses wherever it applies.
      ResourceStatus returns by default "Active" instead of "Allowed" for CS calls.
      Caching parameters are defined in the CS
FIX: dirac-admin-allow/ban-se - allow a SE on Degraded ( Degraded->Active ) and ban a SE on Probing 
     ( Probing -> Banned ). In practice, Active and Degraded are "usable" states anyway.            
      
*WMS
FIX: OptimizerExecutor - failed optimizations will still update the job     
NEW: JobWrapper - added LFNUserPrefix VO specific Operations option used for building user LFNs
CHANGE: JobDB - do not interpret SystemConfig in the WMS/JobDB
CHANGE: JobDB - Use CPUTime JDL only, keep MaxCPUTime for backward compatibility
CHANGE: JobWrapper - use CPUTime job parameter instead of MaxCPUTime
CHANGE: JobAgent - use CEType option instead of CEUniqueID
FIX: JobWrapper - do not attempt to untar directories before having checked if they are tarfiles 
NEW: dirac-wms-job-status - get job statuses for jobs in a given job group
 
*SMS
FIX: StorageManagementDB - when removing unlinked replicas, take into account the case where a
     staging request had been submitted, but failed
      
*Resources    
NEW: glexecCE - add new possible locations of the glexec binary: OSG specific stuff and in last resort 
     looking in the PATH    
NEW: LcgFileCatalogClient - in removeReplica() get the needed PFN inside instead of providing it as an argument     
      
*TS      
CHANGE: Transformation types definition are moved to the Operations CS section

*Interfaces
FIX: Dirac.py - CS option Scratchdir was in LocalSite/LocalSite
FIX: Dirac.py - do not define default catalog, use FileCatalog utility instead

[v6r6p19]

*DMS
BUGFIX: All DMS agents  - set up agent name in the initialization

[v6r6p18]

*Transformation
CHANGE: /DIRAC/VOPolicy/OutputDataModule option moved to <Operations>/Transformations/OutputDataModule

*Resources
FIX: ComputingElement - properly check if the pilot proxy has VOMS before adding it to the payload 
     when updating it

*WMS
BUGFIX: JobSanity - fixed misspelled method call SetParam -> SetParameter

[v6r6p17]

*Transformation
BUGFIX: TransformationAgent - corrected  __getDataReplicasRM()

[v6r6p16]

*DMS
FIX: Agents - proper __init__ implementation with arguments passing to the super class
FIX: LcgFileCatalogClient - in removeReplica() reload PFN in case it has changed

[v6r6p15]

*Framework
BUGFIX: ErrorMessageMonitor - corrected updateFields call 

*DMS:
NEW: FTSMonitorAgent completely rewritten in a multithreaded way

*Transformation
FIX: InputDataAgent - proper instantiation of TransformationClient
CHANGE: Transformation - several log message promoted from info to notice level

[v6r6p14]

*Transformation
FIX: Correct instantiation of agents inside several scripts
CHANGE: TransformationCleaningAgent - added verbosity to logs
CHANGE: TransformationAgent - missingLFC to MissingInFC as it could be the DFC as well
FIX: TransformationAgent - return an entry for all LFNs in __getDataReplicasRM

*DMS
FIX: TransferAgent - fix exception reason in registerFiles()

[v6r6p13]

*DMS
CHANGE: TransferAgent - change RM call from getCatalogueReplicas to getActiveReplicas. 
        Lowering log printouts here and there

[v6r6p12]

*DMS
BUGFIX: RemovalTask - Replacing "'" by "" in error str set as attribute for a subRequest file. 
        Without that request cannot be updated when some nasty error occurs.

[v6r6p11]

*RMS:
BUGFIX: RequestClient - log string formatting

*DMS
BUGFIX: RemovalTask - handling for files not existing in the catalogue

*Transformation
FIX: TransformationManager - ignore files in NotProcessed status to get the % of processed files

*Interfaces
FIX: Fixes due to the recent changes in PromptUser utility

[v6r6p10]

*RMS
FIX: RequestDBMySQL - better escaping of queries 

*WMS
FIX: SiteDirector - get compatible platforms before checking Task Queues for a site

[v6r6p9]

*Core
FIX: Utilities/PromptUser.py - better user prompt

*Accounting
NEW: Add some validation to the job records because of weird data coming from YANDEX.ru

*DMS
BUGFIX: ReplicaManager - typo errStr -> infoStr in __replicate()
FIX: FTSRequest - fixed log message

*WMS
FIX: SiteDirector - use CSGlobals.getVO() call instead of explicit CS option

[v6r6p8]

*Transformation
BUGFIX: TransformationDB - typo in getTransformationFiles(): iterValues -> itervalues

[v6r6p7]

*Resources
FIX: StorageFactory - uncommented line that was preventing the status to be returned 
BUGFIX: CE remote scripts - should return status and not call exit()
BUGFIX: SSHComputingElement - wrong pilot ID reference

[v6r6p6]

*WMS
FIX: TaskQueueDB - in findOrphanJobs() retrieve orphaned jobs as list of ints instead of list of tuples
FIX: OptimizerExecutor - added import of datetime to cope with the old style optimizer parameters

*Transformation
FIX: TransformationAgent - fix finalization entering in an infinite loop
NEW: TransformationCLI - added resetProcessedFile command
FIX: TransformationCleaningAgent - treating the archiving delay 
FIX: TransformationDB - fix in getTransformationFiles() in case of empty file list

[v6r6p5]

*Transformation
FIX: TransformationAgent - type( transClient -> transfClient )
FIX: TransformationAgent - self._logInfo -> self.log.info
FIX: TransformationAgent - skip if no Unused files
FIX: TransformationAgent - Use CS option for replica cache lifetime
CHANGE: TransformationAgent - accept No new Unused files every [6] hours

[v6r6p4]

*DMS
FIX: TransferAgent - protection for files that can not be scheduled
BUGFIX: TransferDB - typo (instIDList - > idList ) fixed

*Transformation
BUGFIX: TransformationAgent - typo ( loginfo -> logInfo )

[v6r6p3]

FIX: merged in patch v6r5p14

*Core
BUGFIX: X509Chain - return the right structure in getCredentials() in case of failure
FIX: dirac-deploy-scripts.py - allow short scripts starting from "d"
FIX: dirac-deploy-scripts.py - added DCOMMANDS_PPID env variable in the script wrapper
FIX: ExecutorReactor - reduced error message dropping redundant Task ID 

*Interfaces
BUGFIX: Dirac.py - allow to pass LFN list to replicateFile()

*DMS
FIX: FileManager - extra check if all files are available in _findFiles()
BUGFIX: FileCatalogClientCLI - bug in DirectoryListing

[v6r6p2]

FIX: merged in patch v6r5p13

*WMS
FIX: SiteDirector - if no community set, look for DIRAC/VirtualOrganization setting

*Framework
FIX: SystemLoggingDB - LogLevel made VARCHAR in the MessageRepository table
FIX: Logging - several log messages are split in fixed and variable parts
FIX: SystemLoggingDB - in insertMessage() do not insert new records in auxiliary tables if they 
     are already there

[v6r6p1]

*Core:
CHANGE: PromptUser - changed log level of the printout to NOTICE
NEW: Base Client constructor arguments are passed to the RPCClient constructor

*DMS:
NEW: FTSRequest - added a prestage mechanism for source files
NEW: FileCatalogClientCLI - added -f switch to the size command to use raw faile tables 
     instead of storage usage tables
NEW: FileCatalog - added orphan directory repair tool
NEW: FIleCatalog - more counters to control the catalog sanity     

*WMS:
FIX: SandboxStoreClient - no more kwargs tricks
FIX: SandboxStoreClient returns sandbox file name in case of upload failure to allow failover
FIX: dirac-pilot - fixed VO_%s_SW_DIR env variable in case of OSG

*TS:
FIX: TransformationManagerHandler - avoid multiple Operations() instantiation in 
     getTransformationSummaryWeb()

[v6r6]

*Core
CHANGE: getDNForUsername helper migrated from Core.Security.CS to Registry helper
NEW: SiteSEMapping - new utilities getSitesGroupedByTierLevel(), getTier1WithAttachedTier2(),
     getTier1WithTier2
CHANGE: The DIRAC.Core.Security.CS is replaced by the Registry helper     
BUGFIX: dirac-install - properly parse += in .cfg files
FIX: Graphs.Utilities - allow two lines input in makeDataFromCVS()
FIX: Graphs - allow Graphs package usage if even matplotlib is not installed
NEW: dirac-compile-externals will retrieve the Externals compilation scripts from it's new location 
     in github (DIRACGrid/Externals)
NEW: Possibility to define a thread-global credentials for DISET connections (for web framework)
NEW: Logger - color output ( configurable )
NEW: dirac-admin-sort-cs-sites - to sort sites in the CS
CHANGE: MessageClient(Factor) - added msgClient attribute to messages
NEW: Core.Security.Properties - added JOB_MONITOR and USER_MANAGER properties

*Configuration
NEW: Registry - added getAllGroups() method

*Framework
NEW: SystemAdministratorClientCLI - possibility to define roothPath and lcgVersion when updating software

*Accounting
NEW: JobPlotter - added Normalized CPU plots to Job accounting
FIX: DBUtils - plots going to greater granularity

*DMS
NEW: FileCatalog - storage usage info stored in all the directories, not only those with files
NEW: FileCatalog - added utility to rebuild storage usage info from scratch
FIX: FileCatalog - addMetadataField() allow generic types, e.g. string
FIX: FileCatalog - path argument is normalized before usage in multiple methods
FIX: FileCatalog - new metadata for files(directories) should not be there before for directories(files)
NEW: FileCatalog - added method for rebuilding DirectoryUsage data from scratch 
NEW: FileCatalog - Use DirectoryUsage mechanism for both logical and physical storage
CHANGE: FileCatalog - forbid removing non-empty directories
BUGFIX: FileCatalogClientCLI - in do_ls() check properly the path existence
FIX: FileCatalogClientCLI - protection against non-existing getCatalogCounters method in the LFC client
FIX: DMS Agents - properly call superclass constructor with loadName argument
FIX: ReplicaManager - in removeFile() non-existent file is marked as failed
FIX: Make several classes pylint compliant: DataIntegrityHandler, DataLoggingHandler,
     FileCatalogHandler, StorageElementHandler, StorageElementProxyHandler, TransferDBMonitoringHandler
FIX: LogUploadAgent - remove the OSError exception in __replicate()
FIX: FileCatalogClientCLI - multiple check of proper command inputs,
     automatic completion of several commands with subcommands,
     automatic completion of file names
CHANGE: FileCatalogClientCLI - reformat the output of size command 
FIX: dirac-admin-ban-se - allow to go over all options read/write/check for each SE      
NEW: StrategyHandler - new implementation to speed up file scheduling + better error reporting
NEW: LcgFileCatalogProxy - moved from from LHCbDirac to DIRAC
FIX: ReplicaManager - removed usage of obsolete "/Resources/StorageElements/BannedTarget" 
CHANGE: removed StorageUsageClient.py
CHANGE: removed obsoleted ProcessingDBAgent.py

*WMS
CHANGE: RunNumber job parameter was removed from all the relevant places ( JDL, JobDB, etc )
NEW: dirac-pilot - add environment setting for SSH and BOINC CEs
NEW: WMSAdministrator - get output for non-grid CEs if not yet in the DB
NEW: JobAgent - job publishes BOINC parameters if any
CHANGE: Get rid of LHCbPlatform everywhere except TaskQueueDB
FIX: SiteDirector - provide list of sites to the Matcher in the initial query
FIX: SiteDirector - present a list of all groups of a community to match TQs
CHANGE: dirac-boinc-pilot dropped
CHANGE: TaskQueueDirector does not depend on /LocalSite section any more
CHANGE: reduced default delays for JobCleaningAgent
CHANGE: limit the number of jobs received by JobCleaningAgent
CHANGE: JobDB - use insertFields instead of _insert
CHANGE: Matcher, TaskQueueDB - switch to use Platform rather than LHCbPlatform retaining LHCbPlatform compatibility
BUGFIX: Matcher - proper reporting pilot site and CE
CHANGE: JobManager - improved job Killing/Deleting logic
CHANGE: dirac-pilot - treat the OSG case when jobs on the same WN all run in the same directory
NEW: JobWrapper - added more status reports on different failures
FIX: PilotStatusAgent - use getPilotProxyFromDIRACGroup() instead of getPilotProxyFromVOMSGroup()
CHANGE: JobMonitoringHandler - add cutDate and condDict parameters to getJobGroup()
NEW: JobMonitoringHandler - check access rights with JobPolicy when accessing job info from the web
NEW: JobManager,JobWrapper - report to accounting jobs in Rescheduled final state if rescheduling is successful
FIX: WMSAdministrator, SiteDirector - store only non-empty pilot output to the PilotDB
NEW: added killPilot() to the WMSAdministrator interface, DiracAdmin and dirac-admin-kill-pilot command
NEW: TimeLeft - renormalize time left using DIRAC Normalization if available
FIX: JobManager - reconnect to the OptimizationMind in background if not yet connected
CHANGE: JobManifest - use Operations helper
NEW: JobCleaningAgent - delete logging records from JobLoggingDB when deleting jobs

*RMS
FIX: RequestDBFile - better exception handling in case no JobID supplied
FIX: RequestManagerHandler - make it pylint compliant
NEW: RequestProxyHandler - is forwarding requests from voboxes to central RequestManager. 
     If central RequestManager is down, requests are dumped into file cache and a separate thread 
     running in background is trying to push them into the central. 
CHANGE: Major revision of the code      
CHANGE: RequestDB - added index on SubRequestID in the Files table
CHANGE: RequestClient - readRequestForJobs updated to the new RequetsClient structure

*RSS
NEW: CS.py - Space Tokens were hardcoded, now are obtained after scanning the StorageElements.

*Resources
FIX: SSHComputingElement - enabled multiple hosts in one queue, more debugging
CHANGE: SSHXXX Computing Elements - define SSH class once in the SSHComputingElement
NEW: SSHComputingElement - added option to define private key location
CHANGE: Get rid of legacy methods in ComputingElement
NEW: enable definition of ChecksumType per SE
NEW: SSHBatch, SSHCondor Computing Elements
NEW: SSHxxx Computing Elements - using remote control scripts to better capture remote command errors
CHANGE: put common functionality into SSHComputingElement base class for all SSHxxx CEs
NEW: added killJob() method tp all the CEs
NEW: FileCatalog - take the catalog information info from /Operations CS section, if defined there, 
     to allow specifications per VO 

*Interfaces
CHANGE: Removed Script.initialize() from the API initialization
CHANGE: Some general API polishing
FIX: Dirac.py - when running in mode="local" any directory in the ISB would not get untarred, 
     contrary to what is done in the JobWrapper

*TS
BUGFIX: TaskManager - bug fixed in treating tasks with input data
FIX: TransformationCleaningAgent - properly call superclass constructor with loadName argument
NEW: TransformationCleaningAgent - added _addExtraDirectories() method to extend the list of
     directories to clean in a subclass if needed
CHANGE: TransformationCleaningAgent - removed usage of StorageUsageClient     
NEW: TransformationAgent is multithreaded now ( implementation moved from LHCbDIRAC )
NEW: added unit tests
NEW: InputDataAgent - possibility to refresh only data registered in the last predefined period of time 
NEW: TransformationAgent(Client) - management of derived transformations and more ported from LHCbDIRAC
BUGFIX: TransformationDB - wrong SQL statement generation in setFileStatusForTransformation()

[v6r5p14]

*Core
NEW: Utilities - added Backports utility

*WMS
FIX: Use /Operations/JobScheduling section consistently, drop /Operations/Matching section
NEW: Allow VO specific share correction plugins from extensions
FIX: Executors - several fixes

[v6r5p13]

*WMS
FIX: Executors - VOPlugin will properly send and receive the params
NEW: Correctors can be defined in an extension
FIX: Correctors - Properly retrieve info from the CS using the ops helper

[v6r5p12]

FIX: merged in patch v6r4p34

[v6r5p11]

FIX: merged in patch v6r4p33

*Core
FIX: MySQL - added offset argument to buildConditions()

[v6r5p10]

FIX: merged in patch v6r4p32

[v6r5p9]

FIX: merged in patch v6r4p30

[v6r5p8]

FIX: merged in patch v6r4p29

[v6r5p7]

FIX: merged in patch v6r4p28

[v6r5p6]

FIX: merged in patch v6r4p27

*Transformation
BUGFIX: TransformationDB - StringType must be imported before it can be used

*RSS
NEW: CS.py - Space Tokens were hardcoded, now are obtained after scanning the StorageElements.

[v6r5p5]

FIX: merged in patch v6r4p26

[v6r5p4]

FIX: merged in patch v6r4p25

[v6r5p3]

*Transformation
FIX: merged in patch v6r4p24

[v6r5p2]

*Web
NEW: includes DIRACWeb tag web2012092101

[v6r5p1]

*Core
BUGFIX: ExecutorMindHandler - return S_OK() in the initializeHandler
FIX: OptimizationMindHandler - if the manifest is not dirty it will not be updated by the Mind

*Configuration
NEW: Resources helper - added getCompatiblePlatform(), getDIRACPlatform() methods

*Resources
FIX: SSHComputingElement - add -q option to ssh command to avoid banners in the output
FIX: BOINCComputingElement - removed debugging printout
FIX: ComputingElement - use Platform CS option which will be converted to LHCbPlatform for legacy compatibility

*DMS
FIX: RequestAgentBase - lowering loglevel from ALWAYS to INFO to avoid flooding SystemLogging

*WMS:
FIX: SiteDirector - provide CE platform parameter when interrogating the TQ
FIX: GridPilotDirector - publish pilot OwnerGroup rather than VOMS role
FIX: WMSUtilities - add new error string into the parsing of the job output retrieval

[v6r5]

NEW: Executor framework

*Core
NEW: MySQL.py - added Test case for Time.dateTime time stamps
NEW: MySQL.py - insertFields and updateFields can get values via Lists or Dicts
NEW: DataIntegrityDB - use the new methods from MySQL and add test cases
NEW: DataIntegrityHandler - check connection to DB and create tables (or update their schema)
NEW: DataLoggingDB - use the new methods from MySQL and add test cases
NEW: DataLoggingHandler - check connection to DB and create tables (or update their schema)
FIX: ProcessPool - killing stuck workers after timeout
CHANGE: DB will throw a RuntimeException instead of a sys.exit in case it can't contact the DB
CHANGE: Several improvements on DISET
CHANGE: Fixed all DOS endings to UNIX
CHANGE: Agents, Services and Executors know how to react to CSSection/Module and react accordingly
NEW: install tools are updated to deal with executors
FIX: dirac-install - add -T/--Timeout option to define timeout for distribution downloads
NEW: dirac-install - added possibility of defining dirac-install's global defaults by command line switch
BUGFIX: avoid PathFinder.getServiceURL and use Client class ( DataLoggingClient,LfcFileCatalogProxyClient ) 
FIX: MySQL - added TIMESTAMPADD and TIMESTAMPDIFF to special values not to be scaped by MySQL
NEW: ObjectLoader utility
CHANGE: dirac-distribution - added global defaults flag and changed the flag to -M or --defaultsURL
FIX: Convert to string before trying to escape value in MySQL
NEW: DISET Services - added PacketTimeout option
NEW: SystemLoggingDB - updated to use the renewed MySQL interface and SQL schema
NEW: Added support for multiple entries in /Registry/DefaultGroup, for multi-VO installations
CHANGE: Component installation procedure updated to cope with components inheriting Modules
CHANGE: InstallTools - use dirac- command in runit run scripts
FIX: X509Chain - avoid a return of error when the group is not valid
FIX: MySQL - reduce verbosity of log messages when high level methods are used
CHANGE: Several DB classes have been updated to use the MySQL buildCondition method
NEW: MySQL - provide support for greater and smaller arguments to all MySQL high level methods
FIX: Service.py - check all return values from all initializers

*Configuration
CHANGE: By default return option and section lists ordered as in the CS
NEW: ConfigurationClient - added function to refresh remote configuration

*Framework
FIX: Registry.findDefaultGroup will never return False
CHANGE: ProxyManager does not accept proxies without explicit group
CHANGE: SystemAdministratorHandler - force refreshing the configuration after new component setup

*RSS
CHANGE: removed code execution from __init__
CHANGE: removed unused methods
NEW: Log all policy results 

*Resources
NEW: updated SSHComputingElement which allows multiple job submission
FIX: SGETimeLeft - better parsing of the batch system commands output
FIX: InProcessComputingElement - when starting a new job discard renewal of the previous proxy
NEW: BOINCComputingElement - new CE client to work with the BOINC desktop grid infrastructure 

*WMS
CHANGE: WMS Optimizers are now executors
CHANGE: SandboxStoreClient can directly access the DB if available
CHANGE: Moved JobDescription and improved into JobManifest
FIX: typo in JobLoggingDB
NEW: JobState/CachedJobState allow access to the Job via DB/JobStateSync Service automatically
BUGFIX: DownloadInputData - when not enough disk space, message was using "buffer" while it should be using "data"
FIX: the sandboxmetadataDB explosion when using the sandboxclient without direct access to the DB
NEW: Added support for reset/reschedule in the OptimizationMind
CHANGE: Whenever a DB is not properly initialized it will raise a catchable RuntimeError exception 
        instead of silently returning
FIX: InputDataResolution - just quick mod for easier extensibility, plus removed some LHCb specific stuff
NEW: allow jobids in a file in dirac-wms-job-get-output
NEW: JobManager - zfill in %n parameter substitution to allow alphabetical sorting
NEW: Directors - added checking of the TaskQueue limits when getting eligible queues
CHANGE: Natcher - refactor to simpify the logic, introduced Limiter class
CHANGE: Treat MaxCPUTime and CPUTime the same way in the JDL to avoid confusion
NEW: SiteDirector - added options PilotScript, MaxPilotsToSubmit, MaxJobsInFillMode
BUGFIX: StalledJobAgent - use cpuNormalization as float, not string 
FIX: Don't kill an executor if a task has been taken out from it
NEW: dirac-boinc-pilot - pilot script to be used on the BOINC volunteer nodes
FIX: SiteDirector - better handling of tokens and filling mode 
NEW: Generic pilot identities are automatically selected by the TQD and the SiteDirector 
     if not explicitly defined in /Pilot/GenericDN and GenericGroup
NEW: Generic pilot groups can have a VO that will be taken into account when selecting generic 
     credentials to submit pilots
NEW: Generic pilots that belong to a VO can only match jobs from that VO
NEW: StalledJobAgent - added rescheduling of jobs stuck in Matched or Rescheduled status
BUGFIX: StalledJobAgent - default startTime and endTime to "now", avoid None value
NEW: JobAgent - stop after N failed matching attempts (nothing to do), use StopAfterFailedMatches option
CHANGE: JobAgent - provide resource description as a dictionary to avoid extra JDL parsing by the Matcher
CHANGE: Matcher - report pilot info once instead of sending it several times from the job
CHANGE: Matcher - set the job site instead of making a separate call to JobStateUpdate
NEW: Matcher - added Matches done and matches OK statistics
NEW: TaskQueue - don't delete fresh task queues. Wait 5 minutes to do so.
CHANGE: Disabled TQs can also be matched, if no jobs are there, a retry will be triggered

*Transformation
FIX: TransformationAgent - a small improvement: now can pick the prods status to handle from the CS, 
     plus few minor corrections (e.g. logger messages)
FIX: TransformationCLI - take into accout possible failures in resetFile command     

*Accounting
NEW: AccountingDB - added retrieving RAW records for internal stuff
FIX: AccountingDB - fixed some logic for readonly cases
CHANGE: Added new simpler and faster bucket insertion mechanism
NEW: Added more info when rebucketing
FIX: Calculate the rebucket ETA using remaining records to be processed instead of the total records to be processed
FIX: Plots with no data still carry the plot name

*DMS
NEW: SRM2Storage - added retry in the gfal calls
NEW: added new FTSCleaningAgent cleaning up TransferDB tables
FIX: DataLoggingClient and DataLoggingDB - tests moved to separate files
CHANGE: request agents cleanup

*RMS
CHANGE: Stop using RequestAgentMixIn in the request agents

[v6r4p34]

*DMS
BUGFIX: FileCatalogCLI - fixed wrong indentation
CHANGE: RegistrationTask - removed some LHCb specific defaults

[v6r4p33]

*DMS
CHANGE: FTSRequest - be more verbose if something is wrong with file

[v6r4p32]

*WMS
FIX: StalledJobAgent - avoid exceptions in the stalled job accounting reporting

*DMS
NEW: FTSMonitorAgent - handling of expired FTS jobs 

*Interfaces
CHANGE: Dirac.py - attempt to retrieve output sandbox also for Completed jobs in retrieveRepositorySandboxes()

[v6r4p30]

*Core
BUGFIX: dirac-admin-bdii-ce-voview - proper check of the result structure

*Interfaces
FIX: Dirac.py, Job.py - allow to pass environment variables with special characters

*DMS
NEW: FileCatalogCLI - possibility to sort output in the ls command

*WMS:
FIX: JobWrapper - interpret environment variables with special characters 

[v6r4p29]

*RMS
BUGFIX: RequestDBMySQL - wrong indentation in __updateSubRequestFiles()

[v6r4p28]

*Interfaces
CHANGE: Dirac.py, DiracAdmin.py - remove explicit timeout on RPC client instantiation

*RSS
FIX: CS.py - fix for updated CS location (backward compatible)

*DMS
BUGFIX: StrategyHandler - bug fixed determineReplicationTree()
FIX: FTSRequest - add checksum string to SURLs file before submitting an FTS job

*WMS
FIX: JobWrapper - protection for double quotes in JobName
CHANGE: SiteDirector - switched some logging messages from verbose to info level

*RMS
NEW: Request(Client,DBMySQL,Manager) - added readRequestsForJobs() method

[v6r4p27]

*DMS
FIX: SRM2Storage - removed hack for EOS (fixed server-side)

*Transformation
CHANGE: TransformationClient - limit to 100 the number of transformations in getTransformations()
NEW: TransformationAgent - define the transformations type to use in the configuration

*Interfaces
FIX: Job.py -  fix for empty environmentDict (setExecutionEnv)

[v6r4p26]

*Transformation
BUGFIX: TransformationClient - fixed calling sequence in rpcClient.getTransformationTasks()
NEW: TransformationClient - added log messages in verbose level.

[v6r4p25]

*DMS
BUGFIX: StrategyHandler - sanity check for wrong replication tree 

[v6r4p24]

*Core
NEW: MySQL - add 'offset' argument to the buildCondition()

*Transformation
FIX: TransformationAgent - randomize the LFNs for removal/replication case when large number of those
CHANGE: TransformationClient(DB,Manager) - get transformation files in smaller chunks to
        improve performance
FIX: TransformationAgent(DB) - do not return redundant LFNs in getTransformationFiles()    

[v6r4p23]

*Web
NEW: includes DIRACWeb tag web2012092101

[v6r4p22]

*DMS
FIX: SRM2Storage - fix the problem with the CERN-EOS storage 

[v6r4p21]

*Core
BUGFIX: SGETimeLeft - take into account dd:hh:mm:ss format of the cpu consumed

[v6r4p20]

*WMS
BUGFIX: PilotDirector, GridPilotDirector - make sure that at least 1 pilot is to be submitted
BUGFIX: GridPilotDirector - bug on how pilots are counted when there is an error in the submit loop.
BUGFIX: dirac-pilot - proper install script installation on OSG sites

[v6r4p19]

*RMS
FIX: RequestDBMySQL - optimized request selection query 

[v6r4p18]

*Configuration
BUGFIX: CE2CSAgent.py - the default value must be set outside the loop

*DMS
NEW: dirac-dms-create-replication-request
BUGFIX: dirac-dms-fts-submit, dirac-dms-fts-monitor - print out error messages

*Resources
BUGFIX: TorqueComputingElement.py, plus add UserName for shared Queues

*WMS
BUGFIX: JobManagerHandler - default value for pStart (to avoid Exception)

[v6r4p17]

*Core
FIX: dirac-configure - setup was not updated in dirac.cfg even with -F option
FIX: RequestHandler - added fix for Missing ConnectionError

*DMS
FIX: dirac-dms-clean-directory - command fails with `KeyError: 'Replicas'`.

*WMS
FIX: SiteDirector - adapt to the new method in the Matcher getMatchingTaskQueue 
FIX: SiteDirector - added all SubmitPools to TQ requests

[v6r4p16]

*Core:
FIX: dirac-install - bashrc/cshrc were wrongly created when using versionsDir

*Accounting
CHANGE: Added new simpler and faster bucket insertion mechanism
NEW: Added more info when rebucketing

*WMS
CHANGE: Matcher - refactored to take into account job limits when providing info to directors
NEW: JoAgent - reports SubmitPool parameter if applicable
FIX: Matcher - bad codition if invalid result

[v6r4p15]

*WMS
FIX: gLitePilotDirector - fix the name of the MyProxy server to avoid crasehs of the gLite WMS

*Transformation
FIX: TaskManager - when the file is on many SEs, wrong results were generated

[v6r4p13]

*DMS
FIX: dirac-admin-allow-se - added missing interpreter line

[v6r4p12]

*DMS
CHANGE: RemovalTask - for DataManager shifter change creds after failure of removal with her/his proxy.

*RSS
NEW: Added RssConfiguration class
FIX: ResourceManagementClient  - Fixed wrong method name

[v6r4p11]

*Core
FIX: GGUSTicketsClient - GGUS SOAP URL updated

*DMS
BUGFIX: ReplicaManager - wrong for loop

*RequestManagement
BUGFIX: RequestClient - bug fix in finalizeRequest()

*Transformation
FIX: TaskManager - fix for correctly setting the sites (as list)

[v6r4p10]

*RequestManagement
BUGFIX: RequestContainer - in addSubrequest() function

*Resources
BUGFIX: SRM2Storage - in checksum type evaluation

*ResourceStatusSystem
BUGFIX: InfoGetter - wrong import statement

*WMS
BUGFIX: SandboxMetadataDB - __init__() can not return a value

[v6r4p9]

*DMS
CHANGE: FailoverTransfer - ensure the correct execution order of the subrequests

[v6r4p8]

Bring in fixes from v6r3p17

*Core:
FIX: Don't have the __init__ return True for all DBs
NEW: Added more protection for exceptions thrown in callbacks for the ProcessPool
FIX: Operations will now look in 'Defaults' instead of 'Default'

*DataManagement:
FIX: Put more protection in StrategyHandler for neither channels  not throughput read out of TransferDB
FIX: No JobIDs supplied in getRequestForJobs function for RequestDBMySQL taken into account
FIX: Fix on getRequestStatus
CHANGE: RequestClient proper use of getRequestStatus in finalizeRequest
CHANGE: Refactored RequestDBFile

[v6r4p7]

*WorkloadManagement
FIX: SandboxMetadataDB won't explode DIRAC when there's no access to the DB 
CHANGE: Whenever a DB fails to initialize it raises a catchable exception instead of just returning silently

*DataManagement
CHANGE: Added Lost and Unavailable to the file metadata

[v6r4p6]

Bring fixes from v6r4p6

[v6r4p5]

*Configuration
NEW: Added function to generate Operations CS paths

*Core
FIX: Added proper ProcessPool checks and finalisation

*DataManagement
FIX: don't set Files.Status to Failed for non-existign files, failover transfers won't go
FIX: remove classmethods here and there to unblock requestHolder
CHANGE: RAB, TA: change task timeout: 180 and 600 (was 600 and 900 respectively)
FIX: sorting replication tree by Ancestor, not hopAncestorgit add DataManagementSystem/Agent/TransferAgent.py
NEW: TA: add finalize
CHANGE: TransferAgent: add AcceptableFailedFiles to StrategyHandler to ban FTS channel from scheduling
FIX: if there is no failed files, put an empty dict


*RSS
FIX: RSS is setting Allowed but the StorageElement checks for Active

*Workflows
FIX: Part of WorfklowTask rewritten to fix some issues and allow 'ANY' as site

*Transformation
FIX: Wrong calls to TCA::cleanMetadataCatalogFiles

[v6r4p4]

*Core
FIX: Platform.py - check if Popen.terminate is available (only from 2.6)

[v6r4p3]

*Core
FIX: ProcessPool with watchdog and timeouts - applied in v6r3 first

[v6r4p2]

*StorageManagement
BUGFIX: StorageElement - staging is a Read operation and should be allowed as such

*WMS
BUGFIX: InProcessComputingElement, JobAgent - proper return status code from the job wrapper

*Core
FIX: Platform - manage properly the case of exception in the ldconfig execution

[v6r4p1]

*DMS
FIX: TransferDB.getChannelObservedThroughput - the channelDict was created in a wrong way

*RSS
FIX: ResourceStatus was not returning Allowed by default

[v6r4]

*Core
FIX: dirac-install-db.py: addDatabaseOptionsToCS has added a new keyed argument
NEW: SGETimeLeft.py: Support for SGE backend
FIX: If several extensions are installed, merge ConfigTemplate.cfg
NEW: Service framework - added monitoring of file descriptors open
NEW: Service framework - Reduced handshake timeout to prevent stuck threads
NEW: MySQL class with new high level methods - buildCondition,insertFields,updateFields
     deleteEntries, getFields, getCounters, getDistinctAttributeValues
FIX: ProcessPool - fixes in the locking mechanism with LockRing, stopping workers when the
     parent process is finished     
FIX: Added more locks to the LockRing
NEW: The installation tools are updated to install components by name with the components module specified as an option

*DMS
FIX: TransferDB.py - speed up the Throughput determination
NEW: dirac-dms-add-files: script similar to dirac-dms-remove-files, 
     allows for 1 file specification on the command line, using the usual dirac-dms-add-file options, 
     but also can take a text file in input to upload a bunch of files. Exit code is 0 only if all 
     was fine and is different for every error found. 
NEW: StorageElementProxy- support for data downloading with http protocol from arbitrary storage, 
     needed for the web data download
BUGFIX: FileCatalogCLI - replicate operation does a proper replica registration ( closes #5 )     
FIX: ReplicaManager - __cleanDirectory now working and thus dirac-dms-clean-directory

*WMS
NEW: CPU normalization script to run a quick test in the pilot, used by the JobWrapper
     to report the CPU consumption to the accounting
FIX: StalledJobAgent - StalledTimeHours and FailedTimeHours are read each cycle, refer to the 
     Watchdog heartBeat period (should be renamed); add NormCPUTime to Accounting record
NEW: SiteDirector - support for the operation per VO in multi-VO installations
FIX: StalledJobAgent - get ProcessingType from JDL if defined
BUGFIX: dirac-wms-job-peek - missing printout in the command
NEW: SiteDirector - take into account the number of already waiting pilots when evaluating the number of pilots to submit
FIX: properly report CPU usage when the Watchdog kill the payload.

*RSS
BUGFIX: Result in ClientCache table is a varchar, but the method was getting a datetime
NEW: CacheFeederAgent - VOBOX and SpaceTokenOccupancy commands added (ported from LHCbDIRAC)
CHANGE: RSS components get operational parameters from the Operations handler

*DataManagement
FIX: if there is no failed files, put an empty dict

*Transformation
FIX: Wrong calls to TCA::cleanMetadataCatalogFiles

[v6r3p19]

*WMS
FIX: gLitePilotDirector - fix the name of the MyProxy server to avoid crashes of the gLite WMS

[v6r3p18]

*Resources
BUGFIX: SRM2Storage - in checksum type evaluation

[v6r3p17]

*DataManagement
FIX: Fixes issues #783 and #781. Bugs in ReplicaManager removePhisicalReplica and getFilesFromDirectory
FIX: Return S_ERROR if missing jobid arguments
NEW: Checksum can be verified during FTS and SRM2Storage 

[v6r3p16]

*DataManagement
FIX: better monitoring of FTS channels 
FIX: Handle properly None value for channels and bandwidths

*Core
FIX: Properly calculate the release notes if there are newer releases in the release.notes file

[v6r3p15]

*DataManagement
FIX: if there is no failed files, put an empty dict

*Transformation
FIX: Wrong calls to TCA::cleanMetadataCatalogFiles


[v6r3p14]

* Core

BUGFIX: ProcessPool.py: clean processing and finalisation
BUGFIX: Pfn.py: don't check for 'FileName' in pfnDict

* DMS

NEW: dirac-dms-show-fts-status.py: script showing last hour history for FTS channels
NEW: TransferDBMonitoringHandler.py: new function exporting FST channel queues
BUGFIX: TransferAgent.py,RemovalAgent.py,RegistrationAgent.py - unlinking of temp proxy files, corection of values sent to gMonitor
BUGFIX: StrategyHandler - new config option 'AcceptableFailedFiles' to unblock scheduling for channels if problematic transfers occured for few files
NEW: TransferAgent,RemovalAgent,RegistrationAgent - new confing options for setting timeouts for tasks and ProcessPool finalisation
BUGFIX: ReplicaManager.py - reverse sort of LFNs when deleting files and directories to avoid blocks
NEW: moved StrategyHandler class def to separate file under DMS/private

* TMS

FIX: TransformationCleaningAgent.py: some refactoring, new way of disabling/enabline execution by 'EnableFlag' config option

[v6r3p13]

*Core
FIX: Added proper ProcessPool checks and finalisation

*DataManagement
FIX: don't set Files.Status to Failed for non-existign files, failover transfers won't go
FIX: remove classmethods here and there to unblock requestHolder
CHANGE: RAB, TA: change task timeout: 180 and 600 (was 600 and 900 respectively)
FIX: sorting replication tree by Ancestor, not hopAncestorgit add DataManagementSystem/Agent/TransferAgent.py
NEW: TA: add finalize
CHANGE: TransferAgent: add AcceptableFailedFiles to StrategyHandler to ban FTS channel from scheduling

[v6r3p12]

*Core
FIX: Platform.py - check if Popen.terminate is available (only from 2.6)

[v6r3p11]

*Core
FIX: ProcessPool with watchdog and timeouts

[v6r3p10]

*StorageManagement
BUGFIX: StorageElement - staging is a Read operation and should be allowed as such

*WMS
BUGFIX: InProcessComputingElement, JobAgent - proper return status code from the job wrapper

*Core
FIX: Platform - manage properly the case of exception in the ldconfig execution

[v6r3p9]

*DMS
FIX: TransferDB.getChannelObservedThroughput - the channelDict was created in a wrong way

[v6r3p8]

*Web
CHANGE: return back to the release web2012041601

[v6r3p7]

*Transformation
FIX: TransformationCleaningAgent - protection from deleting requests with jobID 0 

[v6r3p6]

*Core
FIX: dirac-install-db - proper key argument (follow change in InstallTools)
FIX: ProcessPool - release all locks every time WorkignProcess.run is executed, more fixes to come
FIX: dirac-configure - for Multi-Community installations, all vomsdir/vomses files are now created

*WMS
NEW: SiteDirector - add pilot option with CE name to allow matching of SAM jobs.
BUGFIX: dirac-pilot - SGE batch ID was overwriting the CREAM ID
FIX: PilotDirector - protect the CS master if there are at least 3 slaves
NEW: Watchdog - set LocalJobID in the SGE case

[v6r3p5]

*Core:
BUGFIX: ProcessPool - bug making TaskAgents hang after max cycles
BUGFIX: Graphs - proper handling plots with data containing empty string labels
FIX: GateWay - transfers were using an old API
FIX: GateWay - properly calculate the gateway URL
BUGFIX: Utilities/Pfn.py - bug in pfnunparse() when concatenating Path and FileName

*Accounting
NEW: ReportGenerator - make AccountingDB readonly
FIX: DataCache - set daemon the datacache thread
BUGFIX: BasePlotter - proper handling of the Petabyte scale data

*DMS:
BUGFIX: TransferAgent, RegistrationTask - typos 

[v6r3p4]

*DMS:
BUGFIX: TransferAgent - wrong value for failback in TA:execute

[v6r3p3]

*Configuration
BUGFIX: Operations helper - typo

*DMS:
FIX: TransferAgent - change the way of redirecting request to task

[v6r3p2]

*DMS
FIX: FTSRequest - updating metadata for accouting when finalizing FTS requests

*Core
FIX: DIRAC/__init__.py - default version is set to v6r3

[v6r3p1]

*WMS
CHANGE: Use ResourcesStatus and Resources helpers in the InputDataAgent logic

*Configuration
NEW: added getStorageElementOptions in Resources helper

*DMS
FIX: resourceStatus object created in TransferAgent instead of StrategyHandler

[v6r3]

*Core
NEW: Added protections due to the process pool usage in the locking logic

*Resources
FIX: LcgFileCatalogClient - reduce the number of retries: LFC_CONRETRY = 5 to 
     avoid combined catalog to be stuck on a faulty LFC server
     
*RSS
BUGFIX: ResourceStatus - reworked helper to keep DB connections     

*DMS
BUGFIX: ReplicaManager::CatalogBase::_callFileCatalogFcnSingleFile() - wrong argument

*RequestManagement
FIX: TaskAgents - set timeOut for task to 10 min (15 min)
NEW: TaskAgents - fill in Error fields in case of failing operations

*Interfaces
BUGFIX: dirac-wms-select-jobs - wrong use of the Dirac API

[v6r2p9]

*Core
FIX: dirac-configure - make use of getSEsForSite() method to determine LocalSEs

*WMS
NEW: DownloadInputData,InputDataByProtocol - check Files on Tape SEs are on Disk cache 
     before Download or getturl calls from Wrapper
CHANGE: Matcher - add Stalled to "Running" Jobs when JobLimits are applied   
CHANGE: JobDB - allow to specify required platform as Platform JDL parameter,
        the specified platform is taken into account even without /Resources/Computing/OSCompatibility section

*DMS
CHANGE: dirac-admin-allow(ban)-se - removed lhcb-grid email account by default, 
        and added switch to avoid sending email
FIX: TaskAgents - fix for non-existing files
FIX: change verbosity in failoverReplication 
FIX: FileCatalog - remove properly metadata indices 
BUGFIX: FileManagerBase - bugfix in the descendants evaluation logic  
FIX: TransferAgent and TransferTask - update Files.Status to Failed when ReplicaManager.replicateAndRegister 
     will fail completely; when no replica is available at all.

*Core
FIX: dirac-pilot - default lcg bindings version set to 2012-02-20

[v6r2p8]

*DMS:
CHANGE: TransferAgent - fallback to task execution if replication tree is not found

[v6r2p7]

*WMS
BUGFIX: SiteDirector - wrong CS option use: BundleProxy -> HttpProxy
FIX: SiteDirector - use short lines in compressed/encoded files in the executable
     python script

[v6r2p6]

*DataManagement
FIX: Bad logic in StrategyHandler:MinimiseTotalWait

*Core
CHANGE: updated GGUS web portal URL

*RSS
BUGFIX: meta key cannot be reused, it is popped from dictionary

*Framework
FIX: The Gateway service does not have a handler
NEW: ConfingTemplate entry for Gateway
FIX: distribution notes allow for word wrap

*WorkloadManagement
FIX: avoid unnecessary call if no LFN is left in one of the SEs
FIX: When Uploading job outputs, try first Local SEs, if any


[v6r2p5]

*RSS
BUGFIX: several minor bug fixes

*RequestManagement
BUGFIX: RequestDBMySQL - removed unnecessary request type check

*DMS
BUGFIX: FileCatalogClienctCLI - wrong evaluation of the operation in the find command
NEW: FileCatalog - added possibility to remove specified metadata for a given path 
BUGFIX: ReplicaManager - wrong operation order causing failure of UploadLogFile module

*Core
NEW: dirac-install - generate cshrc DIRAC environment setting file for the (t)csh 

*Interfaces
CHANGE: Job - added InputData to each element in the ParametricInputData

*WMS
CHANGE: dirac-jobexec - pass ParametericInputData to the workflow as a semicolon separated string

[v6r2p4]

*WMS
BUGFIX: StalledJobAgent - protection against jobs with no PilotReference in their parameters
BUGFIX: WMSAdministratorHandler - wrong argument type specification for getPilotInfo method

*StorageManagement
BUGFIX: RequestFinalizationAgent - no method existence check when calling RPC method

[v6r2p3]

*WMS
CHANGE: Matcher - fixed the credentials check in requestJob() to simplify it

*ConfigurationSystem
CHANGE: Operations helper - fix that allow no VO to be defined for components that do not need it

*Core
BUGFIX: InstallTools - when applying runsvctrl to a list of components make sure that the config server is treated first and the sysadmin service - last
        
[v6r2p2]

*WMS
BUGFIX: Matcher - restored logic for checking private pilot asking for a given DN for belonging to the same group with JOB_SHARING property.

[v6r2p1]

*RequestManagementSystem
BUGFIX: RequestCleaningAgent - missing import of the "second" interval definition 

[v6r2]

*General
FIX: replaced use of exec() python statement in favor of object method execution

*Accounting
CHANGE: Accounting 'byte' units are in powers of 1000 instead of powers of 1024 (closes #457)

*Core
CHANGE: Pfn.py - pfnparse function rewritten for speed up and mem usage, unit test case added
FIX: DISET Clients are now thread-safe. Same clients used twice in different threads was not 
closing the previous connection
NEW: reduce wait times in DISET protocol machinery to improve performance    
NEW: dirac-fix-mysql-script command to fix the mysql start-up script for the given installation
FIX: TransferClient closes connections properly
FIX: DISET Clients are now thread-safe. Same client used twice in different threads will not close the previous connection
CHANGE: Beautification and reduce wait times to improve performance
NEW: ProcessPool - added functionality to kill all children processes properly when destroying ProcessPool objects
NEW: CS Helper for LocalSite section, with gridEnv method
NEW: Grid module will use Local.gridEnv if nothing passed in the arguments
CHANGE: Add deprecated sections in the CS Operations helper to ease the transition
FIX: dirac-install - execute dirac-fix-mysql-script, if available, to fix the mysql.server startup script
FIX: dirac-distribution - Changed obsoleted tar.list file URL
FIX: typo in dirac-admin-add-host in case of error
CHANGE: dirac-admin-allow(ban)-se - use diracAdmin.sendMail() instead of NotificationClient.sendMail()

*Framework
BUGFIX: UserProfileDB - no more use of "type" variable as it is a reserved keyword 

*RequestManagement:
FIX: RequestDBFile - more consistent treatment of requestDB Path
FIX: RequestMySQL - Execution order is evaluated based on not Done state of subrequests
NEW: RequestCleaningAgent - resetting Assigned requests to Waiting after a configurable period of time

*RSS
CHANGE: RSS Action now inherits from a base class, and Actions are more homogeneous, they all take a uniform set of arguments. The name of modules has been changed from PolType to Action as well.
FIX: CacheFeederAgent - too verbose messages moved to debug instead of info level
BUGFIX: fixed a bug preventing RSS clients to connect to the services     
FIX: Proper services synchronization
FIX: Better handling of exceptions due to timeouts in GOCDBClient   
FIX: RSS.Notification emails are sent again
FIX: Commands have been modified to return S_OK, S_ERROR inside the Result dict. This way, policies get a S_ERROR / S_OK object. CacheFeederAgent has been updated accordingly.
FIX: allow clients, if db connection fails, to reconnect ( or at least try ) to the servers.
CHANGE: access control using CS Authentication options. Default is SiteManager, and get methods are all.
BUGFIX: MySQLMonkey - properly escaped all parameters of the SQL queries, other fixes.
NEW: CleanerAgent renamed to CacheCleanerAgent
NEW: Updated RSS scripts, to set element statuses and / or tokens.
NEW: Added a new script, dirac-rss-synch
BUGFIX: Minor bugfixes spotted on the Web development
FIX: Removed useless decorator from RSS handlers
CHANGE: ResourceStatus helper tool moved to RSS/Client directory, no RSS objects created if the system is InActive
CHANGE: Removed ClientFastDec decorator, using a more verbose alternative.
CHANGE: Removed useless usage of kwargs on helper functions.  
NEW: added getSESitesList method to RSSClient      
FIX: _checkFloat() checks INTEGERS, not datetimes

*DataManagement
CHANGE: refactoring of DMS agents executing requests, allow requests from arbitrary users
NEW: DFC - allow to specify multiple replicas, owner, mode when adding files
CHANGE: DFC - optimization of the directory size evaluation
NEW: Added CREATE TEMPORARY TABLES privilege to FileCatalogDB
CHANGE: DFC - getCatalogCounters() update to show numbers of directories
NEW: lfc_dfc_copy script to migrate data from LFC to DFC
FIX: dirac-dms-user-lfns - fixed the case when the baseDir is specified
FIX: FTS testing scripts were using sys.argv and getting confused if options are passed
NEW: DFC - use DirectoryUsage tables for the storage usage evaluations
NEW: DFC - search by metadata can be limited to a given directory subtree
NEW: DFC - search by both directory and file indexed metadata
BUGFIX: DFC - avoid crash if no directories or files found in metadata query
NEW: DFC FileCatalogHandler - define database location in the configuration
NEW: DFC - new FileCatalogFactory class, possibility to use named DFC services
FIX: FTSMonitor, FTSRequest - fixes in handling replica registration, setting registration requests in FileToCat table for later retry
FIX: Failover registration request in the FTS agents.      
FIX: FTSMonitor - enabled to register new replicas if even the corresponding request were removed from the RequestManagement 
FIX: StorageElement - check if SE has been properly initialized before executing any method     
CHANGE: LFC client getReplica() - make use of the new bulk method lfc.lfc_getreplicasl()
FIX: LFC client - protect against getting None in lfc.lfc_readdirxr( oDirectory, "" )  
FIX: add extra protection in dump method of StorageElement base class
CHANGE: FailoverTransfer - create subrequest per catalog if more than one catalog

*Interface
NEW: Job.py - added method to handle the parametric parameters in the workflow. They are made available to the workflow_commons via the key 'GenericParameters'.
FIX: Dirac.py - fix some type checking things
FIX: Dirac.py - the addFile() method can now register to more than 1 catalog.

*WMS
FIX: removed dependency of the JobSchedulingAgent on RSS. Move the getSiteTier functionality to a new CS Helper.
FIX: WMSAdministratorHandler - Replace StringType by StringTypes in the export methods argument type
FIX: JobAgent - Set explicitly UseServerCertificate to "no" for the job executable
NEW: dirac-pilot - change directory to $OSG_WN_TMP on OSG sites
FIX: SiteDirector passes jobExecDir to pilot, this defaults to "." for CREAM CEs. It can be set in the CS. It will not make use of $TMPDIR in this case.
FIX: Set proper project and release version to the SiteDirector     
NEW: Added "JobDelay" option for the matching, refactored and added CS options to the matcher
FIX: Added installation as an option to the pilots and random MyProxyServer
NEW: Support for parametric jobs with parameters that can be of List type

*Resources
NEW: Added SSH Grid Engine Computing Element
NEW: Added SSH Computing Element
FIX: make sure lfc client will not try to connect for several days

*Transformation
FIX: TransformationDB - in setFileStatusForTransformation() reset ErrorCount to zero if "force" flag and    the new status is "unused"
NEW: TransformationDB - added support for dictionary in metadata for the InputDataQuery mechanism     

[v6r1p13]

*WMS
FIX: JobSchedulingAgent - backported from v6r2 use of Resources helper

[v6r1p12]

*Accounting
FIX: Properly delete cached plots

*Core
FIX: dirac-install - run externals post install after generating the versions dir

[v6r1p11]

*Core
NEW: dirac-install - caches locally the externals and the grid bundle
FIX: dirac-distribution - properly generate releasehistory and releasenotes

[v6r1p10]

*WorloadManagement
FIX: JobAgent - set UseServerCertificate option "no" for the job executable

[v6r1p9]

*Core
FIX: dirac-configure - set the proper /DIRAC/Hostname when defining /LocalInstallation/Host

*DataManagement
FIX: dirac-dms-user-lfns - fixed the case when the baseDir is specified
BUGFIX: dirac-dms-remove-files - fixed crash in case of returned error report in a form of dictionary 

[v6r1p8]

*Web
FIX: restored Run panel in the production monitor

*Resources
FIX: FileCatalog - do not check existence of the catalog client module file

[v6r1p7]

*Web
BUGFIX: fixed scroll bar in the Monitoring plots view

[v6r1p6]

*Core
FIX: TransferClient closes connections properly

[v6r1p5]

*Core
FIX: DISET Clients are now thread-safe. Same clients used twice in different threads was not 
     closing the previous connection
NEW: reduce wait times in DISET protocol machinery to improve performance   

[v6r1p4]

*RequestManagement
BUGFIX: RequestContainer - in isSubRequestDone() treat special case for subrequests with files

*Transformation
BUGFIX: TransformationCleaningAgent - do not clear requests for tasks with no associated jobs

[v6r1p3]

*Framework
NEW: Pass the monitor down to the request RequestHandler
FIX: Define the service location for the monitor
FIX: Close some connections that DISET was leaving open

[v6r1p2]

*WorkloadManagement
BUGFIX: JobSchedulingAgent - use getSiteTiers() with returned direct value and not S_OK

*Transformation
BUGFIX: Uniform use of the TaskManager in the RequestTaskAgent and WorkflowTaskAgent

[v6r1p1]

*RSS
BUGFIX: Alarm_PolType now really send mails instead of crashing silently.

[v6r1]

*RSS
CHANGE: Major refactoring of the RSS system
CHANGE: DB.ResourceStatusDB has been refactored, making it a simple wrapper round ResourceStatusDB.sql with only four methods by table ( insert, update, get & delete )
CHANGE: DB.ResourceStatusDB.sql has been modified to support different statuses per granularity.
CHANGE: DB.ResourceManagementDB has been refactored, making it a simple wrapper round ResourceStatusDB.sql with only four methods by table ( insert, update, get & delete )
CHANGE: Service.ResourceStatusHandler has been refactored, removing all data processing, making it an intermediary between client and DB.
CHANGE: Service.ResourceManagementHandler has been refactored, removing all data processing, making it an intermediary between client and DB.
NEW: Utilities.ResourceStatusBooster makes use of the 'DB primitives' exposed on the client and does some useful data processing, exposing the new functions on the client.
NEW: Utilities.ResourceManagementBooster makes use of the 'DB primitives' exposed on the client and does some useful data processing, exposing the new functions on the client.
CHANGE: Client.ResourceStatusClient has been refactorerd. It connects automatically to DB or to the Service. Exposes DB and booster functions.
CHANGE: Client.ResourceManagementClient has been refactorerd. It connects automatically to DB or to the Service. Exposes DB and booster functions.
CHANGE: Agent.ClientsCacheFeederAgent renamed to CacheFeederAgent. The name was not accurate, as it also feeds Accouting Cache tables.
CHANGE: Agent.InspectorAgent, makes use of automatic API initialization.
CHANGE: Command. refactor and usage of automatic API initialization.
CHANGE: PolicySystem.PEP has reusable client connections, which increase significantly performance.
CHANGE: PolicySystem.PDP has reusable client connections, which increase significantly performance.
NEW: Utilities.Decorators are syntactic sugar for DB, Handler and Clients.
NEW: Utilities.MySQLMonkey is a mixture of laziness and refactoring, in order to generate the SQL statements automatically. Not anymore sqlStatemens hardcoded on the RSS.
NEW: Utilities.Validator are common checks done through RSS modules
CHANGE: Utilities.Synchronizer syncs users and DIRAC sites
CHANGE: cosmetic changes everywhere, added HeadURL and RCSID
CHANGE: Removed all the VOExtension logic on RSS
BUGFIX: ResourceStatusHandler - getStorageElementStatusWeb(), access mode by default is Read
FIX: RSS __init__.py will not crash anymore if no CS info provided
BUGFIX: CS.getSiteTier now behaves correctly when a site is passed as a string

*dirac-setup-site
BUGFIX: fixed typos in the Script class name

*Transformation
FIX: Missing logger in the TaskManager Client (was using agent's one)
NEW: Added UnitTest class for TaskManager Client

*DIRAC API
BUGFIX: Dirac.py. If /LocalSite/FileCatalog is not define the default Catalog was not properly set.
FIX: Dirac.py - fixed __printOutput to properly interpret the first argument: 0:stdout, 1:stderr
NEW: Dirac.py - added getConfigurationValue() method

*Framework
NEW: UsersAndGroups agent to synchronize users from VOMRS server.

*dirac-install
FIX: make Platform.py able to run with python2.3 to be used inside dirac-install
FIX: protection against the old or pro links pointing to non-existent directories
NEW: make use of the HTTP proxies if available
FIX: fixed the logic of creating links to /opt/dirac directories to take into account webRoot subdirs

*WorkloadManagement
FIX: SiteDirector - change getVO() function call to getVOForGroup()

*Core:
FIX: Pfn.py - check the sanity of the pfn and catch the erroneous case

*RequestManagement:
BUGFIX: RequestContainer.isSubrequestDone() - return 0 if Done check fails

*DataManagement
NEW: FileCatalog - possibility to configure multiple FileCatalog services of the same type

[v6r0p4]

*Framework
NEW: Pass the monitor down to the request RequestHandler
FIX: Define the service location for the monitor
FIX: Close some connections that DISET was leaving open

[v6r0p3]

*Framework
FIX: ProxyManager - Registry.groupHasProperties() wasn't returning a result 
CHANGE: Groups without AutoUploadProxy won't receive expiration notifications 
FIX: typo dirac-proxy-info -> dirac-proxy-init in the expiration mail contents
CHANGE: DISET - directly close the connection after a failed handshake

[v6r0p2]

*Framework
FIX: in services logs change ALWAYS log level for query messages to NOTICE

[v6r0p1]

*Core
BUGFIX: List.uniqueElements() preserves the other of the remaining elements

*Framework
CHANGE: By default set authorization rules to authenticated instead of all
FIX: Use all required arguments in read access data for UserProfileDB
FIX: NotificationClient - dropped LHCb-Production setup by default in the __getRPSClient()

[v6r0]

*Framework
NEW: DISET Framework modified client/server protocol, messaging mechanism to be used for optimizers
NEW: move functions in DIRAC.Core.Security.Misc to DIRAC.Core.Security.ProxyInfo
CHANGE: By default log level for agents and services is INFO
CHANGE: Disable the log headers by default before initializing
NEW: dirac-proxy-init modification according to issue #29: 
     -U flag will upload a long lived proxy to the ProxyManager
     If /Registry/DefaultGroup is defined, try to generate a proxy that has that group
     Replaced params.debugMessage by gLogger.verbose. Closes #65
     If AutoUploadProxy = true in the CS, the proxy will automatically be uploaded
CHANGE: Proxy upload by default is one month with dirac-proxy-upload
NEW: Added upload of pilot proxies automatically
NEW: Print info after creating a proxy
NEW: Added setting VOMS extensions automatically
NEW: dirac-proxy-info can also print the information of the uploaded proxies
NEW: dirac-proxy-init will check that the lifetime of the certificate is less than one month and advise to renew it
NEW: dirac-proxy-init will check that the certificate has at least one month of validity
FIX: Never use the host certificate if there is one for dirac-proxy-init
NEW: Proxy manager will send notifications when the uploaded proxies are about to expire (configurable via CS)
NEW: Now the proxyDB also has a knowledge of user names. Queries can use the user name as a query key
FIX: ProxyManager - calculate properly the dates for credentials about to expire
CHANGE: ProxyManager will autoexpire old proxies, also auto purge logs
CHANGE: Rename dirac-proxy-upload to dirac-admin-proxy-upload
NEW: dirac-proxy-init will complain if the user certificate has less than 30 days
CHANGE: SecurityLogging - security log level to verbose
NEW: OracleDB - added Array type 
NEW: MySQL - allow definition of the port number in the configuration
FIX: Utilities/Security - hash VOMS Attributes as string
FIX: Utilities/Security - Generate a chain hash to discover if two chains are equal
NEW: Use chain has to discover if it has already been dumped
FIX: SystemAdministrator - Do not set  a default lcg version
NEW: SystemAdministrator - added Project support for the sysadmin
CHANGE: SysAdmin CLI - will try to connect to the service when setting the host
NEW: SysAdmin CLI - colorization of errors in the cli
NEW: Logger - added showing the thread id in the logger if enabled
     
*Configuration
NEW: added getVOfromProxyGroup() utility
NEW: added getVoForGroup() utility, use it in the code as appropriate
NEW: added Registry and Operations Configuration helpers
NEW: dirac-configuration-shell - a configuration script for CS that behaves like an UNIX shellCHANGE: CSAPI - added more functionality required by updated configuration console
NEW: Added possibility to define LocalSE to any Site using the SiteLocalSEMapping 
     section on the Operations Section     
NEW: introduce Registry/VO section, associate groups to VOs, define SubmitPools per VO
FIX: CE2CSAgent - update the CEType only if there is a relevant info in the BDII  

*ReleaseManagement
NEW: release preparations and installation tools based on installation packages
NEW: dirac-compile-externals will try go get a DIRAC-free environment before compiling
NEW: dirac-disctribution - upload command can be defined via defaults file
NEW: dirac-disctribution - try to find if the version name is a branch or a tag in git and act accordingly
NEW: dirac-disctribution - added keyword substitution when creating a a distribution from git
FIX: Install tools won't write HostDN to the configuration if the Admin username is not set 
FIX: Properly set /DIRAC/Configuration/Servers when installing a CS Master
FIX: install_site.sh - missing option in wget for https download: --no-check-certificate
FIX: dirac-install-agent(service) - If the component being installed already has corresponding 
     CS section, it is not overwritten unless explicitly asked for
NEW: dirac-install functionality enhancement: start using the switches as defined in issue #26;
CHANGE: dirac-install - write the defaults if any under defaults-.cfg so dirac-configure can 
        pick it up
FIX: dirac-install - define DYLD_LIBRARY_PATH ( for Mac installations )     
NEW: dirac-install - put all the goodness under a function so scripts like lhcb-proxy-init can use it easily
FIX: dirac-install - Properly search for the LcgVer
NEW: dirac-install will write down the releases files in -d mode   
CHANGE: use new dirac_install from gothub/integration branch in install_site.sh
NEW: Extensions can request custom external dependencies to be installed via pip when 
     installing DIRAC.
NEW: LCG bundle version can be defined on a per release basis in the releases.cfg 
NEW: dirac-deploy-scripts - when setting the lib path in the deploy scripts. 
     Also search for subpaths of the libdir and include them
NEW: Install tools - plainly separate projects from installations

*Accounting
CHANGE: For the WMSHistory type, send as JobSplitType the JobType
CHANGE: Reduced the size of the max key length to workaround mysql max bytes for index problem
FIX: Modified buckets width of 1week to 1 week + 1 day to fix summer time end week (1 hour more )

*WorkloadManagement
CHANGE: SiteDirector - simplified executable generation
NEW: SiteDirector - few more checks of error conditions   
NEW: SiteDirector - limit the queue max length to the value of MaxQueueLengthOption 
     ( 3 days be default )
BUGFIX: SiteDirector - do not download pilot output if the flag getPilotOutput is not set     
NEW: JobDB will extract the VO when applying DIRAC/VOPolicy from the proper VO
FIX: SSHTorque - retrieve job status by chunks of 100 jobs to avoid too long
NEW: glexecComputingElement - allow glexecComputingElement to "Reschedule" jobs if the Test of
     the glexec fails, instead of defaulting to InProcess. Controlled by
     RescheduleOnError Option of the glexecComputingElement
NEW: SandboxStore - create a different SBPath with the group included     
FIX: JobDB - properly treat Site parameter in the job JDL while rescheduling jobs
NEW: JobSchedulingAgent - set the job Site attribute to the name of a group of sites corresponding 
     to a SE chosen by the data staging procedure 
CHANGE: TimeLeft - call batch system commands with the ( default ) timeout 120 sec
CHANGE: PBSTimeLeft - uses default CPU/WallClock if not present in the output  
FIX: PBSTimeLeft - proper handling of (p)cput parameter in the batch system output, recovery of the
     incomplete batch system output      
NEW: automatically add SubmitPools JDL option of the job owner's VO defines it     
NEW: JobManager - add MaxParametericJobs option to the service configuration
NEW: PilotDirector - each SubmitPool or Middleware can define TargetGrids
NEW: JobAgent - new StopOnApplicationFailure option to make the agent exiting the loop on application failure
NEW: PilotAgentsDB - on demand retrieval of the CREAM pilot output
NEW: Pilot - proper job ID evaluation for the OSG sites
FIX: ComputingElement - fixed proxy renewal logic for generic and private pilots
NEW: JDL - added %j placeholder in the JDL to be replaced by the JobID
BUGFIX: DownloadInputData - bug fixed in the naming of downloaded files
FIX: Matcher - set the group and DN when a request gets to the matcher if the request is not 
     coming from a pilot
FIX: Matcher = take into account JobSharing when checking the owner for the request
CHANGE: PilotDirector, dirac-pilot - interpret -V flag of the pilot as Installation name

*DataManagement
FIX: FileCatalog/DiractoryLevelTree - consistent application of the max directory level using global 
     MAX_LEVELS variable
FIX: FileCatalog - Directory metadata is deleted together with the directory deletion, issue #40    
CHANGE: FileCatalog - the logic of the files query by metadata revisited to increase efficiency 
FIX: LcgFileCatalog - use lfcthr and call lfcthr.init() to allow multithread
     try the import only once and just when LcgFileCatalogClient class is intantiated
NEW: LcgFileCatalogClient - new version of getPathPermissions relying on the lfc_access method to solve the problem
     of multiple user DNs in LFC.     
FIX: StorageElement - get service CS options with getCSOption() method ( closes #97 )
FIX: retrieve FileCatalogs as ordered list, to have a proper default.
CHANGE: FileCatalog - allow up to 15 levels of directories
BUGFIX: FileCatalog - bug fixes in the directory removal methods (closes #98)
BUGFIX: RemovalAgent - TypeError when getting JobID in RemovalAgent
BUGFIX: RemovalAgent - put a limit to be sure the execute method will end after a certain number of iterations
FIX: DownloadInputData - when files have been uploaded with lcg_util, the PFN filename
     might not match the LFN file name
FIX: putting FTSMonitor web page back
NEW: The default file catalog is now determined using /LocalSite/FileCatalog. The old behavior 
     is provided as a fallback solution
NEW: ReplicaManager - can now deal with multiple catalogs. Makes sure the surl used for removal is 
the same as the one used for registration.   
NEW: PoolXMLCatalog - added getTypeByPfn() function to get the type of the given PFN  
NEW: dirac-dms-ban(allow)-se - added possibility to use CheckAccess property of the SE

*StorageManagement
FIX: Stager - updateJobFromStager(): only return S_ERROR if the Status sent is not
recognized or if a state update fails. If the jobs has been removed or
has moved forward to another status, the Stager will get an S_OK and
should forget about the job.
NEW: new option in the StorageElement configuration "CheckAccess"
FIX: Requests older than 1 day, which haven't been staged are retried. Tasks older than "daysOld" 
     number of days are set to Failed. These tasks have already been retried "daysOld" times for staging.
FIX: CacheReplicas and StageRequests records are kept until the pin has expired. This way the 
     StageRequest agent will have proper accounting of the amount of staged data in cache.
NEW: FTSCleaningAgent will allow to fix transient errors in RequestDB. At the moment it's 
     only fixing Requests for which SourceTURL is equal to TargetSURL.
NEW: Stager - added new command dirac-stager-stage-files          
FIX: Update Stager code in v6 to the same point as v5r13p37
FIX: StorageManager - avoid race condition by ensuring that Links=0 in the query while removing replicas

*RequestManagement
FIX: RequestDBFile - get request in chronological order (closes issue #84)
BUGFIX: RequestDBFile - make getRequest return value for getRequest the same as for

*ResourceStatusSystem
NEW: Major code refacoring. First refactoring of RSS's PEP. Actions are now function 
     defined in modules residing in directory "Actions".
NEW: methods to store cached environment on a DB and ge them.
CHANGE: command caller looks on the extension for commands.
CHANGE: RSS use now the CS instead of getting info from Python modules.
BUGFIX: Cleaned RSS scripts, they are still prototypes
CHANGE: PEP actions now reside in separate modules outside PEP module.
NEW: RSS CS module add facilities to extract info from CS.
CHANGE: Updating various RSS tests to make them compatible with
changes in the system.
NEW: CS is used instead of ad-hoc configuration module in most places.
NEW: Adding various helper functions in RSS Utils module. These are
functions used by RSS developers, including mainly myself, and are
totally independant from the rest of DIRAC.
CHANGE: Mostly trivial changes, typos, etc in various files in RSS     
CHANGE: TokenAgent sends e-mails with current status   

*Transformation
CHANGE: allow Target SE specification for jobs, Site parameter is not set in this case
CHANGE: TransformationAgent  - add new file statuses in production monitoring display
CHANGE: TransformationAgent - limit the number of files to be treated in TransformationAgent 
        for replication and removal (default 5000)
BUGFIX: TransformationDB - not removing task when site is not set
BUGFIX: TransformationCleaningAgent - archiving instead of cleaning Removal and Replication 
        transformations 
FIX: TransformationCleaningAgent - kill jobs before deleting them        

*Workflow
NEW: allow modules to define Input and Output parameters that can be
     used instead of the step_commons/workflow_commons (Workflow.py, Step.py, Module.py)

*Various fixes
BUGFIX: Mail.py uses SMTP class rather than inheriting it
FIX: Platform utility will properly discover libc version even for the new Ubuntu
FIX: Removed old sandbox and other obsoleted components<|MERGE_RESOLUTION|>--- conflicted
+++ resolved
@@ -1,4 +1,3 @@
-<<<<<<< HEAD
 [v7r2-pre1]
 
 *Core
@@ -10,10 +9,7 @@
 *tests
 NEW: (#4179) Set up Gitlab CI pipeline using Docker containers
 
-[v7r1-pre8]
-=======
 [v7r1-pre9]
->>>>>>> 1f52fd5f
 
 *Core
 NEW: initial support for mysql8
