--- conflicted
+++ resolved
@@ -1,4 +1,3 @@
-<<<<<<< HEAD
 [v6r13-pre9]
 
 CHANGE: Separating fixed and variable parts of error log messages for multiple systems 
@@ -19,7 +18,7 @@
 *Resources
 NEW: Computing - BatchSystem classes introduced to be used both in Local and SSH Computing Elements
 CHANGE: Storage - reworked Storage Element/Plugins to encapsulate physical URLs  
-=======
+
 [v6r12p13]
 
 *TS
@@ -27,7 +26,6 @@
 
 *WMS
 FIX: InputData(Resolution,ByProtocol) - possibility to define RemoteProtocol
->>>>>>> 7f7e1054
 
 [v6r12p12]
 
