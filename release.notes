<<<<<<< HEAD
[v6r11-pre2]

*Core
FIX: Client - fix in __getattr__() to provide dir() functionality

*Configuration
CHANGE: Resources.getDIRACPlatform() returns a list of compatible DIRAC platforms

*WMS
NEW: WMS tags to allow jobs require special site/CE/queue properties  
CHANGES: DownloadInputData, InputDataByProtocol, InputDataResolution - allows to get multiple 
         PFNs for the protocol resolution

*DMS
NEW: DataManager to replace ReplicaManager class ( simplification, streamlining )

*Interfaces
CHANGE: Dirac - instantiate SandboxStoreClient and WMSClient when needed, not in the constructor

*Resources
CHANGE: StorageElement - changes to avoid usage PFNs
FIX: XROOTStorage, SRM2Storage - changes in PFN construction 

*RMS
CHANGE: ReqDB - added Foreign Keys to ReqDB tables
NEW: dirac-rms-reset-request command

*SMS
FIX: few minor fixes to avoid pylint warnings
=======
[v6r10p14]

*SMS
FIX: RequestPreparationAgent - typo fixed
>>>>>>> cf2f513f

[v6r10p13]

*SMS
FIX: RequestPreparationAgent - use ReplicaManager to get active replicas

*DMS
FIX: ReplicaManager - getReplicas returns all replicas ( in all statuses ) by default
CHANGE: FC/SecurityManager - give full ACL access to the catalog to groups with admin rights

*WMS
CHANGE: SiteDirector - changes to reduce the load on computing elements
FIX: JobWrapper - do not set Completed status for the case with failed application thread

[v6r10p12]

*WMS
CHANGE: Replace consistently everywhere SAM JobType by Test JobType
FIX: JobWrapper - the outputSandbox should be always uploaded (outsized, in failed job)

*DMS
FIX: RemoveFile - bugfix
FIX: ReplicateAndRegister - fixes in the checksum check, retry failed FTS transfer 
     with RM transfer
NEW: RegisterReplica request operation     

*RMS
FIX: ReqClient - fix in the request state machine
FIX: Request - enhance digest string
NEW: dirac-dms-reset-request command
CHANGE: dirac-rms-show-request - allow selection of a request by job ID

*TS
FIX: TransformationDB - in getTransformationParameters() dropped "Submitted" counter 
     in the output

[v6r10p11]

*Core
FIX: X509Chain - cast life time to int before creating cert

*Accounting
FIX: DataStoreClient - self.__maxRecordsInABundle = 5000 instead of 1000
FIX: JobPolicy - allow access for JOB_MONITOR property

*RMS
FIX: ReqClient - fix the case when a job is Completed but in an unknown minor status

*Resources
BUGFIX: ProxyStorage - use checkArgumentFormat() instead of self.__checkArgumentFormatDict()

[v6r10p10]

*DMS
FIX: Several fixes to make FTS accounting working (FTSAgent/Job, ReplicaManager, File )

[v6r10p9]

*Core
BUGFIX: LineGraph - Ymin was set to a minimal plot value rather than 0.

*DMS
CHANGE: FTSJob(Agent) - get correct information for FTS accounting (registration)

[v6r10p8]

*Core
FIX: InstallTools - admin e-mail default location changed

*Framework
FIX: SystemAdministratorClientCLI - allow "set host localhost"
FIX: BundleDelivery - protect against empty bundle

*WMS
FIX: SiteDirector - Pass siteNames and ceList as None if any is accepted
FIX: WorkloadManagement.ConfigTemplate.SiteDorectory - set Site to Any by default 

*DMS
FIX: FileCatalogCLI - ignore Datasets in ls command for backward compatibility

*Resources
FIX: SSH - some platforms use Password instead of password prompt

[v6r10p7]

*Core
FIX: dirac-install - execute dirac-fix-mysql-script and dirac-external-requirements after sourcing the environment
FIX: InstallTools - set basedir variable in fixMySQLScript()
FIX: InstallTools - define user root@host.domain in installMySQL()

*Framework
BUGFIX: SystemAdministratorCLI - bug fixed in default() call signature

*DMS
FIX: FTSRequest - handle properly FTS server in the old system 
FIX: ReplicaManager - check if file is in FC before removing 
FIX: Request/RemovalTask - handle properly proxies for removing files 
BUGFIX: DatasetManager - in the table description

[v6r10p6]

*Core
FIX: X509Certificate - reenabled fix in getDIRACGroup()

*Configuration
FIX: CSAPI - Group should be taken from the X509 chain and not the certificate

*RMS
CHANGE: ReqClient - if the job does not exist, do not try further finalization

[v6r10p5]

*Core
FIX: X509Certificate - reverted fix in getDIRACGroup()

[v6r10p4]

*Core
NEW: dirac-info - extra printout
CHANGE: PrettyPrint - extra options in printTable()
FIX: X509Certificate - bug fixed in getDIRACGroup()

*Framework
NEW: SystemAdministratorCLI - new showall command to show components across hosts
NEW: ProxyDB - allow to upload proxies without DIRAC group

*RMS
CHANGE: ReqClient - requests from failed jobs update job status to Failed
CHANGE: RequestTask - retry in the request finalize()

[v6r10p3]

*Configuration
CHANGE: Registry - allow to define a default group per user

*WMS
BUGFIX: JobReport - typo in generateForwardDISET()

[v6r10p2]

*TMS
CHANGE: Backward compatibility fixes when setting the Transformation files status

*DMS
BUGFIX: ReplicateAndRegister - bugfix when replicating to multiple destination by ReplicaManager

*WMS
BUGFIX: JobManager - bug fix when deleting no-existing jobs

[v6r10p1]

*RMS
FIX: ReqDB.Operations - Arguments field changed type from BLOB to MEDIUMBLOB

*DMS
FIX: FileCatalog - check for non-exiting directories in removeDirectory()

*TMS
FIX: TransformationDB - removed constraint that was making impossible to derive a production

[v6r10]

*Core
FIX: Several fixes on DB classes(AccountingDB, SystemLoggingDB, UserProfileDB, TransformationDB, 
     JobDB, PilotAgentsDB) after the new movement to the new MySQL implementation with a persistent 
     connection per running thread
NEW: SystemAdministratorCLI - better support for executing remote commands 
FIX: DIRAC.__init__.py - avoid re-definition of platform variable    
NEW: Graphs - added CurveGraph class to draw non-stacked lines with markers
NEW: Graphs - allow graphs with negative Y values
NEW: Graphs - allow to provide errors with the data and display them in the CurveGraph
FIX: InstallTools - fix for creation of the root@'host' user in MySQL 
FIX: dirac-install - create links to permanent directories before module installation
CHANGE: InstallTools - use printTable() utility for table printing
CHANGE: move printTable() utility to Core.Utilities.PrettyPrint
NEW: added installation configuration examples
FIX: dirac-install - fixBuildPath() operates only on files in the directory
FIX: VOMSService - added X-VOMS-CSRF-GUARD to the html header to be compliant with EMI-3 servers

*CS
CHANGE: getVOMSVOForGroup() uses the VOMSName option of the VO definition 
NEW: CE2CSAgent - added ARC CE information lookup

*Framework
FIX: SystemAdministratorIntegrator - use Host option to get the host address in addition to the section name, closes #1628
FIX: dirac-proxy-init - uses getVOMSVOForGroup() when adding VOMS extensions

*DMS
CHANGE: DFC - optimization and bug fixes of the bulk file addition
FIX: TransferAgent - protection against badly defined LFNs in collectFiles()
NEW: DFC - added getDirectoryReplicas() service method support similar to the LFC
CHANGE: DFC - added new option VisibleReplicaStatus which is used in replica getting commands
CHANGE: FileCatalogClientCLI client shows number of replicas in the 2nd column rather than 
        unimplemented number of links
CHANGE: DFC - optimizations for the bulk replica look-up
CHANGE: DFC updated scalability testing tool FC_Scaling_test.py        
NEW: DFC - methods returning replicas provide also SE definitions instead of PFNs to construct PFNs on the client side
NEW: DFC - added getReplicasByMetadata() interface
CHANGE: DFC - optimized getDirectoryReplicas()
CHANGE: FileCatalogClient - treat the reduced output from various service queries restoring LFNs and PFNs on the fly
NEW: DFC - LFNPFNConvention flag can be None, Weak or Strong to facilitate compatibility with LFC data 
CHANGE: FileCatalog - do not return PFNs, construct them on the client side
CHANGE: FileCatalog - simplified FC_Scaling_test.py script
NEW: FileCatalog/DatasetManager class to define and manipulate datasets corresponding to meta queries
NEW: FileCatalogHandler - new interface methods to expose DatasetManager functionality
NEW: FileCatalogClientCLI - new dataset family of commands
FIX: StorageFactory, ReplicaManager - resolve SE alias name recursively
FIX: FTSRequest, ReplicaManager, SRM2Storage - use current proxy owner as user name in accounting reports, closes #1602
BUGFIX: FileCatalogClientCLI - bug fix in do_ls, missing argument to addFile() call, closes #1658
NEW: FileCatalog - added new setMetadataBulk() interface, closes #1358
FIX: FileCatalog - initial argument check strips off leading lfn:, LFN:, /grid, closes #448
NEW: FileCatalog - added new setFileStatus() interface, closes #170, valid and visible file and replica statuses can be defined in respective options.
CHANGE: multiple new FTS system fixes
CHANGE: uniform argument checking with checkArgumentFormat() in multiple modules
CHANGE: FileCatalog - add Trash to the default replica valid statuses
CHANGE: ReplicaManager,FTSRequest,StorageElement - no use of PFN as returned by the FC except for file removal,
        rather constructing it always on the fly
        
*SMS
CHANGE: PinRequestAgent, SENamespaceCatalogCheckAgent - removed
CHANGE: Use StorageManagerClient instead of StorageDB directly        

*WMS
CHANGE: JobPolicy - optimization for bulk job verification
NEW: JobPolicy - added getControlledUsers() to get users which jobs can be accessed for 
     a given operation
CHANGE: JobMonitoringHandler - Avoid doing a selection of all Jobs, first count matching jobs 
        and then use "limit" to select only the required JobIDs.
NEW: JobMonitoringHandler - use JobPolicy to filter jobs in getJobSummaryWeb()
NEW: new Operations option /Services/JobMonitoring/GlobalJobsInfo ( True by default ) to 
     allow or not job info lookup by anybody, used in JobMonitoringHandler       
BUGFIX: SiteDirector - take into account the target queue Platform
BUGFIX: JobDB - bug in __insertNewJDL()    
CHANGE: dirac-admin-show-task-queues - enhanced output  
CHANGE: JobLoggingDB.sql - use trigger to manage the new LoggingInfo structure  
CHANGE: JobWrapper - trying several times to upload a request before declaring the job failed
FIX: JobScheduling executor - fix race condition that causes a job to remain in Staging
NEW: SiteDirector - do not touch sites for which there is no work available
NEW: SiteDirector - allow sites not in mask to take jobs with JobType Test
NEW: SiteDirector - allow 1 hour grace period for pilots in Unknown state before aborting them
CHANGE: Allow usage of non-plural form of the job requirement options ( PilotType, GridCE, BannedSite, 
        SubmitPool ), keep backward compatibility with a plural form
        
*RSS
FIX: DowntimeCommand - take the latest Downtime that fits    
NEW: porting new Policies from integration  
NEW: RSS SpaceToken command querying endpoints/tokens that exist  
        
*Resources
NEW: added SSHOARComputingElement class 
NEW: added XROOTStorage class       
FIX: CREAMComputingElement - extra checks for validity of returned pilot references
        
*TS
CHANGE: TransformationClient(DB,Manager) - set file status for transformation as bulk operation 
CHANGE: TransformationClient - applying state machine when changing transformation status
BUGFIX: TransformationClient(Handler) - few minor fixes
NEW: TransformationDB - backported __deleteTransformationFileTask(s) methods
CHANGE: TransformationDB(Client) - fixes to reestablish the FileCatalog interface
FIX: TransformationAgent - added MissingInFC to consider for Removal transformations
BUGFIX: TransformationAgent - in _getTransformationFiles() variable 'now' was not defined
FIX: TransformationDB.sql - DataFiles primary key is changed to (FileID) from (FileID,LFN) 
CHANGE: TransformationDB(.sql) - schema changes suitable for InnoDB
FIX: TaskManager(AgentBase) - consider only submitted tasks for updating status
CHANGE: TransformationDB(.sql) - added index on LFN in DataFiles table

*RMS
NEW: Migrate to use the new Request Management by all the clients
CHANGE: RequestContainer - Retry failed transfers 10 times and avoid sub-requests to be set Done 
        when the files are failed
CHANGE: Use a unique name for storing the proxy as processes may use the same "random" name and 
        give conflicts
NEW: RequestClient(Handler) - add new method readRequest( requestname)                 

*Workflow
NEW: Porting the LHCb Workflow package to DIRAC to make the use of general purpose modules and
     simplify construction of workflows        

[v6r9p33]

*Accounting
BUGFIX: AccountingDB - wrong indentation

[v6r9p32]

*Accounting
FIX: AccountingDB - use old style grouping if the default grouping is altered, e.g. by Country

[v6r9p31]

*Accounting
CHANGE: AccountingDB - changes to speed up queries: use "values" in GROUP By clause;
        drop duplicate indexes; reorder fields in the UniqueConstraint index of the
        "bucket" tables  

[v6r9p30]

*DMS
CHANGE: FileCatalogFactory - construct CatalogURL from CatalogType by default

*SMS
FIX: dirac-stager-stage-files - changed the order of the arguments

[v6r9p29]

*TS
FIX: TaskManager(AgentBase) - fix for considering only submitted tasks 

[v6r9p28]

*TS
FIX: TransformationDB(ManagerHandler) - several portings from v6r10

[v6r9p27]

*SMS
FIX: StorageManagementDB - in removeUnlinkedReplicas() second look for CacheReplicas 
     for which there is no entry in StageRequests

[v6r9p26]

*Resources
CHANGE: CREAMComputigElement - Make sure that pilots submitted to CREAM get a 
        fresh proxy during their complete lifetime
*Framework
FIX: ProxyDB - process properly any SQLi with DNs/groups with 's in the name

[v6r9p25]

*TS
CHANGE: TransformationClient - changed default timeout values for service calls
FIX: TransformationClient - fixes for processing of derived transformations 

[v6r9p24]

*TS
FIX: TransformationClient - in moveFilesToDerivedTransformation() set file status
     to Moved-<prod>

[v6r9p23]

*Core
BUGFIX: InstallTools - improper configuration prevents a fresh new installation

*WMS
BUGFIX: PilotDirector - Operations Helper non-instantiated

[v6r9p22]

*WMS
FIX: PilotDirector - allow to properly define extensions to be installed by the 
     Pilot differently to those installed at the server
FIX: Watchdog - convert pid to string in ProcessMonitor

*TS
FIX: TransformationDB - splitting files in chunks

*DMS
NEW: dirac-dms-create-removal-request command
CHANGE: update dirac-dms-xxx commands to use the new RMS client,
        strip lines when reading LFNs from a file

[v6r9p21]

*TS
FIX: Transformation(Client,DB,Manager) - restored FileCatalog compliant interface
FIX: TransformationDB - fix in __insertIntoExistingTransformationFiles()

[v6r9p20]

*Core
BUGFIX: ProxyUpload - an on the fly upload does not require a proxy to exist

*DMS
CHANGE: TransferAgent - use compareAdler() for checking checksum
FIX: FailoverTransfer - recording the sourceSE in case of failover transfer request 

*WMS
FIX: ProcessMonitor - some fixes added, printout when <1 s of consumed CPU is found

*Transformation
BUGFIX: TransformationClient - fixed return value in moveFilesToDerivedTransformation()

*RMS
BUGFIX: CleanReqDBAgent - now() -> utcnow() in initialize()

*Resources
FIX: ARCComputingElement - fix the parsing of CE status if no jobs are available

[v6r9p19]

*DMS
FIX: FileCatalog/DirectoryMetadata - inherited metadata is used while selecting directories
     in findDirIDsByMetadata()

[v6r9p18]

*DMS
FIX: FTSSubmitAgent, FTSRequest - fixes the staging mechanism in the FTS transfer submission
NEW: TransferDBMonitoringHandler - added getFilesForChannel(), resetFileChannelStatus()

[v6r9p17]

*Accounting
FIX: DataStoreClient - send accounting records in batches of 1000 records instead of 100

*DMS:
FIX: FailoverTransfer - catalog name from list to string
FIX: FTSSubmitAgent, FTSRequest - handle FTS3 as new protocol and fix bad submission time
FIX: FTSSubmitAgent, FTSRequest - do not submit FTS transfers for staging files

*WMS
FIX: TaskQueueDB - do not check enabled when TQs are requested from Directors
FIX: TaskQueueDB - check for Enabled in the TaskQueues when inserting jobs to print an alert
NEW: TaskQueueDB - each TQ can have at most 5k jobs, if beyond the limit create a new TQ 
     to prevent long matching times when there are way too many jobs in a single TQ

[v6r9p16]

*TS
BUGFIX: typos in TransformationCleaningAgent.py

*DMS
CHANGE: DownloadInputData - check the available disk space in the right input data directory
FIX: DownloadInputData - try to download only Cached replicas 

[v6r9p15]

*Core
FIX: MySQL - do not decrease the retry counter after ping failure

*DMS
CHANGE: FC/DirectoryMetadata - Speed up findFilesByMetadataWeb when many files match
FIX: RemovalTask - fix error string when removing a non existing file (was incompatible 
     with the LHCb BK client). 

*WMS
FIX: JobReport - minor fix ( removed unused imports )
FIX: JobMonitoring(JobStateUpdate)Handler - jobID argument can be either string, int or long

*TS
CHANGE: TransformationClient - change status of Moved files to a deterministic value
FIX: FileReport - minor fix ( inherits object ) 

[v6r9p14]

*DMS
CHANGE: FTSDB - changed schema: removing FTSSite table. From now on FTS sites 
        would be read from CS Resources

[v6r9p13]

FIX: included fixes from v6r8p26 patch release

[v6r9p12]

FIX: included fixes from v6r8p25 patch release

[v6r9p11]

*DMS
BUGFIX: FTSRequest - in __resolveFTSServer() type "=" -> "=="

[v6r9p10]

FIX: included fixes from v6r8p24 patch release

*Core
NEW: StateMachine utility

*DMS
BUGFIX: in RegisterFile operation handler

*Interfaces
FIX: Dirac.py - in splitInputData() consider only Active replicas

[v6r9p9]

*RMS
FIX: RequestDB - added getRequestFileStatus(), getRequestName() methods

[v6r9p8]

*DMS
FIX: RequestDB - get correct digest ( short request description ) of a request

[v6r9p7]

FIX: included fixes from v6r8p23 patch release

*RSS
FIX: SpaceTokenOccupancyPolicy - SpaceToken Policy decision was based on 
     percentage by mistake
     
*RMS
NEW: new scripts dirac-dms-ftsdb-summary, dirac-dms-show-ftsjobs    
FIX: FTSAgent - setting space tokens for newly created FTSJobs 

[v6r9p6]

*DMS
BUGFIX: dirac-admin-add-ftssite - missing import

*RMS
NEW: RequestDB, ReqManagerHandler - added getRequestStatus() method

*TS
FIX: fixes when using new RequestClient with the TransformationCleaningAgent

*WMS
BUGFIX: typo in SandboxStoreHandler transfer_fromClient() method

[v6r9p5]

*DMS
BUGFIX: missing proxy in service env in the FTSManager service. By default service 
        will use DataManager proxy refreshed every 6 hours.

*Resources
NEW: StorageElement - new checkAccess policy: split the self.checkMethods in 
     self.okMethods. okMethods are the methods that do not use the physical SE. 
     The isValid returns S_OK for all those immediately

*RSS
FIX: SpaceTokenOccupancyPolicy - Policy that now takes into account absolute values 
     for the space left
     
*TS
FIX: TransformationCleaningAgent - will look for both old and new RMS     

[v6r9p4]

*Stager
NEW: Stager API: dirac-stager-monitor-file, dirac-stager-monitor-jobs, 
     dirac-stager-monitor-requests, dirac-stager-show-stats

[v6r9p3]

*Transformation
FIX: TransformationCleaning Agent status was set to 'Deleted' instead of 'Cleaned'

[v6r9p2]

*RSS
NEW: Added Component family tables and statuses
FIX: removed old & unused code 
NEW: allow RSS policies match wild cards on CS

*WMS
BUGFIX: FailoverTransfer,JobWrapper - proper propagation of file metadata

[v6r9p1]

*RMS
NEW: FTSAgent - update rwAccessValidStamp,
     update ftsGraphValidStamp,
     new option for staging files before submission,
     better log handling here and there
CHANGE: FTSJob - add staging flag in in submitFTS2
CHANGE: Changes in WMS (FailoverTransfer, JobReport, JobWrapper, SandboxStoreHandler) 
        and TS (FileReport) to follow the new RMS.
NEW: Full CRUD support in RMS.

*RSS
NEW: ResourceManagementDB - new table ErrorReportBuffer
NEW: new ResourceManagementClient methods - insertErrorReportBuffer, selectErrorReportBuffer,
     deleteErrorReportBuffer

[v6r9]

NEW: Refactored Request Management System, related DMS agents and FTS management
     components

[v6r8p28]

*Core
BUGFIX: RequestHandler - the lock Name includes ActionType/Action

*DMS
FIX: dirac-dms-filecatalog-cli - prevent exception in case of missing proxy

[v6r8p27]

*DMS
BUGFIX: dirac-dms-add-file - fixed typo item -> items

[v6r8p26]

*Core
NEW: RequestHandler - added getServiceOption() to properly resolve inherited options 
     in the global service handler initialize method
NEW: FileCatalogHandler, StorageElementHandler - use getServiceOption()

[v6r8p25]

FIX: included fixes from v6r7p40 patch release

*Resources
FIX: SRM2Storage - do not account gfal_ls operations

[v6r8p24]

FIX: included fixes from v6r7p39 patch release

*Core
FIX: SiteSEMapping was returning wrong info

*DMS
FIX: FTSRequest - choose explicitly target FTS point for RAL and CERN
BUGFIX: StrategyHandler - wrong return value in __getRWAccessForSE()

*Resources
CHANGE: SRM2Storage - do not account gfal_ls operations any more

[v6r8p23]

FIX: included fixes from v6r7p37 patch release

*TS
FIX: TransformationDB - allow tasks made with ProbInFC files
FIX: TransformationCleaingAgent,Client - correct setting of transformation 
     status while cleaning

[v6r8p22]

FIX: included fixes from v6r7p36 patch release

[v6r8p21]

*DMS
FIX: FileCatalog/DirectoryMetadata - even if there is no meta Selection 
     the path should be considered when getting Compatible Metadata
FIX: FileCatalog/DirectoryNodeTree - findDir will return S_OK( '' ) if dir not 
     found, always return the same error from DirectoryMetadata in this case.     

*RSS
FIX: DowntimeCommand - use UTC time stamps

*TS
FIX: TransformationAgent - in _getTransformationFiles() get also ProbInFC files in 
     addition to Used 

[v6r8p20]

*Stager
NEW: Stager API: dirac-stager-monitor-file, dirac-stager-monitor-jobs, 
     dirac-stager-monitor-requests, dirac-stager-show-stats

[v6r8p19]

*Transformation
FIX: TransformationCleaning Agent status was set to 'Deleted' instead of 'Cleaned'

[v6r8p18]

*TS
BUGFIX: TransformationAgent - regression in __cleanCache()

[v6r8p17]

FIX: included fixes from v6r7p32 patch release

*WMS
FIX: StalledJobAgent - for accidentally stopped jobs ExecTime can be not set, 
     set it to CPUTime for the accounting purposes in this case

[v6r8p16]

FIX: included fixes from v6r7p31 patch release

*WMS
BUGFIX: TaskQueueDB - fixed a bug in the negative matching conditions SQL construction

*RSS
NEW: improved doc strings of PEP, PDP modules ( part of PolicySystem )
FIX: Minor changes to ensure consistency if ElementInspectorAgent and 
     users interact simultaneously with the same element
CHANGE: removed DatabaseCleanerAgent ( to be uninstalled if already installed )
FIX: SummarizeLogsAgent - the logic of the agent was wrong, the agent has been re-written.
     
[v6r8p15]

*Core
FIX: X509Chain - fix invalid information when doing dirac-proxy-info without CS
     ( in getCredentials() )

*RSS
NEW: PDP, PEP - added support for option "doNotCombineResult" on PDP

[v6r8p14]

*Core
FIX: dirac-deploy-scripts - can now work with the system python

*WMS
NEW: dirac-wms-cpu-normalization - added -R option to modify a given configuration file
FIX: Executor/InputData - Add extra check for LFns in InputData optimizer, closes #1472

*Transformation
CHANGE: TransformationAgent - add possibility to kick a transformation (not skip it if no 
        unused files), by touching a file in workDirectory
BUGFIX: TransformationAgent - bug in __cleanCache() dict modified in a loop        

[v6r8p13]

*Transformation
BUGFIX: TransformationDB - restored import of StringType

[v6r8p12]

NEW: Applied patches from v6r7p29

*WMS
FIX: JobDB - check if SystemConfig is present in the job definition and convert it 
     into Platform

*DMS
FIX: ReplicaManager - do not get metadata of files when getting files in a directory 
     if not strictly necessary

*RSS
NEW: ported from LHCb PublisherHandler for RSS web views

[v6r8p11]

NEW: Applied patches from v6r7p27

*RSS
NEW: SpaceTokenOccupancyPolicy - ported from LHCbDIRAC 
NEW: db._checkTable done on service initialization ( removed dirac-rss-setup script doing it )

*Transformation
FIX: TaskManager - reset oJob for each task in prepareTransformationTasks()
BUGFIX: ValidateOutputDataAgent - typo fixed in getTransformationDirectories()
FIX: TransformationManagerHandler - use CS to get files statuses not to include in 
     processed file fraction calculation for the web monitoring pages

[v6r8p10]

NEW: Applied patches from v6r7p27

[v6r8p9]

*DMS
FIX: TransferAgent,dirac-dms-show-se-status, ResourceStatus,TaskManager - fixes
     needed for DMS components to use RSS status information
NEW: ReplicaManager - allow to get metadata for an LFN+SE as well as PFN+SE     

[v6r8p8]

*RSS
BUGFIX: dirac-rss-setup - added missing return of S_OK() result

[v6r8p7]

NEW: Applied patches from v6r7p24

*DMS
BUGFIX: LcgFileCatalogClient - bug in addFile()

*RSS
BUGFIX: fixed script dirac-rss-set-token, broken in the current release.
NEW: Statistics module - will be used in the future to provide detailed information 
     from the History of the elements 

[v6r8p6]

NEW: Applied patches from v6r7p23

*Transformation
FIX: TaskManager - allow prepareTransformationTasks to proceed if no OutputDataModule is defined
FIX: TransformationDB - remove INDEX(TaskID) from TransformationTasks. It produces a single counter 
     for the whole table instead of one per TransformationID
     
*WMS     
FIX: WMSUtilities - to allow support for EMI UI's for pilot submission we drop support for glite 3.1

[v6r8p5]

NEW: Applied patches from v6r7p22

*RSS
CHANGE: removed old tests and commented out files

*WMS
FIX: PoolXMLCatalog - proper addFile usage

*Transformation
CHANGE: TransformationAgent - clear replica cache when flushing or setting a file in the workdirectory

[v6r8p4]

*Transformation
FIX: The connection to the jobManager is done only at submission time
FIX: Jenkins complaints fixes

*WMS
BUGFIX: JobDB - CPUtime -> CPUTime
FIX: Jenkins complaints fixes

[v6r8p3]

*DMS
BUGFIX: LcgFileCatalogClient

[v6r8p2]

*DMS:
FIX: LcgFileCatalogClient - remove check for opening a session in __init__ as credentials are not yet set 

*Transformation
CHANGE: reuse RPC clients in Transformation System 

[v6r8p1]

*Core
FIX: dirac-deploy-scripts - restored regression w.r.t. support of scripts starting with "d"

*DMS
BUGFIX: LcgFileCatalogClient - two typos fixed

[v6r8]

CHANGE: Several fixes backported from the v7r0 integration branch

*Core
CHANGE: DictCache - uses global LockRing to avoid locks in multiprocessing
FIX: X509Chain - proxy-info showing an error when there's no CS

*DMS
FIX: TransferAgent - inside loop filter out waiting files dictionary
BUGFIX: dirac-admin-allow-se - there was a continue that was skipping the complete loop for 
        ARCHIVE elements
NEW: LcgFileCatalogClient - test return code in startsess lfc calls       

*WMS:
FIX: OptimizerExecutor, InputData, JobScheduling - check that site candidates have all the 
     replicas

*RSS: 
BUGFIX: ResourceStatus, RSSCacheNoThread - ensure that locks are always released

*Transformation
FIX: TaskManager - site in the job definition is taken into account when submitting
NEW: Transformation - get the allowed plugins from the CS /Operations/Transformations/AllowedPlugins
FIX: ValidateOutputDataAgent - self not needed for static methods

[v6r7p40]

*Resources
FIX: StorageElement class was not properly passing the lifetime argument for prestageFile method

[v6r7p39]

*Core
CHANGE: Grid - in executeGridCommand() allow environment script with arguments needed for ARC client

*DMS
FIX: DFC SEManager - DIP Storage can have a list of ports now

*Resources
FIX: ARCComputingElement - few fixes after debugging

[v6r7p38]

*Core
NEW: DISET FileHelper, TransferClient - possibility to switch off check sum

*Resources
NEW: ARCComputingElement - first version
NEW: StorageFactory - possibility to pass extra protocol parameters to storage object
NEW: DIPStorage - added CheckSum configuration option
BUGFIX: SSHComputingElement - use CE name in the pilot reference construction

*WMS
FIX: StalledJobAgent - if ExecTime < CPUTime make it equal to CPUTime

[v6r7p37]

*Framework
BUGFIX: NotificationDB - typos in SQL statement in purgeExpiredNotifications() 

*WMS
NEW: JobCleaningAgent - added scheduling sandbox LFN removal request 
     when deleting jobs
CHANGE: JobWrapper - report only error code as ApplicationError parameter 
        when payload finishes with errors    
NEW: SiteDirector - possibility to specify extensions to be installed in 
     pilots in /Operations/Pilots/Extensions option in order not to install
     all the server side extensions        

*DMS
CHANGE: FileCatalogFactory - use service path as default URL
CHANGE: FileCatalogFactory - use ObjectLoader to import catalog clients

*SMS
BUGFIX: StorageManagementDB, dirac-stager-monitor-jobs - small bug fixes ( sic, Daniela )

*Resources
CHANGE: DIPStorage - added possibility to specify a list of ports for multiple
        service end-points
CHANGE: InProcessComputingElement - demote log message when payload failure 
        to warning, the job will fail anyway
FIX: StalledJobAgent - if pilot reference is not registered, this is not an 
     error of the StalledJobAgent, no log.error() in  this case                
        
*RMS
CHANGE: RequestTask - ensure that tasks are executed with user credentials 
        even with respect to queries to DIRAC services ( useServerCertificate 
        flag set to false )        

[v6r7p36]

*WMS
FIX: CREAMCE, SiteDirector - make sure that the tmp executable is removed
CHANGE: JobWrapper - remove sending mails via Notification Service in case
        of job rescheduling
        
*SMS
FIX: StorageManagementDB - fix a race condition when old tasks are set failed 
     between stage submission and update.        

[v6r7p35]

*Stager
NEW: Stager API: dirac-stager-monitor-file, dirac-stager-monitor-jobs, 
     dirac-stager-monitor-requests, dirac-stager-show-stats

[v6r7p34]

*Transformation
FIX: TransformationCleaning Agent status was set to 'Deleted' instead of 'Cleaned'

[v6r7p33]

*Interfaces
FIX: Job.py - in setExecutable() - prevent changing the log file name string type

*StorageManagement
NEW: StorageManagementDB(Handler) - kill staging requests at the same time as 
     killing related jobs, closes #1510
FIX: StorageManagementDB - demote the level of several log messages       

[v6r7p32]

*DMS
FIX: StorageElementHandler - do not use getDiskSpace utility, use os.statvfs instead
CHANGE: StorageManagementDB - in getStageRequests() make MySQL do an UNIQUE selection 
        and use implicit loop to speed up queries for large results

*Resources
FIX: lsfce remote script - use re.search instead of re.match in submitJob() to cope with
     multipline output

[v6r7p31]

*WMS
FIX: SiteDirector - make possible more than one SiteDirector (with different pilot identity) attached 
     to a CE, ie sgm and pilot roles. Otherwise one is declaring Aborted the pilots from the other.

[v6r7p30]

*Core
CHANGE: X509Chain - added groupProperties field to the getCredentials() report
BUGFIX: InstallTools - in getSetupComponents() typo fixed: agent -> executor

[v6r7p29]

*DMS
CHANGE: FileCatalog - selection metadata is also returned as compatible metadata in the result
        of getCompatibleMetadata() call
NEW: FileCatalog - added path argument to getCompatibleMetadata() call
NEW: FileCatalogClient - added getFileUserMetadata()
BUGFIX: dirac-dms-fts-monitor - exit with code -1 in case of error

*Resources
FIX: CREAMComputingElement - check globus-url-copy result for errors when retrieving job output

[v6r7p28]

*DMS
BUGFIX: FileCatalog/DirectoryMetadata - wrong MySQL syntax 

[v6r7p27]

*Core
FIX: Mail.py - fix of the problem of colons in the mail's body

*Interfaces
NEW: Job API - added setSubmitPools(), setPlatform() sets ... "Platform"

*WMS
FIX: TaskQueueDB - use SystemConfig as Platform for matching ( if Platform is not set explicitly

*Resources
FIX: SSHComputingElement - use ssh host ( and not CE name ) in the pilot reference
BUGFIX: SSHGEComputingElement - forgotten return statement in _getJobOutputFiles()

*Framework
NEW: dirac-sys-sendmail - email's body can be taken from pipe. Command's argument 
     in this case will be interpreted as a destination address     

[v6r7p26]

*DMS
FIX: ReplicaManager - status names Read/Write -> ReadAccess/WriteAccess

[v6r7p25]

*Core
CHANGE: X509Chain - in getCredentials() failure to contact CS is not fatal, 
        can happen when calling dirac-proxy-init -x, for example

[v6r7p24]

*DMS
NEW: FileCatalog - added getFilesByMetadataWeb() to allow pagination in the Web 
     catalog browser
     
*WMS
CHANGE: WMSAdministrator, DiracAdmin - get banned sites list by specifying the status
        to the respective jobDB call     

[v6r7p23]

*Transformation
BUGFIX: TransformationDB - badly formatted error log message

*RMS
CHANGE: RequestDBMySQL - speedup the lookup of requests

*WMS
BUGFIX: dirac-dms-job-delete - in job selection by group

*DMS
FIX: LcgFileCatalogClient - getDirectorySize made compatible with DFC
BUGFIX: LcgFileCatalogClient - proper call of __getClientCertInfo()

[v6r7p22]

*Transformation
CHANGE: InputDataAgent - treats only suitable transformations, e.g. not the extendable ones. 
CHANGE: TransformationAgent - make some methods more public for easy overload

[v6r7p21]

*Core
FIX: Shifter - pass filePath argument when downloading proxy

[v6r7p20]

*DMS
CHANGE: StrategyHandler - move out SourceSE checking to TransferAgent
CHANGE: ReplicaManager, InputDataAgent - get active replicas
FIX: StorageElement, SRM2Storage - support for '*Access' statuses, checking results
     of return structures
     
*RSS
NEW: set configurable email address on the CS to send the RSS emails
NEW: RSSCache without thread in background
FIX: Synchronizer - moved to ResourceManager handler     

[v6r7p19]

*DMS
BUGFIX: ReplicaManager - in putAndRegister() SE.putFile() singleFile argument not used explicitly

[v6r7p18]

*WMS
FIX: StalledJobAgent - do not exit the loop over Completed jobs if accounting sending fails
NEW: dirac-wms-job-delete - allow to specify jobs to delete by job group and/or in a file
FIX: JobManifest - If CPUTime is not set, set it to MaxCPUTime value

[v6r7p17]

*Resources
FIX: SRM2Storage - treat properly "22 SRM_REQUEST_QUEUED" result code

[v6r7p16]

*DMS
FIX: StrategyHandler - do not proceed when the source SE is not valid for read 
BUGFIX: StorageElement - putFile can take an optional sourceSize argument
BUGFIX: ReplicaManager - in removeFile() proper loop on failed replicas

*RSS
FIX: SpaceTokenOccupancyCommand, CacheFeederAgent - add timeout when calling lcg_util commands

*WMS
FIX: JobManifest - take all the SubmitPools defined in the TaskQueueAgent 
NEW: StalledJobAgent - declare jobs stuck in Completed status as Failed

[v6r7p15]

*Core
BUGFIX: SocketInfo - in host identity evaluation

*DMS
BUGFIX: FileCatalogHandler - missing import os

*Transformation
CHANGE: JobManifest - getting allowed job types from operations() section 

[v6r7p14]

*DMS
CHANGE: StorageElementProxy - removed getParameters(), closes #1280
FIX: StorageElementProxy - free the getFile space before the next file
FIX: StorageElement - added getPFNBase() to comply with the interface

*Interfaces
CHANGE: Dirac API - allow lists of LFNs in removeFile() and removeReplica()

*WMS
CHANGE: JobSchedulingAgent(Executor) - allow both BannedSite and BannedSites JDL option

*RSS
FIX: ElementInspectorAgent - should only pick elements with rss token ( rs_svc ).
FIX: TokenAgent - using 4th element instead of the 5th. Added option to set admin email on the CS.

[v6r7p13]

*Core
FIX: Resources - in getStorageElementSiteMapping() return only sites with non-empty list of SEs

*DMS
FIX: StorageElement - restored the dropped logic of using proxy SEs
FIX: FileCatalog - fix the UseProxy /LocalSite/Catalog option

*Transformation
FIX: TransformationDB - use lower() string comparison in extendTransformation()

[v6r7p12]

*WMS
BUGFIX: JobManifest - get AllowedSubmitPools from the /Systems section, not from /Operations

*Core
NEW: Resources helper - added getSites(), getStorageElementSiteMapping()

*DMS
CHANGE: StrategyHandler - use getStorageElementSiteMapping helper function
BUGFIX: ReplicaManager - do not modify the loop dictionary inside the loop

[v6r7p11]

*Core
CHANGE: Subprocess - put the use of watchdog in flagging

[v6r7p10]

*Core
NEW: Logger - added getLevel() method, closes #1292
FIX: Subprocess - returns correct structure in case of timeout, closes #1295, #1294
CHANGE: TimeOutExec - dropped unused utility
FIX: Logger - cleaned unused imports

*RSS
CHANGE: ElementInspectorAgent - do not use mangled name and removed shifterProxy agentOption

[v6r7p9]

*Core
BUGFIX: InstallTools - MySQL Port should be an integer

[v6r7p8]

*Core
FIX: Subprocess - consistent timeout error message

*DMS
NEW: RemovalTask - added bulk removal
FIX: StrategyHandler - check file source CEs
CHANGE: DataIntegrityClient - code beautification
CHANGE: ReplicaManager - do not check file existence if replica information is queried anyway,
        do not fail if file to be removed does not exist already. 

[v6r7p7]

FIX: Several fixes to allow automatic code documentation

*Core
NEW: InstallTools - added mysqlPort and mysqlRootUser

*DMS
CHANGE: ReplicaManager - set possibility to force the deletion of non existing files
CHANGE: StrategyHandler - better handling of checksum check during scheduling 

[v6r7p6]

*Core
FIX: dirac-install - restore signal alarm if downloadable file is not found
FIX: Subprocess - using Manager proxy object to pass results from the working process

*DMS:
CHANGE: StorageElement - removed overwride mode
CHANGE: removed obsoleted dirac-dms-remove-lfn-replica, dirac-dms-remove-lfn
NEW: FTSMonitorAgent - filter out sources with checksum mismatch
FIX: FTSMonitorAgent, TransferAgent - fix the names of the RSS states

*RSS
NEW: ElementInspectorAgent runs with a variable number of threads which are automatically adjusted
NEW: Added policies to force a particular state, can be very convenient to keep something Banned for example.
NEW: policy system upgrade, added finer granularity when setting policies and actions

*WMS
NEW: SiteDirector- allow to define pilot DN/Group in the agent options
CHANGE: JobDescription, JobManifest - take values for job parameter verification from Operations CS section

[v6r7p5]

*Interfaces
BUGFIX: dirac-wms-job-get-output - properly treat the case when output directory is not specified 

[v6r7p4]

*Core
FIX: Subprocess - avoid that watchdog kills the executor process before it returns itself

*Framework
BUGFIX: ProxuManagerClient - wrong time for caching proxies

*RSS
FIX: removed obsoleted methods

*DMS
NEW: FileCatalog - added findFilesByMetadataDetailed - provides detailed metadata for 
     selected files

[v6r7p3]

*DMS
FIX: FTSMonitorAgent - logging less verbose

*Transformation
FIX: TransformationAgent - use the new CS defaults locations
FIX: Proper agent initialization
NEW: TransformationPlaugin - in Broadcast plugin added file groupings by number of files, 
     make the TargetSE always defined, even if the SourceSE list contains it 

*ResourceStatus
FIX: Added the shifter's proxy to several agents

*RMS
FIX: RequestContainer - the execution order was not properly set for the single files 

*Framework:
BUGFIX: ProxyManagerClient - proxy time can not be shorter than what was requested

[v6r7p2]

*Core
FIX: dirac-configure - switch to use CS before checking proxy info

*Framework
NEW: dirac-sys-sendmail new command
NEW: SystemAdmininistratorCLI - added show host, uninstall, revert commands
NEW: SystemAdmininistratorHandler - added more info in getHostInfo()
NEW: SystemAdmininistratorHandler - added revertSoftware() interface

*Transformation
FIX: TransformationCleaningAgent - check the status of returned results

[v6r7p1]

*Core
FIX: Subprocess - finalize the Watchdog closing internal connections after a command execution
CHANGE: add timeout for py(shell,system)Call calls where appropriate
CHANGE: Shifter - use gProxyManager in a way that allows proxy caching

*Framework
NEW: ProxyManagerClient - allow to specify validity and caching time separately
FIX: ProxyDB - replace instead of delete+insert proxy in __storeVOMSProxy

*DMS
NEW: FTSMonitorAgent - made multithreaded for better efficiency
FIX: dirac-dms-add-file - allow LFN: prefix for lfn argument

*WMS
NEW: dirac-wms-job-get-output, dirac-wms-job-status - allow to retrieve output for a job group
FIX: TaskQueueDB - fixed selection SQL in __generateTQMatchSQL()
CHANGE: OptimizerExecutor - reduce diversity of MinorStatuses for failed executors

*Resources
FIX: CREAMComputingElement - remove temporary JDL right after the submission 

[v6r6p21]

*DMS
BUGFIX: TransformationCleaningAgent - use the right signature of cleanMetadataCatalogFiles() call

[v6r6p20]

*DMS
FIX: RegistrationTask - properly escaped error messages
BUGFIX: DirectoryMetadata - use getFileMetadataFields from FileMetadata in addMetadataField()
NEW: When there is a missing source error spotted during FTS transfer, file should be reset 
     and rescheduled again until maxAttempt (set to 100) is reached

*WMS
FIX: JobScheduling - fix the site group logic in case of Tier0

[v6r6p19]

*DMS
BUGFIX: All DMS agents  - set up agent name in the initialization

*Core
NEW: Subprocess - timeout wrapper for subprocess calls
BUGFIX: Time - proper interpreting of 0's instead of None
CHANGE: DISET - use cStringIO for ANY read that's longer than 16k (speed improvement) 
        + Less mem when writing data to the net
FIX: Os.py - protection against failed "df" command execution       
NEW: dirac-info prints lcg bindings versions
CHANGE: PlotBase - made a new style class 
NEW: Subprocess - added debug level log message

*Framework
NEW: SystemAdministratorIntegrator client for collecting info from several hosts
NEW: SystemAdministrator - added getHostInfo()
FIX: dirac-proxy-init - always check for errors in S_OK/ERROR returned structures
CHANGE: Do not accept VOMS proxies when uploading a proxy to the proxy manager

*Configuration
FIX: CE2CSAgent - get a fresh copy of the cs data before attempting to modify it, closes #1151
FIX: Do not create useless backups due to slaves connecting and disconnecting
FIX: Refresher - prevent retrying with 'Insane environment'

*Accounting
NEW: Accounting/Job - added validation of reported values to cope with the weird Yandex case
FIX: DBUtils - take into account invalid values, closes #949

*DMS
FIX: FTSSubmitAgent - file for some reason rejected from submission should stay in 'Waiting' in 
     TransferDB.Channel table
FIX: FTSRequest - fix in the log printout     
CHANGE: dirac-dms-add-file removed, dirac-dms-add-files renamed to dirac-dms-add-file
FIX: FileCatalogCLI - check the result of removeFile call
FIX: LcgFileCatalogClient - get rid of LHCb specific VO evaluation
NEW: New FileCatalogProxy service - a generalization of a deprecated LcgFileCatalog service
FIX: Restored StorageElementProxy functionality
CHANGE: dirac-dms-add-file - added printout
NEW: FileCatalog(Factory), StorageElement(Factory) - UseProxy flag moved to /Operations and /LocalSite sections

*RSS
NEW:  general reimplementation: 
      New DB schema using python definition of tables, having three big blocks: Site, Resource and Node.
      MySQLMonkey functionality almost fully covered by DB module, eventually will disappear.
      Services updated to use new database.
      Clients updated to use new database.
      Synchronizer updated to fill the new database. When helpers will be ready, it will need an update.
      One ElementInspectorAgent, configurable now is hardcoded.
      New Generic StateMachine using OOP.
      Commands and Policies simplified.
      ResourceStatus using internal cache, needs to be tested with real load.
      Fixes for the state machine
      Replaced Bad with Degraded status ( outside RSS ).
      Added "Access" to Read|Write|Check|Remove SE statuses wherever it applies.
      ResourceStatus returns by default "Active" instead of "Allowed" for CS calls.
      Caching parameters are defined in the CS
FIX: dirac-admin-allow/ban-se - allow a SE on Degraded ( Degraded->Active ) and ban a SE on Probing 
     ( Probing -> Banned ). In practice, Active and Degraded are "usable" states anyway.            
      
*WMS
FIX: OptimizerExecutor - failed optimizations will still update the job     
NEW: JobWrapper - added LFNUserPrefix VO specific Operations option used for building user LFNs
CHANGE: JobDB - do not interpret SystemConfig in the WMS/JobDB
CHANGE: JobDB - Use CPUTime JDL only, keep MaxCPUTime for backward compatibility
CHANGE: JobWrapper - use CPUTime job parameter instead of MaxCPUTime
CHANGE: JobAgent - use CEType option instead of CEUniqueID
FIX: JobWrapper - do not attempt to untar directories before having checked if they are tarfiles 
NEW: dirac-wms-job-status - get job statuses for jobs in a given job group
 
*SMS
FIX: StorageManagementDB - when removing unlinked replicas, take into account the case where a
     staging request had been submitted, but failed
      
*Resources    
NEW: glexecCE - add new possible locations of the glexec binary: OSG specific stuff and in last resort 
     looking in the PATH    
NEW: LcgFileCatalogClient - in removeReplica() get the needed PFN inside instead of providing it as an argument     
      
*TS      
CHANGE: Transformation types definition are moved to the Operations CS section

*Interfaces
FIX: Dirac.py - CS option Scratchdir was in LocalSite/LocalSite
FIX: Dirac.py - do not define default catalog, use FileCatalog utility instead

[v6r6p19]

*DMS
BUGFIX: All DMS agents  - set up agent name in the initialization

[v6r6p18]

*Transformation
CHANGE: /DIRAC/VOPolicy/OutputDataModule option moved to <Operations>/Transformations/OutputDataModule

*Resources
FIX: ComputingElement - properly check if the pilot proxy has VOMS before adding it to the payload 
     when updating it

*WMS
BUGFIX: JobSanity - fixed misspelled method call SetParam -> SetParameter

[v6r6p17]

*Transformation
BUGFIX: TransformationAgent - corrected  __getDataReplicasRM()

[v6r6p16]

*DMS
FIX: Agents - proper __init__ implementation with arguments passing to the super class
FIX: LcgFileCatalogClient - in removeReplica() reload PFN in case it has changed

[v6r6p15]

*Framework
BUGFIX: ErrorMessageMonitor - corrected updateFields call 

*DMS:
NEW: FTSMonitorAgent completely rewritten in a multithreaded way

*Transformation
FIX: InputDataAgent - proper instantiation of TransformationClient
CHANGE: Transformation - several log message promoted from info to notice level

[v6r6p14]

*Transformation
FIX: Correct instantiation of agents inside several scripts
CHANGE: TransformationCleaningAgent - added verbosity to logs
CHANGE: TransformationAgent - missingLFC to MissingInFC as it could be the DFC as well
FIX: TransformationAgent - return an entry for all LFNs in __getDataReplicasRM

*DMS
FIX: TransferAgent - fix exception reason in registerFiles()

[v6r6p13]

*DMS
CHANGE: TransferAgent - change RM call from getCatalogueReplicas to getActiveReplicas. 
        Lowering log printouts here and there

[v6r6p12]

*DMS
BUGFIX: RemovalTask - Replacing "'" by "" in error str set as attribute for a subRequest file. 
        Without that request cannot be updated when some nasty error occurs.

[v6r6p11]

*RMS:
BUGFIX: RequestClient - log string formatting

*DMS
BUGFIX: RemovalTask - handling for files not existing in the catalogue

*Transformation
FIX: TransformationManager - ignore files in NotProcessed status to get the % of processed files

*Interfaces
FIX: Fixes due to the recent changes in PromptUser utility

[v6r6p10]

*RMS
FIX: RequestDBMySQL - better escaping of queries 

*WMS
FIX: SiteDirector - get compatible platforms before checking Task Queues for a site

[v6r6p9]

*Core
FIX: Utilities/PromptUser.py - better user prompt

*Accounting
NEW: Add some validation to the job records because of weird data coming from YANDEX.ru

*DMS
BUGFIX: ReplicaManager - typo errStr -> infoStr in __replicate()
FIX: FTSRequest - fixed log message

*WMS
FIX: SiteDirector - use CSGlobals.getVO() call instead of explicit CS option

[v6r6p8]

*Transformation
BUGFIX: TransformationDB - typo in getTransformationFiles(): iterValues -> itervalues

[v6r6p7]

*Resources
FIX: StorageFactory - uncommented line that was preventing the status to be returned 
BUGFIX: CE remote scripts - should return status and not call exit()
BUGFIX: SSHComputingElement - wrong pilot ID reference

[v6r6p6]

*WMS
FIX: TaskQueueDB - in findOrphanJobs() retrieve orphaned jobs as list of ints instead of list of tuples
FIX: OptimizerExecutor - added import of datetime to cope with the old style optimizer parameters

*Transformation
FIX: TransformationAgent - fix finalization entering in an infinite loop
NEW: TransformationCLI - added resetProcessedFile command
FIX: TransformationCleaningAgent - treating the archiving delay 
FIX: TransformationDB - fix in getTransformationFiles() in case of empty file list

[v6r6p5]

*Transformation
FIX: TransformationAgent - type( transClient -> transfClient )
FIX: TransformationAgent - self._logInfo -> self.log.info
FIX: TransformationAgent - skip if no Unused files
FIX: TransformationAgent - Use CS option for replica cache lifetime
CHANGE: TransformationAgent - accept No new Unused files every [6] hours

[v6r6p4]

*DMS
FIX: TransferAgent - protection for files that can not be scheduled
BUGFIX: TransferDB - typo (instIDList - > idList ) fixed

*Transformation
BUGFIX: TransformationAgent - typo ( loginfo -> logInfo )

[v6r6p3]

FIX: merged in patch v6r5p14

*Core
BUGFIX: X509Chain - return the right structure in getCredentials() in case of failure
FIX: dirac-deploy-scripts.py - allow short scripts starting from "d"
FIX: dirac-deploy-scripts.py - added DCOMMANDS_PPID env variable in the script wrapper
FIX: ExecutorReactor - reduced error message dropping redundant Task ID 

*Interfaces
BUGFIX: Dirac.py - allow to pass LFN list to replicateFile()

*DMS
FIX: FileManager - extra check if all files are available in _findFiles()
BUGFIX: FileCatalogClientCLI - bug in DirectoryListing

[v6r6p2]

FIX: merged in patch v6r5p13

*WMS
FIX: SiteDirector - if no community set, look for DIRAC/VirtualOrganization setting

*Framework
FIX: SystemLoggingDB - LogLevel made VARCHAR in the MessageRepository table
FIX: Logging - several log messages are split in fixed and variable parts
FIX: SystemLoggingDB - in insertMessage() do not insert new records in auxiliary tables if they 
     are already there

[v6r6p1]

*Core:
CHANGE: PromptUser - changed log level of the printout to NOTICE
NEW: Base Client constructor arguments are passed to the RPCClient constructor

*DMS:
NEW: FTSRequest - added a prestage mechanism for source files
NEW: FileCatalogClientCLI - added -f switch to the size command to use raw faile tables 
     instead of storage usage tables
NEW: FileCatalog - added orphan directory repair tool
NEW: FIleCatalog - more counters to control the catalog sanity     

*WMS:
FIX: SandboxStoreClient - no more kwargs tricks
FIX: SandboxStoreClient returns sandbox file name in case of upload failure to allow failover
FIX: dirac-pilot - fixed VO_%s_SW_DIR env variable in case of OSG

*TS:
FIX: TransformationManagerHandler - avoid multiple Operations() instantiation in 
     getTransformationSummaryWeb()

[v6r6]

*Core
CHANGE: getDNForUsername helper migrated from Core.Security.CS to Registry helper
NEW: SiteSEMapping - new utilities getSitesGroupedByTierLevel(), getTier1WithAttachedTier2(),
     getTier1WithTier2
CHANGE: The DIRAC.Core.Security.CS is replaced by the Registry helper     
BUGFIX: dirac-install - properly parse += in .cfg files
FIX: Graphs.Utilities - allow two lines input in makeDataFromCVS()
FIX: Graphs - allow Graphs package usage if even matplotlib is not installed
NEW: dirac-compile-externals will retrieve the Externals compilation scripts from it's new location 
     in github (DIRACGrid/Externals)
NEW: Possibility to define a thread-global credentials for DISET connections (for web framework)
NEW: Logger - color output ( configurable )
NEW: dirac-admin-sort-cs-sites - to sort sites in the CS
CHANGE: MessageClient(Factor) - added msgClient attribute to messages
NEW: Core.Security.Properties - added JOB_MONITOR and USER_MANAGER properties

*Configuration
NEW: Registry - added getAllGroups() method

*Framework
NEW: SystemAdministratorClientCLI - possibility to define roothPath and lcgVersion when updating software

*Accounting
NEW: JobPlotter - added Normalized CPU plots to Job accounting
FIX: DBUtils - plots going to greater granularity

*DMS
NEW: FileCatalog - storage usage info stored in all the directories, not only those with files
NEW: FileCatalog - added utility to rebuild storage usage info from scratch
FIX: FileCatalog - addMetadataField() allow generic types, e.g. string
FIX: FileCatalog - path argument is normalized before usage in multiple methods
FIX: FileCatalog - new metadata for files(directories) should not be there before for directories(files)
NEW: FileCatalog - added method for rebuilding DirectoryUsage data from scratch 
NEW: FileCatalog - Use DirectoryUsage mechanism for both logical and physical storage
CHANGE: FileCatalog - forbid removing non-empty directories
BUGFIX: FileCatalogClientCLI - in do_ls() check properly the path existence
FIX: FileCatalogClientCLI - protection against non-existing getCatalogCounters method in the LFC client
FIX: DMS Agents - properly call superclass constructor with loadName argument
FIX: ReplicaManager - in removeFile() non-existent file is marked as failed
FIX: Make several classes pylint compliant: DataIntegrityHandler, DataLoggingHandler,
     FileCatalogHandler, StorageElementHandler, StorageElementProxyHandler, TransferDBMonitoringHandler
FIX: LogUploadAgent - remove the OSError exception in __replicate()
FIX: FileCatalogClientCLI - multiple check of proper command inputs,
     automatic completion of several commands with subcommands,
     automatic completion of file names
CHANGE: FileCatalogClientCLI - reformat the output of size command 
FIX: dirac-admin-ban-se - allow to go over all options read/write/check for each SE      
NEW: StrategyHandler - new implementation to speed up file scheduling + better error reporting
NEW: LcgFileCatalogProxy - moved from from LHCbDirac to DIRAC
FIX: ReplicaManager - removed usage of obsolete "/Resources/StorageElements/BannedTarget" 
CHANGE: removed StorageUsageClient.py
CHANGE: removed obsoleted ProcessingDBAgent.py

*WMS
CHANGE: RunNumber job parameter was removed from all the relevant places ( JDL, JobDB, etc )
NEW: dirac-pilot - add environment setting for SSH and BOINC CEs
NEW: WMSAdministrator - get output for non-grid CEs if not yet in the DB
NEW: JobAgent - job publishes BOINC parameters if any
CHANGE: Get rid of LHCbPlatform everywhere except TaskQueueDB
FIX: SiteDirector - provide list of sites to the Matcher in the initial query
FIX: SiteDirector - present a list of all groups of a community to match TQs
CHANGE: dirac-boinc-pilot dropped
CHANGE: TaskQueueDirector does not depend on /LocalSite section any more
CHANGE: reduced default delays for JobCleaningAgent
CHANGE: limit the number of jobs received by JobCleaningAgent
CHANGE: JobDB - use insertFields instead of _insert
CHANGE: Matcher, TaskQueueDB - switch to use Platform rather than LHCbPlatform retaining LHCbPlatform compatibility
BUGFIX: Matcher - proper reporting pilot site and CE
CHANGE: JobManager - improved job Killing/Deleting logic
CHANGE: dirac-pilot - treat the OSG case when jobs on the same WN all run in the same directory
NEW: JobWrapper - added more status reports on different failures
FIX: PilotStatusAgent - use getPilotProxyFromDIRACGroup() instead of getPilotProxyFromVOMSGroup()
CHANGE: JobMonitoringHandler - add cutDate and condDict parameters to getJobGroup()
NEW: JobMonitoringHandler - check access rights with JobPolicy when accessing job info from the web
NEW: JobManager,JobWrapper - report to accounting jobs in Rescheduled final state if rescheduling is successful
FIX: WMSAdministrator, SiteDirector - store only non-empty pilot output to the PilotDB
NEW: added killPilot() to the WMSAdministrator interface, DiracAdmin and dirac-admin-kill-pilot command
NEW: TimeLeft - renormalize time left using DIRAC Normalization if available
FIX: JobManager - reconnect to the OptimizationMind in background if not yet connected
CHANGE: JobManifest - use Operations helper
NEW: JobCleaningAgent - delete logging records from JobLoggingDB when deleting jobs

*RMS
FIX: RequestDBFile - better exception handling in case no JobID supplied
FIX: RequestManagerHandler - make it pylint compliant
NEW: RequestProxyHandler - is forwarding requests from voboxes to central RequestManager. 
     If central RequestManager is down, requests are dumped into file cache and a separate thread 
     running in background is trying to push them into the central. 
CHANGE: Major revision of the code      
CHANGE: RequestDB - added index on SubRequestID in the Files table
CHANGE: RequestClient - readRequestForJobs updated to the new RequetsClient structure

*RSS
NEW: CS.py - Space Tokens were hardcoded, now are obtained after scanning the StorageElements.

*Resources
FIX: SSHComputingElement - enabled multiple hosts in one queue, more debugging
CHANGE: SSHXXX Computing Elements - define SSH class once in the SSHComputingElement
NEW: SSHComputingElement - added option to define private key location
CHANGE: Get rid of legacy methods in ComputingElement
NEW: enable definition of ChecksumType per SE
NEW: SSHBatch, SSHCondor Computing Elements
NEW: SSHxxx Computing Elements - using remote control scripts to better capture remote command errors
CHANGE: put common functionality into SSHComputingElement base class for all SSHxxx CEs
NEW: added killJob() method tp all the CEs
NEW: FileCatalog - take the catalog information info from /Operations CS section, if defined there, 
     to allow specifications per VO 

*Interfaces
CHANGE: Removed Script.initialize() from the API initialization
CHANGE: Some general API polishing
FIX: Dirac.py - when running in mode="local" any directory in the ISB would not get untarred, 
     contrary to what is done in the JobWrapper

*TS
BUGFIX: TaskManager - bug fixed in treating tasks with input data
FIX: TransformationCleaningAgent - properly call superclass constructor with loadName argument
NEW: TransformationCleaningAgent - added _addExtraDirectories() method to extend the list of
     directories to clean in a subclass if needed
CHANGE: TransformationCleaningAgent - removed usage of StorageUsageClient     
NEW: TransformationAgent is multithreaded now ( implementation moved from LHCbDIRAC )
NEW: added unit tests
NEW: InputDataAgent - possibility to refresh only data registered in the last predefined period of time 
NEW: TransformationAgent(Client) - management of derived transformations and more ported from LHCbDIRAC
BUGFIX: TransformationDB - wrong SQL statement generation in setFileStatusForTransformation()

[v6r5p14]

*Core
NEW: Utilities - added Backports utility

*WMS
FIX: Use /Operations/JobScheduling section consistently, drop /Operations/Matching section
NEW: Allow VO specific share correction plugins from extensions
FIX: Executors - several fixes

[v6r5p13]

*WMS
FIX: Executors - VOPlugin will properly send and receive the params
NEW: Correctors can be defined in an extension
FIX: Correctors - Properly retrieve info from the CS using the ops helper

[v6r5p12]

FIX: merged in patch v6r4p34

[v6r5p11]

FIX: merged in patch v6r4p33

*Core
FIX: MySQL - added offset argument to buildConditions()

[v6r5p10]

FIX: merged in patch v6r4p32

[v6r5p9]

FIX: merged in patch v6r4p30

[v6r5p8]

FIX: merged in patch v6r4p29

[v6r5p7]

FIX: merged in patch v6r4p28

[v6r5p6]

FIX: merged in patch v6r4p27

*Transformation
BUGFIX: TransformationDB - StringType must be imported before it can be used

*RSS
NEW: CS.py - Space Tokens were hardcoded, now are obtained after scanning the StorageElements.

[v6r5p5]

FIX: merged in patch v6r4p26

[v6r5p4]

FIX: merged in patch v6r4p25

[v6r5p3]

*Transformation
FIX: merged in patch v6r4p24

[v6r5p2]

*Web
NEW: includes DIRACWeb tag web2012092101

[v6r5p1]

*Core
BUGFIX: ExecutorMindHandler - return S_OK() in the initializeHandler
FIX: OptimizationMindHandler - if the manifest is not dirty it will not be updated by the Mind

*Configuration
NEW: Resources helper - added getCompatiblePlatform(), getDIRACPlatform() methods

*Resources
FIX: SSHComputingElement - add -q option to ssh command to avoid banners in the output
FIX: BOINCComputingElement - removed debugging printout
FIX: ComputingElement - use Platform CS option which will be converted to LHCbPlatform for legacy compatibility

*DMS
FIX: RequestAgentBase - lowering loglevel from ALWAYS to INFO to avoid flooding SystemLogging

*WMS:
FIX: SiteDirector - provide CE platform parameter when interrogating the TQ
FIX: GridPilotDirector - publish pilot OwnerGroup rather than VOMS role
FIX: WMSUtilities - add new error string into the parsing of the job output retrieval

[v6r5]

NEW: Executor framework

*Core
NEW: MySQL.py - added Test case for Time.dateTime time stamps
NEW: MySQL.py - insertFields and updateFields can get values via Lists or Dicts
NEW: DataIntegrityDB - use the new methods from MySQL and add test cases
NEW: DataIntegrityHandler - check connection to DB and create tables (or update their schema)
NEW: DataLoggingDB - use the new methods from MySQL and add test cases
NEW: DataLoggingHandler - check connection to DB and create tables (or update their schema)
FIX: ProcessPool - killing stuck workers after timeout
CHANGE: DB will throw a RuntimeException instead of a sys.exit in case it can't contact the DB
CHANGE: Several improvements on DISET
CHANGE: Fixed all DOS endings to UNIX
CHANGE: Agents, Services and Executors know how to react to CSSection/Module and react accordingly
NEW: install tools are updated to deal with executors
FIX: dirac-install - add -T/--Timeout option to define timeout for distribution downloads
NEW: dirac-install - added possibility of defining dirac-install's global defaults by command line switch
BUGFIX: avoid PathFinder.getServiceURL and use Client class ( DataLoggingClient,LfcFileCatalogProxyClient ) 
FIX: MySQL - added TIMESTAMPADD and TIMESTAMPDIFF to special values not to be scaped by MySQL
NEW: ObjectLoader utility
CHANGE: dirac-distribution - added global defaults flag and changed the flag to -M or --defaultsURL
FIX: Convert to string before trying to escape value in MySQL
NEW: DISET Services - added PacketTimeout option
NEW: SystemLoggingDB - updated to use the renewed MySQL interface and SQL schema
NEW: Added support for multiple entries in /Registry/DefaultGroup, for multi-VO installations
CHANGE: Component installation procedure updated to cope with components inheriting Modules
CHANGE: InstallTools - use dirac- command in runit run scripts
FIX: X509Chain - avoid a return of error when the group is not valid
FIX: MySQL - reduce verbosity of log messages when high level methods are used
CHANGE: Several DB classes have been updated to use the MySQL buildCondition method
NEW: MySQL - provide support for greater and smaller arguments to all MySQL high level methods
FIX: Service.py - check all return values from all initializers

*Configuration
CHANGE: By default return option and section lists ordered as in the CS
NEW: ConfigurationClient - added function to refresh remote configuration

*Framework
FIX: Registry.findDefaultGroup will never return False
CHANGE: ProxyManager does not accept proxies without explicit group
CHANGE: SystemAdministratorHandler - force refreshing the configuration after new component setup

*RSS
CHANGE: removed code execution from __init__
CHANGE: removed unused methods
NEW: Log all policy results 

*Resources
NEW: updated SSHComputingElement which allows multiple job submission
FIX: SGETimeLeft - better parsing of the batch system commands output
FIX: InProcessComputingElement - when starting a new job discard renewal of the previous proxy
NEW: BOINCComputingElement - new CE client to work with the BOINC desktop grid infrastructure 

*WMS
CHANGE: WMS Optimizers are now executors
CHANGE: SandboxStoreClient can directly access the DB if available
CHANGE: Moved JobDescription and improved into JobManifest
FIX: typo in JobLoggingDB
NEW: JobState/CachedJobState allow access to the Job via DB/JobStateSync Service automatically
BUGFIX: DownloadInputData - when not enough disk space, message was using "buffer" while it should be using "data"
FIX: the sandboxmetadataDB explosion when using the sandboxclient without direct access to the DB
NEW: Added support for reset/reschedule in the OptimizationMind
CHANGE: Whenever a DB is not properly initialized it will raise a catchable RuntimeError exception 
        instead of silently returning
FIX: InputDataResolution - just quick mod for easier extensibility, plus removed some LHCb specific stuff
NEW: allow jobids in a file in dirac-wms-job-get-output
NEW: JobManager - zfill in %n parameter substitution to allow alphabetical sorting
NEW: Directors - added checking of the TaskQueue limits when getting eligible queues
CHANGE: Natcher - refactor to simpify the logic, introduced Limiter class
CHANGE: Treat MaxCPUTime and CPUTime the same way in the JDL to avoid confusion
NEW: SiteDirector - added options PilotScript, MaxPilotsToSubmit, MaxJobsInFillMode
BUGFIX: StalledJobAgent - use cpuNormalization as float, not string 
FIX: Don't kill an executor if a task has been taken out from it
NEW: dirac-boinc-pilot - pilot script to be used on the BOINC volunteer nodes
FIX: SiteDirector - better handling of tokens and filling mode 
NEW: Generic pilot identities are automatically selected by the TQD and the SiteDirector 
     if not explicitly defined in /Pilot/GenericDN and GenericGroup
NEW: Generic pilot groups can have a VO that will be taken into account when selecting generic 
     credentials to submit pilots
NEW: Generic pilots that belong to a VO can only match jobs from that VO
NEW: StalledJobAgent - added rescheduling of jobs stuck in Matched or Rescheduled status
BUGFIX: StalledJobAgent - default startTime and endTime to "now", avoid None value
NEW: JobAgent - stop after N failed matching attempts (nothing to do), use StopAfterFailedMatches option
CHANGE: JobAgent - provide resource description as a dictionary to avoid extra JDL parsing by the Matcher
CHANGE: Matcher - report pilot info once instead of sending it several times from the job
CHANGE: Matcher - set the job site instead of making a separate call to JobStateUpdate
NEW: Matcher - added Matches done and matches OK statistics
NEW: TaskQueue - don't delete fresh task queues. Wait 5 minutes to do so.
CHANGE: Disabled TQs can also be matched, if no jobs are there, a retry will be triggered

*Transformation
FIX: TransformationAgent - a small improvement: now can pick the prods status to handle from the CS, 
     plus few minor corrections (e.g. logger messages)
FIX: TransformationCLI - take into accout possible failures in resetFile command     

*Accounting
NEW: AccountingDB - added retrieving RAW records for internal stuff
FIX: AccountingDB - fixed some logic for readonly cases
CHANGE: Added new simpler and faster bucket insertion mechanism
NEW: Added more info when rebucketing
FIX: Calculate the rebucket ETA using remaining records to be processed instead of the total records to be processed
FIX: Plots with no data still carry the plot name

*DMS
NEW: SRM2Storage - added retry in the gfal calls
NEW: added new FTSCleaningAgent cleaning up TransferDB tables
FIX: DataLoggingClient and DataLoggingDB - tests moved to separate files
CHANGE: request agents cleanup

*RMS
CHANGE: Stop using RequestAgentMixIn in the request agents

[v6r4p34]

*DMS
BUGFIX: FileCatalogCLI - fixed wrong indentation
CHANGE: RegistrationTask - removed some LHCb specific defaults

[v6r4p33]

*DMS
CHANGE: FTSRequest - be more verbose if something is wrong with file

[v6r4p32]

*WMS
FIX: StalledJobAgent - avoid exceptions in the stalled job accounting reporting

*DMS
NEW: FTSMonitorAgent - handling of expired FTS jobs 

*Interfaces
CHANGE: Dirac.py - attempt to retrieve output sandbox also for Completed jobs in retrieveRepositorySandboxes()

[v6r4p30]

*Core
BUGFIX: dirac-admin-bdii-ce-voview - proper check of the result structure

*Interfaces
FIX: Dirac.py, Job.py - allow to pass environment variables with special characters

*DMS
NEW: FileCatalogCLI - possibility to sort output in the ls command

*WMS:
FIX: JobWrapper - interpret environment variables with special characters 

[v6r4p29]

*RMS
BUGFIX: RequestDBMySQL - wrong indentation in __updateSubRequestFiles()

[v6r4p28]

*Interfaces
CHANGE: Dirac.py, DiracAdmin.py - remove explicit timeout on RPC client instantiation

*RSS
FIX: CS.py - fix for updated CS location (backward compatible)

*DMS
BUGFIX: StrategyHandler - bug fixed determineReplicationTree()
FIX: FTSRequest - add checksum string to SURLs file before submitting an FTS job

*WMS
FIX: JobWrapper - protection for double quotes in JobName
CHANGE: SiteDirector - switched some logging messages from verbose to info level

*RMS
NEW: Request(Client,DBMySQL,Manager) - added readRequestsForJobs() method

[v6r4p27]

*DMS
FIX: SRM2Storage - removed hack for EOS (fixed server-side)

*Transformation
CHANGE: TransformationClient - limit to 100 the number of transformations in getTransformations()
NEW: TransformationAgent - define the transformations type to use in the configuration

*Interfaces
FIX: Job.py -  fix for empty environmentDict (setExecutionEnv)

[v6r4p26]

*Transformation
BUGFIX: TransformationClient - fixed calling sequence in rpcClient.getTransformationTasks()
NEW: TransformationClient - added log messages in verbose level.

[v6r4p25]

*DMS
BUGFIX: StrategyHandler - sanity check for wrong replication tree 

[v6r4p24]

*Core
NEW: MySQL - add 'offset' argument to the buildCondition()

*Transformation
FIX: TransformationAgent - randomize the LFNs for removal/replication case when large number of those
CHANGE: TransformationClient(DB,Manager) - get transformation files in smaller chunks to
        improve performance
FIX: TransformationAgent(DB) - do not return redundant LFNs in getTransformationFiles()    

[v6r4p23]

*Web
NEW: includes DIRACWeb tag web2012092101

[v6r4p22]

*DMS
FIX: SRM2Storage - fix the problem with the CERN-EOS storage 

[v6r4p21]

*Core
BUGFIX: SGETimeLeft - take into account dd:hh:mm:ss format of the cpu consumed

[v6r4p20]

*WMS
BUGFIX: PilotDirector, GridPilotDirector - make sure that at least 1 pilot is to be submitted
BUGFIX: GridPilotDirector - bug on how pilots are counted when there is an error in the submit loop.
BUGFIX: dirac-pilot - proper install script installation on OSG sites

[v6r4p19]

*RMS
FIX: RequestDBMySQL - optimized request selection query 

[v6r4p18]

*Configuration
BUGFIX: CE2CSAgent.py - the default value must be set outside the loop

*DMS
NEW: dirac-dms-create-replication-request
BUGFIX: dirac-dms-fts-submit, dirac-dms-fts-monitor - print out error messages

*Resources
BUGFIX: TorqueComputingElement.py, plus add UserName for shared Queues

*WMS
BUGFIX: JobManagerHandler - default value for pStart (to avoid Exception)

[v6r4p17]

*Core
FIX: dirac-configure - setup was not updated in dirac.cfg even with -F option
FIX: RequestHandler - added fix for Missing ConnectionError

*DMS
FIX: dirac-dms-clean-directory - command fails with `KeyError: 'Replicas'`.

*WMS
FIX: SiteDirector - adapt to the new method in the Matcher getMatchingTaskQueue 
FIX: SiteDirector - added all SubmitPools to TQ requests

[v6r4p16]

*Core:
FIX: dirac-install - bashrc/cshrc were wrongly created when using versionsDir

*Accounting
CHANGE: Added new simpler and faster bucket insertion mechanism
NEW: Added more info when rebucketing

*WMS
CHANGE: Matcher - refactored to take into account job limits when providing info to directors
NEW: JoAgent - reports SubmitPool parameter if applicable
FIX: Matcher - bad codition if invalid result

[v6r4p15]

*WMS
FIX: gLitePilotDirector - fix the name of the MyProxy server to avoid crasehs of the gLite WMS

*Transformation
FIX: TaskManager - when the file is on many SEs, wrong results were generated

[v6r4p13]

*DMS
FIX: dirac-admin-allow-se - added missing interpreter line

[v6r4p12]

*DMS
CHANGE: RemovalTask - for DataManager shifter change creds after failure of removal with her/his proxy.

*RSS
NEW: Added RssConfiguration class
FIX: ResourceManagementClient  - Fixed wrong method name

[v6r4p11]

*Core
FIX: GGUSTicketsClient - GGUS SOAP URL updated

*DMS
BUGFIX: ReplicaManager - wrong for loop

*RequestManagement
BUGFIX: RequestClient - bug fix in finalizeRequest()

*Transformation
FIX: TaskManager - fix for correctly setting the sites (as list)

[v6r4p10]

*RequestManagement
BUGFIX: RequestContainer - in addSubrequest() function

*Resources
BUGFIX: SRM2Storage - in checksum type evaluation

*ResourceStatusSystem
BUGFIX: InfoGetter - wrong import statement

*WMS
BUGFIX: SandboxMetadataDB - __init__() can not return a value

[v6r4p9]

*DMS
CHANGE: FailoverTransfer - ensure the correct execution order of the subrequests

[v6r4p8]

Bring in fixes from v6r3p17

*Core:
FIX: Don't have the __init__ return True for all DBs
NEW: Added more protection for exceptions thrown in callbacks for the ProcessPool
FIX: Operations will now look in 'Defaults' instead of 'Default'

*DataManagement:
FIX: Put more protection in StrategyHandler for neither channels  not throughput read out of TransferDB
FIX: No JobIDs supplied in getRequestForJobs function for RequestDBMySQL taken into account
FIX: Fix on getRequestStatus
CHANGE: RequestClient proper use of getRequestStatus in finalizeRequest
CHANGE: Refactored RequestDBFile

[v6r4p7]

*WorkloadManagement
FIX: SandboxMetadataDB won't explode DIRAC when there's no access to the DB 
CHANGE: Whenever a DB fails to initialize it raises a catchable exception instead of just returning silently

*DataManagement
CHANGE: Added Lost and Unavailable to the file metadata

[v6r4p6]

Bring fixes from v6r4p6

[v6r4p5]

*Configuration
NEW: Added function to generate Operations CS paths

*Core
FIX: Added proper ProcessPool checks and finalisation

*DataManagement
FIX: don't set Files.Status to Failed for non-existign files, failover transfers won't go
FIX: remove classmethods here and there to unblock requestHolder
CHANGE: RAB, TA: change task timeout: 180 and 600 (was 600 and 900 respectively)
FIX: sorting replication tree by Ancestor, not hopAncestorgit add DataManagementSystem/Agent/TransferAgent.py
NEW: TA: add finalize
CHANGE: TransferAgent: add AcceptableFailedFiles to StrategyHandler to ban FTS channel from scheduling
FIX: if there is no failed files, put an empty dict


*RSS
FIX: RSS is setting Allowed but the StorageElement checks for Active

*Workflows
FIX: Part of WorfklowTask rewritten to fix some issues and allow 'ANY' as site

*Transformation
FIX: Wrong calls to TCA::cleanMetadataCatalogFiles

[v6r4p4]

*Core
FIX: Platform.py - check if Popen.terminate is available (only from 2.6)

[v6r4p3]

*Core
FIX: ProcessPool with watchdog and timeouts - applied in v6r3 first

[v6r4p2]

*StorageManagement
BUGFIX: StorageElement - staging is a Read operation and should be allowed as such

*WMS
BUGFIX: InProcessComputingElement, JobAgent - proper return status code from the job wrapper

*Core
FIX: Platform - manage properly the case of exception in the ldconfig execution

[v6r4p1]

*DMS
FIX: TransferDB.getChannelObservedThroughput - the channelDict was created in a wrong way

*RSS
FIX: ResourceStatus was not returning Allowed by default

[v6r4]

*Core
FIX: dirac-install-db.py: addDatabaseOptionsToCS has added a new keyed argument
NEW: SGETimeLeft.py: Support for SGE backend
FIX: If several extensions are installed, merge ConfigTemplate.cfg
NEW: Service framework - added monitoring of file descriptors open
NEW: Service framework - Reduced handshake timeout to prevent stuck threads
NEW: MySQL class with new high level methods - buildCondition,insertFields,updateFields
     deleteEntries, getFields, getCounters, getDistinctAttributeValues
FIX: ProcessPool - fixes in the locking mechanism with LockRing, stopping workers when the
     parent process is finished     
FIX: Added more locks to the LockRing
NEW: The installation tools are updated to install components by name with the components module specified as an option

*DMS
FIX: TransferDB.py - speed up the Throughput determination
NEW: dirac-dms-add-files: script similar to dirac-dms-remove-files, 
     allows for 1 file specification on the command line, using the usual dirac-dms-add-file options, 
     but also can take a text file in input to upload a bunch of files. Exit code is 0 only if all 
     was fine and is different for every error found. 
NEW: StorageElementProxy- support for data downloading with http protocol from arbitrary storage, 
     needed for the web data download
BUGFIX: FileCatalogCLI - replicate operation does a proper replica registration ( closes #5 )     
FIX: ReplicaManager - __cleanDirectory now working and thus dirac-dms-clean-directory

*WMS
NEW: CPU normalization script to run a quick test in the pilot, used by the JobWrapper
     to report the CPU consumption to the accounting
FIX: StalledJobAgent - StalledTimeHours and FailedTimeHours are read each cycle, refer to the 
     Watchdog heartBeat period (should be renamed); add NormCPUTime to Accounting record
NEW: SiteDirector - support for the operation per VO in multi-VO installations
FIX: StalledJobAgent - get ProcessingType from JDL if defined
BUGFIX: dirac-wms-job-peek - missing printout in the command
NEW: SiteDirector - take into account the number of already waiting pilots when evaluating the number of pilots to submit
FIX: properly report CPU usage when the Watchdog kill the payload.

*RSS
BUGFIX: Result in ClientCache table is a varchar, but the method was getting a datetime
NEW: CacheFeederAgent - VOBOX and SpaceTokenOccupancy commands added (ported from LHCbDIRAC)
CHANGE: RSS components get operational parameters from the Operations handler

*DataManagement
FIX: if there is no failed files, put an empty dict

*Transformation
FIX: Wrong calls to TCA::cleanMetadataCatalogFiles

[v6r3p19]

*WMS
FIX: gLitePilotDirector - fix the name of the MyProxy server to avoid crashes of the gLite WMS

[v6r3p18]

*Resources
BUGFIX: SRM2Storage - in checksum type evaluation

[v6r3p17]

*DataManagement
FIX: Fixes issues #783 and #781. Bugs in ReplicaManager removePhisicalReplica and getFilesFromDirectory
FIX: Return S_ERROR if missing jobid arguments
NEW: Checksum can be verified during FTS and SRM2Storage 

[v6r3p16]

*DataManagement
FIX: better monitoring of FTS channels 
FIX: Handle properly None value for channels and bandwidths

*Core
FIX: Properly calculate the release notes if there are newer releases in the release.notes file

[v6r3p15]

*DataManagement
FIX: if there is no failed files, put an empty dict

*Transformation
FIX: Wrong calls to TCA::cleanMetadataCatalogFiles


[v6r3p14]

* Core

BUGFIX: ProcessPool.py: clean processing and finalisation
BUGFIX: Pfn.py: don't check for 'FileName' in pfnDict

* DMS

NEW: dirac-dms-show-fts-status.py: script showing last hour history for FTS channels
NEW: TransferDBMonitoringHandler.py: new function exporting FST channel queues
BUGFIX: TransferAgent.py,RemovalAgent.py,RegistrationAgent.py - unlinking of temp proxy files, corection of values sent to gMonitor
BUGFIX: StrategyHandler - new config option 'AcceptableFailedFiles' to unblock scheduling for channels if problematic transfers occured for few files
NEW: TransferAgent,RemovalAgent,RegistrationAgent - new confing options for setting timeouts for tasks and ProcessPool finalisation
BUGFIX: ReplicaManager.py - reverse sort of LFNs when deleting files and directories to avoid blocks
NEW: moved StrategyHandler class def to separate file under DMS/private

* TMS

FIX: TransformationCleaningAgent.py: some refactoring, new way of disabling/enabline execution by 'EnableFlag' config option

[v6r3p13]

*Core
FIX: Added proper ProcessPool checks and finalisation

*DataManagement
FIX: don't set Files.Status to Failed for non-existign files, failover transfers won't go
FIX: remove classmethods here and there to unblock requestHolder
CHANGE: RAB, TA: change task timeout: 180 and 600 (was 600 and 900 respectively)
FIX: sorting replication tree by Ancestor, not hopAncestorgit add DataManagementSystem/Agent/TransferAgent.py
NEW: TA: add finalize
CHANGE: TransferAgent: add AcceptableFailedFiles to StrategyHandler to ban FTS channel from scheduling

[v6r3p12]

*Core
FIX: Platform.py - check if Popen.terminate is available (only from 2.6)

[v6r3p11]

*Core
FIX: ProcessPool with watchdog and timeouts

[v6r3p10]

*StorageManagement
BUGFIX: StorageElement - staging is a Read operation and should be allowed as such

*WMS
BUGFIX: InProcessComputingElement, JobAgent - proper return status code from the job wrapper

*Core
FIX: Platform - manage properly the case of exception in the ldconfig execution

[v6r3p9]

*DMS
FIX: TransferDB.getChannelObservedThroughput - the channelDict was created in a wrong way

[v6r3p8]

*Web
CHANGE: return back to the release web2012041601

[v6r3p7]

*Transformation
FIX: TransformationCleaningAgent - protection from deleting requests with jobID 0 

[v6r3p6]

*Core
FIX: dirac-install-db - proper key argument (follow change in InstallTools)
FIX: ProcessPool - release all locks every time WorkignProcess.run is executed, more fixes to come
FIX: dirac-configure - for Multi-Community installations, all vomsdir/vomses files are now created

*WMS
NEW: SiteDirector - add pilot option with CE name to allow matching of SAM jobs.
BUGFIX: dirac-pilot - SGE batch ID was overwriting the CREAM ID
FIX: PilotDirector - protect the CS master if there are at least 3 slaves
NEW: Watchdog - set LocalJobID in the SGE case

[v6r3p5]

*Core:
BUGFIX: ProcessPool - bug making TaskAgents hang after max cycles
BUGFIX: Graphs - proper handling plots with data containing empty string labels
FIX: GateWay - transfers were using an old API
FIX: GateWay - properly calculate the gateway URL
BUGFIX: Utilities/Pfn.py - bug in pfnunparse() when concatenating Path and FileName

*Accounting
NEW: ReportGenerator - make AccountingDB readonly
FIX: DataCache - set daemon the datacache thread
BUGFIX: BasePlotter - proper handling of the Petabyte scale data

*DMS:
BUGFIX: TransferAgent, RegistrationTask - typos 

[v6r3p4]

*DMS:
BUGFIX: TransferAgent - wrong value for failback in TA:execute

[v6r3p3]

*Configuration
BUGFIX: Operations helper - typo

*DMS:
FIX: TransferAgent - change the way of redirecting request to task

[v6r3p2]

*DMS
FIX: FTSRequest - updating metadata for accouting when finalizing FTS requests

*Core
FIX: DIRAC/__init__.py - default version is set to v6r3

[v6r3p1]

*WMS
CHANGE: Use ResourcesStatus and Resources helpers in the InputDataAgent logic

*Configuration
NEW: added getStorageElementOptions in Resources helper

*DMS
FIX: resourceStatus object created in TransferAgent instead of StrategyHandler

[v6r3]

*Core
NEW: Added protections due to the process pool usage in the locking logic

*Resources
FIX: LcgFileCatalogClient - reduce the number of retries: LFC_CONRETRY = 5 to 
     avoid combined catalog to be stuck on a faulty LFC server
     
*RSS
BUGFIX: ResourceStatus - reworked helper to keep DB connections     

*DMS
BUGFIX: ReplicaManager::CatalogBase::_callFileCatalogFcnSingleFile() - wrong argument

*RequestManagement
FIX: TaskAgents - set timeOut for task to 10 min (15 min)
NEW: TaskAgents - fill in Error fields in case of failing operations

*Interfaces
BUGFIX: dirac-wms-select-jobs - wrong use of the Dirac API

[v6r2p9]

*Core
FIX: dirac-configure - make use of getSEsForSite() method to determine LocalSEs

*WMS
NEW: DownloadInputData,InputDataByProtocol - check Files on Tape SEs are on Disk cache 
     before Download or getturl calls from Wrapper
CHANGE: Matcher - add Stalled to "Running" Jobs when JobLimits are applied   
CHANGE: JobDB - allow to specify required platform as Platform JDL parameter,
        the specified platform is taken into account even without /Resources/Computing/OSCompatibility section

*DMS
CHANGE: dirac-admin-allow(ban)-se - removed lhcb-grid email account by default, 
        and added switch to avoid sending email
FIX: TaskAgents - fix for non-existing files
FIX: change verbosity in failoverReplication 
FIX: FileCatalog - remove properly metadata indices 
BUGFIX: FileManagerBase - bugfix in the descendants evaluation logic  
FIX: TransferAgent and TransferTask - update Files.Status to Failed when ReplicaManager.replicateAndRegister 
     will fail completely; when no replica is available at all.

*Core
FIX: dirac-pilot - default lcg bindings version set to 2012-02-20

[v6r2p8]

*DMS:
CHANGE: TransferAgent - fallback to task execution if replication tree is not found

[v6r2p7]

*WMS
BUGFIX: SiteDirector - wrong CS option use: BundleProxy -> HttpProxy
FIX: SiteDirector - use short lines in compressed/encoded files in the executable
     python script

[v6r2p6]

*DataManagement
FIX: Bad logic in StrategyHandler:MinimiseTotalWait

*Core
CHANGE: updated GGUS web portal URL

*RSS
BUGFIX: meta key cannot be reused, it is popped from dictionary

*Framework
FIX: The Gateway service does not have a handler
NEW: ConfingTemplate entry for Gateway
FIX: distribution notes allow for word wrap

*WorkloadManagement
FIX: avoid unnecessary call if no LFN is left in one of the SEs
FIX: When Uploading job outputs, try first Local SEs, if any


[v6r2p5]

*RSS
BUGFIX: several minor bug fixes

*RequestManagement
BUGFIX: RequestDBMySQL - removed unnecessary request type check

*DMS
BUGFIX: FileCatalogClienctCLI - wrong evaluation of the operation in the find command
NEW: FileCatalog - added possibility to remove specified metadata for a given path 
BUGFIX: ReplicaManager - wrong operation order causing failure of UploadLogFile module

*Core
NEW: dirac-install - generate cshrc DIRAC environment setting file for the (t)csh 

*Interfaces
CHANGE: Job - added InputData to each element in the ParametricInputData

*WMS
CHANGE: dirac-jobexec - pass ParametericInputData to the workflow as a semicolon separated string

[v6r2p4]

*WMS
BUGFIX: StalledJobAgent - protection against jobs with no PilotReference in their parameters
BUGFIX: WMSAdministratorHandler - wrong argument type specification for getPilotInfo method

*StorageManagement
BUGFIX: RequestFinalizationAgent - no method existence check when calling RPC method

[v6r2p3]

*WMS
CHANGE: Matcher - fixed the credentials check in requestJob() to simplify it

*ConfigurationSystem
CHANGE: Operations helper - fix that allow no VO to be defined for components that do not need it

*Core
BUGFIX: InstallTools - when applying runsvctrl to a list of components make sure that the config server is treated first and the sysadmin service - last
        
[v6r2p2]

*WMS
BUGFIX: Matcher - restored logic for checking private pilot asking for a given DN for belonging to the same group with JOB_SHARING property.

[v6r2p1]

*RequestManagementSystem
BUGFIX: RequestCleaningAgent - missing import of the "second" interval definition 

[v6r2]

*General
FIX: replaced use of exec() python statement in favor of object method execution

*Accounting
CHANGE: Accounting 'byte' units are in powers of 1000 instead of powers of 1024 (closes #457)

*Core
CHANGE: Pfn.py - pfnparse function rewritten for speed up and mem usage, unit test case added
FIX: DISET Clients are now thread-safe. Same clients used twice in different threads was not 
closing the previous connection
NEW: reduce wait times in DISET protocol machinery to improve performance    
NEW: dirac-fix-mysql-script command to fix the mysql start-up script for the given installation
FIX: TransferClient closes connections properly
FIX: DISET Clients are now thread-safe. Same client used twice in different threads will not close the previous connection
CHANGE: Beautification and reduce wait times to improve performance
NEW: ProcessPool - added functionality to kill all children processes properly when destroying ProcessPool objects
NEW: CS Helper for LocalSite section, with gridEnv method
NEW: Grid module will use Local.gridEnv if nothing passed in the arguments
CHANGE: Add deprecated sections in the CS Operations helper to ease the transition
FIX: dirac-install - execute dirac-fix-mysql-script, if available, to fix the mysql.server startup script
FIX: dirac-distribution - Changed obsoleted tar.list file URL
FIX: typo in dirac-admin-add-host in case of error
CHANGE: dirac-admin-allow(ban)-se - use diracAdmin.sendMail() instead of NotificationClient.sendMail()

*Framework
BUGFIX: UserProfileDB - no more use of "type" variable as it is a reserved keyword 

*RequestManagement:
FIX: RequestDBFile - more consistent treatment of requestDB Path
FIX: RequestMySQL - Execution order is evaluated based on not Done state of subrequests
NEW: RequestCleaningAgent - resetting Assigned requests to Waiting after a configurable period of time

*RSS
CHANGE: RSS Action now inherits from a base class, and Actions are more homogeneous, they all take a uniform set of arguments. The name of modules has been changed from PolType to Action as well.
FIX: CacheFeederAgent - too verbose messages moved to debug instead of info level
BUGFIX: fixed a bug preventing RSS clients to connect to the services     
FIX: Proper services synchronization
FIX: Better handling of exceptions due to timeouts in GOCDBClient   
FIX: RSS.Notification emails are sent again
FIX: Commands have been modified to return S_OK, S_ERROR inside the Result dict. This way, policies get a S_ERROR / S_OK object. CacheFeederAgent has been updated accordingly.
FIX: allow clients, if db connection fails, to reconnect ( or at least try ) to the servers.
CHANGE: access control using CS Authentication options. Default is SiteManager, and get methods are all.
BUGFIX: MySQLMonkey - properly escaped all parameters of the SQL queries, other fixes.
NEW: CleanerAgent renamed to CacheCleanerAgent
NEW: Updated RSS scripts, to set element statuses and / or tokens.
NEW: Added a new script, dirac-rss-synch
BUGFIX: Minor bugfixes spotted on the Web development
FIX: Removed useless decorator from RSS handlers
CHANGE: ResourceStatus helper tool moved to RSS/Client directory, no RSS objects created if the system is InActive
CHANGE: Removed ClientFastDec decorator, using a more verbose alternative.
CHANGE: Removed useless usage of kwargs on helper functions.  
NEW: added getSESitesList method to RSSClient      
FIX: _checkFloat() checks INTEGERS, not datetimes

*DataManagement
CHANGE: refactoring of DMS agents executing requests, allow requests from arbitrary users
NEW: DFC - allow to specify multiple replicas, owner, mode when adding files
CHANGE: DFC - optimization of the directory size evaluation
NEW: Added CREATE TEMPORARY TABLES privilege to FileCatalogDB
CHANGE: DFC - getCatalogCounters() update to show numbers of directories
NEW: lfc_dfc_copy script to migrate data from LFC to DFC
FIX: dirac-dms-user-lfns - fixed the case when the baseDir is specified
FIX: FTS testing scripts were using sys.argv and getting confused if options are passed
NEW: DFC - use DirectoryUsage tables for the storage usage evaluations
NEW: DFC - search by metadata can be limited to a given directory subtree
NEW: DFC - search by both directory and file indexed metadata
BUGFIX: DFC - avoid crash if no directories or files found in metadata query
NEW: DFC FileCatalogHandler - define database location in the configuration
NEW: DFC - new FileCatalogFactory class, possibility to use named DFC services
FIX: FTSMonitor, FTSRequest - fixes in handling replica registration, setting registration requests in FileToCat table for later retry
FIX: Failover registration request in the FTS agents.      
FIX: FTSMonitor - enabled to register new replicas if even the corresponding request were removed from the RequestManagement 
FIX: StorageElement - check if SE has been properly initialized before executing any method     
CHANGE: LFC client getReplica() - make use of the new bulk method lfc.lfc_getreplicasl()
FIX: LFC client - protect against getting None in lfc.lfc_readdirxr( oDirectory, "" )  
FIX: add extra protection in dump method of StorageElement base class
CHANGE: FailoverTransfer - create subrequest per catalog if more than one catalog

*Interface
NEW: Job.py - added method to handle the parametric parameters in the workflow. They are made available to the workflow_commons via the key 'GenericParameters'.
FIX: Dirac.py - fix some type checking things
FIX: Dirac.py - the addFile() method can now register to more than 1 catalog.

*WMS
FIX: removed dependency of the JobSchedulingAgent on RSS. Move the getSiteTier functionality to a new CS Helper.
FIX: WMSAdministratorHandler - Replace StringType by StringTypes in the export methods argument type
FIX: JobAgent - Set explicitly UseServerCertificate to "no" for the job executable
NEW: dirac-pilot - change directory to $OSG_WN_TMP on OSG sites
FIX: SiteDirector passes jobExecDir to pilot, this defaults to "." for CREAM CEs. It can be set in the CS. It will not make use of $TMPDIR in this case.
FIX: Set proper project and release version to the SiteDirector     
NEW: Added "JobDelay" option for the matching, refactored and added CS options to the matcher
FIX: Added installation as an option to the pilots and random MyProxyServer
NEW: Support for parametric jobs with parameters that can be of List type

*Resources
NEW: Added SSH Grid Engine Computing Element
NEW: Added SSH Computing Element
FIX: make sure lfc client will not try to connect for several days

*Transformation
FIX: TransformationDB - in setFileStatusForTransformation() reset ErrorCount to zero if "force" flag and    the new status is "unused"
NEW: TransformationDB - added support for dictionary in metadata for the InputDataQuery mechanism     

[v6r1p13]

*WMS
FIX: JobSchedulingAgent - backported from v6r2 use of Resources helper

[v6r1p12]

*Accounting
FIX: Properly delete cached plots

*Core
FIX: dirac-install - run externals post install after generating the versions dir

[v6r1p11]

*Core
NEW: dirac-install - caches locally the externals and the grid bundle
FIX: dirac-distribution - properly generate releasehistory and releasenotes

[v6r1p10]

*WorloadManagement
FIX: JobAgent - set UseServerCertificate option "no" for the job executable

[v6r1p9]

*Core
FIX: dirac-configure - set the proper /DIRAC/Hostname when defining /LocalInstallation/Host

*DataManagement
FIX: dirac-dms-user-lfns - fixed the case when the baseDir is specified
BUGFIX: dirac-dms-remove-files - fixed crash in case of returned error report in a form of dictionary 

[v6r1p8]

*Web
FIX: restored Run panel in the production monitor

*Resources
FIX: FileCatalog - do not check existence of the catalog client module file

[v6r1p7]

*Web
BUGFIX: fixed scroll bar in the Monitoring plots view

[v6r1p6]

*Core
FIX: TransferClient closes connections properly

[v6r1p5]

*Core
FIX: DISET Clients are now thread-safe. Same clients used twice in different threads was not 
     closing the previous connection
NEW: reduce wait times in DISET protocol machinery to improve performance   

[v6r1p4]

*RequestManagement
BUGFIX: RequestContainer - in isSubRequestDone() treat special case for subrequests with files

*Transformation
BUGFIX: TransformationCleaningAgent - do not clear requests for tasks with no associated jobs

[v6r1p3]

*Framework
NEW: Pass the monitor down to the request RequestHandler
FIX: Define the service location for the monitor
FIX: Close some connections that DISET was leaving open

[v6r1p2]

*WorkloadManagement
BUGFIX: JobSchedulingAgent - use getSiteTiers() with returned direct value and not S_OK

*Transformation
BUGFIX: Uniform use of the TaskManager in the RequestTaskAgent and WorkflowTaskAgent

[v6r1p1]

*RSS
BUGFIX: Alarm_PolType now really send mails instead of crashing silently.

[v6r1]

*RSS
CHANGE: Major refactoring of the RSS system
CHANGE: DB.ResourceStatusDB has been refactored, making it a simple wrapper round ResourceStatusDB.sql with only four methods by table ( insert, update, get & delete )
CHANGE: DB.ResourceStatusDB.sql has been modified to support different statuses per granularity.
CHANGE: DB.ResourceManagementDB has been refactored, making it a simple wrapper round ResourceStatusDB.sql with only four methods by table ( insert, update, get & delete )
CHANGE: Service.ResourceStatusHandler has been refactored, removing all data processing, making it an intermediary between client and DB.
CHANGE: Service.ResourceManagementHandler has been refactored, removing all data processing, making it an intermediary between client and DB.
NEW: Utilities.ResourceStatusBooster makes use of the 'DB primitives' exposed on the client and does some useful data processing, exposing the new functions on the client.
NEW: Utilities.ResourceManagementBooster makes use of the 'DB primitives' exposed on the client and does some useful data processing, exposing the new functions on the client.
CHANGE: Client.ResourceStatusClient has been refactorerd. It connects automatically to DB or to the Service. Exposes DB and booster functions.
CHANGE: Client.ResourceManagementClient has been refactorerd. It connects automatically to DB or to the Service. Exposes DB and booster functions.
CHANGE: Agent.ClientsCacheFeederAgent renamed to CacheFeederAgent. The name was not accurate, as it also feeds Accouting Cache tables.
CHANGE: Agent.InspectorAgent, makes use of automatic API initialization.
CHANGE: Command. refactor and usage of automatic API initialization.
CHANGE: PolicySystem.PEP has reusable client connections, which increase significantly performance.
CHANGE: PolicySystem.PDP has reusable client connections, which increase significantly performance.
NEW: Utilities.Decorators are syntactic sugar for DB, Handler and Clients.
NEW: Utilities.MySQLMonkey is a mixture of laziness and refactoring, in order to generate the SQL statements automatically. Not anymore sqlStatemens hardcoded on the RSS.
NEW: Utilities.Validator are common checks done through RSS modules
CHANGE: Utilities.Synchronizer syncs users and DIRAC sites
CHANGE: cosmetic changes everywhere, added HeadURL and RCSID
CHANGE: Removed all the VOExtension logic on RSS
BUGFIX: ResourceStatusHandler - getStorageElementStatusWeb(), access mode by default is Read
FIX: RSS __init__.py will not crash anymore if no CS info provided
BUGFIX: CS.getSiteTier now behaves correctly when a site is passed as a string

*dirac-setup-site
BUGFIX: fixed typos in the Script class name

*Transformation
FIX: Missing logger in the TaskManager Client (was using agent's one)
NEW: Added UnitTest class for TaskManager Client

*DIRAC API
BUGFIX: Dirac.py. If /LocalSite/FileCatalog is not define the default Catalog was not properly set.
FIX: Dirac.py - fixed __printOutput to properly interpret the first argument: 0:stdout, 1:stderr
NEW: Dirac.py - added getConfigurationValue() method

*Framework
NEW: UsersAndGroups agent to synchronize users from VOMRS server.

*dirac-install
FIX: make Platform.py able to run with python2.3 to be used inside dirac-install
FIX: protection against the old or pro links pointing to non-existent directories
NEW: make use of the HTTP proxies if available
FIX: fixed the logic of creating links to /opt/dirac directories to take into account webRoot subdirs

*WorkloadManagement
FIX: SiteDirector - change getVO() function call to getVOForGroup()

*Core:
FIX: Pfn.py - check the sanity of the pfn and catch the erroneous case

*RequestManagement:
BUGFIX: RequestContainer.isSubrequestDone() - return 0 if Done check fails

*DataManagement
NEW: FileCatalog - possibility to configure multiple FileCatalog services of the same type

[v6r0p4]

*Framework
NEW: Pass the monitor down to the request RequestHandler
FIX: Define the service location for the monitor
FIX: Close some connections that DISET was leaving open

[v6r0p3]

*Framework
FIX: ProxyManager - Registry.groupHasProperties() wasn't returning a result 
CHANGE: Groups without AutoUploadProxy won't receive expiration notifications 
FIX: typo dirac-proxy-info -> dirac-proxy-init in the expiration mail contents
CHANGE: DISET - directly close the connection after a failed handshake

[v6r0p2]

*Framework
FIX: in services logs change ALWAYS log level for query messages to NOTICE

[v6r0p1]

*Core
BUGFIX: List.uniqueElements() preserves the other of the remaining elements

*Framework
CHANGE: By default set authorization rules to authenticated instead of all
FIX: Use all required arguments in read access data for UserProfileDB
FIX: NotificationClient - dropped LHCb-Production setup by default in the __getRPSClient()

[v6r0]

*Framework
NEW: DISET Framework modified client/server protocol, messaging mechanism to be used for optimizers
NEW: move functions in DIRAC.Core.Security.Misc to DIRAC.Core.Security.ProxyInfo
CHANGE: By default log level for agents and services is INFO
CHANGE: Disable the log headers by default before initializing
NEW: dirac-proxy-init modification according to issue #29: 
     -U flag will upload a long lived proxy to the ProxyManager
     If /Registry/DefaultGroup is defined, try to generate a proxy that has that group
     Replaced params.debugMessage by gLogger.verbose. Closes #65
     If AutoUploadProxy = true in the CS, the proxy will automatically be uploaded
CHANGE: Proxy upload by default is one month with dirac-proxy-upload
NEW: Added upload of pilot proxies automatically
NEW: Print info after creating a proxy
NEW: Added setting VOMS extensions automatically
NEW: dirac-proxy-info can also print the information of the uploaded proxies
NEW: dirac-proxy-init will check that the lifetime of the certificate is less than one month and advise to renew it
NEW: dirac-proxy-init will check that the certificate has at least one month of validity
FIX: Never use the host certificate if there is one for dirac-proxy-init
NEW: Proxy manager will send notifications when the uploaded proxies are about to expire (configurable via CS)
NEW: Now the proxyDB also has a knowledge of user names. Queries can use the user name as a query key
FIX: ProxyManager - calculate properly the dates for credentials about to expire
CHANGE: ProxyManager will autoexpire old proxies, also auto purge logs
CHANGE: Rename dirac-proxy-upload to dirac-admin-proxy-upload
NEW: dirac-proxy-init will complain if the user certificate has less than 30 days
CHANGE: SecurityLogging - security log level to verbose
NEW: OracleDB - added Array type 
NEW: MySQL - allow definition of the port number in the configuration
FIX: Utilities/Security - hash VOMS Attributes as string
FIX: Utilities/Security - Generate a chain hash to discover if two chains are equal
NEW: Use chain has to discover if it has already been dumped
FIX: SystemAdministrator - Do not set  a default lcg version
NEW: SystemAdministrator - added Project support for the sysadmin
CHANGE: SysAdmin CLI - will try to connect to the service when setting the host
NEW: SysAdmin CLI - colorization of errors in the cli
NEW: Logger - added showing the thread id in the logger if enabled
     
*Configuration
NEW: added getVOfromProxyGroup() utility
NEW: added getVoForGroup() utility, use it in the code as appropriate
NEW: added Registry and Operations Configuration helpers
NEW: dirac-configuration-shell - a configuration script for CS that behaves like an UNIX shellCHANGE: CSAPI - added more functionality required by updated configuration console
NEW: Added possibility to define LocalSE to any Site using the SiteLocalSEMapping 
     section on the Operations Section     
NEW: introduce Registry/VO section, associate groups to VOs, define SubmitPools per VO
FIX: CE2CSAgent - update the CEType only if there is a relevant info in the BDII  

*ReleaseManagement
NEW: release preparations and installation tools based on installation packages
NEW: dirac-compile-externals will try go get a DIRAC-free environment before compiling
NEW: dirac-disctribution - upload command can be defined via defaults file
NEW: dirac-disctribution - try to find if the version name is a branch or a tag in git and act accordingly
NEW: dirac-disctribution - added keyword substitution when creating a a distribution from git
FIX: Install tools won't write HostDN to the configuration if the Admin username is not set 
FIX: Properly set /DIRAC/Configuration/Servers when installing a CS Master
FIX: install_site.sh - missing option in wget for https download: --no-check-certificate
FIX: dirac-install-agent(service) - If the component being installed already has corresponding 
     CS section, it is not overwritten unless explicitly asked for
NEW: dirac-install functionality enhancement: start using the switches as defined in issue #26;
CHANGE: dirac-install - write the defaults if any under defaults-.cfg so dirac-configure can 
        pick it up
FIX: dirac-install - define DYLD_LIBRARY_PATH ( for Mac installations )     
NEW: dirac-install - put all the goodness under a function so scripts like lhcb-proxy-init can use it easily
FIX: dirac-install - Properly search for the LcgVer
NEW: dirac-install will write down the releases files in -d mode   
CHANGE: use new dirac_install from gothub/integration branch in install_site.sh
NEW: Extensions can request custom external dependencies to be installed via pip when 
     installing DIRAC.
NEW: LCG bundle version can be defined on a per release basis in the releases.cfg 
NEW: dirac-deploy-scripts - when setting the lib path in the deploy scripts. 
     Also search for subpaths of the libdir and include them
NEW: Install tools - plainly separate projects from installations

*Accounting
CHANGE: For the WMSHistory type, send as JobSplitType the JobType
CHANGE: Reduced the size of the max key length to workaround mysql max bytes for index problem
FIX: Modified buckets width of 1week to 1 week + 1 day to fix summer time end week (1 hour more )

*WorkloadManagement
CHANGE: SiteDirector - simplified executable generation
NEW: SiteDirector - few more checks of error conditions   
NEW: SiteDirector - limit the queue max length to the value of MaxQueueLengthOption 
     ( 3 days be default )
BUGFIX: SiteDirector - do not download pilot output if the flag getPilotOutput is not set     
NEW: JobDB will extract the VO when applying DIRAC/VOPolicy from the proper VO
FIX: SSHTorque - retrieve job status by chunks of 100 jobs to avoid too long
NEW: glexecComputingElement - allow glexecComputingElement to "Reschedule" jobs if the Test of
     the glexec fails, instead of defaulting to InProcess. Controlled by
     RescheduleOnError Option of the glexecComputingElement
NEW: SandboxStore - create a different SBPath with the group included     
FIX: JobDB - properly treat Site parameter in the job JDL while rescheduling jobs
NEW: JobSchedulingAgent - set the job Site attribute to the name of a group of sites corresponding 
     to a SE chosen by the data staging procedure 
CHANGE: TimeLeft - call batch system commands with the ( default ) timeout 120 sec
CHANGE: PBSTimeLeft - uses default CPU/WallClock if not present in the output  
FIX: PBSTimeLeft - proper handling of (p)cput parameter in the batch system output, recovery of the
     incomplete batch system output      
NEW: automatically add SubmitPools JDL option of the job owner's VO defines it     
NEW: JobManager - add MaxParametericJobs option to the service configuration
NEW: PilotDirector - each SubmitPool or Middleware can define TargetGrids
NEW: JobAgent - new StopOnApplicationFailure option to make the agent exiting the loop on application failure
NEW: PilotAgentsDB - on demand retrieval of the CREAM pilot output
NEW: Pilot - proper job ID evaluation for the OSG sites
FIX: ComputingElement - fixed proxy renewal logic for generic and private pilots
NEW: JDL - added %j placeholder in the JDL to be replaced by the JobID
BUGFIX: DownloadInputData - bug fixed in the naming of downloaded files
FIX: Matcher - set the group and DN when a request gets to the matcher if the request is not 
     coming from a pilot
FIX: Matcher = take into account JobSharing when checking the owner for the request
CHANGE: PilotDirector, dirac-pilot - interpret -V flag of the pilot as Installation name

*DataManagement
FIX: FileCatalog/DiractoryLevelTree - consistent application of the max directory level using global 
     MAX_LEVELS variable
FIX: FileCatalog - Directory metadata is deleted together with the directory deletion, issue #40    
CHANGE: FileCatalog - the logic of the files query by metadata revisited to increase efficiency 
FIX: LcgFileCatalog - use lfcthr and call lfcthr.init() to allow multithread
     try the import only once and just when LcgFileCatalogClient class is intantiated
NEW: LcgFileCatalogClient - new version of getPathPermissions relying on the lfc_access method to solve the problem
     of multiple user DNs in LFC.     
FIX: StorageElement - get service CS options with getCSOption() method ( closes #97 )
FIX: retrieve FileCatalogs as ordered list, to have a proper default.
CHANGE: FileCatalog - allow up to 15 levels of directories
BUGFIX: FileCatalog - bug fixes in the directory removal methods (closes #98)
BUGFIX: RemovalAgent - TypeError when getting JobID in RemovalAgent
BUGFIX: RemovalAgent - put a limit to be sure the execute method will end after a certain number of iterations
FIX: DownloadInputData - when files have been uploaded with lcg_util, the PFN filename
     might not match the LFN file name
FIX: putting FTSMonitor web page back
NEW: The default file catalog is now determined using /LocalSite/FileCatalog. The old behavior 
     is provided as a fallback solution
NEW: ReplicaManager - can now deal with multiple catalogs. Makes sure the surl used for removal is 
the same as the one used for registration.   
NEW: PoolXMLCatalog - added getTypeByPfn() function to get the type of the given PFN  
NEW: dirac-dms-ban(allow)-se - added possibility to use CheckAccess property of the SE

*StorageManagement
FIX: Stager - updateJobFromStager(): only return S_ERROR if the Status sent is not
recognized or if a state update fails. If the jobs has been removed or
has moved forward to another status, the Stager will get an S_OK and
should forget about the job.
NEW: new option in the StorageElement configuration "CheckAccess"
FIX: Requests older than 1 day, which haven't been staged are retried. Tasks older than "daysOld" 
     number of days are set to Failed. These tasks have already been retried "daysOld" times for staging.
FIX: CacheReplicas and StageRequests records are kept until the pin has expired. This way the 
     StageRequest agent will have proper accounting of the amount of staged data in cache.
NEW: FTSCleaningAgent will allow to fix transient errors in RequestDB. At the moment it's 
     only fixing Requests for which SourceTURL is equal to TargetSURL.
NEW: Stager - added new command dirac-stager-stage-files          
FIX: Update Stager code in v6 to the same point as v5r13p37
FIX: StorageManager - avoid race condition by ensuring that Links=0 in the query while removing replicas

*RequestManagement
FIX: RequestDBFile - get request in chronological order (closes issue #84)
BUGFIX: RequestDBFile - make getRequest return value for getRequest the same as for

*ResourceStatusSystem
NEW: Major code refacoring. First refactoring of RSS's PEP. Actions are now function 
     defined in modules residing in directory "Actions".
NEW: methods to store cached environment on a DB and ge them.
CHANGE: command caller looks on the extension for commands.
CHANGE: RSS use now the CS instead of getting info from Python modules.
BUGFIX: Cleaned RSS scripts, they are still prototypes
CHANGE: PEP actions now reside in separate modules outside PEP module.
NEW: RSS CS module add facilities to extract info from CS.
CHANGE: Updating various RSS tests to make them compatible with
changes in the system.
NEW: CS is used instead of ad-hoc configuration module in most places.
NEW: Adding various helper functions in RSS Utils module. These are
functions used by RSS developers, including mainly myself, and are
totally independant from the rest of DIRAC.
CHANGE: Mostly trivial changes, typos, etc in various files in RSS     
CHANGE: TokenAgent sends e-mails with current status   

*Transformation
CHANGE: allow Target SE specification for jobs, Site parameter is not set in this case
CHANGE: TransformationAgent  - add new file statuses in production monitoring display
CHANGE: TransformationAgent - limit the number of files to be treated in TransformationAgent 
        for replication and removal (default 5000)
BUGFIX: TransformationDB - not removing task when site is not set
BUGFIX: TransformationCleaningAgent - archiving instead of cleaning Removal and Replication 
        transformations 
FIX: TransformationCleaningAgent - kill jobs before deleting them        

*Workflow
NEW: allow modules to define Input and Output parameters that can be
     used instead of the step_commons/workflow_commons (Workflow.py, Step.py, Module.py)

*Various fixes
BUGFIX: Mail.py uses SMTP class rather than inheriting it
FIX: Platform utility will properly discover libc version even for the new Ubuntu
FIX: Removed old sandbox and other obsoleted components<|MERGE_RESOLUTION|>--- conflicted
+++ resolved
@@ -1,4 +1,3 @@
-<<<<<<< HEAD
 [v6r11-pre2]
 
 *Core
@@ -28,12 +27,11 @@
 
 *SMS
 FIX: few minor fixes to avoid pylint warnings
-=======
+
 [v6r10p14]
 
 *SMS
 FIX: RequestPreparationAgent - typo fixed
->>>>>>> cf2f513f
 
 [v6r10p13]
 
