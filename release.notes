--- conflicted
+++ resolved
@@ -1,5 +1,4 @@
-<<<<<<< HEAD
-[v7r1-pre12]
+[v7r1-pre13]
 
 NEW: Add environment.yml file for preparing an environment with conda
 
@@ -52,8 +51,6 @@
 
 *docs
 NEW: (#4289) Document how to run integration tests in docker
-=======
-[v7r0p10]
 
 *Core
 FIX: (#4394) RequestHandler - fix log output for the case where the ActionTuple is actually a string
@@ -88,7 +85,6 @@
 
 *Docs
 CHANGE: (#4402) dirac-docs-get-release-notes.py does not require a GITLABTOKEN
->>>>>>> d1533a58
 
 [v7r0p9]
 
