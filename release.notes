--- conflicted
+++ resolved
@@ -1,5 +1,4 @@
-<<<<<<< HEAD
-[v6r15-pre20]
+[v6r15-pre21]
 
 Removed general "from DIRAC.Core.Utilities import *" in the top-level __init__.py
 Made service handlers systematically working with unicode string arguments
@@ -118,7 +117,7 @@
 
 *tests
 NEW: The contents of the TestDIRAC package is moved into the tests directory here
-=======
+
 [v6r14p28]
 
 *TS
@@ -130,7 +129,6 @@
 *WMS
 FIX: JobMemory - use urllib instead of requests Python module as the latter
      can be unavailable in pilots.           
->>>>>>> b6a87c9d
 
 [v6r14p27]
 
