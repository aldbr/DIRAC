--- conflicted
+++ resolved
@@ -1,4 +1,3 @@
-<<<<<<< HEAD
 [v6r13-pre29]
 
 CHANGE: Separating fixed and variable parts of error log messages for multiple systems 
@@ -61,7 +60,7 @@
 
 *TS
 CHANGE: Task Manager plugins
-=======
+
 [v6r12p38]
 
 *DMS
@@ -72,7 +71,6 @@
 
 *Resources
 CHANGE: StorageFactory - allow for BaseSE option in the SE definition
->>>>>>> ee56d97c
 
 [v6r12p37]
 
