<<<<<<< HEAD
[v7r0-pre8]

*Accounting
CHANGE: (Multi)AccountingDB - Grouping Type and Object loader together with the MonitoringSystem ones.

*WorkloadManagementSystem
NEW: Add JobElasticDB.py with getJobParameters and setJobParameter methods to work with ElasticSearch (ES) backend.
NEW: Add gJobElasticDB variable and indicates the activation of ES backend.
CHANGE: Modify export_getJobParameter(s) to report values from ES if available.
CHANGE: (#3748) Reduced (removed, in fact) interactions of Optimizers with JobParameters, using only OptimizerParameters
NEW: (#3760) Add Client/JobStateUpdateClient.py
NEW: (#3760) Add Client/JobManagerClient.py
CHANGE: (#3760) Use the above Client classes instead of invoking RPCClient()
NEW: Added ES backend to WMSAdministratorHandler to get JobParameters.
NEW: Added separate MySQL table for JobsStatus in JobDB, and modified code accordingly.
CHANGE: ElasticJobDB.py: Modify setJobParameter method to register JobAttributes like Owner, Proxy, JobGroup etc.
CHANGE: ElasticJobDB.py: added getJobParametersAndAttributes method to retrieve both parameters and attributes for a given JobID.
CHANGE: Pilot Watchdog - using python UNIX services for some watchdog calls
CHANGE: (#3890) JobState always connects to DBs directly
CHANGE: (#3890) remove JobStateSync service
CHANGE: (#3873) Watchdog: use Profiler instead of ProcessMonitor

*Core
NEW: (#3744) Add update method to the ElasticSearchDB.py to update or if not available create the values 
     sent from the setJobParameter function. Uses update_by_query and index ES APIs.
CHANGE: (#3744) generateFullIndexName() method made static under the ElasticSearchDB class.
CHANGE: (#3744) removed unused/outdated stuff from Distribution module
FIX: check for empty /etc/grid-security/certificates dir
NEW: (#3842) Add createClient decorator to add wrapper for all export_ functions automatically
NEW: (#3678) dirac-install can install a non released code directly from the git repository


*tests
NEW: Add ChangeESFlag.py script to modify useES flag in dirac.cfg. To be integrated with Jenkins code.
CHANGE: (#3760) Use the above Client classes instead of invoking RPCClient()
NEW: (#3744) Added performance tests for ES and MySQL for WMS DB backends
NEW: (#3744) Added miniInstallDIRAC function for Jenkins jobs

*Docs
FIX: Better dirac.cfg example configuration for web
NEW: (#3744) Add WMS documentation in DeveloperGuide/Systems
NEW: Added script (docs/Tools/UpdateDiracCFG.py) to collate the ConfigTemplate.cfg 
     files into the main dirac.cfg file
=======
[v6r20p23]

*TransformationSystem
NEW: (#3903)  do not remove archive SEs when looking at closerSE

*CORE
NEW: (#3902) When the environment variable DIRAC_DEPRECATED_FAIL is set to a non-empty value, 
     the use of deprecated functions will raise a NotImplementError exception

*ConfigurationSystem
FIX: (#3903) ServiceInterface - fix exception when removing dead slave

*FrameworkSystem
FIX: (#3901) NotificationClient - bug fix
>>>>>>> 5d6cd218

[v6r20p22]

*Core
FIX: (#3897) ObjectLoader returns DErrno code
FIX: (#3895) more debug messages in BaseClient

*ResourceStatusSystem
FIX: (#3895) fixed bug in dirac-rss-set-token script

*WorkloadManagementSystem
FIX: (#3897) SiteDirector: using checkPlatform flag everwhere needed
CHANGE: (#3894) Using JobStateUpdateClient instead of RPCClient to it
CHANGE: (#3894) Using JobManagerClient instead of RPCClient to it

[v6r20p20]

*Core
CHANGE: (#3885) Script.parseCommandLine: the called script is not necessarily the first in sys.argv

*ConfigurationSystem
CHANGE: (#3887) /Client/Helpers/Registry.py: Added search dirac user for ID and CA

*MonitoringSystem
FIX: (#3888) mqProducer field in MonitoringReporter can be set to None, and the comparison was broken. 
     It is fixed. Also some additional checks are added.

*WorkloadManagementSystem
CHANGE: (#3889) removed confusing Job parameter LocalBatchID
CHANGE: (#3854) TQ matching (TaskQueueDB.py): when "ANY" is specified, don't exclude task queues 
        (fix with "Platforms" matching in mind)
CHANGE: (#3854) SiteDirector: split method getPlatforms, for extension purposes

*DataManagementSystem
FIX: (#3884) restore correct default value for the SEPrefix in the FileCatalogClient
FIX: (#3886) FTS3: remove the hardcoded srm protocol for registration
FIX: (#3886) FTS3: return an empty spacetoken if SRM is not available

*TransformationSystem
CHANGE: (#3891) ReplicationTransformation.createDataTransformation: returns S_OK with the 
        transformation object when it was successfully added, instead of S_OK(None)

*Resources
NEW: (#3886) SE - return a standard error in case the requested protocol is not available

[v6r20p18]

*DataManagementSystem
CHANGE: (#3882) script for allow/ban SEs now accepting -a/--All switch, for allo status types

*Core
FIX: (#3882) ClassAdLight - fix to avoid returning a list with empty string

*Resources
FIX: (#3882) Add site name configuration for the dirac installation inside singularity CE

*test
FIX: (#3882) fully activating RSS in Jenkins tests

[v6r20p17]

*Core
CHANGE: (#3874) dirac-create-distribution-tarball - add tests directory to the tar file and fix pylint warnings.
FIX: (#3876) Add function "discoverInterfaces" again which is still needed for VMDIRAC

*ConfigurationSystem
CHANGE: (#3875) Resources - allow to pass a list of platforms to getDIRACPlatform()

*WorkloadManagement
CHANGE: (#3867) SandboxStoreClient - Returning file location in output of getOutputSandbox
CHANGE: (#3875) JobDB - allow to define a list of Platforms in a job description JDL

*ResourceStatusSystem
CHANGE: (#3863) deprecated CSHelpers.getSites() function

*Interfaces
NEW: (#3872) Add protocol option to dirac-dms-lfn-accessURL
CHANGE: (#3864) marked deprecated some API functions (perfect replace exists already, as specified)

*Resources
FIX: (#3868) GFAL2_SRM2Storage: only set SPACETOKENDESC when SpaceToken is not an empty string

*Test
CHANGE: (#3863) Enable RSS in Jenkins

*DataManagementSystem
FIX: (#3859) FTS3: resubmit files in status Canceled on the FTS server
NEW: (#3871) FTS submissions can use any third party protocol
NEW: (#3871) Storage plugin for Echo (gsiftp+root)
FIX: (#3871) replace deprecated calls to the gfal2 API
NEW: (#3871) Generic implementation for retrieving space occupancy on storage

*TransformationSystem
FIX: (#3865) fixed submission of parametric jobs with InputData from WorkflowTask
FIX: (#3865) better logging for parametric jobs submission

*StorageManagamentSystem
FIX: (#3868) Fix StageRequestAgent failures for SEs without a SpaceToken

*RequestManagementSystem
FIX: (#3861) tests do not re-use File objects

[v6r20p16]

*WorkloadManagementSystem
CHANGE: (#3850) the platform discovery can be VO-specific.

*Interfaces
CHANGE: (#3856) setParameterSequence always return S_OK/S_ERROR

*TransformationSystem
FIX: (#3856) check for return value on Job interface and handle it

*ResourceStatusSystem
FIX: (#3852) site may not have any SE

[v6r20p15]

*Interface
FIX: (#3843) Fix the sandbox download, returning the inMemory default.

*WorkloadManagementSystem
FIX: (#3845) late creation on RPC in JobMonitoringClient and PilotsLoggingClient

*DataManagementSystem
FIX: (#3839) Update obsolete dirac-rms-show-request command in user message displayed when running dirac-dms-replicate-and-register-request

*FrameworkSystem
FIX: (#3845) added setServer for NotificationClient

*Docs
NEW: (#3847) Added some info on parametric jobs

[v6r20p14]

CHANGE: (#3826) emacs backup file pattern added to .gitignore

*MonitoringSystem
CHANGE: (#3827) The default name of the Message Queue can be changed

*Core
FIX: (#3832) VOMSService.py: better logging and error prevention

*ConfigurationSystem
FIX: (#3837) Corrected configuration location for Pilot 3 files synchronization

*FrameworkSystem
FIX: (#3830) InstalledComponentDB.__filterFields: fix error in "Component History Web App" when filter values are unicode

*Interface
CHANGE: (#3836) Dirac.py API - make the unpacking of downloaded sandboxes optional

*Accounting
CHANGE: (#3831) ReportGenerator: Authenticated users without JOB_SHARING will now only get plots showing their own jobs, solves #3776

*ResourceStatusSystem
FIX: (#3833) Documentation update
CHANGE: (#3838) For some info, use DMSHelper instead of CSHelper for better precision

*RequestManagementSystem
FIX: (#3829) catch more exception in the ReqClient when trying to display the associated FTS jobs

[v6r20p13]

*FrameworkSystem

FIX: (#3822) obsolete parameter maxQueueSize in UserProfileDB initialization removed

*WorkloadManagementSystem

FIX: (#3824) Added Parameter "Queue" to methods invoked on batch systems by LocalComputingElement
FIX: (#3818) Testing parametric jobs locally now should also work for parametric input data
NEW: (#3818) Parameters from Parametric jobs are also replaced for ModuleParameters, 
             and not only for common workflow parameters

*DataManagementSystem

FIX: (#3825) FileCatalogCLI: print error message when removeReplica encounters weird return value
FIX: (#3819) ReplicateAndRegister: fix a problem when transferring files to multiple storage 
             elements, if more than one attempt was needed the transfer to all SEs was not always 
             happening.
CHANGE: (#3821) FTS3Agent: set pool_size of the FTS3DB

*TransformationSystem

FIX: (#3820) Fix exception in TransformationCleaningAgent: "'str' object not callable"

*ConfigurationSystem

FIX: (#3816) The VOMS2CSAgent was not sending notification emails when the DetailedReport 
             option was set to False, it will now send emails again when things change for a VO.
CHANGE: (#3816) VOMS2CSAgent: Users to be checked for deletion are now printed sorted and line 
                by line
NEW: (#3817) dirac-admin-check-config-options script to compare options and values between 
             the current Configuration and the ConfigTemplates. Allows one to find wrong or 
             missing option names or just see the difference between the current settings and 
             the default values.

[v6r20p12]

*Core
FIX: (#3807) Glue2 will return a constant 2500 for the SI00 queue parameter, 
     any value is needed so that the SiteDirector does not ignore the queue, fixes #3790

*ConfigurationSystem
FIX: (#3797) VOMS2CSAgent: return error when VO is not set (instead of exception)
FIX: (#3797) BDII2CSAgent: Fix for GLUE2URLs option in ConfigTemplate (Lower case S at the end)

*DataManagementSystem
FIX: (#3814) SEManager - adapt to the new meaning of the SE plugin section name
FIX: (#3814) SEManager - return also VO specific prefixes for the getReplicas() and similar calls
FIX: (#3814) FileCatalogClient - take into account VO specific prefixes when constructing PFNs on the fly

*TransformationSystem
FIX: (#3812) checking return value of jobManagerClient.getMaxParametricJobs() call

[v6r20p11]

*Core
FIX: (#3805) ElasticSearchDB - fix a typo (itertems -> iteritems())

[v6r20p10]

*Core
NEW: (#3801) ElasticSearchDB - add method which allows for deletion by query
NEW: (#3792) added breakDictionaryIntoChunks utility

*WorkloadManagementSystem
FIX: (#3796) Removed legacy "SystemConfig" and "LHCbPlatform" checks
FIX: (#3803) bug fix: missing loop on pRef in SiteDirector
NEW: (#3792) JobManager exposes a call to get the maxParametricJobs

*TransformationSystem
NEW: (#3804) new option for dirac-transformation-replication scrip `--GroupName/-R`
FIX: (#3804) The TransformationGroup is now properly set for transformation created with dirac-transformation-replication, previously a transformation parameter Group was created instead.
FIX: (#3792) Adding JobType as parameter to parametric jobs
FIX: (#3792) WorkflowTaskAgent is submitting a chunk of tasks not exceeding the MaxParametricJobs accepted by JobManager

[v6r20p9]

*Core
FIX: (#3794) Fix executeWithUserProxy when called with proxyUserDN, 
     fixes exception in WMSAdministrator getPilotLoggingInfo and TransformationCleaningAgent

*DataManagementSystem
CHANGE: (#3793) reuse of the ThreadPool in the FTS3Agent in order to optimize the Context use

*WorkloadManagementSystem
FIX: (#3787) Better and simpler code and test for SiteDirector 
FIX: (#3791) Fix exception in TaskQueueDB.getActiveTaskQueues, triggered 
             by dirac-admin-show-task-queues

[v6r20p8]

*ResourceStatusSystem
FIX: (#3782) try/except for OperationalError for sqlite (EmailAction)

*Core
FIX: (#3785) Adjust voms-proxy-init timeouts
NEW: (#3773) New Core.Utilities.Proxy.UserProxy class to be used as a contextManager
FIX: (#3773) Fix race condition in Core.Utilities.Proxy.executeWithUserProxy, 
     the $X509_USER_PROXY environment variable from one thread could leak to another, fixes #3764


*ConfigurationSystem
NEW: (#3784) Bdii2CSAgent: New option **SelectedSites**, if any sites are set, only those will 
     be updated
NEW: (#3788) for CS/Registry section: added possibility to define a QuarantineGroup per VO

*WorkloadManagementSystem

FIX: (#3786) StalledJobAgent: fix "Proxy not found" error when sending kill command to stalled job, 
     fixes #3783
FIX: (#3773) The solution for bug #3764 fixes a problem with the JobScheduling executor, where 
     files could end up in the checking state with the error "Couldn't get storage metadata 
     of some files"
FIX: (#3779) Add setting of X509_USER_PROXY in pilot wrapper script, 
which is needed to establish pilot env in work nodes of Cluster sites.

*DataManagementSystem
FIX: (#3778) Added template for RegisterReplica
FIX: (#3772) add a protection against race condition between RMS and FTS3
FIX: (#3774) Fix FTS3 multi-VO support by setting VO name in SE constructor.

*TransformationSystem
FIX: (#3789) better tests for TS agents

*StorageManagamentSystem
FIX: (#3773) Fix setting of the user proxy for StorageElement.getFileMetadata calls, fixes #3764

[v6r20p7]

*Core
FIX: (#3768) The Glue2 parsing handles some common issues more gracefully:
     handle cases where the execution environment just does not exist, use sensible;
     dummy values in this case (many sites);
     handle multiple execution environments at a single computing share (i.e., CERN);
     handle multiple execution environments with the same ID (e.g., SARA)
     
CHANGE: (#3768) some print outs are prefixed with "SCHEMA PROBLEM", which seem to point to problems in the published information, i.e. keys pointing to non-existent entries, or non-unique IDs

*Tests
NEW: (#3769) allow to install DIRACOS if DIRACOSVER env variable is specified

*ResourceStatusSystem
CHANGE: (#3767) Added a post-processing function in InfoGetter, for handling special case of FreeDisk policies

*WorkloadManagementSystem
FIX: (#3767) corrected inconsistent option name for pilotFileServer CS option

*TransformationSystem
CHANGE: (#3766) TransformationCleaningAgent can now run without a shifterProxy, it uses 
        the author of the transformation for the cleanup actions instead.
CHANGE: (#3766) TransformationCleaningAgent: the default value for shifterProxy was removed
FIX: (#3766) TaskManagerAgent: RequestTasks/WorkflowTasks: value for useCertficates to `False` 
     instead of `None`. Fixes the broken submission when using a shifterProxy for the TaskManagerAgents

[v6r20p6]

*Tests
CHANGE: (#3757) generate self signed certificate TLS compliant

*Interfaces
FIX: (#3754) classmethods should not have self! (Dirac.py)

*WorkloadManagementSystem
FIX: (#3755) JobManager - bug fix in __deleteJob resulting in exceptions

*DataManagementSystem
NEW: (#3736) FTS3 add kicking of stuck jobs
FIX: (#3736) FTS3 update files in sequence to avoid mysql deadlock
CHANGE: (#3736) Canceled is not a final state for FTS3 Files
CHANGE: (#3736) FTS3Operations are finalized if the Request is in a final state (instead of Scheduled)
FIX: (#3724) change the ps_delete_files and ps_delete_replicas_from_file_ids to not lock on MySQL 5.7

*TransformationSystem
CHANGE: (#3758) re-written a large test as pytest (much less verbosity, plan to extend it)
FIX: (#3758) added BulkSubmission option in documentation for WorkflowTaskAgent

*RequestManagementSystem
FIX: (#3759) dirac-rms-request: silence a warning, when not using the old FTS Services

*ResourceStatusSystem
FIX: (#3753) - style changes

[v6r20p5]

*Docs

FIX: (#3747) fix many warnings
FIX: (#3735) GetReleaseNotes.py no longer depends on curl, but the python requests packe
FIX: (#3740) Fix fake environments for sqlalchemy.ext import, some code documentation pages were not build, e.g. FTS3Agent
NEW: (#3762) Add --repo option, e.g. --repo DiracGrid/DiracOS, or just --repo DiracOS, fixes DIRACGrid/DIRACOS#30

*TransformationSystem

FIX: (#3726) If the result can not be evaluated, it can be converted to list
FIX: (#3723) TaskManagerAgentBase - add option ShifterCredentials to set the credentials to 
     use for all submissions, this is single VO only
FIX: (#3723) WorkflowTasks/RequestTasks: pass ownerDN and ownerGroup parameter to all the submission 
     clients if using shifterProxy ownerDN and ownerGroup are None thus reproducing the original behaviour
FIX: (#3723) TaskManagerAgentBase - refactor adding operations for transformation to separate function to 
     ensure presence of Owner/DN/Group in dict entries RequestTaskAgent no longer sets shifterProxy by default.

*Resources

CHANGE: (#3745) Add the deprecated decorator to native XROOT plugin

[v6r20p4]

*DMS
FIX: (#3727) use proxy location in the SECache

*RMS
FIX: (#3727) use downloadVOMSProxyToFile in RequestTask

*TS
FIX: (#3720) TaskManager - pass output data arguments as lists rather 
     than strings to the parametric job description

Docs:
FIX: (#3725) AdministratorGuide TransformationSystem spell check and added a few 
     phrases, notably for bulk submission working in v6r20p3

[v6r20p3]

*Framework
FIX: SystemAdministrator - Get the correct cpu usage data for each component

*TS
NEW: new command dirac-transformation-replication to create replication transformation to copy files from some SEs to other SEs, resolves #3700

*RMS
FIX: fix integration tests to work with privileged and non privileged proxies

*RSS
FIX: Fix for downtime publisher: wrong column names. Avoiding dates (not reflected in web app)

[v6r20p2]

*Core

CHANGE: (#3713) Fixes the infamous "invalid action proposal" by speeding up the handshake and not looking up the user/group in the baseStub

*RequestManagementSystem
CHANGE: (#3713) FowardDISET uses the owner/group of Request to execute the stub
CHANGE: (#3713) owner/group of the Requests are evaluated/authorized on the server side
CHANGE: (#3713) LimitedDelegation or FullDelegation are required to set requests on behalf of others -> pilot user and hosts should must them (which should already be the case)

*docs

NEW: (#3699) documentation on Workflow
CHANGE: (#3699) update on documentation for integration tests

*ConfigurationSystem

CHANGE: (#3699) for pilotCS2JSONSynchronizer: if pilotFileServer is not set, still print out the content

*WorkloadManagementSystem

CHANGE: (#3693) introduce options for sites to choose usage of Singularity

*TransformationSystem

FIX: (#3706) TaskManger with bulksubmission might have occasional exception, depending on order of entries in a dictionary
FIX: (#3709) TaskManager - fix the generated JobName to be of the form ProdID_TaskID
FIX: (#3709) TaskManager - check the JOB_ID and PRODUCTION_ID parameters are defined in the workflow

*Interfaces

FIX: (#3709) Job API - do not merge workflow non-JDL parameters with the sequence parameters of the same name

[v6r20p1]

*WorkloadManagementSystem

FIX: (#3697) Ensure retrieveTaskQueues doesn't return anything when given an empty list of TQ IDs.
FIX: (#3698) Call optimizer fast-path for non-bulk jobs

[v6r20]

*Core
NEW: MJF utility added, providing a general interface to Machine/Job Features values.
NEW: DEncode - added unit tests
NEW: JEncode for json based serialization
NEW: Add conditional printout of the traceback when serializing/deserializing non json compatible
     object in DEncode (enabled with DIRAC_DEBUG_DENCODE_CALLSTACK environment variable)
NEW: File.py - utility to convert file sizes between different unit
NEW: new flag in dirac-install script to install DIRAC-OS on demand
CHANGE: Removed deprecated option "ExtraModules" (dirac-configure, dirac-install scripts)
CHANGE: dirac-deploy-scripts, dirac-install - allow command modules with underscores in 
        their names in order for better support for the code checking tools
CHANGE: dirac-distribution and related scripts - compile web code while release
        generation
CHANGE: dirac-external-requirements - reimplemented to use preinstalled pip command rather than
the pip python API
FIX: dirac-distribution - fixed wrong indentation  
NEW: new command name for voms proxy
FIX: dirac-install default behaviour preserved even with diracos options
New: Add additional check in MJF utility to look for a shutdown file located at '/var/run/shutdown_time'
FIX: The hardcoded rule was not taken into account when the query was coming from the web server
CHANGE: VOMSService - reimplemented using VOMS REST interface
FIX: MJF utility won't throw exceptions when MJF is not fully deployed at a site

*Framework
NEW: WebAppCompiler methods is implemented, which is used to compile the web framework
NEW: add JsonFormatter for logs
NEW: add default configuration to CS: only TrustedHost can upload file
CHANGE: ComponentInstaller - remove the old web portal configuration data
	used during the installation
CHANGE: MessageQueue log handler uses JsonFormatter

*Monitoring
CHANGE: fixes for testing in Jenkins with locally-deployed ElasticSearch
FIX: fixes in the query results interpretation

*Configuration
FIX: ConfigurationHandler, PilotCStoJSONSynchronizer - fixes for enabling pilotCStoJSONSynchronizer, and doc
NEW: dirac-admin-voms-sync - command line for VOMS to CS synchronization
NEW: VOMS2CSSynchronizer - new class encapsulating VOMS to CS synchronization
CHANGE: VOMS2CSAgent - reimplemented to use VOMS2CSSynchronizer

*WorkloadManagementSystem
NEW: StopSigRegex, StopSigStartSeconds, StopSigFinishSeconds, StopSigNumber added to JDL, which cause Watchdog to send a signal StopSigNumber to payload processes matching StopSigRegex when there are less than StopSigFinishSeconds of wall clock remaining according to MJF.
NEW: PilotLoggingDB, Service and Client for handling extended pilot logging
NEW: added a new synchronizer for Pilot3: sync of subset of CS info to JSON file, 
     and sync of pilot3 files
NEW: dirac-admin-get-pilotslogging script for viewing PilotsLogging
NEW: Bulk job submission with protection of the operation transaction
NEW: WMSHistoryCorrector and MonitoringHistoryCorrector classes inheriting from a common BaseHistoryCorrector class
CHANGE: SiteDirector - refactored Site Director for better extensibility
CHANGE: dirac-wms-cpu-normalization uses the abstracted DB12 benchmark script used by the HEPiX Benchmarking Working Group, and the new MJF utility to obtain values from the system and to save them into the DIRAC LocalSite configuration.
CHANGE: Removed TaskQueueDirector and the other old style (WMS) *PilotDirector
CHANGE: TaskQueueDB - removed PilotsRequirements table
CHANGE: TaskQueueDB - added FOREIGN KEYS 
CHANGE: Removed gLite pilot related WMS code
FIX: always initialize gPilotAgentsDB object
FIX: JobManager - Added some debug message when deleting jobs
FIX: Job.py - fixing finding XML file
NEW: SiteDirector - added flag for sending pilot3 files
CHANGE: SiteDirector - changed the way we create the pilotWrapper (better extensibility)
NEW: SiteDirector - added possibility for deploying environment variables in the pilot wrapper

*Workflow
CHANGE: Script.py: created _exitWithError method for extension possibilities

*TS
FIX: TranformationCleaningAgent - just few simplifications 

*DMS
NEW: FTS3Agent working only with the FTS3 service to replace the existing one
NEW: FTS3Utilities - use correct FTS Server Selection Policy
NEW: StorageElement service - getFreeDiskSpace() and getTotalDiskSpace() take into account 
     MAX_STORAGE_SIZE parameter value
CHANGE: Adding vo name argument for StorageElement   
CHANGE: Fixing rss to fetch fts3 server status
NEW: Add a feature to the DFC LHCbManager to dump the content of an SE as a CSV file
FIX: FTS3DB: sqlalchemy filter statements with "is None" do not work and result in no lines being selected
NEW: FTS3Agent and FTS3DB: add functionality to kick stuck requests and delete old requests
NEW: FTS3Agent - add accounting report

*RMS
FIX: Really exit the RequestExecutingAgent when the result queue is buggy

*RSS
CHANGE: Using StorageElement.getOccupancy()
FIX: Initialize RPC to WMSAdministrator only once
FIX: Using MB as default for the size
FIX: flagged some commands that for the moment are unusable
FIX: fixed documentation of how to develop commands

*Resources
NEW: New SingularityComputingElement to submit jobs to a Singularity container
NEW: Added StorageElement.getOccupancy() method for DIP and GFAL2_SMR2 SE types
CHANGE: enable Stomp logging only if DIRAC_DEBUG_STOMP environment variable is set to any value

*Interfaces
CHANGE: Dirac.py - saving output of jobs run with 'runLocal' when they fail (for DEBUG purposes)

*Docs
CHANGE: WebApp release procedure
FIX: Update of the FTS3 docs

*Tests
FIX: add MonitoringDB to the configuration
FIX: Installing elasticSeach locally in Jenkins, with ComponentInstaller support.

[v6r19p25]

*TransformationSystem
FIX: (#3742) TransformationDB - when adding files to transformations with a multi-threaded agent, 
     it might happen that 2 threads are adding the same file at the same time. The LFN was not 
     unique in the DataFiles table, which was a mistake... This fix assumes the LFN is unique, 
     i.e. if not the table had been cleaned and the table updated to be unique.

[v6r19p24]

*WMS
FIX: (#3739) pilotTools - added --tag and --requiredTag options
FIX: (#3739) pilotCommands - make NumberOfProcessors = 1 if nowhere defined (default)

*Resources
FIX: (#3739) CREAMComputingElement - possibility to defined CEQueueName to be used in the pilot submission command

[v6r19p23]

*TS
FIX: (#3734) catch correct exception for ast.literal_eval

[v6r19p22]

*Core
CHANGE: Backport from v6r20 - fixes the infamous "invalid action proposal" by speeding up 
        the handshake and not looking up the user/group in the baseStub

RMS:
CHANGE: Backport from v6r20 - FowardDISET uses the owner/group of Request to execute the stub
CHANGE: Backport from v6r20 - owner/group of the Requests are evaluated/authorized on the server side
CHANGE: Backport from v6r20 - LimitedDelegation or FullDelegation are required to set requests on behalf 
        of others -> pilot user and hosts should must them (which should already be the case)

*API
NEW: Dirac.py - running jobs locally now also works for parametric jobs. Only the first sequence will be run
FIX: Dirac.py - running jobs locally will now properly work with LFNs in the inputSanbdox

*DMS
FIX: DMSHelpers - in getLocalSiteForSE() return None as LocalSite if an SE is at no site

[v6r19p21]

*Configuration
FIX: Bdii2CSAgent - make the GLUE2 information gathering less verbose; Silently ignore StorageShares

*Test
CHANGE: backported some of the CI tools from the integration branch 

[v6r19p20]

*StorageManagement
FIX: StorageManagementDB - fixed buggy group by with MySQL 5.7

[v6r19p19]

*Configuration

NEW: BDII2CSAgent - new options: GLUE2URLs, if set this is queried in addition to the other BDII;
    GLUE2Only to turn off looking on the old schema, if true only the main BDII URL is queried;
    Host to set the BDII host to search

NEW: dirac-admin-add-resources new option G/glue2 , enable looking at GLUE2 Schema, 
     H/host to set the host URL to something else

[v6r19p18]

*Configuration
CHANGE: Better logging of the Configuration file write exception

*RSS
FIX: SummarizeLogsAgent - fix the case when no previous history

[v6r19p17]

*Framework
FIX: ProxyManager - if an extension has a ProxyDB, use it

*RSS
FIX: CSHelpers.py minor fixes

[v6r19p16]

*WMS
FIX: pilotCommands - cast maxNumOfProcs to an int.
CHANGE: pilotTools - change maxNumOfProcs short option from -P to -m.

[v6r19p15]

*Framework
NEW: ProxyDB - allow FROM address to be set for proxy expiry e-mails

*DMS
CHANGE: FTSJob - FailedSize is now BIGINT in FTSJob
CHANGE: FTSJob - increase the bringonline time

*WMS
FIX: SiteDirector won't set CPUTime of the pilot
FIX: convert MaxRAM inside the pilots to int

*RSS
FIX: SummarizeLogsAgent: comparison bug fix
FIX: Fixed sites synchronizer

[v6r19p14]

*WMS
NEW: pilotCommands/Tools - added possibility to specify a maxNumberOfProcessors parameter for pilots
CHANGE: MultiProcessorSiteDirector - allow kwargs to SiteDirector getExecutable & _getPilotOptions functions

*RMS
FIX: Fix a bug in ReplicateAndRegister Operation preventing files having failed once to be retried

*DMS
FIX: FileCatalogWithFkAndPsDB.sql - Fixes for the DFC to be compatible with strict group by mode 
     (https://dev.mysql.com/doc/refman/5.7/en/sql-mode.html#sqlmode_only_full_group_by)

*docs
CHANGE: added little documentation for lcgBundles

[v6r19p13]

*WMS
FIX: JobWrapper - added a debug message
FIX: Allow non-processor related tags to match TQ in MultiProcessorSiteDirector.

*Test
CHANGE: improve Gfal2 integration tests by checking the metadata

[v6r19p12]

*Core
CHANGE: QualityMapGraph - change the color map of the Quality plots

*Framework
FIX: Logging - remove the space after log messages if no variable message is printed, fixes #3587

*MonitoringSystem
CHANGE: ElasticSearch 6 does not support multiple types, only one type is created instead.

*RSS
FIX: GOCDBClient - encode in utf-8, update goc db web api URL
FIX: fixed bug in creation of history of status (avoid repetition of entries)

*DMS
FIX: fixed bug in FTSAgent initialization

*WMS
FIX: fix bug in dirac-wms-job-select: treating the case of jobGroup(s) not requested

[v6r19p11]

*Framework:
CHANGE: moved column "Instance" of InstalledComponentsDB.InstalledComponent 
        table from 64 to 32 characters

*WMS
FIX: JobWrapperTemplate - fix exception handling
CHANGE: dirac-wms-select-jobs - new option to limit the number of selected jobs
CHANGE: returning an error when sandboxes can't be unassigned from jobs (JobCleaningAgent)

*RMS
FIX: RequestDB - add missing JOIN in the web summary query
NEW: dirac-rms-request - add option to allow resetting the NotBefore member even 
     for non-failed requests

*DMS
FIX: FTSAgent - change data member names from uppercase to lower case

*Interfaces
CHANGE: autopep8 on the API/Dirac module

*docs:
NEW: added some doc about shifterProxy

[v6r19p10]

*Core
FIX: MySQL - catch exception when closing closed connection

*TS
CHANGE: add possibility to get extension-specific tasks and files statuses in TransformationMonitor web application

*RMS
NEW: dirac-rms-request - add option --ListJobs to list the jobs for a set of requests

*Resources
FIX: Use parameters given at construction for SRM2 protocols List

*StorageManagement
FIX: use StorageElement object to get disk cache size

*DMS
FIX: DMSHelpers - fix case when no site is found for an SE
FIX: ReplicateAndRegister - don't try and get SE metadata is replica is inactive

[v6r19p9]

*WMS
CHANGE: DownloadInputData was instantiating all local SEs which is not necessary... Only instantiate those that are needed
CHANGE: JobWrapper - use resolveSEGroup in order to allow defining SE groups including other SE groups
FIX: JobDB - fixed typo in getSiteMaskStatus() method
FIX: Fix getSiteMaskStatus in SiteDirector and MultiProcessSiteDirector
CHANGE: WatchdogLinux - using python modules in  instead of shell calls

*DMS
FIX: in DMSHelpers don't complain if an SE is at 0 sites

*Interfaces
CHANGE: Job.py - using the deprecated decorator for 2 deprecated methods

*RSS
FIX: EmailAction considers also CEs, not only SEs

*Resources
FIX: removed a useless/broken method in Resources helper
FIX: marked as obsoleted two methods in Resources helper (FTS2 related)

[v6r19p8]

*Configuration
FIX; Resources - don't overwrite queue tags if requiredtags are set.

*Framework
CHANGE: dirac-proxy-init - increase dirac-proxy-init CRL update frequency

*Accounting
CHANGE: AccountingDB - if the bucket length is part of the selected conditions, 
        add to the grouping

*WorkloadManagement
FIX: ConfigTemplate.cfg - allow user access to getSiteMaskStatus

*DataManagementSystem
FIX: DMSHelpers - recursive resolution of SEGroup was keeping the SEGroup in the list

*RSS
FIX: CSHelper - getting FTS from the correct location
CHANGE: use the SiteStatus object wherever possible

*Resources
FIX: CREAMComputingElement - added CS option for extra JDL parameters

*Documentation
CHANGE: point README to master and add badges for integration

[v6r19p7]

*WorkloadManagement
FIX: SiteDirector - correct escaping in pilot template
FIX: dirac-wms-get-wn-parameters - added some printouts to dirac-wms-get-wn-parameters

[v6r19p6]

*Core
FIX: SocketInfo - log proper message on CA's init failure.

*Accounting
CHANGE: NetworkAgent - remove support of perfSONAR summaries and add support of raw metrics.

*WMS
FIX: JobDB - don't trigger exception in webSummary if a site with a single dot is in the system
CHANGE: SiteDirector - added logging format and UTC timestamp to pilot wrapper
FIX: JobMonitoring - fix in getJobPageSummaryWeb() for showing correct sign of life for stalled jobs

*TS
FIX: TransformationManager - fix for wrong method called by the Manager

*RSS
NEW: SiteStatus object uses the RSS Cache
FIX: expiration time is a date (dirac-rss-query-db)

[v6r19p5]

*WMS
CHANGE: ParametricJob - added getParameterVectorLength() to replace getNumberOfParameters with a more detailed check of the job JDL validity
FIX: JobManagerHandler - restored the use of MaxParametricJobs configuration option

*Interfaces
FIX: Always use a list of LFNs for input data resolution (local run, mostly)

*tests
FIX: use rootPath instead of environment variable


[v6r19p4]

NEW: Added dummy setup.py in anticipation for standard installation procedure

*Core
CHANGE: SocketInfoFactory - version check of GSI at run time is removed

*Configuration 
FIX: Resources - fix RequiredTags in getQueue() function

*Interfaces
FIX: fix exception when using Dirac.Job.getJobJDL

*WMS
FIX: SiteDirector - fix proxy validity check in updatePilotStatus, a new proxy was 
     never created because isProxyValid returns non-empty dictionary
FIX: JobMonitoring - web table was not considering correctly Failed jobs because 
     stalled for setting the LastSignOfLife     

*DMS
FIX: StorageFactory - avoid complaining if Access option is not in SE section
CHANGE: dirac-dms-user-lfns - the wildcard flag will always assume leading "*" to match files, 
       unless the full path was specified in the wildcard no files were previously matched

*RSS
FIX: CacheFeederAgent resilient to command exceptions

*Resources
FIX: ARCComputingElement - the proxy environment variable was assumed before the 
     return value of the prepareProxy function was checked, which could lead to exceptions

[v6r19p3]

CHANGE: .pylintrc - disable redefined-variable-type
CHANGE: .pylintrc - max-nested-blocks=10 due to the many tests of result['OK']
CHANGE: use autopep8 for auto-formatting with following exceptions:
        tabs = 2 spaces and not 4
        line length check disabled (i.e. 120 characters instead of 80)
        Option for autopep8 are: --ignore E111,E101,E501

*Configuration
FIX: retrigger the initialization of the logger and the ObjectLoader after 
     all the CS has been loaded

*WMS
FIX: pilot commands will add /DIRAC/Extensions=extensions if requested
FIX: SiteDirector, pilotCommands - fix support for multiple values in the 
     RequiredTag CE parameter
FIX: MultiProcessorSiteDirector - fix dictionary changed size exception 

*Workflow
FIX: application log name can also come from step_commons.get['logFile']

*Resources
CHANGE: Condor, SLURM, SSHComputingElement - added parameters to force allocation
        of multi-core job slots

[v6r19p2]

*DMS
FIX: dirac-admin-allow-se: fix crash because of usage of old RSS function

*RSS
FIX: ResourceStatusDB - microseconds should always be 0 
FIX: Multiple fixes for the RSS tests

[v6r19p1]

*Core
FIX: ElasticSearchDB - certifi package was miscalled
FIX: ElasticSearchDB - added debug messages for DB connection

*Framework
FIX: ComponentInstaller - handling correctly extensions of DBs found in sql files

*WMS
FIX: SudoComputingElement - prevent message overwriting application errors
FIX: JobDB.getInputData now returns list of cleaned LFNs strings, possible "LFN:" 
     prefix is removed

*Interfaces
FIX: Dirac.py - bring back treatment of files in working local submission directory

[v6r19]

FIX: In multiple places - use systemCall() rather than shellCall() to avoid
     potential shell injection problems

FIX: All Databases are granting also REFERENCES grant to Dirac user to comply with
     more strict policies of MySQL version >= 5.7

*Accounting
NEW: new functionality to plot the data gathered by perfSONARs. It allows to 
     present jitter, one-way delay, packet-loss rate and some derived functions.
FIX: compatibility of AccountingDB with MySQL 5.7

*ConfigurationSystem
NEW: Allow to define FailoverURLs and to reference MainServers in the URLs

*FrameworkSystem
NEW: gLogger is replaced by the new logging system based on the python logging module
NEW: Added ElasticSearch backend for the logging
NEW: Central Backends configuration to customize their use by multiple components 
NEW: BundleDelivery - serves also CA's and CRL's all-in-one files
NEW: added shell scripts for generating CAs and CRLs with the possibility to specify the Input and/or output directories
CHANGE: can now send mails to multiple recipients using the NotificationClient
CHANGE: Make the new logging system thread-safe
FIX: Adapting query to MySLQ 5.7 "GROUP BY" clause
FIX: TopErrorMessagesReporter - more precise selection to please stricter versions of MySQL
CHANGE: ProxyGeneration - make RFC proxies by default, added -L/--legacy flag to dirac-proxy-init
        to force generation of no-RFC proxies

*Core
FIX: dirac-install - allow to use local md5 files
CHANGE: X509Chain - fixes to allow robot proxies with embedded DIRAC group extension
        ( allow DIRAC group extension not in the first certificate chain step )
CHANGE: BaseClient - recheck the useServerCertificate while establishing connection
        and take it into account even if it has changed after the client object creation    
FIX: PlainTransport - fixed socket creation in initAsClient()         
NEW: Technology preview of new logging system, based on standard python logging module
CHANGE: Added graphviz extension to sphinx builds
FIX: Added documentation of low level RPC/DISET classes
FIX: Gateway service - multiple fixes to resurrect the service and to correctly instantiate it
NEW: dirac-install will change the shebang of the python scripts to use the environment 
     python instead of the system one
NEW: Security.Utilities - methods to generate all-in-one CA certificates and CRLs files     
NEW: ElasticSearchDB - gets CA's all-in-one file from the BundleDelivery service if needed
NEW: genAllCAs.sh, genRevokedCerts.sh - DIRAC-free commands to generate all-in-one CA 
     certificates and CRLs files     
CHANGE: dirac-create-distribution-tarball - removing docs and tests directories when 
        creating release tarballs     

*DMS
CHANGE: FTSJob - use Request wrapper for the fts3 REST interface instead of pycurl based
        client
CHANGE: FTSHistoryView - drop FTSServer field from the view description   
CHANGE: FTSFile DB table: increased length of fields LFN(955), SourceSURL(1024), TargetSURL(1024)
CHANGE: Uniform length of LFN to 255 across DIRAC dbs
FIX: FTSJob - fix the serialization of 0 values
FIX: FTSFile, FTSJob - fix SQL statement generation for stricter versions of MySQL

*Resources
NEW: New method in the StorageElement to generate pair of URLs for third party copy.
     Implement the logic to generate pair of URLs to do third party copy. 
     This will be used mostly by FTS, but is not enabled as of now
FIX: StorageElement - fix different weird behaviors in Storage Element, in particular, 
     the inheritance of the protocol sections     
FIX: GFAL2 storage element: update for compatibility with GFAL2 2.13.3 APIs
NEW: Introduced Resources/StorageElementBases configuration section for definitions
     of abstract SEs to be used in real SEs definition by inheritance     

*RMS
NEW: dirac-rms-request - command including functionality of several other commands:
     dirac-rms-cancel|reset|show-request which are dropped. The required functionality
     is selected by the appropriate switches   

*RSS
NEW: Put Sites, ComputingElements, FTS and Catalogs under the status control of the
     RSS system 
NEW: Rewrote RsourceStatus/ResourceManagementDB tables with sqlAlchemy (RM DB with declarative base style)
NEW: SiteStatus client to interrogate site status with respect to RSS
CHANGE: introduced backward compatibility of RSS services with DIRAC v6r17 clients
CHANGE: moved some integration tests from pytest to unittest
CHANGE: Moved ResourceStatusDB to sqlAlchemy declarative_base
FIX: Automated setting of lastCheckTime and Dateffective in ResourceStatusDB and ResourceManagementDB
FIX: fixes for tables inheritance and extensions
FIX: fixes for Web return structure ("meta" column)
FIX: ResourceStatus, RSSCacheNoThread - fixed RSS cache generation 
FIX: ResourceStatus - fixes for getting status from the CS information
FIX: ResourceManagement/StatusDB - fixed bugs in meta parameter check
FIX: fixed incompatibility between Active/InActive RSS clients return format
FIX: SiteStatus - bug fixed in getSites() method - siteState argument not propagated to
     the service call
FIX: ResourceStatus - return the same structure for status lookup in both RSS and CS cases     
FIX: Bug fixes in scripts getting data out of DB


*Monitoring
CHANGE: DBUtils - change the bucket sizes for the monitoring plots as function of the time span

*WMS
NEW: SiteDirector - checks the status of CEs and Sites with respect to RSS  
NEW: pilotCommands - new ReplaceDIRACCode command mostly for testing purposes
NEW: JobAgent, JobWrapper - several fixes to allow the work with PoolComputingElement
     to support multiprocessor jobs    
NEW: JobScheduling - interpret WholeNode and NumberOfProcessors job JDL parameters and
     convert then to corresponding tags
NEW: SiteDirector - CEs can define QueryCEFlag in the Configuration Service which can be
     used to disallow querying the CE status and use information from PiltAgentsDB instead     
NEW: The application error codes, when returned, are passed to the JobWrapper, and maybe interpreted.
NEW: The JobWrapperTemplate can reschedule a job if the payload exits with status DErrno.EWMSRESC & 255 (222)
FIX: SiteDirector - unlink is also to be skipped for Local Condor batch system
FIX: JobDB - fixes necessary to suite MySQL 5.7
FIX: dirac-pilot, pilotTools - PYTHONPATH is cleared on pilot start, pilot option keepPP
     can override this
FIX: WMSAdministratorHandler - make methods static appropriately
FIX: Bug fix for correctly excluding WebApp extensions
CHANGE: JobScheduling - more precise site name while the job is Waiting, using the set of 
        sites at which the input files are online rather than checking Tier1s in eligible sites      
FIX: SiteDirector - aggregate tags for the general job availability test         
FIX: JobScheduling - bug fix in __sendToTQ()
FIX: pilotTools,pilotCommands - pick up all the necessary settings from the site/queue configuration
     related to Tags and multi-processor
NEW: SiteDirector - added option to force lcgBundle version in the pilot
FIX: SiteDirector - if MaxWaitingJobs or MaxTotalJobs not defined for a queue, assume a default value of 10
FIX: MatcherHandler - preprocess resource description in getMatchingTaskQueues()
FIX: JobDB - set CPUTime to a default value if not defined when rescheduling jobs

*TS
FIX: TransformationClient - fix issue #3446 for wrong file error counting in TS
FIX: TransformationDB - set ExternalID before ExternalStatus in tasks
BUGFIX: TransformationClient - fix a bug in the TS files state machine (comparing old status.lower() 
        with new status)

*Interfaces
CHANGE: Dirac API - expose the protocol parameter of getAccessURL()
CHANGE: Dirac API - added runLocal as an API method

*Docs
NEW: Documentation for developing with a container (includes Dockerfile)
NEW: Add script to collate release notes from Pull Request comments  
NEW: Chapter on scaling and limitations
CHANGE: Added documentation about runsv installation outside of DIRAC

*tests
NEW: Added client (scripts) system test
CHANGE: Add to the TS system test, the test for transformations with meta-filters
FIX: Minor fixes in the TS system test
FIX: correctly update the DFC DB configuration in jenkins' tests

[v6r17p35]

*Core
FIX: GOCDBClient - add EXTENSIONS & SCOPE tag support to GOCDB service queries.

[v6r17p34]

*SMS
FIX: StorageManagerClient - fix logic for JobScheduling executor when CheckOnlyTapeSEs is 
     its default true and the lfn is only on a tapeSE

[v6r17p33]

*WMS
FIX: StalledJobAgent - if no PilotReference found in jobs parameters, do as if there would be 
     no pilot information, i.e. set Stalled job Failed immediately
CHANGE: DownloadInputData - job parameters report not only successful downloads but also failed ones
FIX: JobDB - back port - set CPUTime to 0 if not defined at all for the given job 
FIX: JobDB - back port - use default CPUTime in the job description when rescheduling jobs

*Resources
FIX: ARCComputingElement - fix job submission issue due to timeout for newer lcg-bundles

[v6r17p32]

Resources:
CHANGE: /Computing/BatchSystems/Condor.py: do not copy SiteDirector's shell environment variables into the job environment

*WMS
CHANGE: Add option to clear PYTHONPATH on pilot start

[v6r17p31]

*RMS
FIX: ReqClient - avoid INFO message in client
*WMS
CHANGE: JobWrapper - allow SE-USER to be defined as another SE group (e.g. Tier1-USER)
*DMS
CHANGE: DMSHelpers - make resolveSEGroup recursive in order to be able to define SE groups in terms of SE groups

[v6r17p30]

*DMS
CHANGE: StorageElement - added status(), storageElementName(), checksumType() methods returning
        values directly without the S_OK structure. Remove the checks of OK everywhere
NEW: dirac-dms-add-file, DataManager - added option (-f) to force an overwrite of an existing file

*TS:
FIX: TransformationDB.py - set the ExternalID before the ExternalStatus in order to avoid inconsistent 
     tasks if setting the ExternalID fails

*StorageManagementSystem
FIX: StorageManagementClient.py - return the full list of onlineSites while it was previously happy 
     with only one

*Resources
FIX: HTCondorCEComputingElement.py - transfer output files(only log and err) for remote scheduler

[v6r17p29]

*WMS
CHANGE: split time left margins in cpuMargin and wallClockMargin. Also simplified check.


[v6r17p28]

*WMS
BUGFIX: JobScheduling - fix a bug introduced in 6r17p27 changes

*Monitoring
BUGFIX: MonitoringReporter - do not try to close the MQ connection if MD is not used

[v6r17p27]

*Configuration
FIX: ConfigurationClient - allow default value to be a tuple, a dict or a set

*Monitoring
CHANGE: DBUtils - change bucket sizes and simplify settings

*DMS
FIX: DMSRequestOperationsBase, RemoveFile - allow request to not fail if an SE is temporarily banned
FIX: dirac-admin-allow-se - first call of gLogger after its import

*RMS
CHANGE: remove scripts dirac-rms-show-request, dirac-rms-cancel-request and dirac-rms-reset-request 
        and replace with a single script dirac-rms-request with option (default is "show")
CHANGE: allow script to finalize a request if needed and set the job status appropriately

*Resources
FIX: LocalComputingElement - pilot jobIDs start with ssh to be compatible with pilotCommands. 
     Still original jobIDs are passed to getJobStatus. To be reviewed

*WMS
CHANGE: JobScheduling - assign a job to Group.<site>.<country>, if input files are at <site>.<country>.
        If several input replicas, assign Waiting to "MultipleInput"

[v6r17p26]

*Core
FIX: dirac-install.py to fail when installation of lcgBundle has failed
FIX: ClassAdLight - getAttributeInt() and getAttributeFloat() return None 
     if the corresponding JDL attribute is not defined

*MonitoringSystem
CHANGE: The Consumer and Producer use separate connections to the MQ; 
        If the db is not accessible, the messaged will not be consumed.

*WMS
FIX: JobDB - fix the case where parametric job placeholder %j is used in the JobName attribute
FIX: JobDB - take into account that ClassAdLight methods return None if numerical attribute is not defined
FIX: ParametricJob utility - fixed bug in evaluation of the ParameterStart|Step|Factor.X job numerical attribute

[v6r17p25]

*Monitoring
NEW: Implemented the support of monthly indexes and the unit tests are fixed

*RMS
FIX: RequestExecutingAgent - fix infinite loop for duplicate requests

*WMS 
NEW: ARCComputingElement - add support for multiprocessor jobs

[v6r17p24]

*WMS
FIX: SiteDirector - unlink is also to be skipped for Local Condor batch system

[v6r17p23]

*WMS
FIX: get job output for remote scheduler in the case of HTCondorCE

[v6r17p22]

*Framework
FIX: NotificationClient - added avoidSpam flag to sendMail() method which is propagated to
     the corresponding service call
     
*Integration
FIX: several fixes in integration testing scripts     

[v6r17p21]

*Core
NEW: Mail.py - added mechanism to compare mail objects
FIX: Grid.py - take into account the case sometimes happening to ARC CEs 
     where ARC-CE BDII definitions have SubClusters where the name isn't set to 
     the hostname of the machine

*Framework
FIX: Notification service - avoid duplicate emails mechanism 

[v6r17p20]

*Core
NEW: API.py - added __getstate__, __setstate__ to allow pickling objects inheriting
     API class by special treatment of internal Logger objects, fixes #3334

*Framework
FIX: SystemAdministrator - sort software version directories by explicit versions in the
     old software cleaning logic
FIX: MonitoringUtilities - sets a suitable "unknown" username when installing DIRAC from scratch, 
     and the CS isn't initialized fully when running dirac-setup-site     
CHANGE: Logger - added getter methods to access internal protected variables, use these methods
        in various places instead of access Logger protected variables     

*WMS
CHANGE: JobDB - removed unused CPUTime field in the Jobs table
CHANGE: JobScheduling - make check for requested Platform among otherwise eligible sites
        for a given job, fail jobs if no site with requested Platform are available

*RSS
FIX: Commands - improved logging messages

*SMS
FIX: StorageManagerClient - instantiate StorageElement object with an explicit vo argument,
     fixes #3335

*Interfaces
NEW: dirac-framework-self-ping command for a server to self ping using it's own certificate

[v6r17p19]

*Core
FIX: Adler - fix checksum with less than 8 characters to be 8 chars long

*Configuration
FIX: VOMS2CSAgent - fix to accomodate some weird new user DNs (containing only CN field)

*DMS
FIX: FileCatalog - fix for the doc strings usage in file catalog CLI, fixes #3306
FIX: FileCatalog - modified recursive file parameter setting to enable usage of the index

*SMS
CHANGE: StorageManagerClient - try to get sites with data online if possible in getFilesToStage

*RMS
FIX: RequestExecutingAgent - tuning of the request caching while execution

*WMS
FIX: DownloadInputData - do not mistakenly use other metadata from the replica info than SEs
FIX: JobScheduling - put sites holding data before others in the list of available sites
FIX: JobScheduling - try and select replicas for staging at the same site as online files
FIX: SiteDirector - keep the old pilot status if the new one can not be obtained in updatePilotStatus()

*Resources
FIX: CREAMComputingElement - return error when pilot output is missing in getJobOutput()

*Monitoring
FIX: DBUtils - change the buckets in order to support queries which require more than one year 
     data. The maximum buckets size is 7 weeks

[v6r17p18]

*Framework
NEW: SystemAdministrator - added possibility to remove old software installations keeping
     only a predefined number of the most recent ones.

*DMS
FIX: RemoveReplica - removing replica of a non-existing file is considered successful

*SMS
CHANGE: StorageManagerClient - restrict usage of executeWithUserProxy decorator 
        to calling the SE.getFileMetadata only; added flag to check only replicas 
        at tape SEs
        
*WMS
FIX: JobScheduling - added CS option to flag checking only replicas at tape SEs;
     fail jobs with input data not available in the File Catalog        

[v6r17p17]

*DMS
NEW: FTSAgent has a new CS parameter ProcessJobRequests to be able to process job
     requests only. This allows to run 2 FTS agents in parallel
     
*Resources
FIX: GFAL2_StorageBase - only set the space token if there is one to avoid problems
     with some SEs     

[v6r17p16]

*Configuration
FIX: VOMS2CSAgent - create user home directory in the catalog without
     recursion in the chown command
     
*RMS
FIX: RequestExecutingAgent - catch error of the cacheRequest() call
FIX: ReqClient - enhanced log error message

*SMS
FIX: StorageManagerClient - treat the case of absent and offline files on an SE 
     while staging
     
*TS
FIX: TaskManagerBase - process tasks in chunks of 100 in order to 
     update faster the TS (tasks and files)          

*WMS
FIX: JobScheduling - do not assume that all non-online files required staging

[v6r17p15]

*WMS
CHANGE: StalledJobAgent - ignore or prolong the Stalled state period for jobs 
        at particular sites which can be suspended, e.g. Boinc sites

[v6r17p14]

*Core
FIX: PrettyPrint.printTable utility enhanced to allow multi-row fields and
     justification specification for each field value  

*Accounting
NEW: DataStore - allow to run several instances of the service with only one which
     is enabled to do the bucketing

*RMS
NEW: new dirac-rms-list-req-cache command to list the requests in the ReqProxies services

*Interfaces
CHANGE: Dirac API - make several private methods visible to derived class

[v6r17p13]

*Core
NEW: Proxy - added executeWithoutServerCertificate() decorator function 

*Resources
FIX: CREAMComputingElement - split CREAM proxy renewal operation into smaller chunks for 
     improved reliability

[v6r17p12]

*Framework
FIX: SecurityFileLog  - when the security logs are rotated, the buffer size is reduced
     to 1 MB to avoid gzip failures ( was 2 GBs )

*WMS
FIX: pilotCommands - fix for interpreting DNs when saving the installation environment
FIX: SandboxStoreClient - do not check/make destination directory if requested sandbox 
     is returned InMemory

*TS
FIX: TransformationAgent CS option MaxFiles split in MaxFilesToProcess and MaxFilesPerTask,
     MaxFiles option is interpreted as MaxFilesPerTask for backward compatibility

*Resources
NEW: Added plug-ins for GSIFTP and HTTPS Storage protocols 

[v6r17p11]

*Core
FIX: ElasticSearchDB - set a very high number (10K) for the size of the ElasticSearch result

*Monitoring
FIX: MonitoringDB - et a very high number (10K) for the size of the ElasticSearch result

*WMS
FIX: pilotCommands - get the pilot environment from the contents of the bashrc script

*DMS
FIX: RemoveReplica - fix for the problem that if an error was set it was never reset
FIX: SE metadata usage in several components: ConsistencyInspector, DataIntwgrityClient,
     FTSRequest, dirac-dms-replica-metadata, StageMonitorAgent, StageRequestAgent,
     StorageManagerClient, DownloadInputData, InputDataByProtocol

[v6r17p10]

*Core
NEW: Logger - printing methods return True/False if the message was printed or not
FIX: ElastocSearchDB - error messages demoted to warnings

*Monitoring
FIX: MonitoringReporter - create producers if the CS definitions are properly in place

*TS
CHANGE: TaskManagerPlugin - allow to redefine the AutoAddedSites for each job type

[v6r17p9]

*WMS
BUGFIX: JobScheduling - bug fixed introduced in the previous patch 
NEW: pilotTools - introduced -o swicth for a generic CS option

*SMS
FIX: StorageManagerClient - fixes in the unit test

*DMS
FIX: FileManagerPs - in _getFileLFNs() - break a long list of LFNs into smaller chunks

[v6r17p8]

*Core
NEW: DErrno.ENOGROUP error to denote proxies without DIRAC group extension embedded
CHANGE: X509Chain - use DErrno.ENOGROUP error
FIX: dirac-install, dirac-deploy-scripts - fixes to allow DIRAC client installation on
     recent MacOS versions with System Integrity Protection feature
CHANGE: Proxy - added executionLock optional argument to executeWithUserProxy() decorator
        to lock while executing the function with user proxy 
FIX: Proxy - fix indentation in getProxy() preventing looping on the DNs  

*Framework
FIX: ProxyDB - fix of error message check in completeDelegation()

*WMS
FIX: TaskQueueDB - when an empty TaskQueue is marked for deletion, it can still get matches 
     which result in no selected jobs that produced unnecessary error messages 
FIX: JobScheduling executor - calls getFilesToStage() with a flag to lock while file lookup
     with user proxy; same for InputData executor for calling _resolveInputData()      

*TS
FIX: FileReport - fix in setFileStatus() for setting status for multiple LFNs at once

*SMS
FIX: StorageManagerClient - in getFilesToStage() avoid using proxy if no files to check
     on a storage element

*Resources
FIX: GFAL2_XROOTStorage - fix to allow interactive use of xroot plugin
FIX: GFAL2_StorageBase - enable IPV6 for gsiftp

[v6r17p7]

*DMS
FIX: dirac-dms-user-lfns - do not print out empty directories

*WMS
FIX: InputData Executor, JobWrapper - use DataManager.getReplicasForJobs() for
     getting input data replicas

*TS
FIX: TransformationAgent - use DataManager.getReplicasForJobs() for transformations
     creating jobs  

[v6r17p6]

*DMS
NEW: DataManager - add key argument forJobs (default False) in getReplicas() in order 
     to get only replicas that can be used for jobs (as defined in the CS); added
     getReplicasForJobs(), also used in the Dirac API

*SMS
FIX: Stager agents - monitor files even when there is no requestID, e.g. dCache returns None 
     when staging a file that is already staged    

*Resources
FIX: StorageFactory - bug fixes when interpreting SEs inheriting other SE parameters
NEW: Test_StorageFactory unit test and corresponding docs
FIX: Torque - some sites put advertising in the command answer that can not be parsed:
     redirect stderr to /dev/null

[v6r17p5]

*Resources
FIX: LcgFileCatalogClient - do not evaluate GUID if it is not a string

[v6r17p4]

*Configuration
FIX: Utilities - fixed interpretation of weird values of GlueCEPolicyMaxWallClockTime
     BDII parameter; newMaxCPUTime should is made integer

*Framework
FIX: Logger - make subloggers processing messages with the same level
     as the parent logger

*Docs
NEW: Updated documentation in several sections

*DMS
FIX: RemoveReplica operation - don't set file Done in RemoveReplicas if there is an error

[v6r17p3]

*RSS
FIX: Synchronizer - the sync method removes the resources that are no longer 
     in the CS from the DowntimeCache table

*DMS
CHANGE: dirac-dms-find-lfns - added SE switch to look for files only having
        replicas on a given SE (list)

*TS
FIX: TaskManager - optimization of the site checking while preparing job; optimized
     creation of the job template

*Resources
CHANGE: GFAL2_SRM2Storage, SRM2Storage - added gsiftp to the list of OUTPUT protocols 

[v6r17p2]

*Monitoring
FIX: ElasticSearchDB - fixes required to use host certificate for connection;
     fixes required to pass to version 5.0.1 of the elasticsearch.py binding

[v6r17p1]

*RSS
FIX: GOCDBSync - make commmand more verbose and added some minor fixes

[v6r17]

*Core
FIX: Adler - check explicitly if the checksum value is "False"
FIX: install_site.sh - added command line option to choose DIRAC version to install
NEW: ComponentInstaller - added configuration parameters to setup NoSQL database

*Framework
CHANGE: Logger - test level before processing string (i.e. mostly converting objects to strings)  
CHANGE: dirac-proxy-init - check and attempt to update local CRLs at the same time as
        generating user proxy
CHANGE: ProxyManager service - always store the uploaded proxy even if the already stored
        one is of the same validity length to allow replacement in case of proxy type
        changes, e.g. RFC type proxies           

*DMS
NEW: Next in implementation multi-protocol support for storage elements. When performing 
     an action on the StorageElement, instead of looping over all the protocol plugins, 
     we loop over a filtered list. This list is built taking into account which action 
     is taken (read vs write), and is also sorted according to lists defined in the CS.
     The negotiation for third party transfer is also improved: it takes into account all 
     possible protocols the source SE is able to produce, and all protocols the target is 
     able to receive as input.
NEW: StorageElement - added methods for monitoring used disk space
FIX: ReplicateAndRegister - fix the case when checksum is False in the FC
NEW: DMSHelpers - get list of sites from CS via methods; allow to add automatically sites 
     with storage

*RSS
NEW: FreeDiskSpace - added new command which is used to get the total and the remaining 
     disk space of all dirac storage elements that are found in the CS and inserts the 
     results in the SpaceTokenOccupancyCache table of ResourceManagementDB database.  
NEW: GOCDBSync command to ensure that all the downtime dates in the DowntimeCache 
     table are up to date       

Resources*
NEW: Updated Message Queue interface: MQ service connection management, support for
     SSL connections, better code arrangement

*Workflow
FIX: Modulebase, Script - avoid too many unnecessarily different application states

*WMS
FIX: JobStateUpdate service - in setJobStatusBulk() avoid adding false information when adding 
     an application status
     
*TS
FIX: TaskManager, TaskManagerAgentBase - standardize the logging information; removed unnecessary 
     code; use iterators wherever possible     
NEW: Introduced metadata-based filters when registering new data in the TS as catalog       

[v6r16p6]

*WMS
NEW: Added MultiProcessorSiteDirector section to the ConfigTemplate.cfg

*DMS
FIX: FileCatalogClient - added missing read methods to the interface description
     getDirectoryUserMetadata(), getFileUserMetadata()

[v6r16p5]

FIX: included patches from v6r15p27

[v6r16p4]

FIX: applied fixes from v6r15p26

[v6r16p3]

FIX: incorporated fixes from v6r15p25

[v6r16p2]

*Configuration
CHANGE: VOMS2CSAgent - remove user DNs which are no more in VOMS. Fixes #3130

*Monitoring
CHANGE: WMSHistory - added user, jobgroup and usergroup selection keys

*DMS
FIX: DataManager - retry checksum calculation on putAndRegister, pass checksum to the DataManager
     object in the FailoverTransfer object.
FIX: DatasetManager, FileCatalogClientCLI - bug fixes in the dataset management and commands      
     
*WMS
CHANGE: JobManager - added 'Killed' to list of jobs status that can be deleted     

[v6r16p1]

*Monitoring
CHANGE: MonitorinDB - allow to use more than one filter condition

*WMS
CHANGE: StalledJobAgent - send a kill signal to the job before setting it Failed. This should 
        prevent jobs to continue running after they have been found Stalled and then Failed.

[v6r16]

*Core
CHANGE: dirac-install, dirac-configure - use Extensions options consistently, drop
        ExtraModule option
CHANGE: dirac-install - use insecure ssl context for downloading files with urllib2.urlopen    
CHANGE: GOCDBClient - replaced urllib2 with requests module
        FIX: dirac-setup-site - added switch to exitOnError, do not exit on error by default
CHANGE: Added environment variables to rc files to enable certificates verification (necessary for python 2.7.9+)
FIX: ComponentInstaller - always update CS when a database is installed, even if it is
     already existing in the db server 
FIX: SSLSocketFactory - in __checkKWArgs() use correct host address composed of 2 parts      

*Framework
FIX: SystemAdministrator service - do not install WebAppDIRAC by default, only for the host
     really running the web portal

*Accounting
FIX: JobPolicy - remove User field from the policy conditions to fix a problem that 
     non-authenticated user gets more privileges on the Accounting info.

*Monitoring
NEW: New Monitoring system is introduced to collect, analyze and display various
     monitoring information on DIRAC components status and behavior using ElasticSearch
     database. The initial implementation is to collect WMSHistory counters.

*DMS
NEW: MoveReplica operation for the RMS system and a corresponding dirac-dms-move-replica-request
     comand line tool

*Resources
NEW: MessageQueue resources to manage MQ connections complemented with
     MQListener and MQPublisher helper classes
NEW: SudoComputingElement - computing element to execute payload with a sudo to a dedicated
     UNIX account     

[v6r15p27]

*Configuration
FIX: CSAPI - changed so that empty but existing options in the CS can be still
     modified

[v6r15p26]

*WMS
FIX: SandboxStoreClient - ensure that the latest sandbox is returned in the Web
     portal in the case the job was reset.

[v6r15p25]

*Resources
FIX: HTCondorCEComputingElement - cast useLocalSchedd to bool value even if it
     is defined as srting

[v6r15p24]

*Resources
CHANGE: HTCondorCE - added option to use remote scheduler daemon

[v6r15p23]

*DMS
FIX: dirac-dms-find-lfns - fixed bug causing generl script failure

[v6r15p22]

*Interfaces
CHANGE: Dirac API - add possibility to define the VO in the API
CHANGE: Dirac API - add checkSEAccess() method for checking SE status

[v6r15p21]

*WMS
FIX: removed default LCG version from the pilot (dirac-install will use the one of the requested release)

*RMS
FIX: reject bad checksum

[v6r15p20]

*Framework
FIX: SystemAdministratorHandler - in updateSoftware() put explicitly the project
     name into the command
FIX: ComponentInstaller - added baseDir option to the mysql_install_db call
     while a fresh new database server installation     

[v6r15p19]

*Core
FIX: dirac-install - lcg-binding version specified in the command switch
     overrides the configuration option value
     
*DMS
FIX: RemoveFile operation - Remove all files that are not at banned SEs

*TMS
FIX: FileReport - after successful update of input files status, clear the 
     cache dictionary to avoid double update      

[v6r15p18]

*Configuration
FIX: Utilities - take into account WallClock time limit while the MaxCPUTime
     evaluation in the Bdii@CSAgent 

*DMS
FIX: FTSJob - specify checksum type at FTS request submission

*StorageManagement
FIX: StorageManagerClient - in getFilesToStage() avoid exception in case
     of no active replicas

*Resources
FIX: StorageBase - in getParameters() added baseURL in the list of parameters returned 

*WMS
FIX: CPUNormalization - minor code rearrangement

[v6r15p17]

*Core
CHANGE: GOCDBClient - catch all downtimes, independently of their scope
FIX: LSFTimeLeft - accept 2 "word" output from bqueues command
CHANGE: dirac-install - create bashrc/cshrc with the possibility to define
        installation path in the $DIRAC env variable, this is needed for
        the cvmfs DIRAC client installation

[v6r15p16]

*Core
CHANGE: AgentModule - added a SIGALARM handler to set a hard timeout for each Agent
        cycle to avoid agents stuck forever due to some faults in the execution code

*DMS
FIX: DataManager - cache SE status information in filterTapeReplicas() to speed up execution
     
*WMS
BUGFIX: InputDataByProtocol - the failed resolution for local SEs was not considered correctly:
        if there were other SEs that were ignored (e.g. because on tape)     
     
*TS
FIX: TransformationAgent - in getDataReplicasDM() no need to get replica PFNs     

[v6r15p15]

*Configuration
CHANGE: VOMS2CSAgent - added new features: deleting users no more registered in VOMS;
        automatic creation of home directories in the File Catalog for new users

*WMS
CHANGE: JobScheduling - correct handling of user specified sites in the executor,
        including non-existent (misspelled) site names
FIX: CPUNormalization - accept if the JOBFEATURES information is zero or absent        

[v6r15p14]

*Core
FIX: BaseClient - proper error propagation to avoid excessive output in the logger

*Configuration
CHANGE: Resources helper - in getStorageElementOptions() dereference SEs containing
        BaseSE and Alias references

*Accounting
FIX: AccountingDB - changes to use DB index to speed-up removal query

*DMS
CHANGE: DMSHelpers - define SE groups SEsUsedForFailover, SEsNotToBeUsedForJobs, 
        SEsUsedForArchive in the Operations/DataManagement and use them in the
        corresponding helper functions
FIX: FTSJob - temporary fix for the FTS rest interface Request object until it is
     fixed in the FTS REST server         

*Resources
FIX: HTCondorCEComputingElement - check that some path was found in findFile(), return with error otherwise
CHANGE: ARCComputingElement - consider jobs in Hold state as Failed as they never come back
CHANGE: ARCComputingElement - do not use JobSupervisor tool for bulk job cancellation as
        it does not seem to work, cancel jobs one by one
FIX: ARCComputingElement - ensure that pilot jobs that are queued also get their proxies renewed on ARC-CE        

*WMS
FIX: SiteDirector - ensure that a proxy of at least 3 hours is available to the updatePilotStatus 
     function so that if it renews any proxies, it's not renewing them with a very short proxy

[v6r15p13]

*Resources
FIX: HTCondorCEComputingElement - fixed location of log/output files 
  
*TS
FIX: ValidateOutputDataAgent - works now with the DataManager shifter proxy

[v6r15p12]

*Core
FIX: Graphs - make sure matplotlib package is always using Agg backend
FIX: cshrc - added protection for cases with undefined environment variables
NEW: AuthManager - added possibility to define authorization rules by VO
     and by user group

*Configuration
NEW: Resources, ComputingElement(Factory) - added possibility to define site-wide
     CE parameters; added possibility to define common parameters for a given
     CE type.

*Framework
FIX: SystemAdministrator service - avoid using its own client to connect
     to itself for storing host information
FIX: SystemAdministratorClientCLI, dirac-populate-component-db - fix insertion
     of wrongly configured component to the ComponentMonitorDB     

*DMS
FIX: FileCatalog service - fix the argument type for getAncestor(), getDescendents()

*WMS
NEW: JobCleaningAgent - add an option (disabled by default) to remove Jobs from the 
     dirac server irrespective of their state

*Resources
CHANGE: HTCondorCE - added new configurable options - ExtraSubmitString, WorkingDirectory
        DaysToKeepLogs

[v6r15p11]

*Framework
NEW: dirac-proxy-destroy command to destroy proxy locally and in the ProxyManager
     service
CHANGE: ProxyManagerClient - reduce the proxy caching time to be more suitable
        for cases with short VOMS extensions     

*Configuration
FIX: VOMS2CSAgent - fixed typo bug in execute()

*RMS
FIX: RequestTask - fix if the problem when the processing of an operation times out, 
     there was no increment of the attempts done.

*DMS
FIX: FTSAgent - avoid FTS to fetch a request that was canceled

*Resources
FIX: HTCondorCE - protect against non-standard line in 'job status' list in the getJobStatus()
CHANGE: ComputingElement - reduce the default time length of the payload proxy to accomodate
        the case with short VOMS extensions

[v6r15p10]

*Core
FIX: MySQL - do not print database access password explicitly in the logs

*Configuration
CHANGE: VOMS2CSAgent - show in the log if there are changes ready to be committed
CHANGE: Bdii2CSAgent - get information from alternative BDII's for sites not 
        existing in central BDII

*Framework
FIX: ComponentInstaller - fixed location of stop_agent file in the content of t file
     of the runsv tool 

*RMS
FIX: Changed default port of ReqProxy service to 9161 from 9198

*Resources
FIX: BatchSystem/Condor, HYCondroCEComputingElement - more resilient parsing 
     of the status lookup command
FIX: CREAMComputingElement - in case of glite-ce-job-submit error print our both 
     std.err and std.out for completeness and better understanding    

*DMS
FIX: FileCatalogClient - bug fix in getDirectoryUserMetadata()

*Interfaces
FIX: Dirac - in replicateFile() in case of copying via the local cache check if 
     there is another copy for the same file name is happening at the same time

[v6r15p9]

*Configuration
FIX: fixed CS agents initialization bug

*DMS
FIX: fixed inconsistency between DataIntegrity and ConsistencyInspector modules

*Interfaces
FIX: Fix download of LFNs in InputSandbox when running job locally

[v6r15p8]

*Configuration
NEW: Added DryRun option for CS agents (false by default, True for new installations)

[v6r15p7]

*Core
CHANGE: Enabled attachments in the emails

*TS
*CHANGE: Added possibility for multiple operations in Data Operation Transformations

[v6r15p6]

*Resources
FIX: FCConditionParser: ProxyPlugin handles the case of having no proxy

*WMS
FIX: MJF messages correctly parsed from the pilot
NEW: Added integration test for TimeLeft utility and script calling it

[v6r15p5]

Included fixes from v6r14p36 patch release

*Framework
FIX: added GOCDB2CSAgent in template
FIX: Fixed permissions for HostLogging

*DMS
FIX: Introduced hopefully temporary fix to circumvent globus bug in gfal2

*WMS:
FIX: added test for MJF and made code more robust

*RSS
NEW: HTML notification Emails


[v6r15p4]

Included fixes from v6r14p35 patch release

*Core
NEW: Added a new way of doing pfnparse and pfnunparse using the standard python library. 
     The two methods now contains a flag to know which method to use. By default, the old 
     hand made one is used. The new one works perfectly for all standard protocols, except SRM

*RSS
FIX: dirac-rss-sync - command fixed to work with calling services rather than 
     databases directly
     
*Resources     
CHANGE: In multiple Storage classes use pfnparse and pfnunparse methods to manipulate
        url strings instead of using just string operations
NEW: A new attribute is added to the storage plugins: DYNAMIC_OPTIONS. This allows to construct 
     URLs with attributes going at the end of the URL, in the form ?key1=value1&key2=value2 
     This is useful for xroot and http.         

[v6r15p3]

Included changes from v6r14p34 patch release

*Accounting
FIX: DataStoreClient - catch all exceptions in sending failover accounting 
     requests as it could disrupt the logic of the caller 

*DMS
CHANGE: dirac-dms-show-se-status - added switches to show SEs only accessible by
        a given VO and SEs not assigned to any VO
FIX: dirac-dms-replicate-and-register-request - prints out the new request IDs
     to allow their monitoring by ID rather than possibly ambiguous request name      

[v6r15p2]

*WMS
FIX: pilotCommands - protect calls to external commands in case of empty
     or erroneous output
FIX: Matcher - fixed bug in the tag matching logic: if a site presented an empty
     Tag list instead of no Tag field at all, it was interpreted as site accepts
     all the tags
FIX: Matcher - matching parameters are printed out in the Matcher rather than
     in the TaskQueueDB, MaxRAM and Processors are not expanded into tags           

[v6r15p1]

Included patches for v6r14p32

*Configuration
CHANGE: Resources helper - remove "dips" protocol from the default list of third party
        protocols

*Resources
FIX: XROOTStorage - bug fixed in __createSingleDirectory() - proper interpretation
     of the xrootClient.mkdir return status
FIX: XROOTStorage unit test reenabled by mocking the xrootd import      

[v6r15]

Removed general "from DIRAC.Core.Utilities import *" in the top-level __init__.py

Made service handlers systematically working with unicode string arguments
Added requirements.txt and Makefile in the root of the project to support pip style installation

DIRAC documentation moved to the "docs" directory if the DIRAC project from the
DIRACDocs separate project.

*Accounting
CHANGE: INTEGER -> BIGINT for "id" in "in" accountingDB tables

*Core
NEW: The S_ERROR has an enhanced structure containing also the error code and the call
     stack from where the structure was created
NEW: DErrno module to contain definitions of the DIRAC error numbers and standard
     descriptions to be used from now on in any error code check      
CHANGE: gMonitor instantiation removed from DIRAC.__init__.py to avoid problems in
        documentation generation
CHANGE: removed Core.Utilities.List.sortList (sorted does the job)
CHANGE: removed unused module Core.Utilities.TimeSeries
NEW: dirac-install - makes us of the DIRAC tar files in CVMFS if available
NEW: dirac-install-client - a guiding script to install the DIRAC client from A to Z        
CHANGE: dirac-install - when generating bashrc and cshrc scripts prepend DIRAC paths
        to the ones existing in the environment already
NEW: MJFTimeLeft - using Machine JOb features in the TimeLeft utility
FIX: BaseClient - only give warning log message "URL banned" when one of the
     service URLs is really banned
CHANGE: DISET components - improved logic of service URL retries to speedup queries
        in case of problematic services     
NEW: dirac-rss-policy-manager - allows to interactively modify and test only the 
     policy section of Dirac.cfg     
FIX: XXXTimeLeft - do not mix CPU and WallTime values     
FIX: ComponentInstaller - longer timeout for checking components PID (after restart)
CHANGE: Proxy - in executeWithUserProxy() when multiple DNs are present, try all of them
CHANGE: List utility - change uniqueElements() to be much faster
NEW: Platform - added getPlatform() and getPlatformTuple() utilities to evaluate lazily the
     DIRAC platform only when it is needed, this accelerates DIRAC commands not needing
     the platform information. 

*Configuration
NEW: GOCDB2CSAgent agent to synchronize GOCDB and CS data about perfSONAR services
NEW: VOMS2CSAgent to synchronize VOMS user data with the DIRAC Registry
CHANGE: ConfigurationData - lazy config data compression in getCompressedData()

*Framework
CHANGE: SystemAdministratorIntegrator - make initial pinging of the hosts in parallel
        to speed up the operation
CHANGE: InstalledComponentsDB - table to cache host status information populated
        by a periodic task    
NEW: ComponentInstaller Client class to encapsulate all the installation utilities
     from InstallTools module    
NEW: SystemAdministratorClientCLI - added uninstall host command
NEW: SystemAdministratorClientCLI - added show ports command
NEW: SystemAdministratorHandler - added getUsedPorts() interface
NEW: SystemAdministratorHandler - show host command shows also versions of the Extensions
NEW: InstalledComponentsDB - added Extension field to the HostLogging table 
FIX: SystemLoggingDB - fixed double creation of db tables

*Accounting
FIX: DataStoreClient - Synchronizer based decorators have been replaced with a simple 
     lock as they were blocking addRegister() during every commit(); 

*RSS
NEW: CE Availability policy, closing #2373
CHANGE: Ported setStatus and setToken rpc calls to PublisherHandler from LHCb implementation
NEW: E-mails generated while RSS actions are now aggregated to avoid avalanches of mails
NEW: dirac-rss-sync is also synchronizing Sites now

*DMS
CHANGE: FileCatalogClient - make explicit methods for all service calls
CHANGE: DataManager, StorageElement - move physical accounting the StorageElement
CHANGE: FileCatalog - added recursive changePathXXX operations
CHANGE: FileCatalog contained objects have Master attribute defined in the CS. Extra check of eligibility of the catalogs specified explicitely. No-LFN write methods return just the Master result to be compatible with the current use in the clients.
CHANGE: Removed LcgFileCatalogXXX obsoleted classes
NEW: ConsistencyInspector class to perform data consistency checks between 
     different databases
CHANGE: FileCatalog(Client) - refactored to allow clients declare which interface
        they implement     
NEW: FileCatalog - conditional FileCatalog instantiation based on the configured
     Operations criteria        

*TS
CHANGE: TransformationDB table TaskInputs: InputVector column from BLOB to MEDIUMTEXT
FIX: TaskManager - fix bug in case there is no InputData for a task, the Request created 
     for the previous task was reassigned
NEW: TaskManager - possibility to submit one bulk job for a series of tasks     

*WMS
NEW: TaskQueueDB - possibility to present requirements in a form of tags from the 
     site( pilot ) to the jobs to select ones with required properties
FIX: JobWrapper - the InputData optimizer parameters are now DEncoded     
CHANGE: JobAgent - add Processors and WholeNode tags to the resources description
CHANGE: SiteDirector - flag to always download pilot output is set to False by default
FIX: SiteDirector - using PilotRunDirectory as WorkingDirectory, if available at the CE 
     level in the CS. Featire requested in issue #2746
NEW: MultiProcessorSiteDirector - new director to experiment with the multiprocessor/
     wholeNode queues
CHANGE: JobMemory utility renamed to JobParameters
CHANGE: CheckWNCapabilities pilot command changed to get WN parameters from the
        Machine Job Features (MJF) - NumberOfProcessors, MaxRAM    
NEW: JobManager, ParametricJob - utilities and support for parametric jobs with multiple
     parameter sequences      
NEW: SiteDirector - added logic to send pilots to sites with no waiting pilots even if
     the number of already sent pilots exceeds the number of waiting jobs. The functionality
     is switched on/off by the AddPilotsToEmptySites option.        

*RMS
FIX: Request - fix for the case when one of the request is malformed, the rest of 
     the requests could not be swiped
FIX: ReqProxyHandler - don't block the ReqProxy sweeping if one of the request is buggy     
CHANGE: ReqProxyHandler - added monitoring counters
NEW: ReqProxyHandler - added interface methods to list and show requests in a ReqProxy

*Resources
FIX: SRM2Storage - do not add accounting to the output structure as it is done in 
     the container StorageElement class
CHANGE: Add standard metadata in the output of all the Storage plugins     

*Interfaces
NEW: Job API - added setParameterSequence() to add an arbitrary number of parameter
     sequences for parametric jobs, generate the corresponding JDL

*tests
NEW: The contents of the TestDIRAC package is moved into the tests directory here

[v6r14p39]

Patch to include WebApp version v1r6p32

[v6r14p38]

*Core
CHANGE: Unhashable objects as DAG graph nodes

*RMS
CHANGE: Added possibility of constant delay for RMS operations

[v6r14p37]

*Core
NEW: Added soft implementation of a Direct Acyclic Graph

*Configuration
FIX: Bdii2CSAgent finds all CEs of a site (was finding only one)

*Resources
FIX: Make sure transferClient connects to the same ProxyStorage instance

[v6r14p36]

*Core
FIX: Sending mails to multiple recipients was not working

*WMS
FIX: Allow staging from SEs accessible by protocol


[v6r14p35]

*Core
FIX: SOAPFactory - fixes for import statements of suds module to work with the
     suds-jurko package that replaces the suds package

*Resources
FIX: BatchSystems.Torque - take into account that in some cases jobID includes
     a host name that should be stripped off
FIX: SSHComputingElement - in _getJobOutputFiles() fixed bug where the output
     of scpCall() call was wrongly interpreted    
FIX: ProxyStorage - evaluate the service url as simple /DataManagement/StorageElementProxy
     to solve the problem with redundant StorageElementProxy services with multiple
     possible urls       
     
*RSS
CHANGE: Configurations.py - Added DTScheduled3 policy (3 hours before downtime)     
     
*WMS
FIX: pilotCommands - take into account that in the case of Torque batch system
     jobID includes a host name that should be stripped off   
       
[v6r14p34]

*Configuration
FIX: Bdii2CSAgent - reinitilize the BDII info cache at each cycle in order not to 
     carry on obsoleted stuff. Fixes #2959

*Resources
FIX: Slurm.py - use --partition rather --cluster for passing the DIRAC queue name
FIX: DIPStorage - fixed bug in putFile preventing third party-like transfer from
     another DIPS Storage Element. Fixes #2413

*WMS
CHANGE: JobWrapper - added BOINC user ID to the job parameters
FIX: pilotCommands - interpret SLURM_JOBID environment if present
FIX: WMSClient - strip of comments in the job JDL before any processing.
     Passing jdl with comments to the WMS could provoke errors in the
     job checking.

[v6r14p33]

*WMS
FIX: JobAgent - included a mechanism to stop JobAgent if the host operator
     creates /var/lib/dirac_drain
FIX: CPUNormalization - fixed a typo in getPowerFromMJF() in the name of the
     exception log message           

[v6r14p32]

*Core
FIX: InstallTools - getStartupComponentStatus() uses "ps -p <pid>" variant of the
     system call to be independent of the OS differences

*DMS
FIX: RemoveReplica - bulkRemoval() was modifying its input dict argument and returning it,
     which was useless, only modify argument

*WMS
CHANGE: CPUNormalization - get HS'06 worker node value from JOBFEATURES if available

*RMS
FIX: ReqClient - bug fixed preventing the client to contact multiple instances of ReqManager
     service

[v6r14p31]

*DMS
FIX: FTSAgent - if a file was not Scheduled, the FTSAgent was setting it Done even if it had 
     not been replicated.

*Workflow
FIX: FailoverRequest - forcing setting the input file Unused if it was already set Processed

[v6r14p30]

*Framework
BUGFIX: MonitoringHandler - in deleteActivities() use retVal['Message'] if result is not OK

*Resources
FIX: XROOTStorage - in getFile() evaluate file URL without URL parameters
                    in __putSingleFile() use result['Message'] in case of error
                    
*RMS
FIX: dirac-rms-cancel-request - fixed crash because of gLogger object was not imported

*TS
FIX: TransformationCLI - in resetProcessedFile() added check that the Failed dictionary
     is present in the result of a call                    

[v6r14p29]

*Core
FIX: Time - skip the effect of timeThis decorator if not running interractively

*DMS
FIX: DataManager - in getFile(), select preferentially local disk replicas, if none disk replicas, 
     if none tape replicas
FIX: DataManager - avoid changing argument of public method checkActiveReplicas()
FIX: FTSAgent - wait 3 times longer for monitoring FTS jobs if Staging

*Accounting
CHANGE: Jobs per pilot plot is presented as Quality plot rather than a histogram

*WMS
CHANGE: dirac-wms-cpu-normalization - reduce memory usage by using xrange() instead of range()
        in the large test loop

[v6r14p28]

*TS
FIX: TaskManager - protection against am empty task dictionary in 
     prepareTransformationTasks()
FIX: Test_Client_TransformationSystem - fixes ti run in the Travis CI 
     environment
     
*WMS
FIX: JobMemory - use urllib instead of requests Python module as the latter
     can be unavailable in pilots.           

[v6r14p27]

*Core
FIX: PlainTransport,SocketInfoFactory - fix for the IPv6 "Address family not supported 
     by protocol" problems

*Interfaces
NEW: Dirac.py - in ping()/pingService() allow to ping a specific URL

*Resources
FIX: LcgFileCatalogClient - convert LFN into str in __fullLfn to allow LFNs
     in a unicode encoding

*WMS
FIX: JobWrapper - set the job minor status to 'Failover Request Failed' 
     if the failover request fails sending

*TS
FIX: TransformationDB - in getTransformationTasks(),getTaskInputVector 
     forward error result to the callers
FIX: TaskManager - in case there is no InputData for a task, the Request created 
     for the previous task was reassigned. This fixes this bug.      

*tests
FIX: several fixes to satisfy on-the-fly unit tests with teh Travis CI service 

[v6r14p26]

NEW: Enabled on-the-fly tests using the Travis-CI service

*Core
FIX: Subprocess - fix two potential infinite loops which can result in indefinite
     output buffer overflow

*WMS
FIX: JobScheduling executor - check properly if staging is allowed, it was always True before

[v6r14p25]

*Core
FIX: Subprocess - more detailed error log message in case ov output buffer
     overflow

*DMS
FIX: DataManager - fix for getActiveReplicas(): first check Active replicas before 
     selecting disk SEs

*Resources
FIX: StorageElementCache - fixes to make this class thread safe
FIX: StorageFactory - fix in getConfigStorageProtocols() to properly get options
     for inheriting SE definitions

[v6r14p24]

*Accounting
FIX: Plots, JobPlotter - fix sorting by plot labels in case the enddata != "now"

*DMS
FIX: dirac-dms-user-lfns - add error message when proxy is expired 

[v6r14p23]

*Interfaces
FIX: Job.py - setCPUTime() method sets both CPUTime and MaxCPUTime JDL parameters
     for backward compatibility. Otherwise this setting was ignored by scheduling

*TS
BUGFIX: TaskManager - bug fixed in submitTransformationTasks in getting the TransformationID 

[v6r14p22]

CHANGE: Multiple commands - permissions bits changed from 644 to 755  

*Framework
FIX: UserProfileDB - in case of desktop name belonging to two different users we have 
     to use both desktop name and user id to identify the desktop

*WMS
BUGFIX: JobWrapperTemplate - bug fixed in evaluation of the job arguments

*TMS
CHANGE: TaskManager - added TransformationID to the log messages

[v6r14p21]

*DMS
CHANGE: dirac-admin-allow(ban)-se - allow an SE group to be banned/allowed

*SMS
FIX: RequestPreparationAgent - fix crash in execute() in case no replica information
     available

*WMS
FIX: TaskQueueDB, PilotAgentsDB - escape DN strings to avoid potential SQL injection
FIX: JobWrapperTemplate - pass JobArguments through a json file to fix the case
     of having apostrophes in the values

*TMS
FIX: TransformationAgent - in processTransformation() fix reduction of number of files

[v6r14p20]

*WMS
FIX: SandboxMetadataDB - escape values in SandboxMetadataDB SQL queries to accommodate
     DNs containing apostrophe 

[v6r14p19]

*Core
NEW: CLI base class for all the DIRAC CLI consoles, common methods moved to the new class,
     XXXCLI classes updated to inherit the base class
FIX: Network - fix crash when path is empty string, fixes partly #2413     
     
*Configuration
FIX: Utilities.addToChangeSet() - fix the case when comma is in the BDII Site description 
     followed by a white space, the description string was constantly updated in the CS

*Interfaces
FIX: Dirac.py - in retrieveRepositorySandboxes/Data - "Retrieved" and "OutputData" key values
     are strings '0' in the jobDict when a repository file is read, need to cast it to int

*DMS
FIX: RegisterReplica - if operation fails on a file that no longer exists and has no 
     replica at that SE, consider the operation as Done.

*Resources
FIX: ARCComputingElement - bug fix in getJobOutput in using the S_ERROR()

[v6r14p18]

*Core
FIX: VOMSService - attGetUserNickname() can only return string type values
FIX: dirac-deploy-scripts - install DIRAC scripts first so that they can be 
     overwritten by versions from extensions

*Framework
FIX: dirac-populate-component-db - bug fixed to avoid duplicate entries in the
     database

*TS
FIX: TaskManager - do not use ReqProxy when submitting Request for Tasks, otherwise
     no RequestID can be obtained

*Interfaces
CHANGE: Dirac.py - increase verbosity of a error log message in selectJobs

*Resources
FIX: XROOTStorage - fixed KeyError exception while checking file existence
FIX: ARCComputingElement - in getJobOutput test for existence of an already 
     downloaded pilot log

[v6r14p17]

*Core
FIX: Service.py - use the service name as defined in the corresponding section in the CS
     and not the name defined in service Module option. This fixes the problem with the
     StorageElement service not interpreting properly the PFN name and using a wrong local
     data path. 

*Resources
CHANGE: ARCComputingElement - if the VO is not discoverable from the environment, use ARC API
        call in the getCEStatus, use ldapsearch otherwise

[v6r14p16]

*Resources
CHANGE: ARC Computing Element automatically renew proxies of jobs when needed

[v6r14p15]

*Core
FIX: VOMS.py - Fixed bug that generates proxies which are a mix between legacy and rfc proxies.

*DMS
CHANGE: Allow selecting disk replicas in getActiveReplicas() and getReplicas()

*WMS
CHANGE: Use the preferDisk option in the InputData optimizer, the TransformationAgent and in the Interface splitter


[v6r14p14]

*Core
FIX: VOMS.py - return RFC proxy if necessary after adding the VOMS extension

*Configuration
FIX: Validate maxCPUTime and Site description value

*Resources
FIX: XROOTStorage - changes to allow third party transfers between XROOT storages
CHANGE: HTCondorCEComputingElement - the Condor logging can now be obtained in the webinterface;
        SIGTERM (instead of SIGKILL) is send to the application in case jobs are killed by the host site;
        when pilots are put in held status we kill them in condor and mark them as aborted.

*WMS
FIX: pilotCommands - fixes for intrepreting tags in the pilot

[v6r14p13]

*WMS
FIX: pilot commands CheckCECapabilities and CheckWNCapabilities were not considering the case of missing proxy

[v6r14p12]

*Core
FIX: allow a renormalization of the estimated CPU power
FIX: dirac-install: Make hashlib optional again (for previous versions of python, since the pilot may end up on old machines)

*Framework
FIX: allow to install agents with non-standard names (different from the module name)

*DMS
CHANGE: Consider files to reschedule and submit when they are Failed in FTS

*WMS
CHANGE: Move getCEStatus function back to using the ARC API

[v6r14p11]

*Core
FIX: XXXTimeLeft - set limit to CPU lower than wall clock if unknown
FIX: Logger - fix exception printing in gLogger.exception()
CHANGE: InstallTools - added more info about the process in getStartupComponentStatus()
CHANGE: Time - better report from timeThis() decorator

*DMS
CHANGE: FTSAgent - wait some time between 2 monitorings of each job

*WMS
NEW: pilotCommands - added CheckCECapabilities, CheckWNCapabilities commands
NEW: Added dirac-wms-get-wn-parameters command

*TS
NEW: Added dirac-production-runjoblocal command
FIX: TransformationAgent(Plugin) - clean getNextSite() and normalizeShares()
FIX: TransformationPlugin - added setParameters() method

*RSS
FIX: dirac-rss-sync - move imports to after the Script.getPositionalArguments()

*Resources
NEW: Added dirac-resource-get-parameters command

[v6r14p10]
*Configuration
FIX: Resources - getQueue() is fixed to get properly Tag parameters

*Framework
FIX: SecurityFileLog - fix for zipping very large files

*Resources
NEW: added dirac-resource-get-parameters command

*WMS
NEW: JobMonitoringHandler - add getJobsParameters() method
NEW: pilotCommands - added CheckCECapabilities, CheckWNCapabilities
NEW: Added dirac-wms-get-wn-parameters command
NEW: Matcher - generate internal tags for MaxRAM and NumberOfProcessors parameters
CHANGE: SiteDirector does not pass Tags to the Pilot
FIX: Matcher(Handler) - do not send error log message if No match found,
     fixed Matcher return value not correctly interpreted

[v6r14p9]

*Core
FIX: BaseClient - enhance retry connection logic to minimize the overall delay
FIX: MessageBroker - fix of calling private __remove() method from outside
     of the class

*Framework
BUGFIX: dirac-(un)install-component - bug in importing InstallTools module

*WMS:
FIX: JobWrapper - fix in getting the OutputPath defined in the job

*Resources
FIX: ARCComputingElement - add queue to the XRSL string

[v6r14p8]

*Core
FIX: XXXTimeLeft - minor fixes plus added the corresponding Test case
FIX: ReturnValues - fixes in the doc strings to comply with the sphinx syntax
FIX: SocketInfoFactory - in __sockConnect() catch exception when creating a
     socket

*Interfaces
FIX: Job.py - fixes in the doc strings to comply with the sphinx syntax

*RSS
NEW: Configurations.py - new possible configuration options for Downtime Policies

*WMS
CHANGE: StatesAccountingAgent - retry once and empty the local messages cache
        in case of failure to avoid large backlog of messages
CHANGE: SiteDirector - do not send SharedArea and ClientPlatform as pilot
        invocation arguments  
CHANGE: Matcher - allow matching by hosts in multi-VO installations              

[v6r14p7]

*Core
CHANGE: XXXTimeLeft utilities revisited - all return real seconds,
        code refactoring - use consistently always the same CPU power 

*WMS
FIX: JobAgent - code refactoring for the timeLeft logic part

*Resources
BUGFIX: ComputingElement - get rid of legacy getResourcesDict() call

[v6r14p6]

*Configuration
FIX: Bdii2CSAgent - refresh configuration from Master before updating
FIX: Bdii2CSAgent - distinguish the CE and the Cluster in the Glue 1.0 schema

*DMS
CHANGE: FTSAgent - make the amount of scheduled requests fetched by the 
        FTSAgent a parameter in the CS 
CHANGE: RMS Operations - check whether the always banned policy is applied for SEs
        to a given access type

*RMS
FIX: RequestClient(DB,Manager) - fix bulk requests, lock the lines when selecting 
     the requests to be assigned, update the LastUpdate time, and expose the 
     assigned flag to the client

*WMS
FIX: JobAgent - when the application finishes with errors but the agent continues 
     to take jobs, the timeLeft was not evaluated
FIX: JobAgent - the initial timeLeft value was always set to 0.0     

[v6r14p5]

*Core
FIX: X509Certificate - protect from VOMS attributes that are not decodable


*Resources
FIX: GFAL2_StorageBase - fixed indentation and a debug log typo

*WMS
BUGFIX: Matcher - only the first job was associated with the given pilot
FIX: pilotTools - 0o22 is only a valid int for recent python interpreters, 
     replaced by 18

[v6r14p4]

*Core
FIX: DictCache - fix the exception in the destructor preventing the final
     cache cleaning

*Framework
FIX: SystemAdministratorClientCLI - corrected info line inviting to update
     the pilot version after the software update

*DMS
FIX: FTSAgent - Add recovery of FTS files that can be left in weird statuses 
     when the agent dies
CHANGE: DataManager - allow to not get URLs of the replicas
CHANGE: FTSJob - keep and reuse the FTS3 Context object

*Storage
CHANGE: StorageManagerClient - don't fail getting metadata for staging if at 
        least one staged replica found

*WMS
FIX: CPUNormalization - protect MJF from 0 logical cores
FIX: JobScheduling - fix printout that was saying "single site" and "multiple sites" 
     in two consecutive lines
NEW: pilotTools,Commands - added CEType argument, e.g. to specify Pool CE usage 
FIX: WatchDog - added checks of function return status, added hmsCPU initialization to 0,
     removed extra printout     
     
*Resources
FIX: GFAL2 plugins - multiple bug fixes     

[v6r14p3]

*Core
BUGFIX: small bug fixed in dirac-install-component, dirac-uninstall-component
BUGFIX: VOMS - remove the temporary file created when issuing getVOMSProxyInfo
FIX: FileHelper - support unicode file names
FIX: DictCache - purges all the entry of the DictCache when deleting the DictCache object 

*Framework
BUGFIX: dirac-populate-component-db - avoid return statement out of scope

*Interfaces
BUGFIX: Dirac - in submitJob() faulty use of os.open

*WMS
FIX: JobWrapper - avoid evaluation of OutputData to ['']
FIX: Matcher - the Matcher object uses a VO dependent Operations helper
CHANGE: JobAgent - stop agent if time left is too small (default 1000 HS06.s)
FIX: CPUNormalization - use correct denominator to get power in MJF

*Resources
FIX: ARCComputingElement - changed implementation of ldap query for getCEStatus

[v6r14p2]

*Core
FIX: Use GSI version 0.6.3 by default
CHANGE: Time - print out the caller information in the timed decorator
CHANGE: dirac-install - set up ARC_PLUGIN_PATH environment variable

*Framework
FIX: dirac-proxy-info - use actimeleft VOMS attribute

*Accounting
CHANGE: Removed SRMSpaceTokenDeployment Accounting type

*RSS
CHANGE: ResourceStatus - re-try few times to update the RSS SE cache before giving up
FIX: XXXCommand, XXXAction - use self.lof instead of gLogger
CHANGE: Added support for all protocols for SEs managed by RSS

*RMS
FIX: Request - produce enhanced digest string
FIX: RequestDB - fix in getDigest() in case of errors while getting request

*Resources
CHANGE: Propagate hideExceptions flag to the ObjectLoader when creating StorageElements
FIX: ARCComputingElement - multiple fixes after experience in production

*WMS
FIX: Pilot commands - fixed an important bug, when using the 
     dirac-wms-cpu-normalization script

[v6r14p1]

The version is buggy when used in pilots

*Core
NEW: dirac-install-component command replacing dirac-install-agent/service/executor
     commands
     
*Resources
NEW: FileStorage - plugin for "file" protocol
FIX: ARCComputingElement - evaluate as int the job exit code

*RSS
FIX: CSHelpers - several fixes and beautifications     

[v6r14]

*Core
NEW: CSGlobals - includes Extensions class to consistently check the returned
     list of extensions with proper names 
NEW: ProxyManagerXXX, ProxyGeneration, X509XXX - support for RFC proxies
NEW: ProxyInfo - VOMS proxy information without using voms commands
NEW: LocalConfiguration - option to print out license information    
FIX: SocketInfo.py - check the CRL lists while handshaking  

Configuration
NEW: ConfigurationClient - added getSectionTree() method

*Framework
NEW: InstalledComponentsDB will now store information about the user who did the 
     installation/uninstallation of components.

*Resources
NEW: ARCComputingElement based on the ARC python API

*RSS
FIX: Improved logging all over the place 

*DMS
NEW: New FileCatalog SecurityManager with access control based on policies,
     VOMSPolicy as one of the policy implementations.
NEW: lfc_dfc_db_copy - script used by LHCb to migrate from the LFC to the DFC with 
     Foreign Keys and Stored Procedures by accessing the databases directly     
NEW: FileManagerPs.py - added _getFileLFNs() to serve info for the Web Portal     
CHANGE: Moving several tests to TestDIRAC

*Interfaces
CHANGE: use jobDescription.xml as a StringIO object to avoid multiple disk
        write operations while massive job submission

*WMS
FIX: Watchdog - review for style and pylint
CHANGE: Review of the Matcher code, extracting Limiter and Matcher as standalone 
        utilities
        

*Transformation
NEW: New ported plugins from LHCb, added unit tests


[v6r13p21]

*TS
FIX: Registering TargetSE for Standard TransformationAgent plugin

[v6r13p20]

*DMS
FIX: DMSHelpers - allow for more than one Site defined to be local per SE

*Resources
FIX: XRootStorage - fix in getURLBase()

[v6r13p19]

FIX: changes incorporated from v6r12p53 patch

[v6r13p18]

*WMS
FIX: JobWrapper - ported back from v6r14p9 the fix for getting OutputPath

[v6r13p17]

FIX: changes incorporated from v6r12p52 patch

[v6r13p16]

FIX: changes incorporated from v6r12p51 patch

[v6r13p15]

Included patches from v6r12p50 release 

[v6r13p14]

*DMS
FIX: ReplicateAndRegister - fix a problem when a file is set Problematic 
     in the FC but indeed doesn't exist at all 

*Resources
CHANGE: StorageFactory - enhance the logic of BaseSE inheritance in the
        SE definition in the CS
        
*WMS
CHANGE: CPUNormalization, dirac-wms-cpu-normalization - reading CPU power 
        from MJF for comparison with the DIRAC evaluation
FIX: SiteDirector - create pilot working directory in the batch system working
     directory and not in "/tmp"                

[v6r13p13]

*DMS
BUGFIX: FileCatalogClient - bug fixed in getDirectoryMetadata()

[v6r13p12]

*Resources
FIX: StorageElement - bug fixed in inValid()
CHANGE: StorageFactory - do not interpret VO parameter as mandatory

[v6r13p11]

*DMS
BUGFIX: RemoveReplica - fix in singleRemoval()
FIX: dirac-dms-user-lfns - increased timeout

[v6r13p10]

CHANGE: Use sublogger to better identify log source in multiple places

*Core
CHANGE: Review / beautify code in TimeLeft and LSFTimeLeft
FIX: LSFTimeLeft - is setting shell variables, not environment variables, 
     therefore added an "export" command to get the relevant variable 
     and extract then the correct normalization

*Accounting
FIX: DataOperationPlotter - add better names to the data operations

*DMS:
FIX: DataManager - add mandatory vo parameter in __SEActive()
CHANGE: dirac-dms-replicate-and-register-request - submit multiple requests
        to avoid too many files in a single FTS request
FIX: FileCatalog - typo in getDirectoryMetadata()
FIX: FileCatalog - pass directory name to getDirectoryMetadata and not file name 
FIX: DataManager - in __SEActive() break LFN list in smaller chunks when
     getting replicas from a catalog        

*WMS
FIX: WMSAdministratorHandler - fix in reporting pilot statistics
FIX: JobScheduling - fix in __getSitesRequired() when calling self.jobLog.info 
CHANGE: pilotCommands - when exiting with error, print out current processes info

[v6r13p9]

*Framework
FIX: SystemLoggingDB - schema change for ClientIPs table to store IPv6 addresses

*DMS
BUGFIX: DMSRequestOperationsBase - bug fix in checkSEsRSS()
FIX: RemoveFile - in __call__(): bug fix; fix in the BannedSE treatment logic

*RMS
BUGFIX: Operation - in catalogList()
BUGFIX: ReqClient - in printOperation()

*Resources
FIX: GFAL2_StorageBase - added Lost, Cached, Unavailable in getSingleFileMetadata() output
BUGFIX: GFAL2_StorageBase - fixed URL construction in put(get)SingleFile() methods

*WMS
FIX: InputDataByProtocol - removed StorageElement object caching

[v6r13p8]

*Framework
FIX: MonitoringUtilities - minor bug fix

*DMS
FIX: DataManager - remove local file when doing two hops transfer

*WMS
FIX: SandboxStoreClient - get the VO info from the delegatedGroup argument to 
     use for the StorageElement instantiation

*TMS
CHANGE: Transformation(Client,DB,Manager) - multiple code clean-up without
        changing the logic

[v6r13p7]

*Core
NEW: X509CRL - class to handle certificate revocation lists

*DMS
FIX: RequestOperations/RemoveFile.py - check target SEs to be online before
     performing the removal operation. 
FIX: SecurityManager, VOMSPolicy - make the vomspolicy compatible with the old client 
     by calling in case of need the old SecurityManager     

*Resources
BUGFIX: Torque, GE - methods must return Message field in case of non-zero return status
FIX: SRM2Storage - when used internaly, listDirectory should return urls and not lfns

*WMS
FIX: ConfigureCPURequirements pilot command - add queue CPU length to the extra local
     configuration
FIX: JobWrapper - load extra local configuration of any     

*RMS
FIX: RequestDB - fix in getRequestSummaryWeb() to suit the Web Portal requirements

*Transformation
FIX: TransformationManagerHandler - fix in getTransformationSummaryWeb() to suit 
     the Web Portal requirements

[v6r13p6]

*Core
FIX: X509Chain - use SHA1 signature encryption in all tha cases

*Resources
FIX: ComputingElement - take CPUTime from its configuration defined in the 
     pilot parameters

*WMS
FIX: SiteDirector - correctly configure jobExecDir and httpProxy Queue parameters

[v6r13p5]

*Resources
BUGFIX: Torque - getCEStatus() must return integer job numbers
FIX: StorageBase - removed checking the VO name inside the LFN 

*WMS
FIX: InputData, JobScheduling - StorageElement needs to know its VO

*DMS
FIX: ReplicateAndRegister - Add checksumType to RMS files when adding 
     checksum value
FIX: DataManager - remove unnecessary access to RSS and use SE.getStatus()     
FIX: DMHelpers - take into account Alias and BaseSE in site-SE relation

*RMS
FIX: Request - bug fixed in optimize() in File reassignment from one
     Operation to another  

*Transformation
FIX: TransformationDB - set derived transformation to Automatic

[v6r13p4]

*Core
FIX: VOMSService - treat properly the case when the VOMS service returns no result
     in attGetUserNickname()

*DMS
FIX: FTSAgent, ReplicateAndRegister - make sure we use source replicas with correct 
     checksum 

*RMS
FIX: Request - minor fix in setting the Request properties, suppressing pylint
     warnings
CHANGE: File, Reques, Operation, RequestDB - remove the use of sqlalchemy on 
        the client side     
     
*Resources
FIX: StorageElement - import FileCatalog class rather than the corresponding module     
FIX: SLURM - proper formatting commands using %j, %T placeholders
FIX: SSHComputingElement - return full job references from getJobStatus() 

*RSS
FIX: DowntimeCommand - checking for downtimes including the time to start in hours

*Workflow
CHANGE: FailoverRequest - assign to properties rather than using setters

*Transformation
FIX: TransformationClient(DB,Utilities) - fixes to make derived transformations work

[v6r13p3]

*DMS
FIX: DataManager - in putAndRegister() specify explicitly registration protocol
     to ensure the file URL available right after the transfer
     
*Resources
FIX: SRM2Storage - use the proper se.getStatus() interface ( not the one of the RSS )     

[v6r13p2]

*Framework
FIX: SystemAdministratorHandler - install WebAppDIRAC extension only in case
     of Web Portal installation
CHANGE: dirac-populate-component-db - check the setup of the hosts to register 
        into the DB only installations from the same setup; check the MySQL installation
        before retrieving the database information      

*DMS
FIX: FTSAgent - fix in parsing the server result
FIX: FTSFile - added Waiting status
FIX: FTSJob - updated regexps for the "missing source" reports from the server;
     more logging message 

*Resources
FIX: SRM2Storage - fix in treating the checksum type 
FIX: StorageElement - removed getTransportURL from read methods

*RMS
FIX: Request - typo in the optimize() method

[v6r13p1]

*Framework
CHANGE: SystemAdminstratorIntegrator - can take a list of hosts to exclude from contacting

*DMS
FIX: DataManager - fix in __getFile() in resolving local SEs
FIX: dirac-dms-user-lfns - sort result, simplify logic

*RMS
FIX: Request - Use DMSHelper to resolve the Failovers SEs
FIX: Operation - treat the case where the SourceSE is None

*WMS
FIX: WMSAdministratorHandler - return per DN dictionary from getPilotStatistics 

[v6r13]

CHANGE: Separating fixed and variable parts of error log messages for multiple systems 
        to allow SystemLogging to work

*Core
FIX: MySQL.py - treat in detailed way datetime functions in __escapeString()
FIX: DictCache.get() returns now None instead of False if no or expired value
NEW: InstallTools - allow to define environment variables to be added to the component
     runit run script
NEW: Changes to make the DISET protocol IP V6 ready
CHANGE: BaseClient - retry service call on another instance in case of failure
CHANGE: InnerRPCClient - retry 3 times in case of exception in the transport layer
CHANGE: SocketInfo - retry 3 times in case of handshaking error
CHANGE: MySQL - possibility to specify charset in the table definition
FIX: dirac-install, dirac-distribution - removed obsoleted defaults     
NEW: Proxy utility module with executeWithUserProxy decorator function

*Configuration
NEW: CSAPI,dirac-admin-add-shifter - function, and script, for adding or modifying a 
     shifter in the CS

*Framework
FIX: NotificationDB - escape fields for sorting in getNotifications()
NEW: Database, Service, Client, commands for tracking the installed DIRAC components

*Interfaces
CHANGE: Dirac - changed method names, keeping backward compatibility
CHANGE: multiple commands updated to use the new Dirac API method names

*DMS
NEW: Native use of the FTS3 services
CHANGE: Removed the use of current DataLogging service
CHANGE: DataManager - changes to manage URLs inside StorageElement objects only
FIX: DataManager - define SEGroup as accessible at a site
CHANGE: DirectoryListing - extracted from FileCatalogClientCLI as an independent utility
CHANGE: MetaQuery - extracted from FileCatalogClientCLI as an independent utility
CHANGE: FileCatalogClientCLI uses external DirectoryListing, MetaQuery utilities
CHANGE: FileCatalog - replace getDirectoryMetadata by getDirectoryUserMetadata
NEW: FileCatalog - added new getDirectoryMetadata() interface to get standard directory metadata
NEW: FileCatalog - possibility to find files by standard metadata
NEW: FileCatalog - possibility to use wildcards in the metadata values for queries
NEW: DMSHelpers class
NEW: dirac-dms-find-lfns command

*WMS
NEW: SiteDirector - support for the MaxRAM queue description parameter
CHANGE: JobScheduling executor uses the job owner proxy to evaluate which files to stage
FIX: DownloadInputData - localFile was not defined properly
FIX: DownloadInputData - could not find cached files (missing [lfn])

*RMS
CHANGE: Removed files from the previous generation RMS
CHANGE: RMS refactored based on SQLAlchemy 
NEW: ReqClient - added options to putRequest(): useFailoverProxy and retryMainServer
CHANGE: DMSRequestOperationsBase - delay execution or cancel request based on SE statuses 
        from RSS/CS
FIX: Fixes to make use of RequestID as a unique identifier. RequestName can be used in
     commands in case of its uniqueness        

*Resources
NEW: Computing - BatchSystem classes introduced to be used both in Local and SSH Computing Elements
CHANGE: Storage - reworked Storage Element/Plugins to encapsulate physical URLs 
NEW: GFAL2_StorageBase.py, GFAL2_SRM2Storage.py, GFAL2_XROOTStorage.py 

*RSS:
NEW: dirac-admin-allow(ban)-se - added RemoveAccess status
CHANGE: TokenAgent - added more info to the mail

*TS
CHANGE: Task Manager plugins

[v6r12p53]

*DMS
CHANGE: FileCatalogClientCLI - ls order by size, human readable size value
FIX: DirectoryMetadata - enhanced error message in getDirectoryMetadata

*WMS
BUGFIX: JobAgent - bug when rescheduling job due to glexec failure

*TS
NEW: TransformationCLI - added getOutputFiles, getAllByUser commands
NEW: Transformation - added getAuthorDNfromProxy, getTransformationsByUser methods

*Resources
CHANGE: GlobusComputingElement - simplify creating of pilotStamp

[v6r12p52]

*DMS
NEW: dirac-dms-directory-sync - new command to synchronize the contents of a
     local and remote directories
FIX: DataManager - in removeFile() return successfully if empty input file list     

*TS
NEW: TransformationCLI - getInputDataQuery command returning inputDataQuery 
     of a given transformation

[v6r12p51]

*Core
FIX: dirac-install - fix to work with python version prior to 2.5

*DMS
CHANGE: FileCatalogClientCLI - possibility to set multiple metadata with one command

*Resources
FIX: HTCondorComputingElement - multiple improvements

[v6r12p50]

*Core
FIX: dirac-install - define TERMINFO variable to include local sources as well

*Framework
FIX: SystemAdministratorHandler - show also executors in the log overview

*DMS
FIX: FileCatalogClientCLI - use getPath utility systematically to normalize the
     paths passed by users

*WMS
FIX: PilotStatusAgent - split dynamic and static parts in the log error message

*Resources
NEW: HTCondorCEComputingElement class

[v6r12p49]

*Resources
FIX: GlobusComputingElement - in killJob added -f switch to globus-job-clean command
FIX: ARCComputingElement - create working directory if it does not exist

*DMS
CHANGE: DataManager - added XROOTD to registration protocols

*TMS
FIX: TransformationCLI - doc string

[v6r12p48]

*DMS
FIX: DirectoryTreeBase - fix in changeDirectoryXXX methods to properly interpret input

[v6r12p47]

*DMS
BUGFIX: FileCatalogClientCLI - wrong signature in the removeMetadata() service call

[v6r12p46]

*Core
FIX: GraphData - check for missing keys in parsed_data in initialize()

*WMS
CHANGE: PilotStatusAgent - kill pilots being deleted; do not delete pilots still
        running jobs
  
*RSS
CHANGE: Instantiate RequestManagementDB/Client taking into account possible extensions        

*Resources
FIX: GlobusComputingElement - evaluate WaitingJobs in getCEStatus()
FIX: SRM2Storage - error 16 of exists call is interpreted as existing file
FIX: XROOTStorage - added Lost, Cached, Unavailable in the output of getSingleMetadata()

*WMS
FIX: pilotCommands - removed unnecessary doOSG() function

[v6r12p45]

*Resources
FIX: SRM2Storage - error 22 of exists call is interpreted as existing file
     ( backport from v6r13 )

[v6r12p44]

*WMS
FIX: SiteDirector - consider also pilots in Waiting status when evaluating
     queue slots available

*Resources
NEW: SRM2Storage - makes use of /Resources/StorageElements/SRMBusyFilesExist option
     to set up the mode of interpreting the 22 error code as existing file

[v6r12p43]

*DMS:
FIX: DirectoryTreeBase - avoid double definition of FC_DirectoryUsage table
     in _rebuildDirectoryUsage()

[v6r12p42]

FIX: added fixes from v6r11p34 patch release

[v6r12p41]

*WMS
CHANGE: dirac-wms-job-submit - "-r" switch to enable job repo

[v6r12p40]

*DMS
FIX: DirectoryTreeBase.py - set database engine to InnoDB 

[v6r12p39]

FIX: imported fixes from rel-v6r11

[v6r12p38]

*DMS
CHANGE: DataManager - enhanced real SE name resolution

*RMS
FIX: Request - fixed bug in the optimization of requests with failover operations

*Resources
CHANGE: StorageFactory - allow for BaseSE option in the SE definition

[v6r12p37]

*Core
FIX: InstallTools - force $HOME/.my.cnf to be the only defaults file

[v6r12p36]

*Configuration
FIX: Utilities.py - bug fix getSiteUpdates()

[v6r12p35]

*Core
CHANGE: VOMSService - add URL for the method to get certificates

*DMS
FIX: DataManager - in __replicate() set do not pass file size to the SE if no
     third party transfer
FIX: RemoveFile, ReplicateAndRegister - regular expression for "no replicas"
     common for both DFC and LFC     
     
*WMS
FIX: WMSHistoryCorrector - make explicit error if no data returned from WMSHistory
     accounting query     

[v6r12p34]

*DMS
BUGFIX: FileCatalogWithFkAndPsDB - fix storage usage calculation

[v6r12p33]

*Core
NEW: VOMSService - added method admListCertificates()

*DMS
BUGFIX: dirac-dms-put-and-register-request - missing Operation in the request

*Resources
FIX: sshce - better interpretation of the "ps" command output

[v6r12p32]

*RMS
FIX: ReqManager - in getRequest() possibility to accept None type
     argument for any request 

[v6r12p31]

*WMS
FIX: pilotCommands - import json module only in case it is needed

[v6r12p30]

*Core
FIX: InstallTools - 't' file is deployed for agents installation only
FIX: GOCDBClient - creates unique DowntimeID using the ENDPOINT

*Framework
FIX: SystemAdministratorHandler - use WebAppDIRAC extension, not just WebApp

*DMS:
FIX: FileCatalogComponents.Utilities - do not allow empty LFN names in
     checkArgumentDict()

[v6r12p29]

*CS
CHANGE: CSCLI - use readline to store and resurrect command history

*WMS
FIX: JobWrapper - bug fixed in the failoverTransfer() call
CHANGE: dirac-wms-job-submit - added -f flag to store ids

*DMS
FIX: DataManager - make successful removeReplica if missing replica 
     in one catalog

*RMS
FIX: Operation, Request - limit the length of the error message

[v6r12p28]

*RMS
FIX: Request - do not optimize requests already in the DB 

[v6r12p27]

*Core
CHANGE: InstallTools - install "t" script to gracefully stop agents

*DMS
FIX: FileCatalog - return GUID in DirectoryParameters

*Resource
CHANGE: DFC/LFC clients - added setReplicaProblematic()

[v6r12p26]

*DMS
BUGFIX: FileCatalog - getDirectoryMetadata was wrongly in ro_meta_methods list 

*RMS
FIX: Operation - temporary fix in catalog names evaluation to smooth
     LFC->DFC migration - not to forget to remove afterwards !

*WMS
CHANGE: JobWrapper - added MasterCatalogOnlyFlag configuration option

[v6r12p25]

*DMS
BUGFIX: PutAndRegister, RegitserFile, RegisterReplica, ReplicateAndRegister - do not
        evaluate the catalog list if None

[v6r12p24]

*DMS:
FIX: DataManager - retry RSS call 5 times - to be reviewed

[v6r12p23]

*DMS
FIX: pass a catalog list to the DataManager methods
FIX: FileCatalog - bug fixed in the catalog list evaluation

[v6r12p22]

*DMS
FIX: RegisterFile, PutAndRegister - pass a list of catalogs to the DataManager instead of a comma separated string
FIX: FTSJob - log when a job is not found in FTS
CHANGE: dropped commands dirac-admin-allow(ban)-catalog

*Interfaces
CHANGE: Dirac, JobMonitoringHandler,dirac-wms-job-get-jdl - possibility to retrieve original JDL

*WMS
CHANGE: JobManifest - make MaxInputData a configurable option

[v6r12p21]

*RMS
BUGFIX: File,Operation,RequestDB - bug making that the request would always show 
        the current time for LastUpdate
  
*WMS
FIX: JobAgent - storing on disk retrieved job JDL as required by VMDIRAC
     ( to be reviewed )        

[v6r12p20]

*DMS
FIX: DataManager - more informative log messages, checking return structure
FIX: FileCatalog - make exists() behave like LFC file catalog client by checking
     the unicity of supplied GUID if any
FIX: StorageElementProxyHandler - do not remove the cache directory

*Framework
FIX: SystemAdministratorClient - increase the timeout to 300 for the software update     

*RMS
FIX: Operation.py - set Operation Scheduled if one file is Scheduled
CHANGE: Request - group ReplicateAndRegister operations together for failover 
        requests: it allows to launch all FTS jobs at once

*Resources
FIX: LcgFileCatalogClient - fix longstanding problem in LFC when several files 
     were not available (only one was returned) 

*TS
BUGFIX: TransformationCleaning,ValidateOutputDataAgent - interpret correctly
        the result of getTransformationParameters() call
FIX: TaskManager - fix exception in RequestTaskAgent        

[v6r12p19]

*Core
FIX: Core.py - check return value of getRecursive() call

*DMS
FIX: FileCatalog - directory removal is successful if does not exist
     special treatment of Delete operation

*WMS
FIX: InputDataByProtocol - fix interpretation of return values

[v6r12p18]

*DMS
FIX: FTSStrategy - config option name
FIX: DataManager - removing dirac_directory flag file only of it is there
     in __cleanDirectory()

*RMS
FIX: Operation - MAX_FILES limit set to 10000
FIX: ReqClient - enhanced log messages

*TMS
FIX: TaskManager - enhanced log messages

*RSS
FIX: DowntimeCommand - fixed mix of SRM.NEARLINE and SRM

*WMS
FIX: InputDataByProtocol - fixed return structure

[v6r12p16]

*DMS
FIX: IRODSStorageElement more complete implementation
FIX: FileCatalogHandler(DB) - make removeMetadata bulk method

*Resources
FIX: FileCatalog - make a special option CatalogList (Operations) to specify catalogs used by a given VO

[v6r12p15]

*Core
FIX: ProcessPool - kill the working process in case of the task timeout
FIX: FileHelper - count transfered bytes in DataSourceToNetwork()

*DMS
BUGFIX: FileCatalogCLI - changed interface in changePathXXX() methods
NEW: IRODSStorageElementHandler class
CHANGE: FileCatalog - separate metadata and file catalog methods, 
        apply metadata methods only to Metadata Catalogs 

*Resources
FIX: SSHTorqueComputingElement - check the status of the ssh call for qstat 

*WMS
FIX: WatchdogLinux - fixed typo

[v6r12p14]

*TS
FIX: TaskManagerAgentBase: avoid race conditions when submitting to WMS

*DMS
NEW: FileCatalog - added new components ( directory tree, file manager ) 
     making use of foreign keys and stored procedures
FIX: DataManager returns properly the FileCatalog errors     

[v6r12p13]

*TS
BUGFIX: TransformationAgent - data member not defined

*WMS
FIX: InputData(Resolution,ByProtocol) - possibility to define RemoteProtocol

[v6r12p12]

*WMS
BUGFIX: pilotTools - missing comma

[v6r12p11]

*WMS
FIX: CPUNormalization - dealing with the case when the maxCPUTime is not set in the queue
     definition
FIX: pilotTools - added option pilotCFGFile

[v6r12p10]

*DMS
FIX: StorageElementProxy - BASE_PATH should be a full path

*Resources
FIX: SRM2Storage - return specific error in putFile

*TS
FIX: TransformationAgent - fix to avoid an exception in finalize and double printing 
     when terminating the agent
BUGFIX: TransformationDB - fix return value in setTransformationParameter()

[v6r12p9]

*Core
CHANGE: SiteCEMapping - getSiteForCE can take site argu

ment to avoid confusion

*Interfaces
FIX: Job - provide optional site name in setDestinationCE()

*WMS
FIX: pilotCommands - check properly the presence of extra cfg files
     when starting job agent
FIX: JobAgent - can pick up local cfg file if extraOptions are specified     

[v6r12p8]

*Core
FIX: dirac-configure - correctly deleting useServerCertificate flag
BUGFIX: InstallTools - in fixMySQLScript()

*DMS
BUGFIX: DatasetManager - bug fixes
CHANGE: StorageElementProxy - internal SE object created with the VO of the requester

*TS
FIX: dirac-transformation-xxx commands - do not check the transformation status
CHANGE: Agents - do not use shifter proxy 
FIX: TransformationAgent - correct handling of replica cache for transformations 
     when there were more files in the transformation than accepted to be executed
FIX: TransformationAgent - do not get replicas for the Removal transformations     

*RMS
NEW: new SetFileStatus Operation

[v6r12p7]

*Core
FIX: dirac-configure - always removing the UseServerCertificate flag before leaving
FIX: ProcessPool - one more check for the executing task ending properly 

*Interfaces 
FIX: Dirac.py - use printTable in loggingInfo()

[v6r12p6]

FIX: fixes from v6r11p26 patch release

[v6r12p5]

*Core
FIX: VOMS.py - do not use obsoleted -dont-verify-ac flag with voms-proxy-info

*TS
FIX: TransformationManager - no status checked at level service

[v6r12p4]

FIX: fixes from v6r11p23 patch release

[v6r12p3]

*Configuration
CHANGE: dirac-admin-add-resources - define VOPath/ option when adding new SE 

*Resources
NEW: StorageFactory - modify protocol Path for VO specific value

*DMS
FIX: FileCatalog - check for empty input in checkArgumentFormat utility
FIX: DataManager - protect against FC queries with empty input

[v6r12p2]

*Core
FIX: dirac-install - svn.cern.ch rather than svnweb.cern.ch is now needed for direct 
     HTTP access to files in SVN

*WMS
FIX: dirac-wms-cpu-normalization - when re-configuring, do not try to dump in the 
     diracConfigFilePath

[v6r12p1]

*Configuration
FIX: Core.Utilities.Grid, dirac-admin-add-resources - fix to make a best effort to 
     guess the proper VO specific path of a new SE
*WMS
FIX: dirac-configure, pilotCommands, pilotTools - fixes to use server certificate

[v6r12]

*Core
CHANGE: ProcessPool - do not stop working processes by default
NEW: ReturnValue - added returnSingleResult() utility 
FIX: MySQL - correctly parse BooleanType
FIX: dirac-install - use python 2.7 by default
FIX: dirac-install-xxx commands - complement installation with the component setup
     in runit
NEW: dirac-configure - added --SkipVOMSDownload switch, added --Output switch
     to define output configuration file
CHANGE: ProcessPool - exit from the working process if a task execution timed out  
NEW: ProcessMonitor - added evaluation of the memory consumed by a process and its children   
NEW: InstallTools - added flag to require MySQL installation
FIX: InstallTools - correctly installing DBs extended (with sql to be sourced) 
FIX: InstallTools - run MySQL commands one by one when creating a new database
FIX: InstallTools - fixMySQLScripts() fixes the mysql start script to ognore /etc/my.cnf file
CHANGE: Os.py - the use of "which" is replaced by distutils.spawn.find_executable
NEW: Grid.py - ldapSA replaced by ldapSE, added getBdiiSE(CE)Info() methods
CHANGE: CFG.py - only lines starting with ^\s*# will be treated as comments
CHANGE: Shifter - Agents will now have longer proxies cached to prevent errors 
        for heavy duty agents, closes #2110
NEW: Bdii2CSAgent - reworked to apply also for SEs and use the same utilities for the
     corresponding command line tool
NEW: dirac-admin-add-resources - an interactive tool to add and update sites, CEs, SEs
     to the DIRAC CS   
CHANGE: dirac-proxy-init - added message in case of impossibility to add VOMS extension   
FIX: GOCDBClient - handle correctly the case of multiple elements in the same DT            


*Accounting
NEW: Allow to have more than one DB for accounting
CHANGE: Accounting - use TypeLoader to load plotters

*Framework
FIX: Logger - fix FileBackend implementation

*WMS
NEW: Refactored pilots ( dirac-pilot-2 ) to become modular following RFC #18, 
     added pilotCommands.py, SiteDirector modified accordingly 
CHANGE: InputData(Executor) - use VO specific catalogs      
NEW: JobWrapper, Watchdog - monitor memory consumption by the job ( in a Warning mode )
FIX: SandboxStoreHandler - treat the case of exception while cleaning sandboxes
CHANGE: JobCleaningAgent - the delays of job removals become CS parameters
BUGFIX: JobDB - %j placeholder not replaced after rescheduling
FIX: JobDB - in the SQL schema description reorder tables to allow foreign keys
BUGFIX: JobAgent, Matcher - logical bug in using PilotInfoReported flag
FIX: OptimizerExecutor - when a job fails the optimization chain set the minor status 
     to the optimiser name and the app status to the fail error

*Resources
NEW: StorageElement - added a cache of already created SE objects
CHANGE: SSHTorqueComputingElement - mv getCEStatus to remote script

*ResourceStatus
NEW: ResourceManagementClient/DB, DowntimeCommand - distinguish Disk and Tape storage 
FIX: GODDBClient  - downTimeXMLParsing() can now handle the "service type" parameter properly
CHANGE: dirac-rss-xxx commands use the printTable standard utility
FIX: dirac-dms-ftsdb-summary - bug fix for #2096

*DMS
NEW: DataManager - add masterCatalogOnly flag in the constructor
FIX: DataManager - fix to protect against non valid SE
CHANGE: FC.DirectoryLevelTree - use SELECT ... FOR UPDATE lock in makeDir()
FIX: FileCatalog - fixes in using file and replica status
CHANGE: DataManager - added a new argument to the constructor - vo
CHANGE: DataManager - removed removeCatalogFile() and dirac-dms-remove-catalog-file adjusted
CHANGE: Several components - field/parameter CheckSumType all changed to ChecksumType
CHANGE: PoolXMLCatalog - add the SE by default in the xml dump and use the XML library 
        for dumping the XML
FIX: XROOTStorageElement - fixes to comply with the interface formalism        

*SMS
FIX: StorageManagementDB - small bugfix to avoid SQL errors

*RMS
NEW: Added 'since' and 'until' parameters for getting requests
NEW: Request - added optimize() method to merge similar operations when
     first inserting the request
NEW: ReqClient, RequestDB - added getBulkRequest() interface. RequestExecutingAgent
     can use it controlled by a special flag     
FIX: Operation, Request - set LastUpdate time stamp when reaching final state
FIX: OperationHandlerBase - don't erase the original message when reaching the max attempts      
FIX: removed some deprecated codes
FIX: RequestTask - always set useServerCerificate flag to tru in case of executing inside
     an agent
CHANGE: gRequestValidator removed to avoid object instantiation at import   
NEW: dirac-rms-cancel-request command and related additions to the db and service classes  

*TMS
NEW: WorkflowTaskAgent is now multi-threaded
NEW: Better use of threads in Transformation Agents
CHANGE: TransformationDB - modified such that the body in a transformation can be updated
FIX: TransformationCleaningAgent - removed non-ASCII characters in a comment

[v6r11p34]

*Resources
NEW: GlobusComputingElement class

[v6r11p33]

*Configuration
FIX: Resources - avoid white spaces in OSCompatibility

[v6r11p32]

*Core
CHANGE: BaseClient, SSLSocketFactory, SocketInfo - enable TLSv1 for outgoing 
        connections via suds, possibility to configure SSL connection details
        per host/IP 

[v6r11p31]

*Core
FIX: CFG - bug fixed in loadFromBuffer() resulting in a loss of comments

*Resources
FIX: SSHTorqueComputingElement - check the status of ssh call for qstat

*DMS
FIX: FileCatalog - return LFN name instead of True from exists() call if LFN
     already in the catalog

[v6r11p30]

*DMS
CHANGE: FileCatalogCLI - add new -D flag for find to print only directories

[v6r11p29]

*DMS
FIX: FTS(Agent,Startegy,Gragh) - make use of MaxActiveJobs parameter, bug fixes

*TMS
FIX: Transformation(Agent,Client) - Operations CS parameters can be defined for each plugin: MaxFiles, SortedBy, NoUnusedDelay. Fixes to facilitate work with large numbers of files.

[v6r11p28]

*Core
FIX: InstallTools - check properly the module availability before installation

*WMS
FIX: JobScheduling - protection against missing dict field RescheduleCounter

*TMS
FIX: TransformationCleaningAgent - execute DM operations with the shifter proxy

[v6r11p27]

*Core
BUGFIX: InstallTools - bug fix in installNewPortal()

*WMS
FIX: Watchdog - disallow cputime and wallclock to be negative

*TS
FIX: TransformationAgent - correct handling of replica caches when more than 5000 files


BUGFIX: ModuleBase - bug fix in execute()
BUGFIX: Workflow - bug fix in createStepInstance()

*DMS
BUGFIX: DiractoryTreeBase - bug fix in getDirectoryPhysicalSizeFromUsage()

*Resources
FIX: XROOTStorage - back ported fixes from #2126: putFile would place file in 
     the wrong location on eos

[v6r11p26]

*Framework
FIX: UserProfileDB.py - add PublishAccess field to the UserProfileDB

*RSS
FIX: Synchronizer.py - fix deletion of old resources

*DMS
FIX: DataManager - allow that permissions are OK for part of a list of LFNs ( __verifyWritePermission() )
     (when testing write access to parent directory). Allows removal of replicas 
     even if one cannot be removed
FIX: DataManager - test SE validity before removing replica     
     
*RMS
FIX: RequestTask - fail requests for users who are no longer in the system
FIX: RequestExecutingAgent - fix request timeout computation

[v6r11p25]

*Interfaces
FIX: Job.py - bring back different logfile names if they have not been specified by the user

[v6r11p24]

*DMS
BUGFIX: SEManagerDB - bug fixed in getting connection in __add/__removeSE

[v6r11p23]

*DMS
CHANGE: FTSRequest is left only to support dirac-dms-fts-XXX commands

[v6r11p22]

*DMS
FIX: FTSJob - fixes in the glite-transfer-status command outpu parsing
FIX: TransformationClient - allow single lfn in setFileStatusForTransformation()

*WMS
FIX: StatesMonitoringAgent - install pika on the fly as a temporary solution

[v6r11p21]

*DMS
BUGFIX: dirac-dms-remove-replicas - continue in case of single replica failure
FIX: dirac-rms-xxx scripts - use Script.getPositionalArgs() instead of sys.argv

*Workflow
FIX: Test_Modules.py - fix in mocking functions, less verbose logging

[v6r11p20]

*DMS
BUGFIX: DataManager - in __SEActive() use resolved SE name to deal with aliases
BUGFIX: FileMetadata - multiple bugs in __buildUserMetaQuery()

[v6r11p19]

*DMS
FIX: FTSJob - fix FTS job monitoring a la FTS2

*RMS
CHANGE: ReqClient - added setServer() method
FIX: File,Operation,Request - call the getters to fetch the up-to-date information 
     from the parent

[v6r11p18]

*DMS
FIX: FTSAgent(Job) - fixes for transfers requiring staging (bringOnline) and adaptation 
     to the FTS3 interface

*WMS
FIX: StatesMonitoringAgent - resend the records in case of failure

[v6r11p17]

*DMS
FIX: FileCatalog - in multi-VO case get common catalogs if even VO is not specified

*Resources
FIX: ComputintgElement - bugfix in available() method

*WMS
FIX: SiteDirector - if not pilots registered in the DB, pass empty list to the ce.available()

[v6r11p16]

*RMS
BUGFIX: Request,Operation,File - do not cast to str None values

[v6r11p15]

*DMS
FIX: ReplicateAndRegister - do not create FTSClient if no FTSMode requested
CHANGE: FTSAgent(Job,File) - allow to define the FTS2 submission command;
        added --copy-pin-lifetime only for a tape backend
        parse output of both commands (FTS2, FTS3)
        consider additional state for FTS retry (Canceled)
        
*RMS
FIX: Operation, Request - treat updates specially for Error fields        

*TMS
FIX: TransformationAgent - fixes in preparing json serialization of requests

*WMS
NEW: StateMonitoringAgent - sends WMS history data through MQ messages 

[v6r11p14]

*WMS
CHANGE: JobDB - removed unused tables and methods
CHANGE: removed obsoleted tests

*DMS
FIX: FTSAgent - recover case when a target is not in FTSDB
CHANGE: FTSAgent(Job) - give possibility to specify a pin life time in CS 

*RMS
FIX: Make RMS objects comply with Python Data Model by adding __nonzero__ methods 

[v6r11p13]

*DMS
BUGFIX: SEManager - in SEManagerDB.__addSE() bad _getConnection call, closes #2062

[v6r11p12]

*Resources
CHANGE: ARCComputingElement - accomodate changes in the ARC job reported states

*Configuration
CHANGE: Resources - define a default FTS server in the CS (only for v6r11 and v6r12)

*DMS
FIX: FTSStrategy - allow to use a given channel more than once in a tree 
FIX: FTSAgent - remove request from cache if not found
FIX: FTSAgent - recover deadlock situations when FTS Files had not been correctly 
     updated or were not in the DB

*RMS
FIX: RequestExecutingAgent - fix a race condition (cache was cleared after the request was put)
FIX: RequestValidator - check that the Operation handlers are defined when inserting a request

[v6r11p11]

*Core
FIX: TransportPool - fixed exception due to uninitialized variable
FIX: HTTPDISETSocket - readline() takes optional argument size ( = 0 )

*DMS
FIX: FTSAgent - check the type of the Operation object ( can be None ) and
     some other protections
FIX: FTSClient - avoid duplicates in the file list

*RMS
FIX: ReqClient - modified log message
CHANGE: dirac-dms-fts-monitor - allow multiple comma separated LFNs in the arguments

[v6r11p10]

*RSS
FIX: DowntimeCommand, Test_RSS_Command_GOCDBStatusCommand - correctly interpreting list of downtimes

*RMS
FIX: ReplicateAndRegister - Create a RegisterReplica (not RegisterFile) if ReplicateAndRegister 
     fails to register
FIX: OperationHandlerBase - handle correctly Attempt counters when SEs are banned
FIX: ReplicateAndRegister - use FC checksum in case of mismatch request/PFN
FIX: FTSAgent - in case a file is Submitted but the FTSJob is unknown, resubmit
FIX: FTSAgent - log exceptions and put request to DB in case of exception
FIX: FTSAgent - handle FTS error "Unknown transfer state NOT_USED", due to same file 
     registered twice (to be fixed in RMS, not clear origin)

*WMS
FIX: JobStateUpdateHandler - status not updated while jobLogging is, due to time skew between 
     WN and DB service
FIX: JobStateUpdateHandler - stager callback not getting the correct status Staging 
     (retry for 10 seconds)     

[v6r11p9]

*Core
NEW: AgentModule - set AGENT_WORKDIRECTORY env variable with the workDirectory
NEW: InstallTools - added methods for the new web portal installation

*DMS
FIX: ReplicateAndRegister - apply same error logic for DM replication as for FTS

*Resources:
FIX: SRM2Storage - fix log message level
FIX: SRM2Storage - avoid useless existence checks 

*RMS
FIX: ForwardDISET - a temporary fix for a special LHCb case, to be removed asap
FIX: ReqClient - prettyPrint is even prettier
FIX: RequestTask - always use server certificates when executed within an agent

[v6r11p8]

*TMS
FIX: TransformationDB - fix default value within ON DUPLICATE KEY UPDATE mysql statement

[v6r11p7]

*Framework
BUGFIX: ProxyDB.py - bug in a MySQL table definition

*DMS
FIX: ReplicateAndRegister.py - FTS client is not instantiated in the c'tor as it 
     might not be used, 

*WMS
FIX: JobWrapper - don't delete the sandbox tar file if upload fails
FIX: JobWrapper - fix in setting the failover request

*RMS
FIX: RequestDB - add protections when trying to get a non existing request

[v6r11p6]

*WMS
FIX: InpudDataResolution - fix the case when some files only have a local replica
FIX: DownloadInputData, InputDataByProtocol - fix the return structure of the
     execute() method
     
*Resources
NEW: LocalComputingElement, CondorComputingElement      

[v6r11p5]

FIX: Incorporated changes from v6r10p25 patch

*Framework
NEW: Added getUserProfileNames() interface

*WMS
NEW: WMSAdministrator - added getPilotStatistics() interface
BUGFIX: JobWrapperTemplate - use sendJobAccounting() instead of sendWMSAccounting()
FIX: JobCleaningAgent - skip if no jobs to remove

*DMS
BUGFIX: FileCatalogClientCLI - bug fix in the metaquery construction

*Resources
CHANGE: StorageElement - enable Storage Element proxy configuration by protocol name

*TMS
NEW: TransformationManager - add Scheduled to task state for monitoring

[v6r11p4]

*Framework
NEW: ProxyDB - added primary key to ProxyDB_Log table
CHANGE: ProxyManagerHandler - purge logs once in 6 hours

*DMS
FIX: DataManager - fix in the accounting report for deletion operation
CHANGE: FTSRequest - print FTS GUID when submitting request
FIX: dirac-dms-fts-monitor - fix for using the new FTS structure
FIX: DataLoggingDB - fix type of the StatusTimeOrder field
FIX: DataLoggingDB - take into account empty date argument in addFileRecord()
FIX: ReplicateAndRegister - use active replicas
FIX: FTS related modules - multiple fixes

*WMS
NEW: SiteDirector - pass the list of already registered pilots to the CE.available() query
FIX: JobCleaningAgent - do not attempt job removal if no eligible jobs

*Resources
FIX: LcgFileCatalogClient - if replica already exists while registration, reregister
NEW: CREAM, SSH, ComputingElement - consider only registered pilots to evaluate queue occupancy

[v6r11p3]

FIX: import gMonitor from it is original location

*Core
FIX: FC.Utilities - treat properly the LFN names starting with /grid ( /gridpp case )

*Configuration
FIX: LocalConfiguration - added exitCode optional argument to showHelp(), closes #1821

*WMS
FIX: StalledJobAgent - extra checks when failing Completed jobs, closes #1944
FIX: JobState - added protection against absent job in getStatus(), closes #1853

[v6r11p2]

*Core
FIX: dirac-install - skip expectedBytes check if Content-Length not returned by server
FIX: AgentModule - demote message "Cycle had an error:" to warning

*Accounting
FIX: BaseReporter - protect against division by zero

*DMS
CHANGE: FileCatalogClientCLI - quite "-q" option in find command
FIX: DataManager - bug fix in __initializeReplication()
FIX: DataManager - less verbose log message 
FIX: DataManager - report the size of removed files only for successfully removed ones
FIX: File, FTSFile, FTSJob - SQL tables schema change: Size filed INTEGER -> BIGINT

*RMS
FIX: dirac-rms-reset-request, dirac-rms-show-request - fixes
FIX: ForwardDISET - execute with trusted host certificate

*Resources
FIX: SSHComputingElement - SSHOptions are parsed at the wrong place
NEW: ComputingElement - evaluate the number of available cores if relevant

*WMS
NEW: JobMonitoringHander - added export_getOwnerGroup() interface

*TMS
CHANGE: TransformationCleaningAgent - instantiation of clients moved in the initialize()

[v6r11p1]

*RMS
FIX: ReqClient - failures due to banned sites are considered to be recoverable

*DMS
BUGFIX: dirac-dms-replicate-and-register-request - minor bug fixes

*Resources
FIX: InProcessComputingElement - stop proxy renewal thread for a finished payload

[v6r11]

*Core
FIX: Client - fix in __getattr__() to provide dir() functionality
CHANGE: dirac-configure - use Registry helper to get VOMS servers information
BUGFIX: ObjectLoader - extensions must be looked up first for plug-ins
CHANGE: Misc.py - removed obsoleted
NEW: added returnSingleResult() generic utility by moving it from Resources/Utils module 

*Configuration
CHANGE: Resources.getDIRACPlatform() returns a list of compatible DIRAC platforms
NEW: Resources.getDIRACPlatforms() used to access platforms from /Resources/Computing/OSCompatibility
     section
NEW: Registry - added getVOs() and getVOMSServerInfo()     
NEW: CE2CSAgent - added VO management

*Accounting
FIX: AccountingDB, Job - extra checks for invalid values

*WMS
NEW: WMS tags to allow jobs require special site/CE/queue properties  
CHANGES: DownloadInputData, InputDataByProtocol, InputDataResolution - allows to get multiple 
         PFNs for the protocol resolution
NEW: JobDB, JobMonitoringHandler - added traceJobParameters(s)() methods     
CHANGE: TaskQueueDirector - use ObjectLoader to load directors    
CHANGE: dirac-pilot - use Python 2.7 by default, 2014-04-09 LCG bundles

*DMS
NEW: DataManager to replace ReplicaManager class ( simplification, streamlining )
FIX: InputDataByProtocol - fix the case where file is only on tape
FIX: FTSAgent - multiple fixes
BUGFIX: ReplicateAndRegister - do not ask SE with explicit SRM2 protocol

*Interfaces
CHANGE: Dirac - instantiate SandboxStoreClient and WMSClient when needed, not in the constructor
CHANGE: Job - removed setSystemConfig() method
NEW: Job.py - added setTag() interface

*Resources
CHANGE: StorageElement - changes to avoid usage PFNs
FIX: XROOTStorage, SRM2Storage - changes in PFN construction 
NEW: PoolComputingElement - a CE allowing to manage multi-core slots
FIX: SSHTorqueComputingElement - specify the SSHUser user for querying running/waiting jobs 

*RSS
NEW: added commands dirac-rss-query-db and dirac-rss-query-dtcache

*RMS
CHANGE: ReqDB - added Foreign Keys to ReqDB tables
NEW: dirac-rms-reset-request command
FIX: RequestTask - always execute operations with owner proxy

*SMS
FIX: few minor fixes to avoid pylint warnings

[v6r10p25]

*DMS
CHANGE: FileCatalog - optimized file selection by metadata

[v6r10p24]

*DMS
FIX: FC.FileMetadata - optimized queries for list interception evaluation

[v6r10p23]

*Resoures
CHANGE: SSHComputingElement - allow SSH options to be passed from CS setup of SSH Computing Element
FIX: SSHComputingElement - use SharedArea path as $HOME by default

[v6r10p22]

*CS
CHANGE: Operations helper - if not given, determine the VO from the current proxy 

*Resources
FIX: glexecComputingElement - allows Application Failed with Errors results to show through, 
     rather than be masked by false "glexec CE submission" errors
     
*DMS     
CHANGE: ReplicaManager - in getReplicas() rebuild PFN if 
        <Operations>/DataManagement/UseCatalogPFN option is set to False ( True by default )

[v6r10p21]

*Configuration
FIX: CSGlobals - allow to specify extensions in xxxDIRAC form in the CS

*Interfaces
FIX: Job - removed self.reqParams
FIX: Job - setSubmitPools renamed to setSubmitPool, fixed parameter definition string

*WMS
FIX: JobMonitorigHandler, JobPolicy - allow JobMonitor property to access job information

[v6r10p20]

*DMS
FIX: FTSAgent/Client, ReplicateAndRegister - fixes to properly process failed
     FTS request scheduling

[v6r10p19]

*DMS
FIX: FTSAgent - putRequest when leaving processRequest
FIX: ReplicaManager - bug in getReplicas() in dictionary creation

[v6r10p18]

*DMS
FIX: ReplicateAndRegister - dictionary items incorrectly called in ftsTransfer()

[v6r10p17]

*RMS
FIX: RequestDB.py - typo in a table name
NEW: ReqManagerHandler - added getDistinctValues() to allow selectors in the web page

*DMS
CHANGE: ReplicaManager - bulk PFN lookup in getReplicas()

[v6r10p16]

*Framework
NEW: PlottingClient - added curveGraph() function

*Transformation
FIX: TaskManagerAgentBase - add the missing Scheduled state

*WMS
FIX: TaskQueueDB - reduced number of lines in the matching parameters printout

*DMS
FIX: dirac-dms-show-se-status - exit on error in the service call, closes #1840

*Interface
FIX: API.Job - removed special interpretation of obsoleted JDLreqt type parameters

*Resources
FIX: SSHComputingElement - increased timeout in getJobStatusOnHost() ssh call, closes #1830

[v6r10p15]

*DMS
FIX: FTSAgent - added missing monitoring activity
FIX: FileCatalog - do not check directory permissions when creating / directory

*Resources
FIX: SSHTorqueComputingElement - removed obsoleted stuff

[v6r10p14]

*SMS
FIX: RequestPreparationAgent - typo fixed

[v6r10p13]

*SMS
FIX: RequestPreparationAgent - use ReplicaManager to get active replicas

*DMS
FIX: ReplicaManager - getReplicas returns all replicas ( in all statuses ) by default
CHANGE: FC/SecurityManager - give full ACL access to the catalog to groups with admin rights

*WMS
CHANGE: SiteDirector - changes to reduce the load on computing elements
FIX: JobWrapper - do not set Completed status for the case with failed application thread

[v6r10p12]

*WMS
CHANGE: Replace consistently everywhere SAM JobType by Test JobType
FIX: JobWrapper - the outputSandbox should be always uploaded (outsized, in failed job)

*DMS
FIX: RemoveFile - bugfix
FIX: ReplicateAndRegister - fixes in the checksum check, retry failed FTS transfer 
     with RM transfer
NEW: RegisterReplica request operation     

*RMS
FIX: ReqClient - fix in the request state machine
FIX: Request - enhance digest string
NEW: dirac-dms-reset-request command
CHANGE: dirac-rms-show-request - allow selection of a request by job ID

*TS
FIX: TransformationDB - in getTransformationParameters() dropped "Submitted" counter 
     in the output

[v6r10p11]

*Core
FIX: X509Chain - cast life time to int before creating cert

*Accounting
FIX: DataStoreClient - self.__maxRecordsInABundle = 5000 instead of 1000
FIX: JobPolicy - allow access for JOB_MONITOR property

*RMS
FIX: ReqClient - fix the case when a job is Completed but in an unknown minor status

*Resources
BUGFIX: ProxyStorage - use checkArgumentFormat() instead of self.__checkArgumentFormatDict()

[v6r10p10]

*DMS
FIX: Several fixes to make FTS accounting working (FTSAgent/Job, ReplicaManager, File )

[v6r10p9]

*Core
BUGFIX: LineGraph - Ymin was set to a minimal plot value rather than 0.

*DMS
CHANGE: FTSJob(Agent) - get correct information for FTS accounting (registration)

[v6r10p8]

*Core
FIX: InstallTools - admin e-mail default location changed

*Framework
FIX: SystemAdministratorClientCLI - allow "set host localhost"
FIX: BundleDelivery - protect against empty bundle

*WMS
FIX: SiteDirector - Pass siteNames and ceList as None if any is accepted
FIX: WorkloadManagement.ConfigTemplate.SiteDorectory - set Site to Any by default 

*DMS
FIX: FileCatalogCLI - ignore Datasets in ls command for backward compatibility

*Resources
FIX: SSH - some platforms use Password instead of password prompt

[v6r10p7]

*Core
FIX: dirac-install - execute dirac-fix-mysql-script and dirac-external-requirements after sourcing the environment
FIX: InstallTools - set basedir variable in fixMySQLScript()
FIX: InstallTools - define user root@host.domain in installMySQL()

*Framework
BUGFIX: SystemAdministratorCLI - bug fixed in default() call signature

*DMS
FIX: FTSRequest - handle properly FTS server in the old system 
FIX: ReplicaManager - check if file is in FC before removing 
FIX: Request/RemovalTask - handle properly proxies for removing files 
BUGFIX: DatasetManager - in the table description

[v6r10p6]

*Core
FIX: X509Certificate - reenabled fix in getDIRACGroup()

*Configuration
FIX: CSAPI - Group should be taken from the X509 chain and not the certificate

*RMS
CHANGE: ReqClient - if the job does not exist, do not try further finalization

[v6r10p5]

*Core
FIX: X509Certificate - reverted fix in getDIRACGroup()

[v6r10p4]

*Core
NEW: dirac-info - extra printout
CHANGE: PrettyPrint - extra options in printTable()
FIX: X509Certificate - bug fixed in getDIRACGroup()

*Framework
NEW: SystemAdministratorCLI - new showall command to show components across hosts
NEW: ProxyDB - allow to upload proxies without DIRAC group

*RMS
CHANGE: ReqClient - requests from failed jobs update job status to Failed
CHANGE: RequestTask - retry in the request finalize()

[v6r10p3]

*Configuration
CHANGE: Registry - allow to define a default group per user

*WMS
BUGFIX: JobReport - typo in generateForwardDISET()

[v6r10p2]

*TMS
CHANGE: Backward compatibility fixes when setting the Transformation files status

*DMS
BUGFIX: ReplicateAndRegister - bugfix when replicating to multiple destination by ReplicaManager

*WMS
BUGFIX: JobManager - bug fix when deleting no-existing jobs

[v6r10p1]

*RMS
FIX: ReqDB.Operations - Arguments field changed type from BLOB to MEDIUMBLOB

*DMS
FIX: FileCatalog - check for non-exiting directories in removeDirectory()

*TMS
FIX: TransformationDB - removed constraint that was making impossible to derive a production

[v6r10]

*Core
FIX: Several fixes on DB classes(AccountingDB, SystemLoggingDB, UserProfileDB, TransformationDB, 
     JobDB, PilotAgentsDB) after the new movement to the new MySQL implementation with a persistent 
     connection per running thread
NEW: SystemAdministratorCLI - better support for executing remote commands 
FIX: DIRAC.__init__.py - avoid re-definition of platform variable    
NEW: Graphs - added CurveGraph class to draw non-stacked lines with markers
NEW: Graphs - allow graphs with negative Y values
NEW: Graphs - allow to provide errors with the data and display them in the CurveGraph
FIX: InstallTools - fix for creation of the root@'host' user in MySQL 
FIX: dirac-install - create links to permanent directories before module installation
CHANGE: InstallTools - use printTable() utility for table printing
CHANGE: move printTable() utility to Core.Utilities.PrettyPrint
NEW: added installation configuration examples
FIX: dirac-install - fixBuildPath() operates only on files in the directory
FIX: VOMSService - added X-VOMS-CSRF-GUARD to the html header to be compliant with EMI-3 servers

*CS
CHANGE: getVOMSVOForGroup() uses the VOMSName option of the VO definition 
NEW: CE2CSAgent - added ARC CE information lookup

*Framework
FIX: SystemAdministratorIntegrator - use Host option to get the host address in addition to the section name, closes #1628
FIX: dirac-proxy-init - uses getVOMSVOForGroup() when adding VOMS extensions

*DMS
CHANGE: DFC - optimization and bug fixes of the bulk file addition
FIX: TransferAgent - protection against badly defined LFNs in collectFiles()
NEW: DFC - added getDirectoryReplicas() service method support similar to the LFC
CHANGE: DFC - added new option VisibleReplicaStatus which is used in replica getting commands
CHANGE: FileCatalogClientCLI client shows number of replicas in the 2nd column rather than 
        unimplemented number of links
CHANGE: DFC - optimizations for the bulk replica look-up
CHANGE: DFC updated scalability testing tool FC_Scaling_test.py        
NEW: DFC - methods returning replicas provide also SE definitions instead of PFNs to construct PFNs on the client side
NEW: DFC - added getReplicasByMetadata() interface
CHANGE: DFC - optimized getDirectoryReplicas()
CHANGE: FileCatalogClient - treat the reduced output from various service queries restoring LFNs and PFNs on the fly
NEW: DFC - LFNPFNConvention flag can be None, Weak or Strong to facilitate compatibility with LFC data 
CHANGE: FileCatalog - do not return PFNs, construct them on the client side
CHANGE: FileCatalog - simplified FC_Scaling_test.py script
NEW: FileCatalog/DatasetManager class to define and manipulate datasets corresponding to meta queries
NEW: FileCatalogHandler - new interface methods to expose DatasetManager functionality
NEW: FileCatalogClientCLI - new dataset family of commands
FIX: StorageFactory, ReplicaManager - resolve SE alias name recursively
FIX: FTSRequest, ReplicaManager, SRM2Storage - use current proxy owner as user name in accounting reports, closes #1602
BUGFIX: FileCatalogClientCLI - bug fix in do_ls, missing argument to addFile() call, closes #1658
NEW: FileCatalog - added new setMetadataBulk() interface, closes #1358
FIX: FileCatalog - initial argument check strips off leading lfn:, LFN:, /grid, closes #448
NEW: FileCatalog - added new setFileStatus() interface, closes #170, valid and visible file and replica statuses can be defined in respective options.
CHANGE: multiple new FTS system fixes
CHANGE: uniform argument checking with checkArgumentFormat() in multiple modules
CHANGE: FileCatalog - add Trash to the default replica valid statuses
CHANGE: ReplicaManager,FTSRequest,StorageElement - no use of PFN as returned by the FC except for file removal,
        rather constructing it always on the fly
        
*SMS
CHANGE: PinRequestAgent, SENamespaceCatalogCheckAgent - removed
CHANGE: Use StorageManagerClient instead of StorageDB directly        

*WMS
CHANGE: JobPolicy - optimization for bulk job verification
NEW: JobPolicy - added getControlledUsers() to get users which jobs can be accessed for 
     a given operation
CHANGE: JobMonitoringHandler - Avoid doing a selection of all Jobs, first count matching jobs 
        and then use "limit" to select only the required JobIDs.
NEW: JobMonitoringHandler - use JobPolicy to filter jobs in getJobSummaryWeb()
NEW: new Operations option /Services/JobMonitoring/GlobalJobsInfo ( True by default ) to 
     allow or not job info lookup by anybody, used in JobMonitoringHandler       
BUGFIX: SiteDirector - take into account the target queue Platform
BUGFIX: JobDB - bug in __insertNewJDL()    
CHANGE: dirac-admin-show-task-queues - enhanced output  
CHANGE: JobLoggingDB.sql - use trigger to manage the new LoggingInfo structure  
CHANGE: JobWrapper - trying several times to upload a request before declaring the job failed
FIX: JobScheduling executor - fix race condition that causes a job to remain in Staging
NEW: SiteDirector - do not touch sites for which there is no work available
NEW: SiteDirector - allow sites not in mask to take jobs with JobType Test
NEW: SiteDirector - allow 1 hour grace period for pilots in Unknown state before aborting them
CHANGE: Allow usage of non-plural form of the job requirement options ( PilotType, GridCE, BannedSite, 
        SubmitPool ), keep backward compatibility with a plural form
        
*RSS
FIX: DowntimeCommand - take the latest Downtime that fits    
NEW: porting new Policies from integration  
NEW: RSS SpaceToken command querying endpoints/tokens that exist  
        
*Resources
NEW: added SSHOARComputingElement class 
NEW: added XROOTStorage class       
FIX: CREAMComputingElement - extra checks for validity of returned pilot references
        
*TS
CHANGE: TransformationClient(DB,Manager) - set file status for transformation as bulk operation 
CHANGE: TransformationClient - applying state machine when changing transformation status
BUGFIX: TransformationClient(Handler) - few minor fixes
NEW: TransformationDB - backported __deleteTransformationFileTask(s) methods
CHANGE: TransformationDB(Client) - fixes to reestablish the FileCatalog interface
FIX: TransformationAgent - added MissingInFC to consider for Removal transformations
BUGFIX: TransformationAgent - in _getTransformationFiles() variable 'now' was not defined
FIX: TransformationDB.sql - DataFiles primary key is changed to (FileID) from (FileID,LFN) 
CHANGE: TransformationDB(.sql) - schema changes suitable for InnoDB
FIX: TaskManager(AgentBase) - consider only submitted tasks for updating status
CHANGE: TransformationDB(.sql) - added index on LFN in DataFiles table

*RMS
NEW: Migrate to use the new Request Management by all the clients
CHANGE: RequestContainer - Retry failed transfers 10 times and avoid sub-requests to be set Done 
        when the files are failed
CHANGE: Use a unique name for storing the proxy as processes may use the same "random" name and 
        give conflicts
NEW: RequestClient(Handler) - add new method readRequest( requestname)                 

*Workflow
NEW: Porting the LHCb Workflow package to DIRAC to make the use of general purpose modules and
     simplify construction of workflows        

[v6r9p33]

*Accounting
BUGFIX: AccountingDB - wrong indentation

[v6r9p32]

*Accounting
FIX: AccountingDB - use old style grouping if the default grouping is altered, e.g. by Country

[v6r9p31]

*Accounting
CHANGE: AccountingDB - changes to speed up queries: use "values" in GROUP By clause;
        drop duplicate indexes; reorder fields in the UniqueConstraint index of the
        "bucket" tables  

[v6r9p30]

*DMS
CHANGE: FileCatalogFactory - construct CatalogURL from CatalogType by default

*SMS
FIX: dirac-stager-stage-files - changed the order of the arguments

[v6r9p29]

*TS
FIX: TaskManager(AgentBase) - fix for considering only submitted tasks 

[v6r9p28]

*TS
FIX: TransformationDB(ManagerHandler) - several portings from v6r10

[v6r9p27]

*SMS
FIX: StorageManagementDB - in removeUnlinkedReplicas() second look for CacheReplicas 
     for which there is no entry in StageRequests

[v6r9p26]

*Resources
CHANGE: CREAMComputigElement - Make sure that pilots submitted to CREAM get a 
        fresh proxy during their complete lifetime
*Framework
FIX: ProxyDB - process properly any SQLi with DNs/groups with 's in the name

[v6r9p25]

*TS
CHANGE: TransformationClient - changed default timeout values for service calls
FIX: TransformationClient - fixes for processing of derived transformations 

[v6r9p24]

*TS
FIX: TransformationClient - in moveFilesToDerivedTransformation() set file status
     to Moved-<prod>

[v6r9p23]

*Core
BUGFIX: InstallTools - improper configuration prevents a fresh new installation

*WMS
BUGFIX: PilotDirector - Operations Helper non-instantiated

[v6r9p22]

*WMS
FIX: PilotDirector - allow to properly define extensions to be installed by the 
     Pilot differently to those installed at the server
FIX: Watchdog - convert pid to string in ProcessMonitor

*TS
FIX: TransformationDB - splitting files in chunks

*DMS
NEW: dirac-dms-create-removal-request command
CHANGE: update dirac-dms-xxx commands to use the new RMS client,
        strip lines when reading LFNs from a file

[v6r9p21]

*TS
FIX: Transformation(Client,DB,Manager) - restored FileCatalog compliant interface
FIX: TransformationDB - fix in __insertIntoExistingTransformationFiles()

[v6r9p20]

*Core
BUGFIX: ProxyUpload - an on the fly upload does not require a proxy to exist

*DMS
CHANGE: TransferAgent - use compareAdler() for checking checksum
FIX: FailoverTransfer - recording the sourceSE in case of failover transfer request 

*WMS
FIX: ProcessMonitor - some fixes added, printout when <1 s of consumed CPU is found

*Transformation
BUGFIX: TransformationClient - fixed return value in moveFilesToDerivedTransformation()

*RMS
BUGFIX: CleanReqDBAgent - now() -> utcnow() in initialize()

*Resources
FIX: ARCComputingElement - fix the parsing of CE status if no jobs are available

[v6r9p19]

*DMS
FIX: FileCatalog/DirectoryMetadata - inherited metadata is used while selecting directories
     in findDirIDsByMetadata()

[v6r9p18]

*DMS
FIX: FTSSubmitAgent, FTSRequest - fixes the staging mechanism in the FTS transfer submission
NEW: TransferDBMonitoringHandler - added getFilesForChannel(), resetFileChannelStatus()

[v6r9p17]

*Accounting
FIX: DataStoreClient - send accounting records in batches of 1000 records instead of 100

*DMS:
FIX: FailoverTransfer - catalog name from list to string
FIX: FTSSubmitAgent, FTSRequest - handle FTS3 as new protocol and fix bad submission time
FIX: FTSSubmitAgent, FTSRequest - do not submit FTS transfers for staging files

*WMS
FIX: TaskQueueDB - do not check enabled when TQs are requested from Directors
FIX: TaskQueueDB - check for Enabled in the TaskQueues when inserting jobs to print an alert
NEW: TaskQueueDB - each TQ can have at most 5k jobs, if beyond the limit create a new TQ 
     to prevent long matching times when there are way too many jobs in a single TQ

[v6r9p16]

*TS
BUGFIX: typos in TransformationCleaningAgent.py

*DMS
CHANGE: DownloadInputData - check the available disk space in the right input data directory
FIX: DownloadInputData - try to download only Cached replicas 

[v6r9p15]

*Core
FIX: MySQL - do not decrease the retry counter after ping failure

*DMS
CHANGE: FC/DirectoryMetadata - Speed up findFilesByMetadataWeb when many files match
FIX: RemovalTask - fix error string when removing a non existing file (was incompatible 
     with the LHCb BK client). 

*WMS
FIX: JobReport - minor fix ( removed unused imports )
FIX: JobMonitoring(JobStateUpdate)Handler - jobID argument can be either string, int or long

*TS
CHANGE: TransformationClient - change status of Moved files to a deterministic value
FIX: FileReport - minor fix ( inherits object ) 

[v6r9p14]

*DMS
CHANGE: FTSDB - changed schema: removing FTSSite table. From now on FTS sites 
        would be read from CS Resources

[v6r9p13]

FIX: included fixes from v6r8p26 patch release

[v6r9p12]

FIX: included fixes from v6r8p25 patch release

[v6r9p11]

*DMS
BUGFIX: FTSRequest - in __resolveFTSServer() type "=" -> "=="

[v6r9p10]

FIX: included fixes from v6r8p24 patch release

*Core
NEW: StateMachine utility

*DMS
BUGFIX: in RegisterFile operation handler

*Interfaces
FIX: Dirac.py - in splitInputData() consider only Active replicas

[v6r9p9]

*RMS
FIX: RequestDB - added getRequestFileStatus(), getRequestName() methods

[v6r9p8]

*DMS
FIX: RequestDB - get correct digest ( short request description ) of a request

[v6r9p7]

FIX: included fixes from v6r8p23 patch release

*RSS
FIX: SpaceTokenOccupancyPolicy - SpaceToken Policy decision was based on 
     percentage by mistake
     
*RMS
NEW: new scripts dirac-dms-ftsdb-summary, dirac-dms-show-ftsjobs    
FIX: FTSAgent - setting space tokens for newly created FTSJobs 

[v6r9p6]

*DMS
BUGFIX: dirac-admin-add-ftssite - missing import

*RMS
NEW: RequestDB, ReqManagerHandler - added getRequestStatus() method

*TS
FIX: fixes when using new RequestClient with the TransformationCleaningAgent

*WMS
BUGFIX: typo in SandboxStoreHandler transfer_fromClient() method

[v6r9p5]

*DMS
BUGFIX: missing proxy in service env in the FTSManager service. By default service 
        will use DataManager proxy refreshed every 6 hours.

*Resources
NEW: StorageElement - new checkAccess policy: split the self.checkMethods in 
     self.okMethods. okMethods are the methods that do not use the physical SE. 
     The isValid returns S_OK for all those immediately

*RSS
FIX: SpaceTokenOccupancyPolicy - Policy that now takes into account absolute values 
     for the space left
     
*TS
FIX: TransformationCleaningAgent - will look for both old and new RMS     

[v6r9p4]

*Stager
NEW: Stager API: dirac-stager-monitor-file, dirac-stager-monitor-jobs, 
     dirac-stager-monitor-requests, dirac-stager-show-stats

[v6r9p3]

*Transformation
FIX: TransformationCleaning Agent status was set to 'Deleted' instead of 'Cleaned'

[v6r9p2]

*RSS
NEW: Added Component family tables and statuses
FIX: removed old & unused code 
NEW: allow RSS policies match wild cards on CS

*WMS
BUGFIX: FailoverTransfer,JobWrapper - proper propagation of file metadata

[v6r9p1]

*RMS
NEW: FTSAgent - update rwAccessValidStamp,
     update ftsGraphValidStamp,
     new option for staging files before submission,
     better log handling here and there
CHANGE: FTSJob - add staging flag in in submitFTS2
CHANGE: Changes in WMS (FailoverTransfer, JobReport, JobWrapper, SandboxStoreHandler) 
        and TS (FileReport) to follow the new RMS.
NEW: Full CRUD support in RMS.

*RSS
NEW: ResourceManagementDB - new table ErrorReportBuffer
NEW: new ResourceManagementClient methods - insertErrorReportBuffer, selectErrorReportBuffer,
     deleteErrorReportBuffer

[v6r9]

NEW: Refactored Request Management System, related DMS agents and FTS management
     components

[v6r8p28]

*Core
BUGFIX: RequestHandler - the lock Name includes ActionType/Action

*DMS
FIX: dirac-dms-filecatalog-cli - prevent exception in case of missing proxy

[v6r8p27]

*DMS
BUGFIX: dirac-dms-add-file - fixed typo item -> items

[v6r8p26]

*Core
NEW: RequestHandler - added getServiceOption() to properly resolve inherited options 
     in the global service handler initialize method
NEW: FileCatalogHandler, StorageElementHandler - use getServiceOption()

[v6r8p25]

FIX: included fixes from v6r7p40 patch release

*Resources
FIX: SRM2Storage - do not account gfal_ls operations

[v6r8p24]

FIX: included fixes from v6r7p39 patch release

*Core
FIX: SiteSEMapping was returning wrong info

*DMS
FIX: FTSRequest - choose explicitly target FTS point for RAL and CERN
BUGFIX: StrategyHandler - wrong return value in __getRWAccessForSE()

*Resources
CHANGE: SRM2Storage - do not account gfal_ls operations any more

[v6r8p23]

FIX: included fixes from v6r7p37 patch release

*TS
FIX: TransformationDB - allow tasks made with ProbInFC files
FIX: TransformationCleaingAgent,Client - correct setting of transformation 
     status while cleaning

[v6r8p22]

FIX: included fixes from v6r7p36 patch release

[v6r8p21]

*DMS
FIX: FileCatalog/DirectoryMetadata - even if there is no meta Selection 
     the path should be considered when getting Compatible Metadata
FIX: FileCatalog/DirectoryNodeTree - findDir will return S_OK( '' ) if dir not 
     found, always return the same error from DirectoryMetadata in this case.     

*RSS
FIX: DowntimeCommand - use UTC time stamps

*TS
FIX: TransformationAgent - in _getTransformationFiles() get also ProbInFC files in 
     addition to Used 

[v6r8p20]

*Stager
NEW: Stager API: dirac-stager-monitor-file, dirac-stager-monitor-jobs, 
     dirac-stager-monitor-requests, dirac-stager-show-stats

[v6r8p19]

*Transformation
FIX: TransformationCleaning Agent status was set to 'Deleted' instead of 'Cleaned'

[v6r8p18]

*TS
BUGFIX: TransformationAgent - regression in __cleanCache()

[v6r8p17]

FIX: included fixes from v6r7p32 patch release

*WMS
FIX: StalledJobAgent - for accidentally stopped jobs ExecTime can be not set, 
     set it to CPUTime for the accounting purposes in this case

[v6r8p16]

FIX: included fixes from v6r7p31 patch release

*WMS
BUGFIX: TaskQueueDB - fixed a bug in the negative matching conditions SQL construction

*RSS
NEW: improved doc strings of PEP, PDP modules ( part of PolicySystem )
FIX: Minor changes to ensure consistency if ElementInspectorAgent and 
     users interact simultaneously with the same element
CHANGE: removed DatabaseCleanerAgent ( to be uninstalled if already installed )
FIX: SummarizeLogsAgent - the logic of the agent was wrong, the agent has been re-written.
     
[v6r8p15]

*Core
FIX: X509Chain - fix invalid information when doing dirac-proxy-info without CS
     ( in getCredentials() )

*RSS
NEW: PDP, PEP - added support for option "doNotCombineResult" on PDP

[v6r8p14]

*Core
FIX: dirac-deploy-scripts - can now work with the system python

*WMS
NEW: dirac-wms-cpu-normalization - added -R option to modify a given configuration file
FIX: Executor/InputData - Add extra check for LFns in InputData optimizer, closes #1472

*Transformation
CHANGE: TransformationAgent - add possibility to kick a transformation (not skip it if no 
        unused files), by touching a file in workDirectory
BUGFIX: TransformationAgent - bug in __cleanCache() dict modified in a loop        

[v6r8p13]

*Transformation
BUGFIX: TransformationDB - restored import of StringType

[v6r8p12]

NEW: Applied patches from v6r7p29

*WMS
FIX: JobDB - check if SystemConfig is present in the job definition and convert it 
     into Platform

*DMS
FIX: ReplicaManager - do not get metadata of files when getting files in a directory 
     if not strictly necessary

*RSS
NEW: ported from LHCb PublisherHandler for RSS web views

[v6r8p11]

NEW: Applied patches from v6r7p27

*RSS
NEW: SpaceTokenOccupancyPolicy - ported from LHCbDIRAC 
NEW: db._checkTable done on service initialization ( removed dirac-rss-setup script doing it )

*Transformation
FIX: TaskManager - reset oJob for each task in prepareTransformationTasks()
BUGFIX: ValidateOutputDataAgent - typo fixed in getTransformationDirectories()
FIX: TransformationManagerHandler - use CS to get files statuses not to include in 
     processed file fraction calculation for the web monitoring pages

[v6r8p10]

NEW: Applied patches from v6r7p27

[v6r8p9]

*DMS
FIX: TransferAgent,dirac-dms-show-se-status, ResourceStatus,TaskManager - fixes
     needed for DMS components to use RSS status information
NEW: ReplicaManager - allow to get metadata for an LFN+SE as well as PFN+SE     

[v6r8p8]

*RSS
BUGFIX: dirac-rss-setup - added missing return of S_OK() result

[v6r8p7]

NEW: Applied patches from v6r7p24

*DMS
BUGFIX: LcgFileCatalogClient - bug in addFile()

*RSS
BUGFIX: fixed script dirac-rss-set-token, broken in the current release.
NEW: Statistics module - will be used in the future to provide detailed information 
     from the History of the elements 

[v6r8p6]

NEW: Applied patches from v6r7p23

*Transformation
FIX: TaskManager - allow prepareTransformationTasks to proceed if no OutputDataModule is defined
FIX: TransformationDB - remove INDEX(TaskID) from TransformationTasks. It produces a single counter 
     for the whole table instead of one per TransformationID
     
*WMS     
FIX: WMSUtilities - to allow support for EMI UI's for pilot submission we drop support for glite 3.1

[v6r8p5]

NEW: Applied patches from v6r7p22

*RSS
CHANGE: removed old tests and commented out files

*WMS
FIX: PoolXMLCatalog - proper addFile usage

*Transformation
CHANGE: TransformationAgent - clear replica cache when flushing or setting a file in the workdirectory

[v6r8p4]

*Transformation
FIX: The connection to the jobManager is done only at submission time
FIX: Jenkins complaints fixes

*WMS
BUGFIX: JobDB - CPUtime -> CPUTime
FIX: Jenkins complaints fixes

[v6r8p3]

*DMS
BUGFIX: LcgFileCatalogClient

[v6r8p2]

*DMS:
FIX: LcgFileCatalogClient - remove check for opening a session in __init__ as credentials are not yet set 

*Transformation
CHANGE: reuse RPC clients in Transformation System 

[v6r8p1]

*Core
FIX: dirac-deploy-scripts - restored regression w.r.t. support of scripts starting with "d"

*DMS
BUGFIX: LcgFileCatalogClient - two typos fixed

[v6r8]

CHANGE: Several fixes backported from the v7r0 integration branch

*Core
CHANGE: DictCache - uses global LockRing to avoid locks in multiprocessing
FIX: X509Chain - proxy-info showing an error when there's no CS

*DMS
FIX: TransferAgent - inside loop filter out waiting files dictionary
BUGFIX: dirac-admin-allow-se - there was a continue that was skipping the complete loop for 
        ARCHIVE elements
NEW: LcgFileCatalogClient - test return code in startsess lfc calls       

*WMS:
FIX: OptimizerExecutor, InputData, JobScheduling - check that site candidates have all the 
     replicas

*RSS: 
BUGFIX: ResourceStatus, RSSCacheNoThread - ensure that locks are always released

*Transformation
FIX: TaskManager - site in the job definition is taken into account when submitting
NEW: Transformation - get the allowed plugins from the CS /Operations/Transformations/AllowedPlugins
FIX: ValidateOutputDataAgent - self not needed for static methods

[v6r7p40]

*Resources
FIX: StorageElement class was not properly passing the lifetime argument for prestageFile method

[v6r7p39]

*Core
CHANGE: Grid - in executeGridCommand() allow environment script with arguments needed for ARC client

*DMS
FIX: DFC SEManager - DIP Storage can have a list of ports now

*Resources
FIX: ARCComputingElement - few fixes after debugging

[v6r7p38]

*Core
NEW: DISET FileHelper, TransferClient - possibility to switch off check sum

*Resources
NEW: ARCComputingElement - first version
NEW: StorageFactory - possibility to pass extra protocol parameters to storage object
NEW: DIPStorage - added CheckSum configuration option
BUGFIX: SSHComputingElement - use CE name in the pilot reference construction

*WMS
FIX: StalledJobAgent - if ExecTime < CPUTime make it equal to CPUTime

[v6r7p37]

*Framework
BUGFIX: NotificationDB - typos in SQL statement in purgeExpiredNotifications() 

*WMS
NEW: JobCleaningAgent - added scheduling sandbox LFN removal request 
     when deleting jobs
CHANGE: JobWrapper - report only error code as ApplicationError parameter 
        when payload finishes with errors    
NEW: SiteDirector - possibility to specify extensions to be installed in 
     pilots in /Operations/Pilots/Extensions option in order not to install
     all the server side extensions        

*DMS
CHANGE: FileCatalogFactory - use service path as default URL
CHANGE: FileCatalogFactory - use ObjectLoader to import catalog clients

*SMS
BUGFIX: StorageManagementDB, dirac-stager-monitor-jobs - small bug fixes ( sic, Daniela )

*Resources
CHANGE: DIPStorage - added possibility to specify a list of ports for multiple
        service end-points
CHANGE: InProcessComputingElement - demote log message when payload failure 
        to warning, the job will fail anyway
FIX: StalledJobAgent - if pilot reference is not registered, this is not an 
     error of the StalledJobAgent, no log.error() in  this case                
        
*RMS
CHANGE: RequestTask - ensure that tasks are executed with user credentials 
        even with respect to queries to DIRAC services ( useServerCertificate 
        flag set to false )        

[v6r7p36]

*WMS
FIX: CREAMCE, SiteDirector - make sure that the tmp executable is removed
CHANGE: JobWrapper - remove sending mails via Notification Service in case
        of job rescheduling
        
*SMS
FIX: StorageManagementDB - fix a race condition when old tasks are set failed 
     between stage submission and update.        

[v6r7p35]

*Stager
NEW: Stager API: dirac-stager-monitor-file, dirac-stager-monitor-jobs, 
     dirac-stager-monitor-requests, dirac-stager-show-stats

[v6r7p34]

*Transformation
FIX: TransformationCleaning Agent status was set to 'Deleted' instead of 'Cleaned'

[v6r7p33]

*Interfaces
FIX: Job.py - in setExecutable() - prevent changing the log file name string type

*StorageManagement
NEW: StorageManagementDB(Handler) - kill staging requests at the same time as 
     killing related jobs, closes #1510
FIX: StorageManagementDB - demote the level of several log messages       

[v6r7p32]

*DMS
FIX: StorageElementHandler - do not use getDiskSpace utility, use os.statvfs instead
CHANGE: StorageManagementDB - in getStageRequests() make MySQL do an UNIQUE selection 
        and use implicit loop to speed up queries for large results

*Resources
FIX: lsfce remote script - use re.search instead of re.match in submitJob() to cope with
     multipline output

[v6r7p31]

*WMS
FIX: SiteDirector - make possible more than one SiteDirector (with different pilot identity) attached 
     to a CE, ie sgm and pilot roles. Otherwise one is declaring Aborted the pilots from the other.

[v6r7p30]

*Core
CHANGE: X509Chain - added groupProperties field to the getCredentials() report
BUGFIX: InstallTools - in getSetupComponents() typo fixed: agent -> executor

[v6r7p29]

*DMS
CHANGE: FileCatalog - selection metadata is also returned as compatible metadata in the result
        of getCompatibleMetadata() call
NEW: FileCatalog - added path argument to getCompatibleMetadata() call
NEW: FileCatalogClient - added getFileUserMetadata()
BUGFIX: dirac-dms-fts-monitor - exit with code -1 in case of error

*Resources
FIX: CREAMComputingElement - check globus-url-copy result for errors when retrieving job output

[v6r7p28]

*DMS
BUGFIX: FileCatalog/DirectoryMetadata - wrong MySQL syntax 

[v6r7p27]

*Core
FIX: Mail.py - fix of the problem of colons in the mail's body

*Interfaces
NEW: Job API - added setSubmitPools(), setPlatform() sets ... "Platform"

*WMS
FIX: TaskQueueDB - use SystemConfig as Platform for matching ( if Platform is not set explicitly

*Resources
FIX: SSHComputingElement - use ssh host ( and not CE name ) in the pilot reference
BUGFIX: SSHGEComputingElement - forgotten return statement in _getJobOutputFiles()

*Framework
NEW: dirac-sys-sendmail - email's body can be taken from pipe. Command's argument 
     in this case will be interpreted as a destination address     

[v6r7p26]

*DMS
FIX: ReplicaManager - status names Read/Write -> ReadAccess/WriteAccess

[v6r7p25]

*Core
CHANGE: X509Chain - in getCredentials() failure to contact CS is not fatal, 
        can happen when calling dirac-proxy-init -x, for example

[v6r7p24]

*DMS
NEW: FileCatalog - added getFilesByMetadataWeb() to allow pagination in the Web 
     catalog browser
     
*WMS
CHANGE: WMSAdministrator, DiracAdmin - get banned sites list by specifying the status
        to the respective jobDB call     

[v6r7p23]

*Transformation
BUGFIX: TransformationDB - badly formatted error log message

*RMS
CHANGE: RequestDBMySQL - speedup the lookup of requests

*WMS
BUGFIX: dirac-dms-job-delete - in job selection by group

*DMS
FIX: LcgFileCatalogClient - getDirectorySize made compatible with DFC
BUGFIX: LcgFileCatalogClient - proper call of __getClientCertInfo()

[v6r7p22]

*Transformation
CHANGE: InputDataAgent - treats only suitable transformations, e.g. not the extendable ones. 
CHANGE: TransformationAgent - make some methods more public for easy overload

[v6r7p21]

*Core
FIX: Shifter - pass filePath argument when downloading proxy

[v6r7p20]

*DMS
CHANGE: StrategyHandler - move out SourceSE checking to TransferAgent
CHANGE: ReplicaManager, InputDataAgent - get active replicas
FIX: StorageElement, SRM2Storage - support for 'xxxAccess' statuses, checking results
     of return structures
     
*RSS
NEW: set configurable email address on the CS to send the RSS emails
NEW: RSSCache without thread in background
FIX: Synchronizer - moved to ResourceManager handler     

[v6r7p19]

*DMS
BUGFIX: ReplicaManager - in putAndRegister() SE.putFile() singleFile argument not used explicitly

[v6r7p18]

*WMS
FIX: StalledJobAgent - do not exit the loop over Completed jobs if accounting sending fails
NEW: dirac-wms-job-delete - allow to specify jobs to delete by job group and/or in a file
FIX: JobManifest - If CPUTime is not set, set it to MaxCPUTime value

[v6r7p17]

*Resources
FIX: SRM2Storage - treat properly "22 SRM_REQUEST_QUEUED" result code

[v6r7p16]

*DMS
FIX: StrategyHandler - do not proceed when the source SE is not valid for read 
BUGFIX: StorageElement - putFile can take an optional sourceSize argument
BUGFIX: ReplicaManager - in removeFile() proper loop on failed replicas

*RSS
FIX: SpaceTokenOccupancyCommand, CacheFeederAgent - add timeout when calling lcg_util commands

*WMS
FIX: JobManifest - take all the SubmitPools defined in the TaskQueueAgent 
NEW: StalledJobAgent - declare jobs stuck in Completed status as Failed

[v6r7p15]

*Core
BUGFIX: SocketInfo - in host identity evaluation

*DMS
BUGFIX: FileCatalogHandler - missing import os

*Transformation
CHANGE: JobManifest - getting allowed job types from operations() section 

[v6r7p14]

*DMS
CHANGE: StorageElementProxy - removed getParameters(), closes #1280
FIX: StorageElementProxy - free the getFile space before the next file
FIX: StorageElement - added getPFNBase() to comply with the interface

*Interfaces
CHANGE: Dirac API - allow lists of LFNs in removeFile() and removeReplica()

*WMS
CHANGE: JobSchedulingAgent(Executor) - allow both BannedSite and BannedSites JDL option

*RSS
FIX: ElementInspectorAgent - should only pick elements with rss token ( rs_svc ).
FIX: TokenAgent - using 4th element instead of the 5th. Added option to set admin email on the CS.

[v6r7p13]

*Core
FIX: Resources - in getStorageElementSiteMapping() return only sites with non-empty list of SEs

*DMS
FIX: StorageElement - restored the dropped logic of using proxy SEs
FIX: FileCatalog - fix the UseProxy /LocalSite/Catalog option

*Transformation
FIX: TransformationDB - use lower() string comparison in extendTransformation()

[v6r7p12]

*WMS
BUGFIX: JobManifest - get AllowedSubmitPools from the /Systems section, not from /Operations

*Core
NEW: Resources helper - added getSites(), getStorageElementSiteMapping()

*DMS
CHANGE: StrategyHandler - use getStorageElementSiteMapping helper function
BUGFIX: ReplicaManager - do not modify the loop dictionary inside the loop

[v6r7p11]

*Core
CHANGE: Subprocess - put the use of watchdog in flagging

[v6r7p10]

*Core
NEW: Logger - added getLevel() method, closes #1292
FIX: Subprocess - returns correct structure in case of timeout, closes #1295, #1294
CHANGE: TimeOutExec - dropped unused utility
FIX: Logger - cleaned unused imports

*RSS
CHANGE: ElementInspectorAgent - do not use mangled name and removed shifterProxy agentOption

[v6r7p9]

*Core
BUGFIX: InstallTools - MySQL Port should be an integer

[v6r7p8]

*Core
FIX: Subprocess - consistent timeout error message

*DMS
NEW: RemovalTask - added bulk removal
FIX: StrategyHandler - check file source CEs
CHANGE: DataIntegrityClient - code beautification
CHANGE: ReplicaManager - do not check file existence if replica information is queried anyway,
        do not fail if file to be removed does not exist already. 

[v6r7p7]

FIX: Several fixes to allow automatic code documentation

*Core
NEW: InstallTools - added mysqlPort and mysqlRootUser

*DMS
CHANGE: ReplicaManager - set possibility to force the deletion of non existing files
CHANGE: StrategyHandler - better handling of checksum check during scheduling 

[v6r7p6]

*Core
FIX: dirac-install - restore signal alarm if downloadable file is not found
FIX: Subprocess - using Manager proxy object to pass results from the working process

*DMS:
CHANGE: StorageElement - removed overwride mode
CHANGE: removed obsoleted dirac-dms-remove-lfn-replica, dirac-dms-remove-lfn
NEW: FTSMonitorAgent - filter out sources with checksum mismatch
FIX: FTSMonitorAgent, TransferAgent - fix the names of the RSS states

*RSS
NEW: ElementInspectorAgent runs with a variable number of threads which are automatically adjusted
NEW: Added policies to force a particular state, can be very convenient to keep something Banned for example.
NEW: policy system upgrade, added finer granularity when setting policies and actions

*WMS
NEW: SiteDirector- allow to define pilot DN/Group in the agent options
CHANGE: JobDescription, JobManifest - take values for job parameter verification from Operations CS section

[v6r7p5]

*Interfaces
BUGFIX: dirac-wms-job-get-output - properly treat the case when output directory is not specified 

[v6r7p4]

*Core
FIX: Subprocess - avoid that watchdog kills the executor process before it returns itself

*Framework
BUGFIX: ProxuManagerClient - wrong time for caching proxies

*RSS
FIX: removed obsoleted methods

*DMS
NEW: FileCatalog - added findFilesByMetadataDetailed - provides detailed metadata for 
     selected files

[v6r7p3]

*DMS
FIX: FTSMonitorAgent - logging less verbose

*Transformation
FIX: TransformationAgent - use the new CS defaults locations
FIX: Proper agent initialization
NEW: TransformationPlaugin - in Broadcast plugin added file groupings by number of files, 
     make the TargetSE always defined, even if the SourceSE list contains it 

*ResourceStatus
FIX: Added the shifter's proxy to several agents

*RMS
FIX: RequestContainer - the execution order was not properly set for the single files 

*Framework:
BUGFIX: ProxyManagerClient - proxy time can not be shorter than what was requested

[v6r7p2]

*Core
FIX: dirac-configure - switch to use CS before checking proxy info

*Framework
NEW: dirac-sys-sendmail new command
NEW: SystemAdmininistratorCLI - added show host, uninstall, revert commands
NEW: SystemAdmininistratorHandler - added more info in getHostInfo()
NEW: SystemAdmininistratorHandler - added revertSoftware() interface

*Transformation
FIX: TransformationCleaningAgent - check the status of returned results

[v6r7p1]

*Core
FIX: Subprocess - finalize the Watchdog closing internal connections after a command execution
CHANGE: add timeout for py(shell,system)Call calls where appropriate
CHANGE: Shifter - use gProxyManager in a way that allows proxy caching

*Framework
NEW: ProxyManagerClient - allow to specify validity and caching time separately
FIX: ProxyDB - replace instead of delete+insert proxy in __storeVOMSProxy

*DMS
NEW: FTSMonitorAgent - made multithreaded for better efficiency
FIX: dirac-dms-add-file - allow LFN: prefix for lfn argument

*WMS
NEW: dirac-wms-job-get-output, dirac-wms-job-status - allow to retrieve output for a job group
FIX: TaskQueueDB - fixed selection SQL in __generateTQMatchSQL()
CHANGE: OptimizerExecutor - reduce diversity of MinorStatuses for failed executors

*Resources
FIX: CREAMComputingElement - remove temporary JDL right after the submission 

[v6r6p21]

*DMS
BUGFIX: TransformationCleaningAgent - use the right signature of cleanMetadataCatalogFiles() call

[v6r6p20]

*DMS
FIX: RegistrationTask - properly escaped error messages
BUGFIX: DirectoryMetadata - use getFileMetadataFields from FileMetadata in addMetadataField()
NEW: When there is a missing source error spotted during FTS transfer, file should be reset 
     and rescheduled again until maxAttempt (set to 100) is reached

*WMS
FIX: JobScheduling - fix the site group logic in case of Tier0

[v6r6p19]

*DMS
BUGFIX: All DMS agents  - set up agent name in the initialization

*Core
NEW: Subprocess - timeout wrapper for subprocess calls
BUGFIX: Time - proper interpreting of 0's instead of None
CHANGE: DISET - use cStringIO for ANY read that's longer than 16k (speed improvement) 
        + Less mem when writing data to the net
FIX: Os.py - protection against failed "df" command execution       
NEW: dirac-info prints lcg bindings versions
CHANGE: PlotBase - made a new style class 
NEW: Subprocess - added debug level log message

*Framework
NEW: SystemAdministratorIntegrator client for collecting info from several hosts
NEW: SystemAdministrator - added getHostInfo()
FIX: dirac-proxy-init - always check for errors in S_OK/ERROR returned structures
CHANGE: Do not accept VOMS proxies when uploading a proxy to the proxy manager

*Configuration
FIX: CE2CSAgent - get a fresh copy of the cs data before attempting to modify it, closes #1151
FIX: Do not create useless backups due to slaves connecting and disconnecting
FIX: Refresher - prevent retrying with 'Insane environment'

*Accounting
NEW: Accounting/Job - added validation of reported values to cope with the weird Yandex case
FIX: DBUtils - take into account invalid values, closes #949

*DMS
FIX: FTSSubmitAgent - file for some reason rejected from submission should stay in 'Waiting' in 
     TransferDB.Channel table
FIX: FTSRequest - fix in the log printout     
CHANGE: dirac-dms-add-file removed, dirac-dms-add-files renamed to dirac-dms-add-file
FIX: FileCatalogCLI - check the result of removeFile call
FIX: LcgFileCatalogClient - get rid of LHCb specific VO evaluation
NEW: New FileCatalogProxy service - a generalization of a deprecated LcgFileCatalog service
FIX: Restored StorageElementProxy functionality
CHANGE: dirac-dms-add-file - added printout
NEW: FileCatalog(Factory), StorageElement(Factory) - UseProxy flag moved to /Operations and /LocalSite sections

*RSS
NEW:  general reimplementation: 
      New DB schema using python definition of tables, having three big blocks: Site, Resource and Node.
      MySQLMonkey functionality almost fully covered by DB module, eventually will disappear.
      Services updated to use new database.
      Clients updated to use new database.
      Synchronizer updated to fill the new database. When helpers will be ready, it will need an update.
      One ElementInspectorAgent, configurable now is hardcoded.
      New Generic StateMachine using OOP.
      Commands and Policies simplified.
      ResourceStatus using internal cache, needs to be tested with real load.
      Fixes for the state machine
      Replaced Bad with Degraded status ( outside RSS ).
      Added "Access" to Read|Write|Check|Remove SE statuses wherever it applies.
      ResourceStatus returns by default "Active" instead of "Allowed" for CS calls.
      Caching parameters are defined in the CS
FIX: dirac-admin-allow/ban-se - allow a SE on Degraded ( Degraded->Active ) and ban a SE on Probing 
     ( Probing -> Banned ). In practice, Active and Degraded are "usable" states anyway.            
      
*WMS
FIX: OptimizerExecutor - failed optimizations will still update the job     
NEW: JobWrapper - added LFNUserPrefix VO specific Operations option used for building user LFNs
CHANGE: JobDB - do not interpret SystemConfig in the WMS/JobDB
CHANGE: JobDB - Use CPUTime JDL only, keep MaxCPUTime for backward compatibility
CHANGE: JobWrapper - use CPUTime job parameter instead of MaxCPUTime
CHANGE: JobAgent - use CEType option instead of CEUniqueID
FIX: JobWrapper - do not attempt to untar directories before having checked if they are tarfiles 
NEW: dirac-wms-job-status - get job statuses for jobs in a given job group
 
*SMS
FIX: StorageManagementDB - when removing unlinked replicas, take into account the case where a
     staging request had been submitted, but failed
      
*Resources    
NEW: glexecCE - add new possible locations of the glexec binary: OSG specific stuff and in last resort 
     looking in the PATH    
NEW: LcgFileCatalogClient - in removeReplica() get the needed PFN inside instead of providing it as an argument     
      
*TS      
CHANGE: Transformation types definition are moved to the Operations CS section

*Interfaces
FIX: Dirac.py - CS option Scratchdir was in LocalSite/LocalSite
FIX: Dirac.py - do not define default catalog, use FileCatalog utility instead

[v6r6p19]

*DMS
BUGFIX: All DMS agents  - set up agent name in the initialization

[v6r6p18]

*Transformation
CHANGE: /DIRAC/VOPolicy/OutputDataModule option moved to <Operations>/Transformations/OutputDataModule

*Resources
FIX: ComputingElement - properly check if the pilot proxy has VOMS before adding it to the payload 
     when updating it

*WMS
BUGFIX: JobSanity - fixed misspelled method call SetParam -> SetParameter

[v6r6p17]

*Transformation
BUGFIX: TransformationAgent - corrected  __getDataReplicasRM()

[v6r6p16]

*DMS
FIX: Agents - proper __init__ implementation with arguments passing to the super class
FIX: LcgFileCatalogClient - in removeReplica() reload PFN in case it has changed

[v6r6p15]

*Framework
BUGFIX: ErrorMessageMonitor - corrected updateFields call 

*DMS:
NEW: FTSMonitorAgent completely rewritten in a multithreaded way

*Transformation
FIX: InputDataAgent - proper instantiation of TransformationClient
CHANGE: Transformation - several log message promoted from info to notice level

[v6r6p14]

*Transformation
FIX: Correct instantiation of agents inside several scripts
CHANGE: TransformationCleaningAgent - added verbosity to logs
CHANGE: TransformationAgent - missingLFC to MissingInFC as it could be the DFC as well
FIX: TransformationAgent - return an entry for all LFNs in __getDataReplicasRM

*DMS
FIX: TransferAgent - fix exception reason in registerFiles()

[v6r6p13]

*DMS
CHANGE: TransferAgent - change RM call from getCatalogueReplicas to getActiveReplicas. 
        Lowering log printouts here and there

[v6r6p12]

*DMS
BUGFIX: RemovalTask - Replacing "'" by "" in error str set as attribute for a subRequest file. 
        Without that request cannot be updated when some nasty error occurs.

[v6r6p11]

*RMS:
BUGFIX: RequestClient - log string formatting

*DMS
BUGFIX: RemovalTask - handling for files not existing in the catalogue

*Transformation
FIX: TransformationManager - ignore files in NotProcessed status to get the % of processed files

*Interfaces
FIX: Fixes due to the recent changes in PromptUser utility

[v6r6p10]

*RMS
FIX: RequestDBMySQL - better escaping of queries 

*WMS
FIX: SiteDirector - get compatible platforms before checking Task Queues for a site

[v6r6p9]

*Core
FIX: Utilities/PromptUser.py - better user prompt

*Accounting
NEW: Add some validation to the job records because of weird data coming from YANDEX.ru

*DMS
BUGFIX: ReplicaManager - typo errStr -> infoStr in __replicate()
FIX: FTSRequest - fixed log message

*WMS
FIX: SiteDirector - use CSGlobals.getVO() call instead of explicit CS option

[v6r6p8]

*Transformation
BUGFIX: TransformationDB - typo in getTransformationFiles(): iterValues -> itervalues

[v6r6p7]

*Resources
FIX: StorageFactory - uncommented line that was preventing the status to be returned 
BUGFIX: CE remote scripts - should return status and not call exit()
BUGFIX: SSHComputingElement - wrong pilot ID reference

[v6r6p6]

*WMS
FIX: TaskQueueDB - in findOrphanJobs() retrieve orphaned jobs as list of ints instead of list of tuples
FIX: OptimizerExecutor - added import of datetime to cope with the old style optimizer parameters

*Transformation
FIX: TransformationAgent - fix finalization entering in an infinite loop
NEW: TransformationCLI - added resetProcessedFile command
FIX: TransformationCleaningAgent - treating the archiving delay 
FIX: TransformationDB - fix in getTransformationFiles() in case of empty file list

[v6r6p5]

*Transformation
FIX: TransformationAgent - type( transClient -> transfClient )
FIX: TransformationAgent - self._logInfo -> self.log.info
FIX: TransformationAgent - skip if no Unused files
FIX: TransformationAgent - Use CS option for replica cache lifetime
CHANGE: TransformationAgent - accept No new Unused files every [6] hours

[v6r6p4]

*DMS
FIX: TransferAgent - protection for files that can not be scheduled
BUGFIX: TransferDB - typo (instIDList - > idList ) fixed

*Transformation
BUGFIX: TransformationAgent - typo ( loginfo -> logInfo )

[v6r6p3]

FIX: merged in patch v6r5p14

*Core
BUGFIX: X509Chain - return the right structure in getCredentials() in case of failure
FIX: dirac-deploy-scripts.py - allow short scripts starting from "d"
FIX: dirac-deploy-scripts.py - added DCOMMANDS_PPID env variable in the script wrapper
FIX: ExecutorReactor - reduced error message dropping redundant Task ID 

*Interfaces
BUGFIX: Dirac.py - allow to pass LFN list to replicateFile()

*DMS
FIX: FileManager - extra check if all files are available in _findFiles()
BUGFIX: FileCatalogClientCLI - bug in DirectoryListing

[v6r6p2]

FIX: merged in patch v6r5p13

*WMS
FIX: SiteDirector - if no community set, look for DIRAC/VirtualOrganization setting

*Framework
FIX: SystemLoggingDB - LogLevel made VARCHAR in the MessageRepository table
FIX: Logging - several log messages are split in fixed and variable parts
FIX: SystemLoggingDB - in insertMessage() do not insert new records in auxiliary tables if they 
     are already there

[v6r6p1]

*Core:
CHANGE: PromptUser - changed log level of the printout to NOTICE
NEW: Base Client constructor arguments are passed to the RPCClient constructor

*DMS:
NEW: FTSRequest - added a prestage mechanism for source files
NEW: FileCatalogClientCLI - added -f switch to the size command to use raw faile tables 
     instead of storage usage tables
NEW: FileCatalog - added orphan directory repair tool
NEW: FIleCatalog - more counters to control the catalog sanity     

*WMS:
FIX: SandboxStoreClient - no more kwargs tricks
FIX: SandboxStoreClient returns sandbox file name in case of upload failure to allow failover
FIX: dirac-pilot - fixed VO_%s_SW_DIR env variable in case of OSG

*TS:
FIX: TransformationManagerHandler - avoid multiple Operations() instantiation in 
     getTransformationSummaryWeb()

[v6r6]

*Core
CHANGE: getDNForUsername helper migrated from Core.Security.CS to Registry helper
NEW: SiteSEMapping - new utilities getSitesGroupedByTierLevel(), getTier1WithAttachedTier2(),
     getTier1WithTier2
CHANGE: The DIRAC.Core.Security.CS is replaced by the Registry helper     
BUGFIX: dirac-install - properly parse += in .cfg files
FIX: Graphs.Utilities - allow two lines input in makeDataFromCVS()
FIX: Graphs - allow Graphs package usage if even matplotlib is not installed
NEW: dirac-compile-externals will retrieve the Externals compilation scripts from it's new location 
     in github (DIRACGrid/Externals)
NEW: Possibility to define a thread-global credentials for DISET connections (for web framework)
NEW: Logger - color output ( configurable )
NEW: dirac-admin-sort-cs-sites - to sort sites in the CS
CHANGE: MessageClient(Factor) - added msgClient attribute to messages
NEW: Core.Security.Properties - added JOB_MONITOR and USER_MANAGER properties

*Configuration
NEW: Registry - added getAllGroups() method

*Framework
NEW: SystemAdministratorClientCLI - possibility to define roothPath and lcgVersion when updating software

*Accounting
NEW: JobPlotter - added Normalized CPU plots to Job accounting
FIX: DBUtils - plots going to greater granularity

*DMS
NEW: FileCatalog - storage usage info stored in all the directories, not only those with files
NEW: FileCatalog - added utility to rebuild storage usage info from scratch
FIX: FileCatalog - addMetadataField() allow generic types, e.g. string
FIX: FileCatalog - path argument is normalized before usage in multiple methods
FIX: FileCatalog - new metadata for files(directories) should not be there before for directories(files)
NEW: FileCatalog - added method for rebuilding DirectoryUsage data from scratch 
NEW: FileCatalog - Use DirectoryUsage mechanism for both logical and physical storage
CHANGE: FileCatalog - forbid removing non-empty directories
BUGFIX: FileCatalogClientCLI - in do_ls() check properly the path existence
FIX: FileCatalogClientCLI - protection against non-existing getCatalogCounters method in the LFC client
FIX: DMS Agents - properly call superclass constructor with loadName argument
FIX: ReplicaManager - in removeFile() non-existent file is marked as failed
FIX: Make several classes pylint compliant: DataIntegrityHandler, DataLoggingHandler,
     FileCatalogHandler, StorageElementHandler, StorageElementProxyHandler, TransferDBMonitoringHandler
FIX: LogUploadAgent - remove the OSError exception in __replicate()
FIX: FileCatalogClientCLI - multiple check of proper command inputs,
     automatic completion of several commands with subcommands,
     automatic completion of file names
CHANGE: FileCatalogClientCLI - reformat the output of size command 
FIX: dirac-admin-ban-se - allow to go over all options read/write/check for each SE      
NEW: StrategyHandler - new implementation to speed up file scheduling + better error reporting
NEW: LcgFileCatalogProxy - moved from from LHCbDirac to DIRAC
FIX: ReplicaManager - removed usage of obsolete "/Resources/StorageElements/BannedTarget" 
CHANGE: removed StorageUsageClient.py
CHANGE: removed obsoleted ProcessingDBAgent.py

*WMS
CHANGE: RunNumber job parameter was removed from all the relevant places ( JDL, JobDB, etc )
NEW: dirac-pilot - add environment setting for SSH and BOINC CEs
NEW: WMSAdministrator - get output for non-grid CEs if not yet in the DB
NEW: JobAgent - job publishes BOINC parameters if any
CHANGE: Get rid of LHCbPlatform everywhere except TaskQueueDB
FIX: SiteDirector - provide list of sites to the Matcher in the initial query
FIX: SiteDirector - present a list of all groups of a community to match TQs
CHANGE: dirac-boinc-pilot dropped
CHANGE: TaskQueueDirector does not depend on /LocalSite section any more
CHANGE: reduced default delays for JobCleaningAgent
CHANGE: limit the number of jobs received by JobCleaningAgent
CHANGE: JobDB - use insertFields instead of _insert
CHANGE: Matcher, TaskQueueDB - switch to use Platform rather than LHCbPlatform retaining LHCbPlatform compatibility
BUGFIX: Matcher - proper reporting pilot site and CE
CHANGE: JobManager - improved job Killing/Deleting logic
CHANGE: dirac-pilot - treat the OSG case when jobs on the same WN all run in the same directory
NEW: JobWrapper - added more status reports on different failures
FIX: PilotStatusAgent - use getPilotProxyFromDIRACGroup() instead of getPilotProxyFromVOMSGroup()
CHANGE: JobMonitoringHandler - add cutDate and condDict parameters to getJobGroup()
NEW: JobMonitoringHandler - check access rights with JobPolicy when accessing job info from the web
NEW: JobManager,JobWrapper - report to accounting jobs in Rescheduled final state if rescheduling is successful
FIX: WMSAdministrator, SiteDirector - store only non-empty pilot output to the PilotDB
NEW: added killPilot() to the WMSAdministrator interface, DiracAdmin and dirac-admin-kill-pilot command
NEW: TimeLeft - renormalize time left using DIRAC Normalization if available
FIX: JobManager - reconnect to the OptimizationMind in background if not yet connected
CHANGE: JobManifest - use Operations helper
NEW: JobCleaningAgent - delete logging records from JobLoggingDB when deleting jobs

*RMS
FIX: RequestDBFile - better exception handling in case no JobID supplied
FIX: RequestManagerHandler - make it pylint compliant
NEW: RequestProxyHandler - is forwarding requests from voboxes to central RequestManager. 
     If central RequestManager is down, requests are dumped into file cache and a separate thread 
     running in background is trying to push them into the central. 
CHANGE: Major revision of the code      
CHANGE: RequestDB - added index on SubRequestID in the Files table
CHANGE: RequestClient - readRequestForJobs updated to the new RequetsClient structure

*RSS
NEW: CS.py - Space Tokens were hardcoded, now are obtained after scanning the StorageElements.

*Resources
FIX: SSHComputingElement - enabled multiple hosts in one queue, more debugging
CHANGE: SSHXXX Computing Elements - define SSH class once in the SSHComputingElement
NEW: SSHComputingElement - added option to define private key location
CHANGE: Get rid of legacy methods in ComputingElement
NEW: enable definition of ChecksumType per SE
NEW: SSHBatch, SSHCondor Computing Elements
NEW: SSHxxx Computing Elements - using remote control scripts to better capture remote command errors
CHANGE: put common functionality into SSHComputingElement base class for all SSHxxx CEs
NEW: added killJob() method tp all the CEs
NEW: FileCatalog - take the catalog information info from /Operations CS section, if defined there, 
     to allow specifications per VO 

*Interfaces
CHANGE: Removed Script.initialize() from the API initialization
CHANGE: Some general API polishing
FIX: Dirac.py - when running in mode="local" any directory in the ISB would not get untarred, 
     contrary to what is done in the JobWrapper

*TS
BUGFIX: TaskManager - bug fixed in treating tasks with input data
FIX: TransformationCleaningAgent - properly call superclass constructor with loadName argument
NEW: TransformationCleaningAgent - added _addExtraDirectories() method to extend the list of
     directories to clean in a subclass if needed
CHANGE: TransformationCleaningAgent - removed usage of StorageUsageClient     
NEW: TransformationAgent is multithreaded now ( implementation moved from LHCbDIRAC )
NEW: added unit tests
NEW: InputDataAgent - possibility to refresh only data registered in the last predefined period of time 
NEW: TransformationAgent(Client) - management of derived transformations and more ported from LHCbDIRAC
BUGFIX: TransformationDB - wrong SQL statement generation in setFileStatusForTransformation()

[v6r5p14]

*Core
NEW: Utilities - added Backports utility

*WMS
FIX: Use /Operations/JobScheduling section consistently, drop /Operations/Matching section
NEW: Allow VO specific share correction plugins from extensions
FIX: Executors - several fixes

[v6r5p13]

*WMS
FIX: Executors - VOPlugin will properly send and receive the params
NEW: Correctors can be defined in an extension
FIX: Correctors - Properly retrieve info from the CS using the ops helper

[v6r5p12]

FIX: merged in patch v6r4p34

[v6r5p11]

FIX: merged in patch v6r4p33

*Core
FIX: MySQL - added offset argument to buildConditions()

[v6r5p10]

FIX: merged in patch v6r4p32

[v6r5p9]

FIX: merged in patch v6r4p30

[v6r5p8]

FIX: merged in patch v6r4p29

[v6r5p7]

FIX: merged in patch v6r4p28

[v6r5p6]

FIX: merged in patch v6r4p27

*Transformation
BUGFIX: TransformationDB - StringType must be imported before it can be used

*RSS
NEW: CS.py - Space Tokens were hardcoded, now are obtained after scanning the StorageElements.

[v6r5p5]

FIX: merged in patch v6r4p26

[v6r5p4]

FIX: merged in patch v6r4p25

[v6r5p3]

*Transformation
FIX: merged in patch v6r4p24

[v6r5p2]

*Web
NEW: includes DIRACWeb tag web2012092101

[v6r5p1]

*Core
BUGFIX: ExecutorMindHandler - return S_OK() in the initializeHandler
FIX: OptimizationMindHandler - if the manifest is not dirty it will not be updated by the Mind

*Configuration
NEW: Resources helper - added getCompatiblePlatform(), getDIRACPlatform() methods

*Resources
FIX: SSHComputingElement - add -q option to ssh command to avoid banners in the output
FIX: BOINCComputingElement - removed debugging printout
FIX: ComputingElement - use Platform CS option which will be converted to LHCbPlatform for legacy compatibility

*DMS
FIX: RequestAgentBase - lowering loglevel from ALWAYS to INFO to avoid flooding SystemLogging

*WMS:
FIX: SiteDirector - provide CE platform parameter when interrogating the TQ
FIX: GridPilotDirector - publish pilot OwnerGroup rather than VOMS role
FIX: WMSUtilities - add new error string into the parsing of the job output retrieval

[v6r5]

NEW: Executor framework

*Core
NEW: MySQL.py - added Test case for Time.dateTime time stamps
NEW: MySQL.py - insertFields and updateFields can get values via Lists or Dicts
NEW: DataIntegrityDB - use the new methods from MySQL and add test cases
NEW: DataIntegrityHandler - check connection to DB and create tables (or update their schema)
NEW: DataLoggingDB - use the new methods from MySQL and add test cases
NEW: DataLoggingHandler - check connection to DB and create tables (or update their schema)
FIX: ProcessPool - killing stuck workers after timeout
CHANGE: DB will throw a RuntimeException instead of a sys.exit in case it can't contact the DB
CHANGE: Several improvements on DISET
CHANGE: Fixed all DOS endings to UNIX
CHANGE: Agents, Services and Executors know how to react to CSSection/Module and react accordingly
NEW: install tools are updated to deal with executors
FIX: dirac-install - add -T/--Timeout option to define timeout for distribution downloads
NEW: dirac-install - added possibility of defining dirac-install's global defaults by command line switch
BUGFIX: avoid PathFinder.getServiceURL and use Client class ( DataLoggingClient,LfcFileCatalogProxyClient ) 
FIX: MySQL - added TIMESTAMPADD and TIMESTAMPDIFF to special values not to be scaped by MySQL
NEW: ObjectLoader utility
CHANGE: dirac-distribution - added global defaults flag and changed the flag to -M or --defaultsURL
FIX: Convert to string before trying to escape value in MySQL
NEW: DISET Services - added PacketTimeout option
NEW: SystemLoggingDB - updated to use the renewed MySQL interface and SQL schema
NEW: Added support for multiple entries in /Registry/DefaultGroup, for multi-VO installations
CHANGE: Component installation procedure updated to cope with components inheriting Modules
CHANGE: InstallTools - use dirac- command in runit run scripts
FIX: X509Chain - avoid a return of error when the group is not valid
FIX: MySQL - reduce verbosity of log messages when high level methods are used
CHANGE: Several DB classes have been updated to use the MySQL buildCondition method
NEW: MySQL - provide support for greater and smaller arguments to all MySQL high level methods
FIX: Service.py - check all return values from all initializers

*Configuration
CHANGE: By default return option and section lists ordered as in the CS
NEW: ConfigurationClient - added function to refresh remote configuration

*Framework
FIX: Registry.findDefaultGroup will never return False
CHANGE: ProxyManager does not accept proxies without explicit group
CHANGE: SystemAdministratorHandler - force refreshing the configuration after new component setup

*RSS
CHANGE: removed code execution from __init__
CHANGE: removed unused methods
NEW: Log all policy results 

*Resources
NEW: updated SSHComputingElement which allows multiple job submission
FIX: SGETimeLeft - better parsing of the batch system commands output
FIX: InProcessComputingElement - when starting a new job discard renewal of the previous proxy
NEW: BOINCComputingElement - new CE client to work with the BOINC desktop grid infrastructure 

*WMS
CHANGE: WMS Optimizers are now executors
CHANGE: SandboxStoreClient can directly access the DB if available
CHANGE: Moved JobDescription and improved into JobManifest
FIX: typo in JobLoggingDB
NEW: JobState/CachedJobState allow access to the Job via DB/JobStateSync Service automatically
BUGFIX: DownloadInputData - when not enough disk space, message was using "buffer" while it should be using "data"
FIX: the sandboxmetadataDB explosion when using the sandboxclient without direct access to the DB
NEW: Added support for reset/reschedule in the OptimizationMind
CHANGE: Whenever a DB is not properly initialized it will raise a catchable RuntimeError exception 
        instead of silently returning
FIX: InputDataResolution - just quick mod for easier extensibility, plus removed some LHCb specific stuff
NEW: allow jobids in a file in dirac-wms-job-get-output
NEW: JobManager - zfill in %n parameter substitution to allow alphabetical sorting
NEW: Directors - added checking of the TaskQueue limits when getting eligible queues
CHANGE: Natcher - refactor to simpify the logic, introduced Limiter class
CHANGE: Treat MaxCPUTime and CPUTime the same way in the JDL to avoid confusion
NEW: SiteDirector - added options PilotScript, MaxPilotsToSubmit, MaxJobsInFillMode
BUGFIX: StalledJobAgent - use cpuNormalization as float, not string 
FIX: Don't kill an executor if a task has been taken out from it
NEW: dirac-boinc-pilot - pilot script to be used on the BOINC volunteer nodes
FIX: SiteDirector - better handling of tokens and filling mode 
NEW: Generic pilot identities are automatically selected by the TQD and the SiteDirector 
     if not explicitly defined in /Pilot/GenericDN and GenericGroup
NEW: Generic pilot groups can have a VO that will be taken into account when selecting generic 
     credentials to submit pilots
NEW: Generic pilots that belong to a VO can only match jobs from that VO
NEW: StalledJobAgent - added rescheduling of jobs stuck in Matched or Rescheduled status
BUGFIX: StalledJobAgent - default startTime and endTime to "now", avoid None value
NEW: JobAgent - stop after N failed matching attempts (nothing to do), use StopAfterFailedMatches option
CHANGE: JobAgent - provide resource description as a dictionary to avoid extra JDL parsing by the Matcher
CHANGE: Matcher - report pilot info once instead of sending it several times from the job
CHANGE: Matcher - set the job site instead of making a separate call to JobStateUpdate
NEW: Matcher - added Matches done and matches OK statistics
NEW: TaskQueue - don't delete fresh task queues. Wait 5 minutes to do so.
CHANGE: Disabled TQs can also be matched, if no jobs are there, a retry will be triggered

*Transformation
FIX: TransformationAgent - a small improvement: now can pick the prods status to handle from the CS, 
     plus few minor corrections (e.g. logger messages)
FIX: TransformationCLI - take into accout possible failures in resetFile command     

*Accounting
NEW: AccountingDB - added retrieving RAW records for internal stuff
FIX: AccountingDB - fixed some logic for readonly cases
CHANGE: Added new simpler and faster bucket insertion mechanism
NEW: Added more info when rebucketing
FIX: Calculate the rebucket ETA using remaining records to be processed instead of the total records to be processed
FIX: Plots with no data still carry the plot name

*DMS
NEW: SRM2Storage - added retry in the gfal calls
NEW: added new FTSCleaningAgent cleaning up TransferDB tables
FIX: DataLoggingClient and DataLoggingDB - tests moved to separate files
CHANGE: request agents cleanup

*RMS
CHANGE: Stop using RequestAgentMixIn in the request agents

[v6r4p34]

*DMS
BUGFIX: FileCatalogCLI - fixed wrong indentation
CHANGE: RegistrationTask - removed some LHCb specific defaults

[v6r4p33]

*DMS
CHANGE: FTSRequest - be more verbose if something is wrong with file

[v6r4p32]

*WMS
FIX: StalledJobAgent - avoid exceptions in the stalled job accounting reporting

*DMS
NEW: FTSMonitorAgent - handling of expired FTS jobs 

*Interfaces
CHANGE: Dirac.py - attempt to retrieve output sandbox also for Completed jobs in retrieveRepositorySandboxes()

[v6r4p30]

*Core
BUGFIX: dirac-admin-bdii-ce-voview - proper check of the result structure

*Interfaces
FIX: Dirac.py, Job.py - allow to pass environment variables with special characters

*DMS
NEW: FileCatalogCLI - possibility to sort output in the ls command

*WMS:
FIX: JobWrapper - interpret environment variables with special characters 

[v6r4p29]

*RMS
BUGFIX: RequestDBMySQL - wrong indentation in __updateSubRequestFiles()

[v6r4p28]

*Interfaces
CHANGE: Dirac.py, DiracAdmin.py - remove explicit timeout on RPC client instantiation

*RSS
FIX: CS.py - fix for updated CS location (backward compatible)

*DMS
BUGFIX: StrategyHandler - bug fixed determineReplicationTree()
FIX: FTSRequest - add checksum string to SURLs file before submitting an FTS job

*WMS
FIX: JobWrapper - protection for double quotes in JobName
CHANGE: SiteDirector - switched some logging messages from verbose to info level

*RMS
NEW: Request(Client,DBMySQL,Manager) - added readRequestsForJobs() method

[v6r4p27]

*DMS
FIX: SRM2Storage - removed hack for EOS (fixed server-side)

*Transformation
CHANGE: TransformationClient - limit to 100 the number of transformations in getTransformations()
NEW: TransformationAgent - define the transformations type to use in the configuration

*Interfaces
FIX: Job.py -  fix for empty environmentDict (setExecutionEnv)

[v6r4p26]

*Transformation
BUGFIX: TransformationClient - fixed calling sequence in rpcClient.getTransformationTasks()
NEW: TransformationClient - added log messages in verbose level.

[v6r4p25]

*DMS
BUGFIX: StrategyHandler - sanity check for wrong replication tree 

[v6r4p24]

*Core
NEW: MySQL - add 'offset' argument to the buildCondition()

*Transformation
FIX: TransformationAgent - randomize the LFNs for removal/replication case when large number of those
CHANGE: TransformationClient(DB,Manager) - get transformation files in smaller chunks to
        improve performance
FIX: TransformationAgent(DB) - do not return redundant LFNs in getTransformationFiles()    

[v6r4p23]

*Web
NEW: includes DIRACWeb tag web2012092101

[v6r4p22]

*DMS
FIX: SRM2Storage - fix the problem with the CERN-EOS storage 

[v6r4p21]

*Core
BUGFIX: SGETimeLeft - take into account dd:hh:mm:ss format of the cpu consumed

[v6r4p20]

*WMS
BUGFIX: PilotDirector, GridPilotDirector - make sure that at least 1 pilot is to be submitted
BUGFIX: GridPilotDirector - bug on how pilots are counted when there is an error in the submit loop.
BUGFIX: dirac-pilot - proper install script installation on OSG sites

[v6r4p19]

*RMS
FIX: RequestDBMySQL - optimized request selection query 

[v6r4p18]

*Configuration
BUGFIX: CE2CSAgent.py - the default value must be set outside the loop

*DMS
NEW: dirac-dms-create-replication-request
BUGFIX: dirac-dms-fts-submit, dirac-dms-fts-monitor - print out error messages

*Resources
BUGFIX: TorqueComputingElement.py, plus add UserName for shared Queues

*WMS
BUGFIX: JobManagerHandler - default value for pStart (to avoid Exception)

[v6r4p17]

*Core
FIX: dirac-configure - setup was not updated in dirac.cfg even with -F option
FIX: RequestHandler - added fix for Missing ConnectionError

*DMS
FIX: dirac-dms-clean-directory - command fails with `KeyError: 'Replicas'`.

*WMS
FIX: SiteDirector - adapt to the new method in the Matcher getMatchingTaskQueue 
FIX: SiteDirector - added all SubmitPools to TQ requests

[v6r4p16]

*Core:
FIX: dirac-install - bashrc/cshrc were wrongly created when using versionsDir

*Accounting
CHANGE: Added new simpler and faster bucket insertion mechanism
NEW: Added more info when rebucketing

*WMS
CHANGE: Matcher - refactored to take into account job limits when providing info to directors
NEW: JoAgent - reports SubmitPool parameter if applicable
FIX: Matcher - bad codition if invalid result

[v6r4p15]

*WMS
FIX: gLitePilotDirector - fix the name of the MyProxy server to avoid crasehs of the gLite WMS

*Transformation
FIX: TaskManager - when the file is on many SEs, wrong results were generated

[v6r4p13]

*DMS
FIX: dirac-admin-allow-se - added missing interpreter line

[v6r4p12]

*DMS
CHANGE: RemovalTask - for DataManager shifter change creds after failure of removal with her/his proxy.

*RSS
NEW: Added RssConfiguration class
FIX: ResourceManagementClient  - Fixed wrong method name

[v6r4p11]

*Core
FIX: GGUSTicketsClient - GGUS SOAP URL updated

*DMS
BUGFIX: ReplicaManager - wrong for loop

*RequestManagement
BUGFIX: RequestClient - bug fix in finalizeRequest()

*Transformation
FIX: TaskManager - fix for correctly setting the sites (as list)

[v6r4p10]

*RequestManagement
BUGFIX: RequestContainer - in addSubrequest() function

*Resources
BUGFIX: SRM2Storage - in checksum type evaluation

*ResourceStatusSystem
BUGFIX: InfoGetter - wrong import statement

*WMS
BUGFIX: SandboxMetadataDB - __init__() can not return a value

[v6r4p9]

*DMS
CHANGE: FailoverTransfer - ensure the correct execution order of the subrequests

[v6r4p8]

Bring in fixes from v6r3p17

*Core:
FIX: Don't have the __init__ return True for all DBs
NEW: Added more protection for exceptions thrown in callbacks for the ProcessPool
FIX: Operations will now look in 'Defaults' instead of 'Default'

*DataManagement:
FIX: Put more protection in StrategyHandler for neither channels  not throughput read out of TransferDB
FIX: No JobIDs supplied in getRequestForJobs function for RequestDBMySQL taken into account
FIX: Fix on getRequestStatus
CHANGE: RequestClient proper use of getRequestStatus in finalizeRequest
CHANGE: Refactored RequestDBFile

[v6r4p7]

*WorkloadManagement
FIX: SandboxMetadataDB won't explode DIRAC when there's no access to the DB 
CHANGE: Whenever a DB fails to initialize it raises a catchable exception instead of just returning silently

*DataManagement
CHANGE: Added Lost and Unavailable to the file metadata

[v6r4p6]

Bring fixes from v6r4p6

[v6r4p5]

*Configuration
NEW: Added function to generate Operations CS paths

*Core
FIX: Added proper ProcessPool checks and finalisation

*DataManagement
FIX: don't set Files.Status to Failed for non-existign files, failover transfers won't go
FIX: remove classmethods here and there to unblock requestHolder
CHANGE: RAB, TA: change task timeout: 180 and 600 (was 600 and 900 respectively)
FIX: sorting replication tree by Ancestor, not hopAncestorgit add DataManagementSystem/Agent/TransferAgent.py
NEW: TA: add finalize
CHANGE: TransferAgent: add AcceptableFailedFiles to StrategyHandler to ban FTS channel from scheduling
FIX: if there is no failed files, put an empty dict


*RSS
FIX: RSS is setting Allowed but the StorageElement checks for Active

*Workflows
FIX: Part of WorfklowTask rewritten to fix some issues and allow 'ANY' as site

*Transformation
FIX: Wrong calls to TCA::cleanMetadataCatalogFiles

[v6r4p4]

*Core
FIX: Platform.py - check if Popen.terminate is available (only from 2.6)

[v6r4p3]

*Core
FIX: ProcessPool with watchdog and timeouts - applied in v6r3 first

[v6r4p2]

*StorageManagement
BUGFIX: StorageElement - staging is a Read operation and should be allowed as such

*WMS
BUGFIX: InProcessComputingElement, JobAgent - proper return status code from the job wrapper

*Core
FIX: Platform - manage properly the case of exception in the ldconfig execution

[v6r4p1]

*DMS
FIX: TransferDB.getChannelObservedThroughput - the channelDict was created in a wrong way

*RSS
FIX: ResourceStatus was not returning Allowed by default

[v6r4]

*Core
FIX: dirac-install-db.py: addDatabaseOptionsToCS has added a new keyed argument
NEW: SGETimeLeft.py: Support for SGE backend
FIX: If several extensions are installed, merge ConfigTemplate.cfg
NEW: Service framework - added monitoring of file descriptors open
NEW: Service framework - Reduced handshake timeout to prevent stuck threads
NEW: MySQL class with new high level methods - buildCondition,insertFields,updateFields
     deleteEntries, getFields, getCounters, getDistinctAttributeValues
FIX: ProcessPool - fixes in the locking mechanism with LockRing, stopping workers when the
     parent process is finished     
FIX: Added more locks to the LockRing
NEW: The installation tools are updated to install components by name with the components module specified as an option

*DMS
FIX: TransferDB.py - speed up the Throughput determination
NEW: dirac-dms-add-files: script similar to dirac-dms-remove-files, 
     allows for 1 file specification on the command line, using the usual dirac-dms-add-file options, 
     but also can take a text file in input to upload a bunch of files. Exit code is 0 only if all 
     was fine and is different for every error found. 
NEW: StorageElementProxy- support for data downloading with http protocol from arbitrary storage, 
     needed for the web data download
BUGFIX: FileCatalogCLI - replicate operation does a proper replica registration ( closes #5 )     
FIX: ReplicaManager - __cleanDirectory now working and thus dirac-dms-clean-directory

*WMS
NEW: CPU normalization script to run a quick test in the pilot, used by the JobWrapper
     to report the CPU consumption to the accounting
FIX: StalledJobAgent - StalledTimeHours and FailedTimeHours are read each cycle, refer to the 
     Watchdog heartBeat period (should be renamed); add NormCPUTime to Accounting record
NEW: SiteDirector - support for the operation per VO in multi-VO installations
FIX: StalledJobAgent - get ProcessingType from JDL if defined
BUGFIX: dirac-wms-job-peek - missing printout in the command
NEW: SiteDirector - take into account the number of already waiting pilots when evaluating the number of pilots to submit
FIX: properly report CPU usage when the Watchdog kill the payload.

*RSS
BUGFIX: Result in ClientCache table is a varchar, but the method was getting a datetime
NEW: CacheFeederAgent - VOBOX and SpaceTokenOccupancy commands added (ported from LHCbDIRAC)
CHANGE: RSS components get operational parameters from the Operations handler

*DataManagement
FIX: if there is no failed files, put an empty dict

*Transformation
FIX: Wrong calls to TCA::cleanMetadataCatalogFiles

[v6r3p19]

*WMS
FIX: gLitePilotDirector - fix the name of the MyProxy server to avoid crashes of the gLite WMS

[v6r3p18]

*Resources
BUGFIX: SRM2Storage - in checksum type evaluation

[v6r3p17]

*DataManagement
FIX: Fixes issues #783 and #781. Bugs in ReplicaManager removePhisicalReplica and getFilesFromDirectory
FIX: Return S_ERROR if missing jobid arguments
NEW: Checksum can be verified during FTS and SRM2Storage 

[v6r3p16]

*DataManagement
FIX: better monitoring of FTS channels 
FIX: Handle properly None value for channels and bandwidths

*Core
FIX: Properly calculate the release notes if there are newer releases in the release.notes file

[v6r3p15]

*DataManagement
FIX: if there is no failed files, put an empty dict

*Transformation
FIX: Wrong calls to TCA::cleanMetadataCatalogFiles


[v6r3p14]

* Core

BUGFIX: ProcessPool.py: clean processing and finalisation
BUGFIX: Pfn.py: don't check for 'FileName' in pfnDict

* DMS

NEW: dirac-dms-show-fts-status.py: script showing last hour history for FTS channels
NEW: TransferDBMonitoringHandler.py: new function exporting FST channel queues
BUGFIX: TransferAgent.py,RemovalAgent.py,RegistrationAgent.py - unlinking of temp proxy files, corection of values sent to gMonitor
BUGFIX: StrategyHandler - new config option 'AcceptableFailedFiles' to unblock scheduling for channels if problematic transfers occured for few files
NEW: TransferAgent,RemovalAgent,RegistrationAgent - new confing options for setting timeouts for tasks and ProcessPool finalisation
BUGFIX: ReplicaManager.py - reverse sort of LFNs when deleting files and directories to avoid blocks
NEW: moved StrategyHandler class def to separate file under DMS/private

* TMS

FIX: TransformationCleaningAgent.py: some refactoring, new way of disabling/enabline execution by 'EnableFlag' config option

[v6r3p13]

*Core
FIX: Added proper ProcessPool checks and finalisation

*DataManagement
FIX: don't set Files.Status to Failed for non-existign files, failover transfers won't go
FIX: remove classmethods here and there to unblock requestHolder
CHANGE: RAB, TA: change task timeout: 180 and 600 (was 600 and 900 respectively)
FIX: sorting replication tree by Ancestor, not hopAncestorgit add DataManagementSystem/Agent/TransferAgent.py
NEW: TA: add finalize
CHANGE: TransferAgent: add AcceptableFailedFiles to StrategyHandler to ban FTS channel from scheduling

[v6r3p12]

*Core
FIX: Platform.py - check if Popen.terminate is available (only from 2.6)

[v6r3p11]

*Core
FIX: ProcessPool with watchdog and timeouts

[v6r3p10]

*StorageManagement
BUGFIX: StorageElement - staging is a Read operation and should be allowed as such

*WMS
BUGFIX: InProcessComputingElement, JobAgent - proper return status code from the job wrapper

*Core
FIX: Platform - manage properly the case of exception in the ldconfig execution

[v6r3p9]

*DMS
FIX: TransferDB.getChannelObservedThroughput - the channelDict was created in a wrong way

[v6r3p8]

*Web
CHANGE: return back to the release web2012041601

[v6r3p7]

*Transformation
FIX: TransformationCleaningAgent - protection from deleting requests with jobID 0 

[v6r3p6]

*Core
FIX: dirac-install-db - proper key argument (follow change in InstallTools)
FIX: ProcessPool - release all locks every time WorkignProcess.run is executed, more fixes to come
FIX: dirac-configure - for Multi-Community installations, all vomsdir/vomses files are now created

*WMS
NEW: SiteDirector - add pilot option with CE name to allow matching of SAM jobs.
BUGFIX: dirac-pilot - SGE batch ID was overwriting the CREAM ID
FIX: PilotDirector - protect the CS master if there are at least 3 slaves
NEW: Watchdog - set LocalJobID in the SGE case

[v6r3p5]

*Core:
BUGFIX: ProcessPool - bug making TaskAgents hang after max cycles
BUGFIX: Graphs - proper handling plots with data containing empty string labels
FIX: GateWay - transfers were using an old API
FIX: GateWay - properly calculate the gateway URL
BUGFIX: Utilities/Pfn.py - bug in pfnunparse() when concatenating Path and FileName

*Accounting
NEW: ReportGenerator - make AccountingDB readonly
FIX: DataCache - set daemon the datacache thread
BUGFIX: BasePlotter - proper handling of the Petabyte scale data

*DMS:
BUGFIX: TransferAgent, RegistrationTask - typos 

[v6r3p4]

*DMS:
BUGFIX: TransferAgent - wrong value for failback in TA:execute

[v6r3p3]

*Configuration
BUGFIX: Operations helper - typo

*DMS:
FIX: TransferAgent - change the way of redirecting request to task

[v6r3p2]

*DMS
FIX: FTSRequest - updating metadata for accouting when finalizing FTS requests

*Core
FIX: DIRAC/__init__.py - default version is set to v6r3

[v6r3p1]

*WMS
CHANGE: Use ResourcesStatus and Resources helpers in the InputDataAgent logic

*Configuration
NEW: added getStorageElementOptions in Resources helper

*DMS
FIX: resourceStatus object created in TransferAgent instead of StrategyHandler

[v6r3]

*Core
NEW: Added protections due to the process pool usage in the locking logic

*Resources
FIX: LcgFileCatalogClient - reduce the number of retries: LFC_CONRETRY = 5 to 
     avoid combined catalog to be stuck on a faulty LFC server
     
*RSS
BUGFIX: ResourceStatus - reworked helper to keep DB connections     

*DMS
BUGFIX: ReplicaManager::CatalogBase::_callFileCatalogFcnSingleFile() - wrong argument

*RequestManagement
FIX: TaskAgents - set timeOut for task to 10 min (15 min)
NEW: TaskAgents - fill in Error fields in case of failing operations

*Interfaces
BUGFIX: dirac-wms-select-jobs - wrong use of the Dirac API

[v6r2p9]

*Core
FIX: dirac-configure - make use of getSEsForSite() method to determine LocalSEs

*WMS
NEW: DownloadInputData,InputDataByProtocol - check Files on Tape SEs are on Disk cache 
     before Download or getturl calls from Wrapper
CHANGE: Matcher - add Stalled to "Running" Jobs when JobLimits are applied   
CHANGE: JobDB - allow to specify required platform as Platform JDL parameter,
        the specified platform is taken into account even without /Resources/Computing/OSCompatibility section

*DMS
CHANGE: dirac-admin-allow(ban)-se - removed lhcb-grid email account by default, 
        and added switch to avoid sending email
FIX: TaskAgents - fix for non-existing files
FIX: change verbosity in failoverReplication 
FIX: FileCatalog - remove properly metadata indices 
BUGFIX: FileManagerBase - bugfix in the descendants evaluation logic  
FIX: TransferAgent and TransferTask - update Files.Status to Failed when ReplicaManager.replicateAndRegister 
     will fail completely; when no replica is available at all.

*Core
FIX: dirac-pilot - default lcg bindings version set to 2012-02-20

[v6r2p8]

*DMS:
CHANGE: TransferAgent - fallback to task execution if replication tree is not found

[v6r2p7]

*WMS
BUGFIX: SiteDirector - wrong CS option use: BundleProxy -> HttpProxy
FIX: SiteDirector - use short lines in compressed/encoded files in the executable
     python script

[v6r2p6]

*DataManagement
FIX: Bad logic in StrategyHandler:MinimiseTotalWait

*Core
CHANGE: updated GGUS web portal URL

*RSS
BUGFIX: meta key cannot be reused, it is popped from dictionary

*Framework
FIX: The Gateway service does not have a handler
NEW: ConfingTemplate entry for Gateway
FIX: distribution notes allow for word wrap

*WorkloadManagement
FIX: avoid unnecessary call if no LFN is left in one of the SEs
FIX: When Uploading job outputs, try first Local SEs, if any


[v6r2p5]

*RSS
BUGFIX: several minor bug fixes

*RequestManagement
BUGFIX: RequestDBMySQL - removed unnecessary request type check

*DMS
BUGFIX: FileCatalogClienctCLI - wrong evaluation of the operation in the find command
NEW: FileCatalog - added possibility to remove specified metadata for a given path 
BUGFIX: ReplicaManager - wrong operation order causing failure of UploadLogFile module

*Core
NEW: dirac-install - generate cshrc DIRAC environment setting file for the (t)csh 

*Interfaces
CHANGE: Job - added InputData to each element in the ParametricInputData

*WMS
CHANGE: dirac-jobexec - pass ParametericInputData to the workflow as a semicolon separated string

[v6r2p4]

*WMS
BUGFIX: StalledJobAgent - protection against jobs with no PilotReference in their parameters
BUGFIX: WMSAdministratorHandler - wrong argument type specification for getPilotInfo method

*StorageManagement
BUGFIX: RequestFinalizationAgent - no method existence check when calling RPC method

[v6r2p3]

*WMS
CHANGE: Matcher - fixed the credentials check in requestJob() to simplify it

*ConfigurationSystem
CHANGE: Operations helper - fix that allow no VO to be defined for components that do not need it

*Core
BUGFIX: InstallTools - when applying runsvctrl to a list of components make sure that the config server is treated first and the sysadmin service - last
        
[v6r2p2]

*WMS
BUGFIX: Matcher - restored logic for checking private pilot asking for a given DN for belonging to the same group with JOB_SHARING property.

[v6r2p1]

*RequestManagementSystem
BUGFIX: RequestCleaningAgent - missing import of the "second" interval definition 

[v6r2]

*General
FIX: replaced use of exec() python statement in favor of object method execution

*Accounting
CHANGE: Accounting 'byte' units are in powers of 1000 instead of powers of 1024 (closes #457)

*Core
CHANGE: Pfn.py - pfnparse function rewritten for speed up and mem usage, unit test case added
FIX: DISET Clients are now thread-safe. Same clients used twice in different threads was not 
closing the previous connection
NEW: reduce wait times in DISET protocol machinery to improve performance    
NEW: dirac-fix-mysql-script command to fix the mysql start-up script for the given installation
FIX: TransferClient closes connections properly
FIX: DISET Clients are now thread-safe. Same client used twice in different threads will not close the previous connection
CHANGE: Beautification and reduce wait times to improve performance
NEW: ProcessPool - added functionality to kill all children processes properly when destroying ProcessPool objects
NEW: CS Helper for LocalSite section, with gridEnv method
NEW: Grid module will use Local.gridEnv if nothing passed in the arguments
CHANGE: Add deprecated sections in the CS Operations helper to ease the transition
FIX: dirac-install - execute dirac-fix-mysql-script, if available, to fix the mysql.server startup script
FIX: dirac-distribution - Changed obsoleted tar.list file URL
FIX: typo in dirac-admin-add-host in case of error
CHANGE: dirac-admin-allow(ban)-se - use diracAdmin.sendMail() instead of NotificationClient.sendMail()

*Framework
BUGFIX: UserProfileDB - no more use of "type" variable as it is a reserved keyword 

*RequestManagement:
FIX: RequestDBFile - more consistent treatment of requestDB Path
FIX: RequestMySQL - Execution order is evaluated based on not Done state of subrequests
NEW: RequestCleaningAgent - resetting Assigned requests to Waiting after a configurable period of time

*RSS
CHANGE: RSS Action now inherits from a base class, and Actions are more homogeneous, they all take a uniform set of arguments. The name of modules has been changed from PolType to Action as well.
FIX: CacheFeederAgent - too verbose messages moved to debug instead of info level
BUGFIX: fixed a bug preventing RSS clients to connect to the services     
FIX: Proper services synchronization
FIX: Better handling of exceptions due to timeouts in GOCDBClient   
FIX: RSS.Notification emails are sent again
FIX: Commands have been modified to return S_OK, S_ERROR inside the Result dict. This way, policies get a S_ERROR / S_OK object. CacheFeederAgent has been updated accordingly.
FIX: allow clients, if db connection fails, to reconnect ( or at least try ) to the servers.
CHANGE: access control using CS Authentication options. Default is SiteManager, and get methods are all.
BUGFIX: MySQLMonkey - properly escaped all parameters of the SQL queries, other fixes.
NEW: CleanerAgent renamed to CacheCleanerAgent
NEW: Updated RSS scripts, to set element statuses and / or tokens.
NEW: Added a new script, dirac-rss-synch
BUGFIX: Minor bugfixes spotted on the Web development
FIX: Removed useless decorator from RSS handlers
CHANGE: ResourceStatus helper tool moved to RSS/Client directory, no RSS objects created if the system is InActive
CHANGE: Removed ClientFastDec decorator, using a more verbose alternative.
CHANGE: Removed useless usage of kwargs on helper functions.  
NEW: added getSESitesList method to RSSClient      
FIX: _checkFloat() checks INTEGERS, not datetimes

*DataManagement
CHANGE: refactoring of DMS agents executing requests, allow requests from arbitrary users
NEW: DFC - allow to specify multiple replicas, owner, mode when adding files
CHANGE: DFC - optimization of the directory size evaluation
NEW: Added CREATE TEMPORARY TABLES privilege to FileCatalogDB
CHANGE: DFC - getCatalogCounters() update to show numbers of directories
NEW: lfc_dfc_copy script to migrate data from LFC to DFC
FIX: dirac-dms-user-lfns - fixed the case when the baseDir is specified
FIX: FTS testing scripts were using sys.argv and getting confused if options are passed
NEW: DFC - use DirectoryUsage tables for the storage usage evaluations
NEW: DFC - search by metadata can be limited to a given directory subtree
NEW: DFC - search by both directory and file indexed metadata
BUGFIX: DFC - avoid crash if no directories or files found in metadata query
NEW: DFC FileCatalogHandler - define database location in the configuration
NEW: DFC - new FileCatalogFactory class, possibility to use named DFC services
FIX: FTSMonitor, FTSRequest - fixes in handling replica registration, setting registration requests in FileToCat table for later retry
FIX: Failover registration request in the FTS agents.      
FIX: FTSMonitor - enabled to register new replicas if even the corresponding request were removed from the RequestManagement 
FIX: StorageElement - check if SE has been properly initialized before executing any method     
CHANGE: LFC client getReplica() - make use of the new bulk method lfc.lfc_getreplicasl()
FIX: LFC client - protect against getting None in lfc.lfc_readdirxr( oDirectory, "" )  
FIX: add extra protection in dump method of StorageElement base class
CHANGE: FailoverTransfer - create subrequest per catalog if more than one catalog

*Interface
NEW: Job.py - added method to handle the parametric parameters in the workflow. They are made available to the workflow_commons via the key 'GenericParameters'.
FIX: Dirac.py - fix some type checking things
FIX: Dirac.py - the addFile() method can now register to more than 1 catalog.

*WMS
FIX: removed dependency of the JobSchedulingAgent on RSS. Move the getSiteTier functionality to a new CS Helper.
FIX: WMSAdministratorHandler - Replace StringType by StringTypes in the export methods argument type
FIX: JobAgent - Set explicitly UseServerCertificate to "no" for the job executable
NEW: dirac-pilot - change directory to $OSG_WN_TMP on OSG sites
FIX: SiteDirector passes jobExecDir to pilot, this defaults to "." for CREAM CEs. It can be set in the CS. It will not make use of $TMPDIR in this case.
FIX: Set proper project and release version to the SiteDirector     
NEW: Added "JobDelay" option for the matching, refactored and added CS options to the matcher
FIX: Added installation as an option to the pilots and random MyProxyServer
NEW: Support for parametric jobs with parameters that can be of List type

*Resources
NEW: Added SSH Grid Engine Computing Element
NEW: Added SSH Computing Element
FIX: make sure lfc client will not try to connect for several days

*Transformation
FIX: TransformationDB - in setFileStatusForTransformation() reset ErrorCount to zero if "force" flag and    the new status is "unused"
NEW: TransformationDB - added support for dictionary in metadata for the InputDataQuery mechanism     

[v6r1p13]

*WMS
FIX: JobSchedulingAgent - backported from v6r2 use of Resources helper

[v6r1p12]

*Accounting
FIX: Properly delete cached plots

*Core
FIX: dirac-install - run externals post install after generating the versions dir

[v6r1p11]

*Core
NEW: dirac-install - caches locally the externals and the grid bundle
FIX: dirac-distribution - properly generate releasehistory and releasenotes

[v6r1p10]

*WorloadManagement
FIX: JobAgent - set UseServerCertificate option "no" for the job executable

[v6r1p9]

*Core
FIX: dirac-configure - set the proper /DIRAC/Hostname when defining /LocalInstallation/Host

*DataManagement
FIX: dirac-dms-user-lfns - fixed the case when the baseDir is specified
BUGFIX: dirac-dms-remove-files - fixed crash in case of returned error report in a form of dictionary 

[v6r1p8]

*Web
FIX: restored Run panel in the production monitor

*Resources
FIX: FileCatalog - do not check existence of the catalog client module file

[v6r1p7]

*Web
BUGFIX: fixed scroll bar in the Monitoring plots view

[v6r1p6]

*Core
FIX: TransferClient closes connections properly

[v6r1p5]

*Core
FIX: DISET Clients are now thread-safe. Same clients used twice in different threads was not 
     closing the previous connection
NEW: reduce wait times in DISET protocol machinery to improve performance   

[v6r1p4]

*RequestManagement
BUGFIX: RequestContainer - in isSubRequestDone() treat special case for subrequests with files

*Transformation
BUGFIX: TransformationCleaningAgent - do not clear requests for tasks with no associated jobs

[v6r1p3]

*Framework
NEW: Pass the monitor down to the request RequestHandler
FIX: Define the service location for the monitor
FIX: Close some connections that DISET was leaving open

[v6r1p2]

*WorkloadManagement
BUGFIX: JobSchedulingAgent - use getSiteTiers() with returned direct value and not S_OK

*Transformation
BUGFIX: Uniform use of the TaskManager in the RequestTaskAgent and WorkflowTaskAgent

[v6r1p1]

*RSS
BUGFIX: Alarm_PolType now really send mails instead of crashing silently.

[v6r1]

*RSS
CHANGE: Major refactoring of the RSS system
CHANGE: DB.ResourceStatusDB has been refactored, making it a simple wrapper round ResourceStatusDB.sql with only four methods by table ( insert, update, get & delete )
CHANGE: DB.ResourceStatusDB.sql has been modified to support different statuses per granularity.
CHANGE: DB.ResourceManagementDB has been refactored, making it a simple wrapper round ResourceStatusDB.sql with only four methods by table ( insert, update, get & delete )
CHANGE: Service.ResourceStatusHandler has been refactored, removing all data processing, making it an intermediary between client and DB.
CHANGE: Service.ResourceManagementHandler has been refactored, removing all data processing, making it an intermediary between client and DB.
NEW: Utilities.ResourceStatusBooster makes use of the 'DB primitives' exposed on the client and does some useful data processing, exposing the new functions on the client.
NEW: Utilities.ResourceManagementBooster makes use of the 'DB primitives' exposed on the client and does some useful data processing, exposing the new functions on the client.
CHANGE: Client.ResourceStatusClient has been refactorerd. It connects automatically to DB or to the Service. Exposes DB and booster functions.
CHANGE: Client.ResourceManagementClient has been refactorerd. It connects automatically to DB or to the Service. Exposes DB and booster functions.
CHANGE: Agent.ClientsCacheFeederAgent renamed to CacheFeederAgent. The name was not accurate, as it also feeds Accouting Cache tables.
CHANGE: Agent.InspectorAgent, makes use of automatic API initialization.
CHANGE: Command. refactor and usage of automatic API initialization.
CHANGE: PolicySystem.PEP has reusable client connections, which increase significantly performance.
CHANGE: PolicySystem.PDP has reusable client connections, which increase significantly performance.
NEW: Utilities.Decorators are syntactic sugar for DB, Handler and Clients.
NEW: Utilities.MySQLMonkey is a mixture of laziness and refactoring, in order to generate the SQL statements automatically. Not anymore sqlStatemens hardcoded on the RSS.
NEW: Utilities.Validator are common checks done through RSS modules
CHANGE: Utilities.Synchronizer syncs users and DIRAC sites
CHANGE: cosmetic changes everywhere, added HeadURL and RCSID
CHANGE: Removed all the VOExtension logic on RSS
BUGFIX: ResourceStatusHandler - getStorageElementStatusWeb(), access mode by default is Read
FIX: RSS __init__.py will not crash anymore if no CS info provided
BUGFIX: CS.getSiteTier now behaves correctly when a site is passed as a string

*dirac-setup-site
BUGFIX: fixed typos in the Script class name

*Transformation
FIX: Missing logger in the TaskManager Client (was using agent's one)
NEW: Added UnitTest class for TaskManager Client

*DIRAC API
BUGFIX: Dirac.py. If /LocalSite/FileCatalog is not define the default Catalog was not properly set.
FIX: Dirac.py - fixed __printOutput to properly interpret the first argument: 0:stdout, 1:stderr
NEW: Dirac.py - added getConfigurationValue() method

*Framework
NEW: UsersAndGroups agent to synchronize users from VOMRS server.

*dirac-install
FIX: make Platform.py able to run with python2.3 to be used inside dirac-install
FIX: protection against the old or pro links pointing to non-existent directories
NEW: make use of the HTTP proxies if available
FIX: fixed the logic of creating links to /opt/dirac directories to take into account webRoot subdirs

*WorkloadManagement
FIX: SiteDirector - change getVO() function call to getVOForGroup()

*Core:
FIX: Pfn.py - check the sanity of the pfn and catch the erroneous case

*RequestManagement:
BUGFIX: RequestContainer.isSubrequestDone() - return 0 if Done check fails

*DataManagement
NEW: FileCatalog - possibility to configure multiple FileCatalog services of the same type

[v6r0p4]

*Framework
NEW: Pass the monitor down to the request RequestHandler
FIX: Define the service location for the monitor
FIX: Close some connections that DISET was leaving open

[v6r0p3]

*Framework
FIX: ProxyManager - Registry.groupHasProperties() wasn't returning a result 
CHANGE: Groups without AutoUploadProxy won't receive expiration notifications 
FIX: typo dirac-proxy-info -> dirac-proxy-init in the expiration mail contents
CHANGE: DISET - directly close the connection after a failed handshake

[v6r0p2]

*Framework
FIX: in services logs change ALWAYS log level for query messages to NOTICE

[v6r0p1]

*Core
BUGFIX: List.uniqueElements() preserves the other of the remaining elements

*Framework
CHANGE: By default set authorization rules to authenticated instead of all
FIX: Use all required arguments in read access data for UserProfileDB
FIX: NotificationClient - dropped LHCb-Production setup by default in the __getRPSClient()

[v6r0]

*Framework
NEW: DISET Framework modified client/server protocol, messaging mechanism to be used for optimizers
NEW: move functions in DIRAC.Core.Security.Misc to DIRAC.Core.Security.ProxyInfo
CHANGE: By default log level for agents and services is INFO
CHANGE: Disable the log headers by default before initializing
NEW: dirac-proxy-init modification according to issue #29: 
     -U flag will upload a long lived proxy to the ProxyManager
     If /Registry/DefaultGroup is defined, try to generate a proxy that has that group
     Replaced params.debugMessage by gLogger.verbose. Closes #65
     If AutoUploadProxy = true in the CS, the proxy will automatically be uploaded
CHANGE: Proxy upload by default is one month with dirac-proxy-upload
NEW: Added upload of pilot proxies automatically
NEW: Print info after creating a proxy
NEW: Added setting VOMS extensions automatically
NEW: dirac-proxy-info can also print the information of the uploaded proxies
NEW: dirac-proxy-init will check that the lifetime of the certificate is less than one month and advise to renew it
NEW: dirac-proxy-init will check that the certificate has at least one month of validity
FIX: Never use the host certificate if there is one for dirac-proxy-init
NEW: Proxy manager will send notifications when the uploaded proxies are about to expire (configurable via CS)
NEW: Now the proxyDB also has a knowledge of user names. Queries can use the user name as a query key
FIX: ProxyManager - calculate properly the dates for credentials about to expire
CHANGE: ProxyManager will autoexpire old proxies, also auto purge logs
CHANGE: Rename dirac-proxy-upload to dirac-admin-proxy-upload
NEW: dirac-proxy-init will complain if the user certificate has less than 30 days
CHANGE: SecurityLogging - security log level to verbose
NEW: OracleDB - added Array type 
NEW: MySQL - allow definition of the port number in the configuration
FIX: Utilities/Security - hash VOMS Attributes as string
FIX: Utilities/Security - Generate a chain hash to discover if two chains are equal
NEW: Use chain has to discover if it has already been dumped
FIX: SystemAdministrator - Do not set  a default lcg version
NEW: SystemAdministrator - added Project support for the sysadmin
CHANGE: SysAdmin CLI - will try to connect to the service when setting the host
NEW: SysAdmin CLI - colorization of errors in the cli
NEW: Logger - added showing the thread id in the logger if enabled
     
*Configuration
NEW: added getVOfromProxyGroup() utility
NEW: added getVoForGroup() utility, use it in the code as appropriate
NEW: added Registry and Operations Configuration helpers
NEW: dirac-configuration-shell - a configuration script for CS that behaves like an UNIX shellCHANGE: CSAPI - added more functionality required by updated configuration console
NEW: Added possibility to define LocalSE to any Site using the SiteLocalSEMapping 
     section on the Operations Section     
NEW: introduce Registry/VO section, associate groups to VOs, define SubmitPools per VO
FIX: CE2CSAgent - update the CEType only if there is a relevant info in the BDII  

*ReleaseManagement
NEW: release preparations and installation tools based on installation packages
NEW: dirac-compile-externals will try go get a DIRAC-free environment before compiling
NEW: dirac-disctribution - upload command can be defined via defaults file
NEW: dirac-disctribution - try to find if the version name is a branch or a tag in git and act accordingly
NEW: dirac-disctribution - added keyword substitution when creating a a distribution from git
FIX: Install tools won't write HostDN to the configuration if the Admin username is not set 
FIX: Properly set /DIRAC/Configuration/Servers when installing a CS Master
FIX: install_site.sh - missing option in wget for https download: --no-check-certificate
FIX: dirac-install-agent(service) - If the component being installed already has corresponding 
     CS section, it is not overwritten unless explicitly asked for
NEW: dirac-install functionality enhancement: start using the switches as defined in issue #26;
CHANGE: dirac-install - write the defaults if any under defaults-.cfg so dirac-configure can 
        pick it up
FIX: dirac-install - define DYLD_LIBRARY_PATH ( for Mac installations )     
NEW: dirac-install - put all the goodness under a function so scripts like lhcb-proxy-init can use it easily
FIX: dirac-install - Properly search for the LcgVer
NEW: dirac-install will write down the releases files in -d mode   
CHANGE: use new dirac_install from gothub/integration branch in install_site.sh
NEW: Extensions can request custom external dependencies to be installed via pip when 
     installing DIRAC.
NEW: LCG bundle version can be defined on a per release basis in the releases.cfg 
NEW: dirac-deploy-scripts - when setting the lib path in the deploy scripts. 
     Also search for subpaths of the libdir and include them
NEW: Install tools - plainly separate projects from installations

*Accounting
CHANGE: For the WMSHistory type, send as JobSplitType the JobType
CHANGE: Reduced the size of the max key length to workaround mysql max bytes for index problem
FIX: Modified buckets width of 1week to 1 week + 1 day to fix summer time end week (1 hour more )

*WorkloadManagement
CHANGE: SiteDirector - simplified executable generation
NEW: SiteDirector - few more checks of error conditions   
NEW: SiteDirector - limit the queue max length to the value of MaxQueueLengthOption 
     ( 3 days be default )
BUGFIX: SiteDirector - do not download pilot output if the flag getPilotOutput is not set     
NEW: JobDB will extract the VO when applying DIRAC/VOPolicy from the proper VO
FIX: SSHTorque - retrieve job status by chunks of 100 jobs to avoid too long
NEW: glexecComputingElement - allow glexecComputingElement to "Reschedule" jobs if the Test of
     the glexec fails, instead of defaulting to InProcess. Controlled by
     RescheduleOnError Option of the glexecComputingElement
NEW: SandboxStore - create a different SBPath with the group included     
FIX: JobDB - properly treat Site parameter in the job JDL while rescheduling jobs
NEW: JobSchedulingAgent - set the job Site attribute to the name of a group of sites corresponding 
     to a SE chosen by the data staging procedure 
CHANGE: TimeLeft - call batch system commands with the ( default ) timeout 120 sec
CHANGE: PBSTimeLeft - uses default CPU/WallClock if not present in the output  
FIX: PBSTimeLeft - proper handling of (p)cput parameter in the batch system output, recovery of the
     incomplete batch system output      
NEW: automatically add SubmitPools JDL option of the job owner's VO defines it     
NEW: JobManager - add MaxParametericJobs option to the service configuration
NEW: PilotDirector - each SubmitPool or Middleware can define TargetGrids
NEW: JobAgent - new StopOnApplicationFailure option to make the agent exiting the loop on application failure
NEW: PilotAgentsDB - on demand retrieval of the CREAM pilot output
NEW: Pilot - proper job ID evaluation for the OSG sites
FIX: ComputingElement - fixed proxy renewal logic for generic and private pilots
NEW: JDL - added %j placeholder in the JDL to be replaced by the JobID
BUGFIX: DownloadInputData - bug fixed in the naming of downloaded files
FIX: Matcher - set the group and DN when a request gets to the matcher if the request is not 
     coming from a pilot
FIX: Matcher = take into account JobSharing when checking the owner for the request
CHANGE: PilotDirector, dirac-pilot - interpret -V flag of the pilot as Installation name

*DataManagement
FIX: FileCatalog/DiractoryLevelTree - consistent application of the max directory level using global 
     MAX_LEVELS variable
FIX: FileCatalog - Directory metadata is deleted together with the directory deletion, issue #40    
CHANGE: FileCatalog - the logic of the files query by metadata revisited to increase efficiency 
FIX: LcgFileCatalog - use lfcthr and call lfcthr.init() to allow multithread
     try the import only once and just when LcgFileCatalogClient class is intantiated
NEW: LcgFileCatalogClient - new version of getPathPermissions relying on the lfc_access method to solve the problem
     of multiple user DNs in LFC.     
FIX: StorageElement - get service CS options with getCSOption() method ( closes #97 )
FIX: retrieve FileCatalogs as ordered list, to have a proper default.
CHANGE: FileCatalog - allow up to 15 levels of directories
BUGFIX: FileCatalog - bug fixes in the directory removal methods (closes #98)
BUGFIX: RemovalAgent - TypeError when getting JobID in RemovalAgent
BUGFIX: RemovalAgent - put a limit to be sure the execute method will end after a certain number of iterations
FIX: DownloadInputData - when files have been uploaded with lcg_util, the PFN filename
     might not match the LFN file name
FIX: putting FTSMonitor web page back
NEW: The default file catalog is now determined using /LocalSite/FileCatalog. The old behavior 
     is provided as a fallback solution
NEW: ReplicaManager - can now deal with multiple catalogs. Makes sure the surl used for removal is 
the same as the one used for registration.   
NEW: PoolXMLCatalog - added getTypeByPfn() function to get the type of the given PFN  
NEW: dirac-dms-ban(allow)-se - added possibility to use CheckAccess property of the SE

*StorageManagement
FIX: Stager - updateJobFromStager(): only return S_ERROR if the Status sent is not
recognized or if a state update fails. If the jobs has been removed or
has moved forward to another status, the Stager will get an S_OK and
should forget about the job.
NEW: new option in the StorageElement configuration "CheckAccess"
FIX: Requests older than 1 day, which haven't been staged are retried. Tasks older than "daysOld" 
     number of days are set to Failed. These tasks have already been retried "daysOld" times for staging.
FIX: CacheReplicas and StageRequests records are kept until the pin has expired. This way the 
     StageRequest agent will have proper accounting of the amount of staged data in cache.
NEW: FTSCleaningAgent will allow to fix transient errors in RequestDB. At the moment it's 
     only fixing Requests for which SourceTURL is equal to TargetSURL.
NEW: Stager - added new command dirac-stager-stage-files          
FIX: Update Stager code in v6 to the same point as v5r13p37
FIX: StorageManager - avoid race condition by ensuring that Links=0 in the query while removing replicas

*RequestManagement
FIX: RequestDBFile - get request in chronological order (closes issue #84)
BUGFIX: RequestDBFile - make getRequest return value for getRequest the same as for

*ResourceStatusSystem
NEW: Major code refacoring. First refactoring of RSS's PEP. Actions are now function 
     defined in modules residing in directory "Actions".
NEW: methods to store cached environment on a DB and ge them.
CHANGE: command caller looks on the extension for commands.
CHANGE: RSS use now the CS instead of getting info from Python modules.
BUGFIX: Cleaned RSS scripts, they are still prototypes
CHANGE: PEP actions now reside in separate modules outside PEP module.
NEW: RSS CS module add facilities to extract info from CS.
CHANGE: Updating various RSS tests to make them compatible with
changes in the system.
NEW: CS is used instead of ad-hoc configuration module in most places.
NEW: Adding various helper functions in RSS Utils module. These are
functions used by RSS developers, including mainly myself, and are
totally independant from the rest of DIRAC.
CHANGE: Mostly trivial changes, typos, etc in various files in RSS     
CHANGE: TokenAgent sends e-mails with current status   

*Transformation
CHANGE: allow Target SE specification for jobs, Site parameter is not set in this case
CHANGE: TransformationAgent  - add new file statuses in production monitoring display
CHANGE: TransformationAgent - limit the number of files to be treated in TransformationAgent 
        for replication and removal (default 5000)
BUGFIX: TransformationDB - not removing task when site is not set
BUGFIX: TransformationCleaningAgent - archiving instead of cleaning Removal and Replication 
        transformations 
FIX: TransformationCleaningAgent - kill jobs before deleting them        

*Workflow
NEW: allow modules to define Input and Output parameters that can be
     used instead of the step_commons/workflow_commons (Workflow.py, Step.py, Module.py)

*Various fixes
BUGFIX: Mail.py uses SMTP class rather than inheriting it
FIX: Platform utility will properly discover libc version even for the new Ubuntu
FIX: Removed old sandbox and other obsoleted components<|MERGE_RESOLUTION|>--- conflicted
+++ resolved
@@ -1,4 +1,3 @@
-<<<<<<< HEAD
 [v7r0-pre8]
 
 *Accounting
@@ -42,7 +41,7 @@
 NEW: (#3744) Add WMS documentation in DeveloperGuide/Systems
 NEW: Added script (docs/Tools/UpdateDiracCFG.py) to collate the ConfigTemplate.cfg 
      files into the main dirac.cfg file
-=======
+
 [v6r20p23]
 
 *TransformationSystem
@@ -57,7 +56,6 @@
 
 *FrameworkSystem
 FIX: (#3901) NotificationClient - bug fix
->>>>>>> 5d6cd218
 
 [v6r20p22]
 
