<<<<<<< HEAD
[v7r3-pre12]

FIX: (#5028) Replaced all the cases of BaseException use by Exception
NEW: (#5000) Initial support for Python 3 server installations
CHANGE: (#4715) removing env variable DIRAC_USE_NEWTHREADPOOL

*Core
FIX: (#4997) Handle SIGINT correctly when reading certificate passwords
NEW: (#4997) dirac-configure can now be ran without arguments when using Python 3
CHANGE: (#4937) removed dirac-agent, dirac-service, dirac-executor scripts (use '_' counterparts instead)
CHANGE: (#5110) Removed Core.Utilities.Grid.getBdiiCEInfo function use Utilities.Glue2.getGlue2CEInfo.
        Also dropped ldapSite, ldapCluster, ldapCE, ldapCEState, ldapCEVOView, ldapService functions
NEW: (#5062) provide some docs and add registerArgument method to register arguments in Script
CHANGE: (#4903) Using former RSS State Machine as general State Machine

*Configuration
CHANGE: (#5110) Dropped Glue2Only and Glue2URLS options from Bdii2CSAgent, Glue2 is now the only way
CHANGE: (#5110) dirac-admin-add-resources: drop -g -G options, Glue2 is now the only way
CHANGE: (#5110) Configuration.Client.Utilities functions getGridCEs, getSiteUpdates no longer take glue2 parameter
CHANGE: (#5000) Deprecate CSGlobals.getInstalledExtensions, DIRAC.Core.Utilities.Extensions.extensionsByPriority should be used instead
CHANGE: (#5000) Deprecate getCSExtensions, DIRAC.Core.Utilities.Extensions.extensionsByPriority should be used instead
NEW: (#5062) add registerCmdArg to register arguments and group argument to group returned arguments

*Interfaces
CHANGE: (#5110) DiracAdmin: dropped getBDII* functions, which were looking for Glue1 information
CHANGE: (#5110) removed dirac-admin-bdii-info command

*Framework:
CHANGE: (#4303) Removed completely the SystemLogging
CHANGE: (#5164) Remove HashTag table from Framework/UserProfile
CHANGE: (#5164) Remove dataTypeRE argument when retrieving values from Framework/UserProfileClient

*WMS
CHANGE: (#4884) JobDB: compress JDLs by default (no need for flag anymore)
CHANGE: (#4937) removed StatesMonitoringAgent (use StatesAccountingAgent agent instead)
NEW: (#4903) Added WMS (Jobs) State Machine
CHANGE: (#5141) add an Aborted_HOUR column to the pilot efficiency table needed by the WebApp
CHANGE: (#5178) JobMonitoring does not need to look into TaskQueue

*RSS
NEW: (#5042) Multi-VO mode of operation support

*tests
CHANGE: (#5046) don't use mail in the self generated certificates
NEW: (#5062) add Test_LocalConfiguration
=======
[v7r2p11]

*Core
FIX: (#5197) Fix handling Subprocess calls which produce invalid output

*Framework
FIX: (#5195) Avoid TypeError in ColorGenerator
FIX: (#5198) ComponentSupervisionAgent: Pick up PollingTime from a base agent config

*Resources
FIX: (#5199) remove CPUScalingFactor calls
*WorkloadManagementSystem
FIX: (#5199) remove CPUScalingFactor calls
FIX: (#5200) Matcher: use custom exception for Pilot Version Error
>>>>>>> 1f9d5c6c

[v7r2p10]

*Python 3
FIX: (#5175) Improve "git describe" command used by setuptools-scm to ignore v6e7p27

*Core
NEW: (#5180) Add callStack keyword argument to S_ERROR to allow object to be created much faster
FIX: (#5182) Optimise ClassAd.asJDL to remove quadratic runtime dependence on the length of the output

*Framework
FIX: (#5187) ComponentSupervisionAgent: add necessary SystemAdministrator Authorization
     Settings in the docstring

*Configuration
CHANGE: (#5180) No longer include a full CallStack in the S_ERROR object returned by
        ConfigurationClient.getOption
NEW: (#5185) Add DIRAC_FEWER_CFG_LOCKS environment variable to significantly improve multithreading
     performance in CS heavy workloads

*WMS
FIX: (#5184) JobDB: Getting InputDataModule from Operations section
FIX: (#5184) JobCleaningAgent: get jobIDs old and recent, and combine

*Resources
FIX: (#5179) Handle the case where inputs is None in SSHComputingElement.submitJobToHost()
CHANGE: (#5189) PoolComputingElement use concurrent.futures.ProcessPoolExecutor
CHANGE: (#5189) PoolComputingElement: added a shutdown (called by JobAgent)

*tests
CHANGE: (#5186) AgentOptionTests: re-work ConfigTemplate discovery, should be
        transparent for the users, but work better for extensions

[v7r2p9]

*FrameworkSystem
NEW: (#5173) Add option to exclude list of hosts from dirac-admin-instace-update
CHANGE: (#5169) Deprecate checkTypeRe and HashTags in UserProfileClient
FIX: (#5169) Python 3 compatibility in UserProfileClient

[v7r2p8]

*Core
FIX: (#5158) Workaround for OSError when copying vomses directory with too many extended attributes

*Framework
NEW: (#5155) ComponentSupervisionAgent to Monitor running components. See Agent Documentation for details.

*WorkloadManagement
NEW: (#5122) multi-node allocation support via the ParallelLibraries and srun

[v7r2p7]

*Core
CHANGE: (#5142) Move MySQL.ConnectionPool class to the module level
CHANGE: (#5142) Move RequestHandler.ConnectionError to the module level
FIX: (#5133) The RPC Client class should now be threadsafe
FIX: (#5133) Correctly add RPC attributes to client objects in Python 3
FIX: (#5130) Avoid race when importing modules which can cause classes to be redefined

*Transformation
FIX: (#5135) TransformationBody update is too long for parameters

[v7r2p6]

*Core
FIX: (#5000) Display thousands separators in PrettyScalarFormatter again

[v7r2p5]

FIX: fixes from v7r0p56, v7r1p39

*WMS
CHANGE: (#5102) JobCleaningAgent will first DELETE and only then REMOVE jobs

[v7r2p4]

*Core
NEW: (#5094) DIRAC.Core.Utilities.Extensions module for interacting with extensions in a Python 3 compatible way

*tests
NEW: (#5094) ./integration_tests.py helper script for running the integration tests locally

[v7r2p3]

FIX: Fixes from v7r054 and v7r1p37
FIX: (#5088) Fix various Python 3.9 deprecations

*Core
FIX: (#5095) Avoid KeyError when calling parseCommandLine

*Framework
CHANGE: (#5092) Use String(64) for DIRACVersion column in InstalledComponentsDB.HostLogging
CHANGE: (#5098) in the run files created by ComponentInstaller, execute directly the deployed scripts

*WMS
NEW: (#5073) JobManager service now exposes a "RemoveJob" RPC call
NEW: (#5073) implementing bulk indexing for jobs parameters
CHANGE: (#5073) JobCleaningAgent will not remove those jobs that, while marked "DELETED", have still Operations to do in RMS

*RequestManagement
FIX: (#5091) Ensure BLOB columns are always passed bytes data

*Resources
CHANGE: (#5050) StompMQConnector uses a single connection

*tests
NEW: (#5086) Integration tests can be re-ran locally without re-installing the entire setup

[v7r2p2]

FIX: Fixes from v7r053 and v7r1p36

[v7r2p1]

NEW: (#5041) Add Python 3 install docs to README
FIX: (#5065) Explicitly convert variables assigned to range() into lists

*Core
CHANGE: (#5052) Added IS NULL mySql condition

*WMS
FIX: (#5039) dirac_wms_cpu_normalization: fix for python3 client, and stop looking for MJF
CHANGE: (#5070) Using ThreadPool in StalledJobAgent

*DMS
NEW: (#5057) Allows to retrieve the non recursive size of a directory from the DFC
CHANGE: (#5057) Factorize TornadoFileCatalogHandler and FileCatalogHander

[v7r2]

FIX: python 2-3 compatibility fixes
NEW: (#4209) Extends the MonitoringSystem to support RMS and DMS/Agents/RequestOperations.
CHANGE: (#4586) Use __future__ imports to get Python 3 like behaviour for imports, division and printing
CHANGE: (#4796, #4797) removed obsoleted codes
CHANGE: (#4823) Service handlers use class variables instead of global
NEW: Moved to a src/ repository layout
NEW: (#4906) Deploy releases to PyPI
FIX: (#4921) use six.moves for urllib
CHANGE: (#4958) use __doc__ for script help message, remove filecfg as argument from usage description
FIX: (#5015) Add prompt-toolkit to setuptools metadata

*Core
FIX: (#4283) Added protection against empty certificates directory in dirac-install
CHANGE: (#4582) Use concurrent.future.ThreadPoolExecutor by default.
FIX: (#4606) Handle expected HTTP status codes in dirac-install (#4562)
CHANGE: (#4630) Create symlinks to bashrc when using versions directory structure
        with dirac-install.py. Fixes #4565
NEW: (#4497) add histogram support to the Graph package.
NEW: (#4497) adapt Graph package to python3
CHANGE: (#4581) Replace DIRAC.Core.Utilities.CFG with independent diraccfg module
CHANGE: (#4671) Add an example for DIRAC_NO_CFG to bashrc.
FIX: (#4736) dirac-install: use system tar command for extracting tarballs, fixes #4246
NEW: (#4677) X509Chain returns DN entry
NEW: (#4677) introduction of Tornado based services
NEW: (#4732) Support installing Python 3 clients using by passing --pythonVersion=3 to ./dirac-install.py
CHANGE: (#4791) dirac-install with diracos: remove TERMINFO, RRD_DEFAULT_FONT, GFAL and ARC paths from bashrc
FIX: (#4791) Late import of MonitoringReport
NEW: (#4823) flipped default value of DIRAC_USE_JSON_DECODE env variable
FIX: (#4843) X509Chain: fix downloading X509 certificates
FIX: (#4870) ElasticSearchDB: fix exception handling when checking existance of indices
FIX: (#4887) fix exception in Services when trying to use uninitialized gMonitor client while
             targeting ES monitoring
NEW: (#4898) added a base DB class for all DB types
NEW: (#4865) Fully support installation with setuptools
CHANGE: (#4932) Rename DIRAC_VOMSES to X509_VOMSES in dirac-install.py
CHANGE: (#4958) when import Script, a help message is formed from __doc__, not need to use Script.setUsageMessage(__doc__)
FIX: (#4956) use logging.warning in favor of deprecated logging.warn
CHANGE: (#4997) Use prompt-toolkit for password input when generating proxies
CHANGE: (#4994) dirac-install.py should now be taken from management
CHANGE: (#5010) Use ConfigurationClient in CSCLI and CSShellCLI
CHANGE: (#5026) Remove DIRAC.Core.Utilities.ExitCallback

*Configuration
CHANGE: (#4866) split standard and tornado refresher in two files to avoid tornado dependency on the client
CHANGE: (#4958) setUsageMessage in LocalConfiguration will parse received str value for building help message
FIX: (#5008) HTTPS: allow to run master CS in parallel of other tornado services
FIX: (#5016) harmonize https and dips version of ServiceHandler, and make doc consistent with reality

*Framework
CHANGE: (#4787) expose deleteProxyBundle call to ProxyManagerClient
FIX: (#4850) MQ logging sends also the message,asctime and levelname field
FIX: fix link to DIRAC install instruction and comments for WebApp
FIX: (#4977) SystemAdministratorClientCLI - fix log message about responding hosts in sysadmin cli
CHANGE: (#4956) renames of column names to avoid reserved keywords

*Interfaces
CHANGE: (#4799) remove runLocalAgent method from DIRAC API

*Accounting
NEW: (#4537) Add histogram of CPU usage to Job accounting
NEW: (#4537) Implement the method used to retrieve data for creating histograms

*WMS
NEW: (#4367) Added option "CompressJDLs" to JobDB, which compresses JDLs before they are
     added to the JobJDLs table
CHANGE: (#4428) removed the watchdog for mac, simplified linux
CHANGE: (#4577) Removed the Pilot2
NEW: (#4799) JobWrapperTemplate kills the JobWrapper in case of Exception during Execution phase
CHANGE: (#4799) Remove MultiProcessorSiteDirector (use standard SiteDirector)
CHANGE: (#4799) stop setting JDL requirements MaxCPUTime, SubmitPools, GridRequiredCEs, Origin, JobMode
CHANGE: (#4823) using JobReport and delayed send for JobStateUpdate
FIX: (#4829) PilotCStoJSONSynchronizer - upload method uses WebDav
NEW: (#4874) new agent PilotsSyncAgent for syncing pilot files.
NEW: (#4874) new script dirac-admin-sync-pilots for syncing pilot files.
CHANGE: (#4874) largely simplified PilotCStoJSONSynchronizer
CHANGE: (#4874) don't call PilotCStoJSONSynchronizer from the CS
NEW: (#4905) moving towards a single agent for WMS history
CHANGE: (#4925) SiteDirector - removed using of SubmitPools requirement by default
CHANGE: (#4925) SiteDirector, JobAgent - no more using ProxyManager tokens while user proxy retrieval
NEW: (#4950) JobAgent adds GridCE and queue to Job Parameters
CHANGE: (#4966) added flag to exclude the master CS from the list of servers synchronized by PilotCS2JSON
FIX: (#5017) Fix uploading jobDescription.xml in upload sandboxes with Python 3

*DataManagement
CHANGE: (#5019) Remove IRODSStorageElementHandler

*Monitoring
FIX: (#4768) Adapting RMSMonitoring type to ES7
FIX: (#4844) Correct the rounding of integers when computing buckets in MonitoringDB
NEW: (#4898) added possibility to configure the period and so the indexing strategy
CHANGE: (#4976) removed DynamicMonitoring (replaced by ActivityMonitoring)

*ResourceStatusSystem
CHANGE: (#4235) Removes locals() way of passing parameters
NEW: (#4900) Remove old entries from history
CHANGE: (#5002) RSS handlers: removed global objects

*RMS
CHANGE: (#4887) use dedicated ES monitoring flag RMSMonitoring

*docs
FIX: (#4740) make dirac-docs-get-release-notes.py python3 compatible
CHANGE: (#4823) added some clarifications on starting the pilots
CHANGE: (#4829) updated configuration in terms of security, added description of webdav
FIX: (#4905) added config and instructions for Monitoring DBs (ES) configuration
FIX: (#4973) fix link to DIRAC install instruction and comments for WebApp

*tests
NEW: (#4179) Set up Gitlab CI pipeline using Docker containers
FIX: (#4677) Ignore tornado services and test DBs
NEW: (#4677) new integration tests for Tornado based services
NEW: (#4910) --runslow option on unit tests to allow faster local tests
NEW: (#4938) added a helloworld test for the (yet to be implemented) cloud testing in certification
CHANGE: (#4968) Change the defaults for tests (to MySQL 8 and ES 7)

[v7r1p43]

CHANGE: new features and fixes from v7r0p57

*WorkloadManagement
FIX: (#5177) Look for dirac-jobexec instead of $DIRACROOT to decide when to copy the pilot.cfg
     to improve compatibility with v7r2

[v7r1p42]

*Framework
FIX: (#5168) Avoid minor caching bug which causes constraints to be violated when rapidly
     writing to UserProfileDB

[v7r1p41]

*Accounting
FIX: (#5152) Bug in PilotSubmission efficiency plot

*Framework
NEW: (#5159) Add UserProfileClient.listStatesForWeb endpoint to make the Public State Manager faster
CHANGE: (#5153) change SQLITE connection option for speed improvement

*DataManagement
FIX: (#5163) DatasetManager - Fix the syntax of the query to get dataset files
FIX: (#5162) Improve listing error if file info is missing from DB

*WorkloadManagement
CHANGE: (#5161) SiteDirector - Combine CE and Queue name in PilotSubmissionAccounting
        to avoid duplicated queue name

[v7r1p40]

*Core
CHANGE: (#5123) Read X509_CERT_DIR from central place

*WorkloadManagement
CHANGE: (#5143) Clarify that "tarfile failed with message" can be normal
FIX: (#5146) SiteDirector._getPilotsWeMayWantToSubmit: fix return type in case of error

*DataManagement
CHANGE: (#5144) FileManagerPS has bulk method for getReplicas

*Resources
CHANGE: (#5137) HTCondorCE submits jobs with -spool option when a local schedd is used to
        spool the pilot wrappers that can be deleted afterwards

[v7r1p39]

*WMS
CHANGE: (#5121) for HTCondor, the SiteDirectory write the executable in the globally defined working directory

[v7r1p38]

FIX: fixes from v7r0p55

*WMS
FIX: (#5108) delete the local output sandbox tarfile in case it's still there
FIX: (#5106) SiteDirector - use | operand for the union of tests
CHANGE: (#5104) JobDB.setJobAttributes: use _update instead of _transaction (as not needed)

[v7r1p37]

*DataManagement
NEW: (#5096) FTS3 plugins to alter TPC and source SE preferences

[v7r1p36]

*DMS
FIX: (#5080) SQLAlchemy 1.4 support for FTS3DB
FIX: (#5054) Submit FTS3 jobs with lowercase checksum

*RMS
FIX: (#5080) SQLAlchemy 1.4 support for ReqDB

*Resources
FIX: (#5077) Host.py - Fix for the case where no subprocess32 module found

[v7r1p35]

FIX: Fixes from v7r0p52

*Core
NEW: (#5047) DIRAC_M2CRYPTO_DEBUG env variable for SSL debugging

*WorkloadManagement
FIX: (#5062) Move the CPU work left computation at the beginning of the JobAgent execution
CHANGE: (#5053) Remove margins from the TimeLeft utility
CHANGE: (#5051) if the HeartBeatTime of a job is not set, it cannot be seen as Stalled.
        Hence set the HeartBeatTime (if not set) when setting the StartExecTime
CHANGE (#5051) (StalledJobAgent): don't try and get pilot status if "Unknown"

*Interfaces
CHANGE: (#5051) print the jobID in dirac-wms-job-logging-info

*DMS
CHANGE: (#5051) lower logging level for individual LFNs (from INFO to VERBOSE) to decrease
        amount of logged information. Replace with a summary

[v7r1p34]

FIX: Fixes from v7r0p51 patch release

[v7r1p33]

*DMS
FIX: (#4960) FTS3 explicitly use verify_checksum
NEW: (#4960) add --FTSOnly and --ExcludeSE options to dirac-dms-protocol-matrix

*RMS
CHANGE: (#4960) ReqClient prints the FTS3 job url directly

[v7r1p32]

*Core
FIX: (#5021) Glue2: fix error when too many execution environments were looked for
FIX: (#5021) Subprocess: when the systemCall failed, S_ERROR now contains a string
             in 'Message' instead of an exception object

[v7r1p31]

*Resources
FIX: (#4996) Getting access to $_CONDOR_JOB_AD in HTCondorResourceUsage

*WMS
CHANGE: (#5001) JobAgent: if we don't match a job, independently from the reason, we wait a
        bit longer before trying again
CHANGE: (#5001) JobAgent: moved check of availability of CE before doing anything else
NEW: (#4998) JobWrapper - find executables from PATH if not using an absolute filename
FIX: (#5009) As the job status is set AFTER the request is uploaded, it may happen that the request
     is executed BEFORE the status is set... Add thus a delay of 2 minutes for execution

[v7r1p30]

*Configuration
FIX: (#4879) The loop in the siteCE mapping was exiting as soon as a mis-configured site was found.
     Fixed to continue the loop, while adding an error message.
FIX: (#4970) Utilities - fixed bug in addToChangeSet(): use tuple instead 4 arguments
FIX: (#4974) Utilities - fix setting of LocalCEType

*WorkloadManagementSystem
FIX: (#4972) fix the cpu work left computation in JobAgent when batch system information cannot be processed
CHANGE: (#4978) Improved logging of the Matcher: adding pilotReference

*Resources
FIX: (#4955) SingularityComputingElement - better error message when the Singularity CE not found
CHANGE: (#4972) add a condition in TimeLeft module to know whether the batch system relies on wallclock and/or cpu time
NEW: (#4972) HTCondorResourceUsage module to get the time left in CERN-specific HTCondor resources.
CHANGE: (#4935) HTCondorCE: add a periodic remove in case we are not using the local schedd

[v7r1p29]

FIX: Fixes from v7r0p49 patch release

*Core
CHANGE: (#4954) using argparse for a few scripts instead of getopt
NEW: (#4957) ObjectLoader: do not fail if one module fails importing in recursive loading

*Framework
CHANGE: (#4964) dirac-proxy-init always uploads the proxy unless --no-upload is specified
FIX: (#4964) ProxyManagerClient checks for group and groupless proxies in its cache

*WMS
FIX: (#4954) PilotCStoJSONSynchronizer - bug fixed in getting CE information
CHANGE: (#4956) JobAgent - resorting to calculate time left with info in possession

*Workflow
FIX: (#4953) ModuleBase - remove deprecated function that does not do anything

[v7r1p28]

CHANGE: Revert #4919 - absolute imports in several modules

*Configuration
FIX: (#4945) CS.Client.Utilities: change exception caught to IndexError

*WMS
FIX: (#4947) SiteDirector: fix for case of empty tag

*DMS
CHANGE: (#4891) split staging and access protocols
NEW: (#4891) FTS3 can submit transfers with staging protocols different from transfer protocols

[v7r1p27]

FIX: Fixes from v7r0p47
FIX: (#4919) Added from future import absolute_import when having conflicts when importing standard modules.
     Fixes issue #2207

*Core
FIX: (#4918) Glue2: fix problem for CEs with multiple Queues, only one queue was discovered
FIX: (#4926) ElasticSearchDB: fix exception handling when checking existence of indices

*Configuration
CHANGE: (#4926) Adding Pool as LocalCEType for MultiProcessor queues (invoked by BDII2CSAgent)

*Framework
CHANGE: (#4928) initialized, processMessage and flushAllMessages functions of Logging are deprecated

*WMS
FIX: (#4923) The StalledJobAgent's behaviour changed (for bad) as only jobs stalled for more than 24.5 hours were
     checked before being set Failed... Restore v7r0 behaviour with immediate check
CHANGE: (#4926) JobAgent: getting CEType only from LocalSite/LocalCE config
CHANGE: (#4926) JobAgent: flipped the default for fillingMode
CHANGE: (#4926) SiteDirector: The max number of jobs in filling mode is not set anymore by the SD. The option
        MaxJobsInFillMode was removed

*Resources
FIX: (#4931) InProcess/SingularityComputingElement - Fix calling _monitorProxy as a periodic task

*Monitoring
NEW: (#4924) added possibility to login to ES via certificates.

*docs
NEW: (#4853) user management, ProxyManager
CHANGE: (#4853) move Registry from ConfReference to dirac.cfg
CHANGE: (#4853) move CommandReference content to scripts docs

[v7r1p26]

FIX: Fixes from v7r0p46

*Resources
FIX: (#4909) use grid CA to download the srr file
FIX: (#4904) ARCComputingElement: fixed a few places where unicode literals have leaked: wrapped in str

*WMS
FIX: (#4904) JobAgent: using internal function for rescheduling jobs

[v7r1p25]

FIX: Fixes from v7r0p45

*Core
CHANGE: (#4890) logging failing MySQL commands

*WMS
FIX: (#4889) fix for retrieving the pilot reference when it's an ES JobParameter
FIX: (#4889) fix for using the ES JobParameters for static data of heartbeats (app std out)
FIX: (#4897) added timestamp to pilot.json

[v7r1p24]

FIX: fixes from v7r0p44

*TransformationSystem
FIX: (#4883) fix to allow to pass a list of sourceSE to dirac-transformation-replication

[v7r1p23]

FIX: Fixes from v7r0p43

*Configuration
FIX: (#4869) Bdii2CSAgent: remove constant update of NumberOfProcessors parameter.
     Comparison between int and str lead to "new" value every run.

*WMS
FIX: (#4868) JobLoggingDB: fix for backward compatibility

*Monitoring
CHANGE: (#4872) better, faster aggregations. Always using term queries for keyword fields,
         and other less important changes
CHANGE: (#4872) do not return error if trying to delete non-existing index

*tests
NEW: (#4872) added integration test for MonitoringDB

[v7r1p22]

*WMS
NEW: (#4852) new module JobMinorStatus.py to put some standard minor statuses
CHANGE: (#4852) JobStateUpdateHandler - set startTime of job (in attributes) as from when the
        (#4852) job is Running (was when the application started). As agreed in a mail discussion...
CHANGE: (#4852) JobWrapper - send failover requests and accounting information after setting the final status

[v7r1p21]

*ConfigurationSystem
FIX: (#4854) Fix typo in CERNLDAPSyncPlugin

*Resources
FIX: (#4848) Fix SingularityComputingElement for non-server-style installations

[v7r1p20]

*Core
CHANGE: (#4842) TLS: read proxy flag from M2Crypto.X509

*Framework
CHANGE: (#4832) NotificationHandler: sendMail: the avoidSpam parameter is deprecated.
        All emails (same subject, address, body) are now only sent once per 24h

*WorkloadManagementSystem
FIX: (#4839) There was a bug handling the bulk status updates that was not updating
             correctly the job status although the job logging information was correct).
             This PR fixes this bug. It was tested in certification as a hotfix
CHANGE: (#4839) internally always call the setJobStatusBulk() method in order to be consistent
CHANGE: (#4839) in JobReport, only send statuses that are not empty, and remove handling of
                ApplicationCounter that is never sent nor used anywhere
CHANGE: (#4834) JobStateUpdateHandler: use class variables instead of global

*Resources
FIX: (#4841) Fix using SingularityComputingElement with the host's DIRAC installation

*Interfaces
FIX: (#4834) Job.py: use --cfg option for JobConfigArgs

*RSS
FIX: (#4834) Added one field for retrieving the corrected order of columns

[v7r1p19]

FIX: Fixes from v7r0p40

*Configuration
FIX: (#4821) Bdii2CSAgent: Updating CE information wasn't working because the list of
     CEs wasn't picked up from the right place (Site/CE option, instead of Site/CES/<CE_Sections>)
FIX: (#4821) Glue2: fix association of CEs to sites if the CE associated sitename in the BDII differs
     from the Name given in the CS
FIX: (#4821) dirac-admin-add-resources: Fix bug preventing the use of GLUE2 mode
CHANGE: (#4636) BDII2CSAgent: stop looking for SEs in BDII

*Resources
FIX: (#4827) SingularityCE: Create pilot.cfg as part of the inner DIRAC install.

*RSS
FIX: (#4830) added vo field to ResourceStatusClient calls

[v7r1p18]

*RSS
FIX: (#4815) Fix a problem with vo being returned in a middle to a list in toList

[v7r1p17]

*Configuration
NEW: (#4784) VOMS2CSAgent introduce SyncPlugins to add extra or validate user information information
NEW: (#4809) Add CERNLDAPSyncPlugin for VOMS2CSAgent

*Accounting
CHANGE: (#4798) multiply wallclock per the number of processors used

*WMS
FIX: (#4816) JobStateUpdateHandler - Fix bug when using elasticJobParametersDB

*Resources
FIX: (#4792) Initialisation of arc.Endpoint in ARCComputingElement

*RSS
FIX: (#4790) use createClient decorator for RSS clients

[v7r1p16]

*Resources
FIX: (#4786) FileCatalogClient: correctly returning error in getReplicas() call

[v7r1p15]

*Configuration
FIX: (#4766) Bdii2CSAgent: Fix exception if selectedSites was set, but some unknown Sites were found by the agent
CHANGE: Bdii2CSAgent: if selectedSites is configured, also remove all CEs from unknown sites from the results

*Framework
CHANGE: (#4766) NotificationHandler: sendMail: the avoidSpam parameter is deprecated. All emails (same subject, address,
        body) are now only sent once per 24h

*Resources
FIX: (#4777) Mount the host's DIRAC installation in the container when using SingularityCE without
     InstallDIRACInContainer

*RSS
CHANGE: (#4767) SummarizeLogAgent uses list instead of tuples

*WorkloadManagement
CHANGE: (#4767) JobMonitoring uses cls/self attributes instead of global variable
CHANGE: (#4772) JobMonitoring.getJobPageSummaryWeb can provide jobIDs according to the pilotJobReferences

[v7r1p14]

*Core
CHANGE: (#4752) Glue2: the number of ldap searches has been reduced to three making lookups much faster
CHANGE: (#4752) Glue2: return also unknown sites not found in the information provider for given VO
CHANGE: (#4752) Glue2: fill value for SI00 for queues as well. Value is fixed at 2500 and will overwrite any existing value.
CHANGE: (#4752) Glue2: architecture will now always be lowercase.
CHANGE: (#4752) Glue2: Read the GLUE2ComputingShareMaxSlotsPerJob value and fill the NumberOfProcessors entry for
                the respective queue. Ignores CREAM CEs. A Ceiling for this number can be set by
                /Resources/Computing/CEDefaults/MaxNumberOfProcessors, defaults to 8. Solves #3926
CHANGE: (#4747) Added support for ElasticSearch 7.
CHANGE: (#4747)  Find cas.pem and crls.pem if they are local, before generating them.

*Configuration:
CHANGE: (#4752) Bdii2CSAgent: change email subject to agent name
CHANGE: (#4752) Bdii2CSAgent: Make GLUE2Only=True the default
CHANGE: (#4752) Bdii2CSAgent: Email also information about CEs not found in the specified information, CEs can be ignored with BannedCEs option, solves #1034
CHANGE: (#4752) dirac-admin-add-resources: printout CEs that are not known at the given information provider
CHANGE: (#4752) dirac-admin-add-resources: default to Glue2, deprecate -G flag. Add -g flag to use glue1
FIX: (#4752) dirac-admin-add-resources: Do not exit if no new CEs are found, still look for changes of existing CEs

*Monitoring
CHANGE: (#4747) Eliminate types from MonitoringDB for support for ElasticSearch 7

*WMS
CHANGE: (#4747) renamed ElasticJobDB.py in ElasticJobParametersDB.py
CHANGE: (#4747) Eliminate types from ElasticJobParametersDB.py for support for ElasticSearch 7
CHANGE: (#4747) Use ES query DSL for searches in ElasticJobParametersDB.py, also for deleting entries

*Resources

CHANGE: (#4755) remove backward compatibility for BaseSE defined in StorageElements section (issue #3516)
CHANGE: (#4755) Clearer error message related to LFN convention (issue #2790)

[v7r1p13]

*WMS
CHANGE: (#4750) JobMonitoring casts for JSON

*Framework
CHANGE: (#4750) ignore serialization error for JSON in the Monitoring

*RMS
CHANGE: (#4750) ignore serialization error in ForwardDISET

tests
FIX: (#4745, #4746) transformation_replication - fix integration test

[v7r1p12]

*Core:
FIX: (#4724) correctly pass the argument to the new ThreadPool in MessageBroker
FIX: (#4737) modify logging when CAs & CRLs sync

*Framework
FIX: (#4728) Fix hashing of local CA and CRL bundles
FIX: (#4737) add check of availability of directories for sync CAs in BundleDeliveryClient

*Production
FIX: (#4739) Fixes for JSON serialization

*WMS
FIX: (#4739) Fixes for JSON serialization

*Transformation
FIX: (#4739) TransformationManagerHandler: fixes for JSON serialization


*ResourceStatusSystem
CHANGE: (#4720) add a VO column to all tables as apart of the primary key and a default value='all'

*Resources
NEW: (#4721) SingularityCE: singularityCE: added possibility to run without re-installing DIRAC inside the container
CHANGE: (#4733) SingularityComputingElement: Enable userns option in singularity if possible.
CHANGE: (#4733) SingularityComputingElement: Use CVMFS as singularity fallback location if userns is enabled.

*docs:
CHANGE: (#4721) improved doc for SingularityCE options

*tests
FIX: (#4724) fix rss-scripts syntax

[v7r1p11]

*WMS
FIX: (#4712) PilotStatusAgent was crashing due to a bug

*Test
FIX: (#4712) fix for main RSS system test

[v7r1p10]

Fixes from v7r0p32

CHANGE: (#4690) ComponentInstaller uses --cfg option

[v7r1p9]

Fixes from v7r0p31

*Resources
FIX: (#4704) ARCComputingElement: fix use of gLogger, which was replaced by self.log

[v7r1p8]

*WMS
NEW: (#4699) add a retryUpload option in the JobWrapper

*DMS
NEW: (#4699) add a retryUpload option to FailoverTransfer
CHANGE: (#4693) Retry file upload for any error condition, not just file catalogue failure.

*Resources
FIX: (#4669) multiple minor style fixes

*tests
FIX: (#4695) Tests are modified so the MultiVO File catalog is not a master catalog anymore.
     Addresses #4682 .

[v7r1p7]

*Core
FIX: (#4679) dirac-install is getting the globalDefaults.cfg from CVMFS if available
FIX: (#4679) dirac-install - loads the installation configuration from etc/dirac.cfg if it is present
NEW: (#4679) dirac-install-extension - new command to add an extension to an existing installation
CHANGE: (#4679) dirac-deploy-scripts - added --module option to inspect only specified modules

*WMS
CHANGE: (#4674) DownloadInputData no longer fails if getFileMetadata fails for the first SE, tries others if available

*DMS
FIX: (#4678) Fix problem where a FileCatalog instance was not aware of SEs added by a different instance.
     SEManager.getSEName now refreshes if an seID is not known. Fixes #4653

*docs
FIX: (#4667) some more info on duplications

*tests
FIX: (#4681) Test_UserMetadata makes dynamic lfns using VO

[v7r1p6]

*Framework
CHANGE: (#4643) BundleDeliveryClient: inheriting from Client

*SMS
FIX: (#4645) StorageManagementDB - drop the tables in the correct order to avoid foreign key errors

*TS
NEW: (#4641) TransformationCleaningAgent will (re)clean very old transformations that are still in the system

*tests
FIX: (#4645) dropDBs uses real array;
FIX: (#4645) remove readonly variables

[v7r1p5]

*Framework
FIX: (#4640) Install of ES DBs: only search in *DB.py files

[v7r1p4]

Includes fixes from v6r22p30, v7r0p26

*Framework
CHANGE: (#4632) dirac-sysadmin - handle installation possible also for ES DBs

*tests
NEW: (#4633) added xmltodict module - makes working with XML feel like working with JSON.

[v7r1p3]

Includes fixes from v6r22p29, v7r0p25

*Framework
FIX: (#4611) ProxyManager, dirac-admin-get-proxy - allow bool type for vomsAttribute parameter
     on service side. Fixes #4608

[v7r1p2]

Changes from v7r0p24 patch

[v7r1p1]

Changes from v6r22p28 patch

*Framework
CHANGE: (#4572) removed group from proxy expiration notification

[v7r1]

NEW: Add environment.yml file for preparing an environment with conda
CHANGE: (#4507) autopep8 for the entire code stack

*Core
NEW: initial support for mysql8
NEW: (#4236) DISET - pass the client DIRAC version as part of the request description structure
NEW: (#4274) Allow installation from a local directory
FIX: (#4289) Use subprocess32 if possible for significantly better performance
FIX: (#4289) TypeLoader should not be a singleton as it has a cache
CHANGE: (#4362) RPC parameters are cast to list/tuples when needed
FIX: (#4410) M2Crypto transport cast socket.error to strings
CHANGE: (#4410) (JSON) rpcStub uses list instead of tuples
NEW: (#4410) add utilities for JSON Serialization (strToIntDict and ignoreEncodeWarning)
CHANGE: (#4354) ThreadPool - replaced by ThreadPoolExecutor(native python)
FIX: (#4439) MySQLDB _connect method
NEW: (#4510) Removed dirac-distribution (use docker image)
CHANGE: (#4491) Streamline of CS helpers for sites and computing elements
NEW: (#4538) MixedEncode - allows for json serialization transition
CHANGE: (#4461) use M2Crypto by default
CHANGE: (#4565) Source bashrc in wrapper script

*Configuration
CHANGE: (#4157) add new helper methods for IdP/Proxy Providers, OAuthManager. Add methods that 
        read DN options in dirac user section
NEW: (#4241) Slave configuration servers are automatically updated as part of the new configuration 
     changes commit
NEW: (#4241) Configuration Server - added forceGlobalConfigurationUpdate() interface to force all 
     registered service to update their configuration
NEW: (#4257) Add search emails for group method in Registry
NEW: (#4397) ConfigurationClient - added getOptionsDictRecursively method, add docs
CHANGE: (#4551) Registry - change search DN properties logic

*Framework
CHANGE: (#4157) add possibility to work with Proxy Providers and "clean" proxy without 
        voms/dirac extensions
NEW: (#4257) Filter of duplicate mails in Notification
FIX: (#4257) Optimize test in NotificationHandler
FIX: (#4289) Avoid leaking std(in|out|err) file handles when running runsvdir
CHANGE: (#4362) BundleDeliveryFramework uses list instead of tuple
CHANGE: (#4410) (JSON) use of list instead of tuples for SecurityLog

*WMS
CHANGE: (#4362) SandboxStoreClient uses list instead of tuple
CHANGE: (#4396) Removed outdated PilotMonitorAgent
CHANGE: (#4410) (JSON) use of list instead of tuples for JobReport and Watchdog
CHANGE: (#4416) As explained in #4412, Completed jobs is used as major status for jobs during
        completion while it is also used for jobs that have a pending request and require a further
        action before being Done or Failed.
CHANGE: (#4416) Completing jobs are treated exactly like Running jobs, i.e. set Stalled if they
        didn't give sign of life, and are not set Failed directly as before. Jobs to be checked
        are those that had not sent a heartbeat within the stalledTime period, in order to reduce
        the number of jobs to check.
NEW: (#4416) Created a file JobStatus.py for replacing the literal job statuses, and updated many
        modules using these new variables. Note that there are still many others to change, but
        could be done gradually...
FIX: (#4451) StalledJobAgent - use int factor to the seconds time delta
FIX: (#4451) ProxyDB - set UserName in setPersistencyFlag() if it is a first record in ProxyDB_Proxies
FIX: (#4514) JobWrapper: try to send the failover requests BEFORE declaring the job status
FIX: (#4514) JobAgent: do not override the job status after the job has finished

*DMS
CHANGE: (#4243) FileCatalog - standard components are loaded using ObjectLoader mechanism
NEW: (#4279) FileCatalog - added VOMSSecurityManager class
CHANGE: (#4279) FileCatalog - dropped PolicyBasedSecurityManager and VOMSPolicy classes
CHANGE: (#4410) (JSON) correct casts for serialization for FTS
CHANGE: (#4364) remove all the SE mangling in the DFC (SEPrefix, resolvePFN, SEDefinition)
CHANGE: (#4423) FileMetadata - split getFileMetadataFields into getFileMetadataFields and _getFileMetadataFields
CHANGE: (#4423) DirectoryMetadata - split getMetadataFields into getMetadataFields and _getMetadataFields
NEW: (#4465) FileCatalog - a FileMetadata and DirectoryMetadata multi VO targeted plug-in wrappers for
     user metadata operations.
FIX: (#4535) StorageElement - do not return negative values in getFreeDiskSpace()

*RMS
CHANGE: (#4410) (JSON) correct casts for serialization
FIX: (#4517) When finalising the request, one should take into account the fact that if the job is
     Stalled one must find its previous status. This is fixed in ReqClient

*Resources
NEW: (#4157) ProxyProvider resources with implementation for DIRAC CA and PUSP proxy providers
NEW: (#4276) IdProvider resources to represent external user identity providers
FIX: (#4455) discrepancy in CE._reset() methods return value in different CE implementations
NEW: (#4546) add Test_ProxyProviderFactory, docs


*RSS
CHANGE: (#4362) SQL query orders using list instead of tuples
CHANGE: (#4410) (JSON) db ordering uses list instead of tuples
FIX: (#4462) convert the dictionary keys to number, when it is required.
CHANGE: (#4463) Dynamically load database handlers for ResourceStatus and ResourceManagement modules in
         preparation for a schema changes needed by multi-VO versions of these.


*StorageManagement
CHANGE: (#4410) (JSON) use lists instead of tuples

*tests
CHANGE: (#4279) use VOMSSecurityManager for integration instead of PolicyBasedSecurityManager/VOMSPolicy
FIX: (#4284) DMS client tests to use DIRAC user name, rather than the local system user name
NEW: (#4289) CI for unit/lint/integration testing with GitHub actions
NEW: (#4289) Start using shell linting of the test scripts
FIX: (#4289) Exit quickly if the installation fails to make it easier to find issues
CHANGE: (#4410) call pytest directly instead of as a module
FIX: (#4426) restored system test, moved Jenkins test to appropriate location
CHANGE: (#4439) integrate test_MySQLDB to all_integration_server_tests

*tests
FIX: (#4469) ProxyDB integration tests fixed for the M2Crypto case
FIX: (#4551) align ProxyDB test to current changes

*docs
NEW: (#4289) Document how to run integration tests in docker
NEW: (#4551) add DNProperties description to Registry/Users subsection

[v7r0p57]

*Resources
NEW: (#5067) RucioFileCatalog plugin based on Belle II implementation

[v7r0p56]

*Resources
FIX: (#5119) HTCondorCE: Limit calls to actual cleanup (find and delete files on disk) to
     once per minute per SiteDirector, fixes #5118
CHANGE: (#5119) HTCondorCE cleanup: Run the DIRAC_ executable purge with -O3 and -maxdepth
        1 to speed up the find

[v7r0p55]

*TS
FIX: (#5109) DataRecoveryAgent: immediately skip transformations without jobs, prevents
     exception later on

[v7r0p54]

*Core
FIX: (#5087) Undefined variable error when RabbitMQAdmin fails to connect

*CS
FIX: (#5090) VOMS2CSSynchronizer: add email information about a user joining groups for an additional VO, fix for #5037
FIX: (#5090) VOMS2CSSynchronizer: When a user leaves a second VO, only the membership in these groups is removed
CHANGE: (#5090) VOMS2CSSynchronizer: If email of user is known, do not replace it with None

[v7r0p53]

*Interface
FIX: (#5069) parseArguments strip arguments correctly

[v7r0p52]

*Core
FIX: (#5058) (M2Crypto) fixes in proxy serial parsing

[v7r0p51]

*Configuration
FIX: (#5037) VOMS2CSAgent: fix an issue in the agent that prevented users being added to
     a second VO if they were already existing in another VO

[v7r0p50]

*Core
CHANGE: (#4927) Added MySQL LIKE query feature.

[v7r0p49]

*Core
NEW: (#4967) introduce DIRAC_M2CRYPTO_SSL_METHODS to configure accepted protocols
NEW: (#4967) introduce DIRAC_M2CRYPTO_SSL_CIPHERS to configure accepted ciphers

[v7r0p48]

CHANGE: (#4949) change default top-level bdii to cclcgtopbdii01.in2p3.fr (was lcg-bdii.cern.ch)

*CS
FIX: (#4943) Fix exception in VOMS2CSAgent for missing 'suspended' and other entries occurring if the credentials
     used to query the VOMS server have insufficient privileges to obtain this information

[v7r0p47]

*Core
CHANGE: (#4930) Resolve location of etc/grid-security/vomses via env variable X509_VOMSES

[v7r0p46]

*DMS
FIX: (#4908) FTS3Job: fix the check of isTapeSE for multiVO instances, fixes #4878
FIX: (#4908) FTS3Job: pass VO for fetchSpaceToken function to StorageElement

[v7r0p45]

*WMS
FIX: (#4899) JobAgent: adding ExtraOptions as argument iff the executable is a DIRAC script

*Resources
CHANGE: (#4896) ARC CE: request all processors on the same node.

[v7r0p44]

*Core
CHANGE: (#4873) default generated bashrc does not overwrite X509* variables if already set
NEW: (#4873) Add DIRAC_X509_HOST_CERT and DIRAC_X509_HOST_KEY environment variables

*WMS
CHANGE: (#4836) JobWrapper: Add extraOptions only when the executable is a DIRAC script

[v7r0p43]

*RSS
FIX: (#4871) SiteInspectorAgent: prevent the agent from getting locked if an exception occurs during enforcement
FIX: (#4871) ElementInspectorAgent: prevent the agent from getting locked if an exception occurs during enforcement

[v7r0p42]

*Configuration
CHANGE: (#4587) Added possibility to load more then one cfg file from DIRACSYSCONFIGFILE env variable

[v7r0p41]

*Core
FIX: (#4845) Fix hashing SubjectName in X509Chain

*FrameworkSystem
FIX: (#4833) pilot update script, update global CS not the local one
NEW: (#4840) Add option to retry to update hosts in dirac-admin-update-instance

*WorkloadManagementSystem
FIX: (#4838) SiteDirector - Flatten platform list avoid crash if CheckPlatform=True

[v7r0p40]

*docs
FIX: (#4826) correct link to LHCb documentation

[v7r0p39]

NEW: (#4814) FileManager, FileCatalogDB - added repairFilesTable function to fix differencies between FC_Files
     and FC_FileInfo tables
NEW: (#4814) FileCatalog CLI - rmdir command can perform recursive directory removal
NEW: (#4814) FileCatalog CLI - repair command adapted to multiple repair operations

[v7r0p38]

*Configuration
FIX: (#4807) --cfg option supports tilde
FIX: (#4813) Show username when deleting users

*FrameworkSystem
NEW: (#4800) new tool dirac-admin-update-instance to update all servers of a dirac instance from command line
NEW: (#4800) new tool dirac-admin-update-pilot to update version of pilot in CS from command line

*DMS
CHANGE: (#4807) FTS3 gives priority to disk replicas

*Resources
NEW: (#4807) CTA compatible Storage plugin
FIX: (#4812) get SSH hostname from the CE config instead of the job ID to get the job output

*tests
FIX: (#4803) Use GitHub Container registry due to pull limit on dockerhub
CHANGE: (#4806) Remove obsolete gitlab integration

[v7r0p37]

*TS
CHANGE: (#4769) consider all sites when getting sites with storage (not only LCG sites with Tier0, 1 or 2

*WMS
FIX: (#4769) dirac-wms-job-parameters: output was printed twice

*docs
NEW: (#4771) admin tutorial on how to install the WorkloadManagementSystem
CHANGE: (#4780) mock the MySQLDB python module as we cannot install it in RTD any longer

[v7r0p36]

FIX: fixes from v6r22p35 patch release

[v7r0p35]

*Core
FIX: (#4751) Do not read suspensionReason from VOMS as it's not used anywhere and
     needs special permissions to give this information
FIX: (#4756) Fix for silly-formed XMLs from GOCDB

*Framework
CHANGE: (#4753) NotificationService: if avoidSpam=True the email is now sent immediately
        and cached for up to one hour, instead of being cached and then sent after up to an hour.

*Resources
FIX: (#4743) remove dots in xroot virtual username

[v7r0p34]

*Core
NEW: (#4391) Make M2Crypto TLS implementation compatible with openssl 1.1 series

*DataManagement
FIX: (#4729) Allow no LFNs to be passed to getReplicas

*RSS
FIX: (#4722) GOCDBClient: fix for different forms of XML answer from GOC

*Resources
FIX: (#4725) create "task kwargs" with the required arguments in PoolCE before passing them to the ProcessPool
FIX: (#4738) create chunks before using the Arc.JobSupervisor

[v7r0p33]

*Interfaces
FIX: (#4713) Pass useCertificates to WMSClient in Dirac API

*Resources
NEW: (#4716) better way to discover the innerCESubmissionType (Pool CE)
CHANGE: (#4716) SingularityCE: get info from Pilot3 pilot.json, if present

*tests
NEW: (#4716) added integration test for SingularityCE

[v7r0p32]

*Core
FIX: (#4688) M2Crypto based protocol - better handling of timeout
NEW: (#4710) add loadCRLFromFile to pyGSI implementation of X509CRL

*WorkloadManagement
NEW: (#4708) JobAgent - define DIRAC_JOB_PROCESSORS environment to number of
     processors allocated for the user job

[v7r0p31]

*WorkloadManagement
FIX: (#4706) Crash getting available memory limits when MJF is not available

[v7r0p30]

*Core
FIX: (#4698) Glue2: Fix crash in bdii2CSAgent, when ARC CEs do not have an ExecutionEnvironment

*WorkloadManagementSystem
FIX: (#4701) Ensure JobParameters.getNumberOfProcessors always returns an integer

*RSS
NEW: (#4691) GOCDB - interpret also downtimes with URLs different from the hostname

*Resources
CHANGE: (#4666) ARCComputingElement - enable GLUE2 queries on ARC CEs, which is now strongly recommended
        as GLUE1 publishing is stopped in ARC6.

*docs
NEW: (#4684) Added documentation for HTCondor/use full proxy length setting.

[v7r0p29]

*Core
FIX: (#4683) M2Crypto - force bio free and shutdown when closing

*Configuration
CHANGE: (#4651) Add --cfg option for config files, deprecating old non-option version.

*TransformationSystem
FIX: (#4680) Bug fixed in updateFilterQueries. The bug was affecting only TS catalog interface.

*Production
FIX: (#4672) minor fix in ProdValidator
FIX: (#4672) more detailed output added in dirac-prod-get-trans

*Resources
FIX: (#4673) hack in Slurm ResourceUsage to stop jobs running out of time on multi-processors resources

[v7r0p28]

*Core
FIX: (#4642) M2Crypto closes the socket after dereferencing the Connection instance

*DMS
FIX: (#4644) Cancel FTS3 Operation if the RMS request does not exist

*RMS
NEW: (#4644) getRequestStatus returns ENOENT if the request does not exist

*TS
FIX: (#4647) TaskManager - hospital sites were not looked for correctly, which
      generated an exception
FIX: (#4656) fix parsing of command line flags (e.g., -ddd) for dirac-transformation-archive/clean/remove-output/verify-outputdata

*Interfaces
CHANGE: (#4652) dirac-admin-add-host now inserts hosts into the ComponentMonitoring if the host
        is not yet known

[v7r0p27]

*Framework
FIX: (#4639) MySQL - commit transaction when creating tables

[v7r0p26]

*Resources
CHANGE: (#4626) Test_PoolComputingElement - increase delays for job submission
CHANGE: (#4626) PoolComputingElement - fix the logic of number of processors evaluation
FIX: (#4634) Add pilot.cfg symlink in SingularityCE for Pilot3 compatibility.
FIX: (#4620) in getPilotOutput, returns errors when the HTCondor working directory is
     not available and condor_transfer_data fails

*WMS
NEW: (#4614) uploadToWebApp flag to disable the json upload for the CSToJson
FIX: (#4614) Fix an absolute path in the CSToJSON
NEW: (#4620) pop the pilot reference from the failedPilotOutput dictionary when
     maxRetryGetPilotOutput is reached
NEW: (#4619) Watchdog - added DISABLE_WATCHDOG_CPU_WALLCLOCK_CHECK env variable
FIX: (#4619) Watchdog - Split check methods for better control

*Docs:
CHANGE: (#4614) allow to generate only header/footer in the release notes if no PR were merged
FIX: (#4635) add missing packages for the UBUNTU Linux Distribution that need to be installed
     before installing DIRAC
NEW: (#4635) add useful commands for working with conda environments
CHANGE: (#4622) diracdoctools - No longer mock numpy and matplotlib
FIX: (#4619) added doc about DIRACSYSCONFIG environment variable

[v7r0p25]

Fixes from v6r22p29 patch

*Core
FIX: (#4615) M2SSLTransport does not catch all the exceptions
FIX: (#4615) M2SSLTransport calls parent class when renewing context
CHANGE: (#4615) default to split handshake
NEW: (#4617) Added test for profiler.py

*WMS
FIX: (#4617) Watchdog - use 2 flags for profiler: withChildren and withTerminatedChildren

[v7r0p24]

*Core
FIX: (#4584) M2SSLTransport catch exceptions and convert them into S_ERROR
CHANGE: (#4584) M2SSLTransport: allow to do the SSL handshake in threads
CHANGE: (#4584) Do not query the Registry when doing the handshake

*WMS
CHANGE: (#4587) Check LFN InputSandbox separately from InputData
NEW: (#4593) option to only retry to get pilot outputs a limited number of times
CHANGE: (#4594) SandboxStoreClient - remove direct access to SandboxMetadataDB by default
CHANGE: (#4594) JobSanity - instantiate SandboxStoreClient with direct access to SandboxMetadataDB
FIX: (#4601) JobAgent: check if there are arguments

*Resources
CHANGE: (#4593) retrieve pilot output paths in getJobOutput using the pilot IDs instead of calling condor

*Interfaces
Change: (#4594) Dirac - instantiate SandboxStoreClient without smdb=False which is now a default

*docs
FIX: (#4598) Use also time in addition to date to get list of PRs since last tag

[v7r0p23]

*Core
FIX: (#4580) The CPU for the jobWrapper process group was incorrectly calculated as
     it was not including former children of the JobWrapper.

*Framework
FIX: (#4570) MonitoringCatalog only prints an error when there is really one

*WMS
NEW: (#4576) add a workDir to PilotCStoJSONSynchronizer
FIX: (#4591) Fix exception when calling HTCondorCE killJob, used when killing pilots
     with dirac-admin-kill-pilot for example. Fixes #4590

*DMS
FIX: (#4591) allow dirac-dms-protocol-matrix be run for non LHCb VOs

*RMS
CHANGE: (#4573) Add include from ConfigTemplate to CleanReqDBAgent, RequestExecutingAgent, ReqManager
CHANGE: (#4573) align defaults in ConfigTemplate with those in the Code

*Resources
FIX: (#4588) HTCondorCE cleanup only the pilots files related to the CE

*Docs:
NEW: (#4571) the DiracDocTools are now also compatible with python3
NEW: (#4571) added ".readthedocs.yml" config

[v7r0p22]

*Core:
CHANGE: (#4554) dirac-install: remove empty lines between options in dirac-install --help

*Configuration
CHANGE: (#4563) move documentation to ConfigTemplate, Module docstrings

*Accounting
CHANGE: (#4564) Move documentation about agent and services configuration to module docstrings, ConfigTemplate

*Docs
CHANGE: (#4554) Small restructuring in the DeveloperGuide: merge sections on testing, add note about generating command references
NEW: (#4554) DeveloperGuide: add section about DIRACOS and link to diracos.readthedocs.io
CHANGE: (#4560) allow release notes to be empty in dirac-docs-get-release-notes

*Tests
FIX: (#4560) DataManager tests check VO dynamically

[v7r0p21]

*Core
CHANGE: (#4506) remove rst2pdf from dirac-create-distribution-tarball

*Framework
CHANGE: (#4536) Don't loop forever if a query does not work in the MonitoringCatalog

[v7r0p20]

*Core
FIX: (#4531) Mail.py - add SMTP parameters

*DMS
CHANGE: (#4528) FTS3 - failoverTransfer sleep & retries in case of FC unavailability

*Resources
NEW: (#4529) WLCGAccountingHTTPJson occupancy plugin

*TS
CHANGE: (#4525) clean the DataFiles table when cleaning a Transformation

[v7r0p19]

*DMS
CHANGE: (#4505) explicitly delegate the proxy to FTS3 with a configurable lifetime
NEW: (#4519) S3 storage support

*RSS
FIX: (#4520) correct verbosity (avoid non-necessary warnings)

*docs
NEW: (#4520) Minimal documentation on Bdii2CSAgent and GOCDB2CSAgent

[v7r0p18]

*Interfaces
CHANGE: (#4502) run jobs locally: use $DIRAC for $DIRACROOT

*Docs
NEW: (#4513) add recommonmark extension to allow use of markdown files in the documenation

[v7r0p17]

*WMS
FIX: (#4496) PilotCS2Json: fix writing of local pilot.json file, which is used to calculate the hash
FIX: (#4496) PilotCS2Json: write checksum file in text mode

*DMS
FIX: (#4476) StorageElementHandler: removed ignoreMaxStorageSize flag from getTotalDiskSpace and getFreeDiskSpace

*Resources
FIX: (#4499) Slurm Resource Usage

[v7r0p16]

*Core
CHANGE: (#4482) TimeLeft modules become ResourceUsage and inherit from an abstract module called ResourceUsage
NEW: (#4482) TimeLeft/SLURMResourceUsage module to get resource usage from a SLURM installation
CHANGE: (#4482) Move TimeLeft from Core/Utilities to Resources/Computing/BatchSystems

*WMS
NEW: (#4493) Add checksum calculation for PilotCSToJsonSynchroniser
NEW: (#4493) Add checksum checks to PilotWrapper
FIX: (#4493) Fix download checks in PilotWrapper in case the webserver does not return 404 but not the expected file content either.

*Resources
FIX: (#4482) LocalCE: proxy submission and getJobStatus
FIX: (#4482) Slurm getJobStatus() making use of sacct
FIX: (#4466) Stomp reconnection only reconnect the connection that dropped

[v7r0p15]

*Accounting
NEW: (#4464) StorageOccupancy accounting

*RSS
NEW: (#4464) FreeDiskSpaceCommand used to fill the StorageOccupancy accounting
CHANGE: (#4464) FreeDiskSpaceCommand can clean the from not-anymore-existing SEs

*WMS
CHANGE: (#4471) Optimizer: treat input sandboxes uploaded as LFNs ad Input Data

[v7r0p14]

*Framework
CHANGE: (#4458) Remove LHCb specific code used to install cx_Oracle

*Core
CHANGE: (#4460) agents exit with sys.exit(2) in case of errors

*Resources
CHANGE: (#4460) InProcess CE correctly reports number of processors available

*WMS
FIX: (#4454) PilotWrapper: try to untar also with system tar

[v7r0p13]

*Core
FIX: (#4448) SubProcess: rewritten function for getting child PIDs

*ResourceStatusSystem
NEW: (#4419) Backported GGUSTicketsPolicy from LHCb
CHANGE: (#4419) removed dangerous script dirac-rss-policy-manager

*tests
NEW: (#4429) Allow extensions to extend the continuous integration tests

*docs
NEW: (#4431) dirac-doc-get-release-notes can take a sinceLatestTag option, header and footer messages,
     and can create github/gitlab release

[v7r0p12]

*WMS
FIX: (#4432) Better logging for WMS Optimizers
NEW: (#4435) PilotCS2JSONSynchronizer: added options pilotRepoBranch and pilotVORepoBranch

*DMS
FIX: (#4436) dirac-dms-clean-directory: also works on single empty directory, fixes #4420

*Framework
FIX: (#4436) dirac-install-component: fix bug prohibiting use of the -m/--module parameter

*tests
NEW: (#4429) Allow extensions to extend the continuous integration tests
NEW: (#4433) added README.rst for every subdirectory

*docs
FIX: (#4438) update notes for dirac-distribution (add extensions)

[v7r0p11]

*Core
FIX: (#4411) Make dirac-install tool python 3 compatible
NEW: (#4409) Allow --dirac-os-version argument to dirac-install.py to be a path or URL to a tarball

[v7r0p10]

*Core
FIX: (#4394) RequestHandler - fix log output for the case where the ActionTuple is actually a string
FIX: (#4394) AuthManager - manage the case where ExtraCredentials are in a form of a list
NEW: (#4379) dirac-install accepts userEnvVariables switch, adds user-requested env variables
     to *rc* files

*WMS
FIX: (#4404) Fix the matching delay functionality, fixes #2983
NEW: (#4403) JobCleaningAgent: Add possibility to remove HeartBeatLoggingInfo before jobs are
     completely removed.
FIX: (#4394) SiteDirector - do not add downloading files ti the pilot if Pilot3 flag is False
FIX: (#4390) Watchdog: get the CPU consumed by children processes too
FIX: (#4370) SiteDirector: Pilot3 option easier to interpret
CHANGE: (#4338) getStatus method in ARC CE now uses a JobSupervisor to get status of multiple pilots at once.
CHANGE: (#4338) SiteDirector.updatePilotStatus has been parallelized using threads.
NEW: (#4338) AvailableSlotsUpdateCycleFactor is a parameter part of the configuration allowing to control
     the rate of the update of the available slots in the queues.
FIX: (#4338) Revert to queueCECache being an object attribute to fix the CEs instantiation.

*RMS
CHANGE: (#4400) ReqDB: Add pool_recycle=3600 parameter for sql engine setup, might prevent
        occasional "Mysql Server has gone away" errors

*Resources
FIX: (#4380) ComputingElement classes: use GridEnv if present
CHANGE: (#4360) in HTCondor CEs, the pilot stamps are now used to retrieve outputs and logging info

*DMS
CHANGE: (#4400) FTS3DB: Add pool_recycle=3600 parameter for sql engine setup, might prevent
        occasional "Mysql Server has gone away" errors

*Docs
CHANGE: (#4402) dirac-docs-get-release-notes.py does not require a GITLABTOKEN

[v7r0p9]

*Core
CHANGE: (#4302) Simplify and convert command wrapper scripts to bash. Also removed some obsolete MacOS code.
FIX: (#4361) restore the possibility to set a global timeout for a Client

*DMS
CHANGE: (#4353) FTS3 persistOperation method checks that the caller is allowed to do so
CHANGE: (#4353) FTS3Manager: do not expose updateJobStatus and updateFileStatus on the service
CHANGE: (#4353) FTS3 operation is canceled if the matching request is canceled
CHANGE: (#4353) when a source file does not exist, defunct the FTS3File associated
CHANGE: (#4353) use the JEncode serializer instead of the custom FTS3Serializer
CHANGE: (#4353) cancel an FTS3Job together with its associated FTS3Files if the job is not found on the server

*RSS
CHANGE: (#4336) remove a call to shifterProxy configuration which would not work for multi VO Dirac

*docs
CHANGE: (#4378) using docker images from docker hub

[v7r0p8]

*Configuration
CHANGE: Let update the config, even if the Pilot info is not in the CS

[v7r0p7]

*Core
CHANGE: {bash,tchs,diracos}rc set the PYTHONPATH to only dirac (ignore existing PYTHONPATH)
CHANGE: dirac-configure might work without the need of a proxy
CHANGE: the timeout of an RPC call is always updated

[v7r0p8]

*Configuration
CHANGE: Let update the config, even if the Pilot info is not in the CS

[v7r0p7]

*Core
CHANGE: {bash,tchs,diracos}rc set the PYTHONPATH to only dirac (ignore existing PYTHONPATH)
CHANGE: dirac-configure might work without the need of a proxy
CHANGE: the timeout of an RPC call is always updated

[v7r0p6]

*Core
NEW: Add environment.yml file for preparing an environment with conda
CHANGE: Use subprocess32 if possible for significantly better performance
FIX: TypeLoader should not be a singleton as it has a cache

*FrameworkSystem
FIX: Avoid leaking std(in|out|err) file handles when running runsvdir

*WorkloadManagementSystem
NEW: To activate the pilot logging mechanism the following option must be present in CS: Pilot/PilotLogging with a value set to "true", "yes" or "y".

*Tests
NEW: CI for unit/lint/integration testing with GitHub actions
NEW: Start using shell linting of the test scripts
FIX: Exit quickly if the installation fails to make it easier to find issues

*Docs
NEW: Document how to run integration tests in docker
CHANGE: The options in the command reference sections: 'ignore' and 'scripts', are replaced by 'exclude' and 'manual' respectively. The entries in 'exclude' will now reject scripts that are otherwise picked up by the 'patterns'. Entries in 'manual' will be added to the indexFile, but their rst file has to be provided by hand. Fixes #4345

[v7r0p5]

FIX: changes from v6r22p15 included

[v7r0p4]

*Core
FIX: (#4337) remove unexisting import from dirac-info

*WMS
CHANGE: (#4317) dealing with min and max number of processors from the job

*docs
CHANGE: (#4317) added WMS admin doc (job state machine)

[v7r0p3]

*Core
FIX: (#4298) install_site.sh : set UpdatePilotCStoJSONFile=False for initial installations

*WMS
FIX: (#4294) JobState - restored logic of having database clients at the class level

*TS
CHANGE: (#4308) Rename Operations option Productions/ProductionFilesMaxResetCounter to Transformations/FilesMaxResetCounter

*Resources, WMS, tests
CHANGE: (#4295) save the number of processors as jobLimits in pilot cfg

*tests
CHANGE: (#4291) removed pilot2 tests

*docs
NEW: (#4309) Added how to create a dedicated dirac file catalog

[v7r0p2]

*Accounting
FIX: (#4290) Allow longer user and site names.

*WMS
NEW: (#4287) dirac-wms-get-wn and dirac-wms-pilot-job-info scripts (ported from LHCbDIRAC)

*docs
CHANGE: (#4266) the AdministratorGuide has been restructured

[v7r0p1]

FIX: Removing some deprecated codes

[v7r0]

FIX: (#3962) use print function instead of print statement
FIX: (#3962) remove the usage of the long suffix to distinguish between long and int
FIX: (#3962) convert octal literals to new syntax
NEW: (#3962) Add pylint test to check python 3 compatibility

*Configuration
CHANGE: (#4249) The flag UpdatePilotCStoJSONFile has been moved to Operations/[]/Pilot section
NEW: (#4255) Resources - added getStorageElements() method

*Framework
CHANGE: (#4180) Removed local MySQL handling (DIRACOS won't have install it)
CHANGE: (#4180) Removed setup of old portal

*Accounting
CHANGE: (Multi)AccountingDB - Grouping Type and Object loader together with the MonitoringSystem ones.

*WorkloadManagementSystem
NEW: Add JobElasticDB.py with getJobParameters and setJobParameter methods to work with ElasticSearch (ES) backend.
NEW: Add gJobElasticDB variable and indicates the activation of ES backend.
CHANGE: Modify export_getJobParameter(s) to report values from ES if available.
CHANGE: (#3748) Reduced (removed, in fact) interactions of Optimizers with JobParameters, using only OptimizerParameters
NEW: (#3760) Add Client/JobStateUpdateClient.py
NEW: (#3760) Add Client/JobManagerClient.py
CHANGE: (#3760) Use the above Client classes instead of invoking RPCClient()
NEW: Added ES backend to WMSAdministratorHandler to get JobParameters.
NEW: Added separate MySQL table for JobsStatus in JobDB, and modified code accordingly.
CHANGE: ElasticJobDB.py: Modify setJobParameter method to register JobAttributes like Owner, Proxy, JobGroup etc.
CHANGE: ElasticJobDB.py: added getJobParametersAndAttributes method to retrieve both parameters and attributes for a given JobID.
CHANGE: Pilot Watchdog - using python UNIX services for some watchdog calls
CHANGE: (#3890) JobState always connects to DBs directly
CHANGE: (#3890) remove JobStateSync service
CHANGE: (#3873) Watchdog: use Profiler instead of ProcessMonitor
NEW: (#4163) SiteDirectors send by default Pilot3 (flag for pilot2 is still kept)
FIX: (#4163) removed unicode_literals (messes up things with DEncode)
NEW: (#4224) PilotWrapper can get the Pilot files from a list of locations
CHANGE: (#4224) PilotWrapper is compatible with several python versions
NEW: (#4260) New dirac-wms-match command to test a given job for matching computing resources
NEW: (#4260) QueueUtilities - utilities relevant to queues manipulation
FIX: (#4265) urllib.urlopen() call with and without the 'context' parameter in Utilities/PilotWrapper.py 
     according to the version of urllib instead of the python version
CHANGE: (#4244) Modified flag for using the JobParameters on ElasticSearch database

*Core
NEW: (#3744) Add update method to the ElasticSearchDB.py to update or if not available create the values 
     sent from the setJobParameter function. Uses update_by_query and index ES APIs.
CHANGE: (#3744) generateFullIndexName() method made static under the ElasticSearchDB class.
CHANGE: (#3744) removed unused/outdated stuff from Distribution module
FIX: check for empty /etc/grid-security/certificates dir
NEW: (#3842) Add createClient decorator to add wrapper for all export_ functions automatically
NEW: (#3678) dirac-install can install a non released code directly from the git repository
FIX: (#3931) AuthManager - modified to work with the case of unregistered DN in credDict
FIX: (#4182) Add CountryName OID and be more permissive in the String type for decoding VOMSExtensions
FIX: (#4211) change orders of @deprecated and @classmethod decorators in X509Chain
NEW: (#4229) dirac-install defines XRD_RUNFORKHANDLER environment variable

*TransformationSystem
NEW: (#4124) InputDataQuery and OutputDataQuery parameters can be set for Transformations before 
     they are added to the transformation system. Solves #4071
CHANGE: (#4238) TransformationDB.getTransformationMetaQuery returns ENOENT if no meta query exists
FIX: (#4238) InputDataAgent: silence warnings about transformations not having a input data query

*ProductionManagement
NEW: (#3703) ProductionManagement system is introduced

*Interfaces
CHANGE: (#4163) removed deprecated methods from Dirac.py

*Resources
FIX: (#4229) add proxy location as a virtual user for xroot urls
FIX: (#4234) future import in executeBatch script that prevented the pilot deployment on SSH CE, fixes #4233
FIX: (#4231) SE __executeMethod: only pass protocols parameter to getTransportURL
NEW: (#4255) New dirac-resource-info command to display computing and storage resources available
     to a given VO     

*ResourceStatusSystem
CHANGE: (#4177) use the ObjectLoader for Clients, in PEP

*Monitoring
FIX: MonitoringReporter - make processRecords() method thread safe, fixes #4193

*tests
NEW: Add ChangeESFlag.py script to modify useES flag in dirac.cfg. To be integrated with Jenkins code.
CHANGE: (#3760) Use the above Client classes instead of invoking RPCClient()
NEW: (#3744) Added performance tests for ES and MySQL for WMS DB backends
NEW: (#3744) Added miniInstallDIRAC function for Jenkins jobs
FIX: (#4177) restored test of JobsMonitor().JobParameters
NEW: (#4224) added a test for PilotWrapper
NEW: (#4244) integration test for JobParameters on ElasticSearch database

*Docs
FIX: Better dirac.cfg example configuration for web
NEW: (#3744) Add WMS documentation in DeveloperGuide/Systems
NEW: Added script (docs/Tools/UpdateDiracCFG.py) to collate the ConfigTemplate.cfg 
     files into the main dirac.cfg file
CHANGE: (#4110) updated basic tutorial for CC7 instead of SLC6.     
NEW: (#4170) added Production system documentation
CHANGE: (#4224) Pilot 3 is the default
NEW: (#4244) Added a few notes on using the JobParameters on ElasticSearch database

[v6r22p35]

*WMS
FIX: (#4759) exclude fuse from df (watchdog checks)

[v6r22p34]

*DMS
FIX: (#4748) FTS3Agent - Rotate FTS3Operations list to fetch all. Fixes #4727

[v6r22p33]

*Core
NEW: (#4710) add loadCRLFromFile to pyGSI implementation of X509CRL

[v6r22p32]

*Core
Change: (#4665) ElasticSearchDB - existing index function is modified to add argument option of document id
NEW: (#4665) ElasticSearchDB - update() function is added.

*Resources
CHANGE: (#4676) ARCComputingElement - reserve the number of cores as defined in the NumberOfProcessors
        configuration parameter
FIX: (#4676) ARCComputingElement - use CEQueueName configuration parameter if defined

[v6r22p31]

*DMS
FIX: (#4646) Print error from dirac-dms-add-file if input LFN list file is missing.

*RMS
FIX: (#4657) RequestDB - fix getRequestCountersWeb error in DIRACOS

[v6r22p30]

*DataManagementSystem
FIX: (#4627) Throw an error if LFN contains '//'

[v6r22p29]

*WorkloadManagementSystem
CHANGE: (#4603) Updated to customize the JobType of user jobs in JobDescription and JobManifest

*DataManagementSystem
CHANGE: (#4618) dirac-dms-remove-catalog-files and dirac-dms-remove-catalog-files use
        Operations/.../DataManagement/AllowUserReplicaManagement to allow users perform
        direct File Catalog operations

[v6r22p28]

*TS
FIX: (#4569) TransformationClient - allow "LFN" condition as a string to be compatible with the service

[v6r22p27]

*Monitoring
CHANGE: (#4543) Allow to retrieve multiple variables from Monitoring DB.
        Add functions to calculate efficiency.

*TS
FIX: (#4550) infinite loop when a file was requested an it was not in the TS
CHANGE: (#4550) show headers in Utilities sub logger (but this is not effective yet)

[v6r22p26]

*Resources
FIX: (#4518) HTCondorCE - added missing multicore option

*Transformation
FIX: (#4523) when getTransformationFiles was called with a large list
     of LFNs, the DB couldn't cope. This fix truncates the list of
     LFNs in chunks such that each call to the DB is fast enough.

[v6r22p25]

*Framework
FIX: (#4503) SystemLoggingDB: reduce too long messages to 255 characters (see also #1780 ?)

*WMS
FIX: (#4503) JobLoggingDB: Limit StatusSource to 32 characters

*TS
CHANGE: (#4503) TransformationDB.Transformations TransformationGroup column increased to 255 characters
        (ALTER TABLE Transformations MODIFY TransformationGroup VARCHAR(255) NOT NULL default 'General';)

*Resources
FIX: (#4511) Moved _prepareRemoteHost in SSHComputingElement

[v6r22p24]

*Core
FIX: (#4477) Try to untar using system tar in case tarfile module is failing

[v6r22p23]

*DMS
CHANGE: (#4472) DM.getFile only checks metadata of files with replicas

[v6r22p22]

*Framework
CHANGE: (#4457) Web portal compilation is done during the DIRAC distribution, it is not
        required to compile during the installation

*RSS
FIX: (#4452) PublisherHandler - fix UnboundLocalError

[v6r22p21]

*Core
FIX: (#4442) If no port is set in the CS for ES assume that the URL points to right location

*RSS
FIX: (#4441) DowntimeCommand - fix typo that was preventing to update expired or deleted
     downtimes from RSS downtime cache.

*ConfigurationSystem
FIX: (#4447) remove logging from inside getConfigurationTree

*MonitoringSystem
FIX: (#4447) add check if MQ is setup for Monitoring
CHANGE: (#4443) Read the IndexPrefix for the CS and use this index prefix when creating ES indices,
        if not given use the name of the setup

[v6r22p20]

*Core
CHANGE: (#4424) SocketInfo.py - DEFAULT_SSL_CIPHERS updated following the issue #4393

*WorkloadManagement
FIX: (#4440) ServerUtils.py - server name in ServerUtils.getPilotAgentsDB()

*Transformation
FIX: (#4434) TaskManager.py - fix bug in finding the settings for Clinics in the hospital

[v6r22p19]

*Framework
CHANGE: (#4415) ComponentInstaller - do not start runsvdir if not needed

*Resources
FIX: (#4414) Enable setting of WaitingToRunningRatio from Global CE Defaults, fixes #4368

*DMS
CHANGE: (#4413) FTS3Agent - change proxy lifetime of FTS3Agent from 2 to 12 hours

[v6r22p18]

*TS
CHANGE: (#4331) TaskManager - give possibility to run jobs for different problematic productions at
        different Hospital sites

[v6r22p17]

CHANGE: Just update the Web version

[v6r22p16]

*Core
CHANGE: remove many calls to gLogger.debug() of low level DB modules (in particular MySQL.py) that may slowdown services

*FrameworkSystem
FIX: PRIVATE_LIMITED_DELEGATION role can download its own proxies

*ResourceStatusSystem
FIX: PublisherHandler: Convert set to list, because set can not be serialized using DEncode.

[v6r22p15]

*Resources
NEW: GFAL2_StorageBase: Disable GRIDFTP SESSION_REUSE by default. It can be enabled via 
     an environment variable export DIRAC_GFAL_GRIDFTP_SESSION_REUSE=True. This export 
     should be added in server bashrc files.

[v6r22p14]

*Framework
FIX: (#4318) NotificationHandler: fix name of initializeHandler function so the 
     handler is properly initialized and the periodicTasks are created
CHANGE: (#4325) InstalledComponentsDB.addInstalledComponents: Instead of creating a new 
        Host entry if only the CPU model changed, update the CPU field in the DBCHANGE: 
        InstalledComponentsDB.addInstalledComponents: Instead of creating a new Host entry 
        if only the CPU model changed, update the CPU field in the DB

*WMS
FIX: (#4329) Fix exception for PilotManager or PilotStatusAgent: itertems -> iteritems

*DMS
FIX: (#4327) avoid introducing inconsistencies in the DB due to the FTS inconsistencies

*Resources
CHANGE: (#4313) increase the SE logging level for plugin errors

*TS
CHANGE: (#4315) DataRecoveryAgent: Tweak information printout for email formatting; 
        clarify use of default values; reduce logging verbosity

[v6r22p13]

*Resources
FIX: (#4299) CREAMComputingElement - possibility to defined CEQueueName to be used in the pilot submission command
CHANGE: (#4297) SingularityCE: Delete workDir at end of job by default.
FIX: (#4297) SingularityCE: Always stop proxy renewal thread at end of job.

*TS
NEW: (#4301) DataRecoveryAgent to perform and apply consistency checks for transformations
NEW: (#4301) dirac-transformation-recover-data : script to manually run consistency checks on 
     individual transformations, for debugging and testing of the DataRecoveryAgent

[v6r22p12]

FIX: fixes from v6r21p16

[v6r22p11]

*Interfaces
FIX: (#4277) Dirac.py - fix error handling in getJobParameters()

[v6r22p10]

*Resources
FIX: (#4271) StorageElement - loadObject of occupancyPlugin is called with the path to OccupancyPlugins

[v6r22p9]

*Core
FIX: (#4269) Workflow - revert changes introduced in #4253

[v6r22p8]

*WMS
FIX: (#4256) handle empty results of getJobParameter in StalledJobAgent

*Resources
NEW: (#4223) Storage - occupancy plugin for WLCG standard accounting JSON
FIX: (#4259) SingularityComputingElement - ensure lcgBundle is installed in container if LCGBundleVersion is set.

[v6r22p7]

*Core
FIX: (#4253) Workflow - accept unicode file path to workflow XML

*WMS
NEW: (#4205) Statistics of Pilot submission is sent to Accounting System by SiteDirector.
FIX: (#4250) use host credentials to query the SandboxMetadataDB for async removal

*Resources
CHANGE: (#4242) DFC SEManagerDB: only acquire the lock if the cache needs to be modified
FIX: (#4251) preamble attribute was missing in SSHBatchComputingElement causing an error 
     in _submitJobHost()

*DMS
FIX: (#4248) SEManager correct order of calls at init

[v6r22p6]

*Core
CHANGE: (#4203) A VO with diracos extension, must be able to install the main diracos from DIRAC repository.

*TS
CHANGE: (#4218) do not set Job type 'hospital'

[v6r22p5]

*WMS
CHANGE: (#4217) Sandbox: Adding OwnerDN and OwnerGroup for DelayedExternalDeletion

*DMS
CHANGE: (#4202) relax permissions on getLFNForGUID

*Resources
FIX: (#4200) re-allow the use of the gsiftp cache in the SE
CHANGE: (#4206) Storage - improved treatment for the case without SpaceToken in SpaceOccupancy

[v6r22p4]

*Core
NEW: (#4181) Allow to install an extension of DIRACOS

*Docs
FIX: (#4187) Create a TransformationAgent Plugin -- more concrete 
     descriptions for adding a plugin to AllowedPlugins

[v6r22p3]

*WMS
CHANGE: (#4175) added function to get the number of Processors, using it in dirac-wms-get-wn-parameters (invoked by the pilots)
CHANGE: (#4175) changed port of PilotManager from 9129 to 9171

*docs
CHANGE: (#4174) update WebApp administrator docs
CHANGE: (#4175) removed mentions of MPIService

[v6r22p2]

*Core
FIX: (#4165) $Id$ keyword must be replaced only at the beginning of the file

*RSS
FIX: (#4169) PublisherHandler fix (UnboundLocalError)

*Docs
NEW: (#4167) /Operations/DataManagement - Added a link to the documentation on "Multi Protocol"

[v6r22p1]

*WMS
NEW: (#4147) added option for specifying a LocalCEType (which by default is "InProcess")

*Interfaces
NEW: (#4146) added setNumberOfProcessors method to Job() API

*Resources
NEW: (#4159) add dav(s) in the protocol lists of GFAL2_HTTPS

*tests
NEW: (#4154) Using variable for location of INSTALL_CFG_FILE (useful for extensions)

[v6r22]

*WorkloadManagementSystem
NEW: (#4045) PilotsHandler service (to interact with PilotAgentsDB)
CHANGE: (#4049) Pilot wrapper for pilot3: download files at runtime
CHANGE: (#4119) removed last bit looking into /Registry/VOMS/ section
CHANGE: (#4119) VOMS2CSAgent: mailFrom option is invalid, use MailFrom instead
FIX: (#4074) fixed PilotManager service name in ConfigTemplate.cfg
FIX: (#4100) use CAs to upload the pilot files to a dedicated web server using requests
FIX: (#4106) fixes for logging messages for Matcher
FIX: (#4106) fixes for logging messages for Optimizers
NEW: (#4136) added DIRACOS option (for SiteDirectors)

*ConfigurationSystem
NEW: (#4053) VOMS2CSSynchronizer/VOMS2CSAgent - enable automatic synchronization of the 
     Suspended user status with the VOMS database
CHANGE: (#4113) VOMS2CSSynchronizer: considering the case when no email is provided by VOMS

*Core
NEW: (#4053) AuthManager - interpret the Suspended user status considering suspended 
     users as anonymous visitors
CHANGE: (#4053) The use of CS.py module is replaced by the use of Registry.py and CSGlobals.py

*Interfaces
CHANGE: (#4098) removed dirac-admin-get-site-protocols.py as it could give potentially wrong results (use dirac-dms-protocol-matrix instead)

*Resources
NEW: (#4142) enable to get SE occupancy from plugin
NEW: (#4142) add occupancy plugin to retrieve the info from BDII
CHANGE: (#4142) GFAL2_SRM2Storage.getOccupancy() calls parent if SpaceToken is not given

*ResourceStatusSystem
CHANGE: clients: using DIRAC.Core.Base.Client as base
CHANGE: (#4098) SiteInspectorAgent runs only on sites with tokenOwner="rs_svc"
CHANGE: (#4098) remove SRM dependencies
CHANGE: (#4136) downtimeCommand will use the GOCServiceType only for SRM SEs
FIX: (#4139) only take the first endpoint for the SpaceOccupancy

*DataManagementSystem
CHANGE: (#4136) Moved methods from ResourceStatusSystem/CSHelpers to DMSHelpers
CHANGE: (#4138) FTS3 is now the default

*docs
NEW: (#4099) Instructions about setting up the DIRAC web server for pilot3
CHANGE: (#4119) added note on MultiProcessor jobs preparation

*test
FIX: (#4119) Not lhcb but dteam (for DIRAC certification)
FIX: (#4139) client_dms.sh not lhcb specific
CHANGE:(#4140) adapt transformation certification tests to dteam VO

[v6r21p16]

*Resources
FIX: (#4292) SSHComputingElement - define X509_USER_PROXY in case of gsissh access

*WMS
FIX: (#4292) SiteDirector - do not use keyword arguments when making setPilotStatus call

[v6r21p15]

*WMS
CHANGE: (#4214) Add an argument to the constructor of SandboxStoreClient for using in scripts 
        that cannot use the DB directly

*DMS
NEW: (#4171) ArchiveFiles Request Operation: to create a tarball out of a list of LFNs
NEW: (#4171) CheckMigration Request Operation to hold the request progress until the attached 
             LFNs are migrated to tape
NEW: (#4171) FCOnlyStorage StorageElement plugin to register LFNs without physical replica to 
             conserve LFN metadata when they are archived, for example
NEW: (#4171) dirac-dms-create-archive-request command to create a request to archive a list of 
             LFNs and remove their physical copies
NEW: (#4171) dirac-dms-create-moving-request command to move LFNs from a to b with optional 
             "CheckMigration" step. as it uses the ReplicateAndRegister operation, transfer via 
             FTS is also possible
FIX: (#4171) FileCatalogClient: add "addFileAncestors" to list of "write functions"

[v6r21p14]

*DMS
FIX: (#4192) dirac-dms-clean-directory correct usage message for list of arguments
FIX: (#4192) dirac-dms-clean-directory now properly prints error messages
FIX: (#4192) dirac-dms-clean-directory will now also clean empty directories
FIX: (#4192) FileCatalog.DirectoryMetadata: prevent error when removeMetadataDirectory is 
     called on empty list of directories, triggered when calling removeDirectory 
     on non-existing directory
FIX: (#4192) FileCatalog.DirectoryTreeBase: prevent maximum recursion depth exception 
     when calling remove directory with illegal path

*Resources
CHANGE: (#4191) Storages: catch specific DPM/Globus error code when creating existing directory

[v6r21p13]

*RSS
FIX: (#4173) only use the hostname of FTS servers in the RSS commands

[v6r21p12]

*WMS
FIX: (#4155) JobDB.getAttributesForJobList: Return S_ERROR if unknown attributes are requested. 
     Instead of potentially returning garbage a clear error message is returned.

[v6r21p11]

*Transformation
FIX: (#4144) fixed a logic bug in counting numberOfTasks in MCExtension which is expected
     to limit the total number of tasks for MC transformations

*Accounting
FIX: (#4151) In AccountingDB.insertRecordThroughQueue fix bad dictionary key "0K"

[v6r21p10]

*Core
FIX: (#4133) dirac-install: correct location for ARC plugins with DIRACOS

*WMS
CHANGE: (#4136) JobStateUpdateHandler - restoring the job status to Running after hearbeat

*Docs
NEW: (#4134) Added /Operations/DataManagement parameters for protocols

[v6r21p9]

*Core
FIX: (#4130) correct symlinks in dirac-deploy

[v6r21p8]

*WMS
CHANGE: (#4111) Better logging in JobWrapper
CHANGE: (#4114) JobScheduling - allow both Tag and Tags option in the job JDL

*DMS
FIX: (#4101) FileManagerBase - use returned ID:LFN dict instead of the LFN list. Fixes the bug in 
             getReplicasByMetadata reported in #4058

*TransformationSystem
FIX: (#4112) TaskManager.py - testing if the request ID is correct was not done properly, test the numerical value

[v6r21p7]

*Core
FIX: (#4076) A certain module like WebAppDIRAC must be checked out from the code repository once.

*Resources
FIX: (#4078) Fix the exception when StorageElement objects are created with a list of plugins

*SMS
NEW: (#4086) StageMonitorAgent: new option StoragePlugins to limit the protocols used to contact storagelements for staged files.

*WMS
FIX: (#4093) better logging from services

*TS
CHANGE: (#4095) ConfigTemplate for RequestTaskAgent now contains all options
CHANGE: (#4096) the Broadcast TransformationPlugin no longer requires a SourceSE to be set. If it is set, the behaviour is unchanged
CHANGE: (#4096) dirac-transformation-replication: change default pluging back to Broadcast (reverts #4066)

*Docs:
CHANGE: (#4095) AdministratorGuide install TS tutorial: added options MonitorFiles and MonitorTasks for TaskAgents

[v6r21p6]

*CS
FIX: (#4064) Fix exception when calling dirac-admin-add-shifter with already existing values

*Core
NEW: (#4065) getIndexInList utility in List.py

*Resources
NEW: (#4065) add a SpaceReservation concept to storages
NEW: (#4065) add a getEndpoint method to StorageBase

*RSS
CHANGE: (#4065) CSHelpers.getStorageElementEndpoint returns the endpoint or non srm protocol
CHANGE: (#4065) add the SpaceReservation to the FreeDiskSpaceCommand result

*TS
FIX: (#4066) The dirac-transformation-replication script will now create valid transformations 
     given only the required arguments. Instead of the 'Broadcast' plugin, the 'Standard' plugin 
     is created if not SourceSE is given. If a value for the plugin argument is given, that will 
     be used.

*docs
CHANGE: (#4069) DIRAC installation procedure is updated taking account DIRACOS
CHANGE: (#4094) Pilots3 options: moved to /Operation/Pilot section

[v6r21p5]

*Core
NEW: (#4046) allow install_site to install DIRACOS
FIX: (#4047) dirac-deploy-scripts uses correct regex to find scripts
NEW: (#4047) dirac-deploy-scripts can use symplink instead of wrapper
CHANGE: (#4051) use debug level for logs in the ProcessPool

*RequestManagementSystem
CHANGE: (#4051) split log messages

*ResourceStatusSystem
FIX: (#4050) fix reporting from EmailAgent
CHANGE: (#4051) split log messages in static and dynamic parts

*Docs
CHANGE: (#4034) Add magic runs to setup DIRAC in example scripts, so they work out of the box.
NEW: (#4046) add a tuto for setting up a basic installation
NEW: (#4046) add a tuto for setting up two Dirac SEs
NEW: (#4046) add a tuto for setting up the DFC
NEW: (#4046) add a tuto for managing identities
NEW: (#4046) add a tuto for setting up the RMS
NEW: (#4046) add a tuto for doing DMS with TS

*ConfigurationSystem
CHANGE: (#4044) dirac-configure: forcing update (override, in fact) of CS list

*WorkloadManagementSystem
FIX: (#4052) SiteDirector - restore the logic of limiting the number of pilots to submit due to the  
             WaitingToRunningRatio option
FIX: (#4052) Matcher - if a pilot presents OwnerGroup parameter in its description, this is interpreted 
             as a pilot requirement to jobs and should not be overriden.
CHANGE: (#4027) Improve scalability of HTCondorCE jobs

*Accounting
CHANGE: (#4033) accounting clients use DIRAC.Core.Base.Client as base

*DataManagementSystem
FIX: (#4042) add exit handler for stored procedure
FIX: (#4048) correct the header of the CSV file generated by dirac-dms-protocol-matrix

*TransformationSystem
FIX: (#4038) TransformationCleaningAgent cancels the Request instead of removing them

*Resources
CHANGE: (#4048) SE: give preference to native plugins when generating third party URLS

[v6r21p4]

WorkloadManagementSystem
CHANGE: (#4008) Modification of utility function PilotCStoJSONSynchronizer. The modification 
        allows to add information to created json file about the DNs fields of users belonging 
        to 'lhcb_pilot' group. This information is needed for the second level authorization 
        used in the Pilot Logger architecture. Also, some basic unit tests are added.

*Docs
CHANGE: (#4028) update instructions to install and setup runit

*TransformationSystem
FIX: (#4022) when a site was requested inside the job workflow description, and BulkSubmission was used, such site was not considered.

*Resources
FIX: (#4006) Resources/MessageQueue: add a dedicated listener ReconnectListener

[v6r21p3]

*Core
FIX: (#4005) getDiracModules is removed, class member is used instead.
FIX: (#4013) Use getCAsLocation in order to avoid non-exist os.environ['X509_CERT_DIR']

*ConfigurationSystem
FIX: (#4004) BDII2CSAgent: fix for CEs with incomplete BDII info

*WorkloadManagementSystem
NEW: (#4016) JobAgent - added possibility to try out several CE descriptions when 
             getting jobs in one cycle
NEW: (#4016) Matcher - MultiProcessor tag is added to the resource description if appropriate
NEW: (#4016) JobScheduling - MultiProcessor tag is added to the job description if it 
             specifies multiple processor requirements
FIX: (#4018) JobMonitoring.getJobParameter cast to int
NEW: (#4019) added WMSAdministratorClient module, and using it throughout the code

*Resources/MessageQueue
CHANGE: (#4007) change the way of defining identifier  format for MQ resources: 
        accepted values are  'Topics' or 'Queues'.

*DataManagementSystem
CHANGE: (#4017) DIP handler internally uses bytes instead of MB
NEW: (#4010) add dirac-dms-protocol-matrix script
CHANGE: (#4010) remove dirac-dms-add-files script

*Resources
NEW: (#4016) PoolComputingElement - getDescription returns a list of descriptions 
             with different requirements to jobs to be matched
CHANGE: (#4017) Standardize sizes returned by StoragePlugins in Bytes
CHANGE: (#4011) MQ: randomzied the broker list when putting message

[v6r21p2]

*Core
CHANGE: (#3992) dirac-install does not define REQUESTS_CA_BUNDLE in the bashrc anymore
NEW: (#3998) dirac-install if DIRACOS already installed and DIRACOS is not requested, 
             it will force to install it
CHANGE: (#3992) specify the ca location when calling requests
CHANGE: (#3991) MySQL class prints only debug logs
FIX: (#4003) dirac-install - if the DIRACOS version is not given then use the proper 
             release version

*WorkloadManagementSystem
CHANGE: (#3992) specify the ca location when calling requests
FIX: (#4002) Local protocols are retrieved as a list in InputDataResolution

*Interfaces
FIX: (#4000) Dirac.py - bug fixed: return value of getJobParameters changed that
     should be taken into account by the clients

[v6r21p1]

*WorkloadManagementSystem
CHANGE: (#3989) JobDB.py - do not add default SubmitPool parameter to a job description
FIX: (#3989) dirac-admin-get-site-mask - show only sites in Active state

*DataManagementSystem
CHANGE: (#3985) FTS3DB: getActiveJobs, those jobs are now selected that have been monitored the longest time ago. Ensure better cycling through FTS Jobs
FIX: (#3987) check missing file with another string

[v6r21]

*Core
NEW: (#3921) DictCache - allow threadLocal cache
FIX: (#3936) DictCache - Fix exception upon delete
FIX: (#3922) allow Script.py to accommodate specific test calls with pytest
CHANGE: (#3940) dirac-install - instrument to support DiracOS
FIX: (#3945) set DIRACOS environment variable before souring diracosrc
CHANGE: (#3949) Removed unattended dirac-install-client.py
CHANGE: (#3950) File.py - do not follow links when getting files list or size 
        in directory via getGlobbedFiles and getGlobbedTotalSize
CHANGE: (#3969) Use EOS for installing DIRAC software        

*FrameworkSystem
FIX: (#3968) removed the old logging

*ResourceStatusSystem
FIX: (#3921) fix logic of the RSSCache leading in expired keys

*Accounting
CHANGE: (#3933) Change the columns size of the FinalMinorStatus

*WorkloadManagementSystem
CHANGE: (#3923) Clean PYTHONPATH from *rc when installing DIRAC from the pilot
NEW: (#3941) JobDB: getJobParameters work also with list on job IDs
CHANGE: (#3941) JobCleaningAgent queries for job parameters in bulk
CHANGE: (#3941) Optimizers only set optimizers parameters (backported from v7r0)
CHANGE: (#3970) streamlining code in OptimizerModule. Also pep8 formatting (ignore white spaces for reviewing)
FIX: (#3976) fixed Banned Sites matching in TaskQueueDB
FIX: (#3970) when an optimizer agent was instantiating JobDB (via the base class) and the machine 
     was overloaded, the connection to the DB failed but this was not noticed and the agent was 
     not working until restarted after max cycles. Now testing JobDB  is valid in OptimizerModule 
     base class and exit if not valid.

*TransformationSystem
CHANGE: (#3946) Remove directory listing from ValidateOutputDataAgent
CHANGE: (#3946) Remove directory listing from TransformationCleaningAgent
FIX: (#3967) TransformationCleaningAgent: don't return error if log directory does not exist

*Interfaces
CHANGE: (#3947) removed old methods going through old RMS
CHANGE: (#3960) Dirac.py - getLFNMetadata returns result for both file and directory LFNs
FIX: (#3966) Dirac: replace the use of deprecated function status by getJobStatus

*DataManagementSystem
FIX: (#3922) Fixes FTS3 duplicate transfers
FIX: (#3982) respect the source limitation when picking source for an FTS transfer

*MonitoringSystem
CHANGE: (#3956) Change the bucket size from week to day.

*Resources
CHANGE: (#3933) When crating a consumer or producer then the error message must be 
        handled by the caller.
CHANGE: (#3937) MessageQueue log backends is now set to VERBOSE instead of DEBUG        
NEW: (#3943) SSHComputingElement - added Preamble option to define a command to be 
     executed right before the batch system job submission command
NEW: (#3953) Added the possibility to add filters to log backends to refine the 
     output shown/stored
NEW: (#3953) Resources.LogFilters.ModuleFilter: Filter that allows one to set the 
     LogLevel for individual modules
NEW: (#3953) Resources.LogFilter.PatternFilter: Filter to select or reject log 
     output based on words
FIX: (#3959) PoolComputingElement - bug fix: initialize process pool if not yet 
     done in getCEStatus()     

*test
CHANGE: (#3948) integration tests run with unittest now exit with exit code != 0 if failed

*docs
NEW: (#3974) Added HowTo section to the User Guide

[v6r20p28]

*WorkloadManagementSystem
FIX: (#4092) pilotTools - Ensure maxNumberOfProcessors is an int

[v6r20p27]

*WMS
FIX: (#4020) SiteDirector - do not use keywords in addPilotTQReference/setPilotStatus calls

[v6r20p26]

*WorkloadManagementSystem
FIX: (#3932) MutiProcessorSiteDirector: get platform is checkPLatform flag is true

*DataManagementSystem
FIX: (#3928) `FileCatalogClient` now properly forwards function docstrings through 
     `checkCatalogArguments` decorator, fixes #3927
CHANGE: (#3928) `Resources.Catalog.Utilities`: use functool_wraps in `checkCatalogArguments`

*TransformationSystem
CHANGE: (#3934) make the recursive removal of the log directory explicit in the TransformationCleaningAgent

[v6r20p25]

*Core
FIX: (#3909) DISET - always close the socket even in case of exception

*FrameworkSystem
FIX: (#3913) NotificationHandler - bugfixed: changed SMTPServer to SMTP
FIX: (#3914) add extjs6 support to the web compiler

*docs
NEW: (#3910) Added documentation on MultiProcessor jobs

*WorkloadManagementSystem
FIX: (#3910) TaskQueueDB - fixed strict matching with tags, plus extended the integration test

*DataManagementSystem
CHANGE: (#3917) FTS3: speedup by using subqueries for the Jobs table

*TransformationSystem
CHANGE: (#3916) use SE.isSameSE() method

*Resources
NEW: (#3916) Add isSameSE method to StorageElement which works for all protocols

[v6r20p24]

*WorkloadManagementSystem
FIX: (#3904) SiteDirector fixed case with TQs for 'ANY' site

[v6r20p23]

*TransformationSystem
NEW: (#3903)  do not remove archive SEs when looking at closerSE

*CORE
NEW: (#3902) When the environment variable DIRAC_DEPRECATED_FAIL is set to a non-empty value, 
     the use of deprecated functions will raise a NotImplementError exception

*ConfigurationSystem
FIX: (#3903) ServiceInterface - fix exception when removing dead slave

*FrameworkSystem
FIX: (#3901) NotificationClient - bug fix

[v6r20p22]

*Core
FIX: (#3897) ObjectLoader returns DErrno code
FIX: (#3895) more debug messages in BaseClient

*ResourceStatusSystem
FIX: (#3895) fixed bug in dirac-rss-set-token script

*WorkloadManagementSystem
FIX: (#3897) SiteDirector: using checkPlatform flag everwhere needed
CHANGE: (#3894) Using JobStateUpdateClient instead of RPCClient to it
CHANGE: (#3894) Using JobManagerClient instead of RPCClient to it

[v6r20p20]

*Core
CHANGE: (#3885) Script.parseCommandLine: the called script is not necessarily the first in sys.argv

*ConfigurationSystem
CHANGE: (#3887) /Client/Helpers/Registry.py: Added search dirac user for ID and CA

*MonitoringSystem
FIX: (#3888) mqProducer field in MonitoringReporter can be set to None, and the comparison was broken. 
     It is fixed. Also some additional checks are added.

*WorkloadManagementSystem
CHANGE: (#3889) removed confusing Job parameter LocalBatchID
CHANGE: (#3854) TQ matching (TaskQueueDB.py): when "ANY" is specified, don't exclude task queues 
        (fix with "Platforms" matching in mind)
CHANGE: (#3854) SiteDirector: split method getPlatforms, for extension purposes

*DataManagementSystem
FIX: (#3884) restore correct default value for the SEPrefix in the FileCatalogClient
FIX: (#3886) FTS3: remove the hardcoded srm protocol for registration
FIX: (#3886) FTS3: return an empty spacetoken if SRM is not available

*TransformationSystem
CHANGE: (#3891) ReplicationTransformation.createDataTransformation: returns S_OK with the 
        transformation object when it was successfully added, instead of S_OK(None)

*Resources
NEW: (#3886) SE - return a standard error in case the requested protocol is not available

[v6r20p18]

*DataManagementSystem
CHANGE: (#3882) script for allow/ban SEs now accepting -a/--All switch, for allo status types

*Core
FIX: (#3882) ClassAdLight - fix to avoid returning a list with empty string

*Resources
FIX: (#3882) Add site name configuration for the dirac installation inside singularity CE

*test
FIX: (#3882) fully activating RSS in Jenkins tests

[v6r20p17]

*Core
CHANGE: (#3874) dirac-create-distribution-tarball - add tests directory to the tar file and fix pylint warnings.
FIX: (#3876) Add function "discoverInterfaces" again which is still needed for VMDIRAC

*ConfigurationSystem
CHANGE: (#3875) Resources - allow to pass a list of platforms to getDIRACPlatform()

*WorkloadManagement
CHANGE: (#3867) SandboxStoreClient - Returning file location in output of getOutputSandbox
CHANGE: (#3875) JobDB - allow to define a list of Platforms in a job description JDL

*ResourceStatusSystem
CHANGE: (#3863) deprecated CSHelpers.getSites() function

*Interfaces
NEW: (#3872) Add protocol option to dirac-dms-lfn-accessURL
CHANGE: (#3864) marked deprecated some API functions (perfect replace exists already, as specified)

*Resources
FIX: (#3868) GFAL2_SRM2Storage: only set SPACETOKENDESC when SpaceToken is not an empty string

*Test
CHANGE: (#3863) Enable RSS in Jenkins

*DataManagementSystem
FIX: (#3859) FTS3: resubmit files in status Canceled on the FTS server
NEW: (#3871) FTS submissions can use any third party protocol
NEW: (#3871) Storage plugin for Echo (gsiftp+root)
FIX: (#3871) replace deprecated calls to the gfal2 API
NEW: (#3871) Generic implementation for retrieving space occupancy on storage

*TransformationSystem
FIX: (#3865) fixed submission of parametric jobs with InputData from WorkflowTask
FIX: (#3865) better logging for parametric jobs submission

*StorageManagamentSystem
FIX: (#3868) Fix StageRequestAgent failures for SEs without a SpaceToken

*RequestManagementSystem
FIX: (#3861) tests do not re-use File objects

[v6r20p16]

*WorkloadManagementSystem
CHANGE: (#3850) the platform discovery can be VO-specific.

*Interfaces
CHANGE: (#3856) setParameterSequence always return S_OK/S_ERROR

*TransformationSystem
FIX: (#3856) check for return value on Job interface and handle it

*ResourceStatusSystem
FIX: (#3852) site may not have any SE

[v6r20p15]

*Interface
FIX: (#3843) Fix the sandbox download, returning the inMemory default.

*WorkloadManagementSystem
FIX: (#3845) late creation on RPC in JobMonitoringClient and PilotsLoggingClient

*DataManagementSystem
FIX: (#3839) Update obsolete dirac-rms-show-request command in user message displayed when running dirac-dms-replicate-and-register-request

*FrameworkSystem
FIX: (#3845) added setServer for NotificationClient

*Docs
NEW: (#3847) Added some info on parametric jobs

[v6r20p14]

CHANGE: (#3826) emacs backup file pattern added to .gitignore

*MonitoringSystem
CHANGE: (#3827) The default name of the Message Queue can be changed

*Core
FIX: (#3832) VOMSService.py: better logging and error prevention

*ConfigurationSystem
FIX: (#3837) Corrected configuration location for Pilot 3 files synchronization

*FrameworkSystem
FIX: (#3830) InstalledComponentDB.__filterFields: fix error in "Component History Web App" when filter values are unicode

*Interface
CHANGE: (#3836) Dirac.py API - make the unpacking of downloaded sandboxes optional

*Accounting
CHANGE: (#3831) ReportGenerator: Authenticated users without JOB_SHARING will now only get plots showing their own jobs, solves #3776

*ResourceStatusSystem
FIX: (#3833) Documentation update
CHANGE: (#3838) For some info, use DMSHelper instead of CSHelper for better precision

*RequestManagementSystem
FIX: (#3829) catch more exception in the ReqClient when trying to display the associated FTS jobs

[v6r20p13]

*FrameworkSystem

FIX: (#3822) obsolete parameter maxQueueSize in UserProfileDB initialization removed

*WorkloadManagementSystem

FIX: (#3824) Added Parameter "Queue" to methods invoked on batch systems by LocalComputingElement
FIX: (#3818) Testing parametric jobs locally now should also work for parametric input data
NEW: (#3818) Parameters from Parametric jobs are also replaced for ModuleParameters, 
             and not only for common workflow parameters

*DataManagementSystem

FIX: (#3825) FileCatalogCLI: print error message when removeReplica encounters weird return value
FIX: (#3819) ReplicateAndRegister: fix a problem when transferring files to multiple storage 
             elements, if more than one attempt was needed the transfer to all SEs was not always 
             happening.
CHANGE: (#3821) FTS3Agent: set pool_size of the FTS3DB

*TransformationSystem

FIX: (#3820) Fix exception in TransformationCleaningAgent: "'str' object not callable"

*ConfigurationSystem

FIX: (#3816) The VOMS2CSAgent was not sending notification emails when the DetailedReport 
             option was set to False, it will now send emails again when things change for a VO.
CHANGE: (#3816) VOMS2CSAgent: Users to be checked for deletion are now printed sorted and line 
                by line
NEW: (#3817) dirac-admin-check-config-options script to compare options and values between 
             the current Configuration and the ConfigTemplates. Allows one to find wrong or 
             missing option names or just see the difference between the current settings and 
             the default values.

[v6r20p12]

*Core
FIX: (#3807) Glue2 will return a constant 2500 for the SI00 queue parameter, 
     any value is needed so that the SiteDirector does not ignore the queue, fixes #3790

*ConfigurationSystem
FIX: (#3797) VOMS2CSAgent: return error when VO is not set (instead of exception)
FIX: (#3797) BDII2CSAgent: Fix for GLUE2URLs option in ConfigTemplate (Lower case S at the end)

*DataManagementSystem
FIX: (#3814) SEManager - adapt to the new meaning of the SE plugin section name
FIX: (#3814) SEManager - return also VO specific prefixes for the getReplicas() and similar calls
FIX: (#3814) FileCatalogClient - take into account VO specific prefixes when constructing PFNs on the fly

*TransformationSystem
FIX: (#3812) checking return value of jobManagerClient.getMaxParametricJobs() call

[v6r20p11]

*Core
FIX: (#3805) ElasticSearchDB - fix a typo (itertems -> iteritems())

[v6r20p10]

*Core
NEW: (#3801) ElasticSearchDB - add method which allows for deletion by query
NEW: (#3792) added breakDictionaryIntoChunks utility

*WorkloadManagementSystem
FIX: (#3796) Removed legacy "SystemConfig" and "LHCbPlatform" checks
FIX: (#3803) bug fix: missing loop on pRef in SiteDirector
NEW: (#3792) JobManager exposes a call to get the maxParametricJobs

*TransformationSystem
NEW: (#3804) new option for dirac-transformation-replication scrip `--GroupName/-R`
FIX: (#3804) The TransformationGroup is now properly set for transformation created with dirac-transformation-replication, previously a transformation parameter Group was created instead.
FIX: (#3792) Adding JobType as parameter to parametric jobs
FIX: (#3792) WorkflowTaskAgent is submitting a chunk of tasks not exceeding the MaxParametricJobs accepted by JobManager

[v6r20p9]

*Core
FIX: (#3794) Fix executeWithUserProxy when called with proxyUserDN, 
     fixes exception in WMSAdministrator getPilotLoggingInfo and TransformationCleaningAgent

*DataManagementSystem
CHANGE: (#3793) reuse of the ThreadPool in the FTS3Agent in order to optimize the Context use

*WorkloadManagementSystem
FIX: (#3787) Better and simpler code and test for SiteDirector 
FIX: (#3791) Fix exception in TaskQueueDB.getActiveTaskQueues, triggered 
             by dirac-admin-show-task-queues

[v6r20p8]

*ResourceStatusSystem
FIX: (#3782) try/except for OperationalError for sqlite (EmailAction)

*Core
FIX: (#3785) Adjust voms-proxy-init timeouts
NEW: (#3773) New Core.Utilities.Proxy.UserProxy class to be used as a contextManager
FIX: (#3773) Fix race condition in Core.Utilities.Proxy.executeWithUserProxy, 
     the $X509_USER_PROXY environment variable from one thread could leak to another, fixes #3764


*ConfigurationSystem
NEW: (#3784) Bdii2CSAgent: New option **SelectedSites**, if any sites are set, only those will 
     be updated
NEW: (#3788) for CS/Registry section: added possibility to define a QuarantineGroup per VO

*WorkloadManagementSystem

FIX: (#3786) StalledJobAgent: fix "Proxy not found" error when sending kill command to stalled job, 
     fixes #3783
FIX: (#3773) The solution for bug #3764 fixes a problem with the JobScheduling executor, where 
     files could end up in the checking state with the error "Couldn't get storage metadata 
     of some files"
FIX: (#3779) Add setting of X509_USER_PROXY in pilot wrapper script, 
which is needed to establish pilot env in work nodes of Cluster sites.

*DataManagementSystem
FIX: (#3778) Added template for RegisterReplica
FIX: (#3772) add a protection against race condition between RMS and FTS3
FIX: (#3774) Fix FTS3 multi-VO support by setting VO name in SE constructor.

*TransformationSystem
FIX: (#3789) better tests for TS agents

*StorageManagamentSystem
FIX: (#3773) Fix setting of the user proxy for StorageElement.getFileMetadata calls, fixes #3764

[v6r20p7]

*Core
FIX: (#3768) The Glue2 parsing handles some common issues more gracefully:
     handle cases where the execution environment just does not exist, use sensible;
     dummy values in this case (many sites);
     handle multiple execution environments at a single computing share (i.e., CERN);
     handle multiple execution environments with the same ID (e.g., SARA)
     
CHANGE: (#3768) some print outs are prefixed with "SCHEMA PROBLEM", which seem to point to problems in the published information, i.e. keys pointing to non-existent entries, or non-unique IDs

*Tests
NEW: (#3769) allow to install DIRACOS if DIRACOSVER env variable is specified

*ResourceStatusSystem
CHANGE: (#3767) Added a post-processing function in InfoGetter, for handling special case of FreeDisk policies

*WorkloadManagementSystem
FIX: (#3767) corrected inconsistent option name for pilotFileServer CS option

*TransformationSystem
CHANGE: (#3766) TransformationCleaningAgent can now run without a shifterProxy, it uses 
        the author of the transformation for the cleanup actions instead.
CHANGE: (#3766) TransformationCleaningAgent: the default value for shifterProxy was removed
FIX: (#3766) TaskManagerAgent: RequestTasks/WorkflowTasks: value for useCertficates to `False` 
     instead of `None`. Fixes the broken submission when using a shifterProxy for the TaskManagerAgents

[v6r20p6]

*Tests
CHANGE: (#3757) generate self signed certificate TLS compliant

*Interfaces
FIX: (#3754) classmethods should not have self! (Dirac.py)

*WorkloadManagementSystem
FIX: (#3755) JobManager - bug fix in __deleteJob resulting in exceptions

*DataManagementSystem
NEW: (#3736) FTS3 add kicking of stuck jobs
FIX: (#3736) FTS3 update files in sequence to avoid mysql deadlock
CHANGE: (#3736) Canceled is not a final state for FTS3 Files
CHANGE: (#3736) FTS3Operations are finalized if the Request is in a final state (instead of Scheduled)
FIX: (#3724) change the ps_delete_files and ps_delete_replicas_from_file_ids to not lock on MySQL 5.7

*TransformationSystem
CHANGE: (#3758) re-written a large test as pytest (much less verbosity, plan to extend it)
FIX: (#3758) added BulkSubmission option in documentation for WorkflowTaskAgent

*RequestManagementSystem
FIX: (#3759) dirac-rms-request: silence a warning, when not using the old FTS Services

*ResourceStatusSystem
FIX: (#3753) - style changes

[v6r20p5]

*Docs

FIX: (#3747) fix many warnings
FIX: (#3735) GetReleaseNotes.py no longer depends on curl, but the python requests packe
FIX: (#3740) Fix fake environments for sqlalchemy.ext import, some code documentation pages were not build, e.g. FTS3Agent
NEW: (#3762) Add --repo option, e.g. --repo DiracGrid/DiracOS, or just --repo DiracOS, fixes DIRACGrid/DIRACOS#30

*TransformationSystem

FIX: (#3726) If the result can not be evaluated, it can be converted to list
FIX: (#3723) TaskManagerAgentBase - add option ShifterCredentials to set the credentials to 
     use for all submissions, this is single VO only
FIX: (#3723) WorkflowTasks/RequestTasks: pass ownerDN and ownerGroup parameter to all the submission 
     clients if using shifterProxy ownerDN and ownerGroup are None thus reproducing the original behaviour
FIX: (#3723) TaskManagerAgentBase - refactor adding operations for transformation to separate function to 
     ensure presence of Owner/DN/Group in dict entries RequestTaskAgent no longer sets shifterProxy by default.

*Resources

CHANGE: (#3745) Add the deprecated decorator to native XROOT plugin

[v6r20p4]

*DMS
FIX: (#3727) use proxy location in the SECache

*RMS
FIX: (#3727) use downloadVOMSProxyToFile in RequestTask

*TS
FIX: (#3720) TaskManager - pass output data arguments as lists rather 
     than strings to the parametric job description

Docs:
FIX: (#3725) AdministratorGuide TransformationSystem spell check and added a few 
     phrases, notably for bulk submission working in v6r20p3

[v6r20p3]

*Framework
FIX: SystemAdministrator - Get the correct cpu usage data for each component

*TS
NEW: new command dirac-transformation-replication to create replication transformation to copy files from some SEs to other SEs, resolves #3700

*RMS
FIX: fix integration tests to work with privileged and non privileged proxies

*RSS
FIX: Fix for downtime publisher: wrong column names. Avoiding dates (not reflected in web app)

[v6r20p2]

*Core

CHANGE: (#3713) Fixes the infamous "invalid action proposal" by speeding up the handshake and not looking up the user/group in the baseStub

*RequestManagementSystem
CHANGE: (#3713) FowardDISET uses the owner/group of Request to execute the stub
CHANGE: (#3713) owner/group of the Requests are evaluated/authorized on the server side
CHANGE: (#3713) LimitedDelegation or FullDelegation are required to set requests on behalf of others -> pilot user and hosts should must them (which should already be the case)

*docs

NEW: (#3699) documentation on Workflow
CHANGE: (#3699) update on documentation for integration tests

*ConfigurationSystem

CHANGE: (#3699) for pilotCS2JSONSynchronizer: if pilotFileServer is not set, still print out the content

*WorkloadManagementSystem

CHANGE: (#3693) introduce options for sites to choose usage of Singularity

*TransformationSystem

FIX: (#3706) TaskManger with bulksubmission might have occasional exception, depending on order of entries in a dictionary
FIX: (#3709) TaskManager - fix the generated JobName to be of the form ProdID_TaskID
FIX: (#3709) TaskManager - check the JOB_ID and PRODUCTION_ID parameters are defined in the workflow

*Interfaces

FIX: (#3709) Job API - do not merge workflow non-JDL parameters with the sequence parameters of the same name

[v6r20p1]

*WorkloadManagementSystem

FIX: (#3697) Ensure retrieveTaskQueues doesn't return anything when given an empty list of TQ IDs.
FIX: (#3698) Call optimizer fast-path for non-bulk jobs

[v6r20]

*Core
NEW: MJF utility added, providing a general interface to Machine/Job Features values.
NEW: DEncode - added unit tests
NEW: JEncode for json based serialization
NEW: Add conditional printout of the traceback when serializing/deserializing non json compatible
     object in DEncode (enabled with DIRAC_DEBUG_DENCODE_CALLSTACK environment variable)
NEW: File.py - utility to convert file sizes between different unit
NEW: new flag in dirac-install script to install DIRAC-OS on demand
CHANGE: Removed deprecated option "ExtraModules" (dirac-configure, dirac-install scripts)
CHANGE: dirac-deploy-scripts, dirac-install - allow command modules with underscores in 
        their names in order for better support for the code checking tools
CHANGE: dirac-distribution and related scripts - compile web code while release
        generation
CHANGE: dirac-external-requirements - reimplemented to use preinstalled pip command rather than
the pip python API
FIX: dirac-distribution - fixed wrong indentation  
NEW: new command name for voms proxy
FIX: dirac-install default behaviour preserved even with diracos options
New: Add additional check in MJF utility to look for a shutdown file located at '/var/run/shutdown_time'
FIX: The hardcoded rule was not taken into account when the query was coming from the web server
CHANGE: VOMSService - reimplemented using VOMS REST interface
FIX: MJF utility won't throw exceptions when MJF is not fully deployed at a site

*Framework
NEW: WebAppCompiler methods is implemented, which is used to compile the web framework
NEW: add JsonFormatter for logs
NEW: add default configuration to CS: only TrustedHost can upload file
CHANGE: ComponentInstaller - remove the old web portal configuration data used during the installation
CHANGE: MessageQueue log handler uses JsonFormatter

*Monitoring
CHANGE: fixes for testing in Jenkins with locally-deployed ElasticSearch
FIX: fixes in the query results interpretation

*Configuration
FIX: ConfigurationHandler, PilotCStoJSONSynchronizer - fixes for enabling pilotCStoJSONSynchronizer, and doc
NEW: dirac-admin-voms-sync - command line for VOMS to CS synchronization
NEW: VOMS2CSSynchronizer - new class encapsulating VOMS to CS synchronization
CHANGE: VOMS2CSAgent - reimplemented to use VOMS2CSSynchronizer

*WorkloadManagementSystem
NEW: StopSigRegex, StopSigStartSeconds, StopSigFinishSeconds, StopSigNumber added to JDL, which cause Watchdog to send a signal StopSigNumber to payload processes matching StopSigRegex when there are less than StopSigFinishSeconds of wall clock remaining according to MJF.
NEW: PilotLoggingDB, Service and Client for handling extended pilot logging
NEW: added a new synchronizer for Pilot3: sync of subset of CS info to JSON file, 
     and sync of pilot3 files
NEW: dirac-admin-get-pilotslogging script for viewing PilotsLogging
NEW: Bulk job submission with protection of the operation transaction
NEW: WMSHistoryCorrector and MonitoringHistoryCorrector classes inheriting from a common BaseHistoryCorrector class
CHANGE: SiteDirector - refactored Site Director for better extensibility
CHANGE: dirac-wms-cpu-normalization uses the abstracted DB12 benchmark script used by the HEPiX Benchmarking Working Group, and the new MJF utility to obtain values from the system and to save them into the DIRAC LocalSite configuration.
CHANGE: Removed TaskQueueDirector and the other old style (WMS) *PilotDirector
CHANGE: TaskQueueDB - removed PilotsRequirements table
CHANGE: TaskQueueDB - added FOREIGN KEYS 
CHANGE: Removed gLite pilot related WMS code
FIX: always initialize gPilotAgentsDB object
FIX: JobManager - Added some debug message when deleting jobs
FIX: Job.py - fixing finding XML file
NEW: SiteDirector - added flag for sending pilot3 files
CHANGE: SiteDirector - changed the way we create the pilotWrapper (better extensibility)
NEW: SiteDirector - added possibility for deploying environment variables in the pilot wrapper

*Workflow
CHANGE: Script.py: created _exitWithError method for extension possibilities

*TS
FIX: TranformationCleaningAgent - just few simplifications 

*DMS
NEW: FTS3Agent working only with the FTS3 service to replace the existing one
NEW: FTS3Utilities - use correct FTS Server Selection Policy
NEW: StorageElement service - getFreeDiskSpace() and getTotalDiskSpace() take into account 
     MAX_STORAGE_SIZE parameter value
CHANGE: Adding vo name argument for StorageElement   
CHANGE: Fixing rss to fetch fts3 server status
NEW: Add a feature to the DFC LHCbManager to dump the content of an SE as a CSV file
FIX: FTS3DB: sqlalchemy filter statements with "is None" do not work and result in no lines being selected
NEW: FTS3Agent and FTS3DB: add functionality to kick stuck requests and delete old requests
NEW: FTS3Agent - add accounting report

*RMS
FIX: Really exit the RequestExecutingAgent when the result queue is buggy

*RSS
CHANGE: Using StorageElement.getOccupancy()
FIX: Initialize RPC to WMSAdministrator only once
FIX: Using MB as default for the size
FIX: flagged some commands that for the moment are unusable
FIX: fixed documentation of how to develop commands

*Resources
NEW: New SingularityComputingElement to submit jobs to a Singularity container
NEW: Added StorageElement.getOccupancy() method for DIP and GFAL2_SMR2 SE types
CHANGE: enable Stomp logging only if DIRAC_DEBUG_STOMP environment variable is set to any value

*Interfaces
CHANGE: Dirac.py - saving output of jobs run with 'runLocal' when they fail (for DEBUG purposes)

*Docs
CHANGE: WebApp release procedure
FIX: Update of the FTS3 docs

*Tests
FIX: add MonitoringDB to the configuration
FIX: Installing elasticSeach locally in Jenkins, with ComponentInstaller support.

[v6r19p25]

*TransformationSystem
FIX: (#3742) TransformationDB - when adding files to transformations with a multi-threaded agent, 
     it might happen that 2 threads are adding the same file at the same time. The LFN was not 
     unique in the DataFiles table, which was a mistake... This fix assumes the LFN is unique, 
     i.e. if not the table had been cleaned and the table updated to be unique.

[v6r19p24]

*WMS
FIX: (#3739) pilotTools - added --tag and --requiredTag options
FIX: (#3739) pilotCommands - make NumberOfProcessors = 1 if nowhere defined (default)

*Resources
FIX: (#3739) CREAMComputingElement - possibility to defined CEQueueName to be used in the pilot submission command

[v6r19p23]

*TS
FIX: (#3734) catch correct exception for ast.literal_eval

[v6r19p22]

*Core
CHANGE: Backport from v6r20 - fixes the infamous "invalid action proposal" by speeding up 
        the handshake and not looking up the user/group in the baseStub

RMS:
CHANGE: Backport from v6r20 - FowardDISET uses the owner/group of Request to execute the stub
CHANGE: Backport from v6r20 - owner/group of the Requests are evaluated/authorized on the server side
CHANGE: Backport from v6r20 - LimitedDelegation or FullDelegation are required to set requests on behalf 
        of others -> pilot user and hosts should must them (which should already be the case)

*API
NEW: Dirac.py - running jobs locally now also works for parametric jobs. Only the first sequence will be run
FIX: Dirac.py - running jobs locally will now properly work with LFNs in the inputSanbdox

*DMS
FIX: DMSHelpers - in getLocalSiteForSE() return None as LocalSite if an SE is at no site

[v6r19p21]

*Configuration
FIX: Bdii2CSAgent - make the GLUE2 information gathering less verbose; Silently ignore StorageShares

*Test
CHANGE: backported some of the CI tools from the integration branch 

[v6r19p20]

*StorageManagement
FIX: StorageManagementDB - fixed buggy group by with MySQL 5.7

[v6r19p19]

*Configuration

NEW: BDII2CSAgent - new options: GLUE2URLs, if set this is queried in addition to the other BDII;
    GLUE2Only to turn off looking on the old schema, if true only the main BDII URL is queried;
    Host to set the BDII host to search

NEW: dirac-admin-add-resources new option G/glue2 , enable looking at GLUE2 Schema, 
     H/host to set the host URL to something else

[v6r19p18]

*Configuration
CHANGE: Better logging of the Configuration file write exception

*RSS
FIX: SummarizeLogsAgent - fix the case when no previous history

[v6r19p17]

*Framework
FIX: ProxyManager - if an extension has a ProxyDB, use it

*RSS
FIX: CSHelpers.py minor fixes

[v6r19p16]

*WMS
FIX: pilotCommands - cast maxNumOfProcs to an int.
CHANGE: pilotTools - change maxNumOfProcs short option from -P to -m.

[v6r19p15]

*Framework
NEW: ProxyDB - allow FROM address to be set for proxy expiry e-mails

*DMS
CHANGE: FTSJob - FailedSize is now BIGINT in FTSJob
CHANGE: FTSJob - increase the bringonline time

*WMS
FIX: SiteDirector won't set CPUTime of the pilot
FIX: convert MaxRAM inside the pilots to int

*RSS
FIX: SummarizeLogsAgent: comparison bug fix
FIX: Fixed sites synchronizer

[v6r19p14]

*WMS
NEW: pilotCommands/Tools - added possibility to specify a maxNumberOfProcessors parameter for pilots
CHANGE: MultiProcessorSiteDirector - allow kwargs to SiteDirector getExecutable & _getPilotOptions functions

*RMS
FIX: Fix a bug in ReplicateAndRegister Operation preventing files having failed once to be retried

*DMS
FIX: FileCatalogWithFkAndPsDB.sql - Fixes for the DFC to be compatible with strict group by mode 
     (https://dev.mysql.com/doc/refman/5.7/en/sql-mode.html#sqlmode_only_full_group_by)

*docs
CHANGE: added little documentation for lcgBundles

[v6r19p13]

*WMS
FIX: JobWrapper - added a debug message
FIX: Allow non-processor related tags to match TQ in MultiProcessorSiteDirector.

*Test
CHANGE: improve Gfal2 integration tests by checking the metadata

[v6r19p12]

*Core
CHANGE: QualityMapGraph - change the color map of the Quality plots

*Framework
FIX: Logging - remove the space after log messages if no variable message is printed, fixes #3587

*MonitoringSystem
CHANGE: ElasticSearch 6 does not support multiple types, only one type is created instead.

*RSS
FIX: GOCDBClient - encode in utf-8, update goc db web api URL
FIX: fixed bug in creation of history of status (avoid repetition of entries)

*DMS
FIX: fixed bug in FTSAgent initialization

*WMS
FIX: fix bug in dirac-wms-job-select: treating the case of jobGroup(s) not requested

[v6r19p11]

*Framework:
CHANGE: moved column "Instance" of InstalledComponentsDB.InstalledComponent 
        table from 64 to 32 characters

*WMS
FIX: JobWrapperTemplate - fix exception handling
CHANGE: dirac-wms-select-jobs - new option to limit the number of selected jobs
CHANGE: returning an error when sandboxes can't be unassigned from jobs (JobCleaningAgent)

*RMS
FIX: RequestDB - add missing JOIN in the web summary query
NEW: dirac-rms-request - add option to allow resetting the NotBefore member even 
     for non-failed requests

*DMS
FIX: FTSAgent - change data member names from uppercase to lower case

*Interfaces
CHANGE: autopep8 on the API/Dirac module

*docs:
NEW: added some doc about shifterProxy

[v6r19p10]

*Core
FIX: MySQL - catch exception when closing closed connection

*TS
CHANGE: add possibility to get extension-specific tasks and files statuses in TransformationMonitor web application

*RMS
NEW: dirac-rms-request - add option --ListJobs to list the jobs for a set of requests

*Resources
FIX: Use parameters given at construction for SRM2 protocols List

*StorageManagement
FIX: use StorageElement object to get disk cache size

*DMS
FIX: DMSHelpers - fix case when no site is found for an SE
FIX: ReplicateAndRegister - don't try and get SE metadata is replica is inactive

[v6r19p9]

*WMS
CHANGE: DownloadInputData was instantiating all local SEs which is not necessary... Only instantiate those that are needed
CHANGE: JobWrapper - use resolveSEGroup in order to allow defining SE groups including other SE groups
FIX: JobDB - fixed typo in getSiteMaskStatus() method
FIX: Fix getSiteMaskStatus in SiteDirector and MultiProcessSiteDirector
CHANGE: WatchdogLinux - using python modules in  instead of shell calls

*DMS
FIX: in DMSHelpers don't complain if an SE is at 0 sites

*Interfaces
CHANGE: Job.py - using the deprecated decorator for 2 deprecated methods

*RSS
FIX: EmailAction considers also CEs, not only SEs

*Resources
FIX: removed a useless/broken method in Resources helper
FIX: marked as obsoleted two methods in Resources helper (FTS2 related)

[v6r19p8]

*Configuration
FIX; Resources - don't overwrite queue tags if requiredtags are set.

*Framework
CHANGE: dirac-proxy-init - increase dirac-proxy-init CRL update frequency

*Accounting
CHANGE: AccountingDB - if the bucket length is part of the selected conditions, 
        add to the grouping

*WorkloadManagement
FIX: ConfigTemplate.cfg - allow user access to getSiteMaskStatus

*DataManagementSystem
FIX: DMSHelpers - recursive resolution of SEGroup was keeping the SEGroup in the list

*RSS
FIX: CSHelper - getting FTS from the correct location
CHANGE: use the SiteStatus object wherever possible

*Resources
FIX: CREAMComputingElement - added CS option for extra JDL parameters

*Documentation
CHANGE: point README to master and add badges for integration

[v6r19p7]

*WorkloadManagement
FIX: SiteDirector - correct escaping in pilot template
FIX: dirac-wms-get-wn-parameters - added some printouts to dirac-wms-get-wn-parameters

[v6r19p6]

*Core
FIX: SocketInfo - log proper message on CA's init failure.

*Accounting
CHANGE: NetworkAgent - remove support of perfSONAR summaries and add support of raw metrics.

*WMS
FIX: JobDB - don't trigger exception in webSummary if a site with a single dot is in the system
CHANGE: SiteDirector - added logging format and UTC timestamp to pilot wrapper
FIX: JobMonitoring - fix in getJobPageSummaryWeb() for showing correct sign of life for stalled jobs

*TS
FIX: TransformationManager - fix for wrong method called by the Manager

*RSS
NEW: SiteStatus object uses the RSS Cache
FIX: expiration time is a date (dirac-rss-query-db)

[v6r19p5]

*WMS
CHANGE: ParametricJob - added getParameterVectorLength() to replace getNumberOfParameters with a more detailed check of the job JDL validity
FIX: JobManagerHandler - restored the use of MaxParametricJobs configuration option

*Interfaces
FIX: Always use a list of LFNs for input data resolution (local run, mostly)

*tests
FIX: use rootPath instead of environment variable


[v6r19p4]

NEW: Added dummy setup.py in anticipation for standard installation procedure

*Core
CHANGE: SocketInfoFactory - version check of GSI at run time is removed

*Configuration 
FIX: Resources - fix RequiredTags in getQueue() function

*Interfaces
FIX: fix exception when using Dirac.Job.getJobJDL

*WMS
FIX: SiteDirector - fix proxy validity check in updatePilotStatus, a new proxy was 
     never created because isProxyValid returns non-empty dictionary
FIX: JobMonitoring - web table was not considering correctly Failed jobs because 
     stalled for setting the LastSignOfLife     

*DMS
FIX: StorageFactory - avoid complaining if Access option is not in SE section
CHANGE: dirac-dms-user-lfns - the wildcard flag will always assume leading "*" to match files, 
       unless the full path was specified in the wildcard no files were previously matched

*RSS
FIX: CacheFeederAgent resilient to command exceptions

*Resources
FIX: ARCComputingElement - the proxy environment variable was assumed before the 
     return value of the prepareProxy function was checked, which could lead to exceptions

[v6r19p3]

CHANGE: .pylintrc - disable redefined-variable-type
CHANGE: .pylintrc - max-nested-blocks=10 due to the many tests of result['OK']
CHANGE: use autopep8 for auto-formatting with following exceptions:
        tabs = 2 spaces and not 4
        line length check disabled (i.e. 120 characters instead of 80)
        Option for autopep8 are: --ignore E111,E101,E501

*Configuration
FIX: retrigger the initialization of the logger and the ObjectLoader after 
     all the CS has been loaded

*WMS
FIX: pilot commands will add /DIRAC/Extensions=extensions if requested
FIX: SiteDirector, pilotCommands - fix support for multiple values in the 
     RequiredTag CE parameter
FIX: MultiProcessorSiteDirector - fix dictionary changed size exception 

*Workflow
FIX: application log name can also come from step_commons.get['logFile']

*Resources
CHANGE: Condor, SLURM, SSHComputingElement - added parameters to force allocation
        of multi-core job slots

[v6r19p2]

*DMS
FIX: dirac-admin-allow-se: fix crash because of usage of old RSS function

*RSS
FIX: ResourceStatusDB - microseconds should always be 0 
FIX: Multiple fixes for the RSS tests

[v6r19p1]

*Core
FIX: ElasticSearchDB - certifi package was miscalled
FIX: ElasticSearchDB - added debug messages for DB connection

*Framework
FIX: ComponentInstaller - handling correctly extensions of DBs found in sql files

*WMS
FIX: SudoComputingElement - prevent message overwriting application errors
FIX: JobDB.getInputData now returns list of cleaned LFNs strings, possible "LFN:" 
     prefix is removed

*Interfaces
FIX: Dirac.py - bring back treatment of files in working local submission directory

[v6r19]

FIX: In multiple places - use systemCall() rather than shellCall() to avoid
     potential shell injection problems

FIX: All Databases are granting also REFERENCES grant to Dirac user to comply with
     more strict policies of MySQL version >= 5.7

*Accounting
NEW: new functionality to plot the data gathered by perfSONARs. It allows to 
     present jitter, one-way delay, packet-loss rate and some derived functions.
FIX: compatibility of AccountingDB with MySQL 5.7

*ConfigurationSystem
NEW: Allow to define FailoverURLs and to reference MainServers in the URLs

*FrameworkSystem
NEW: gLogger is replaced by the new logging system based on the python logging module
NEW: Added ElasticSearch backend for the logging
NEW: Central Backends configuration to customize their use by multiple components 
NEW: BundleDelivery - serves also CA's and CRL's all-in-one files
NEW: added shell scripts for generating CAs and CRLs with the possibility to specify the Input and/or output directories
CHANGE: can now send mails to multiple recipients using the NotificationClient
CHANGE: Make the new logging system thread-safe
FIX: Adapting query to MySLQ 5.7 "GROUP BY" clause
FIX: TopErrorMessagesReporter - more precise selection to please stricter versions of MySQL
CHANGE: ProxyGeneration - make RFC proxies by default, added -L/--legacy flag to dirac-proxy-init
        to force generation of no-RFC proxies

*Core
FIX: dirac-install - allow to use local md5 files
CHANGE: X509Chain - fixes to allow robot proxies with embedded DIRAC group extension
        ( allow DIRAC group extension not in the first certificate chain step )
CHANGE: BaseClient - recheck the useServerCertificate while establishing connection
        and take it into account even if it has changed after the client object creation    
FIX: PlainTransport - fixed socket creation in initAsClient()         
NEW: Technology preview of new logging system, based on standard python logging module
CHANGE: Added graphviz extension to sphinx builds
FIX: Added documentation of low level RPC/DISET classes
FIX: Gateway service - multiple fixes to resurrect the service and to correctly instantiate it
NEW: dirac-install will change the shebang of the python scripts to use the environment 
     python instead of the system one
NEW: Security.Utilities - methods to generate all-in-one CA certificates and CRLs files     
NEW: ElasticSearchDB - gets CA's all-in-one file from the BundleDelivery service if needed
NEW: genAllCAs.sh, genRevokedCerts.sh - DIRAC-free commands to generate all-in-one CA 
     certificates and CRLs files     
CHANGE: dirac-create-distribution-tarball - removing docs and tests directories when 
        creating release tarballs     

*DMS
CHANGE: FTSJob - use Request wrapper for the fts3 REST interface instead of pycurl based
        client
CHANGE: FTSHistoryView - drop FTSServer field from the view description   
CHANGE: FTSFile DB table: increased length of fields LFN(955), SourceSURL(1024), TargetSURL(1024)
CHANGE: Uniform length of LFN to 255 across DIRAC dbs
FIX: FTSJob - fix the serialization of 0 values
FIX: FTSFile, FTSJob - fix SQL statement generation for stricter versions of MySQL

*Resources
NEW: New method in the StorageElement to generate pair of URLs for third party copy.
     Implement the logic to generate pair of URLs to do third party copy. 
     This will be used mostly by FTS, but is not enabled as of now
FIX: StorageElement - fix different weird behaviors in Storage Element, in particular, 
     the inheritance of the protocol sections     
FIX: GFAL2 storage element: update for compatibility with GFAL2 2.13.3 APIs
NEW: Introduced Resources/StorageElementBases configuration section for definitions
     of abstract SEs to be used in real SEs definition by inheritance     

*RMS
NEW: dirac-rms-request - command including functionality of several other commands:
     dirac-rms-cancel|reset|show-request which are dropped. The required functionality
     is selected by the appropriate switches   

*RSS
NEW: Put Sites, ComputingElements, FTS and Catalogs under the status control of the
     RSS system 
NEW: Rewrote RsourceStatus/ResourceManagementDB tables with sqlAlchemy (RM DB with declarative base style)
NEW: SiteStatus client to interrogate site status with respect to RSS
CHANGE: introduced backward compatibility of RSS services with DIRAC v6r17 clients
CHANGE: moved some integration tests from pytest to unittest
CHANGE: Moved ResourceStatusDB to sqlAlchemy declarative_base
FIX: Automated setting of lastCheckTime and Dateffective in ResourceStatusDB and ResourceManagementDB
FIX: fixes for tables inheritance and extensions
FIX: fixes for Web return structure ("meta" column)
FIX: ResourceStatus, RSSCacheNoThread - fixed RSS cache generation 
FIX: ResourceStatus - fixes for getting status from the CS information
FIX: ResourceManagement/StatusDB - fixed bugs in meta parameter check
FIX: fixed incompatibility between Active/InActive RSS clients return format
FIX: SiteStatus - bug fixed in getSites() method - siteState argument not propagated to
     the service call
FIX: ResourceStatus - return the same structure for status lookup in both RSS and CS cases     
FIX: Bug fixes in scripts getting data out of DB


*Monitoring
CHANGE: DBUtils - change the bucket sizes for the monitoring plots as function of the time span

*WMS
NEW: SiteDirector - checks the status of CEs and Sites with respect to RSS  
NEW: pilotCommands - new ReplaceDIRACCode command mostly for testing purposes
NEW: JobAgent, JobWrapper - several fixes to allow the work with PoolComputingElement
     to support multiprocessor jobs    
NEW: JobScheduling - interpret WholeNode and NumberOfProcessors job JDL parameters and
     convert then to corresponding tags
NEW: SiteDirector - CEs can define QueryCEFlag in the Configuration Service which can be
     used to disallow querying the CE status and use information from PiltAgentsDB instead     
NEW: The application error codes, when returned, are passed to the JobWrapper, and maybe interpreted.
NEW: The JobWrapperTemplate can reschedule a job if the payload exits with status DErrno.EWMSRESC & 255 (222)
FIX: SiteDirector - unlink is also to be skipped for Local Condor batch system
FIX: JobDB - fixes necessary to suite MySQL 5.7
FIX: dirac-pilot, pilotTools - PYTHONPATH is cleared on pilot start, pilot option keepPP
     can override this
FIX: WMSAdministratorHandler - make methods static appropriately
FIX: Bug fix for correctly excluding WebApp extensions
CHANGE: JobScheduling - more precise site name while the job is Waiting, using the set of 
        sites at which the input files are online rather than checking Tier1s in eligible sites      
FIX: SiteDirector - aggregate tags for the general job availability test         
FIX: JobScheduling - bug fix in __sendToTQ()
FIX: pilotTools,pilotCommands - pick up all the necessary settings from the site/queue configuration
     related to Tags and multi-processor
NEW: SiteDirector - added option to force lcgBundle version in the pilot
FIX: SiteDirector - if MaxWaitingJobs or MaxTotalJobs not defined for a queue, assume a default value of 10
FIX: MatcherHandler - preprocess resource description in getMatchingTaskQueues()
FIX: JobDB - set CPUTime to a default value if not defined when rescheduling jobs

*TS
FIX: TransformationClient - fix issue #3446 for wrong file error counting in TS
FIX: TransformationDB - set ExternalID before ExternalStatus in tasks
BUGFIX: TransformationClient - fix a bug in the TS files state machine (comparing old status.lower() 
        with new status)

*Interfaces
CHANGE: Dirac API - expose the protocol parameter of getAccessURL()
CHANGE: Dirac API - added runLocal as an API method

*Docs
NEW: Documentation for developing with a container (includes Dockerfile)
NEW: Add script to collate release notes from Pull Request comments  
NEW: Chapter on scaling and limitations
CHANGE: Added documentation about runsv installation outside of DIRAC

*tests
NEW: Added client (scripts) system test
CHANGE: Add to the TS system test, the test for transformations with meta-filters
FIX: Minor fixes in the TS system test
FIX: correctly update the DFC DB configuration in jenkins' tests

[v6r17p35]

*Core
FIX: GOCDBClient - add EXTENSIONS & SCOPE tag support to GOCDB service queries.

[v6r17p34]

*SMS
FIX: StorageManagerClient - fix logic for JobScheduling executor when CheckOnlyTapeSEs is 
     its default true and the lfn is only on a tapeSE

[v6r17p33]

*WMS
FIX: StalledJobAgent - if no PilotReference found in jobs parameters, do as if there would be 
     no pilot information, i.e. set Stalled job Failed immediately
CHANGE: DownloadInputData - job parameters report not only successful downloads but also failed ones
FIX: JobDB - back port - set CPUTime to 0 if not defined at all for the given job 
FIX: JobDB - back port - use default CPUTime in the job description when rescheduling jobs

*Resources
FIX: ARCComputingElement - fix job submission issue due to timeout for newer lcg-bundles

[v6r17p32]

Resources:
CHANGE: /Computing/BatchSystems/Condor.py: do not copy SiteDirector's shell environment variables into the job environment

*WMS
CHANGE: Add option to clear PYTHONPATH on pilot start

[v6r17p31]

*RMS
FIX: ReqClient - avoid INFO message in client
*WMS
CHANGE: JobWrapper - allow SE-USER to be defined as another SE group (e.g. Tier1-USER)
*DMS
CHANGE: DMSHelpers - make resolveSEGroup recursive in order to be able to define SE groups in terms of SE groups

[v6r17p30]

*DMS
CHANGE: StorageElement - added status(), storageElementName(), checksumType() methods returning
        values directly without the S_OK structure. Remove the checks of OK everywhere
NEW: dirac-dms-add-file, DataManager - added option (-f) to force an overwrite of an existing file

*TS:
FIX: TransformationDB.py - set the ExternalID before the ExternalStatus in order to avoid inconsistent 
     tasks if setting the ExternalID fails

*StorageManagementSystem
FIX: StorageManagementClient.py - return the full list of onlineSites while it was previously happy 
     with only one

*Resources
FIX: HTCondorCEComputingElement.py - transfer output files(only log and err) for remote scheduler

[v6r17p29]

*WMS
CHANGE: split time left margins in cpuMargin and wallClockMargin. Also simplified check.


[v6r17p28]

*WMS
BUGFIX: JobScheduling - fix a bug introduced in 6r17p27 changes

*Monitoring
BUGFIX: MonitoringReporter - do not try to close the MQ connection if MD is not used

[v6r17p27]

*Configuration
FIX: ConfigurationClient - allow default value to be a tuple, a dict or a set

*Monitoring
CHANGE: DBUtils - change bucket sizes and simplify settings

*DMS
FIX: DMSRequestOperationsBase, RemoveFile - allow request to not fail if an SE is temporarily banned
FIX: dirac-admin-allow-se - first call of gLogger after its import

*RMS
CHANGE: remove scripts dirac-rms-show-request, dirac-rms-cancel-request and dirac-rms-reset-request 
        and replace with a single script dirac-rms-request with option (default is "show")
CHANGE: allow script to finalize a request if needed and set the job status appropriately

*Resources
FIX: LocalComputingElement - pilot jobIDs start with ssh to be compatible with pilotCommands. 
     Still original jobIDs are passed to getJobStatus. To be reviewed

*WMS
CHANGE: JobScheduling - assign a job to Group.<site>.<country>, if input files are at <site>.<country>.
        If several input replicas, assign Waiting to "MultipleInput"

[v6r17p26]

*Core
FIX: dirac-install.py to fail when installation of lcgBundle has failed
FIX: ClassAdLight - getAttributeInt() and getAttributeFloat() return None 
     if the corresponding JDL attribute is not defined

*MonitoringSystem
CHANGE: The Consumer and Producer use separate connections to the MQ; 
        If the db is not accessible, the messaged will not be consumed.

*WMS
FIX: JobDB - fix the case where parametric job placeholder %j is used in the JobName attribute
FIX: JobDB - take into account that ClassAdLight methods return None if numerical attribute is not defined
FIX: ParametricJob utility - fixed bug in evaluation of the ParameterStart|Step|Factor.X job numerical attribute

[v6r17p25]

*Monitoring
NEW: Implemented the support of monthly indexes and the unit tests are fixed

*RMS
FIX: RequestExecutingAgent - fix infinite loop for duplicate requests

*WMS 
NEW: ARCComputingElement - add support for multiprocessor jobs

[v6r17p24]

*WMS
FIX: SiteDirector - unlink is also to be skipped for Local Condor batch system

[v6r17p23]

*WMS
FIX: get job output for remote scheduler in the case of HTCondorCE

[v6r17p22]

*Framework
FIX: NotificationClient - added avoidSpam flag to sendMail() method which is propagated to
     the corresponding service call
     
*Integration
FIX: several fixes in integration testing scripts     

[v6r17p21]

*Core
NEW: Mail.py - added mechanism to compare mail objects
FIX: Grid.py - take into account the case sometimes happening to ARC CEs 
     where ARC-CE BDII definitions have SubClusters where the name isn't set to 
     the hostname of the machine

*Framework
FIX: Notification service - avoid duplicate emails mechanism 

[v6r17p20]

*Core
NEW: API.py - added __getstate__, __setstate__ to allow pickling objects inheriting
     API class by special treatment of internal Logger objects, fixes #3334

*Framework
FIX: SystemAdministrator - sort software version directories by explicit versions in the
     old software cleaning logic
FIX: MonitoringUtilities - sets a suitable "unknown" username when installing DIRAC from scratch, 
     and the CS isn't initialized fully when running dirac-setup-site     
CHANGE: Logger - added getter methods to access internal protected variables, use these methods
        in various places instead of access Logger protected variables     

*WMS
CHANGE: JobDB - removed unused CPUTime field in the Jobs table
CHANGE: JobScheduling - make check for requested Platform among otherwise eligible sites
        for a given job, fail jobs if no site with requested Platform are available

*RSS
FIX: Commands - improved logging messages

*SMS
FIX: StorageManagerClient - instantiate StorageElement object with an explicit vo argument,
     fixes #3335

*Interfaces
NEW: dirac-framework-self-ping command for a server to self ping using it's own certificate

[v6r17p19]

*Core
FIX: Adler - fix checksum with less than 8 characters to be 8 chars long

*Configuration
FIX: VOMS2CSAgent - fix to accomodate some weird new user DNs (containing only CN field)

*DMS
FIX: FileCatalog - fix for the doc strings usage in file catalog CLI, fixes #3306
FIX: FileCatalog - modified recursive file parameter setting to enable usage of the index

*SMS
CHANGE: StorageManagerClient - try to get sites with data online if possible in getFilesToStage

*RMS
FIX: RequestExecutingAgent - tuning of the request caching while execution

*WMS
FIX: DownloadInputData - do not mistakenly use other metadata from the replica info than SEs
FIX: JobScheduling - put sites holding data before others in the list of available sites
FIX: JobScheduling - try and select replicas for staging at the same site as online files
FIX: SiteDirector - keep the old pilot status if the new one can not be obtained in updatePilotStatus()

*Resources
FIX: CREAMComputingElement - return error when pilot output is missing in getJobOutput()

*Monitoring
FIX: DBUtils - change the buckets in order to support queries which require more than one year 
     data. The maximum buckets size is 7 weeks

[v6r17p18]

*Framework
NEW: SystemAdministrator - added possibility to remove old software installations keeping
     only a predefined number of the most recent ones.

*DMS
FIX: RemoveReplica - removing replica of a non-existing file is considered successful

*SMS
CHANGE: StorageManagerClient - restrict usage of executeWithUserProxy decorator 
        to calling the SE.getFileMetadata only; added flag to check only replicas 
        at tape SEs
        
*WMS
FIX: JobScheduling - added CS option to flag checking only replicas at tape SEs;
     fail jobs with input data not available in the File Catalog        

[v6r17p17]

*DMS
NEW: FTSAgent has a new CS parameter ProcessJobRequests to be able to process job
     requests only. This allows to run 2 FTS agents in parallel
     
*Resources
FIX: GFAL2_StorageBase - only set the space token if there is one to avoid problems
     with some SEs     

[v6r17p16]

*Configuration
FIX: VOMS2CSAgent - create user home directory in the catalog without
     recursion in the chown command
     
*RMS
FIX: RequestExecutingAgent - catch error of the cacheRequest() call
FIX: ReqClient - enhanced log error message

*SMS
FIX: StorageManagerClient - treat the case of absent and offline files on an SE 
     while staging
     
*TS
FIX: TaskManagerBase - process tasks in chunks of 100 in order to 
     update faster the TS (tasks and files)          

*WMS
FIX: JobScheduling - do not assume that all non-online files required staging

[v6r17p15]

*WMS
CHANGE: StalledJobAgent - ignore or prolong the Stalled state period for jobs 
        at particular sites which can be suspended, e.g. Boinc sites

[v6r17p14]

*Core
FIX: PrettyPrint.printTable utility enhanced to allow multi-row fields and
     justification specification for each field value  

*Accounting
NEW: DataStore - allow to run several instances of the service with only one which
     is enabled to do the bucketing

*RMS
NEW: new dirac-rms-list-req-cache command to list the requests in the ReqProxies services

*Interfaces
CHANGE: Dirac API - make several private methods visible to derived class

[v6r17p13]

*Core
NEW: Proxy - added executeWithoutServerCertificate() decorator function 

*Resources
FIX: CREAMComputingElement - split CREAM proxy renewal operation into smaller chunks for 
     improved reliability

[v6r17p12]

*Framework
FIX: SecurityFileLog  - when the security logs are rotated, the buffer size is reduced
     to 1 MB to avoid gzip failures ( was 2 GBs )

*WMS
FIX: pilotCommands - fix for interpreting DNs when saving the installation environment
FIX: SandboxStoreClient - do not check/make destination directory if requested sandbox 
     is returned InMemory

*TS
FIX: TransformationAgent CS option MaxFiles split in MaxFilesToProcess and MaxFilesPerTask,
     MaxFiles option is interpreted as MaxFilesPerTask for backward compatibility

*Resources
NEW: Added plug-ins for GSIFTP and HTTPS Storage protocols 

[v6r17p11]

*Core
FIX: ElasticSearchDB - set a very high number (10K) for the size of the ElasticSearch result

*Monitoring
FIX: MonitoringDB - et a very high number (10K) for the size of the ElasticSearch result

*WMS
FIX: pilotCommands - get the pilot environment from the contents of the bashrc script

*DMS
FIX: RemoveReplica - fix for the problem that if an error was set it was never reset
FIX: SE metadata usage in several components: ConsistencyInspector, DataIntwgrityClient,
     FTSRequest, dirac-dms-replica-metadata, StageMonitorAgent, StageRequestAgent,
     StorageManagerClient, DownloadInputData, InputDataByProtocol

[v6r17p10]

*Core
NEW: Logger - printing methods return True/False if the message was printed or not
FIX: ElastocSearchDB - error messages demoted to warnings

*Monitoring
FIX: MonitoringReporter - create producers if the CS definitions are properly in place

*TS
CHANGE: TaskManagerPlugin - allow to redefine the AutoAddedSites for each job type

[v6r17p9]

*WMS
BUGFIX: JobScheduling - bug fixed introduced in the previous patch 
NEW: pilotTools - introduced -o swicth for a generic CS option

*SMS
FIX: StorageManagerClient - fixes in the unit test

*DMS
FIX: FileManagerPs - in _getFileLFNs() - break a long list of LFNs into smaller chunks

[v6r17p8]

*Core
NEW: DErrno.ENOGROUP error to denote proxies without DIRAC group extension embedded
CHANGE: X509Chain - use DErrno.ENOGROUP error
FIX: dirac-install, dirac-deploy-scripts - fixes to allow DIRAC client installation on
     recent MacOS versions with System Integrity Protection feature
CHANGE: Proxy - added executionLock optional argument to executeWithUserProxy() decorator
        to lock while executing the function with user proxy 
FIX: Proxy - fix indentation in getProxy() preventing looping on the DNs  

*Framework
FIX: ProxyDB - fix of error message check in completeDelegation()

*WMS
FIX: TaskQueueDB - when an empty TaskQueue is marked for deletion, it can still get matches 
     which result in no selected jobs that produced unnecessary error messages 
FIX: JobScheduling executor - calls getFilesToStage() with a flag to lock while file lookup
     with user proxy; same for InputData executor for calling _resolveInputData()      

*TS
FIX: FileReport - fix in setFileStatus() for setting status for multiple LFNs at once

*SMS
FIX: StorageManagerClient - in getFilesToStage() avoid using proxy if no files to check
     on a storage element

*Resources
FIX: GFAL2_XROOTStorage - fix to allow interactive use of xroot plugin
FIX: GFAL2_StorageBase - enable IPV6 for gsiftp

[v6r17p7]

*DMS
FIX: dirac-dms-user-lfns - do not print out empty directories

*WMS
FIX: InputData Executor, JobWrapper - use DataManager.getReplicasForJobs() for
     getting input data replicas

*TS
FIX: TransformationAgent - use DataManager.getReplicasForJobs() for transformations
     creating jobs  

[v6r17p6]

*DMS
NEW: DataManager - add key argument forJobs (default False) in getReplicas() in order 
     to get only replicas that can be used for jobs (as defined in the CS); added
     getReplicasForJobs(), also used in the Dirac API

*SMS
FIX: Stager agents - monitor files even when there is no requestID, e.g. dCache returns None 
     when staging a file that is already staged    

*Resources
FIX: StorageFactory - bug fixes when interpreting SEs inheriting other SE parameters
NEW: Test_StorageFactory unit test and corresponding docs
FIX: Torque - some sites put advertising in the command answer that can not be parsed:
     redirect stderr to /dev/null

[v6r17p5]

*Resources
FIX: LcgFileCatalogClient - do not evaluate GUID if it is not a string

[v6r17p4]

*Configuration
FIX: Utilities - fixed interpretation of weird values of GlueCEPolicyMaxWallClockTime
     BDII parameter; newMaxCPUTime should is made integer

*Framework
FIX: Logger - make subloggers processing messages with the same level
     as the parent logger

*Docs
NEW: Updated documentation in several sections

*DMS
FIX: RemoveReplica operation - don't set file Done in RemoveReplicas if there is an error

[v6r17p3]

*RSS
FIX: Synchronizer - the sync method removes the resources that are no longer 
     in the CS from the DowntimeCache table

*DMS
CHANGE: dirac-dms-find-lfns - added SE switch to look for files only having
        replicas on a given SE (list)

*TS
FIX: TaskManager - optimization of the site checking while preparing job; optimized
     creation of the job template

*Resources
CHANGE: GFAL2_SRM2Storage, SRM2Storage - added gsiftp to the list of OUTPUT protocols 

[v6r17p2]

*Monitoring
FIX: ElasticSearchDB - fixes required to use host certificate for connection;
     fixes required to pass to version 5.0.1 of the elasticsearch.py binding

[v6r17p1]

*RSS
FIX: GOCDBSync - make commmand more verbose and added some minor fixes

[v6r17]

*Core
FIX: Adler - check explicitly if the checksum value is "False"
FIX: install_site.sh - added command line option to choose DIRAC version to install
NEW: ComponentInstaller - added configuration parameters to setup NoSQL database

*Framework
CHANGE: Logger - test level before processing string (i.e. mostly converting objects to strings)  
CHANGE: dirac-proxy-init - check and attempt to update local CRLs at the same time as
        generating user proxy
CHANGE: ProxyManager service - always store the uploaded proxy even if the already stored
        one is of the same validity length to allow replacement in case of proxy type
        changes, e.g. RFC type proxies           

*DMS
NEW: Next in implementation multi-protocol support for storage elements. When performing 
     an action on the StorageElement, instead of looping over all the protocol plugins, 
     we loop over a filtered list. This list is built taking into account which action 
     is taken (read vs write), and is also sorted according to lists defined in the CS.
     The negotiation for third party transfer is also improved: it takes into account all 
     possible protocols the source SE is able to produce, and all protocols the target is 
     able to receive as input.
NEW: StorageElement - added methods for monitoring used disk space
FIX: ReplicateAndRegister - fix the case when checksum is False in the FC
NEW: DMSHelpers - get list of sites from CS via methods; allow to add automatically sites 
     with storage

*RSS
NEW: FreeDiskSpace - added new command which is used to get the total and the remaining 
     disk space of all dirac storage elements that are found in the CS and inserts the 
     results in the SpaceTokenOccupancyCache table of ResourceManagementDB database.  
NEW: GOCDBSync command to ensure that all the downtime dates in the DowntimeCache 
     table are up to date       

Resources*
NEW: Updated Message Queue interface: MQ service connection management, support for
     SSL connections, better code arrangement

*Workflow
FIX: Modulebase, Script - avoid too many unnecessarily different application states

*WMS
FIX: JobStateUpdate service - in setJobStatusBulk() avoid adding false information when adding 
     an application status
     
*TS
FIX: TaskManager, TaskManagerAgentBase - standardize the logging information; removed unnecessary 
     code; use iterators wherever possible     
NEW: Introduced metadata-based filters when registering new data in the TS as catalog       

[v6r16p6]

*WMS
NEW: Added MultiProcessorSiteDirector section to the ConfigTemplate.cfg

*DMS
FIX: FileCatalogClient - added missing read methods to the interface description
     getDirectoryUserMetadata(), getFileUserMetadata()

[v6r16p5]

FIX: included patches from v6r15p27

[v6r16p4]

FIX: applied fixes from v6r15p26

[v6r16p3]

FIX: incorporated fixes from v6r15p25

[v6r16p2]

*Configuration
CHANGE: VOMS2CSAgent - remove user DNs which are no more in VOMS. Fixes #3130

*Monitoring
CHANGE: WMSHistory - added user, jobgroup and usergroup selection keys

*DMS
FIX: DataManager - retry checksum calculation on putAndRegister, pass checksum to the DataManager
     object in the FailoverTransfer object.
FIX: DatasetManager, FileCatalogClientCLI - bug fixes in the dataset management and commands      
     
*WMS
CHANGE: JobManager - added 'Killed' to list of jobs status that can be deleted     

[v6r16p1]

*Monitoring
CHANGE: MonitorinDB - allow to use more than one filter condition

*WMS
CHANGE: StalledJobAgent - send a kill signal to the job before setting it Failed. This should 
        prevent jobs to continue running after they have been found Stalled and then Failed.

[v6r16]

*Core
CHANGE: dirac-install, dirac-configure - use Extensions options consistently, drop
        ExtraModule option
CHANGE: dirac-install - use insecure ssl context for downloading files with urllib2.urlopen    
CHANGE: GOCDBClient - replaced urllib2 with requests module
        FIX: dirac-setup-site - added switch to exitOnError, do not exit on error by default
CHANGE: Added environment variables to rc files to enable certificates verification (necessary for python 2.7.9+)
FIX: ComponentInstaller - always update CS when a database is installed, even if it is
     already existing in the db server 
FIX: SSLSocketFactory - in __checkKWArgs() use correct host address composed of 2 parts      

*Framework
FIX: SystemAdministrator service - do not install WebAppDIRAC by default, only for the host
     really running the web portal

*Accounting
FIX: JobPolicy - remove User field from the policy conditions to fix a problem that 
     non-authenticated user gets more privileges on the Accounting info.

*Monitoring
NEW: New Monitoring system is introduced to collect, analyze and display various
     monitoring information on DIRAC components status and behavior using ElasticSearch
     database. The initial implementation is to collect WMSHistory counters.

*DMS
NEW: MoveReplica operation for the RMS system and a corresponding dirac-dms-move-replica-request
     comand line tool

*Resources
NEW: MessageQueue resources to manage MQ connections complemented with
     MQListener and MQPublisher helper classes
NEW: SudoComputingElement - computing element to execute payload with a sudo to a dedicated
     UNIX account     

[v6r15p27]

*Configuration
FIX: CSAPI - changed so that empty but existing options in the CS can be still
     modified

[v6r15p26]

*WMS
FIX: SandboxStoreClient - ensure that the latest sandbox is returned in the Web
     portal in the case the job was reset.

[v6r15p25]

*Resources
FIX: HTCondorCEComputingElement - cast useLocalSchedd to bool value even if it
     is defined as srting

[v6r15p24]

*Resources
CHANGE: HTCondorCE - added option to use remote scheduler daemon

[v6r15p23]

*DMS
FIX: dirac-dms-find-lfns - fixed bug causing generl script failure

[v6r15p22]

*Interfaces
CHANGE: Dirac API - add possibility to define the VO in the API
CHANGE: Dirac API - add checkSEAccess() method for checking SE status

[v6r15p21]

*WMS
FIX: removed default LCG version from the pilot (dirac-install will use the one of the requested release)

*RMS
FIX: reject bad checksum

[v6r15p20]

*Framework
FIX: SystemAdministratorHandler - in updateSoftware() put explicitly the project
     name into the command
FIX: ComponentInstaller - added baseDir option to the mysql_install_db call
     while a fresh new database server installation     

[v6r15p19]

*Core
FIX: dirac-install - lcg-binding version specified in the command switch
     overrides the configuration option value
     
*DMS
FIX: RemoveFile operation - Remove all files that are not at banned SEs

*TMS
FIX: FileReport - after successful update of input files status, clear the 
     cache dictionary to avoid double update      

[v6r15p18]

*Configuration
FIX: Utilities - take into account WallClock time limit while the MaxCPUTime
     evaluation in the Bdii@CSAgent 

*DMS
FIX: FTSJob - specify checksum type at FTS request submission

*StorageManagement
FIX: StorageManagerClient - in getFilesToStage() avoid exception in case
     of no active replicas

*Resources
FIX: StorageBase - in getParameters() added baseURL in the list of parameters returned 

*WMS
FIX: CPUNormalization - minor code rearrangement

[v6r15p17]

*Core
CHANGE: GOCDBClient - catch all downtimes, independently of their scope
FIX: LSFTimeLeft - accept 2 "word" output from bqueues command
CHANGE: dirac-install - create bashrc/cshrc with the possibility to define
        installation path in the $DIRAC env variable, this is needed for
        the cvmfs DIRAC client installation

[v6r15p16]

*Core
CHANGE: AgentModule - added a SIGALARM handler to set a hard timeout for each Agent
        cycle to avoid agents stuck forever due to some faults in the execution code

*DMS
FIX: DataManager - cache SE status information in filterTapeReplicas() to speed up execution
     
*WMS
BUGFIX: InputDataByProtocol - the failed resolution for local SEs was not considered correctly:
        if there were other SEs that were ignored (e.g. because on tape)     
     
*TS
FIX: TransformationAgent - in getDataReplicasDM() no need to get replica PFNs     

[v6r15p15]

*Configuration
CHANGE: VOMS2CSAgent - added new features: deleting users no more registered in VOMS;
        automatic creation of home directories in the File Catalog for new users

*WMS
CHANGE: JobScheduling - correct handling of user specified sites in the executor,
        including non-existent (misspelled) site names
FIX: CPUNormalization - accept if the JOBFEATURES information is zero or absent        

[v6r15p14]

*Core
FIX: BaseClient - proper error propagation to avoid excessive output in the logger

*Configuration
CHANGE: Resources helper - in getStorageElementOptions() dereference SEs containing
        BaseSE and Alias references

*Accounting
FIX: AccountingDB - changes to use DB index to speed-up removal query

*DMS
CHANGE: DMSHelpers - define SE groups SEsUsedForFailover, SEsNotToBeUsedForJobs, 
        SEsUsedForArchive in the Operations/DataManagement and use them in the
        corresponding helper functions
FIX: FTSJob - temporary fix for the FTS rest interface Request object until it is
     fixed in the FTS REST server         

*Resources
FIX: HTCondorCEComputingElement - check that some path was found in findFile(), return with error otherwise
CHANGE: ARCComputingElement - consider jobs in Hold state as Failed as they never come back
CHANGE: ARCComputingElement - do not use JobSupervisor tool for bulk job cancellation as
        it does not seem to work, cancel jobs one by one
FIX: ARCComputingElement - ensure that pilot jobs that are queued also get their proxies renewed on ARC-CE        

*WMS
FIX: SiteDirector - ensure that a proxy of at least 3 hours is available to the updatePilotStatus 
     function so that if it renews any proxies, it's not renewing them with a very short proxy

[v6r15p13]

*Resources
FIX: HTCondorCEComputingElement - fixed location of log/output files 
  
*TS
FIX: ValidateOutputDataAgent - works now with the DataManager shifter proxy

[v6r15p12]

*Core
FIX: Graphs - make sure matplotlib package is always using Agg backend
FIX: cshrc - added protection for cases with undefined environment variables
NEW: AuthManager - added possibility to define authorization rules by VO
     and by user group

*Configuration
NEW: Resources, ComputingElement(Factory) - added possibility to define site-wide
     CE parameters; added possibility to define common parameters for a given
     CE type.

*Framework
FIX: SystemAdministrator service - avoid using its own client to connect
     to itself for storing host information
FIX: SystemAdministratorClientCLI, dirac-populate-component-db - fix insertion
     of wrongly configured component to the ComponentMonitorDB     

*DMS
FIX: FileCatalog service - fix the argument type for getAncestor(), getDescendents()

*WMS
NEW: JobCleaningAgent - add an option (disabled by default) to remove Jobs from the 
     dirac server irrespective of their state

*Resources
CHANGE: HTCondorCE - added new configurable options - ExtraSubmitString, WorkingDirectory
        DaysToKeepLogs

[v6r15p11]

*Framework
NEW: dirac-proxy-destroy command to destroy proxy locally and in the ProxyManager
     service
CHANGE: ProxyManagerClient - reduce the proxy caching time to be more suitable
        for cases with short VOMS extensions     

*Configuration
FIX: VOMS2CSAgent - fixed typo bug in execute()

*RMS
FIX: RequestTask - fix if the problem when the processing of an operation times out, 
     there was no increment of the attempts done.

*DMS
FIX: FTSAgent - avoid FTS to fetch a request that was canceled

*Resources
FIX: HTCondorCE - protect against non-standard line in 'job status' list in the getJobStatus()
CHANGE: ComputingElement - reduce the default time length of the payload proxy to accomodate
        the case with short VOMS extensions

[v6r15p10]

*Core
FIX: MySQL - do not print database access password explicitly in the logs

*Configuration
CHANGE: VOMS2CSAgent - show in the log if there are changes ready to be committed
CHANGE: Bdii2CSAgent - get information from alternative BDII's for sites not 
        existing in central BDII

*Framework
FIX: ComponentInstaller - fixed location of stop_agent file in the content of t file
     of the runsv tool 

*RMS
FIX: Changed default port of ReqProxy service to 9161 from 9198

*Resources
FIX: BatchSystem/Condor, HYCondroCEComputingElement - more resilient parsing 
     of the status lookup command
FIX: CREAMComputingElement - in case of glite-ce-job-submit error print our both 
     std.err and std.out for completeness and better understanding    

*DMS
FIX: FileCatalogClient - bug fix in getDirectoryUserMetadata()

*Interfaces
FIX: Dirac - in replicateFile() in case of copying via the local cache check if 
     there is another copy for the same file name is happening at the same time

[v6r15p9]

*Configuration
FIX: fixed CS agents initialization bug

*DMS
FIX: fixed inconsistency between DataIntegrity and ConsistencyInspector modules

*Interfaces
FIX: Fix download of LFNs in InputSandbox when running job locally

[v6r15p8]

*Configuration
NEW: Added DryRun option for CS agents (false by default, True for new installations)

[v6r15p7]

*Core
CHANGE: Enabled attachments in the emails

*TS
*CHANGE: Added possibility for multiple operations in Data Operation Transformations

[v6r15p6]

*Resources
FIX: FCConditionParser: ProxyPlugin handles the case of having no proxy

*WMS
FIX: MJF messages correctly parsed from the pilot
NEW: Added integration test for TimeLeft utility and script calling it

[v6r15p5]

Included fixes from v6r14p36 patch release

*Framework
FIX: added GOCDB2CSAgent in template
FIX: Fixed permissions for HostLogging

*DMS
FIX: Introduced hopefully temporary fix to circumvent globus bug in gfal2

*WMS:
FIX: added test for MJF and made code more robust

*RSS
NEW: HTML notification Emails


[v6r15p4]

Included fixes from v6r14p35 patch release

*Core
NEW: Added a new way of doing pfnparse and pfnunparse using the standard python library. 
     The two methods now contains a flag to know which method to use. By default, the old 
     hand made one is used. The new one works perfectly for all standard protocols, except SRM

*RSS
FIX: dirac-rss-sync - command fixed to work with calling services rather than 
     databases directly
     
*Resources     
CHANGE: In multiple Storage classes use pfnparse and pfnunparse methods to manipulate
        url strings instead of using just string operations
NEW: A new attribute is added to the storage plugins: DYNAMIC_OPTIONS. This allows to construct 
     URLs with attributes going at the end of the URL, in the form ?key1=value1&key2=value2 
     This is useful for xroot and http.         

[v6r15p3]

Included changes from v6r14p34 patch release

*Accounting
FIX: DataStoreClient - catch all exceptions in sending failover accounting 
     requests as it could disrupt the logic of the caller 

*DMS
CHANGE: dirac-dms-show-se-status - added switches to show SEs only accessible by
        a given VO and SEs not assigned to any VO
FIX: dirac-dms-replicate-and-register-request - prints out the new request IDs
     to allow their monitoring by ID rather than possibly ambiguous request name      

[v6r15p2]

*WMS
FIX: pilotCommands - protect calls to external commands in case of empty
     or erroneous output
FIX: Matcher - fixed bug in the tag matching logic: if a site presented an empty
     Tag list instead of no Tag field at all, it was interpreted as site accepts
     all the tags
FIX: Matcher - matching parameters are printed out in the Matcher rather than
     in the TaskQueueDB, MaxRAM and Processors are not expanded into tags           

[v6r15p1]

Included patches for v6r14p32

*Configuration
CHANGE: Resources helper - remove "dips" protocol from the default list of third party
        protocols

*Resources
FIX: XROOTStorage - bug fixed in __createSingleDirectory() - proper interpretation
     of the xrootClient.mkdir return status
FIX: XROOTStorage unit test reenabled by mocking the xrootd import      

[v6r15]

Removed general "from DIRAC.Core.Utilities import *" in the top-level __init__.py

Made service handlers systematically working with unicode string arguments
Added requirements.txt and Makefile in the root of the project to support pip style installation

DIRAC documentation moved to the "docs" directory if the DIRAC project from the
DIRACDocs separate project.

*Accounting
CHANGE: INTEGER -> BIGINT for "id" in "in" accountingDB tables

*Core
NEW: The S_ERROR has an enhanced structure containing also the error code and the call
     stack from where the structure was created
NEW: DErrno module to contain definitions of the DIRAC error numbers and standard
     descriptions to be used from now on in any error code check      
CHANGE: gMonitor instantiation removed from DIRAC.__init__.py to avoid problems in
        documentation generation
CHANGE: removed Core.Utilities.List.sortList (sorted does the job)
CHANGE: removed unused module Core.Utilities.TimeSeries
NEW: dirac-install - makes us of the DIRAC tar files in CVMFS if available
NEW: dirac-install-client - a guiding script to install the DIRAC client from A to Z        
CHANGE: dirac-install - when generating bashrc and cshrc scripts prepend DIRAC paths
        to the ones existing in the environment already
NEW: MJFTimeLeft - using Machine JOb features in the TimeLeft utility
FIX: BaseClient - only give warning log message "URL banned" when one of the
     service URLs is really banned
CHANGE: DISET components - improved logic of service URL retries to speedup queries
        in case of problematic services     
NEW: dirac-rss-policy-manager - allows to interactively modify and test only the 
     policy section of Dirac.cfg     
FIX: XXXTimeLeft - do not mix CPU and WallTime values     
FIX: ComponentInstaller - longer timeout for checking components PID (after restart)
CHANGE: Proxy - in executeWithUserProxy() when multiple DNs are present, try all of them
CHANGE: List utility - change uniqueElements() to be much faster
NEW: Platform - added getPlatform() and getPlatformTuple() utilities to evaluate lazily the
     DIRAC platform only when it is needed, this accelerates DIRAC commands not needing
     the platform information. 

*Configuration
NEW: GOCDB2CSAgent agent to synchronize GOCDB and CS data about perfSONAR services
NEW: VOMS2CSAgent to synchronize VOMS user data with the DIRAC Registry
CHANGE: ConfigurationData - lazy config data compression in getCompressedData()

*Framework
CHANGE: SystemAdministratorIntegrator - make initial pinging of the hosts in parallel
        to speed up the operation
CHANGE: InstalledComponentsDB - table to cache host status information populated
        by a periodic task    
NEW: ComponentInstaller Client class to encapsulate all the installation utilities
     from InstallTools module    
NEW: SystemAdministratorClientCLI - added uninstall host command
NEW: SystemAdministratorClientCLI - added show ports command
NEW: SystemAdministratorHandler - added getUsedPorts() interface
NEW: SystemAdministratorHandler - show host command shows also versions of the Extensions
NEW: InstalledComponentsDB - added Extension field to the HostLogging table 
FIX: SystemLoggingDB - fixed double creation of db tables

*Accounting
FIX: DataStoreClient - Synchronizer based decorators have been replaced with a simple 
     lock as they were blocking addRegister() during every commit(); 

*RSS
NEW: CE Availability policy, closing #2373
CHANGE: Ported setStatus and setToken rpc calls to PublisherHandler from LHCb implementation
NEW: E-mails generated while RSS actions are now aggregated to avoid avalanches of mails
NEW: dirac-rss-sync is also synchronizing Sites now

*DMS
CHANGE: FileCatalogClient - make explicit methods for all service calls
CHANGE: DataManager, StorageElement - move physical accounting the StorageElement
CHANGE: FileCatalog - added recursive changePathXXX operations
CHANGE: FileCatalog contained objects have Master attribute defined in the CS. Extra check of eligibility of the catalogs specified explicitely. No-LFN write methods return just the Master result to be compatible with the current use in the clients.
CHANGE: Removed LcgFileCatalogXXX obsoleted classes
NEW: ConsistencyInspector class to perform data consistency checks between 
     different databases
CHANGE: FileCatalog(Client) - refactored to allow clients declare which interface
        they implement     
NEW: FileCatalog - conditional FileCatalog instantiation based on the configured
     Operations criteria        

*TS
CHANGE: TransformationDB table TaskInputs: InputVector column from BLOB to MEDIUMTEXT
FIX: TaskManager - fix bug in case there is no InputData for a task, the Request created 
     for the previous task was reassigned
NEW: TaskManager - possibility to submit one bulk job for a series of tasks     

*WMS
NEW: TaskQueueDB - possibility to present requirements in a form of tags from the 
     site( pilot ) to the jobs to select ones with required properties
FIX: JobWrapper - the InputData optimizer parameters are now DEncoded     
CHANGE: JobAgent - add Processors and WholeNode tags to the resources description
CHANGE: SiteDirector - flag to always download pilot output is set to False by default
FIX: SiteDirector - using PilotRunDirectory as WorkingDirectory, if available at the CE 
     level in the CS. Featire requested in issue #2746
NEW: MultiProcessorSiteDirector - new director to experiment with the multiprocessor/
     wholeNode queues
CHANGE: JobMemory utility renamed to JobParameters
CHANGE: CheckWNCapabilities pilot command changed to get WN parameters from the
        Machine Job Features (MJF) - NumberOfProcessors, MaxRAM    
NEW: JobManager, ParametricJob - utilities and support for parametric jobs with multiple
     parameter sequences      
NEW: SiteDirector - added logic to send pilots to sites with no waiting pilots even if
     the number of already sent pilots exceeds the number of waiting jobs. The functionality
     is switched on/off by the AddPilotsToEmptySites option.        

*RMS
FIX: Request - fix for the case when one of the request is malformed, the rest of 
     the requests could not be swiped
FIX: ReqProxyHandler - don't block the ReqProxy sweeping if one of the request is buggy     
CHANGE: ReqProxyHandler - added monitoring counters
NEW: ReqProxyHandler - added interface methods to list and show requests in a ReqProxy

*Resources
FIX: SRM2Storage - do not add accounting to the output structure as it is done in 
     the container StorageElement class
CHANGE: Add standard metadata in the output of all the Storage plugins     

*Interfaces
NEW: Job API - added setParameterSequence() to add an arbitrary number of parameter
     sequences for parametric jobs, generate the corresponding JDL

*tests
NEW: The contents of the TestDIRAC package is moved into the tests directory here

[v6r14p39]

Patch to include WebApp version v1r6p32

[v6r14p38]

*Core
CHANGE: Unhashable objects as DAG graph nodes

*RMS
CHANGE: Added possibility of constant delay for RMS operations

[v6r14p37]

*Core
NEW: Added soft implementation of a Direct Acyclic Graph

*Configuration
FIX: Bdii2CSAgent finds all CEs of a site (was finding only one)

*Resources
FIX: Make sure transferClient connects to the same ProxyStorage instance

[v6r14p36]

*Core
FIX: Sending mails to multiple recipients was not working

*WMS
FIX: Allow staging from SEs accessible by protocol


[v6r14p35]

*Core
FIX: SOAPFactory - fixes for import statements of suds module to work with the
     suds-jurko package that replaces the suds package

*Resources
FIX: BatchSystems.Torque - take into account that in some cases jobID includes
     a host name that should be stripped off
FIX: SSHComputingElement - in _getJobOutputFiles() fixed bug where the output
     of scpCall() call was wrongly interpreted    
FIX: ProxyStorage - evaluate the service url as simple /DataManagement/StorageElementProxy
     to solve the problem with redundant StorageElementProxy services with multiple
     possible urls       
     
*RSS
CHANGE: Configurations.py - Added DTScheduled3 policy (3 hours before downtime)     
     
*WMS
FIX: pilotCommands - take into account that in the case of Torque batch system
     jobID includes a host name that should be stripped off   
       
[v6r14p34]

*Configuration
FIX: Bdii2CSAgent - reinitilize the BDII info cache at each cycle in order not to 
     carry on obsoleted stuff. Fixes #2959

*Resources
FIX: Slurm.py - use --partition rather --cluster for passing the DIRAC queue name
FIX: DIPStorage - fixed bug in putFile preventing third party-like transfer from
     another DIPS Storage Element. Fixes #2413

*WMS
CHANGE: JobWrapper - added BOINC user ID to the job parameters
FIX: pilotCommands - interpret SLURM_JOBID environment if present
FIX: WMSClient - strip of comments in the job JDL before any processing.
     Passing jdl with comments to the WMS could provoke errors in the
     job checking.

[v6r14p33]

*WMS
FIX: JobAgent - included a mechanism to stop JobAgent if the host operator
     creates /var/lib/dirac_drain
FIX: CPUNormalization - fixed a typo in getPowerFromMJF() in the name of the
     exception log message           

[v6r14p32]

*Core
FIX: InstallTools - getStartupComponentStatus() uses "ps -p <pid>" variant of the
     system call to be independent of the OS differences

*DMS
FIX: RemoveReplica - bulkRemoval() was modifying its input dict argument and returning it,
     which was useless, only modify argument

*WMS
CHANGE: CPUNormalization - get HS'06 worker node value from JOBFEATURES if available

*RMS
FIX: ReqClient - bug fixed preventing the client to contact multiple instances of ReqManager
     service

[v6r14p31]

*DMS
FIX: FTSAgent - if a file was not Scheduled, the FTSAgent was setting it Done even if it had 
     not been replicated.

*Workflow
FIX: FailoverRequest - forcing setting the input file Unused if it was already set Processed

[v6r14p30]

*Framework
BUGFIX: MonitoringHandler - in deleteActivities() use retVal['Message'] if result is not OK

*Resources
FIX: XROOTStorage - in getFile() evaluate file URL without URL parameters
                    in __putSingleFile() use result['Message'] in case of error
                    
*RMS
FIX: dirac-rms-cancel-request - fixed crash because of gLogger object was not imported

*TS
FIX: TransformationCLI - in resetProcessedFile() added check that the Failed dictionary
     is present in the result of a call                    

[v6r14p29]

*Core
FIX: Time - skip the effect of timeThis decorator if not running interractively

*DMS
FIX: DataManager - in getFile(), select preferentially local disk replicas, if none disk replicas, 
     if none tape replicas
FIX: DataManager - avoid changing argument of public method checkActiveReplicas()
FIX: FTSAgent - wait 3 times longer for monitoring FTS jobs if Staging

*Accounting
CHANGE: Jobs per pilot plot is presented as Quality plot rather than a histogram

*WMS
CHANGE: dirac-wms-cpu-normalization - reduce memory usage by using xrange() instead of range()
        in the large test loop

[v6r14p28]

*TS
FIX: TaskManager - protection against am empty task dictionary in 
     prepareTransformationTasks()
FIX: Test_Client_TransformationSystem - fixes ti run in the Travis CI 
     environment
     
*WMS
FIX: JobMemory - use urllib instead of requests Python module as the latter
     can be unavailable in pilots.           

[v6r14p27]

*Core
FIX: PlainTransport,SocketInfoFactory - fix for the IPv6 "Address family not supported 
     by protocol" problems

*Interfaces
NEW: Dirac.py - in ping()/pingService() allow to ping a specific URL

*Resources
FIX: LcgFileCatalogClient - convert LFN into str in __fullLfn to allow LFNs
     in a unicode encoding

*WMS
FIX: JobWrapper - set the job minor status to 'Failover Request Failed' 
     if the failover request fails sending

*TS
FIX: TransformationDB - in getTransformationTasks(),getTaskInputVector 
     forward error result to the callers
FIX: TaskManager - in case there is no InputData for a task, the Request created 
     for the previous task was reassigned. This fixes this bug.      

*tests
FIX: several fixes to satisfy on-the-fly unit tests with teh Travis CI service 

[v6r14p26]

NEW: Enabled on-the-fly tests using the Travis-CI service

*Core
FIX: Subprocess - fix two potential infinite loops which can result in indefinite
     output buffer overflow

*WMS
FIX: JobScheduling executor - check properly if staging is allowed, it was always True before

[v6r14p25]

*Core
FIX: Subprocess - more detailed error log message in case ov output buffer
     overflow

*DMS
FIX: DataManager - fix for getActiveReplicas(): first check Active replicas before 
     selecting disk SEs

*Resources
FIX: StorageElementCache - fixes to make this class thread safe
FIX: StorageFactory - fix in getConfigStorageProtocols() to properly get options
     for inheriting SE definitions

[v6r14p24]

*Accounting
FIX: Plots, JobPlotter - fix sorting by plot labels in case the enddata != "now"

*DMS
FIX: dirac-dms-user-lfns - add error message when proxy is expired 

[v6r14p23]

*Interfaces
FIX: Job.py - setCPUTime() method sets both CPUTime and MaxCPUTime JDL parameters
     for backward compatibility. Otherwise this setting was ignored by scheduling

*TS
BUGFIX: TaskManager - bug fixed in submitTransformationTasks in getting the TransformationID 

[v6r14p22]

CHANGE: Multiple commands - permissions bits changed from 644 to 755  

*Framework
FIX: UserProfileDB - in case of desktop name belonging to two different users we have 
     to use both desktop name and user id to identify the desktop

*WMS
BUGFIX: JobWrapperTemplate - bug fixed in evaluation of the job arguments

*TMS
CHANGE: TaskManager - added TransformationID to the log messages

[v6r14p21]

*DMS
CHANGE: dirac-admin-allow(ban)-se - allow an SE group to be banned/allowed

*SMS
FIX: RequestPreparationAgent - fix crash in execute() in case no replica information
     available

*WMS
FIX: TaskQueueDB, PilotAgentsDB - escape DN strings to avoid potential SQL injection
FIX: JobWrapperTemplate - pass JobArguments through a json file to fix the case
     of having apostrophes in the values

*TMS
FIX: TransformationAgent - in processTransformation() fix reduction of number of files

[v6r14p20]

*WMS
FIX: SandboxMetadataDB - escape values in SandboxMetadataDB SQL queries to accommodate
     DNs containing apostrophe 

[v6r14p19]

*Core
NEW: CLI base class for all the DIRAC CLI consoles, common methods moved to the new class,
     XXXCLI classes updated to inherit the base class
FIX: Network - fix crash when path is empty string, fixes partly #2413     
     
*Configuration
FIX: Utilities.addToChangeSet() - fix the case when comma is in the BDII Site description 
     followed by a white space, the description string was constantly updated in the CS

*Interfaces
FIX: Dirac.py - in retrieveRepositorySandboxes/Data - "Retrieved" and "OutputData" key values
     are strings '0' in the jobDict when a repository file is read, need to cast it to int

*DMS
FIX: RegisterReplica - if operation fails on a file that no longer exists and has no 
     replica at that SE, consider the operation as Done.

*Resources
FIX: ARCComputingElement - bug fix in getJobOutput in using the S_ERROR()

[v6r14p18]

*Core
FIX: VOMSService - attGetUserNickname() can only return string type values
FIX: dirac-deploy-scripts - install DIRAC scripts first so that they can be 
     overwritten by versions from extensions

*Framework
FIX: dirac-populate-component-db - bug fixed to avoid duplicate entries in the
     database

*TS
FIX: TaskManager - do not use ReqProxy when submitting Request for Tasks, otherwise
     no RequestID can be obtained

*Interfaces
CHANGE: Dirac.py - increase verbosity of a error log message in selectJobs

*Resources
FIX: XROOTStorage - fixed KeyError exception while checking file existence
FIX: ARCComputingElement - in getJobOutput test for existence of an already 
     downloaded pilot log

[v6r14p17]

*Core
FIX: Service.py - use the service name as defined in the corresponding section in the CS
     and not the name defined in service Module option. This fixes the problem with the
     StorageElement service not interpreting properly the PFN name and using a wrong local
     data path. 

*Resources
CHANGE: ARCComputingElement - if the VO is not discoverable from the environment, use ARC API
        call in the getCEStatus, use ldapsearch otherwise

[v6r14p16]

*Resources
CHANGE: ARC Computing Element automatically renew proxies of jobs when needed

[v6r14p15]

*Core
FIX: VOMS.py - Fixed bug that generates proxies which are a mix between legacy and rfc proxies.

*DMS
CHANGE: Allow selecting disk replicas in getActiveReplicas() and getReplicas()

*WMS
CHANGE: Use the preferDisk option in the InputData optimizer, the TransformationAgent and in the Interface splitter


[v6r14p14]

*Core
FIX: VOMS.py - return RFC proxy if necessary after adding the VOMS extension

*Configuration
FIX: Validate maxCPUTime and Site description value

*Resources
FIX: XROOTStorage - changes to allow third party transfers between XROOT storages
CHANGE: HTCondorCEComputingElement - the Condor logging can now be obtained in the webinterface;
        SIGTERM (instead of SIGKILL) is send to the application in case jobs are killed by the host site;
        when pilots are put in held status we kill them in condor and mark them as aborted.

*WMS
FIX: pilotCommands - fixes for intrepreting tags in the pilot

[v6r14p13]

*WMS
FIX: pilot commands CheckCECapabilities and CheckWNCapabilities were not considering the case of missing proxy

[v6r14p12]

*Core
FIX: allow a renormalization of the estimated CPU power
FIX: dirac-install: Make hashlib optional again (for previous versions of python, since the pilot may end up on old machines)

*Framework
FIX: allow to install agents with non-standard names (different from the module name)

*DMS
CHANGE: Consider files to reschedule and submit when they are Failed in FTS

*WMS
CHANGE: Move getCEStatus function back to using the ARC API

[v6r14p11]

*Core
FIX: XXXTimeLeft - set limit to CPU lower than wall clock if unknown
FIX: Logger - fix exception printing in gLogger.exception()
CHANGE: InstallTools - added more info about the process in getStartupComponentStatus()
CHANGE: Time - better report from timeThis() decorator

*DMS
CHANGE: FTSAgent - wait some time between 2 monitorings of each job

*WMS
NEW: pilotCommands - added CheckCECapabilities, CheckWNCapabilities commands
NEW: Added dirac-wms-get-wn-parameters command

*TS
NEW: Added dirac-production-runjoblocal command
FIX: TransformationAgent(Plugin) - clean getNextSite() and normalizeShares()
FIX: TransformationPlugin - added setParameters() method

*RSS
FIX: dirac-rss-sync - move imports to after the Script.getPositionalArguments()

*Resources
NEW: Added dirac-resource-get-parameters command

[v6r14p10]
*Configuration
FIX: Resources - getQueue() is fixed to get properly Tag parameters

*Framework
FIX: SecurityFileLog - fix for zipping very large files

*Resources
NEW: added dirac-resource-get-parameters command

*WMS
NEW: JobMonitoringHandler - add getJobsParameters() method
NEW: pilotCommands - added CheckCECapabilities, CheckWNCapabilities
NEW: Added dirac-wms-get-wn-parameters command
NEW: Matcher - generate internal tags for MaxRAM and NumberOfProcessors parameters
CHANGE: SiteDirector does not pass Tags to the Pilot
FIX: Matcher(Handler) - do not send error log message if No match found,
     fixed Matcher return value not correctly interpreted

[v6r14p9]

*Core
FIX: BaseClient - enhance retry connection logic to minimize the overall delay
FIX: MessageBroker - fix of calling private __remove() method from outside
     of the class

*Framework
BUGFIX: dirac-(un)install-component - bug in importing InstallTools module

*WMS:
FIX: JobWrapper - fix in getting the OutputPath defined in the job

*Resources
FIX: ARCComputingElement - add queue to the XRSL string

[v6r14p8]

*Core
FIX: XXXTimeLeft - minor fixes plus added the corresponding Test case
FIX: ReturnValues - fixes in the doc strings to comply with the sphinx syntax
FIX: SocketInfoFactory - in __sockConnect() catch exception when creating a
     socket

*Interfaces
FIX: Job.py - fixes in the doc strings to comply with the sphinx syntax

*RSS
NEW: Configurations.py - new possible configuration options for Downtime Policies

*WMS
CHANGE: StatesAccountingAgent - retry once and empty the local messages cache
        in case of failure to avoid large backlog of messages
CHANGE: SiteDirector - do not send SharedArea and ClientPlatform as pilot
        invocation arguments  
CHANGE: Matcher - allow matching by hosts in multi-VO installations              

[v6r14p7]

*Core
CHANGE: XXXTimeLeft utilities revisited - all return real seconds,
        code refactoring - use consistently always the same CPU power 

*WMS
FIX: JobAgent - code refactoring for the timeLeft logic part

*Resources
BUGFIX: ComputingElement - get rid of legacy getResourcesDict() call

[v6r14p6]

*Configuration
FIX: Bdii2CSAgent - refresh configuration from Master before updating
FIX: Bdii2CSAgent - distinguish the CE and the Cluster in the Glue 1.0 schema

*DMS
CHANGE: FTSAgent - make the amount of scheduled requests fetched by the 
        FTSAgent a parameter in the CS 
CHANGE: RMS Operations - check whether the always banned policy is applied for SEs
        to a given access type

*RMS
FIX: RequestClient(DB,Manager) - fix bulk requests, lock the lines when selecting 
     the requests to be assigned, update the LastUpdate time, and expose the 
     assigned flag to the client

*WMS
FIX: JobAgent - when the application finishes with errors but the agent continues 
     to take jobs, the timeLeft was not evaluated
FIX: JobAgent - the initial timeLeft value was always set to 0.0     

[v6r14p5]

*Core
FIX: X509Certificate - protect from VOMS attributes that are not decodable


*Resources
FIX: GFAL2_StorageBase - fixed indentation and a debug log typo

*WMS
BUGFIX: Matcher - only the first job was associated with the given pilot
FIX: pilotTools - 0o22 is only a valid int for recent python interpreters, 
     replaced by 18

[v6r14p4]

*Core
FIX: DictCache - fix the exception in the destructor preventing the final
     cache cleaning

*Framework
FIX: SystemAdministratorClientCLI - corrected info line inviting to update
     the pilot version after the software update

*DMS
FIX: FTSAgent - Add recovery of FTS files that can be left in weird statuses 
     when the agent dies
CHANGE: DataManager - allow to not get URLs of the replicas
CHANGE: FTSJob - keep and reuse the FTS3 Context object

*Storage
CHANGE: StorageManagerClient - don't fail getting metadata for staging if at 
        least one staged replica found

*WMS
FIX: CPUNormalization - protect MJF from 0 logical cores
FIX: JobScheduling - fix printout that was saying "single site" and "multiple sites" 
     in two consecutive lines
NEW: pilotTools,Commands - added CEType argument, e.g. to specify Pool CE usage 
FIX: WatchDog - added checks of function return status, added hmsCPU initialization to 0,
     removed extra printout     
     
*Resources
FIX: GFAL2 plugins - multiple bug fixes     

[v6r14p3]

*Core
BUGFIX: small bug fixed in dirac-install-component, dirac-uninstall-component
BUGFIX: VOMS - remove the temporary file created when issuing getVOMSProxyInfo
FIX: FileHelper - support unicode file names
FIX: DictCache - purges all the entry of the DictCache when deleting the DictCache object 

*Framework
BUGFIX: dirac-populate-component-db - avoid return statement out of scope

*Interfaces
BUGFIX: Dirac - in submitJob() faulty use of os.open

*WMS
FIX: JobWrapper - avoid evaluation of OutputData to ['']
FIX: Matcher - the Matcher object uses a VO dependent Operations helper
CHANGE: JobAgent - stop agent if time left is too small (default 1000 HS06.s)
FIX: CPUNormalization - use correct denominator to get power in MJF

*Resources
FIX: ARCComputingElement - changed implementation of ldap query for getCEStatus

[v6r14p2]

*Core
FIX: Use GSI version 0.6.3 by default
CHANGE: Time - print out the caller information in the timed decorator
CHANGE: dirac-install - set up ARC_PLUGIN_PATH environment variable

*Framework
FIX: dirac-proxy-info - use actimeleft VOMS attribute

*Accounting
CHANGE: Removed SRMSpaceTokenDeployment Accounting type

*RSS
CHANGE: ResourceStatus - re-try few times to update the RSS SE cache before giving up
FIX: XXXCommand, XXXAction - use self.lof instead of gLogger
CHANGE: Added support for all protocols for SEs managed by RSS

*RMS
FIX: Request - produce enhanced digest string
FIX: RequestDB - fix in getDigest() in case of errors while getting request

*Resources
CHANGE: Propagate hideExceptions flag to the ObjectLoader when creating StorageElements
FIX: ARCComputingElement - multiple fixes after experience in production

*WMS
FIX: Pilot commands - fixed an important bug, when using the 
     dirac-wms-cpu-normalization script

[v6r14p1]

The version is buggy when used in pilots

*Core
NEW: dirac-install-component command replacing dirac-install-agent/service/executor
     commands
     
*Resources
NEW: FileStorage - plugin for "file" protocol
FIX: ARCComputingElement - evaluate as int the job exit code

*RSS
FIX: CSHelpers - several fixes and beautifications     

[v6r14]

*Core
NEW: CSGlobals - includes Extensions class to consistently check the returned
     list of extensions with proper names 
NEW: ProxyManagerXXX, ProxyGeneration, X509XXX - support for RFC proxies
NEW: ProxyInfo - VOMS proxy information without using voms commands
NEW: LocalConfiguration - option to print out license information    
FIX: SocketInfo.py - check the CRL lists while handshaking  

Configuration
NEW: ConfigurationClient - added getSectionTree() method

*Framework
NEW: InstalledComponentsDB will now store information about the user who did the 
     installation/uninstallation of components.

*Resources
NEW: ARCComputingElement based on the ARC python API

*RSS
FIX: Improved logging all over the place 

*DMS
NEW: New FileCatalog SecurityManager with access control based on policies,
     VOMSPolicy as one of the policy implementations.
NEW: lfc_dfc_db_copy - script used by LHCb to migrate from the LFC to the DFC with 
     Foreign Keys and Stored Procedures by accessing the databases directly     
NEW: FileManagerPs.py - added _getFileLFNs() to serve info for the Web Portal     
CHANGE: Moving several tests to TestDIRAC

*Interfaces
CHANGE: use jobDescription.xml as a StringIO object to avoid multiple disk
        write operations while massive job submission

*WMS
FIX: Watchdog - review for style and pylint
CHANGE: Review of the Matcher code, extracting Limiter and Matcher as standalone 
        utilities
        

*Transformation
NEW: New ported plugins from LHCb, added unit tests


[v6r13p21]

*TS
FIX: Registering TargetSE for Standard TransformationAgent plugin

[v6r13p20]

*DMS
FIX: DMSHelpers - allow for more than one Site defined to be local per SE

*Resources
FIX: XRootStorage - fix in getURLBase()

[v6r13p19]

FIX: changes incorporated from v6r12p53 patch

[v6r13p18]

*WMS
FIX: JobWrapper - ported back from v6r14p9 the fix for getting OutputPath

[v6r13p17]

FIX: changes incorporated from v6r12p52 patch

[v6r13p16]

FIX: changes incorporated from v6r12p51 patch

[v6r13p15]

Included patches from v6r12p50 release 

[v6r13p14]

*DMS
FIX: ReplicateAndRegister - fix a problem when a file is set Problematic 
     in the FC but indeed doesn't exist at all 

*Resources
CHANGE: StorageFactory - enhance the logic of BaseSE inheritance in the
        SE definition in the CS
        
*WMS
CHANGE: CPUNormalization, dirac-wms-cpu-normalization - reading CPU power 
        from MJF for comparison with the DIRAC evaluation
FIX: SiteDirector - create pilot working directory in the batch system working
     directory and not in "/tmp"                

[v6r13p13]

*DMS
BUGFIX: FileCatalogClient - bug fixed in getDirectoryMetadata()

[v6r13p12]

*Resources
FIX: StorageElement - bug fixed in inValid()
CHANGE: StorageFactory - do not interpret VO parameter as mandatory

[v6r13p11]

*DMS
BUGFIX: RemoveReplica - fix in singleRemoval()
FIX: dirac-dms-user-lfns - increased timeout

[v6r13p10]

CHANGE: Use sublogger to better identify log source in multiple places

*Core
CHANGE: Review / beautify code in TimeLeft and LSFTimeLeft
FIX: LSFTimeLeft - is setting shell variables, not environment variables, 
     therefore added an "export" command to get the relevant variable 
     and extract then the correct normalization

*Accounting
FIX: DataOperationPlotter - add better names to the data operations

*DMS:
FIX: DataManager - add mandatory vo parameter in __SEActive()
CHANGE: dirac-dms-replicate-and-register-request - submit multiple requests
        to avoid too many files in a single FTS request
FIX: FileCatalog - typo in getDirectoryMetadata()
FIX: FileCatalog - pass directory name to getDirectoryMetadata and not file name 
FIX: DataManager - in __SEActive() break LFN list in smaller chunks when
     getting replicas from a catalog        

*WMS
FIX: WMSAdministratorHandler - fix in reporting pilot statistics
FIX: JobScheduling - fix in __getSitesRequired() when calling self.jobLog.info 
CHANGE: pilotCommands - when exiting with error, print out current processes info

[v6r13p9]

*Framework
FIX: SystemLoggingDB - schema change for ClientIPs table to store IPv6 addresses

*DMS
BUGFIX: DMSRequestOperationsBase - bug fix in checkSEsRSS()
FIX: RemoveFile - in __call__(): bug fix; fix in the BannedSE treatment logic

*RMS
BUGFIX: Operation - in catalogList()
BUGFIX: ReqClient - in printOperation()

*Resources
FIX: GFAL2_StorageBase - added Lost, Cached, Unavailable in getSingleFileMetadata() output
BUGFIX: GFAL2_StorageBase - fixed URL construction in put(get)SingleFile() methods

*WMS
FIX: InputDataByProtocol - removed StorageElement object caching

[v6r13p8]

*Framework
FIX: MonitoringUtilities - minor bug fix

*DMS
FIX: DataManager - remove local file when doing two hops transfer

*WMS
FIX: SandboxStoreClient - get the VO info from the delegatedGroup argument to 
     use for the StorageElement instantiation

*TMS
CHANGE: Transformation(Client,DB,Manager) - multiple code clean-up without
        changing the logic

[v6r13p7]

*Core
NEW: X509CRL - class to handle certificate revocation lists

*DMS
FIX: RequestOperations/RemoveFile.py - check target SEs to be online before
     performing the removal operation. 
FIX: SecurityManager, VOMSPolicy - make the vomspolicy compatible with the old client 
     by calling in case of need the old SecurityManager     

*Resources
BUGFIX: Torque, GE - methods must return Message field in case of non-zero return status
FIX: SRM2Storage - when used internaly, listDirectory should return urls and not lfns

*WMS
FIX: ConfigureCPURequirements pilot command - add queue CPU length to the extra local
     configuration
FIX: JobWrapper - load extra local configuration of any     

*RMS
FIX: RequestDB - fix in getRequestSummaryWeb() to suit the Web Portal requirements

*Transformation
FIX: TransformationManagerHandler - fix in getTransformationSummaryWeb() to suit 
     the Web Portal requirements

[v6r13p6]

*Core
FIX: X509Chain - use SHA1 signature encryption in all tha cases

*Resources
FIX: ComputingElement - take CPUTime from its configuration defined in the 
     pilot parameters

*WMS
FIX: SiteDirector - correctly configure jobExecDir and httpProxy Queue parameters

[v6r13p5]

*Resources
BUGFIX: Torque - getCEStatus() must return integer job numbers
FIX: StorageBase - removed checking the VO name inside the LFN 

*WMS
FIX: InputData, JobScheduling - StorageElement needs to know its VO

*DMS
FIX: ReplicateAndRegister - Add checksumType to RMS files when adding 
     checksum value
FIX: DataManager - remove unnecessary access to RSS and use SE.getStatus()     
FIX: DMHelpers - take into account Alias and BaseSE in site-SE relation

*RMS
FIX: Request - bug fixed in optimize() in File reassignment from one
     Operation to another  

*Transformation
FIX: TransformationDB - set derived transformation to Automatic

[v6r13p4]

*Core
FIX: VOMSService - treat properly the case when the VOMS service returns no result
     in attGetUserNickname()

*DMS
FIX: FTSAgent, ReplicateAndRegister - make sure we use source replicas with correct 
     checksum 

*RMS
FIX: Request - minor fix in setting the Request properties, suppressing pylint
     warnings
CHANGE: File, Reques, Operation, RequestDB - remove the use of sqlalchemy on 
        the client side     
     
*Resources
FIX: StorageElement - import FileCatalog class rather than the corresponding module     
FIX: SLURM - proper formatting commands using %j, %T placeholders
FIX: SSHComputingElement - return full job references from getJobStatus() 

*RSS
FIX: DowntimeCommand - checking for downtimes including the time to start in hours

*Workflow
CHANGE: FailoverRequest - assign to properties rather than using setters

*Transformation
FIX: TransformationClient(DB,Utilities) - fixes to make derived transformations work

[v6r13p3]

*DMS
FIX: DataManager - in putAndRegister() specify explicitly registration protocol
     to ensure the file URL available right after the transfer
     
*Resources
FIX: SRM2Storage - use the proper se.getStatus() interface ( not the one of the RSS )     

[v6r13p2]

*Framework
FIX: SystemAdministratorHandler - install WebAppDIRAC extension only in case
     of Web Portal installation
CHANGE: dirac-populate-component-db - check the setup of the hosts to register 
        into the DB only installations from the same setup; check the MySQL installation
        before retrieving the database information      

*DMS
FIX: FTSAgent - fix in parsing the server result
FIX: FTSFile - added Waiting status
FIX: FTSJob - updated regexps for the "missing source" reports from the server;
     more logging message 

*Resources
FIX: SRM2Storage - fix in treating the checksum type 
FIX: StorageElement - removed getTransportURL from read methods

*RMS
FIX: Request - typo in the optimize() method

[v6r13p1]

*Framework
CHANGE: SystemAdminstratorIntegrator - can take a list of hosts to exclude from contacting

*DMS
FIX: DataManager - fix in __getFile() in resolving local SEs
FIX: dirac-dms-user-lfns - sort result, simplify logic

*RMS
FIX: Request - Use DMSHelper to resolve the Failovers SEs
FIX: Operation - treat the case where the SourceSE is None

*WMS
FIX: WMSAdministratorHandler - return per DN dictionary from getPilotStatistics 

[v6r13]

CHANGE: Separating fixed and variable parts of error log messages for multiple systems 
        to allow SystemLogging to work

*Core
FIX: MySQL.py - treat in detailed way datetime functions in __escapeString()
FIX: DictCache.get() returns now None instead of False if no or expired value
NEW: InstallTools - allow to define environment variables to be added to the component
     runit run script
NEW: Changes to make the DISET protocol IP V6 ready
CHANGE: BaseClient - retry service call on another instance in case of failure
CHANGE: InnerRPCClient - retry 3 times in case of exception in the transport layer
CHANGE: SocketInfo - retry 3 times in case of handshaking error
CHANGE: MySQL - possibility to specify charset in the table definition
FIX: dirac-install, dirac-distribution - removed obsoleted defaults     
NEW: Proxy utility module with executeWithUserProxy decorator function

*Configuration
NEW: CSAPI,dirac-admin-add-shifter - function, and script, for adding or modifying a 
     shifter in the CS

*Framework
FIX: NotificationDB - escape fields for sorting in getNotifications()
NEW: Database, Service, Client, commands for tracking the installed DIRAC components

*Interfaces
CHANGE: Dirac - changed method names, keeping backward compatibility
CHANGE: multiple commands updated to use the new Dirac API method names

*DMS
NEW: Native use of the FTS3 services
CHANGE: Removed the use of current DataLogging service
CHANGE: DataManager - changes to manage URLs inside StorageElement objects only
FIX: DataManager - define SEGroup as accessible at a site
CHANGE: DirectoryListing - extracted from FileCatalogClientCLI as an independent utility
CHANGE: MetaQuery - extracted from FileCatalogClientCLI as an independent utility
CHANGE: FileCatalogClientCLI uses external DirectoryListing, MetaQuery utilities
CHANGE: FileCatalog - replace getDirectoryMetadata by getDirectoryUserMetadata
NEW: FileCatalog - added new getDirectoryMetadata() interface to get standard directory metadata
NEW: FileCatalog - possibility to find files by standard metadata
NEW: FileCatalog - possibility to use wildcards in the metadata values for queries
NEW: DMSHelpers class
NEW: dirac-dms-find-lfns command

*WMS
NEW: SiteDirector - support for the MaxRAM queue description parameter
CHANGE: JobScheduling executor uses the job owner proxy to evaluate which files to stage
FIX: DownloadInputData - localFile was not defined properly
FIX: DownloadInputData - could not find cached files (missing [lfn])

*RMS
CHANGE: Removed files from the previous generation RMS
CHANGE: RMS refactored based on SQLAlchemy 
NEW: ReqClient - added options to putRequest(): useFailoverProxy and retryMainServer
CHANGE: DMSRequestOperationsBase - delay execution or cancel request based on SE statuses 
        from RSS/CS
FIX: Fixes to make use of RequestID as a unique identifier. RequestName can be used in
     commands in case of its uniqueness        

*Resources
NEW: Computing - BatchSystem classes introduced to be used both in Local and SSH Computing Elements
CHANGE: Storage - reworked Storage Element/Plugins to encapsulate physical URLs 
NEW: GFAL2_StorageBase.py, GFAL2_SRM2Storage.py, GFAL2_XROOTStorage.py 

*RSS:
NEW: dirac-admin-allow(ban)-se - added RemoveAccess status
CHANGE: TokenAgent - added more info to the mail

*TS
CHANGE: Task Manager plugins

[v6r12p53]

*DMS
CHANGE: FileCatalogClientCLI - ls order by size, human readable size value
FIX: DirectoryMetadata - enhanced error message in getDirectoryMetadata

*WMS
BUGFIX: JobAgent - bug when rescheduling job due to glexec failure

*TS
NEW: TransformationCLI - added getOutputFiles, getAllByUser commands
NEW: Transformation - added getAuthorDNfromProxy, getTransformationsByUser methods

*Resources
CHANGE: GlobusComputingElement - simplify creating of pilotStamp

[v6r12p52]

*DMS
NEW: dirac-dms-directory-sync - new command to synchronize the contents of a
     local and remote directories
FIX: DataManager - in removeFile() return successfully if empty input file list     

*TS
NEW: TransformationCLI - getInputDataQuery command returning inputDataQuery 
     of a given transformation

[v6r12p51]

*Core
FIX: dirac-install - fix to work with python version prior to 2.5

*DMS
CHANGE: FileCatalogClientCLI - possibility to set multiple metadata with one command

*Resources
FIX: HTCondorComputingElement - multiple improvements

[v6r12p50]

*Core
FIX: dirac-install - define TERMINFO variable to include local sources as well

*Framework
FIX: SystemAdministratorHandler - show also executors in the log overview

*DMS
FIX: FileCatalogClientCLI - use getPath utility systematically to normalize the
     paths passed by users

*WMS
FIX: PilotStatusAgent - split dynamic and static parts in the log error message

*Resources
NEW: HTCondorCEComputingElement class

[v6r12p49]

*Resources
FIX: GlobusComputingElement - in killJob added -f switch to globus-job-clean command
FIX: ARCComputingElement - create working directory if it does not exist

*DMS
CHANGE: DataManager - added XROOTD to registration protocols

*TMS
FIX: TransformationCLI - doc string

[v6r12p48]

*DMS
FIX: DirectoryTreeBase - fix in changeDirectoryXXX methods to properly interpret input

[v6r12p47]

*DMS
BUGFIX: FileCatalogClientCLI - wrong signature in the removeMetadata() service call

[v6r12p46]

*Core
FIX: GraphData - check for missing keys in parsed_data in initialize()

*WMS
CHANGE: PilotStatusAgent - kill pilots being deleted; do not delete pilots still
        running jobs
  
*RSS
CHANGE: Instantiate RequestManagementDB/Client taking into account possible extensions        

*Resources
FIX: GlobusComputingElement - evaluate WaitingJobs in getCEStatus()
FIX: SRM2Storage - error 16 of exists call is interpreted as existing file
FIX: XROOTStorage - added Lost, Cached, Unavailable in the output of getSingleMetadata()

*WMS
FIX: pilotCommands - removed unnecessary doOSG() function

[v6r12p45]

*Resources
FIX: SRM2Storage - error 22 of exists call is interpreted as existing file
     ( backport from v6r13 )

[v6r12p44]

*WMS
FIX: SiteDirector - consider also pilots in Waiting status when evaluating
     queue slots available

*Resources
NEW: SRM2Storage - makes use of /Resources/StorageElements/SRMBusyFilesExist option
     to set up the mode of interpreting the 22 error code as existing file

[v6r12p43]

*DMS:
FIX: DirectoryTreeBase - avoid double definition of FC_DirectoryUsage table
     in _rebuildDirectoryUsage()

[v6r12p42]

FIX: added fixes from v6r11p34 patch release

[v6r12p41]

*WMS
CHANGE: dirac-wms-job-submit - "-r" switch to enable job repo

[v6r12p40]

*DMS
FIX: DirectoryTreeBase.py - set database engine to InnoDB 

[v6r12p39]

FIX: imported fixes from rel-v6r11

[v6r12p38]

*DMS
CHANGE: DataManager - enhanced real SE name resolution

*RMS
FIX: Request - fixed bug in the optimization of requests with failover operations

*Resources
CHANGE: StorageFactory - allow for BaseSE option in the SE definition

[v6r12p37]

*Core
FIX: InstallTools - force $HOME/.my.cnf to be the only defaults file

[v6r12p36]

*Configuration
FIX: Utilities.py - bug fix getSiteUpdates()

[v6r12p35]

*Core
CHANGE: VOMSService - add URL for the method to get certificates

*DMS
FIX: DataManager - in __replicate() set do not pass file size to the SE if no
     third party transfer
FIX: RemoveFile, ReplicateAndRegister - regular expression for "no replicas"
     common for both DFC and LFC     
     
*WMS
FIX: WMSHistoryCorrector - make explicit error if no data returned from WMSHistory
     accounting query     

[v6r12p34]

*DMS
BUGFIX: FileCatalogWithFkAndPsDB - fix storage usage calculation

[v6r12p33]

*Core
NEW: VOMSService - added method admListCertificates()

*DMS
BUGFIX: dirac-dms-put-and-register-request - missing Operation in the request

*Resources
FIX: sshce - better interpretation of the "ps" command output

[v6r12p32]

*RMS
FIX: ReqManager - in getRequest() possibility to accept None type
     argument for any request 

[v6r12p31]

*WMS
FIX: pilotCommands - import json module only in case it is needed

[v6r12p30]

*Core
FIX: InstallTools - 't' file is deployed for agents installation only
FIX: GOCDBClient - creates unique DowntimeID using the ENDPOINT

*Framework
FIX: SystemAdministratorHandler - use WebAppDIRAC extension, not just WebApp

*DMS:
FIX: FileCatalogComponents.Utilities - do not allow empty LFN names in
     checkArgumentDict()

[v6r12p29]

*CS
CHANGE: CSCLI - use readline to store and resurrect command history

*WMS
FIX: JobWrapper - bug fixed in the failoverTransfer() call
CHANGE: dirac-wms-job-submit - added -f flag to store ids

*DMS
FIX: DataManager - make successful removeReplica if missing replica 
     in one catalog

*RMS
FIX: Operation, Request - limit the length of the error message

[v6r12p28]

*RMS
FIX: Request - do not optimize requests already in the DB 

[v6r12p27]

*Core
CHANGE: InstallTools - install "t" script to gracefully stop agents

*DMS
FIX: FileCatalog - return GUID in DirectoryParameters

*Resource
CHANGE: DFC/LFC clients - added setReplicaProblematic()

[v6r12p26]

*DMS
BUGFIX: FileCatalog - getDirectoryMetadata was wrongly in ro_meta_methods list 

*RMS
FIX: Operation - temporary fix in catalog names evaluation to smooth
     LFC->DFC migration - not to forget to remove afterwards !

*WMS
CHANGE: JobWrapper - added MasterCatalogOnlyFlag configuration option

[v6r12p25]

*DMS
BUGFIX: PutAndRegister, RegitserFile, RegisterReplica, ReplicateAndRegister - do not
        evaluate the catalog list if None

[v6r12p24]

*DMS:
FIX: DataManager - retry RSS call 5 times - to be reviewed

[v6r12p23]

*DMS
FIX: pass a catalog list to the DataManager methods
FIX: FileCatalog - bug fixed in the catalog list evaluation

[v6r12p22]

*DMS
FIX: RegisterFile, PutAndRegister - pass a list of catalogs to the DataManager instead of a comma separated string
FIX: FTSJob - log when a job is not found in FTS
CHANGE: dropped commands dirac-admin-allow(ban)-catalog

*Interfaces
CHANGE: Dirac, JobMonitoringHandler,dirac-wms-job-get-jdl - possibility to retrieve original JDL

*WMS
CHANGE: JobManifest - make MaxInputData a configurable option

[v6r12p21]

*RMS
BUGFIX: File,Operation,RequestDB - bug making that the request would always show 
        the current time for LastUpdate
  
*WMS
FIX: JobAgent - storing on disk retrieved job JDL as required by VMDIRAC
     ( to be reviewed )        

[v6r12p20]

*DMS
FIX: DataManager - more informative log messages, checking return structure
FIX: FileCatalog - make exists() behave like LFC file catalog client by checking
     the unicity of supplied GUID if any
FIX: StorageElementProxyHandler - do not remove the cache directory

*Framework
FIX: SystemAdministratorClient - increase the timeout to 300 for the software update     

*RMS
FIX: Operation.py - set Operation Scheduled if one file is Scheduled
CHANGE: Request - group ReplicateAndRegister operations together for failover 
        requests: it allows to launch all FTS jobs at once

*Resources
FIX: LcgFileCatalogClient - fix longstanding problem in LFC when several files 
     were not available (only one was returned) 

*TS
BUGFIX: TransformationCleaning,ValidateOutputDataAgent - interpret correctly
        the result of getTransformationParameters() call
FIX: TaskManager - fix exception in RequestTaskAgent        

[v6r12p19]

*Core
FIX: Core.py - check return value of getRecursive() call

*DMS
FIX: FileCatalog - directory removal is successful if does not exist
     special treatment of Delete operation

*WMS
FIX: InputDataByProtocol - fix interpretation of return values

[v6r12p18]

*DMS
FIX: FTSStrategy - config option name
FIX: DataManager - removing dirac_directory flag file only of it is there
     in __cleanDirectory()

*RMS
FIX: Operation - MAX_FILES limit set to 10000
FIX: ReqClient - enhanced log messages

*TMS
FIX: TaskManager - enhanced log messages

*RSS
FIX: DowntimeCommand - fixed mix of SRM.NEARLINE and SRM

*WMS
FIX: InputDataByProtocol - fixed return structure

[v6r12p16]

*DMS
FIX: IRODSStorageElement more complete implementation
FIX: FileCatalogHandler(DB) - make removeMetadata bulk method

*Resources
FIX: FileCatalog - make a special option CatalogList (Operations) to specify catalogs used by a given VO

[v6r12p15]

*Core
FIX: ProcessPool - kill the working process in case of the task timeout
FIX: FileHelper - count transfered bytes in DataSourceToNetwork()

*DMS
BUGFIX: FileCatalogCLI - changed interface in changePathXXX() methods
NEW: IRODSStorageElementHandler class
CHANGE: FileCatalog - separate metadata and file catalog methods, 
        apply metadata methods only to Metadata Catalogs 

*Resources
FIX: SSHTorqueComputingElement - check the status of the ssh call for qstat 

*WMS
FIX: WatchdogLinux - fixed typo

[v6r12p14]

*TS
FIX: TaskManagerAgentBase: avoid race conditions when submitting to WMS

*DMS
NEW: FileCatalog - added new components ( directory tree, file manager ) 
     making use of foreign keys and stored procedures
FIX: DataManager returns properly the FileCatalog errors     

[v6r12p13]

*TS
BUGFIX: TransformationAgent - data member not defined

*WMS
FIX: InputData(Resolution,ByProtocol) - possibility to define RemoteProtocol

[v6r12p12]

*WMS
BUGFIX: pilotTools - missing comma

[v6r12p11]

*WMS
FIX: CPUNormalization - dealing with the case when the maxCPUTime is not set in the queue
     definition
FIX: pilotTools - added option pilotCFGFile

[v6r12p10]

*DMS
FIX: StorageElementProxy - BASE_PATH should be a full path

*Resources
FIX: SRM2Storage - return specific error in putFile

*TS
FIX: TransformationAgent - fix to avoid an exception in finalize and double printing 
     when terminating the agent
BUGFIX: TransformationDB - fix return value in setTransformationParameter()

[v6r12p9]

*Core
CHANGE: SiteCEMapping - getSiteForCE can take site argu

ment to avoid confusion

*Interfaces
FIX: Job - provide optional site name in setDestinationCE()

*WMS
FIX: pilotCommands - check properly the presence of extra cfg files
     when starting job agent
FIX: JobAgent - can pick up local cfg file if extraOptions are specified     

[v6r12p8]

*Core
FIX: dirac-configure - correctly deleting useServerCertificate flag
BUGFIX: InstallTools - in fixMySQLScript()

*DMS
BUGFIX: DatasetManager - bug fixes
CHANGE: StorageElementProxy - internal SE object created with the VO of the requester

*TS
FIX: dirac-transformation-xxx commands - do not check the transformation status
CHANGE: Agents - do not use shifter proxy 
FIX: TransformationAgent - correct handling of replica cache for transformations 
     when there were more files in the transformation than accepted to be executed
FIX: TransformationAgent - do not get replicas for the Removal transformations     

*RMS
NEW: new SetFileStatus Operation

[v6r12p7]

*Core
FIX: dirac-configure - always removing the UseServerCertificate flag before leaving
FIX: ProcessPool - one more check for the executing task ending properly 

*Interfaces 
FIX: Dirac.py - use printTable in loggingInfo()

[v6r12p6]

FIX: fixes from v6r11p26 patch release

[v6r12p5]

*Core
FIX: VOMS.py - do not use obsoleted -dont-verify-ac flag with voms-proxy-info

*TS
FIX: TransformationManager - no status checked at level service

[v6r12p4]

FIX: fixes from v6r11p23 patch release

[v6r12p3]

*Configuration
CHANGE: dirac-admin-add-resources - define VOPath/ option when adding new SE 

*Resources
NEW: StorageFactory - modify protocol Path for VO specific value

*DMS
FIX: FileCatalog - check for empty input in checkArgumentFormat utility
FIX: DataManager - protect against FC queries with empty input

[v6r12p2]

*Core
FIX: dirac-install - svn.cern.ch rather than svnweb.cern.ch is now needed for direct 
     HTTP access to files in SVN

*WMS
FIX: dirac-wms-cpu-normalization - when re-configuring, do not try to dump in the 
     diracConfigFilePath

[v6r12p1]

*Configuration
FIX: Core.Utilities.Grid, dirac-admin-add-resources - fix to make a best effort to 
     guess the proper VO specific path of a new SE
*WMS
FIX: dirac-configure, pilotCommands, pilotTools - fixes to use server certificate

[v6r12]

*Core
CHANGE: ProcessPool - do not stop working processes by default
NEW: ReturnValue - added returnSingleResult() utility 
FIX: MySQL - correctly parse BooleanType
FIX: dirac-install - use python 2.7 by default
FIX: dirac-install-xxx commands - complement installation with the component setup
     in runit
NEW: dirac-configure - added --SkipVOMSDownload switch, added --Output switch
     to define output configuration file
CHANGE: ProcessPool - exit from the working process if a task execution timed out  
NEW: ProcessMonitor - added evaluation of the memory consumed by a process and its children   
NEW: InstallTools - added flag to require MySQL installation
FIX: InstallTools - correctly installing DBs extended (with sql to be sourced) 
FIX: InstallTools - run MySQL commands one by one when creating a new database
FIX: InstallTools - fixMySQLScripts() fixes the mysql start script to ognore /etc/my.cnf file
CHANGE: Os.py - the use of "which" is replaced by distutils.spawn.find_executable
NEW: Grid.py - ldapSA replaced by ldapSE, added getBdiiSE(CE)Info() methods
CHANGE: CFG.py - only lines starting with ^\s*# will be treated as comments
CHANGE: Shifter - Agents will now have longer proxies cached to prevent errors 
        for heavy duty agents, closes #2110
NEW: Bdii2CSAgent - reworked to apply also for SEs and use the same utilities for the
     corresponding command line tool
NEW: dirac-admin-add-resources - an interactive tool to add and update sites, CEs, SEs
     to the DIRAC CS   
CHANGE: dirac-proxy-init - added message in case of impossibility to add VOMS extension   
FIX: GOCDBClient - handle correctly the case of multiple elements in the same DT            


*Accounting
NEW: Allow to have more than one DB for accounting
CHANGE: Accounting - use TypeLoader to load plotters

*Framework
FIX: Logger - fix FileBackend implementation

*WMS
NEW: Refactored pilots ( dirac-pilot-2 ) to become modular following RFC #18, 
     added pilotCommands.py, SiteDirector modified accordingly 
CHANGE: InputData(Executor) - use VO specific catalogs      
NEW: JobWrapper, Watchdog - monitor memory consumption by the job ( in a Warning mode )
FIX: SandboxStoreHandler - treat the case of exception while cleaning sandboxes
CHANGE: JobCleaningAgent - the delays of job removals become CS parameters
BUGFIX: JobDB - %j placeholder not replaced after rescheduling
FIX: JobDB - in the SQL schema description reorder tables to allow foreign keys
BUGFIX: JobAgent, Matcher - logical bug in using PilotInfoReported flag
FIX: OptimizerExecutor - when a job fails the optimization chain set the minor status 
     to the optimiser name and the app status to the fail error

*Resources
NEW: StorageElement - added a cache of already created SE objects
CHANGE: SSHTorqueComputingElement - mv getCEStatus to remote script

*ResourceStatus
NEW: ResourceManagementClient/DB, DowntimeCommand - distinguish Disk and Tape storage 
FIX: GODDBClient  - downTimeXMLParsing() can now handle the "service type" parameter properly
CHANGE: dirac-rss-xxx commands use the printTable standard utility
FIX: dirac-dms-ftsdb-summary - bug fix for #2096

*DMS
NEW: DataManager - add masterCatalogOnly flag in the constructor
FIX: DataManager - fix to protect against non valid SE
CHANGE: FC.DirectoryLevelTree - use SELECT ... FOR UPDATE lock in makeDir()
FIX: FileCatalog - fixes in using file and replica status
CHANGE: DataManager - added a new argument to the constructor - vo
CHANGE: DataManager - removed removeCatalogFile() and dirac-dms-remove-catalog-file adjusted
CHANGE: Several components - field/parameter CheckSumType all changed to ChecksumType
CHANGE: PoolXMLCatalog - add the SE by default in the xml dump and use the XML library 
        for dumping the XML
FIX: XROOTStorageElement - fixes to comply with the interface formalism        

*SMS
FIX: StorageManagementDB - small bugfix to avoid SQL errors

*RMS
NEW: Added 'since' and 'until' parameters for getting requests
NEW: Request - added optimize() method to merge similar operations when
     first inserting the request
NEW: ReqClient, RequestDB - added getBulkRequest() interface. RequestExecutingAgent
     can use it controlled by a special flag     
FIX: Operation, Request - set LastUpdate time stamp when reaching final state
FIX: OperationHandlerBase - don't erase the original message when reaching the max attempts      
FIX: removed some deprecated codes
FIX: RequestTask - always set useServerCerificate flag to tru in case of executing inside
     an agent
CHANGE: gRequestValidator removed to avoid object instantiation at import   
NEW: dirac-rms-cancel-request command and related additions to the db and service classes  

*TMS
NEW: WorkflowTaskAgent is now multi-threaded
NEW: Better use of threads in Transformation Agents
CHANGE: TransformationDB - modified such that the body in a transformation can be updated
FIX: TransformationCleaningAgent - removed non-ASCII characters in a comment

[v6r11p34]

*Resources
NEW: GlobusComputingElement class

[v6r11p33]

*Configuration
FIX: Resources - avoid white spaces in OSCompatibility

[v6r11p32]

*Core
CHANGE: BaseClient, SSLSocketFactory, SocketInfo - enable TLSv1 for outgoing 
        connections via suds, possibility to configure SSL connection details
        per host/IP 

[v6r11p31]

*Core
FIX: CFG - bug fixed in loadFromBuffer() resulting in a loss of comments

*Resources
FIX: SSHTorqueComputingElement - check the status of ssh call for qstat

*DMS
FIX: FileCatalog - return LFN name instead of True from exists() call if LFN
     already in the catalog

[v6r11p30]

*DMS
CHANGE: FileCatalogCLI - add new -D flag for find to print only directories

[v6r11p29]

*DMS
FIX: FTS(Agent,Startegy,Gragh) - make use of MaxActiveJobs parameter, bug fixes

*TMS
FIX: Transformation(Agent,Client) - Operations CS parameters can be defined for each plugin: MaxFiles, SortedBy, NoUnusedDelay. Fixes to facilitate work with large numbers of files.

[v6r11p28]

*Core
FIX: InstallTools - check properly the module availability before installation

*WMS
FIX: JobScheduling - protection against missing dict field RescheduleCounter

*TMS
FIX: TransformationCleaningAgent - execute DM operations with the shifter proxy

[v6r11p27]

*Core
BUGFIX: InstallTools - bug fix in installNewPortal()

*WMS
FIX: Watchdog - disallow cputime and wallclock to be negative

*TS
FIX: TransformationAgent - correct handling of replica caches when more than 5000 files


BUGFIX: ModuleBase - bug fix in execute()
BUGFIX: Workflow - bug fix in createStepInstance()

*DMS
BUGFIX: DiractoryTreeBase - bug fix in getDirectoryPhysicalSizeFromUsage()

*Resources
FIX: XROOTStorage - back ported fixes from #2126: putFile would place file in 
     the wrong location on eos

[v6r11p26]

*Framework
FIX: UserProfileDB.py - add PublishAccess field to the UserProfileDB

*RSS
FIX: Synchronizer.py - fix deletion of old resources

*DMS
FIX: DataManager - allow that permissions are OK for part of a list of LFNs ( __verifyWritePermission() )
     (when testing write access to parent directory). Allows removal of replicas 
     even if one cannot be removed
FIX: DataManager - test SE validity before removing replica     
     
*RMS
FIX: RequestTask - fail requests for users who are no longer in the system
FIX: RequestExecutingAgent - fix request timeout computation

[v6r11p25]

*Interfaces
FIX: Job.py - bring back different logfile names if they have not been specified by the user

[v6r11p24]

*DMS
BUGFIX: SEManagerDB - bug fixed in getting connection in __add/__removeSE

[v6r11p23]

*DMS
CHANGE: FTSRequest is left only to support dirac-dms-fts-XXX commands

[v6r11p22]

*DMS
FIX: FTSJob - fixes in the glite-transfer-status command outpu parsing
FIX: TransformationClient - allow single lfn in setFileStatusForTransformation()

*WMS
FIX: StatesMonitoringAgent - install pika on the fly as a temporary solution

[v6r11p21]

*DMS
BUGFIX: dirac-dms-remove-replicas - continue in case of single replica failure
FIX: dirac-rms-xxx scripts - use Script.getPositionalArgs() instead of sys.argv

*Workflow
FIX: Test_Modules.py - fix in mocking functions, less verbose logging

[v6r11p20]

*DMS
BUGFIX: DataManager - in __SEActive() use resolved SE name to deal with aliases
BUGFIX: FileMetadata - multiple bugs in __buildUserMetaQuery()

[v6r11p19]

*DMS
FIX: FTSJob - fix FTS job monitoring a la FTS2

*RMS
CHANGE: ReqClient - added setServer() method
FIX: File,Operation,Request - call the getters to fetch the up-to-date information 
     from the parent

[v6r11p18]

*DMS
FIX: FTSAgent(Job) - fixes for transfers requiring staging (bringOnline) and adaptation 
     to the FTS3 interface

*WMS
FIX: StatesMonitoringAgent - resend the records in case of failure

[v6r11p17]

*DMS
FIX: FileCatalog - in multi-VO case get common catalogs if even VO is not specified

*Resources
FIX: ComputintgElement - bugfix in available() method

*WMS
FIX: SiteDirector - if not pilots registered in the DB, pass empty list to the ce.available()

[v6r11p16]

*RMS
BUGFIX: Request,Operation,File - do not cast to str None values

[v6r11p15]

*DMS
FIX: ReplicateAndRegister - do not create FTSClient if no FTSMode requested
CHANGE: FTSAgent(Job,File) - allow to define the FTS2 submission command;
        added --copy-pin-lifetime only for a tape backend
        parse output of both commands (FTS2, FTS3)
        consider additional state for FTS retry (Canceled)
        
*RMS
FIX: Operation, Request - treat updates specially for Error fields        

*TMS
FIX: TransformationAgent - fixes in preparing json serialization of requests

*WMS
NEW: StateMonitoringAgent - sends WMS history data through MQ messages 

[v6r11p14]

*WMS
CHANGE: JobDB - removed unused tables and methods
CHANGE: removed obsoleted tests

*DMS
FIX: FTSAgent - recover case when a target is not in FTSDB
CHANGE: FTSAgent(Job) - give possibility to specify a pin life time in CS 

*RMS
FIX: Make RMS objects comply with Python Data Model by adding __nonzero__ methods 

[v6r11p13]

*DMS
BUGFIX: SEManager - in SEManagerDB.__addSE() bad _getConnection call, closes #2062

[v6r11p12]

*Resources
CHANGE: ARCComputingElement - accomodate changes in the ARC job reported states

*Configuration
CHANGE: Resources - define a default FTS server in the CS (only for v6r11 and v6r12)

*DMS
FIX: FTSStrategy - allow to use a given channel more than once in a tree 
FIX: FTSAgent - remove request from cache if not found
FIX: FTSAgent - recover deadlock situations when FTS Files had not been correctly 
     updated or were not in the DB

*RMS
FIX: RequestExecutingAgent - fix a race condition (cache was cleared after the request was put)
FIX: RequestValidator - check that the Operation handlers are defined when inserting a request

[v6r11p11]

*Core
FIX: TransportPool - fixed exception due to uninitialized variable
FIX: HTTPDISETSocket - readline() takes optional argument size ( = 0 )

*DMS
FIX: FTSAgent - check the type of the Operation object ( can be None ) and
     some other protections
FIX: FTSClient - avoid duplicates in the file list

*RMS
FIX: ReqClient - modified log message
CHANGE: dirac-dms-fts-monitor - allow multiple comma separated LFNs in the arguments

[v6r11p10]

*RSS
FIX: DowntimeCommand, Test_RSS_Command_GOCDBStatusCommand - correctly interpreting list of downtimes

*RMS
FIX: ReplicateAndRegister - Create a RegisterReplica (not RegisterFile) if ReplicateAndRegister 
     fails to register
FIX: OperationHandlerBase - handle correctly Attempt counters when SEs are banned
FIX: ReplicateAndRegister - use FC checksum in case of mismatch request/PFN
FIX: FTSAgent - in case a file is Submitted but the FTSJob is unknown, resubmit
FIX: FTSAgent - log exceptions and put request to DB in case of exception
FIX: FTSAgent - handle FTS error "Unknown transfer state NOT_USED", due to same file 
     registered twice (to be fixed in RMS, not clear origin)

*WMS
FIX: JobStateUpdateHandler - status not updated while jobLogging is, due to time skew between 
     WN and DB service
FIX: JobStateUpdateHandler - stager callback not getting the correct status Staging 
     (retry for 10 seconds)     

[v6r11p9]

*Core
NEW: AgentModule - set AGENT_WORKDIRECTORY env variable with the workDirectory
NEW: InstallTools - added methods for the new web portal installation

*DMS
FIX: ReplicateAndRegister - apply same error logic for DM replication as for FTS

*Resources:
FIX: SRM2Storage - fix log message level
FIX: SRM2Storage - avoid useless existence checks 

*RMS
FIX: ForwardDISET - a temporary fix for a special LHCb case, to be removed asap
FIX: ReqClient - prettyPrint is even prettier
FIX: RequestTask - always use server certificates when executed within an agent

[v6r11p8]

*TMS
FIX: TransformationDB - fix default value within ON DUPLICATE KEY UPDATE mysql statement

[v6r11p7]

*Framework
BUGFIX: ProxyDB.py - bug in a MySQL table definition

*DMS
FIX: ReplicateAndRegister.py - FTS client is not instantiated in the c'tor as it 
     might not be used, 

*WMS
FIX: JobWrapper - don't delete the sandbox tar file if upload fails
FIX: JobWrapper - fix in setting the failover request

*RMS
FIX: RequestDB - add protections when trying to get a non existing request

[v6r11p6]

*WMS
FIX: InpudDataResolution - fix the case when some files only have a local replica
FIX: DownloadInputData, InputDataByProtocol - fix the return structure of the
     execute() method
     
*Resources
NEW: LocalComputingElement, CondorComputingElement      

[v6r11p5]

FIX: Incorporated changes from v6r10p25 patch

*Framework
NEW: Added getUserProfileNames() interface

*WMS
NEW: WMSAdministrator - added getPilotStatistics() interface
BUGFIX: JobWrapperTemplate - use sendJobAccounting() instead of sendWMSAccounting()
FIX: JobCleaningAgent - skip if no jobs to remove

*DMS
BUGFIX: FileCatalogClientCLI - bug fix in the metaquery construction

*Resources
CHANGE: StorageElement - enable Storage Element proxy configuration by protocol name

*TMS
NEW: TransformationManager - add Scheduled to task state for monitoring

[v6r11p4]

*Framework
NEW: ProxyDB - added primary key to ProxyDB_Log table
CHANGE: ProxyManagerHandler - purge logs once in 6 hours

*DMS
FIX: DataManager - fix in the accounting report for deletion operation
CHANGE: FTSRequest - print FTS GUID when submitting request
FIX: dirac-dms-fts-monitor - fix for using the new FTS structure
FIX: DataLoggingDB - fix type of the StatusTimeOrder field
FIX: DataLoggingDB - take into account empty date argument in addFileRecord()
FIX: ReplicateAndRegister - use active replicas
FIX: FTS related modules - multiple fixes

*WMS
NEW: SiteDirector - pass the list of already registered pilots to the CE.available() query
FIX: JobCleaningAgent - do not attempt job removal if no eligible jobs

*Resources
FIX: LcgFileCatalogClient - if replica already exists while registration, reregister
NEW: CREAM, SSH, ComputingElement - consider only registered pilots to evaluate queue occupancy

[v6r11p3]

FIX: import gMonitor from it is original location

*Core
FIX: FC.Utilities - treat properly the LFN names starting with /grid ( /gridpp case )

*Configuration
FIX: LocalConfiguration - added exitCode optional argument to showHelp(), closes #1821

*WMS
FIX: StalledJobAgent - extra checks when failing Completed jobs, closes #1944
FIX: JobState - added protection against absent job in getStatus(), closes #1853

[v6r11p2]

*Core
FIX: dirac-install - skip expectedBytes check if Content-Length not returned by server
FIX: AgentModule - demote message "Cycle had an error:" to warning

*Accounting
FIX: BaseReporter - protect against division by zero

*DMS
CHANGE: FileCatalogClientCLI - quite "-q" option in find command
FIX: DataManager - bug fix in __initializeReplication()
FIX: DataManager - less verbose log message 
FIX: DataManager - report the size of removed files only for successfully removed ones
FIX: File, FTSFile, FTSJob - SQL tables schema change: Size filed INTEGER -> BIGINT

*RMS
FIX: dirac-rms-reset-request, dirac-rms-show-request - fixes
FIX: ForwardDISET - execute with trusted host certificate

*Resources
FIX: SSHComputingElement - SSHOptions are parsed at the wrong place
NEW: ComputingElement - evaluate the number of available cores if relevant

*WMS
NEW: JobMonitoringHander - added export_getOwnerGroup() interface

*TMS
CHANGE: TransformationCleaningAgent - instantiation of clients moved in the initialize()

[v6r11p1]

*RMS
FIX: ReqClient - failures due to banned sites are considered to be recoverable

*DMS
BUGFIX: dirac-dms-replicate-and-register-request - minor bug fixes

*Resources
FIX: InProcessComputingElement - stop proxy renewal thread for a finished payload

[v6r11]

*Core
FIX: Client - fix in __getattr__() to provide dir() functionality
CHANGE: dirac-configure - use Registry helper to get VOMS servers information
BUGFIX: ObjectLoader - extensions must be looked up first for plug-ins
CHANGE: Misc.py - removed obsoleted
NEW: added returnSingleResult() generic utility by moving it from Resources/Utils module 

*Configuration
CHANGE: Resources.getDIRACPlatform() returns a list of compatible DIRAC platforms
NEW: Resources.getDIRACPlatforms() used to access platforms from /Resources/Computing/OSCompatibility
     section
NEW: Registry - added getVOs() and getVOMSServerInfo()     
NEW: CE2CSAgent - added VO management

*Accounting
FIX: AccountingDB, Job - extra checks for invalid values

*WMS
NEW: WMS tags to allow jobs require special site/CE/queue properties  
CHANGES: DownloadInputData, InputDataByProtocol, InputDataResolution - allows to get multiple 
         PFNs for the protocol resolution
NEW: JobDB, JobMonitoringHandler - added traceJobParameters(s)() methods     
CHANGE: TaskQueueDirector - use ObjectLoader to load directors    
CHANGE: dirac-pilot - use Python 2.7 by default, 2014-04-09 LCG bundles

*DMS
NEW: DataManager to replace ReplicaManager class ( simplification, streamlining )
FIX: InputDataByProtocol - fix the case where file is only on tape
FIX: FTSAgent - multiple fixes
BUGFIX: ReplicateAndRegister - do not ask SE with explicit SRM2 protocol

*Interfaces
CHANGE: Dirac - instantiate SandboxStoreClient and WMSClient when needed, not in the constructor
CHANGE: Job - removed setSystemConfig() method
NEW: Job.py - added setTag() interface

*Resources
CHANGE: StorageElement - changes to avoid usage PFNs
FIX: XROOTStorage, SRM2Storage - changes in PFN construction 
NEW: PoolComputingElement - a CE allowing to manage multi-core slots
FIX: SSHTorqueComputingElement - specify the SSHUser user for querying running/waiting jobs 

*RSS
NEW: added commands dirac-rss-query-db and dirac-rss-query-dtcache

*RMS
CHANGE: ReqDB - added Foreign Keys to ReqDB tables
NEW: dirac-rms-reset-request command
FIX: RequestTask - always execute operations with owner proxy

*SMS
FIX: few minor fixes to avoid pylint warnings

[v6r10p25]

*DMS
CHANGE: FileCatalog - optimized file selection by metadata

[v6r10p24]

*DMS
FIX: FC.FileMetadata - optimized queries for list interception evaluation

[v6r10p23]

*Resoures
CHANGE: SSHComputingElement - allow SSH options to be passed from CS setup of SSH Computing Element
FIX: SSHComputingElement - use SharedArea path as $HOME by default

[v6r10p22]

*CS
CHANGE: Operations helper - if not given, determine the VO from the current proxy 

*Resources
FIX: glexecComputingElement - allows Application Failed with Errors results to show through, 
     rather than be masked by false "glexec CE submission" errors
     
*DMS     
CHANGE: ReplicaManager - in getReplicas() rebuild PFN if 
        <Operations>/DataManagement/UseCatalogPFN option is set to False ( True by default )

[v6r10p21]

*Configuration
FIX: CSGlobals - allow to specify extensions in xxxDIRAC form in the CS

*Interfaces
FIX: Job - removed self.reqParams
FIX: Job - setSubmitPools renamed to setSubmitPool, fixed parameter definition string

*WMS
FIX: JobMonitorigHandler, JobPolicy - allow JobMonitor property to access job information

[v6r10p20]

*DMS
FIX: FTSAgent/Client, ReplicateAndRegister - fixes to properly process failed
     FTS request scheduling

[v6r10p19]

*DMS
FIX: FTSAgent - putRequest when leaving processRequest
FIX: ReplicaManager - bug in getReplicas() in dictionary creation

[v6r10p18]

*DMS
FIX: ReplicateAndRegister - dictionary items incorrectly called in ftsTransfer()

[v6r10p17]

*RMS
FIX: RequestDB.py - typo in a table name
NEW: ReqManagerHandler - added getDistinctValues() to allow selectors in the web page

*DMS
CHANGE: ReplicaManager - bulk PFN lookup in getReplicas()

[v6r10p16]

*Framework
NEW: PlottingClient - added curveGraph() function

*Transformation
FIX: TaskManagerAgentBase - add the missing Scheduled state

*WMS
FIX: TaskQueueDB - reduced number of lines in the matching parameters printout

*DMS
FIX: dirac-dms-show-se-status - exit on error in the service call, closes #1840

*Interface
FIX: API.Job - removed special interpretation of obsoleted JDLreqt type parameters

*Resources
FIX: SSHComputingElement - increased timeout in getJobStatusOnHost() ssh call, closes #1830

[v6r10p15]

*DMS
FIX: FTSAgent - added missing monitoring activity
FIX: FileCatalog - do not check directory permissions when creating / directory

*Resources
FIX: SSHTorqueComputingElement - removed obsoleted stuff

[v6r10p14]

*SMS
FIX: RequestPreparationAgent - typo fixed

[v6r10p13]

*SMS
FIX: RequestPreparationAgent - use ReplicaManager to get active replicas

*DMS
FIX: ReplicaManager - getReplicas returns all replicas ( in all statuses ) by default
CHANGE: FC/SecurityManager - give full ACL access to the catalog to groups with admin rights

*WMS
CHANGE: SiteDirector - changes to reduce the load on computing elements
FIX: JobWrapper - do not set Completed status for the case with failed application thread

[v6r10p12]

*WMS
CHANGE: Replace consistently everywhere SAM JobType by Test JobType
FIX: JobWrapper - the outputSandbox should be always uploaded (outsized, in failed job)

*DMS
FIX: RemoveFile - bugfix
FIX: ReplicateAndRegister - fixes in the checksum check, retry failed FTS transfer 
     with RM transfer
NEW: RegisterReplica request operation     

*RMS
FIX: ReqClient - fix in the request state machine
FIX: Request - enhance digest string
NEW: dirac-dms-reset-request command
CHANGE: dirac-rms-show-request - allow selection of a request by job ID

*TS
FIX: TransformationDB - in getTransformationParameters() dropped "Submitted" counter 
     in the output

[v6r10p11]

*Core
FIX: X509Chain - cast life time to int before creating cert

*Accounting
FIX: DataStoreClient - self.__maxRecordsInABundle = 5000 instead of 1000
FIX: JobPolicy - allow access for JOB_MONITOR property

*RMS
FIX: ReqClient - fix the case when a job is Completed but in an unknown minor status

*Resources
BUGFIX: ProxyStorage - use checkArgumentFormat() instead of self.__checkArgumentFormatDict()

[v6r10p10]

*DMS
FIX: Several fixes to make FTS accounting working (FTSAgent/Job, ReplicaManager, File )

[v6r10p9]

*Core
BUGFIX: LineGraph - Ymin was set to a minimal plot value rather than 0.

*DMS
CHANGE: FTSJob(Agent) - get correct information for FTS accounting (registration)

[v6r10p8]

*Core
FIX: InstallTools - admin e-mail default location changed

*Framework
FIX: SystemAdministratorClientCLI - allow "set host localhost"
FIX: BundleDelivery - protect against empty bundle

*WMS
FIX: SiteDirector - Pass siteNames and ceList as None if any is accepted
FIX: WorkloadManagement.ConfigTemplate.SiteDorectory - set Site to Any by default 

*DMS
FIX: FileCatalogCLI - ignore Datasets in ls command for backward compatibility

*Resources
FIX: SSH - some platforms use Password instead of password prompt

[v6r10p7]

*Core
FIX: dirac-install - execute dirac-fix-mysql-script and dirac-external-requirements after sourcing the environment
FIX: InstallTools - set basedir variable in fixMySQLScript()
FIX: InstallTools - define user root@host.domain in installMySQL()

*Framework
BUGFIX: SystemAdministratorCLI - bug fixed in default() call signature

*DMS
FIX: FTSRequest - handle properly FTS server in the old system 
FIX: ReplicaManager - check if file is in FC before removing 
FIX: Request/RemovalTask - handle properly proxies for removing files 
BUGFIX: DatasetManager - in the table description

[v6r10p6]

*Core
FIX: X509Certificate - reenabled fix in getDIRACGroup()

*Configuration
FIX: CSAPI - Group should be taken from the X509 chain and not the certificate

*RMS
CHANGE: ReqClient - if the job does not exist, do not try further finalization

[v6r10p5]

*Core
FIX: X509Certificate - reverted fix in getDIRACGroup()

[v6r10p4]

*Core
NEW: dirac-info - extra printout
CHANGE: PrettyPrint - extra options in printTable()
FIX: X509Certificate - bug fixed in getDIRACGroup()

*Framework
NEW: SystemAdministratorCLI - new showall command to show components across hosts
NEW: ProxyDB - allow to upload proxies without DIRAC group

*RMS
CHANGE: ReqClient - requests from failed jobs update job status to Failed
CHANGE: RequestTask - retry in the request finalize()

[v6r10p3]

*Configuration
CHANGE: Registry - allow to define a default group per user

*WMS
BUGFIX: JobReport - typo in generateForwardDISET()

[v6r10p2]

*TMS
CHANGE: Backward compatibility fixes when setting the Transformation files status

*DMS
BUGFIX: ReplicateAndRegister - bugfix when replicating to multiple destination by ReplicaManager

*WMS
BUGFIX: JobManager - bug fix when deleting no-existing jobs

[v6r10p1]

*RMS
FIX: ReqDB.Operations - Arguments field changed type from BLOB to MEDIUMBLOB

*DMS
FIX: FileCatalog - check for non-exiting directories in removeDirectory()

*TMS
FIX: TransformationDB - removed constraint that was making impossible to derive a production

[v6r10]

*Core
FIX: Several fixes on DB classes(AccountingDB, SystemLoggingDB, UserProfileDB, TransformationDB, 
     JobDB, PilotAgentsDB) after the new movement to the new MySQL implementation with a persistent 
     connection per running thread
NEW: SystemAdministratorCLI - better support for executing remote commands 
FIX: DIRAC.__init__.py - avoid re-definition of platform variable    
NEW: Graphs - added CurveGraph class to draw non-stacked lines with markers
NEW: Graphs - allow graphs with negative Y values
NEW: Graphs - allow to provide errors with the data and display them in the CurveGraph
FIX: InstallTools - fix for creation of the root@'host' user in MySQL 
FIX: dirac-install - create links to permanent directories before module installation
CHANGE: InstallTools - use printTable() utility for table printing
CHANGE: move printTable() utility to Core.Utilities.PrettyPrint
NEW: added installation configuration examples
FIX: dirac-install - fixBuildPath() operates only on files in the directory
FIX: VOMSService - added X-VOMS-CSRF-GUARD to the html header to be compliant with EMI-3 servers

*CS
CHANGE: getVOMSVOForGroup() uses the VOMSName option of the VO definition 
NEW: CE2CSAgent - added ARC CE information lookup

*Framework
FIX: SystemAdministratorIntegrator - use Host option to get the host address in addition to the section name, closes #1628
FIX: dirac-proxy-init - uses getVOMSVOForGroup() when adding VOMS extensions

*DMS
CHANGE: DFC - optimization and bug fixes of the bulk file addition
FIX: TransferAgent - protection against badly defined LFNs in collectFiles()
NEW: DFC - added getDirectoryReplicas() service method support similar to the LFC
CHANGE: DFC - added new option VisibleReplicaStatus which is used in replica getting commands
CHANGE: FileCatalogClientCLI client shows number of replicas in the 2nd column rather than 
        unimplemented number of links
CHANGE: DFC - optimizations for the bulk replica look-up
CHANGE: DFC updated scalability testing tool FC_Scaling_test.py        
NEW: DFC - methods returning replicas provide also SE definitions instead of PFNs to construct PFNs on the client side
NEW: DFC - added getReplicasByMetadata() interface
CHANGE: DFC - optimized getDirectoryReplicas()
CHANGE: FileCatalogClient - treat the reduced output from various service queries restoring LFNs and PFNs on the fly
NEW: DFC - LFNPFNConvention flag can be None, Weak or Strong to facilitate compatibility with LFC data 
CHANGE: FileCatalog - do not return PFNs, construct them on the client side
CHANGE: FileCatalog - simplified FC_Scaling_test.py script
NEW: FileCatalog/DatasetManager class to define and manipulate datasets corresponding to meta queries
NEW: FileCatalogHandler - new interface methods to expose DatasetManager functionality
NEW: FileCatalogClientCLI - new dataset family of commands
FIX: StorageFactory, ReplicaManager - resolve SE alias name recursively
FIX: FTSRequest, ReplicaManager, SRM2Storage - use current proxy owner as user name in accounting reports, closes #1602
BUGFIX: FileCatalogClientCLI - bug fix in do_ls, missing argument to addFile() call, closes #1658
NEW: FileCatalog - added new setMetadataBulk() interface, closes #1358
FIX: FileCatalog - initial argument check strips off leading lfn:, LFN:, /grid, closes #448
NEW: FileCatalog - added new setFileStatus() interface, closes #170, valid and visible file and replica statuses can be defined in respective options.
CHANGE: multiple new FTS system fixes
CHANGE: uniform argument checking with checkArgumentFormat() in multiple modules
CHANGE: FileCatalog - add Trash to the default replica valid statuses
CHANGE: ReplicaManager,FTSRequest,StorageElement - no use of PFN as returned by the FC except for file removal,
        rather constructing it always on the fly
        
*SMS
CHANGE: PinRequestAgent, SENamespaceCatalogCheckAgent - removed
CHANGE: Use StorageManagerClient instead of StorageDB directly        

*WMS
CHANGE: JobPolicy - optimization for bulk job verification
NEW: JobPolicy - added getControlledUsers() to get users which jobs can be accessed for 
     a given operation
CHANGE: JobMonitoringHandler - Avoid doing a selection of all Jobs, first count matching jobs 
        and then use "limit" to select only the required JobIDs.
NEW: JobMonitoringHandler - use JobPolicy to filter jobs in getJobSummaryWeb()
NEW: new Operations option /Services/JobMonitoring/GlobalJobsInfo ( True by default ) to 
     allow or not job info lookup by anybody, used in JobMonitoringHandler       
BUGFIX: SiteDirector - take into account the target queue Platform
BUGFIX: JobDB - bug in __insertNewJDL()    
CHANGE: dirac-admin-show-task-queues - enhanced output  
CHANGE: JobLoggingDB.sql - use trigger to manage the new LoggingInfo structure  
CHANGE: JobWrapper - trying several times to upload a request before declaring the job failed
FIX: JobScheduling executor - fix race condition that causes a job to remain in Staging
NEW: SiteDirector - do not touch sites for which there is no work available
NEW: SiteDirector - allow sites not in mask to take jobs with JobType Test
NEW: SiteDirector - allow 1 hour grace period for pilots in Unknown state before aborting them
CHANGE: Allow usage of non-plural form of the job requirement options ( PilotType, GridCE, BannedSite, 
        SubmitPool ), keep backward compatibility with a plural form
        
*RSS
FIX: DowntimeCommand - take the latest Downtime that fits    
NEW: porting new Policies from integration  
NEW: RSS SpaceToken command querying endpoints/tokens that exist  
        
*Resources
NEW: added SSHOARComputingElement class 
NEW: added XROOTStorage class       
FIX: CREAMComputingElement - extra checks for validity of returned pilot references
        
*TS
CHANGE: TransformationClient(DB,Manager) - set file status for transformation as bulk operation 
CHANGE: TransformationClient - applying state machine when changing transformation status
BUGFIX: TransformationClient(Handler) - few minor fixes
NEW: TransformationDB - backported __deleteTransformationFileTask(s) methods
CHANGE: TransformationDB(Client) - fixes to reestablish the FileCatalog interface
FIX: TransformationAgent - added MissingInFC to consider for Removal transformations
BUGFIX: TransformationAgent - in _getTransformationFiles() variable 'now' was not defined
FIX: TransformationDB.sql - DataFiles primary key is changed to (FileID) from (FileID,LFN) 
CHANGE: TransformationDB(.sql) - schema changes suitable for InnoDB
FIX: TaskManager(AgentBase) - consider only submitted tasks for updating status
CHANGE: TransformationDB(.sql) - added index on LFN in DataFiles table

*RMS
NEW: Migrate to use the new Request Management by all the clients
CHANGE: RequestContainer - Retry failed transfers 10 times and avoid sub-requests to be set Done 
        when the files are failed
CHANGE: Use a unique name for storing the proxy as processes may use the same "random" name and 
        give conflicts
NEW: RequestClient(Handler) - add new method readRequest( requestname)                 

*Workflow
NEW: Porting the LHCb Workflow package to DIRAC to make the use of general purpose modules and
     simplify construction of workflows        

[v6r9p33]

*Accounting
BUGFIX: AccountingDB - wrong indentation

[v6r9p32]

*Accounting
FIX: AccountingDB - use old style grouping if the default grouping is altered, e.g. by Country

[v6r9p31]

*Accounting
CHANGE: AccountingDB - changes to speed up queries: use "values" in GROUP By clause;
        drop duplicate indexes; reorder fields in the UniqueConstraint index of the
        "bucket" tables  

[v6r9p30]

*DMS
CHANGE: FileCatalogFactory - construct CatalogURL from CatalogType by default

*SMS
FIX: dirac-stager-stage-files - changed the order of the arguments

[v6r9p29]

*TS
FIX: TaskManager(AgentBase) - fix for considering only submitted tasks 

[v6r9p28]

*TS
FIX: TransformationDB(ManagerHandler) - several portings from v6r10

[v6r9p27]

*SMS
FIX: StorageManagementDB - in removeUnlinkedReplicas() second look for CacheReplicas 
     for which there is no entry in StageRequests

[v6r9p26]

*Resources
CHANGE: CREAMComputigElement - Make sure that pilots submitted to CREAM get a 
        fresh proxy during their complete lifetime
*Framework
FIX: ProxyDB - process properly any SQLi with DNs/groups with 's in the name

[v6r9p25]

*TS
CHANGE: TransformationClient - changed default timeout values for service calls
FIX: TransformationClient - fixes for processing of derived transformations 

[v6r9p24]

*TS
FIX: TransformationClient - in moveFilesToDerivedTransformation() set file status
     to Moved-<prod>

[v6r9p23]

*Core
BUGFIX: InstallTools - improper configuration prevents a fresh new installation

*WMS
BUGFIX: PilotDirector - Operations Helper non-instantiated

[v6r9p22]

*WMS
FIX: PilotDirector - allow to properly define extensions to be installed by the 
     Pilot differently to those installed at the server
FIX: Watchdog - convert pid to string in ProcessMonitor

*TS
FIX: TransformationDB - splitting files in chunks

*DMS
NEW: dirac-dms-create-removal-request command
CHANGE: update dirac-dms-xxx commands to use the new RMS client,
        strip lines when reading LFNs from a file

[v6r9p21]

*TS
FIX: Transformation(Client,DB,Manager) - restored FileCatalog compliant interface
FIX: TransformationDB - fix in __insertIntoExistingTransformationFiles()

[v6r9p20]

*Core
BUGFIX: ProxyUpload - an on the fly upload does not require a proxy to exist

*DMS
CHANGE: TransferAgent - use compareAdler() for checking checksum
FIX: FailoverTransfer - recording the sourceSE in case of failover transfer request 

*WMS
FIX: ProcessMonitor - some fixes added, printout when <1 s of consumed CPU is found

*Transformation
BUGFIX: TransformationClient - fixed return value in moveFilesToDerivedTransformation()

*RMS
BUGFIX: CleanReqDBAgent - now() -> utcnow() in initialize()

*Resources
FIX: ARCComputingElement - fix the parsing of CE status if no jobs are available

[v6r9p19]

*DMS
FIX: FileCatalog/DirectoryMetadata - inherited metadata is used while selecting directories
     in findDirIDsByMetadata()

[v6r9p18]

*DMS
FIX: FTSSubmitAgent, FTSRequest - fixes the staging mechanism in the FTS transfer submission
NEW: TransferDBMonitoringHandler - added getFilesForChannel(), resetFileChannelStatus()

[v6r9p17]

*Accounting
FIX: DataStoreClient - send accounting records in batches of 1000 records instead of 100

*DMS:
FIX: FailoverTransfer - catalog name from list to string
FIX: FTSSubmitAgent, FTSRequest - handle FTS3 as new protocol and fix bad submission time
FIX: FTSSubmitAgent, FTSRequest - do not submit FTS transfers for staging files

*WMS
FIX: TaskQueueDB - do not check enabled when TQs are requested from Directors
FIX: TaskQueueDB - check for Enabled in the TaskQueues when inserting jobs to print an alert
NEW: TaskQueueDB - each TQ can have at most 5k jobs, if beyond the limit create a new TQ 
     to prevent long matching times when there are way too many jobs in a single TQ

[v6r9p16]

*TS
BUGFIX: typos in TransformationCleaningAgent.py

*DMS
CHANGE: DownloadInputData - check the available disk space in the right input data directory
FIX: DownloadInputData - try to download only Cached replicas 

[v6r9p15]

*Core
FIX: MySQL - do not decrease the retry counter after ping failure

*DMS
CHANGE: FC/DirectoryMetadata - Speed up findFilesByMetadataWeb when many files match
FIX: RemovalTask - fix error string when removing a non existing file (was incompatible 
     with the LHCb BK client). 

*WMS
FIX: JobReport - minor fix ( removed unused imports )
FIX: JobMonitoring(JobStateUpdate)Handler - jobID argument can be either string, int or long

*TS
CHANGE: TransformationClient - change status of Moved files to a deterministic value
FIX: FileReport - minor fix ( inherits object ) 

[v6r9p14]

*DMS
CHANGE: FTSDB - changed schema: removing FTSSite table. From now on FTS sites 
        would be read from CS Resources

[v6r9p13]

FIX: included fixes from v6r8p26 patch release

[v6r9p12]

FIX: included fixes from v6r8p25 patch release

[v6r9p11]

*DMS
BUGFIX: FTSRequest - in __resolveFTSServer() type "=" -> "=="

[v6r9p10]

FIX: included fixes from v6r8p24 patch release

*Core
NEW: StateMachine utility

*DMS
BUGFIX: in RegisterFile operation handler

*Interfaces
FIX: Dirac.py - in splitInputData() consider only Active replicas

[v6r9p9]

*RMS
FIX: RequestDB - added getRequestFileStatus(), getRequestName() methods

[v6r9p8]

*DMS
FIX: RequestDB - get correct digest ( short request description ) of a request

[v6r9p7]

FIX: included fixes from v6r8p23 patch release

*RSS
FIX: SpaceTokenOccupancyPolicy - SpaceToken Policy decision was based on 
     percentage by mistake
     
*RMS
NEW: new scripts dirac-dms-ftsdb-summary, dirac-dms-show-ftsjobs    
FIX: FTSAgent - setting space tokens for newly created FTSJobs 

[v6r9p6]

*DMS
BUGFIX: dirac-admin-add-ftssite - missing import

*RMS
NEW: RequestDB, ReqManagerHandler - added getRequestStatus() method

*TS
FIX: fixes when using new RequestClient with the TransformationCleaningAgent

*WMS
BUGFIX: typo in SandboxStoreHandler transfer_fromClient() method

[v6r9p5]

*DMS
BUGFIX: missing proxy in service env in the FTSManager service. By default service 
        will use DataManager proxy refreshed every 6 hours.

*Resources
NEW: StorageElement - new checkAccess policy: split the self.checkMethods in 
     self.okMethods. okMethods are the methods that do not use the physical SE. 
     The isValid returns S_OK for all those immediately

*RSS
FIX: SpaceTokenOccupancyPolicy - Policy that now takes into account absolute values 
     for the space left
     
*TS
FIX: TransformationCleaningAgent - will look for both old and new RMS     

[v6r9p4]

*Stager
NEW: Stager API: dirac-stager-monitor-file, dirac-stager-monitor-jobs, 
     dirac-stager-monitor-requests, dirac-stager-show-stats

[v6r9p3]

*Transformation
FIX: TransformationCleaning Agent status was set to 'Deleted' instead of 'Cleaned'

[v6r9p2]

*RSS
NEW: Added Component family tables and statuses
FIX: removed old & unused code 
NEW: allow RSS policies match wild cards on CS

*WMS
BUGFIX: FailoverTransfer,JobWrapper - proper propagation of file metadata

[v6r9p1]

*RMS
NEW: FTSAgent - update rwAccessValidStamp,
     update ftsGraphValidStamp,
     new option for staging files before submission,
     better log handling here and there
CHANGE: FTSJob - add staging flag in in submitFTS2
CHANGE: Changes in WMS (FailoverTransfer, JobReport, JobWrapper, SandboxStoreHandler) 
        and TS (FileReport) to follow the new RMS.
NEW: Full CRUD support in RMS.

*RSS
NEW: ResourceManagementDB - new table ErrorReportBuffer
NEW: new ResourceManagementClient methods - insertErrorReportBuffer, selectErrorReportBuffer,
     deleteErrorReportBuffer

[v6r9]

NEW: Refactored Request Management System, related DMS agents and FTS management
     components

[v6r8p28]

*Core
BUGFIX: RequestHandler - the lock Name includes ActionType/Action

*DMS
FIX: dirac-dms-filecatalog-cli - prevent exception in case of missing proxy

[v6r8p27]

*DMS
BUGFIX: dirac-dms-add-file - fixed typo item -> items

[v6r8p26]

*Core
NEW: RequestHandler - added getServiceOption() to properly resolve inherited options 
     in the global service handler initialize method
NEW: FileCatalogHandler, StorageElementHandler - use getServiceOption()

[v6r8p25]

FIX: included fixes from v6r7p40 patch release

*Resources
FIX: SRM2Storage - do not account gfal_ls operations

[v6r8p24]

FIX: included fixes from v6r7p39 patch release

*Core
FIX: SiteSEMapping was returning wrong info

*DMS
FIX: FTSRequest - choose explicitly target FTS point for RAL and CERN
BUGFIX: StrategyHandler - wrong return value in __getRWAccessForSE()

*Resources
CHANGE: SRM2Storage - do not account gfal_ls operations any more

[v6r8p23]

FIX: included fixes from v6r7p37 patch release

*TS
FIX: TransformationDB - allow tasks made with ProbInFC files
FIX: TransformationCleaingAgent,Client - correct setting of transformation 
     status while cleaning

[v6r8p22]

FIX: included fixes from v6r7p36 patch release

[v6r8p21]

*DMS
FIX: FileCatalog/DirectoryMetadata - even if there is no meta Selection 
     the path should be considered when getting Compatible Metadata
FIX: FileCatalog/DirectoryNodeTree - findDir will return S_OK( '' ) if dir not 
     found, always return the same error from DirectoryMetadata in this case.     

*RSS
FIX: DowntimeCommand - use UTC time stamps

*TS
FIX: TransformationAgent - in _getTransformationFiles() get also ProbInFC files in 
     addition to Used 

[v6r8p20]

*Stager
NEW: Stager API: dirac-stager-monitor-file, dirac-stager-monitor-jobs, 
     dirac-stager-monitor-requests, dirac-stager-show-stats

[v6r8p19]

*Transformation
FIX: TransformationCleaning Agent status was set to 'Deleted' instead of 'Cleaned'

[v6r8p18]

*TS
BUGFIX: TransformationAgent - regression in __cleanCache()

[v6r8p17]

FIX: included fixes from v6r7p32 patch release

*WMS
FIX: StalledJobAgent - for accidentally stopped jobs ExecTime can be not set, 
     set it to CPUTime for the accounting purposes in this case

[v6r8p16]

FIX: included fixes from v6r7p31 patch release

*WMS
BUGFIX: TaskQueueDB - fixed a bug in the negative matching conditions SQL construction

*RSS
NEW: improved doc strings of PEP, PDP modules ( part of PolicySystem )
FIX: Minor changes to ensure consistency if ElementInspectorAgent and 
     users interact simultaneously with the same element
CHANGE: removed DatabaseCleanerAgent ( to be uninstalled if already installed )
FIX: SummarizeLogsAgent - the logic of the agent was wrong, the agent has been re-written.
     
[v6r8p15]

*Core
FIX: X509Chain - fix invalid information when doing dirac-proxy-info without CS
     ( in getCredentials() )

*RSS
NEW: PDP, PEP - added support for option "doNotCombineResult" on PDP

[v6r8p14]

*Core
FIX: dirac-deploy-scripts - can now work with the system python

*WMS
NEW: dirac-wms-cpu-normalization - added -R option to modify a given configuration file
FIX: Executor/InputData - Add extra check for LFns in InputData optimizer, closes #1472

*Transformation
CHANGE: TransformationAgent - add possibility to kick a transformation (not skip it if no 
        unused files), by touching a file in workDirectory
BUGFIX: TransformationAgent - bug in __cleanCache() dict modified in a loop        

[v6r8p13]

*Transformation
BUGFIX: TransformationDB - restored import of StringType

[v6r8p12]

NEW: Applied patches from v6r7p29

*WMS
FIX: JobDB - check if SystemConfig is present in the job definition and convert it 
     into Platform

*DMS
FIX: ReplicaManager - do not get metadata of files when getting files in a directory 
     if not strictly necessary

*RSS
NEW: ported from LHCb PublisherHandler for RSS web views

[v6r8p11]

NEW: Applied patches from v6r7p27

*RSS
NEW: SpaceTokenOccupancyPolicy - ported from LHCbDIRAC 
NEW: db._checkTable done on service initialization ( removed dirac-rss-setup script doing it )

*Transformation
FIX: TaskManager - reset oJob for each task in prepareTransformationTasks()
BUGFIX: ValidateOutputDataAgent - typo fixed in getTransformationDirectories()
FIX: TransformationManagerHandler - use CS to get files statuses not to include in 
     processed file fraction calculation for the web monitoring pages

[v6r8p10]

NEW: Applied patches from v6r7p27

[v6r8p9]

*DMS
FIX: TransferAgent,dirac-dms-show-se-status, ResourceStatus,TaskManager - fixes
     needed for DMS components to use RSS status information
NEW: ReplicaManager - allow to get metadata for an LFN+SE as well as PFN+SE     

[v6r8p8]

*RSS
BUGFIX: dirac-rss-setup - added missing return of S_OK() result

[v6r8p7]

NEW: Applied patches from v6r7p24

*DMS
BUGFIX: LcgFileCatalogClient - bug in addFile()

*RSS
BUGFIX: fixed script dirac-rss-set-token, broken in the current release.
NEW: Statistics module - will be used in the future to provide detailed information 
     from the History of the elements 

[v6r8p6]

NEW: Applied patches from v6r7p23

*Transformation
FIX: TaskManager - allow prepareTransformationTasks to proceed if no OutputDataModule is defined
FIX: TransformationDB - remove INDEX(TaskID) from TransformationTasks. It produces a single counter 
     for the whole table instead of one per TransformationID
     
*WMS     
FIX: WMSUtilities - to allow support for EMI UI's for pilot submission we drop support for glite 3.1

[v6r8p5]

NEW: Applied patches from v6r7p22

*RSS
CHANGE: removed old tests and commented out files

*WMS
FIX: PoolXMLCatalog - proper addFile usage

*Transformation
CHANGE: TransformationAgent - clear replica cache when flushing or setting a file in the workdirectory

[v6r8p4]

*Transformation
FIX: The connection to the jobManager is done only at submission time
FIX: Jenkins complaints fixes

*WMS
BUGFIX: JobDB - CPUtime -> CPUTime
FIX: Jenkins complaints fixes

[v6r8p3]

*DMS
BUGFIX: LcgFileCatalogClient

[v6r8p2]

*DMS:
FIX: LcgFileCatalogClient - remove check for opening a session in __init__ as credentials are not yet set 

*Transformation
CHANGE: reuse RPC clients in Transformation System 

[v6r8p1]

*Core
FIX: dirac-deploy-scripts - restored regression w.r.t. support of scripts starting with "d"

*DMS
BUGFIX: LcgFileCatalogClient - two typos fixed

[v6r8]

CHANGE: Several fixes backported from the v7r0 integration branch

*Core
CHANGE: DictCache - uses global LockRing to avoid locks in multiprocessing
FIX: X509Chain - proxy-info showing an error when there's no CS

*DMS
FIX: TransferAgent - inside loop filter out waiting files dictionary
BUGFIX: dirac-admin-allow-se - there was a continue that was skipping the complete loop for 
        ARCHIVE elements
NEW: LcgFileCatalogClient - test return code in startsess lfc calls       

*WMS:
FIX: OptimizerExecutor, InputData, JobScheduling - check that site candidates have all the 
     replicas

*RSS: 
BUGFIX: ResourceStatus, RSSCacheNoThread - ensure that locks are always released

*Transformation
FIX: TaskManager - site in the job definition is taken into account when submitting
NEW: Transformation - get the allowed plugins from the CS /Operations/Transformations/AllowedPlugins
FIX: ValidateOutputDataAgent - self not needed for static methods

[v6r7p40]

*Resources
FIX: StorageElement class was not properly passing the lifetime argument for prestageFile method

[v6r7p39]

*Core
CHANGE: Grid - in executeGridCommand() allow environment script with arguments needed for ARC client

*DMS
FIX: DFC SEManager - DIP Storage can have a list of ports now

*Resources
FIX: ARCComputingElement - few fixes after debugging

[v6r7p38]

*Core
NEW: DISET FileHelper, TransferClient - possibility to switch off check sum

*Resources
NEW: ARCComputingElement - first version
NEW: StorageFactory - possibility to pass extra protocol parameters to storage object
NEW: DIPStorage - added CheckSum configuration option
BUGFIX: SSHComputingElement - use CE name in the pilot reference construction

*WMS
FIX: StalledJobAgent - if ExecTime < CPUTime make it equal to CPUTime

[v6r7p37]

*Framework
BUGFIX: NotificationDB - typos in SQL statement in purgeExpiredNotifications() 

*WMS
NEW: JobCleaningAgent - added scheduling sandbox LFN removal request 
     when deleting jobs
CHANGE: JobWrapper - report only error code as ApplicationError parameter 
        when payload finishes with errors    
NEW: SiteDirector - possibility to specify extensions to be installed in 
     pilots in /Operations/Pilots/Extensions option in order not to install
     all the server side extensions        

*DMS
CHANGE: FileCatalogFactory - use service path as default URL
CHANGE: FileCatalogFactory - use ObjectLoader to import catalog clients

*SMS
BUGFIX: StorageManagementDB, dirac-stager-monitor-jobs - small bug fixes ( sic, Daniela )

*Resources
CHANGE: DIPStorage - added possibility to specify a list of ports for multiple
        service end-points
CHANGE: InProcessComputingElement - demote log message when payload failure 
        to warning, the job will fail anyway
FIX: StalledJobAgent - if pilot reference is not registered, this is not an 
     error of the StalledJobAgent, no log.error() in  this case                
        
*RMS
CHANGE: RequestTask - ensure that tasks are executed with user credentials 
        even with respect to queries to DIRAC services ( useServerCertificate 
        flag set to false )        

[v6r7p36]

*WMS
FIX: CREAMCE, SiteDirector - make sure that the tmp executable is removed
CHANGE: JobWrapper - remove sending mails via Notification Service in case
        of job rescheduling
        
*SMS
FIX: StorageManagementDB - fix a race condition when old tasks are set failed 
     between stage submission and update.        

[v6r7p35]

*Stager
NEW: Stager API: dirac-stager-monitor-file, dirac-stager-monitor-jobs, 
     dirac-stager-monitor-requests, dirac-stager-show-stats

[v6r7p34]

*Transformation
FIX: TransformationCleaning Agent status was set to 'Deleted' instead of 'Cleaned'

[v6r7p33]

*Interfaces
FIX: Job.py - in setExecutable() - prevent changing the log file name string type

*StorageManagement
NEW: StorageManagementDB(Handler) - kill staging requests at the same time as 
     killing related jobs, closes #1510
FIX: StorageManagementDB - demote the level of several log messages       

[v6r7p32]

*DMS
FIX: StorageElementHandler - do not use getDiskSpace utility, use os.statvfs instead
CHANGE: StorageManagementDB - in getStageRequests() make MySQL do an UNIQUE selection 
        and use implicit loop to speed up queries for large results

*Resources
FIX: lsfce remote script - use re.search instead of re.match in submitJob() to cope with
     multipline output

[v6r7p31]

*WMS
FIX: SiteDirector - make possible more than one SiteDirector (with different pilot identity) attached 
     to a CE, ie sgm and pilot roles. Otherwise one is declaring Aborted the pilots from the other.

[v6r7p30]

*Core
CHANGE: X509Chain - added groupProperties field to the getCredentials() report
BUGFIX: InstallTools - in getSetupComponents() typo fixed: agent -> executor

[v6r7p29]

*DMS
CHANGE: FileCatalog - selection metadata is also returned as compatible metadata in the result
        of getCompatibleMetadata() call
NEW: FileCatalog - added path argument to getCompatibleMetadata() call
NEW: FileCatalogClient - added getFileUserMetadata()
BUGFIX: dirac-dms-fts-monitor - exit with code -1 in case of error

*Resources
FIX: CREAMComputingElement - check globus-url-copy result for errors when retrieving job output

[v6r7p28]

*DMS
BUGFIX: FileCatalog/DirectoryMetadata - wrong MySQL syntax 

[v6r7p27]

*Core
FIX: Mail.py - fix of the problem of colons in the mail's body

*Interfaces
NEW: Job API - added setSubmitPools(), setPlatform() sets ... "Platform"

*WMS
FIX: TaskQueueDB - use SystemConfig as Platform for matching ( if Platform is not set explicitly

*Resources
FIX: SSHComputingElement - use ssh host ( and not CE name ) in the pilot reference
BUGFIX: SSHGEComputingElement - forgotten return statement in _getJobOutputFiles()

*Framework
NEW: dirac-sys-sendmail - email's body can be taken from pipe. Command's argument 
     in this case will be interpreted as a destination address     

[v6r7p26]

*DMS
FIX: ReplicaManager - status names Read/Write -> ReadAccess/WriteAccess

[v6r7p25]

*Core
CHANGE: X509Chain - in getCredentials() failure to contact CS is not fatal, 
        can happen when calling dirac-proxy-init -x, for example

[v6r7p24]

*DMS
NEW: FileCatalog - added getFilesByMetadataWeb() to allow pagination in the Web 
     catalog browser
     
*WMS
CHANGE: WMSAdministrator, DiracAdmin - get banned sites list by specifying the status
        to the respective jobDB call     

[v6r7p23]

*Transformation
BUGFIX: TransformationDB - badly formatted error log message

*RMS
CHANGE: RequestDBMySQL - speedup the lookup of requests

*WMS
BUGFIX: dirac-dms-job-delete - in job selection by group

*DMS
FIX: LcgFileCatalogClient - getDirectorySize made compatible with DFC
BUGFIX: LcgFileCatalogClient - proper call of __getClientCertInfo()

[v6r7p22]

*Transformation
CHANGE: InputDataAgent - treats only suitable transformations, e.g. not the extendable ones. 
CHANGE: TransformationAgent - make some methods more public for easy overload

[v6r7p21]

*Core
FIX: Shifter - pass filePath argument when downloading proxy

[v6r7p20]

*DMS
CHANGE: StrategyHandler - move out SourceSE checking to TransferAgent
CHANGE: ReplicaManager, InputDataAgent - get active replicas
FIX: StorageElement, SRM2Storage - support for 'xxxAccess' statuses, checking results
     of return structures
     
*RSS
NEW: set configurable email address on the CS to send the RSS emails
NEW: RSSCache without thread in background
FIX: Synchronizer - moved to ResourceManager handler     

[v6r7p19]

*DMS
BUGFIX: ReplicaManager - in putAndRegister() SE.putFile() singleFile argument not used explicitly

[v6r7p18]

*WMS
FIX: StalledJobAgent - do not exit the loop over Completed jobs if accounting sending fails
NEW: dirac-wms-job-delete - allow to specify jobs to delete by job group and/or in a file
FIX: JobManifest - If CPUTime is not set, set it to MaxCPUTime value

[v6r7p17]

*Resources
FIX: SRM2Storage - treat properly "22 SRM_REQUEST_QUEUED" result code

[v6r7p16]

*DMS
FIX: StrategyHandler - do not proceed when the source SE is not valid for read 
BUGFIX: StorageElement - putFile can take an optional sourceSize argument
BUGFIX: ReplicaManager - in removeFile() proper loop on failed replicas

*RSS
FIX: SpaceTokenOccupancyCommand, CacheFeederAgent - add timeout when calling lcg_util commands

*WMS
FIX: JobManifest - take all the SubmitPools defined in the TaskQueueAgent 
NEW: StalledJobAgent - declare jobs stuck in Completed status as Failed

[v6r7p15]

*Core
BUGFIX: SocketInfo - in host identity evaluation

*DMS
BUGFIX: FileCatalogHandler - missing import os

*Transformation
CHANGE: JobManifest - getting allowed job types from operations() section 

[v6r7p14]

*DMS
CHANGE: StorageElementProxy - removed getParameters(), closes #1280
FIX: StorageElementProxy - free the getFile space before the next file
FIX: StorageElement - added getPFNBase() to comply with the interface

*Interfaces
CHANGE: Dirac API - allow lists of LFNs in removeFile() and removeReplica()

*WMS
CHANGE: JobSchedulingAgent(Executor) - allow both BannedSite and BannedSites JDL option

*RSS
FIX: ElementInspectorAgent - should only pick elements with rss token ( rs_svc ).
FIX: TokenAgent - using 4th element instead of the 5th. Added option to set admin email on the CS.

[v6r7p13]

*Core
FIX: Resources - in getStorageElementSiteMapping() return only sites with non-empty list of SEs

*DMS
FIX: StorageElement - restored the dropped logic of using proxy SEs
FIX: FileCatalog - fix the UseProxy /LocalSite/Catalog option

*Transformation
FIX: TransformationDB - use lower() string comparison in extendTransformation()

[v6r7p12]

*WMS
BUGFIX: JobManifest - get AllowedSubmitPools from the /Systems section, not from /Operations

*Core
NEW: Resources helper - added getSites(), getStorageElementSiteMapping()

*DMS
CHANGE: StrategyHandler - use getStorageElementSiteMapping helper function
BUGFIX: ReplicaManager - do not modify the loop dictionary inside the loop

[v6r7p11]

*Core
CHANGE: Subprocess - put the use of watchdog in flagging

[v6r7p10]

*Core
NEW: Logger - added getLevel() method, closes #1292
FIX: Subprocess - returns correct structure in case of timeout, closes #1295, #1294
CHANGE: TimeOutExec - dropped unused utility
FIX: Logger - cleaned unused imports

*RSS
CHANGE: ElementInspectorAgent - do not use mangled name and removed shifterProxy agentOption

[v6r7p9]

*Core
BUGFIX: InstallTools - MySQL Port should be an integer

[v6r7p8]

*Core
FIX: Subprocess - consistent timeout error message

*DMS
NEW: RemovalTask - added bulk removal
FIX: StrategyHandler - check file source CEs
CHANGE: DataIntegrityClient - code beautification
CHANGE: ReplicaManager - do not check file existence if replica information is queried anyway,
        do not fail if file to be removed does not exist already. 

[v6r7p7]

FIX: Several fixes to allow automatic code documentation

*Core
NEW: InstallTools - added mysqlPort and mysqlRootUser

*DMS
CHANGE: ReplicaManager - set possibility to force the deletion of non existing files
CHANGE: StrategyHandler - better handling of checksum check during scheduling 

[v6r7p6]

*Core
FIX: dirac-install - restore signal alarm if downloadable file is not found
FIX: Subprocess - using Manager proxy object to pass results from the working process

*DMS:
CHANGE: StorageElement - removed overwride mode
CHANGE: removed obsoleted dirac-dms-remove-lfn-replica, dirac-dms-remove-lfn
NEW: FTSMonitorAgent - filter out sources with checksum mismatch
FIX: FTSMonitorAgent, TransferAgent - fix the names of the RSS states

*RSS
NEW: ElementInspectorAgent runs with a variable number of threads which are automatically adjusted
NEW: Added policies to force a particular state, can be very convenient to keep something Banned for example.
NEW: policy system upgrade, added finer granularity when setting policies and actions

*WMS
NEW: SiteDirector- allow to define pilot DN/Group in the agent options
CHANGE: JobDescription, JobManifest - take values for job parameter verification from Operations CS section

[v6r7p5]

*Interfaces
BUGFIX: dirac-wms-job-get-output - properly treat the case when output directory is not specified 

[v6r7p4]

*Core
FIX: Subprocess - avoid that watchdog kills the executor process before it returns itself

*Framework
BUGFIX: ProxuManagerClient - wrong time for caching proxies

*RSS
FIX: removed obsoleted methods

*DMS
NEW: FileCatalog - added findFilesByMetadataDetailed - provides detailed metadata for 
     selected files

[v6r7p3]

*DMS
FIX: FTSMonitorAgent - logging less verbose

*Transformation
FIX: TransformationAgent - use the new CS defaults locations
FIX: Proper agent initialization
NEW: TransformationPlaugin - in Broadcast plugin added file groupings by number of files, 
     make the TargetSE always defined, even if the SourceSE list contains it 

*ResourceStatus
FIX: Added the shifter's proxy to several agents

*RMS
FIX: RequestContainer - the execution order was not properly set for the single files 

*Framework:
BUGFIX: ProxyManagerClient - proxy time can not be shorter than what was requested

[v6r7p2]

*Core
FIX: dirac-configure - switch to use CS before checking proxy info

*Framework
NEW: dirac-sys-sendmail new command
NEW: SystemAdmininistratorCLI - added show host, uninstall, revert commands
NEW: SystemAdmininistratorHandler - added more info in getHostInfo()
NEW: SystemAdmininistratorHandler - added revertSoftware() interface

*Transformation
FIX: TransformationCleaningAgent - check the status of returned results

[v6r7p1]

*Core
FIX: Subprocess - finalize the Watchdog closing internal connections after a command execution
CHANGE: add timeout for py(shell,system)Call calls where appropriate
CHANGE: Shifter - use gProxyManager in a way that allows proxy caching

*Framework
NEW: ProxyManagerClient - allow to specify validity and caching time separately
FIX: ProxyDB - replace instead of delete+insert proxy in __storeVOMSProxy

*DMS
NEW: FTSMonitorAgent - made multithreaded for better efficiency
FIX: dirac-dms-add-file - allow LFN: prefix for lfn argument

*WMS
NEW: dirac-wms-job-get-output, dirac-wms-job-status - allow to retrieve output for a job group
FIX: TaskQueueDB - fixed selection SQL in __generateTQMatchSQL()
CHANGE: OptimizerExecutor - reduce diversity of MinorStatuses for failed executors

*Resources
FIX: CREAMComputingElement - remove temporary JDL right after the submission 

[v6r6p21]

*DMS
BUGFIX: TransformationCleaningAgent - use the right signature of cleanMetadataCatalogFiles() call

[v6r6p20]

*DMS
FIX: RegistrationTask - properly escaped error messages
BUGFIX: DirectoryMetadata - use getFileMetadataFields from FileMetadata in addMetadataField()
NEW: When there is a missing source error spotted during FTS transfer, file should be reset 
     and rescheduled again until maxAttempt (set to 100) is reached

*WMS
FIX: JobScheduling - fix the site group logic in case of Tier0

[v6r6p19]

*DMS
BUGFIX: All DMS agents  - set up agent name in the initialization

*Core
NEW: Subprocess - timeout wrapper for subprocess calls
BUGFIX: Time - proper interpreting of 0's instead of None
CHANGE: DISET - use cStringIO for ANY read that's longer than 16k (speed improvement) 
        + Less mem when writing data to the net
FIX: Os.py - protection against failed "df" command execution       
NEW: dirac-info prints lcg bindings versions
CHANGE: PlotBase - made a new style class 
NEW: Subprocess - added debug level log message

*Framework
NEW: SystemAdministratorIntegrator client for collecting info from several hosts
NEW: SystemAdministrator - added getHostInfo()
FIX: dirac-proxy-init - always check for errors in S_OK/ERROR returned structures
CHANGE: Do not accept VOMS proxies when uploading a proxy to the proxy manager

*Configuration
FIX: CE2CSAgent - get a fresh copy of the cs data before attempting to modify it, closes #1151
FIX: Do not create useless backups due to slaves connecting and disconnecting
FIX: Refresher - prevent retrying with 'Insane environment'

*Accounting
NEW: Accounting/Job - added validation of reported values to cope with the weird Yandex case
FIX: DBUtils - take into account invalid values, closes #949

*DMS
FIX: FTSSubmitAgent - file for some reason rejected from submission should stay in 'Waiting' in 
     TransferDB.Channel table
FIX: FTSRequest - fix in the log printout     
CHANGE: dirac-dms-add-file removed, dirac-dms-add-files renamed to dirac-dms-add-file
FIX: FileCatalogCLI - check the result of removeFile call
FIX: LcgFileCatalogClient - get rid of LHCb specific VO evaluation
NEW: New FileCatalogProxy service - a generalization of a deprecated LcgFileCatalog service
FIX: Restored StorageElementProxy functionality
CHANGE: dirac-dms-add-file - added printout
NEW: FileCatalog(Factory), StorageElement(Factory) - UseProxy flag moved to /Operations and /LocalSite sections

*RSS
NEW:  general reimplementation: 
      New DB schema using python definition of tables, having three big blocks: Site, Resource and Node.
      MySQLMonkey functionality almost fully covered by DB module, eventually will disappear.
      Services updated to use new database.
      Clients updated to use new database.
      Synchronizer updated to fill the new database. When helpers will be ready, it will need an update.
      One ElementInspectorAgent, configurable now is hardcoded.
      New Generic StateMachine using OOP.
      Commands and Policies simplified.
      ResourceStatus using internal cache, needs to be tested with real load.
      Fixes for the state machine
      Replaced Bad with Degraded status ( outside RSS ).
      Added "Access" to Read|Write|Check|Remove SE statuses wherever it applies.
      ResourceStatus returns by default "Active" instead of "Allowed" for CS calls.
      Caching parameters are defined in the CS
FIX: dirac-admin-allow/ban-se - allow a SE on Degraded ( Degraded->Active ) and ban a SE on Probing 
     ( Probing -> Banned ). In practice, Active and Degraded are "usable" states anyway.            
      
*WMS
FIX: OptimizerExecutor - failed optimizations will still update the job     
NEW: JobWrapper - added LFNUserPrefix VO specific Operations option used for building user LFNs
CHANGE: JobDB - do not interpret SystemConfig in the WMS/JobDB
CHANGE: JobDB - Use CPUTime JDL only, keep MaxCPUTime for backward compatibility
CHANGE: JobWrapper - use CPUTime job parameter instead of MaxCPUTime
CHANGE: JobAgent - use CEType option instead of CEUniqueID
FIX: JobWrapper - do not attempt to untar directories before having checked if they are tarfiles 
NEW: dirac-wms-job-status - get job statuses for jobs in a given job group
 
*SMS
FIX: StorageManagementDB - when removing unlinked replicas, take into account the case where a
     staging request had been submitted, but failed
      
*Resources    
NEW: glexecCE - add new possible locations of the glexec binary: OSG specific stuff and in last resort 
     looking in the PATH    
NEW: LcgFileCatalogClient - in removeReplica() get the needed PFN inside instead of providing it as an argument     
      
*TS      
CHANGE: Transformation types definition are moved to the Operations CS section

*Interfaces
FIX: Dirac.py - CS option Scratchdir was in LocalSite/LocalSite
FIX: Dirac.py - do not define default catalog, use FileCatalog utility instead

[v6r6p19]

*DMS
BUGFIX: All DMS agents  - set up agent name in the initialization

[v6r6p18]

*Transformation
CHANGE: /DIRAC/VOPolicy/OutputDataModule option moved to <Operations>/Transformations/OutputDataModule

*Resources
FIX: ComputingElement - properly check if the pilot proxy has VOMS before adding it to the payload 
     when updating it

*WMS
BUGFIX: JobSanity - fixed misspelled method call SetParam -> SetParameter

[v6r6p17]

*Transformation
BUGFIX: TransformationAgent - corrected  __getDataReplicasRM()

[v6r6p16]

*DMS
FIX: Agents - proper __init__ implementation with arguments passing to the super class
FIX: LcgFileCatalogClient - in removeReplica() reload PFN in case it has changed

[v6r6p15]

*Framework
BUGFIX: ErrorMessageMonitor - corrected updateFields call 

*DMS:
NEW: FTSMonitorAgent completely rewritten in a multithreaded way

*Transformation
FIX: InputDataAgent - proper instantiation of TransformationClient
CHANGE: Transformation - several log message promoted from info to notice level

[v6r6p14]

*Transformation
FIX: Correct instantiation of agents inside several scripts
CHANGE: TransformationCleaningAgent - added verbosity to logs
CHANGE: TransformationAgent - missingLFC to MissingInFC as it could be the DFC as well
FIX: TransformationAgent - return an entry for all LFNs in __getDataReplicasRM

*DMS
FIX: TransferAgent - fix exception reason in registerFiles()

[v6r6p13]

*DMS
CHANGE: TransferAgent - change RM call from getCatalogueReplicas to getActiveReplicas. 
        Lowering log printouts here and there

[v6r6p12]

*DMS
BUGFIX: RemovalTask - Replacing "'" by "" in error str set as attribute for a subRequest file. 
        Without that request cannot be updated when some nasty error occurs.

[v6r6p11]

*RMS:
BUGFIX: RequestClient - log string formatting

*DMS
BUGFIX: RemovalTask - handling for files not existing in the catalogue

*Transformation
FIX: TransformationManager - ignore files in NotProcessed status to get the % of processed files

*Interfaces
FIX: Fixes due to the recent changes in PromptUser utility

[v6r6p10]

*RMS
FIX: RequestDBMySQL - better escaping of queries 

*WMS
FIX: SiteDirector - get compatible platforms before checking Task Queues for a site

[v6r6p9]

*Core
FIX: Utilities/PromptUser.py - better user prompt

*Accounting
NEW: Add some validation to the job records because of weird data coming from YANDEX.ru

*DMS
BUGFIX: ReplicaManager - typo errStr -> infoStr in __replicate()
FIX: FTSRequest - fixed log message

*WMS
FIX: SiteDirector - use CSGlobals.getVO() call instead of explicit CS option

[v6r6p8]

*Transformation
BUGFIX: TransformationDB - typo in getTransformationFiles(): iterValues -> itervalues

[v6r6p7]

*Resources
FIX: StorageFactory - uncommented line that was preventing the status to be returned 
BUGFIX: CE remote scripts - should return status and not call exit()
BUGFIX: SSHComputingElement - wrong pilot ID reference

[v6r6p6]

*WMS
FIX: TaskQueueDB - in findOrphanJobs() retrieve orphaned jobs as list of ints instead of list of tuples
FIX: OptimizerExecutor - added import of datetime to cope with the old style optimizer parameters

*Transformation
FIX: TransformationAgent - fix finalization entering in an infinite loop
NEW: TransformationCLI - added resetProcessedFile command
FIX: TransformationCleaningAgent - treating the archiving delay 
FIX: TransformationDB - fix in getTransformationFiles() in case of empty file list

[v6r6p5]

*Transformation
FIX: TransformationAgent - type( transClient -> transfClient )
FIX: TransformationAgent - self._logInfo -> self.log.info
FIX: TransformationAgent - skip if no Unused files
FIX: TransformationAgent - Use CS option for replica cache lifetime
CHANGE: TransformationAgent - accept No new Unused files every [6] hours

[v6r6p4]

*DMS
FIX: TransferAgent - protection for files that can not be scheduled
BUGFIX: TransferDB - typo (instIDList - > idList ) fixed

*Transformation
BUGFIX: TransformationAgent - typo ( loginfo -> logInfo )

[v6r6p3]

FIX: merged in patch v6r5p14

*Core
BUGFIX: X509Chain - return the right structure in getCredentials() in case of failure
FIX: dirac-deploy-scripts.py - allow short scripts starting from "d"
FIX: dirac-deploy-scripts.py - added DCOMMANDS_PPID env variable in the script wrapper
FIX: ExecutorReactor - reduced error message dropping redundant Task ID 

*Interfaces
BUGFIX: Dirac.py - allow to pass LFN list to replicateFile()

*DMS
FIX: FileManager - extra check if all files are available in _findFiles()
BUGFIX: FileCatalogClientCLI - bug in DirectoryListing

[v6r6p2]

FIX: merged in patch v6r5p13

*WMS
FIX: SiteDirector - if no community set, look for DIRAC/VirtualOrganization setting

*Framework
FIX: SystemLoggingDB - LogLevel made VARCHAR in the MessageRepository table
FIX: Logging - several log messages are split in fixed and variable parts
FIX: SystemLoggingDB - in insertMessage() do not insert new records in auxiliary tables if they 
     are already there

[v6r6p1]

*Core:
CHANGE: PromptUser - changed log level of the printout to NOTICE
NEW: Base Client constructor arguments are passed to the RPCClient constructor

*DMS:
NEW: FTSRequest - added a prestage mechanism for source files
NEW: FileCatalogClientCLI - added -f switch to the size command to use raw faile tables 
     instead of storage usage tables
NEW: FileCatalog - added orphan directory repair tool
NEW: FIleCatalog - more counters to control the catalog sanity     

*WMS:
FIX: SandboxStoreClient - no more kwargs tricks
FIX: SandboxStoreClient returns sandbox file name in case of upload failure to allow failover
FIX: dirac-pilot - fixed VO_%s_SW_DIR env variable in case of OSG

*TS:
FIX: TransformationManagerHandler - avoid multiple Operations() instantiation in 
     getTransformationSummaryWeb()

[v6r6]

*Core
CHANGE: getDNForUsername helper migrated from Core.Security.CS to Registry helper
NEW: SiteSEMapping - new utilities getSitesGroupedByTierLevel(), getTier1WithAttachedTier2(),
     getTier1WithTier2
CHANGE: The DIRAC.Core.Security.CS is replaced by the Registry helper     
BUGFIX: dirac-install - properly parse += in .cfg files
FIX: Graphs.Utilities - allow two lines input in makeDataFromCVS()
FIX: Graphs - allow Graphs package usage if even matplotlib is not installed
NEW: dirac-compile-externals will retrieve the Externals compilation scripts from it's new location 
     in github (DIRACGrid/Externals)
NEW: Possibility to define a thread-global credentials for DISET connections (for web framework)
NEW: Logger - color output ( configurable )
NEW: dirac-admin-sort-cs-sites - to sort sites in the CS
CHANGE: MessageClient(Factor) - added msgClient attribute to messages
NEW: Core.Security.Properties - added JOB_MONITOR and USER_MANAGER properties

*Configuration
NEW: Registry - added getAllGroups() method

*Framework
NEW: SystemAdministratorClientCLI - possibility to define roothPath and lcgVersion when updating software

*Accounting
NEW: JobPlotter - added Normalized CPU plots to Job accounting
FIX: DBUtils - plots going to greater granularity

*DMS
NEW: FileCatalog - storage usage info stored in all the directories, not only those with files
NEW: FileCatalog - added utility to rebuild storage usage info from scratch
FIX: FileCatalog - addMetadataField() allow generic types, e.g. string
FIX: FileCatalog - path argument is normalized before usage in multiple methods
FIX: FileCatalog - new metadata for files(directories) should not be there before for directories(files)
NEW: FileCatalog - added method for rebuilding DirectoryUsage data from scratch 
NEW: FileCatalog - Use DirectoryUsage mechanism for both logical and physical storage
CHANGE: FileCatalog - forbid removing non-empty directories
BUGFIX: FileCatalogClientCLI - in do_ls() check properly the path existence
FIX: FileCatalogClientCLI - protection against non-existing getCatalogCounters method in the LFC client
FIX: DMS Agents - properly call superclass constructor with loadName argument
FIX: ReplicaManager - in removeFile() non-existent file is marked as failed
FIX: Make several classes pylint compliant: DataIntegrityHandler, DataLoggingHandler,
     FileCatalogHandler, StorageElementHandler, StorageElementProxyHandler, TransferDBMonitoringHandler
FIX: LogUploadAgent - remove the OSError exception in __replicate()
FIX: FileCatalogClientCLI - multiple check of proper command inputs,
     automatic completion of several commands with subcommands,
     automatic completion of file names
CHANGE: FileCatalogClientCLI - reformat the output of size command 
FIX: dirac-admin-ban-se - allow to go over all options read/write/check for each SE      
NEW: StrategyHandler - new implementation to speed up file scheduling + better error reporting
NEW: LcgFileCatalogProxy - moved from from LHCbDirac to DIRAC
FIX: ReplicaManager - removed usage of obsolete "/Resources/StorageElements/BannedTarget" 
CHANGE: removed StorageUsageClient.py
CHANGE: removed obsoleted ProcessingDBAgent.py

*WMS
CHANGE: RunNumber job parameter was removed from all the relevant places ( JDL, JobDB, etc )
NEW: dirac-pilot - add environment setting for SSH and BOINC CEs
NEW: WMSAdministrator - get output for non-grid CEs if not yet in the DB
NEW: JobAgent - job publishes BOINC parameters if any
CHANGE: Get rid of LHCbPlatform everywhere except TaskQueueDB
FIX: SiteDirector - provide list of sites to the Matcher in the initial query
FIX: SiteDirector - present a list of all groups of a community to match TQs
CHANGE: dirac-boinc-pilot dropped
CHANGE: TaskQueueDirector does not depend on /LocalSite section any more
CHANGE: reduced default delays for JobCleaningAgent
CHANGE: limit the number of jobs received by JobCleaningAgent
CHANGE: JobDB - use insertFields instead of _insert
CHANGE: Matcher, TaskQueueDB - switch to use Platform rather than LHCbPlatform retaining LHCbPlatform compatibility
BUGFIX: Matcher - proper reporting pilot site and CE
CHANGE: JobManager - improved job Killing/Deleting logic
CHANGE: dirac-pilot - treat the OSG case when jobs on the same WN all run in the same directory
NEW: JobWrapper - added more status reports on different failures
FIX: PilotStatusAgent - use getPilotProxyFromDIRACGroup() instead of getPilotProxyFromVOMSGroup()
CHANGE: JobMonitoringHandler - add cutDate and condDict parameters to getJobGroup()
NEW: JobMonitoringHandler - check access rights with JobPolicy when accessing job info from the web
NEW: JobManager,JobWrapper - report to accounting jobs in Rescheduled final state if rescheduling is successful
FIX: WMSAdministrator, SiteDirector - store only non-empty pilot output to the PilotDB
NEW: added killPilot() to the WMSAdministrator interface, DiracAdmin and dirac-admin-kill-pilot command
NEW: TimeLeft - renormalize time left using DIRAC Normalization if available
FIX: JobManager - reconnect to the OptimizationMind in background if not yet connected
CHANGE: JobManifest - use Operations helper
NEW: JobCleaningAgent - delete logging records from JobLoggingDB when deleting jobs

*RMS
FIX: RequestDBFile - better exception handling in case no JobID supplied
FIX: RequestManagerHandler - make it pylint compliant
NEW: RequestProxyHandler - is forwarding requests from voboxes to central RequestManager. 
     If central RequestManager is down, requests are dumped into file cache and a separate thread 
     running in background is trying to push them into the central. 
CHANGE: Major revision of the code      
CHANGE: RequestDB - added index on SubRequestID in the Files table
CHANGE: RequestClient - readRequestForJobs updated to the new RequetsClient structure

*RSS
NEW: CS.py - Space Tokens were hardcoded, now are obtained after scanning the StorageElements.

*Resources
FIX: SSHComputingElement - enabled multiple hosts in one queue, more debugging
CHANGE: SSHXXX Computing Elements - define SSH class once in the SSHComputingElement
NEW: SSHComputingElement - added option to define private key location
CHANGE: Get rid of legacy methods in ComputingElement
NEW: enable definition of ChecksumType per SE
NEW: SSHBatch, SSHCondor Computing Elements
NEW: SSHxxx Computing Elements - using remote control scripts to better capture remote command errors
CHANGE: put common functionality into SSHComputingElement base class for all SSHxxx CEs
NEW: added killJob() method tp all the CEs
NEW: FileCatalog - take the catalog information info from /Operations CS section, if defined there, 
     to allow specifications per VO 

*Interfaces
CHANGE: Removed Script.initialize() from the API initialization
CHANGE: Some general API polishing
FIX: Dirac.py - when running in mode="local" any directory in the ISB would not get untarred, 
     contrary to what is done in the JobWrapper

*TS
BUGFIX: TaskManager - bug fixed in treating tasks with input data
FIX: TransformationCleaningAgent - properly call superclass constructor with loadName argument
NEW: TransformationCleaningAgent - added _addExtraDirectories() method to extend the list of
     directories to clean in a subclass if needed
CHANGE: TransformationCleaningAgent - removed usage of StorageUsageClient     
NEW: TransformationAgent is multithreaded now ( implementation moved from LHCbDIRAC )
NEW: added unit tests
NEW: InputDataAgent - possibility to refresh only data registered in the last predefined period of time 
NEW: TransformationAgent(Client) - management of derived transformations and more ported from LHCbDIRAC
BUGFIX: TransformationDB - wrong SQL statement generation in setFileStatusForTransformation()

[v6r5p14]

*Core
NEW: Utilities - added Backports utility

*WMS
FIX: Use /Operations/JobScheduling section consistently, drop /Operations/Matching section
NEW: Allow VO specific share correction plugins from extensions
FIX: Executors - several fixes

[v6r5p13]

*WMS
FIX: Executors - VOPlugin will properly send and receive the params
NEW: Correctors can be defined in an extension
FIX: Correctors - Properly retrieve info from the CS using the ops helper

[v6r5p12]

FIX: merged in patch v6r4p34

[v6r5p11]

FIX: merged in patch v6r4p33

*Core
FIX: MySQL - added offset argument to buildConditions()

[v6r5p10]

FIX: merged in patch v6r4p32

[v6r5p9]

FIX: merged in patch v6r4p30

[v6r5p8]

FIX: merged in patch v6r4p29

[v6r5p7]

FIX: merged in patch v6r4p28

[v6r5p6]

FIX: merged in patch v6r4p27

*Transformation
BUGFIX: TransformationDB - StringType must be imported before it can be used

*RSS
NEW: CS.py - Space Tokens were hardcoded, now are obtained after scanning the StorageElements.

[v6r5p5]

FIX: merged in patch v6r4p26

[v6r5p4]

FIX: merged in patch v6r4p25

[v6r5p3]

*Transformation
FIX: merged in patch v6r4p24

[v6r5p2]

*Web
NEW: includes DIRACWeb tag web2012092101

[v6r5p1]

*Core
BUGFIX: ExecutorMindHandler - return S_OK() in the initializeHandler
FIX: OptimizationMindHandler - if the manifest is not dirty it will not be updated by the Mind

*Configuration
NEW: Resources helper - added getCompatiblePlatform(), getDIRACPlatform() methods

*Resources
FIX: SSHComputingElement - add -q option to ssh command to avoid banners in the output
FIX: BOINCComputingElement - removed debugging printout
FIX: ComputingElement - use Platform CS option which will be converted to LHCbPlatform for legacy compatibility

*DMS
FIX: RequestAgentBase - lowering loglevel from ALWAYS to INFO to avoid flooding SystemLogging

*WMS:
FIX: SiteDirector - provide CE platform parameter when interrogating the TQ
FIX: GridPilotDirector - publish pilot OwnerGroup rather than VOMS role
FIX: WMSUtilities - add new error string into the parsing of the job output retrieval

[v6r5]

NEW: Executor framework

*Core
NEW: MySQL.py - added Test case for Time.dateTime time stamps
NEW: MySQL.py - insertFields and updateFields can get values via Lists or Dicts
NEW: DataIntegrityDB - use the new methods from MySQL and add test cases
NEW: DataIntegrityHandler - check connection to DB and create tables (or update their schema)
NEW: DataLoggingDB - use the new methods from MySQL and add test cases
NEW: DataLoggingHandler - check connection to DB and create tables (or update their schema)
FIX: ProcessPool - killing stuck workers after timeout
CHANGE: DB will throw a RuntimeException instead of a sys.exit in case it can't contact the DB
CHANGE: Several improvements on DISET
CHANGE: Fixed all DOS endings to UNIX
CHANGE: Agents, Services and Executors know how to react to CSSection/Module and react accordingly
NEW: install tools are updated to deal with executors
FIX: dirac-install - add -T/--Timeout option to define timeout for distribution downloads
NEW: dirac-install - added possibility of defining dirac-install's global defaults by command line switch
BUGFIX: avoid PathFinder.getServiceURL and use Client class ( DataLoggingClient,LfcFileCatalogProxyClient ) 
FIX: MySQL - added TIMESTAMPADD and TIMESTAMPDIFF to special values not to be scaped by MySQL
NEW: ObjectLoader utility
CHANGE: dirac-distribution - added global defaults flag and changed the flag to -M or --defaultsURL
FIX: Convert to string before trying to escape value in MySQL
NEW: DISET Services - added PacketTimeout option
NEW: SystemLoggingDB - updated to use the renewed MySQL interface and SQL schema
NEW: Added support for multiple entries in /Registry/DefaultGroup, for multi-VO installations
CHANGE: Component installation procedure updated to cope with components inheriting Modules
CHANGE: InstallTools - use dirac- command in runit run scripts
FIX: X509Chain - avoid a return of error when the group is not valid
FIX: MySQL - reduce verbosity of log messages when high level methods are used
CHANGE: Several DB classes have been updated to use the MySQL buildCondition method
NEW: MySQL - provide support for greater and smaller arguments to all MySQL high level methods
FIX: Service.py - check all return values from all initializers

*Configuration
CHANGE: By default return option and section lists ordered as in the CS
NEW: ConfigurationClient - added function to refresh remote configuration

*Framework
FIX: Registry.findDefaultGroup will never return False
CHANGE: ProxyManager does not accept proxies without explicit group
CHANGE: SystemAdministratorHandler - force refreshing the configuration after new component setup

*RSS
CHANGE: removed code execution from __init__
CHANGE: removed unused methods
NEW: Log all policy results 

*Resources
NEW: updated SSHComputingElement which allows multiple job submission
FIX: SGETimeLeft - better parsing of the batch system commands output
FIX: InProcessComputingElement - when starting a new job discard renewal of the previous proxy
NEW: BOINCComputingElement - new CE client to work with the BOINC desktop grid infrastructure 

*WMS
CHANGE: WMS Optimizers are now executors
CHANGE: SandboxStoreClient can directly access the DB if available
CHANGE: Moved JobDescription and improved into JobManifest
FIX: typo in JobLoggingDB
NEW: JobState/CachedJobState allow access to the Job via DB/JobStateSync Service automatically
BUGFIX: DownloadInputData - when not enough disk space, message was using "buffer" while it should be using "data"
FIX: the sandboxmetadataDB explosion when using the sandboxclient without direct access to the DB
NEW: Added support for reset/reschedule in the OptimizationMind
CHANGE: Whenever a DB is not properly initialized it will raise a catchable RuntimeError exception 
        instead of silently returning
FIX: InputDataResolution - just quick mod for easier extensibility, plus removed some LHCb specific stuff
NEW: allow jobids in a file in dirac-wms-job-get-output
NEW: JobManager - zfill in %n parameter substitution to allow alphabetical sorting
NEW: Directors - added checking of the TaskQueue limits when getting eligible queues
CHANGE: Natcher - refactor to simpify the logic, introduced Limiter class
CHANGE: Treat MaxCPUTime and CPUTime the same way in the JDL to avoid confusion
NEW: SiteDirector - added options PilotScript, MaxPilotsToSubmit, MaxJobsInFillMode
BUGFIX: StalledJobAgent - use cpuNormalization as float, not string 
FIX: Don't kill an executor if a task has been taken out from it
NEW: dirac-boinc-pilot - pilot script to be used on the BOINC volunteer nodes
FIX: SiteDirector - better handling of tokens and filling mode 
NEW: Generic pilot identities are automatically selected by the TQD and the SiteDirector 
     if not explicitly defined in /Pilot/GenericDN and GenericGroup
NEW: Generic pilot groups can have a VO that will be taken into account when selecting generic 
     credentials to submit pilots
NEW: Generic pilots that belong to a VO can only match jobs from that VO
NEW: StalledJobAgent - added rescheduling of jobs stuck in Matched or Rescheduled status
BUGFIX: StalledJobAgent - default startTime and endTime to "now", avoid None value
NEW: JobAgent - stop after N failed matching attempts (nothing to do), use StopAfterFailedMatches option
CHANGE: JobAgent - provide resource description as a dictionary to avoid extra JDL parsing by the Matcher
CHANGE: Matcher - report pilot info once instead of sending it several times from the job
CHANGE: Matcher - set the job site instead of making a separate call to JobStateUpdate
NEW: Matcher - added Matches done and matches OK statistics
NEW: TaskQueue - don't delete fresh task queues. Wait 5 minutes to do so.
CHANGE: Disabled TQs can also be matched, if no jobs are there, a retry will be triggered

*Transformation
FIX: TransformationAgent - a small improvement: now can pick the prods status to handle from the CS, 
     plus few minor corrections (e.g. logger messages)
FIX: TransformationCLI - take into accout possible failures in resetFile command     

*Accounting
NEW: AccountingDB - added retrieving RAW records for internal stuff
FIX: AccountingDB - fixed some logic for readonly cases
CHANGE: Added new simpler and faster bucket insertion mechanism
NEW: Added more info when rebucketing
FIX: Calculate the rebucket ETA using remaining records to be processed instead of the total records to be processed
FIX: Plots with no data still carry the plot name

*DMS
NEW: SRM2Storage - added retry in the gfal calls
NEW: added new FTSCleaningAgent cleaning up TransferDB tables
FIX: DataLoggingClient and DataLoggingDB - tests moved to separate files
CHANGE: request agents cleanup

*RMS
CHANGE: Stop using RequestAgentMixIn in the request agents

[v6r4p34]

*DMS
BUGFIX: FileCatalogCLI - fixed wrong indentation
CHANGE: RegistrationTask - removed some LHCb specific defaults

[v6r4p33]

*DMS
CHANGE: FTSRequest - be more verbose if something is wrong with file

[v6r4p32]

*WMS
FIX: StalledJobAgent - avoid exceptions in the stalled job accounting reporting

*DMS
NEW: FTSMonitorAgent - handling of expired FTS jobs 

*Interfaces
CHANGE: Dirac.py - attempt to retrieve output sandbox also for Completed jobs in retrieveRepositorySandboxes()

[v6r4p30]

*Core
BUGFIX: dirac-admin-bdii-ce-voview - proper check of the result structure

*Interfaces
FIX: Dirac.py, Job.py - allow to pass environment variables with special characters

*DMS
NEW: FileCatalogCLI - possibility to sort output in the ls command

*WMS:
FIX: JobWrapper - interpret environment variables with special characters 

[v6r4p29]

*RMS
BUGFIX: RequestDBMySQL - wrong indentation in __updateSubRequestFiles()

[v6r4p28]

*Interfaces
CHANGE: Dirac.py, DiracAdmin.py - remove explicit timeout on RPC client instantiation

*RSS
FIX: CS.py - fix for updated CS location (backward compatible)

*DMS
BUGFIX: StrategyHandler - bug fixed determineReplicationTree()
FIX: FTSRequest - add checksum string to SURLs file before submitting an FTS job

*WMS
FIX: JobWrapper - protection for double quotes in JobName
CHANGE: SiteDirector - switched some logging messages from verbose to info level

*RMS
NEW: Request(Client,DBMySQL,Manager) - added readRequestsForJobs() method

[v6r4p27]

*DMS
FIX: SRM2Storage - removed hack for EOS (fixed server-side)

*Transformation
CHANGE: TransformationClient - limit to 100 the number of transformations in getTransformations()
NEW: TransformationAgent - define the transformations type to use in the configuration

*Interfaces
FIX: Job.py -  fix for empty environmentDict (setExecutionEnv)

[v6r4p26]

*Transformation
BUGFIX: TransformationClient - fixed calling sequence in rpcClient.getTransformationTasks()
NEW: TransformationClient - added log messages in verbose level.

[v6r4p25]

*DMS
BUGFIX: StrategyHandler - sanity check for wrong replication tree 

[v6r4p24]

*Core
NEW: MySQL - add 'offset' argument to the buildCondition()

*Transformation
FIX: TransformationAgent - randomize the LFNs for removal/replication case when large number of those
CHANGE: TransformationClient(DB,Manager) - get transformation files in smaller chunks to
        improve performance
FIX: TransformationAgent(DB) - do not return redundant LFNs in getTransformationFiles()    

[v6r4p23]

*Web
NEW: includes DIRACWeb tag web2012092101

[v6r4p22]

*DMS
FIX: SRM2Storage - fix the problem with the CERN-EOS storage 

[v6r4p21]

*Core
BUGFIX: SGETimeLeft - take into account dd:hh:mm:ss format of the cpu consumed

[v6r4p20]

*WMS
BUGFIX: PilotDirector, GridPilotDirector - make sure that at least 1 pilot is to be submitted
BUGFIX: GridPilotDirector - bug on how pilots are counted when there is an error in the submit loop.
BUGFIX: dirac-pilot - proper install script installation on OSG sites

[v6r4p19]

*RMS
FIX: RequestDBMySQL - optimized request selection query 

[v6r4p18]

*Configuration
BUGFIX: CE2CSAgent.py - the default value must be set outside the loop

*DMS
NEW: dirac-dms-create-replication-request
BUGFIX: dirac-dms-fts-submit, dirac-dms-fts-monitor - print out error messages

*Resources
BUGFIX: TorqueComputingElement.py, plus add UserName for shared Queues

*WMS
BUGFIX: JobManagerHandler - default value for pStart (to avoid Exception)

[v6r4p17]

*Core
FIX: dirac-configure - setup was not updated in dirac.cfg even with -F option
FIX: RequestHandler - added fix for Missing ConnectionError

*DMS
FIX: dirac-dms-clean-directory - command fails with `KeyError: 'Replicas'`.

*WMS
FIX: SiteDirector - adapt to the new method in the Matcher getMatchingTaskQueue 
FIX: SiteDirector - added all SubmitPools to TQ requests

[v6r4p16]

*Core:
FIX: dirac-install - bashrc/cshrc were wrongly created when using versionsDir

*Accounting
CHANGE: Added new simpler and faster bucket insertion mechanism
NEW: Added more info when rebucketing

*WMS
CHANGE: Matcher - refactored to take into account job limits when providing info to directors
NEW: JoAgent - reports SubmitPool parameter if applicable
FIX: Matcher - bad codition if invalid result

[v6r4p15]

*WMS
FIX: gLitePilotDirector - fix the name of the MyProxy server to avoid crasehs of the gLite WMS

*Transformation
FIX: TaskManager - when the file is on many SEs, wrong results were generated

[v6r4p13]

*DMS
FIX: dirac-admin-allow-se - added missing interpreter line

[v6r4p12]

*DMS
CHANGE: RemovalTask - for DataManager shifter change creds after failure of removal with her/his proxy.

*RSS
NEW: Added RssConfiguration class
FIX: ResourceManagementClient  - Fixed wrong method name

[v6r4p11]

*Core
FIX: GGUSTicketsClient - GGUS SOAP URL updated

*DMS
BUGFIX: ReplicaManager - wrong for loop

*RequestManagement
BUGFIX: RequestClient - bug fix in finalizeRequest()

*Transformation
FIX: TaskManager - fix for correctly setting the sites (as list)

[v6r4p10]

*RequestManagement
BUGFIX: RequestContainer - in addSubrequest() function

*Resources
BUGFIX: SRM2Storage - in checksum type evaluation

*ResourceStatusSystem
BUGFIX: InfoGetter - wrong import statement

*WMS
BUGFIX: SandboxMetadataDB - __init__() can not return a value

[v6r4p9]

*DMS
CHANGE: FailoverTransfer - ensure the correct execution order of the subrequests

[v6r4p8]

Bring in fixes from v6r3p17

*Core:
FIX: Don't have the __init__ return True for all DBs
NEW: Added more protection for exceptions thrown in callbacks for the ProcessPool
FIX: Operations will now look in 'Defaults' instead of 'Default'

*DataManagement:
FIX: Put more protection in StrategyHandler for neither channels  not throughput read out of TransferDB
FIX: No JobIDs supplied in getRequestForJobs function for RequestDBMySQL taken into account
FIX: Fix on getRequestStatus
CHANGE: RequestClient proper use of getRequestStatus in finalizeRequest
CHANGE: Refactored RequestDBFile

[v6r4p7]

*WorkloadManagement
FIX: SandboxMetadataDB won't explode DIRAC when there's no access to the DB 
CHANGE: Whenever a DB fails to initialize it raises a catchable exception instead of just returning silently

*DataManagement
CHANGE: Added Lost and Unavailable to the file metadata

[v6r4p6]

Bring fixes from v6r4p6

[v6r4p5]

*Configuration
NEW: Added function to generate Operations CS paths

*Core
FIX: Added proper ProcessPool checks and finalisation

*DataManagement
FIX: don't set Files.Status to Failed for non-existign files, failover transfers won't go
FIX: remove classmethods here and there to unblock requestHolder
CHANGE: RAB, TA: change task timeout: 180 and 600 (was 600 and 900 respectively)
FIX: sorting replication tree by Ancestor, not hopAncestorgit add DataManagementSystem/Agent/TransferAgent.py
NEW: TA: add finalize
CHANGE: TransferAgent: add AcceptableFailedFiles to StrategyHandler to ban FTS channel from scheduling
FIX: if there is no failed files, put an empty dict


*RSS
FIX: RSS is setting Allowed but the StorageElement checks for Active

*Workflows
FIX: Part of WorfklowTask rewritten to fix some issues and allow 'ANY' as site

*Transformation
FIX: Wrong calls to TCA::cleanMetadataCatalogFiles

[v6r4p4]

*Core
FIX: Platform.py - check if Popen.terminate is available (only from 2.6)

[v6r4p3]

*Core
FIX: ProcessPool with watchdog and timeouts - applied in v6r3 first

[v6r4p2]

*StorageManagement
BUGFIX: StorageElement - staging is a Read operation and should be allowed as such

*WMS
BUGFIX: InProcessComputingElement, JobAgent - proper return status code from the job wrapper

*Core
FIX: Platform - manage properly the case of exception in the ldconfig execution

[v6r4p1]

*DMS
FIX: TransferDB.getChannelObservedThroughput - the channelDict was created in a wrong way

*RSS
FIX: ResourceStatus was not returning Allowed by default

[v6r4]

*Core
FIX: dirac-install-db.py: addDatabaseOptionsToCS has added a new keyed argument
NEW: SGETimeLeft.py: Support for SGE backend
FIX: If several extensions are installed, merge ConfigTemplate.cfg
NEW: Service framework - added monitoring of file descriptors open
NEW: Service framework - Reduced handshake timeout to prevent stuck threads
NEW: MySQL class with new high level methods - buildCondition,insertFields,updateFields
     deleteEntries, getFields, getCounters, getDistinctAttributeValues
FIX: ProcessPool - fixes in the locking mechanism with LockRing, stopping workers when the
     parent process is finished     
FIX: Added more locks to the LockRing
NEW: The installation tools are updated to install components by name with the components module specified as an option

*DMS
FIX: TransferDB.py - speed up the Throughput determination
NEW: dirac-dms-add-files: script similar to dirac-dms-remove-files, 
     allows for 1 file specification on the command line, using the usual dirac-dms-add-file options, 
     but also can take a text file in input to upload a bunch of files. Exit code is 0 only if all 
     was fine and is different for every error found. 
NEW: StorageElementProxy- support for data downloading with http protocol from arbitrary storage, 
     needed for the web data download
BUGFIX: FileCatalogCLI - replicate operation does a proper replica registration ( closes #5 )     
FIX: ReplicaManager - __cleanDirectory now working and thus dirac-dms-clean-directory

*WMS
NEW: CPU normalization script to run a quick test in the pilot, used by the JobWrapper
     to report the CPU consumption to the accounting
FIX: StalledJobAgent - StalledTimeHours and FailedTimeHours are read each cycle, refer to the 
     Watchdog heartBeat period (should be renamed); add NormCPUTime to Accounting record
NEW: SiteDirector - support for the operation per VO in multi-VO installations
FIX: StalledJobAgent - get ProcessingType from JDL if defined
BUGFIX: dirac-wms-job-peek - missing printout in the command
NEW: SiteDirector - take into account the number of already waiting pilots when evaluating the number of pilots to submit
FIX: properly report CPU usage when the Watchdog kill the payload.

*RSS
BUGFIX: Result in ClientCache table is a varchar, but the method was getting a datetime
NEW: CacheFeederAgent - VOBOX and SpaceTokenOccupancy commands added (ported from LHCbDIRAC)
CHANGE: RSS components get operational parameters from the Operations handler

*DataManagement
FIX: if there is no failed files, put an empty dict

*Transformation
FIX: Wrong calls to TCA::cleanMetadataCatalogFiles

[v6r3p19]

*WMS
FIX: gLitePilotDirector - fix the name of the MyProxy server to avoid crashes of the gLite WMS

[v6r3p18]

*Resources
BUGFIX: SRM2Storage - in checksum type evaluation

[v6r3p17]

*DataManagement
FIX: Fixes issues #783 and #781. Bugs in ReplicaManager removePhisicalReplica and getFilesFromDirectory
FIX: Return S_ERROR if missing jobid arguments
NEW: Checksum can be verified during FTS and SRM2Storage 

[v6r3p16]

*DataManagement
FIX: better monitoring of FTS channels 
FIX: Handle properly None value for channels and bandwidths

*Core
FIX: Properly calculate the release notes if there are newer releases in the release.notes file

[v6r3p15]

*DataManagement
FIX: if there is no failed files, put an empty dict

*Transformation
FIX: Wrong calls to TCA::cleanMetadataCatalogFiles


[v6r3p14]

* Core

BUGFIX: ProcessPool.py: clean processing and finalisation
BUGFIX: Pfn.py: don't check for 'FileName' in pfnDict

* DMS

NEW: dirac-dms-show-fts-status.py: script showing last hour history for FTS channels
NEW: TransferDBMonitoringHandler.py: new function exporting FST channel queues
BUGFIX: TransferAgent.py,RemovalAgent.py,RegistrationAgent.py - unlinking of temp proxy files, corection of values sent to gMonitor
BUGFIX: StrategyHandler - new config option 'AcceptableFailedFiles' to unblock scheduling for channels if problematic transfers occured for few files
NEW: TransferAgent,RemovalAgent,RegistrationAgent - new confing options for setting timeouts for tasks and ProcessPool finalisation
BUGFIX: ReplicaManager.py - reverse sort of LFNs when deleting files and directories to avoid blocks
NEW: moved StrategyHandler class def to separate file under DMS/private

* TMS

FIX: TransformationCleaningAgent.py: some refactoring, new way of disabling/enabline execution by 'EnableFlag' config option

[v6r3p13]

*Core
FIX: Added proper ProcessPool checks and finalisation

*DataManagement
FIX: don't set Files.Status to Failed for non-existign files, failover transfers won't go
FIX: remove classmethods here and there to unblock requestHolder
CHANGE: RAB, TA: change task timeout: 180 and 600 (was 600 and 900 respectively)
FIX: sorting replication tree by Ancestor, not hopAncestorgit add DataManagementSystem/Agent/TransferAgent.py
NEW: TA: add finalize
CHANGE: TransferAgent: add AcceptableFailedFiles to StrategyHandler to ban FTS channel from scheduling

[v6r3p12]

*Core
FIX: Platform.py - check if Popen.terminate is available (only from 2.6)

[v6r3p11]

*Core
FIX: ProcessPool with watchdog and timeouts

[v6r3p10]

*StorageManagement
BUGFIX: StorageElement - staging is a Read operation and should be allowed as such

*WMS
BUGFIX: InProcessComputingElement, JobAgent - proper return status code from the job wrapper

*Core
FIX: Platform - manage properly the case of exception in the ldconfig execution

[v6r3p9]

*DMS
FIX: TransferDB.getChannelObservedThroughput - the channelDict was created in a wrong way

[v6r3p8]

*Web
CHANGE: return back to the release web2012041601

[v6r3p7]

*Transformation
FIX: TransformationCleaningAgent - protection from deleting requests with jobID 0 

[v6r3p6]

*Core
FIX: dirac-install-db - proper key argument (follow change in InstallTools)
FIX: ProcessPool - release all locks every time WorkignProcess.run is executed, more fixes to come
FIX: dirac-configure - for Multi-Community installations, all vomsdir/vomses files are now created

*WMS
NEW: SiteDirector - add pilot option with CE name to allow matching of SAM jobs.
BUGFIX: dirac-pilot - SGE batch ID was overwriting the CREAM ID
FIX: PilotDirector - protect the CS master if there are at least 3 slaves
NEW: Watchdog - set LocalJobID in the SGE case

[v6r3p5]

*Core:
BUGFIX: ProcessPool - bug making TaskAgents hang after max cycles
BUGFIX: Graphs - proper handling plots with data containing empty string labels
FIX: GateWay - transfers were using an old API
FIX: GateWay - properly calculate the gateway URL
BUGFIX: Utilities/Pfn.py - bug in pfnunparse() when concatenating Path and FileName

*Accounting
NEW: ReportGenerator - make AccountingDB readonly
FIX: DataCache - set daemon the datacache thread
BUGFIX: BasePlotter - proper handling of the Petabyte scale data

*DMS:
BUGFIX: TransferAgent, RegistrationTask - typos 

[v6r3p4]

*DMS:
BUGFIX: TransferAgent - wrong value for failback in TA:execute

[v6r3p3]

*Configuration
BUGFIX: Operations helper - typo

*DMS:
FIX: TransferAgent - change the way of redirecting request to task

[v6r3p2]

*DMS
FIX: FTSRequest - updating metadata for accouting when finalizing FTS requests

*Core
FIX: DIRAC/__init__.py - default version is set to v6r3

[v6r3p1]

*WMS
CHANGE: Use ResourcesStatus and Resources helpers in the InputDataAgent logic

*Configuration
NEW: added getStorageElementOptions in Resources helper

*DMS
FIX: resourceStatus object created in TransferAgent instead of StrategyHandler

[v6r3]

*Core
NEW: Added protections due to the process pool usage in the locking logic

*Resources
FIX: LcgFileCatalogClient - reduce the number of retries: LFC_CONRETRY = 5 to 
     avoid combined catalog to be stuck on a faulty LFC server
     
*RSS
BUGFIX: ResourceStatus - reworked helper to keep DB connections     

*DMS
BUGFIX: ReplicaManager::CatalogBase::_callFileCatalogFcnSingleFile() - wrong argument

*RequestManagement
FIX: TaskAgents - set timeOut for task to 10 min (15 min)
NEW: TaskAgents - fill in Error fields in case of failing operations

*Interfaces
BUGFIX: dirac-wms-select-jobs - wrong use of the Dirac API

[v6r2p9]

*Core
FIX: dirac-configure - make use of getSEsForSite() method to determine LocalSEs

*WMS
NEW: DownloadInputData,InputDataByProtocol - check Files on Tape SEs are on Disk cache 
     before Download or getturl calls from Wrapper
CHANGE: Matcher - add Stalled to "Running" Jobs when JobLimits are applied   
CHANGE: JobDB - allow to specify required platform as Platform JDL parameter,
        the specified platform is taken into account even without /Resources/Computing/OSCompatibility section

*DMS
CHANGE: dirac-admin-allow(ban)-se - removed lhcb-grid email account by default, 
        and added switch to avoid sending email
FIX: TaskAgents - fix for non-existing files
FIX: change verbosity in failoverReplication 
FIX: FileCatalog - remove properly metadata indices 
BUGFIX: FileManagerBase - bugfix in the descendants evaluation logic  
FIX: TransferAgent and TransferTask - update Files.Status to Failed when ReplicaManager.replicateAndRegister 
     will fail completely; when no replica is available at all.

*Core
FIX: dirac-pilot - default lcg bindings version set to 2012-02-20

[v6r2p8]

*DMS:
CHANGE: TransferAgent - fallback to task execution if replication tree is not found

[v6r2p7]

*WMS
BUGFIX: SiteDirector - wrong CS option use: BundleProxy -> HttpProxy
FIX: SiteDirector - use short lines in compressed/encoded files in the executable
     python script

[v6r2p6]

*DataManagement
FIX: Bad logic in StrategyHandler:MinimiseTotalWait

*Core
CHANGE: updated GGUS web portal URL

*RSS
BUGFIX: meta key cannot be reused, it is popped from dictionary

*Framework
FIX: The Gateway service does not have a handler
NEW: ConfingTemplate entry for Gateway
FIX: distribution notes allow for word wrap

*WorkloadManagement
FIX: avoid unnecessary call if no LFN is left in one of the SEs
FIX: When Uploading job outputs, try first Local SEs, if any


[v6r2p5]

*RSS
BUGFIX: several minor bug fixes

*RequestManagement
BUGFIX: RequestDBMySQL - removed unnecessary request type check

*DMS
BUGFIX: FileCatalogClienctCLI - wrong evaluation of the operation in the find command
NEW: FileCatalog - added possibility to remove specified metadata for a given path 
BUGFIX: ReplicaManager - wrong operation order causing failure of UploadLogFile module

*Core
NEW: dirac-install - generate cshrc DIRAC environment setting file for the (t)csh 

*Interfaces
CHANGE: Job - added InputData to each element in the ParametricInputData

*WMS
CHANGE: dirac-jobexec - pass ParametericInputData to the workflow as a semicolon separated string

[v6r2p4]

*WMS
BUGFIX: StalledJobAgent - protection against jobs with no PilotReference in their parameters
BUGFIX: WMSAdministratorHandler - wrong argument type specification for getPilotInfo method

*StorageManagement
BUGFIX: RequestFinalizationAgent - no method existence check when calling RPC method

[v6r2p3]

*WMS
CHANGE: Matcher - fixed the credentials check in requestJob() to simplify it

*ConfigurationSystem
CHANGE: Operations helper - fix that allow no VO to be defined for components that do not need it

*Core
BUGFIX: InstallTools - when applying runsvctrl to a list of components make sure that the config server is treated first and the sysadmin service - last
        
[v6r2p2]

*WMS
BUGFIX: Matcher - restored logic for checking private pilot asking for a given DN for belonging to the same group with JOB_SHARING property.

[v6r2p1]

*RequestManagementSystem
BUGFIX: RequestCleaningAgent - missing import of the "second" interval definition 

[v6r2]

*General
FIX: replaced use of exec() python statement in favor of object method execution

*Accounting
CHANGE: Accounting 'byte' units are in powers of 1000 instead of powers of 1024 (closes #457)

*Core
CHANGE: Pfn.py - pfnparse function rewritten for speed up and mem usage, unit test case added
FIX: DISET Clients are now thread-safe. Same clients used twice in different threads was not 
closing the previous connection
NEW: reduce wait times in DISET protocol machinery to improve performance    
NEW: dirac-fix-mysql-script command to fix the mysql start-up script for the given installation
FIX: TransferClient closes connections properly
FIX: DISET Clients are now thread-safe. Same client used twice in different threads will not close the previous connection
CHANGE: Beautification and reduce wait times to improve performance
NEW: ProcessPool - added functionality to kill all children processes properly when destroying ProcessPool objects
NEW: CS Helper for LocalSite section, with gridEnv method
NEW: Grid module will use Local.gridEnv if nothing passed in the arguments
CHANGE: Add deprecated sections in the CS Operations helper to ease the transition
FIX: dirac-install - execute dirac-fix-mysql-script, if available, to fix the mysql.server startup script
FIX: dirac-distribution - Changed obsoleted tar.list file URL
FIX: typo in dirac-admin-add-host in case of error
CHANGE: dirac-admin-allow(ban)-se - use diracAdmin.sendMail() instead of NotificationClient.sendMail()

*Framework
BUGFIX: UserProfileDB - no more use of "type" variable as it is a reserved keyword 

*RequestManagement:
FIX: RequestDBFile - more consistent treatment of requestDB Path
FIX: RequestMySQL - Execution order is evaluated based on not Done state of subrequests
NEW: RequestCleaningAgent - resetting Assigned requests to Waiting after a configurable period of time

*RSS
CHANGE: RSS Action now inherits from a base class, and Actions are more homogeneous, they all take a uniform set of arguments. The name of modules has been changed from PolType to Action as well.
FIX: CacheFeederAgent - too verbose messages moved to debug instead of info level
BUGFIX: fixed a bug preventing RSS clients to connect to the services     
FIX: Proper services synchronization
FIX: Better handling of exceptions due to timeouts in GOCDBClient   
FIX: RSS.Notification emails are sent again
FIX: Commands have been modified to return S_OK, S_ERROR inside the Result dict. This way, policies get a S_ERROR / S_OK object. CacheFeederAgent has been updated accordingly.
FIX: allow clients, if db connection fails, to reconnect ( or at least try ) to the servers.
CHANGE: access control using CS Authentication options. Default is SiteManager, and get methods are all.
BUGFIX: MySQLMonkey - properly escaped all parameters of the SQL queries, other fixes.
NEW: CleanerAgent renamed to CacheCleanerAgent
NEW: Updated RSS scripts, to set element statuses and / or tokens.
NEW: Added a new script, dirac-rss-synch
BUGFIX: Minor bugfixes spotted on the Web development
FIX: Removed useless decorator from RSS handlers
CHANGE: ResourceStatus helper tool moved to RSS/Client directory, no RSS objects created if the system is InActive
CHANGE: Removed ClientFastDec decorator, using a more verbose alternative.
CHANGE: Removed useless usage of kwargs on helper functions.  
NEW: added getSESitesList method to RSSClient      
FIX: _checkFloat() checks INTEGERS, not datetimes

*DataManagement
CHANGE: refactoring of DMS agents executing requests, allow requests from arbitrary users
NEW: DFC - allow to specify multiple replicas, owner, mode when adding files
CHANGE: DFC - optimization of the directory size evaluation
NEW: Added CREATE TEMPORARY TABLES privilege to FileCatalogDB
CHANGE: DFC - getCatalogCounters() update to show numbers of directories
NEW: lfc_dfc_copy script to migrate data from LFC to DFC
FIX: dirac-dms-user-lfns - fixed the case when the baseDir is specified
FIX: FTS testing scripts were using sys.argv and getting confused if options are passed
NEW: DFC - use DirectoryUsage tables for the storage usage evaluations
NEW: DFC - search by metadata can be limited to a given directory subtree
NEW: DFC - search by both directory and file indexed metadata
BUGFIX: DFC - avoid crash if no directories or files found in metadata query
NEW: DFC FileCatalogHandler - define database location in the configuration
NEW: DFC - new FileCatalogFactory class, possibility to use named DFC services
FIX: FTSMonitor, FTSRequest - fixes in handling replica registration, setting registration requests in FileToCat table for later retry
FIX: Failover registration request in the FTS agents.      
FIX: FTSMonitor - enabled to register new replicas if even the corresponding request were removed from the RequestManagement 
FIX: StorageElement - check if SE has been properly initialized before executing any method     
CHANGE: LFC client getReplica() - make use of the new bulk method lfc.lfc_getreplicasl()
FIX: LFC client - protect against getting None in lfc.lfc_readdirxr( oDirectory, "" )  
FIX: add extra protection in dump method of StorageElement base class
CHANGE: FailoverTransfer - create subrequest per catalog if more than one catalog

*Interface
NEW: Job.py - added method to handle the parametric parameters in the workflow. They are made available to the workflow_commons via the key 'GenericParameters'.
FIX: Dirac.py - fix some type checking things
FIX: Dirac.py - the addFile() method can now register to more than 1 catalog.

*WMS
FIX: removed dependency of the JobSchedulingAgent on RSS. Move the getSiteTier functionality to a new CS Helper.
FIX: WMSAdministratorHandler - Replace StringType by StringTypes in the export methods argument type
FIX: JobAgent - Set explicitly UseServerCertificate to "no" for the job executable
NEW: dirac-pilot - change directory to $OSG_WN_TMP on OSG sites
FIX: SiteDirector passes jobExecDir to pilot, this defaults to "." for CREAM CEs. It can be set in the CS. It will not make use of $TMPDIR in this case.
FIX: Set proper project and release version to the SiteDirector     
NEW: Added "JobDelay" option for the matching, refactored and added CS options to the matcher
FIX: Added installation as an option to the pilots and random MyProxyServer
NEW: Support for parametric jobs with parameters that can be of List type

*Resources
NEW: Added SSH Grid Engine Computing Element
NEW: Added SSH Computing Element
FIX: make sure lfc client will not try to connect for several days

*Transformation
FIX: TransformationDB - in setFileStatusForTransformation() reset ErrorCount to zero if "force" flag and    the new status is "unused"
NEW: TransformationDB - added support for dictionary in metadata for the InputDataQuery mechanism     

[v6r1p13]

*WMS
FIX: JobSchedulingAgent - backported from v6r2 use of Resources helper

[v6r1p12]

*Accounting
FIX: Properly delete cached plots

*Core
FIX: dirac-install - run externals post install after generating the versions dir

[v6r1p11]

*Core
NEW: dirac-install - caches locally the externals and the grid bundle
FIX: dirac-distribution - properly generate releasehistory and releasenotes

[v6r1p10]

*WorloadManagement
FIX: JobAgent - set UseServerCertificate option "no" for the job executable

[v6r1p9]

*Core
FIX: dirac-configure - set the proper /DIRAC/Hostname when defining /LocalInstallation/Host

*DataManagement
FIX: dirac-dms-user-lfns - fixed the case when the baseDir is specified
BUGFIX: dirac-dms-remove-files - fixed crash in case of returned error report in a form of dictionary 

[v6r1p8]

*Web
FIX: restored Run panel in the production monitor

*Resources
FIX: FileCatalog - do not check existence of the catalog client module file

[v6r1p7]

*Web
BUGFIX: fixed scroll bar in the Monitoring plots view

[v6r1p6]

*Core
FIX: TransferClient closes connections properly

[v6r1p5]

*Core
FIX: DISET Clients are now thread-safe. Same clients used twice in different threads was not 
     closing the previous connection
NEW: reduce wait times in DISET protocol machinery to improve performance   

[v6r1p4]

*RequestManagement
BUGFIX: RequestContainer - in isSubRequestDone() treat special case for subrequests with files

*Transformation
BUGFIX: TransformationCleaningAgent - do not clear requests for tasks with no associated jobs

[v6r1p3]

*Framework
NEW: Pass the monitor down to the request RequestHandler
FIX: Define the service location for the monitor
FIX: Close some connections that DISET was leaving open

[v6r1p2]

*WorkloadManagement
BUGFIX: JobSchedulingAgent - use getSiteTiers() with returned direct value and not S_OK

*Transformation
BUGFIX: Uniform use of the TaskManager in the RequestTaskAgent and WorkflowTaskAgent

[v6r1p1]

*RSS
BUGFIX: Alarm_PolType now really send mails instead of crashing silently.

[v6r1]

*RSS
CHANGE: Major refactoring of the RSS system
CHANGE: DB.ResourceStatusDB has been refactored, making it a simple wrapper round ResourceStatusDB.sql with only four methods by table ( insert, update, get & delete )
CHANGE: DB.ResourceStatusDB.sql has been modified to support different statuses per granularity.
CHANGE: DB.ResourceManagementDB has been refactored, making it a simple wrapper round ResourceStatusDB.sql with only four methods by table ( insert, update, get & delete )
CHANGE: Service.ResourceStatusHandler has been refactored, removing all data processing, making it an intermediary between client and DB.
CHANGE: Service.ResourceManagementHandler has been refactored, removing all data processing, making it an intermediary between client and DB.
NEW: Utilities.ResourceStatusBooster makes use of the 'DB primitives' exposed on the client and does some useful data processing, exposing the new functions on the client.
NEW: Utilities.ResourceManagementBooster makes use of the 'DB primitives' exposed on the client and does some useful data processing, exposing the new functions on the client.
CHANGE: Client.ResourceStatusClient has been refactorerd. It connects automatically to DB or to the Service. Exposes DB and booster functions.
CHANGE: Client.ResourceManagementClient has been refactorerd. It connects automatically to DB or to the Service. Exposes DB and booster functions.
CHANGE: Agent.ClientsCacheFeederAgent renamed to CacheFeederAgent. The name was not accurate, as it also feeds Accouting Cache tables.
CHANGE: Agent.InspectorAgent, makes use of automatic API initialization.
CHANGE: Command. refactor and usage of automatic API initialization.
CHANGE: PolicySystem.PEP has reusable client connections, which increase significantly performance.
CHANGE: PolicySystem.PDP has reusable client connections, which increase significantly performance.
NEW: Utilities.Decorators are syntactic sugar for DB, Handler and Clients.
NEW: Utilities.MySQLMonkey is a mixture of laziness and refactoring, in order to generate the SQL statements automatically. Not anymore sqlStatemens hardcoded on the RSS.
NEW: Utilities.Validator are common checks done through RSS modules
CHANGE: Utilities.Synchronizer syncs users and DIRAC sites
CHANGE: cosmetic changes everywhere, added HeadURL and RCSID
CHANGE: Removed all the VOExtension logic on RSS
BUGFIX: ResourceStatusHandler - getStorageElementStatusWeb(), access mode by default is Read
FIX: RSS __init__.py will not crash anymore if no CS info provided
BUGFIX: CS.getSiteTier now behaves correctly when a site is passed as a string

*dirac-setup-site
BUGFIX: fixed typos in the Script class name

*Transformation
FIX: Missing logger in the TaskManager Client (was using agent's one)
NEW: Added UnitTest class for TaskManager Client

*DIRAC API
BUGFIX: Dirac.py. If /LocalSite/FileCatalog is not define the default Catalog was not properly set.
FIX: Dirac.py - fixed __printOutput to properly interpret the first argument: 0:stdout, 1:stderr
NEW: Dirac.py - added getConfigurationValue() method

*Framework
NEW: UsersAndGroups agent to synchronize users from VOMRS server.

*dirac-install
FIX: make Platform.py able to run with python2.3 to be used inside dirac-install
FIX: protection against the old or pro links pointing to non-existent directories
NEW: make use of the HTTP proxies if available
FIX: fixed the logic of creating links to /opt/dirac directories to take into account webRoot subdirs

*WorkloadManagement
FIX: SiteDirector - change getVO() function call to getVOForGroup()

*Core:
FIX: Pfn.py - check the sanity of the pfn and catch the erroneous case

*RequestManagement:
BUGFIX: RequestContainer.isSubrequestDone() - return 0 if Done check fails

*DataManagement
NEW: FileCatalog - possibility to configure multiple FileCatalog services of the same type

[v6r0p4]

*Framework
NEW: Pass the monitor down to the request RequestHandler
FIX: Define the service location for the monitor
FIX: Close some connections that DISET was leaving open

[v6r0p3]

*Framework
FIX: ProxyManager - Registry.groupHasProperties() wasn't returning a result 
CHANGE: Groups without AutoUploadProxy won't receive expiration notifications 
FIX: typo dirac-proxy-info -> dirac-proxy-init in the expiration mail contents
CHANGE: DISET - directly close the connection after a failed handshake

[v6r0p2]

*Framework
FIX: in services logs change ALWAYS log level for query messages to NOTICE

[v6r0p1]

*Core
BUGFIX: List.uniqueElements() preserves the other of the remaining elements

*Framework
CHANGE: By default set authorization rules to authenticated instead of all
FIX: Use all required arguments in read access data for UserProfileDB
FIX: NotificationClient - dropped LHCb-Production setup by default in the __getRPSClient()

[v6r0]

*Framework
NEW: DISET Framework modified client/server protocol, messaging mechanism to be used for optimizers
NEW: move functions in DIRAC.Core.Security.Misc to DIRAC.Core.Security.ProxyInfo
CHANGE: By default log level for agents and services is INFO
CHANGE: Disable the log headers by default before initializing
NEW: dirac-proxy-init modification according to issue #29: 
     -U flag will upload a long lived proxy to the ProxyManager
     If /Registry/DefaultGroup is defined, try to generate a proxy that has that group
     Replaced params.debugMessage by gLogger.verbose. Closes #65
     If AutoUploadProxy = true in the CS, the proxy will automatically be uploaded
CHANGE: Proxy upload by default is one month with dirac-proxy-upload
NEW: Added upload of pilot proxies automatically
NEW: Print info after creating a proxy
NEW: Added setting VOMS extensions automatically
NEW: dirac-proxy-info can also print the information of the uploaded proxies
NEW: dirac-proxy-init will check that the lifetime of the certificate is less than one month and advise to renew it
NEW: dirac-proxy-init will check that the certificate has at least one month of validity
FIX: Never use the host certificate if there is one for dirac-proxy-init
NEW: Proxy manager will send notifications when the uploaded proxies are about to expire (configurable via CS)
NEW: Now the proxyDB also has a knowledge of user names. Queries can use the user name as a query key
FIX: ProxyManager - calculate properly the dates for credentials about to expire
CHANGE: ProxyManager will autoexpire old proxies, also auto purge logs
CHANGE: Rename dirac-proxy-upload to dirac-admin-proxy-upload
NEW: dirac-proxy-init will complain if the user certificate has less than 30 days
CHANGE: SecurityLogging - security log level to verbose
NEW: OracleDB - added Array type 
NEW: MySQL - allow definition of the port number in the configuration
FIX: Utilities/Security - hash VOMS Attributes as string
FIX: Utilities/Security - Generate a chain hash to discover if two chains are equal
NEW: Use chain has to discover if it has already been dumped
FIX: SystemAdministrator - Do not set  a default lcg version
NEW: SystemAdministrator - added Project support for the sysadmin
CHANGE: SysAdmin CLI - will try to connect to the service when setting the host
NEW: SysAdmin CLI - colorization of errors in the cli
NEW: Logger - added showing the thread id in the logger if enabled
     
*Configuration
NEW: added getVOfromProxyGroup() utility
NEW: added getVoForGroup() utility, use it in the code as appropriate
NEW: added Registry and Operations Configuration helpers
NEW: dirac-configuration-shell - a configuration script for CS that behaves like an UNIX shellCHANGE: CSAPI - added more functionality required by updated configuration console
NEW: Added possibility to define LocalSE to any Site using the SiteLocalSEMapping 
     section on the Operations Section     
NEW: introduce Registry/VO section, associate groups to VOs, define SubmitPools per VO
FIX: CE2CSAgent - update the CEType only if there is a relevant info in the BDII  

*ReleaseManagement
NEW: release preparations and installation tools based on installation packages
NEW: dirac-compile-externals will try go get a DIRAC-free environment before compiling
NEW: dirac-disctribution - upload command can be defined via defaults file
NEW: dirac-disctribution - try to find if the version name is a branch or a tag in git and act accordingly
NEW: dirac-disctribution - added keyword substitution when creating a a distribution from git
FIX: Install tools won't write HostDN to the configuration if the Admin username is not set 
FIX: Properly set /DIRAC/Configuration/Servers when installing a CS Master
FIX: install_site.sh - missing option in wget for https download: --no-check-certificate
FIX: dirac-install-agent(service) - If the component being installed already has corresponding 
     CS section, it is not overwritten unless explicitly asked for
NEW: dirac-install functionality enhancement: start using the switches as defined in issue #26;
CHANGE: dirac-install - write the defaults if any under defaults-.cfg so dirac-configure can 
        pick it up
FIX: dirac-install - define DYLD_LIBRARY_PATH ( for Mac installations )     
NEW: dirac-install - put all the goodness under a function so scripts like lhcb-proxy-init can use it easily
FIX: dirac-install - Properly search for the LcgVer
NEW: dirac-install will write down the releases files in -d mode   
CHANGE: use new dirac_install from gothub/integration branch in install_site.sh
NEW: Extensions can request custom external dependencies to be installed via pip when 
     installing DIRAC.
NEW: LCG bundle version can be defined on a per release basis in the releases.cfg 
NEW: dirac-deploy-scripts - when setting the lib path in the deploy scripts. 
     Also search for subpaths of the libdir and include them
NEW: Install tools - plainly separate projects from installations

*Accounting
CHANGE: For the WMSHistory type, send as JobSplitType the JobType
CHANGE: Reduced the size of the max key length to workaround mysql max bytes for index problem
FIX: Modified buckets width of 1week to 1 week + 1 day to fix summer time end week (1 hour more )

*WorkloadManagement
CHANGE: SiteDirector - simplified executable generation
NEW: SiteDirector - few more checks of error conditions   
NEW: SiteDirector - limit the queue max length to the value of MaxQueueLengthOption 
     ( 3 days be default )
BUGFIX: SiteDirector - do not download pilot output if the flag getPilotOutput is not set     
NEW: JobDB will extract the VO when applying DIRAC/VOPolicy from the proper VO
FIX: SSHTorque - retrieve job status by chunks of 100 jobs to avoid too long
NEW: glexecComputingElement - allow glexecComputingElement to "Reschedule" jobs if the Test of
     the glexec fails, instead of defaulting to InProcess. Controlled by
     RescheduleOnError Option of the glexecComputingElement
NEW: SandboxStore - create a different SBPath with the group included     
FIX: JobDB - properly treat Site parameter in the job JDL while rescheduling jobs
NEW: JobSchedulingAgent - set the job Site attribute to the name of a group of sites corresponding 
     to a SE chosen by the data staging procedure 
CHANGE: TimeLeft - call batch system commands with the ( default ) timeout 120 sec
CHANGE: PBSTimeLeft - uses default CPU/WallClock if not present in the output  
FIX: PBSTimeLeft - proper handling of (p)cput parameter in the batch system output, recovery of the
     incomplete batch system output      
NEW: automatically add SubmitPools JDL option of the job owner's VO defines it     
NEW: JobManager - add MaxParametericJobs option to the service configuration
NEW: PilotDirector - each SubmitPool or Middleware can define TargetGrids
NEW: JobAgent - new StopOnApplicationFailure option to make the agent exiting the loop on application failure
NEW: PilotAgentsDB - on demand retrieval of the CREAM pilot output
NEW: Pilot - proper job ID evaluation for the OSG sites
FIX: ComputingElement - fixed proxy renewal logic for generic and private pilots
NEW: JDL - added %j placeholder in the JDL to be replaced by the JobID
BUGFIX: DownloadInputData - bug fixed in the naming of downloaded files
FIX: Matcher - set the group and DN when a request gets to the matcher if the request is not 
     coming from a pilot
FIX: Matcher = take into account JobSharing when checking the owner for the request
CHANGE: PilotDirector, dirac-pilot - interpret -V flag of the pilot as Installation name

*DataManagement
FIX: FileCatalog/DiractoryLevelTree - consistent application of the max directory level using global 
     MAX_LEVELS variable
FIX: FileCatalog - Directory metadata is deleted together with the directory deletion, issue #40    
CHANGE: FileCatalog - the logic of the files query by metadata revisited to increase efficiency 
FIX: LcgFileCatalog - use lfcthr and call lfcthr.init() to allow multithread
     try the import only once and just when LcgFileCatalogClient class is intantiated
NEW: LcgFileCatalogClient - new version of getPathPermissions relying on the lfc_access method to solve the problem
     of multiple user DNs in LFC.     
FIX: StorageElement - get service CS options with getCSOption() method ( closes #97 )
FIX: retrieve FileCatalogs as ordered list, to have a proper default.
CHANGE: FileCatalog - allow up to 15 levels of directories
BUGFIX: FileCatalog - bug fixes in the directory removal methods (closes #98)
BUGFIX: RemovalAgent - TypeError when getting JobID in RemovalAgent
BUGFIX: RemovalAgent - put a limit to be sure the execute method will end after a certain number of iterations
FIX: DownloadInputData - when files have been uploaded with lcg_util, the PFN filename
     might not match the LFN file name
FIX: putting FTSMonitor web page back
NEW: The default file catalog is now determined using /LocalSite/FileCatalog. The old behavior 
     is provided as a fallback solution
NEW: ReplicaManager - can now deal with multiple catalogs. Makes sure the surl used for removal is 
the same as the one used for registration.   
NEW: PoolXMLCatalog - added getTypeByPfn() function to get the type of the given PFN  
NEW: dirac-dms-ban(allow)-se - added possibility to use CheckAccess property of the SE

*StorageManagement
FIX: Stager - updateJobFromStager(): only return S_ERROR if the Status sent is not
recognized or if a state update fails. If the jobs has been removed or
has moved forward to another status, the Stager will get an S_OK and
should forget about the job.
NEW: new option in the StorageElement configuration "CheckAccess"
FIX: Requests older than 1 day, which haven't been staged are retried. Tasks older than "daysOld" 
     number of days are set to Failed. These tasks have already been retried "daysOld" times for staging.
FIX: CacheReplicas and StageRequests records are kept until the pin has expired. This way the 
     StageRequest agent will have proper accounting of the amount of staged data in cache.
NEW: FTSCleaningAgent will allow to fix transient errors in RequestDB. At the moment it's 
     only fixing Requests for which SourceTURL is equal to TargetSURL.
NEW: Stager - added new command dirac-stager-stage-files          
FIX: Update Stager code in v6 to the same point as v5r13p37
FIX: StorageManager - avoid race condition by ensuring that Links=0 in the query while removing replicas

*RequestManagement
FIX: RequestDBFile - get request in chronological order (closes issue #84)
BUGFIX: RequestDBFile - make getRequest return value for getRequest the same as for

*ResourceStatusSystem
NEW: Major code refacoring. First refactoring of RSS's PEP. Actions are now function 
     defined in modules residing in directory "Actions".
NEW: methods to store cached environment on a DB and ge them.
CHANGE: command caller looks on the extension for commands.
CHANGE: RSS use now the CS instead of getting info from Python modules.
BUGFIX: Cleaned RSS scripts, they are still prototypes
CHANGE: PEP actions now reside in separate modules outside PEP module.
NEW: RSS CS module add facilities to extract info from CS.
CHANGE: Updating various RSS tests to make them compatible with
changes in the system.
NEW: CS is used instead of ad-hoc configuration module in most places.
NEW: Adding various helper functions in RSS Utils module. These are
functions used by RSS developers, including mainly myself, and are
totally independant from the rest of DIRAC.
CHANGE: Mostly trivial changes, typos, etc in various files in RSS     
CHANGE: TokenAgent sends e-mails with current status   

*Transformation
CHANGE: allow Target SE specification for jobs, Site parameter is not set in this case
CHANGE: TransformationAgent  - add new file statuses in production monitoring display
CHANGE: TransformationAgent - limit the number of files to be treated in TransformationAgent 
        for replication and removal (default 5000)
BUGFIX: TransformationDB - not removing task when site is not set
BUGFIX: TransformationCleaningAgent - archiving instead of cleaning Removal and Replication 
        transformations 
FIX: TransformationCleaningAgent - kill jobs before deleting them        

*Workflow
NEW: allow modules to define Input and Output parameters that can be
     used instead of the step_commons/workflow_commons (Workflow.py, Step.py, Module.py)

*Various fixes
BUGFIX: Mail.py uses SMTP class rather than inheriting it
FIX: Platform utility will properly discover libc version even for the new Ubuntu
FIX: Removed old sandbox and other obsoleted components<|MERGE_RESOLUTION|>--- conflicted
+++ resolved
@@ -1,4 +1,3 @@
-<<<<<<< HEAD
 [v7r3-pre12]
 
 FIX: (#5028) Replaced all the cases of BaseException use by Exception
@@ -44,7 +43,7 @@
 *tests
 CHANGE: (#5046) don't use mail in the self generated certificates
 NEW: (#5062) add Test_LocalConfiguration
-=======
+
 [v7r2p11]
 
 *Core
@@ -59,7 +58,6 @@
 *WorkloadManagementSystem
 FIX: (#5199) remove CPUScalingFactor calls
 FIX: (#5200) Matcher: use custom exception for Pilot Version Error
->>>>>>> 1f9d5c6c
 
 [v7r2p10]
 
