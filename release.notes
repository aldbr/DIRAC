<<<<<<< HEAD
[v6r20p3]

*Framework
FIX: SystemAdministrator - Get the correct cpu usage data for each component

*TS
NEW: new command dirac-transformation-replication to create replication transformation to copy files from some SEs to other SEs, resolves #3700

*RMS
FIX: fix integration tests to work with privileged and non privileged proxies

*RSS
FIX: Fix for downtime publisher: wrong column names. Avoiding dates (not reflected in web app)

[v6r20p2]

*Core

CHANGE: (#3713) Fixes the infamous "invalid action proposal" by speeding up the handshake and not looking up the user/group in the baseStub

*RequestManagementSystem
CHANGE: (#3713) FowardDISET uses the owner/group of Request to execute the stub
CHANGE: (#3713) owner/group of the Requests are evaluated/authorized on the server side
CHANGE: (#3713) LimitedDelegation or FullDelegation are required to set requests on behalf of others -> pilot user and hosts should must them (which should already be the case)

*docs

NEW: (#3699) documentation on Workflow
CHANGE: (#3699) update on documentation for integration tests

*ConfigurationSystem

CHANGE: (#3699) for pilotCS2JSONSynchronizer: if pilotFileServer is not set, still print out the content

*WorkloadManagementSystem

CHANGE: (#3693) introduce options for sites to choose usage of Singularity

*TransformationSystem

FIX: (#3706) TaskManger with bulksubmission might have occasional exception, depending on order of entries in a dictionary
FIX: (#3709) TaskManager - fix the generated JobName to be of the form ProdID_TaskID
FIX: (#3709) TaskManager - check the JOB_ID and PRODUCTION_ID parameters are defined in the workflow

*Interfaces

FIX: (#3709) Job API - do not merge workflow non-JDL parameters with the sequence parameters of the same name

[v6r20p1]

*WorkloadManagementSystem

FIX: (#3697) Ensure retrieveTaskQueues doesn't return anything when given an empty list of TQ IDs.
FIX: (#3698) Call optimizer fast-path for non-bulk jobs

[v6r20]

*Core
NEW: MJF utility added, providing a general interface to Machine/Job Features values.
NEW: DEncode - added unit tests
NEW: JEncode for json based serialization
NEW: Add conditional printout of the traceback when serializing/deserializing non json compatible
     object in DEncode (enabled with DIRAC_DEBUG_DENCODE_CALLSTACK environment variable)
NEW: File.py - utility to convert file sizes between different unit
NEW: new flag in dirac-install script to install DIRAC-OS on demand
CHANGE: Removed deprecated option "ExtraModules" (dirac-configure, dirac-install scripts)
CHANGE: dirac-deploy-scripts, dirac-install - allow command modules with underscores in 
        their names in order for better support for the code checking tools
CHANGE: dirac-distribution and related scripts - compile web code while release
        generation
CHANGE: dirac-external-requirements - reimplemented to use preinstalled pip command rather than
the pip python API
FIX: dirac-distribution - fixed wrong indentation  
NEW: new command name for voms proxy
FIX: dirac-install default behaviour preserved even with diracos options
New: Add additional check in MJF utility to look for a shutdown file located at '/var/run/shutdown_time'
FIX: The hardcoded rule was not taken into account when the query was coming from the web server
CHANGE: VOMSService - reimplemented using VOMS REST interface
FIX: MJF utility won't throw exceptions when MJF is not fully deployed at a site

*Framework
NEW: WebAppCompiler methods is implemented, which is used to compile the web framework
NEW: add JsonFormatter for logs
NEW: add default configuration to CS: only TrustedHost can upload file
CHANGE: ComponentInstaller - remove the old web portal configuration data
	used during the installation
CHANGE: MessageQueue log handler uses JsonFormatter

*Monitoring
CHANGE: fixes for testing in Jenkins with locally-deployed ElasticSearch
FIX: fixes in the query results interpretation

*Configuration
FIX: ConfigurationHandler, PilotCStoJSONSynchronizer - fixes for enabling pilotCStoJSONSynchronizer, and doc
NEW: dirac-admin-voms-sync - command line for VOMS to CS synchronization
NEW: VOMS2CSSynchronizer - new class encapsulating VOMS to CS synchronization
CHANGE: VOMS2CSAgent - reimplemented to use VOMS2CSSynchronizer

*WorkloadManagementSystem
NEW: StopSigRegex, StopSigStartSeconds, StopSigFinishSeconds, StopSigNumber added to JDL, which cause Watchdog to send a signal StopSigNumber to payload processes matching StopSigRegex when there are less than StopSigFinishSeconds of wall clock remaining according to MJF.
NEW: PilotLoggingDB, Service and Client for handling extended pilot logging
NEW: added a new synchronizer for Pilot3: sync of subset of CS info to JSON file, 
     and sync of pilot3 files
NEW: dirac-admin-get-pilotslogging script for viewing PilotsLogging
NEW: Bulk job submission with protection of the operation transaction
NEW: WMSHistoryCorrector and MonitoringHistoryCorrector classes inheriting from a common BaseHistoryCorrector class
CHANGE: SiteDirector - refactored Site Director for better extensibility
CHANGE: dirac-wms-cpu-normalization uses the abstracted DB12 benchmark script used by the HEPiX Benchmarking Working Group, and the new MJF utility to obtain values from the system and to save them into the DIRAC LocalSite configuration.
CHANGE: Removed TaskQueueDirector and the other old style (WMS) *PilotDirector
CHANGE: TaskQueueDB - removed PilotsRequirements table
CHANGE: TaskQueueDB - added FOREIGN KEYS 
CHANGE: Removed gLite pilot related WMS code
FIX: always initialize gPilotAgentsDB object
FIX: JobManager - Added some debug message when deleting jobs
FIX: Job.py - fixing finding XML file
NEW: SiteDirector - added flag for sending pilot3 files
CHANGE: SiteDirector - changed the way we create the pilotWrapper (better extensibility)
NEW: SiteDirector - added possibility for deploying environment variables in the pilot wrapper

*Workflow
CHANGE: Script.py: created _exitWithError method for extension possibilities

*TS
FIX: TranformationCleaningAgent - just few simplifications 

*DMS
NEW: FTS3Agent working only with the FTS3 service to replace the existing one
NEW: FTS3Utilities - use correct FTS Server Selection Policy
NEW: StorageElement service - getFreeDiskSpace() and getTotalDiskSpace() take into account 
     MAX_STORAGE_SIZE parameter value
CHANGE: Adding vo name argument for StorageElement   
CHANGE: Fixing rss to fetch fts3 server status
NEW: Add a feature to the DFC LHCbManager to dump the content of an SE as a CSV file
FIX: FTS3DB: sqlalchemy filter statements with "is None" do not work and result in no lines being selected
NEW: FTS3Agent and FTS3DB: add functionality to kick stuck requests and delete old requests
NEW: FTS3Agent - add accounting report

*RMS
FIX: Really exit the RequestExecutingAgent when the result queue is buggy

*RSS
CHANGE: Using StorageElement.getOccupancy()
FIX: Initialize RPC to WMSAdministrator only once
FIX: Using MB as default for the size
FIX: flagged some commands that for the moment are unusable
FIX: fixed documentation of how to develop commands

*Resources
NEW: New SingularityComputingElement to submit jobs to a Singularity container
NEW: Added StorageElement.getOccupancy() method for DIP and GFAL2_SMR2 SE types
CHANGE: enable Stomp logging only if DIRAC_DEBUG_STOMP environment variable is set to any value

*Interfaces
CHANGE: Dirac.py - saving output of jobs run with 'runLocal' when they fail (for DEBUG purposes)

*Docs
CHANGE: WebApp release procedure
FIX: Update of the FTS3 docs

*Tests
FIX: add MonitoringDB to the configuration
FIX: Installing elasticSeach locally in Jenkins, with ComponentInstaller support.
=======
[v6r19p22]

*Core
CHANGE: Backport from v6r20 - fixes the infamous "invalid action proposal" by speeding up 
        the handshake and not looking up the user/group in the baseStub

RMS:
CHANGE: Backport from v6r20 - FowardDISET uses the owner/group of Request to execute the stub
CHANGE: Backport from v6r20 - owner/group of the Requests are evaluated/authorized on the server side
CHANGE: Backport from v6r20 - LimitedDelegation or FullDelegation are required to set requests on behalf 
        of others -> pilot user and hosts should must them (which should already be the case)

*API
NEW: Dirac.py - running jobs locally now also works for parametric jobs. Only the first sequence will be run
FIX: Dirac.py - running jobs locally will now properly work with LFNs in the inputSanbdox

*DMS
FIX: DMSHelpers - in getLocalSiteForSE() return None as LocalSite if an SE is at no site
>>>>>>> 5443d76d

[v6r19p21]

*Configuration
FIX: Bdii2CSAgent - make the GLUE2 information gathering less verbose; Silently ignore StorageShares

*Test
CHANGE: backported some of the CI tools from the integration branch 

[v6r19p20]

*StorageManagement
FIX: StorageManagementDB - fixed buggy group by with MySQL 5.7

[v6r19p19]

*Configuration

NEW: BDII2CSAgent - new options: GLUE2URLs, if set this is queried in addition to the other BDII;
    GLUE2Only to turn off looking on the old schema, if true only the main BDII URL is queried;
    Host to set the BDII host to search

NEW: dirac-admin-add-resources new option G/glue2 , enable looking at GLUE2 Schema, 
     H/host to set the host URL to something else

[v6r19p18]

*Configuration
CHANGE: Better logging of the Configuration file write exception

*RSS
FIX: SummarizeLogsAgent - fix the case when no previous history

[v6r19p17]

*Framework
FIX: ProxyManager - if an extension has a ProxyDB, use it

*RSS
FIX: CSHelpers.py minor fixes

[v6r19p16]

*WMS
FIX: pilotCommands - cast maxNumOfProcs to an int.
CHANGE: pilotTools - change maxNumOfProcs short option from -P to -m.

[v6r19p15]

*Framework
NEW: ProxyDB - allow FROM address to be set for proxy expiry e-mails

*DMS
CHANGE: FTSJob - FailedSize is now BIGINT in FTSJob
CHANGE: FTSJob - increase the bringonline time

*WMS
FIX: SiteDirector won't set CPUTime of the pilot
FIX: convert MaxRAM inside the pilots to int

*RSS
FIX: SummarizeLogsAgent: comparison bug fix
FIX: Fixed sites synchronizer

[v6r19p14]

*WMS
NEW: pilotCommands/Tools - added possibility to specify a maxNumberOfProcessors parameter for pilots
CHANGE: MultiProcessorSiteDirector - allow kwargs to SiteDirector getExecutable & _getPilotOptions functions

*RMS
FIX: Fix a bug in ReplicateAndRegister Operation preventing files having failed once to be retried

*DMS
FIX: FileCatalogWithFkAndPsDB.sql - Fixes for the DFC to be compatible with strict group by mode 
     (https://dev.mysql.com/doc/refman/5.7/en/sql-mode.html#sqlmode_only_full_group_by)

*docs
CHANGE: added little documentation for lcgBundles

[v6r19p13]

*WMS
FIX: JobWrapper - added a debug message
FIX: Allow non-processor related tags to match TQ in MultiProcessorSiteDirector.

*Test
CHANGE: improve Gfal2 integration tests by checking the metadata

[v6r19p12]

*Core
CHANGE: QualityMapGraph - change the color map of the Quality plots

*Framework
FIX: Logging - remove the space after log messages if no variable message is printed, fixes #3587

*MonitoringSystem
CHANGE: ElasticSearch 6 does not support multiple types, only one type is created instead.

*RSS
FIX: GOCDBClient - encode in utf-8, update goc db web api URL
FIX: fixed bug in creation of history of status (avoid repetition of entries)

*DMS
FIX: fixed bug in FTSAgent initialization

*WMS
FIX: fix bug in dirac-wms-job-select: treating the case of jobGroup(s) not requested

[v6r19p11]

*Framework:
CHANGE: moved column "Instance" of InstalledComponentsDB.InstalledComponent 
        table from 64 to 32 characters

*WMS
FIX: JobWrapperTemplate - fix exception handling
CHANGE: dirac-wms-select-jobs - new option to limit the number of selected jobs
CHANGE: returning an error when sandboxes can't be unassigned from jobs (JobCleaningAgent)

*RMS
FIX: RequestDB - add missing JOIN in the web summary query
NEW: dirac-rms-request - add option to allow resetting the NotBefore member even 
     for non-failed requests

*DMS
FIX: FTSAgent - change data member names from uppercase to lower case

*Interfaces
CHANGE: autopep8 on the API/Dirac module

*docs:
NEW: added some doc about shifterProxy

[v6r19p10]

*Core
FIX: MySQL - catch exception when closing closed connection

*TS
CHANGE: add possibility to get extension-specific tasks and files statuses in TransformationMonitor web application

*RMS
NEW: dirac-rms-request - add option --ListJobs to list the jobs for a set of requests

*Resources
FIX: Use parameters given at construction for SRM2 protocols List

*StorageManagement
FIX: use StorageElement object to get disk cache size

*DMS
FIX: DMSHelpers - fix case when no site is found for an SE
FIX: ReplicateAndRegister - don't try and get SE metadata is replica is inactive

[v6r19p9]

*WMS
CHANGE: DownloadInputData was instantiating all local SEs which is not necessary... Only instantiate those that are needed
CHANGE: JobWrapper - use resolveSEGroup in order to allow defining SE groups including other SE groups
FIX: JobDB - fixed typo in getSiteMaskStatus() method
FIX: Fix getSiteMaskStatus in SiteDirector and MultiProcessSiteDirector
CHANGE: WatchdogLinux - using python modules in  instead of shell calls

*DMS
FIX: in DMSHelpers don't complain if an SE is at 0 sites

*Interfaces
CHANGE: Job.py - using the deprecated decorator for 2 deprecated methods

*RSS
FIX: EmailAction considers also CEs, not only SEs

*Resources
FIX: removed a useless/broken method in Resources helper
FIX: marked as obsoleted two methods in Resources helper (FTS2 related)

[v6r19p8]

*Configuration
FIX; Resources - don't overwrite queue tags if requiredtags are set.

*Framework
CHANGE: dirac-proxy-init - increase dirac-proxy-init CRL update frequency

*Accounting
CHANGE: AccountingDB - if the bucket length is part of the selected conditions, 
        add to the grouping

*WorkloadManagement
FIX: ConfigTemplate.cfg - allow user access to getSiteMaskStatus

*DataManagementSystem
FIX: DMSHelpers - recursive resolution of SEGroup was keeping the SEGroup in the list

*RSS
FIX: CSHelper - getting FTS from the correct location
CHANGE: use the SiteStatus object wherever possible

*Resources
FIX: CREAMComputingElement - added CS option for extra JDL parameters

*Documentation
CHANGE: point README to master and add badges for integration

[v6r19p7]

*WorkloadManagement
FIX: SiteDirector - correct escaping in pilot template
FIX: dirac-wms-get-wn-parameters - added some printouts to dirac-wms-get-wn-parameters

[v6r19p6]

*Core
FIX: SocketInfo - log proper message on CA's init failure.

*Accounting
CHANGE: NetworkAgent - remove support of perfSONAR summaries and add support of raw metrics.

*WMS
FIX: JobDB - don't trigger exception in webSummary if a site with a single dot is in the system
CHANGE: SiteDirector - added logging format and UTC timestamp to pilot wrapper
FIX: JobMonitoring - fix in getJobPageSummaryWeb() for showing correct sign of life for stalled jobs

*TS
FIX: TransformationManager - fix for wrong method called by the Manager

*RSS
NEW: SiteStatus object uses the RSS Cache
FIX: expiration time is a date (dirac-rss-query-db)

[v6r19p5]

*WMS
CHANGE: ParametricJob - added getParameterVectorLength() to replace getNumberOfParameters with a more detailed check of the job JDL validity
FIX: JobManagerHandler - restored the use of MaxParametricJobs configuration option

*Interfaces
FIX: Always use a list of LFNs for input data resolution (local run, mostly)

*tests
FIX: use rootPath instead of environment variable


[v6r19p4]

NEW: Added dummy setup.py in anticipation for standard installation procedure

*Core
CHANGE: SocketInfoFactory - version check of GSI at run time is removed

*Configuration 
FIX: Resources - fix RequiredTags in getQueue() function

*Interfaces
FIX: fix exception when using Dirac.Job.getJobJDL

*WMS
FIX: SiteDirector - fix proxy validity check in updatePilotStatus, a new proxy was 
     never created because isProxyValid returns non-empty dictionary
FIX: JobMonitoring - web table was not considering correctly Failed jobs because 
     stalled for setting the LastSignOfLife     

*DMS
FIX: StorageFactory - avoid complaining if Access option is not in SE section
CHANGE: dirac-dms-user-lfns - the wildcard flag will always assume leading "*" to match files, 
       unless the full path was specified in the wildcard no files were previously matched

*RSS
FIX: CacheFeederAgent resilient to command exceptions

*Resources
FIX: ARCComputingElement - the proxy environment variable was assumed before the 
     return value of the prepareProxy function was checked, which could lead to exceptions

[v6r19p3]

CHANGE: .pylintrc - disable redefined-variable-type
CHANGE: .pylintrc - max-nested-blocks=10 due to the many tests of result['OK']
CHANGE: use autopep8 for auto-formatting with following exceptions:
        tabs = 2 spaces and not 4
        line length check disabled (i.e. 120 characters instead of 80)
        Option for autopep8 are: --ignore E111,E101,E501

*Configuration
FIX: retrigger the initialization of the logger and the ObjectLoader after 
     all the CS has been loaded

*WMS
FIX: pilot commands will add /DIRAC/Extensions=extensions if requested
FIX: SiteDirector, pilotCommands - fix support for multiple values in the 
     RequiredTag CE parameter
FIX: MultiProcessorSiteDirector - fix dictionary changed size exception 

*Workflow
FIX: application log name can also come from step_commons.get['logFile']

*Resources
CHANGE: Condor, SLURM, SSHComputingElement - added parameters to force allocation
        of multi-core job slots

[v6r19p2]

*DMS
FIX: dirac-admin-allow-se: fix crash because of usage of old RSS function

*RSS
FIX: ResourceStatusDB - microseconds should always be 0 
FIX: Multiple fixes for the RSS tests

[v6r19p1]

*Core
FIX: ElasticSearchDB - certifi package was miscalled
FIX: ElasticSearchDB - added debug messages for DB connection

*Framework
FIX: ComponentInstaller - handling correctly extensions of DBs found in sql files

*WMS
FIX: SudoComputingElement - prevent message overwriting application errors
FIX: JobDB.getInputData now returns list of cleaned LFNs strings, possible "LFN:" 
     prefix is removed

*Interfaces
FIX: Dirac.py - bring back treatment of files in working local submission directory

[v6r19]

FIX: In multiple places - use systemCall() rather than shellCall() to avoid
     potential shell injection problems

FIX: All Databases are granting also REFERENCES grant to Dirac user to comply with
     more strict policies of MySQL version >= 5.7

*Accounting
NEW: new functionality to plot the data gathered by perfSONARs. It allows to 
     present jitter, one-way delay, packet-loss rate and some derived functions.
FIX: compatibility of AccountingDB with MySQL 5.7

*ConfigurationSystem
NEW: Allow to define FailoverURLs and to reference MainServers in the URLs

*FrameworkSystem
NEW: gLogger is replaced by the new logging system based on the python logging module
NEW: Added ElasticSearch backend for the logging
NEW: Central Backends configuration to customize their use by multiple components 
NEW: BundleDelivery - serves also CA's and CRL's all-in-one files
NEW: added shell scripts for generating CAs and CRLs with the possibility to specify the Input and/or output directories
CHANGE: can now send mails to multiple recipients using the NotificationClient
CHANGE: Make the new logging system thread-safe
FIX: Adapting query to MySLQ 5.7 "GROUP BY" clause
FIX: TopErrorMessagesReporter - more precise selection to please stricter versions of MySQL
CHANGE: ProxyGeneration - make RFC proxies by default, added -L/--legacy flag to dirac-proxy-init
        to force generation of no-RFC proxies

*Core
FIX: dirac-install - allow to use local md5 files
CHANGE: X509Chain - fixes to allow robot proxies with embedded DIRAC group extension
        ( allow DIRAC group extension not in the first certificate chain step )
CHANGE: BaseClient - recheck the useServerCertificate while establishing connection
        and take it into account even if it has changed after the client object creation    
FIX: PlainTransport - fixed socket creation in initAsClient()         
NEW: Technology preview of new logging system, based on standard python logging module
CHANGE: Added graphviz extension to sphinx builds
FIX: Added documentation of low level RPC/DISET classes
FIX: Gateway service - multiple fixes to resurrect the service and to correctly instantiate it
NEW: dirac-install will change the shebang of the python scripts to use the environment 
     python instead of the system one
NEW: Security.Utilities - methods to generate all-in-one CA certificates and CRLs files     
NEW: ElasticSearchDB - gets CA's all-in-one file from the BundleDelivery service if needed
NEW: genAllCAs.sh, genRevokedCerts.sh - DIRAC-free commands to generate all-in-one CA 
     certificates and CRLs files     
CHANGE: dirac-create-distribution-tarball - removing docs and tests directories when 
        creating release tarballs     

*DMS
CHANGE: FTSJob - use Request wrapper for the fts3 REST interface instead of pycurl based
        client
CHANGE: FTSHistoryView - drop FTSServer field from the view description   
CHANGE: FTSFile DB table: increased length of fields LFN(955), SourceSURL(1024), TargetSURL(1024)
CHANGE: Uniform length of LFN to 255 across DIRAC dbs
FIX: FTSJob - fix the serialization of 0 values
FIX: FTSFile, FTSJob - fix SQL statement generation for stricter versions of MySQL

*Resources
NEW: New method in the StorageElement to generate pair of URLs for third party copy.
     Implement the logic to generate pair of URLs to do third party copy. 
     This will be used mostly by FTS, but is not enabled as of now
FIX: StorageElement - fix different weird behaviors in Storage Element, in particular, 
     the inheritance of the protocol sections     
FIX: GFAL2 storage element: update for compatibility with GFAL2 2.13.3 APIs
NEW: Introduced Resources/StorageElementBases configuration section for definitions
     of abstract SEs to be used in real SEs definition by inheritance     

*RMS
NEW: dirac-rms-request - command including functionality of several other commands:
     dirac-rms-cancel|reset|show-request which are dropped. The required functionality
     is selected by the appropriate switches   

*RSS
NEW: Put Sites, ComputingElements, FTS and Catalogs under the status control of the
     RSS system 
NEW: Rewrote RsourceStatus/ResourceManagementDB tables with sqlAlchemy (RM DB with declarative base style)
NEW: SiteStatus client to interrogate site status with respect to RSS
CHANGE: introduced backward compatibility of RSS services with DIRAC v6r17 clients
CHANGE: moved some integration tests from pytest to unittest
CHANGE: Moved ResourceStatusDB to sqlAlchemy declarative_base
FIX: Automated setting of lastCheckTime and Dateffective in ResourceStatusDB and ResourceManagementDB
FIX: fixes for tables inheritance and extensions
FIX: fixes for Web return structure ("meta" column)
FIX: ResourceStatus, RSSCacheNoThread - fixed RSS cache generation 
FIX: ResourceStatus - fixes for getting status from the CS information
FIX: ResourceManagement/StatusDB - fixed bugs in meta parameter check
FIX: fixed incompatibility between Active/InActive RSS clients return format
FIX: SiteStatus - bug fixed in getSites() method - siteState argument not propagated to
     the service call
FIX: ResourceStatus - return the same structure for status lookup in both RSS and CS cases     
FIX: Bug fixes in scripts getting data out of DB


*Monitoring
CHANGE: DBUtils - change the bucket sizes for the monitoring plots as function of the time span

*WMS
NEW: SiteDirector - checks the status of CEs and Sites with respect to RSS  
NEW: pilotCommands - new ReplaceDIRACCode command mostly for testing purposes
NEW: JobAgent, JobWrapper - several fixes to allow the work with PoolComputingElement
     to support multiprocessor jobs    
NEW: JobScheduling - interpret WholeNode and NumberOfProcessors job JDL parameters and
     convert then to corresponding tags
NEW: SiteDirector - CEs can define QueryCEFlag in the Configuration Service which can be
     used to disallow querying the CE status and use information from PiltAgentsDB instead     
NEW: The application error codes, when returned, are passed to the JobWrapper, and maybe interpreted.
NEW: The JobWrapperTemplate can reschedule a job if the payload exits with status DErrno.EWMSRESC & 255 (222)
FIX: SiteDirector - unlink is also to be skipped for Local Condor batch system
FIX: JobDB - fixes necessary to suite MySQL 5.7
FIX: dirac-pilot, pilotTools - PYTHONPATH is cleared on pilot start, pilot option keepPP
     can override this
FIX: WMSAdministratorHandler - make methods static appropriately
FIX: Bug fix for correctly excluding WebApp extensions
CHANGE: JobScheduling - more precise site name while the job is Waiting, using the set of 
        sites at which the input files are online rather than checking Tier1s in eligible sites      
FIX: SiteDirector - aggregate tags for the general job availability test         
FIX: JobScheduling - bug fix in __sendToTQ()
FIX: pilotTools,pilotCommands - pick up all the necessary settings from the site/queue configuration
     related to Tags and multi-processor
NEW: SiteDirector - added option to force lcgBundle version in the pilot
FIX: SiteDirector - if MaxWaitingJobs or MaxTotalJobs not defined for a queue, assume a default value of 10
FIX: MatcherHandler - preprocess resource description in getMatchingTaskQueues()
FIX: JobDB - set CPUTime to a default value if not defined when rescheduling jobs

*TS
FIX: TransformationClient - fix issue #3446 for wrong file error counting in TS
FIX: TransformationDB - set ExternalID before ExternalStatus in tasks
BUGFIX: TransformationClient - fix a bug in the TS files state machine (comparing old status.lower() 
        with new status)

*Interfaces
CHANGE: Dirac API - expose the protocol parameter of getAccessURL()
CHANGE: Dirac API - added runLocal as an API method

*Docs
NEW: Documentation for developing with a container (includes Dockerfile)
NEW: Add script to collate release notes from Pull Request comments  
NEW: Chapter on scaling and limitations
CHANGE: Added documentation about runsv installation outside of DIRAC

*tests
NEW: Added client (scripts) system test
CHANGE: Add to the TS system test, the test for transformations with meta-filters
FIX: Minor fixes in the TS system test
FIX: correctly update the DFC DB configuration in jenkins' tests

[v6r17p35]

*Core
FIX: GOCDBClient - add EXTENSIONS & SCOPE tag support to GOCDB service queries.

[v6r17p34]

*SMS
FIX: StorageManagerClient - fix logic for JobScheduling executor when CheckOnlyTapeSEs is 
     its default true and the lfn is only on a tapeSE

[v6r17p33]

*WMS
FIX: StalledJobAgent - if no PilotReference found in jobs parameters, do as if there would be 
     no pilot information, i.e. set Stalled job Failed immediately
CHANGE: DownloadInputData - job parameters report not only successful downloads but also failed ones
FIX: JobDB - back port - set CPUTime to 0 if not defined at all for the given job 
FIX: JobDB - back port - use default CPUTime in the job description when rescheduling jobs

*Resources
FIX: ARCComputingElement - fix job submission issue due to timeout for newer lcg-bundles

[v6r17p32]

Resources:
CHANGE: /Computing/BatchSystems/Condor.py: do not copy SiteDirector's shell environment variables into the job environment

*WMS
CHANGE: Add option to clear PYTHONPATH on pilot start

[v6r17p31]

*RMS
FIX: ReqClient - avoid INFO message in client
*WMS
CHANGE: JobWrapper - allow SE-USER to be defined as another SE group (e.g. Tier1-USER)
*DMS
CHANGE: DMSHelpers - make resolveSEGroup recursive in order to be able to define SE groups in terms of SE groups

[v6r17p30]

*DMS
CHANGE: StorageElement - added status(), storageElementName(), checksumType() methods returning
        values directly without the S_OK structure. Remove the checks of OK everywhere
NEW: dirac-dms-add-file, DataManager - added option (-f) to force an overwrite of an existing file

*TS:
FIX: TransformationDB.py - set the ExternalID before the ExternalStatus in order to avoid inconsistent 
     tasks if setting the ExternalID fails

*StorageManagementSystem
FIX: StorageManagementClient.py - return the full list of onlineSites while it was previously happy 
     with only one

*Resources
FIX: HTCondorCEComputingElement.py - transfer output files(only log and err) for remote scheduler

[v6r17p29]

*WMS
CHANGE: split time left margins in cpuMargin and wallClockMargin. Also simplified check.


[v6r17p28]

*WMS
BUGFIX: JobScheduling - fix a bug introduced in 6r17p27 changes

*Monitoring
BUGFIX: MonitoringReporter - do not try to close the MQ connection if MD is not used

[v6r17p27]

*Configuration
FIX: ConfigurationClient - allow default value to be a tuple, a dict or a set

*Monitoring
CHANGE: DBUtils - change bucket sizes and simplify settings

*DMS
FIX: DMSRequestOperationsBase, RemoveFile - allow request to not fail if an SE is temporarily banned
FIX: dirac-admin-allow-se - first call of gLogger after its import

*RMS
CHANGE: remove scripts dirac-rms-show-request, dirac-rms-cancel-request and dirac-rms-reset-request 
        and replace with a single script dirac-rms-request with option (default is "show")
CHANGE: allow script to finalize a request if needed and set the job status appropriately

*Resources
FIX: LocalComputingElement - pilot jobIDs start with ssh to be compatible with pilotCommands. 
     Still original jobIDs are passed to getJobStatus. To be reviewed

*WMS
CHANGE: JobScheduling - assign a job to Group.<site>.<country>, if input files are at <site>.<country>.
        If several input replicas, assign Waiting to "MultipleInput"

[v6r17p26]

*Core
FIX: dirac-install.py to fail when installation of lcgBundle has failed
FIX: ClassAdLight - getAttributeInt() and getAttributeFloat() return None 
     if the corresponding JDL attribute is not defined

*MonitoringSystem
CHANGE: The Consumer and Producer use separate connections to the MQ; 
        If the db is not accessible, the messaged will not be consumed.

*WMS
FIX: JobDB - fix the case where parametric job placeholder %j is used in the JobName attribute
FIX: JobDB - take into account that ClassAdLight methods return None if numerical attribute is not defined
FIX: ParametricJob utility - fixed bug in evaluation of the ParameterStart|Step|Factor.X job numerical attribute

[v6r17p25]

*Monitoring
NEW: Implemented the support of monthly indexes and the unit tests are fixed

*RMS
FIX: RequestExecutingAgent - fix infinite loop for duplicate requests

*WMS 
NEW: ARCComputingElement - add support for multiprocessor jobs

[v6r17p24]

*WMS
FIX: SiteDirector - unlink is also to be skipped for Local Condor batch system

[v6r17p23]

*WMS
FIX: get job output for remote scheduler in the case of HTCondorCE

[v6r17p22]

*Framework
FIX: NotificationClient - added avoidSpam flag to sendMail() method which is propagated to
     the corresponding service call
     
*Integration
FIX: several fixes in integration testing scripts     

[v6r17p21]

*Core
NEW: Mail.py - added mechanism to compare mail objects
FIX: Grid.py - take into account the case sometimes happening to ARC CEs 
     where ARC-CE BDII definitions have SubClusters where the name isn't set to 
     the hostname of the machine

*Framework
FIX: Notification service - avoid duplicate emails mechanism 

[v6r17p20]

*Core
NEW: API.py - added __getstate__, __setstate__ to allow pickling objects inheriting
     API class by special treatment of internal Logger objects, fixes #3334

*Framework
FIX: SystemAdministrator - sort software version directories by explicit versions in the
     old software cleaning logic
FIX: MonitoringUtilities - sets a suitable "unknown" username when installing DIRAC from scratch, 
     and the CS isn't initialized fully when running dirac-setup-site     
CHANGE: Logger - added getter methods to access internal protected variables, use these methods
        in various places instead of access Logger protected variables     

*WMS
CHANGE: JobDB - removed unused CPUTime field in the Jobs table
CHANGE: JobScheduling - make check for requested Platform among otherwise eligible sites
        for a given job, fail jobs if no site with requested Platform are available

*RSS
FIX: Commands - improved logging messages

*SMS
FIX: StorageManagerClient - instantiate StorageElement object with an explicit vo argument,
     fixes #3335

*Interfaces
NEW: dirac-framework-self-ping command for a server to self ping using it's own certificate

[v6r17p19]

*Core
FIX: Adler - fix checksum with less than 8 characters to be 8 chars long

*Configuration
FIX: VOMS2CSAgent - fix to accomodate some weird new user DNs (containing only CN field)

*DMS
FIX: FileCatalog - fix for the doc strings usage in file catalog CLI, fixes #3306
FIX: FileCatalog - modified recursive file parameter setting to enable usage of the index

*SMS
CHANGE: StorageManagerClient - try to get sites with data online if possible in getFilesToStage

*RMS
FIX: RequestExecutingAgent - tuning of the request caching while execution

*WMS
FIX: DownloadInputData - do not mistakenly use other metadata from the replica info than SEs
FIX: JobScheduling - put sites holding data before others in the list of available sites
FIX: JobScheduling - try and select replicas for staging at the same site as online files
FIX: SiteDirector - keep the old pilot status if the new one can not be obtained in updatePilotStatus()

*Resources
FIX: CREAMComputingElement - return error when pilot output is missing in getJobOutput()

*Monitoring
FIX: DBUtils - change the buckets in order to support queries which require more than one year 
     data. The maximum buckets size is 7 weeks

[v6r17p18]

*Framework
NEW: SystemAdministrator - added possibility to remove old software installations keeping
     only a predefined number of the most recent ones.

*DMS
FIX: RemoveReplica - removing replica of a non-existing file is considered successful

*SMS
CHANGE: StorageManagerClient - restrict usage of executeWithUserProxy decorator 
        to calling the SE.getFileMetadata only; added flag to check only replicas 
        at tape SEs
        
*WMS
FIX: JobScheduling - added CS option to flag checking only replicas at tape SEs;
     fail jobs with input data not available in the File Catalog        

[v6r17p17]

*DMS
NEW: FTSAgent has a new CS parameter ProcessJobRequests to be able to process job
     requests only. This allows to run 2 FTS agents in parallel
     
*Resources
FIX: GFAL2_StorageBase - only set the space token if there is one to avoid problems
     with some SEs     

[v6r17p16]

*Configuration
FIX: VOMS2CSAgent - create user home directory in the catalog without
     recursion in the chown command
     
*RMS
FIX: RequestExecutingAgent - catch error of the cacheRequest() call
FIX: ReqClient - enhanced log error message

*SMS
FIX: StorageManagerClient - treat the case of absent and offline files on an SE 
     while staging
     
*TS
FIX: TaskManagerBase - process tasks in chunks of 100 in order to 
     update faster the TS (tasks and files)          

*WMS
FIX: JobScheduling - do not assume that all non-online files required staging

[v6r17p15]

*WMS
CHANGE: StalledJobAgent - ignore or prolong the Stalled state period for jobs 
        at particular sites which can be suspended, e.g. Boinc sites

[v6r17p14]

*Core
FIX: PrettyPrint.printTable utility enhanced to allow multi-row fields and
     justification specification for each field value  

*Accounting
NEW: DataStore - allow to run several instances of the service with only one which
     is enabled to do the bucketing

*RMS
NEW: new dirac-rms-list-req-cache command to list the requests in the ReqProxies services

*Interfaces
CHANGE: Dirac API - make several private methods visible to derived class

[v6r17p13]

*Core
NEW: Proxy - added executeWithoutServerCertificate() decorator function 

*Resources
FIX: CREAMComputingElement - split CREAM proxy renewal operation into smaller chunks for 
     improved reliability

[v6r17p12]

*Framework
FIX: SecurityFileLog  - when the security logs are rotated, the buffer size is reduced
     to 1 MB to avoid gzip failures ( was 2 GBs )

*WMS
FIX: pilotCommands - fix for interpreting DNs when saving the installation environment
FIX: SandboxStoreClient - do not check/make destination directory if requested sandbox 
     is returned InMemory

*TS
FIX: TransformationAgent CS option MaxFiles split in MaxFilesToProcess and MaxFilesPerTask,
     MaxFiles option is interpreted as MaxFilesPerTask for backward compatibility

*Resources
NEW: Added plug-ins for GSIFTP and HTTPS Storage protocols 

[v6r17p11]

*Core
FIX: ElasticSearchDB - set a very high number (10K) for the size of the ElasticSearch result

*Monitoring
FIX: MonitoringDB - et a very high number (10K) for the size of the ElasticSearch result

*WMS
FIX: pilotCommands - get the pilot environment from the contents of the bashrc script

*DMS
FIX: RemoveReplica - fix for the problem that if an error was set it was never reset
FIX: SE metadata usage in several components: ConsistencyInspector, DataIntwgrityClient,
     FTSRequest, dirac-dms-replica-metadata, StageMonitorAgent, StageRequestAgent,
     StorageManagerClient, DownloadInputData, InputDataByProtocol

[v6r17p10]

*Core
NEW: Logger - printing methods return True/False if the message was printed or not
FIX: ElastocSearchDB - error messages demoted to warnings

*Monitoring
FIX: MonitoringReporter - create producers if the CS definitions are properly in place

*TS
CHANGE: TaskManagerPlugin - allow to redefine the AutoAddedSites for each job type

[v6r17p9]

*WMS
BUGFIX: JobScheduling - bug fixed introduced in the previous patch 
NEW: pilotTools - introduced -o swicth for a generic CS option

*SMS
FIX: StorageManagerClient - fixes in the unit test

*DMS
FIX: FileManagerPs - in _getFileLFNs() - break a long list of LFNs into smaller chunks

[v6r17p8]

*Core
NEW: DErrno.ENOGROUP error to denote proxies without DIRAC group extension embedded
CHANGE: X509Chain - use DErrno.ENOGROUP error
FIX: dirac-install, dirac-deploy-scripts - fixes to allow DIRAC client installation on
     recent MacOS versions with System Integrity Protection feature
CHANGE: Proxy - added executionLock optional argument to executeWithUserProxy() decorator
        to lock while executing the function with user proxy 
FIX: Proxy - fix indentation in getProxy() preventing looping on the DNs  

*Framework
FIX: ProxyDB - fix of error message check in completeDelegation()

*WMS
FIX: TaskQueueDB - when an empty TaskQueue is marked for deletion, it can still get matches 
     which result in no selected jobs that produced unnecessary error messages 
FIX: JobScheduling executor - calls getFilesToStage() with a flag to lock while file lookup
     with user proxy; same for InputData executor for calling _resolveInputData()      

*TS
FIX: FileReport - fix in setFileStatus() for setting status for multiple LFNs at once

*SMS
FIX: StorageManagerClient - in getFilesToStage() avoid using proxy if no files to check
     on a storage element

*Resources
FIX: GFAL2_XROOTStorage - fix to allow interactive use of xroot plugin
FIX: GFAL2_StorageBase - enable IPV6 for gsiftp

[v6r17p7]

*DMS
FIX: dirac-dms-user-lfns - do not print out empty directories

*WMS
FIX: InputData Executor, JobWrapper - use DataManager.getReplicasForJobs() for
     getting input data replicas

*TS
FIX: TransformationAgent - use DataManager.getReplicasForJobs() for transformations
     creating jobs  

[v6r17p6]

*DMS
NEW: DataManager - add key argument forJobs (default False) in getReplicas() in order 
     to get only replicas that can be used for jobs (as defined in the CS); added
     getReplicasForJobs(), also used in the Dirac API

*SMS
FIX: Stager agents - monitor files even when there is no requestID, e.g. dCache returns None 
     when staging a file that is already staged    

*Resources
FIX: StorageFactory - bug fixes when interpreting SEs inheriting other SE parameters
NEW: Test_StorageFactory unit test and corresponding docs
FIX: Torque - some sites put advertising in the command answer that can not be parsed:
     redirect stderr to /dev/null

[v6r17p5]

*Resources
FIX: LcgFileCatalogClient - do not evaluate GUID if it is not a string

[v6r17p4]

*Configuration
FIX: Utilities - fixed interpretation of weird values of GlueCEPolicyMaxWallClockTime
     BDII parameter; newMaxCPUTime should is made integer

*Framework
FIX: Logger - make subloggers processing messages with the same level
     as the parent logger

*Docs
NEW: Updated documentation in several sections

*DMS
FIX: RemoveReplica operation - don't set file Done in RemoveReplicas if there is an error

[v6r17p3]

*RSS
FIX: Synchronizer - the sync method removes the resources that are no longer 
     in the CS from the DowntimeCache table

*DMS
CHANGE: dirac-dms-find-lfns - added SE switch to look for files only having
        replicas on a given SE (list)

*TS
FIX: TaskManager - optimization of the site checking while preparing job; optimized
     creation of the job template

*Resources
CHANGE: GFAL2_SRM2Storage, SRM2Storage - added gsiftp to the list of OUTPUT protocols 

[v6r17p2]

*Monitoring
FIX: ElasticSearchDB - fixes required to use host certificate for connection;
     fixes required to pass to version 5.0.1 of the elasticsearch.py binding

[v6r17p1]

*RSS
FIX: GOCDBSync - make commmand more verbose and added some minor fixes

[v6r17]

*Core
FIX: Adler - check explicitly if the checksum value is "False"
FIX: install_site.sh - added command line option to choose DIRAC version to install
NEW: ComponentInstaller - added configuration parameters to setup NoSQL database

*Framework
CHANGE: Logger - test level before processing string (i.e. mostly converting objects to strings)  
CHANGE: dirac-proxy-init - check and attempt to update local CRLs at the same time as
        generating user proxy
CHANGE: ProxyManager service - always store the uploaded proxy even if the already stored
        one is of the same validity length to allow replacement in case of proxy type
        changes, e.g. RFC type proxies           

*DMS
NEW: Next in implementation multi-protocol support for storage elements. When performing 
     an action on the StorageElement, instead of looping over all the protocol plugins, 
     we loop over a filtered list. This list is built taking into account which action 
     is taken (read vs write), and is also sorted according to lists defined in the CS.
     The negotiation for third party transfer is also improved: it takes into account all 
     possible protocols the source SE is able to produce, and all protocols the target is 
     able to receive as input.
NEW: StorageElement - added methods for monitoring used disk space
FIX: ReplicateAndRegister - fix the case when checksum is False in the FC
NEW: DMSHelpers - get list of sites from CS via methods; allow to add automatically sites 
     with storage

*RSS
NEW: FreeDiskSpace - added new command which is used to get the total and the remaining 
     disk space of all dirac storage elements that are found in the CS and inserts the 
     results in the SpaceTokenOccupancyCache table of ResourceManagementDB database.  
NEW: GOCDBSync command to ensure that all the downtime dates in the DowntimeCache 
     table are up to date       

Resources*
NEW: Updated Message Queue interface: MQ service connection management, support for
     SSL connections, better code arrangement

*Workflow
FIX: Modulebase, Script - avoid too many unnecessarily different application states

*WMS
FIX: JobStateUpdate service - in setJobStatusBulk() avoid adding false information when adding 
     an application status
     
*TS
FIX: TaskManager, TaskManagerAgentBase - standardize the logging information; removed unnecessary 
     code; use iterators wherever possible     
NEW: Introduced metadata-based filters when registering new data in the TS as catalog       

[v6r16p6]

*WMS
NEW: Added MultiProcessorSiteDirector section to the ConfigTemplate.cfg

*DMS
FIX: FileCatalogClient - added missing read methods to the interface description
     getDirectoryUserMetadata(), getFileUserMetadata()

[v6r16p5]

FIX: included patches from v6r15p27

[v6r16p4]

FIX: applied fixes from v6r15p26

[v6r16p3]

FIX: incorporated fixes from v6r15p25

[v6r16p2]

*Configuration
CHANGE: VOMS2CSAgent - remove user DNs which are no more in VOMS. Fixes #3130

*Monitoring
CHANGE: WMSHistory - added user, jobgroup and usergroup selection keys

*DMS
FIX: DataManager - retry checksum calculation on putAndRegister, pass checksum to the DataManager
     object in the FailoverTransfer object.
FIX: DatasetManager, FileCatalogClientCLI - bug fixes in the dataset management and commands      
     
*WMS
CHANGE: JobManager - added 'Killed' to list of jobs status that can be deleted     

[v6r16p1]

*Monitoring
CHANGE: MonitorinDB - allow to use more than one filter condition

*WMS
CHANGE: StalledJobAgent - send a kill signal to the job before setting it Failed. This should 
        prevent jobs to continue running after they have been found Stalled and then Failed.

[v6r16]

*Core
CHANGE: dirac-install, dirac-configure - use Extensions options consistently, drop
        ExtraModule option
CHANGE: dirac-install - use insecure ssl context for downloading files with urllib2.urlopen    
CHANGE: GOCDBClient - replaced urllib2 with requests module
        FIX: dirac-setup-site - added switch to exitOnError, do not exit on error by default
CHANGE: Added environment variables to rc files to enable certificates verification (necessary for python 2.7.9+)
FIX: ComponentInstaller - always update CS when a database is installed, even if it is
     already existing in the db server 
FIX: SSLSocketFactory - in __checkKWArgs() use correct host address composed of 2 parts      

*Framework
FIX: SystemAdministrator service - do not install WebAppDIRAC by default, only for the host
     really running the web portal

*Accounting
FIX: JobPolicy - remove User field from the policy conditions to fix a problem that 
     non-authenticated user gets more privileges on the Accounting info.

*Monitoring
NEW: New Monitoring system is introduced to collect, analyze and display various
     monitoring information on DIRAC components status and behavior using ElasticSearch
     database. The initial implementation is to collect WMSHistory counters.

*DMS
NEW: MoveReplica operation for the RMS system and a corresponding dirac-dms-move-replica-request
     comand line tool

*Resources
NEW: MessageQueue resources to manage MQ connections complemented with
     MQListener and MQPublisher helper classes
NEW: SudoComputingElement - computing element to execute payload with a sudo to a dedicated
     UNIX account     

[v6r15p27]

*Configuration
FIX: CSAPI - changed so that empty but existing options in the CS can be still
     modified

[v6r15p26]

*WMS
FIX: SandboxStoreClient - ensure that the latest sandbox is returned in the Web
     portal in the case the job was reset.

[v6r15p25]

*Resources
FIX: HTCondorCEComputingElement - cast useLocalSchedd to bool value even if it
     is defined as srting

[v6r15p24]

*Resources
CHANGE: HTCondorCE - added option to use remote scheduler daemon

[v6r15p23]

*DMS
FIX: dirac-dms-find-lfns - fixed bug causing generl script failure

[v6r15p22]

*Interfaces
CHANGE: Dirac API - add possibility to define the VO in the API
CHANGE: Dirac API - add checkSEAccess() method for checking SE status

[v6r15p21]

*WMS
FIX: removed default LCG version from the pilot (dirac-install will use the one of the requested release)

*RMS
FIX: reject bad checksum

[v6r15p20]

*Framework
FIX: SystemAdministratorHandler - in updateSoftware() put explicitly the project
     name into the command
FIX: ComponentInstaller - added baseDir option to the mysql_install_db call
     while a fresh new database server installation     

[v6r15p19]

*Core
FIX: dirac-install - lcg-binding version specified in the command switch
     overrides the configuration option value
     
*DMS
FIX: RemoveFile operation - Remove all files that are not at banned SEs

*TMS
FIX: FileReport - after successful update of input files status, clear the 
     cache dictionary to avoid double update      

[v6r15p18]

*Configuration
FIX: Utilities - take into account WallClock time limit while the MaxCPUTime
     evaluation in the Bdii@CSAgent 

*DMS
FIX: FTSJob - specify checksum type at FTS request submission

*StorageManagement
FIX: StorageManagerClient - in getFilesToStage() avoid exception in case
     of no active replicas

*Resources
FIX: StorageBase - in getParameters() added baseURL in the list of parameters returned 

*WMS
FIX: CPUNormalization - minor code rearrangement

[v6r15p17]

*Core
CHANGE: GOCDBClient - catch all downtimes, independently of their scope
FIX: LSFTimeLeft - accept 2 "word" output from bqueues command
CHANGE: dirac-install - create bashrc/cshrc with the possibility to define
        installation path in the $DIRAC env variable, this is needed for
        the cvmfs DIRAC client installation

[v6r15p16]

*Core
CHANGE: AgentModule - added a SIGALARM handler to set a hard timeout for each Agent
        cycle to avoid agents stuck forever due to some faults in the execution code

*DMS
FIX: DataManager - cache SE status information in filterTapeReplicas() to speed up execution
     
*WMS
BUGFIX: InputDataByProtocol - the failed resolution for local SEs was not considered correctly:
        if there were other SEs that were ignored (e.g. because on tape)     
     
*TS
FIX: TransformationAgent - in getDataReplicasDM() no need to get replica PFNs     

[v6r15p15]

*Configuration
CHANGE: VOMS2CSAgent - added new features: deleting users no more registered in VOMS;
        automatic creation of home directories in the File Catalog for new users

*WMS
CHANGE: JobScheduling - correct handling of user specified sites in the executor,
        including non-existent (misspelled) site names
FIX: CPUNormalization - accept if the JOBFEATURES information is zero or absent        

[v6r15p14]

*Core
FIX: BaseClient - proper error propagation to avoid excessive output in the logger

*Configuration
CHANGE: Resources helper - in getStorageElementOptions() dereference SEs containing
        BaseSE and Alias references

*Accounting
FIX: AccountingDB - changes to use DB index to speed-up removal query

*DMS
CHANGE: DMSHelpers - define SE groups SEsUsedForFailover, SEsNotToBeUsedForJobs, 
        SEsUsedForArchive in the Operations/DataManagement and use them in the
        corresponding helper functions
FIX: FTSJob - temporary fix for the FTS rest interface Request object until it is
     fixed in the FTS REST server         

*Resources
FIX: HTCondorCEComputingElement - check that some path was found in findFile(), return with error otherwise
CHANGE: ARCComputingElement - consider jobs in Hold state as Failed as they never come back
CHANGE: ARCComputingElement - do not use JobSupervisor tool for bulk job cancellation as
        it does not seem to work, cancel jobs one by one
FIX: ARCComputingElement - ensure that pilot jobs that are queued also get their proxies renewed on ARC-CE        

*WMS
FIX: SiteDirector - ensure that a proxy of at least 3 hours is available to the updatePilotStatus 
     function so that if it renews any proxies, it's not renewing them with a very short proxy

[v6r15p13]

*Resources
FIX: HTCondorCEComputingElement - fixed location of log/output files 
  
*TS
FIX: ValidateOutputDataAgent - works now with the DataManager shifter proxy

[v6r15p12]

*Core
FIX: Graphs - make sure matplotlib package is always using Agg backend
FIX: cshrc - added protection for cases with undefined environment variables
NEW: AuthManager - added possibility to define authorization rules by VO
     and by user group

*Configuration
NEW: Resources, ComputingElement(Factory) - added possibility to define site-wide
     CE parameters; added possibility to define common parameters for a given
     CE type.

*Framework
FIX: SystemAdministrator service - avoid using its own client to connect
     to itself for storing host information
FIX: SystemAdministratorClientCLI, dirac-populate-component-db - fix insertion
     of wrongly configured component to the ComponentMonitorDB     

*DMS
FIX: FileCatalog service - fix the argument type for getAncestor(), getDescendents()

*WMS
NEW: JobCleaningAgent - add an option (disabled by default) to remove Jobs from the 
     dirac server irrespective of their state

*Resources
CHANGE: HTCondorCE - added new configurable options - ExtraSubmitString, WorkingDirectory
        DaysToKeepLogs

[v6r15p11]

*Framework
NEW: dirac-proxy-destroy command to destroy proxy locally and in the ProxyManager
     service
CHANGE: ProxyManagerClient - reduce the proxy caching time to be more suitable
        for cases with short VOMS extensions     

*Configuration
FIX: VOMS2CSAgent - fixed typo bug in execute()

*RMS
FIX: RequestTask - fix if the problem when the processing of an operation times out, 
     there was no increment of the attempts done.

*DMS
FIX: FTSAgent - avoid FTS to fetch a request that was canceled

*Resources
FIX: HTCondorCE - protect against non-standard line in 'job status' list in the getJobStatus()
CHANGE: ComputingElement - reduce the default time length of the payload proxy to accomodate
        the case with short VOMS extensions

[v6r15p10]

*Core
FIX: MySQL - do not print database access password explicitly in the logs

*Configuration
CHANGE: VOMS2CSAgent - show in the log if there are changes ready to be committed
CHANGE: Bdii2CSAgent - get information from alternative BDII's for sites not 
        existing in central BDII

*Framework
FIX: ComponentInstaller - fixed location of stop_agent file in the content of t file
     of the runsv tool 

*RMS
FIX: Changed default port of ReqProxy service to 9161 from 9198

*Resources
FIX: BatchSystem/Condor, HYCondroCEComputingElement - more resilient parsing 
     of the status lookup command
FIX: CREAMComputingElement - in case of glite-ce-job-submit error print our both 
     std.err and std.out for completeness and better understanding    

*DMS
FIX: FileCatalogClient - bug fix in getDirectoryUserMetadata()

*Interfaces
FIX: Dirac - in replicateFile() in case of copying via the local cache check if 
     there is another copy for the same file name is happening at the same time

[v6r15p9]

*Configuration
FIX: fixed CS agents initialization bug

*DMS
FIX: fixed inconsistency between DataIntegrity and ConsistencyInspector modules

*Interfaces
FIX: Fix download of LFNs in InputSandbox when running job locally

[v6r15p8]

*Configuration
NEW: Added DryRun option for CS agents (false by default, True for new installations)

[v6r15p7]

*Core
CHANGE: Enabled attachments in the emails

*TS
*CHANGE: Added possibility for multiple operations in Data Operation Transformations

[v6r15p6]

*Resources
FIX: FCConditionParser: ProxyPlugin handles the case of having no proxy

*WMS
FIX: MJF messages correctly parsed from the pilot
NEW: Added integration test for TimeLeft utility and script calling it

[v6r15p5]

Included fixes from v6r14p36 patch release

*Framework
FIX: added GOCDB2CSAgent in template
FIX: Fixed permissions for HostLogging

*DMS
FIX: Introduced hopefully temporary fix to circumvent globus bug in gfal2

*WMS:
FIX: added test for MJF and made code more robust

*RSS
NEW: HTML notification Emails


[v6r15p4]

Included fixes from v6r14p35 patch release

*Core
NEW: Added a new way of doing pfnparse and pfnunparse using the standard python library. 
     The two methods now contains a flag to know which method to use. By default, the old 
     hand made one is used. The new one works perfectly for all standard protocols, except SRM

*RSS
FIX: dirac-rss-sync - command fixed to work with calling services rather than 
     databases directly
     
*Resources     
CHANGE: In multiple Storage classes use pfnparse and pfnunparse methods to manipulate
        url strings instead of using just string operations
NEW: A new attribute is added to the storage plugins: DYNAMIC_OPTIONS. This allows to construct 
     URLs with attributes going at the end of the URL, in the form ?key1=value1&key2=value2 
     This is useful for xroot and http.         

[v6r15p3]

Included changes from v6r14p34 patch release

*Accounting
FIX: DataStoreClient - catch all exceptions in sending failover accounting 
     requests as it could disrupt the logic of the caller 

*DMS
CHANGE: dirac-dms-show-se-status - added switches to show SEs only accessible by
        a given VO and SEs not assigned to any VO
FIX: dirac-dms-replicate-and-register-request - prints out the new request IDs
     to allow their monitoring by ID rather than possibly ambiguous request name      

[v6r15p2]

*WMS
FIX: pilotCommands - protect calls to external commands in case of empty
     or erroneous output
FIX: Matcher - fixed bug in the tag matching logic: if a site presented an empty
     Tag list instead of no Tag field at all, it was interpreted as site accepts
     all the tags
FIX: Matcher - matching parameters are printed out in the Matcher rather than
     in the TaskQueueDB, MaxRAM and Processors are not expanded into tags           

[v6r15p1]

Included patches for v6r14p32

*Configuration
CHANGE: Resources helper - remove "dips" protocol from the default list of third party
        protocols

*Resources
FIX: XROOTStorage - bug fixed in __createSingleDirectory() - proper interpretation
     of the xrootClient.mkdir return status
FIX: XROOTStorage unit test reenabled by mocking the xrootd import      

[v6r15]

Removed general "from DIRAC.Core.Utilities import *" in the top-level __init__.py

Made service handlers systematically working with unicode string arguments
Added requirements.txt and Makefile in the root of the project to support pip style installation

DIRAC documentation moved to the "docs" directory if the DIRAC project from the
DIRACDocs separate project.

*Accounting
CHANGE: INTEGER -> BIGINT for "id" in "in" accountingDB tables

*Core
NEW: The S_ERROR has an enhanced structure containing also the error code and the call
     stack from where the structure was created
NEW: DErrno module to contain definitions of the DIRAC error numbers and standard
     descriptions to be used from now on in any error code check      
CHANGE: gMonitor instantiation removed from DIRAC.__init__.py to avoid problems in
        documentation generation
CHANGE: removed Core.Utilities.List.sortList (sorted does the job)
CHANGE: removed unused module Core.Utilities.TimeSeries
NEW: dirac-install - makes us of the DIRAC tar files in CVMFS if available
NEW: dirac-install-client - a guiding script to install the DIRAC client from A to Z        
CHANGE: dirac-install - when generating bashrc and cshrc scripts prepend DIRAC paths
        to the ones existing in the environment already
NEW: MJFTimeLeft - using Machine JOb features in the TimeLeft utility
FIX: BaseClient - only give warning log message "URL banned" when one of the
     service URLs is really banned
CHANGE: DISET components - improved logic of service URL retries to speedup queries
        in case of problematic services     
NEW: dirac-rss-policy-manager - allows to interactively modify and test only the 
     policy section of Dirac.cfg     
FIX: XXXTimeLeft - do not mix CPU and WallTime values     
FIX: ComponentInstaller - longer timeout for checking components PID (after restart)
CHANGE: Proxy - in executeWithUserProxy() when multiple DNs are present, try all of them
CHANGE: List utility - change uniqueElements() to be much faster
NEW: Platform - added getPlatform() and getPlatformTuple() utilities to evaluate lazily the
     DIRAC platform only when it is needed, this accelerates DIRAC commands not needing
     the platform information. 

*Configuration
NEW: GOCDB2CSAgent agent to synchronize GOCDB and CS data about perfSONAR services
NEW: VOMS2CSAgent to synchronize VOMS user data with the DIRAC Registry
CHANGE: ConfigurationData - lazy config data compression in getCompressedData()

*Framework
CHANGE: SystemAdministratorIntegrator - make initial pinging of the hosts in parallel
        to speed up the operation
CHANGE: InstalledComponentsDB - table to cache host status information populated
        by a periodic task    
NEW: ComponentInstaller Client class to encapsulate all the installation utilities
     from InstallTools module    
NEW: SystemAdministratorClientCLI - added uninstall host command
NEW: SystemAdministratorClientCLI - added show ports command
NEW: SystemAdministratorHandler - added getUsedPorts() interface
NEW: SystemAdministratorHandler - show host command shows also versions of the Extensions
NEW: InstalledComponentsDB - added Extension field to the HostLogging table 
FIX: SystemLoggingDB - fixed double creation of db tables

*Accounting
FIX: DataStoreClient - Synchronizer based decorators have been replaced with a simple 
     lock as they were blocking addRegister() during every commit(); 

*RSS
NEW: CE Availability policy, closing #2373
CHANGE: Ported setStatus and setToken rpc calls to PublisherHandler from LHCb implementation
NEW: E-mails generated while RSS actions are now aggregated to avoid avalanches of mails
NEW: dirac-rss-sync is also synchronizing Sites now

*DMS
CHANGE: FileCatalogClient - make explicit methods for all service calls
CHANGE: DataManager, StorageElement - move physical accounting the StorageElement
CHANGE: FileCatalog - added recursive changePathXXX operations
CHANGE: FileCatalog contained objects have Master attribute defined in the CS. Extra check of eligibility of the catalogs specified explicitely. No-LFN write methods return just the Master result to be compatible with the current use in the clients.
CHANGE: Removed LcgFileCatalogXXX obsoleted classes
NEW: ConsistencyInspector class to perform data consistency checks between 
     different databases
CHANGE: FileCatalog(Client) - refactored to allow clients declare which interface
        they implement     
NEW: FileCatalog - conditional FileCatalog instantiation based on the configured
     Operations criteria        

*TS
CHANGE: TransformationDB table TaskInputs: InputVector column from BLOB to MEDIUMTEXT
FIX: TaskManager - fix bug in case there is no InputData for a task, the Request created 
     for the previous task was reassigned
NEW: TaskManager - possibility to submit one bulk job for a series of tasks     

*WMS
NEW: TaskQueueDB - possibility to present requirements in a form of tags from the 
     site( pilot ) to the jobs to select ones with required properties
FIX: JobWrapper - the InputData optimizer parameters are now DEncoded     
CHANGE: JobAgent - add Processors and WholeNode tags to the resources description
CHANGE: SiteDirector - flag to always download pilot output is set to False by default
FIX: SiteDirector - using PilotRunDirectory as WorkingDirectory, if available at the CE 
     level in the CS. Featire requested in issue #2746
NEW: MultiProcessorSiteDirector - new director to experiment with the multiprocessor/
     wholeNode queues
CHANGE: JobMemory utility renamed to JobParameters
CHANGE: CheckWNCapabilities pilot command changed to get WN parameters from the
        Machine Job Features (MJF) - NumberOfProcessors, MaxRAM    
NEW: JobManager, ParametricJob - utilities and support for parametric jobs with multiple
     parameter sequences      
NEW: SiteDirector - added logic to send pilots to sites with no waiting pilots even if
     the number of already sent pilots exceeds the number of waiting jobs. The functionality
     is switched on/off by the AddPilotsToEmptySites option.        

*RMS
FIX: Request - fix for the case when one of the request is malformed, the rest of 
     the requests could not be swiped
FIX: ReqProxyHandler - don't block the ReqProxy sweeping if one of the request is buggy     
CHANGE: ReqProxyHandler - added monitoring counters
NEW: ReqProxyHandler - added interface methods to list and show requests in a ReqProxy

*Resources
FIX: SRM2Storage - do not add accounting to the output structure as it is done in 
     the container StorageElement class
CHANGE: Add standard metadata in the output of all the Storage plugins     

*Interfaces
NEW: Job API - added setParameterSequence() to add an arbitrary number of parameter
     sequences for parametric jobs, generate the corresponding JDL

*tests
NEW: The contents of the TestDIRAC package is moved into the tests directory here

[v6r14p39]

Patch to include WebApp version v1r6p32

[v6r14p38]

*Core
CHANGE: Unhashable objects as DAG graph nodes

*RMS
CHANGE: Added possibility of constant delay for RMS operations

[v6r14p37]

*Core
NEW: Added soft implementation of a Direct Acyclic Graph

*Configuration
FIX: Bdii2CSAgent finds all CEs of a site (was finding only one)

*Resources
FIX: Make sure transferClient connects to the same ProxyStorage instance

[v6r14p36]

*Core
FIX: Sending mails to multiple recipients was not working

*WMS
FIX: Allow staging from SEs accessible by protocol


[v6r14p35]

*Core
FIX: SOAPFactory - fixes for import statements of suds module to work with the
     suds-jurko package that replaces the suds package

*Resources
FIX: BatchSystems.Torque - take into account that in some cases jobID includes
     a host name that should be stripped off
FIX: SSHComputingElement - in _getJobOutputFiles() fixed bug where the output
     of scpCall() call was wrongly interpreted    
FIX: ProxyStorage - evaluate the service url as simple /DataManagement/StorageElementProxy
     to solve the problem with redundant StorageElementProxy services with multiple
     possible urls       
     
*RSS
CHANGE: Configurations.py - Added DTScheduled3 policy (3 hours before downtime)     
     
*WMS
FIX: pilotCommands - take into account that in the case of Torque batch system
     jobID includes a host name that should be stripped off   
       
[v6r14p34]

*Configuration
FIX: Bdii2CSAgent - reinitilize the BDII info cache at each cycle in order not to 
     carry on obsoleted stuff. Fixes #2959

*Resources
FIX: Slurm.py - use --partition rather --cluster for passing the DIRAC queue name
FIX: DIPStorage - fixed bug in putFile preventing third party-like transfer from
     another DIPS Storage Element. Fixes #2413

*WMS
CHANGE: JobWrapper - added BOINC user ID to the job parameters
FIX: pilotCommands - interpret SLURM_JOBID environment if present
FIX: WMSClient - strip of comments in the job JDL before any processing.
     Passing jdl with comments to the WMS could provoke errors in the
     job checking.

[v6r14p33]

*WMS
FIX: JobAgent - included a mechanism to stop JobAgent if the host operator
     creates /var/lib/dirac_drain
FIX: CPUNormalization - fixed a typo in getPowerFromMJF() in the name of the
     exception log message           

[v6r14p32]

*Core
FIX: InstallTools - getStartupComponentStatus() uses "ps -p <pid>" variant of the
     system call to be independent of the OS differences

*DMS
FIX: RemoveReplica - bulkRemoval() was modifying its input dict argument and returning it,
     which was useless, only modify argument

*WMS
CHANGE: CPUNormalization - get HS'06 worker node value from JOBFEATURES if available

*RMS
FIX: ReqClient - bug fixed preventing the client to contact multiple instances of ReqManager
     service

[v6r14p31]

*DMS
FIX: FTSAgent - if a file was not Scheduled, the FTSAgent was setting it Done even if it had 
     not been replicated.

*Workflow
FIX: FailoverRequest - forcing setting the input file Unused if it was already set Processed

[v6r14p30]

*Framework
BUGFIX: MonitoringHandler - in deleteActivities() use retVal['Message'] if result is not OK

*Resources
FIX: XROOTStorage - in getFile() evaluate file URL without URL parameters
                    in __putSingleFile() use result['Message'] in case of error
                    
*RMS
FIX: dirac-rms-cancel-request - fixed crash because of gLogger object was not imported

*TS
FIX: TransformationCLI - in resetProcessedFile() added check that the Failed dictionary
     is present in the result of a call                    

[v6r14p29]

*Core
FIX: Time - skip the effect of timeThis decorator if not running interractively

*DMS
FIX: DataManager - in getFile(), select preferentially local disk replicas, if none disk replicas, 
     if none tape replicas
FIX: DataManager - avoid changing argument of public method checkActiveReplicas()
FIX: FTSAgent - wait 3 times longer for monitoring FTS jobs if Staging

*Accounting
CHANGE: Jobs per pilot plot is presented as Quality plot rather than a histogram

*WMS
CHANGE: dirac-wms-cpu-normalization - reduce memory usage by using xrange() instead of range()
        in the large test loop

[v6r14p28]

*TS
FIX: TaskManager - protection against am empty task dictionary in 
     prepareTransformationTasks()
FIX: Test_Client_TransformationSystem - fixes ti run in the Travis CI 
     environment
     
*WMS
FIX: JobMemory - use urllib instead of requests Python module as the latter
     can be unavailable in pilots.           

[v6r14p27]

*Core
FIX: PlainTransport,SocketInfoFactory - fix for the IPv6 "Address family not supported 
     by protocol" problems

*Interfaces
NEW: Dirac.py - in ping()/pingService() allow to ping a specific URL

*Resources
FIX: LcgFileCatalogClient - convert LFN into str in __fullLfn to allow LFNs
     in a unicode encoding

*WMS
FIX: JobWrapper - set the job minor status to 'Failover Request Failed' 
     if the failover request fails sending

*TS
FIX: TransformationDB - in getTransformationTasks(),getTaskInputVector 
     forward error result to the callers
FIX: TaskManager - in case there is no InputData for a task, the Request created 
     for the previous task was reassigned. This fixes this bug.      

*tests
FIX: several fixes to satisfy on-the-fly unit tests with teh Travis CI service 

[v6r14p26]

NEW: Enabled on-the-fly tests using the Travis-CI service

*Core
FIX: Subprocess - fix two potential infinite loops which can result in indefinite
     output buffer overflow

*WMS
FIX: JobScheduling executor - check properly if staging is allowed, it was always True before

[v6r14p25]

*Core
FIX: Subprocess - more detailed error log message in case ov output buffer
     overflow

*DMS
FIX: DataManager - fix for getActiveReplicas(): first check Active replicas before 
     selecting disk SEs

*Resources
FIX: StorageElementCache - fixes to make this class thread safe
FIX: StorageFactory - fix in getConfigStorageProtocols() to properly get options
     for inheriting SE definitions

[v6r14p24]

*Accounting
FIX: Plots, JobPlotter - fix sorting by plot labels in case the enddata != "now"

*DMS
FIX: dirac-dms-user-lfns - add error message when proxy is expired 

[v6r14p23]

*Interfaces
FIX: Job.py - setCPUTime() method sets both CPUTime and MaxCPUTime JDL parameters
     for backward compatibility. Otherwise this setting was ignored by scheduling

*TS
BUGFIX: TaskManager - bug fixed in submitTransformationTasks in getting the TransformationID 

[v6r14p22]

CHANGE: Multiple commands - permissions bits changed from 644 to 755  

*Framework
FIX: UserProfileDB - in case of desktop name belonging to two different users we have 
     to use both desktop name and user id to identify the desktop

*WMS
BUGFIX: JobWrapperTemplate - bug fixed in evaluation of the job arguments

*TMS
CHANGE: TaskManager - added TransformationID to the log messages

[v6r14p21]

*DMS
CHANGE: dirac-admin-allow(ban)-se - allow an SE group to be banned/allowed

*SMS
FIX: RequestPreparationAgent - fix crash in execute() in case no replica information
     available

*WMS
FIX: TaskQueueDB, PilotAgentsDB - escape DN strings to avoid potential SQL injection
FIX: JobWrapperTemplate - pass JobArguments through a json file to fix the case
     of having apostrophes in the values

*TMS
FIX: TransformationAgent - in processTransformation() fix reduction of number of files

[v6r14p20]

*WMS
FIX: SandboxMetadataDB - escape values in SandboxMetadataDB SQL queries to accommodate
     DNs containing apostrophe 

[v6r14p19]

*Core
NEW: CLI base class for all the DIRAC CLI consoles, common methods moved to the new class,
     XXXCLI classes updated to inherit the base class
FIX: Network - fix crash when path is empty string, fixes partly #2413     
     
*Configuration
FIX: Utilities.addToChangeSet() - fix the case when comma is in the BDII Site description 
     followed by a white space, the description string was constantly updated in the CS

*Interfaces
FIX: Dirac.py - in retrieveRepositorySandboxes/Data - "Retrieved" and "OutputData" key values
     are strings '0' in the jobDict when a repository file is read, need to cast it to int

*DMS
FIX: RegisterReplica - if operation fails on a file that no longer exists and has no 
     replica at that SE, consider the operation as Done.

*Resources
FIX: ARCComputingElement - bug fix in getJobOutput in using the S_ERROR()

[v6r14p18]

*Core
FIX: VOMSService - attGetUserNickname() can only return string type values
FIX: dirac-deploy-scripts - install DIRAC scripts first so that they can be 
     overwritten by versions from extensions

*Framework
FIX: dirac-populate-component-db - bug fixed to avoid duplicate entries in the
     database

*TS
FIX: TaskManager - do not use ReqProxy when submitting Request for Tasks, otherwise
     no RequestID can be obtained

*Interfaces
CHANGE: Dirac.py - increase verbosity of a error log message in selectJobs

*Resources
FIX: XROOTStorage - fixed KeyError exception while checking file existence
FIX: ARCComputingElement - in getJobOutput test for existence of an already 
     downloaded pilot log

[v6r14p17]

*Core
FIX: Service.py - use the service name as defined in the corresponding section in the CS
     and not the name defined in service Module option. This fixes the problem with the
     StorageElement service not interpreting properly the PFN name and using a wrong local
     data path. 

*Resources
CHANGE: ARCComputingElement - if the VO is not discoverable from the environment, use ARC API
        call in the getCEStatus, use ldapsearch otherwise

[v6r14p16]

*Resources
CHANGE: ARC Computing Element automatically renew proxies of jobs when needed

[v6r14p15]

*Core
FIX: VOMS.py - Fixed bug that generates proxies which are a mix between legacy and rfc proxies.

*DMS
CHANGE: Allow selecting disk replicas in getActiveReplicas() and getReplicas()

*WMS
CHANGE: Use the preferDisk option in the InputData optimizer, the TransformationAgent and in the Interface splitter


[v6r14p14]

*Core
FIX: VOMS.py - return RFC proxy if necessary after adding the VOMS extension

*Configuration
FIX: Validate maxCPUTime and Site description value

*Resources
FIX: XROOTStorage - changes to allow third party transfers between XROOT storages
CHANGE: HTCondorCEComputingElement - the Condor logging can now be obtained in the webinterface;
        SIGTERM (instead of SIGKILL) is send to the application in case jobs are killed by the host site;
        when pilots are put in held status we kill them in condor and mark them as aborted.

*WMS
FIX: pilotCommands - fixes for intrepreting tags in the pilot

[v6r14p13]

*WMS
FIX: pilot commands CheckCECapabilities and CheckWNCapabilities were not considering the case of missing proxy

[v6r14p12]

*Core
FIX: allow a renormalization of the estimated CPU power
FIX: dirac-install: Make hashlib optional again (for previous versions of python, since the pilot may end up on old machines)

*Framework
FIX: allow to install agents with non-standard names (different from the module name)

*DMS
CHANGE: Consider files to reschedule and submit when they are Failed in FTS

*WMS
CHANGE: Move getCEStatus function back to using the ARC API

[v6r14p11]

*Core
FIX: XXXTimeLeft - set limit to CPU lower than wall clock if unknown
FIX: Logger - fix exception printing in gLogger.exception()
CHANGE: InstallTools - added more info about the process in getStartupComponentStatus()
CHANGE: Time - better report from timeThis() decorator

*DMS
CHANGE: FTSAgent - wait some time between 2 monitorings of each job

*WMS
NEW: pilotCommands - added CheckCECapabilities, CheckWNCapabilities commands
NEW: Added dirac-wms-get-wn-parameters command

*TS
NEW: Added dirac-production-runjoblocal command
FIX: TransformationAgent(Plugin) - clean getNextSite() and normalizeShares()
FIX: TransformationPlugin - added setParameters() method

*RSS
FIX: dirac-rss-sync - move imports to after the Script.getPositionalArguments()

*Resources
NEW: Added dirac-resource-get-parameters command

[v6r14p10]
*Configuration
FIX: Resources - getQueue() is fixed to get properly Tag parameters

*Framework
FIX: SecurityFileLog - fix for zipping very large files

*Resources
NEW: added dirac-resource-get-parameters command

*WMS
NEW: JobMonitoringHandler - add getJobsParameters() method
NEW: pilotCommands - added CheckCECapabilities, CheckWNCapabilities
NEW: Added dirac-wms-get-wn-parameters command
NEW: Matcher - generate internal tags for MaxRAM and NumberOfProcessors parameters
CHANGE: SiteDirector does not pass Tags to the Pilot
FIX: Matcher(Handler) - do not send error log message if No match found,
     fixed Matcher return value not correctly interpreted

[v6r14p9]

*Core
FIX: BaseClient - enhance retry connection logic to minimize the overall delay
FIX: MessageBroker - fix of calling private __remove() method from outside
     of the class

*Framework
BUGFIX: dirac-(un)install-component - bug in importing InstallTools module

*WMS:
FIX: JobWrapper - fix in getting the OutputPath defined in the job

*Resources
FIX: ARCComputingElement - add queue to the XRSL string

[v6r14p8]

*Core
FIX: XXXTimeLeft - minor fixes plus added the corresponding Test case
FIX: ReturnValues - fixes in the doc strings to comply with the sphinx syntax
FIX: SocketInfoFactory - in __sockConnect() catch exception when creating a
     socket

*Interfaces
FIX: Job.py - fixes in the doc strings to comply with the sphinx syntax

*RSS
NEW: Configurations.py - new possible configuration options for Downtime Policies

*WMS
CHANGE: StatesAccountingAgent - retry once and empty the local messages cache
        in case of failure to avoid large backlog of messages
CHANGE: SiteDirector - do not send SharedArea and ClientPlatform as pilot
        invocation arguments  
CHANGE: Matcher - allow matching by hosts in multi-VO installations              

[v6r14p7]

*Core
CHANGE: XXXTimeLeft utilities revisited - all return real seconds,
        code refactoring - use consistently always the same CPU power 

*WMS
FIX: JobAgent - code refactoring for the timeLeft logic part

*Resources
BUGFIX: ComputingElement - get rid of legacy getResourcesDict() call

[v6r14p6]

*Configuration
FIX: Bdii2CSAgent - refresh configuration from Master before updating
FIX: Bdii2CSAgent - distinguish the CE and the Cluster in the Glue 1.0 schema

*DMS
CHANGE: FTSAgent - make the amount of scheduled requests fetched by the 
        FTSAgent a parameter in the CS 
CHANGE: RMS Operations - check whether the always banned policy is applied for SEs
        to a given access type

*RMS
FIX: RequestClient(DB,Manager) - fix bulk requests, lock the lines when selecting 
     the requests to be assigned, update the LastUpdate time, and expose the 
     assigned flag to the client

*WMS
FIX: JobAgent - when the application finishes with errors but the agent continues 
     to take jobs, the timeLeft was not evaluated
FIX: JobAgent - the initial timeLeft value was always set to 0.0     

[v6r14p5]

*Core
FIX: X509Certificate - protect from VOMS attributes that are not decodable


*Resources
FIX: GFAL2_StorageBase - fixed indentation and a debug log typo

*WMS
BUGFIX: Matcher - only the first job was associated with the given pilot
FIX: pilotTools - 0o22 is only a valid int for recent python interpreters, 
     replaced by 18

[v6r14p4]

*Core
FIX: DictCache - fix the exception in the destructor preventing the final
     cache cleaning

*Framework
FIX: SystemAdministratorClientCLI - corrected info line inviting to update
     the pilot version after the software update

*DMS
FIX: FTSAgent - Add recovery of FTS files that can be left in weird statuses 
     when the agent dies
CHANGE: DataManager - allow to not get URLs of the replicas
CHANGE: FTSJob - keep and reuse the FTS3 Context object

*Storage
CHANGE: StorageManagerClient - don't fail getting metadata for staging if at 
        least one staged replica found

*WMS
FIX: CPUNormalization - protect MJF from 0 logical cores
FIX: JobScheduling - fix printout that was saying "single site" and "multiple sites" 
     in two consecutive lines
NEW: pilotTools,Commands - added CEType argument, e.g. to specify Pool CE usage 
FIX: WatchDog - added checks of function return status, added hmsCPU initialization to 0,
     removed extra printout     
     
*Resources
FIX: GFAL2 plugins - multiple bug fixes     

[v6r14p3]

*Core
BUGFIX: small bug fixed in dirac-install-component, dirac-uninstall-component
BUGFIX: VOMS - remove the temporary file created when issuing getVOMSProxyInfo
FIX: FileHelper - support unicode file names
FIX: DictCache - purges all the entry of the DictCache when deleting the DictCache object 

*Framework
BUGFIX: dirac-populate-component-db - avoid return statement out of scope

*Interfaces
BUGFIX: Dirac - in submitJob() faulty use of os.open

*WMS
FIX: JobWrapper - avoid evaluation of OutputData to ['']
FIX: Matcher - the Matcher object uses a VO dependent Operations helper
CHANGE: JobAgent - stop agent if time left is too small (default 1000 HS06.s)
FIX: CPUNormalization - use correct denominator to get power in MJF

*Resources
FIX: ARCComputingElement - changed implementation of ldap query for getCEStatus

[v6r14p2]

*Core
FIX: Use GSI version 0.6.3 by default
CHANGE: Time - print out the caller information in the timed decorator
CHANGE: dirac-install - set up ARC_PLUGIN_PATH environment variable

*Framework
FIX: dirac-proxy-info - use actimeleft VOMS attribute

*Accounting
CHANGE: Removed SRMSpaceTokenDeployment Accounting type

*RSS
CHANGE: ResourceStatus - re-try few times to update the RSS SE cache before giving up
FIX: XXXCommand, XXXAction - use self.lof instead of gLogger
CHANGE: Added support for all protocols for SEs managed by RSS

*RMS
FIX: Request - produce enhanced digest string
FIX: RequestDB - fix in getDigest() in case of errors while getting request

*Resources
CHANGE: Propagate hideExceptions flag to the ObjectLoader when creating StorageElements
FIX: ARCComputingElement - multiple fixes after experience in production

*WMS
FIX: Pilot commands - fixed an important bug, when using the 
     dirac-wms-cpu-normalization script

[v6r14p1]

The version is buggy when used in pilots

*Core
NEW: dirac-install-component command replacing dirac-install-agent/service/executor
     commands
     
*Resources
NEW: FileStorage - plugin for "file" protocol
FIX: ARCComputingElement - evaluate as int the job exit code

*RSS
FIX: CSHelpers - several fixes and beautifications     

[v6r14]

*Core
NEW: CSGlobals - includes Extensions class to consistently check the returned
     list of extensions with proper names 
NEW: ProxyManagerXXX, ProxyGeneration, X509XXX - support for RFC proxies
NEW: ProxyInfo - VOMS proxy information without using voms commands
NEW: LocalConfiguration - option to print out license information    
FIX: SocketInfo.py - check the CRL lists while handshaking  

Configuration
NEW: ConfigurationClient - added getSectionTree() method

*Framework
NEW: InstalledComponentsDB will now store information about the user who did the 
     installation/uninstallation of components.

*Resources
NEW: ARCComputingElement based on the ARC python API

*RSS
FIX: Improved logging all over the place 

*DMS
NEW: New FileCatalog SecurityManager with access control based on policies,
     VOMSPolicy as one of the policy implementations.
NEW: lfc_dfc_db_copy - script used by LHCb to migrate from the LFC to the DFC with 
     Foreign Keys and Stored Procedures by accessing the databases directly     
NEW: FileManagerPs.py - added _getFileLFNs() to serve info for the Web Portal     
CHANGE: Moving several tests to TestDIRAC

*Interfaces
CHANGE: use jobDescription.xml as a StringIO object to avoid multiple disk
        write operations while massive job submission

*WMS
FIX: Watchdog - review for style and pylint
CHANGE: Review of the Matcher code, extracting Limiter and Matcher as standalone 
        utilities
        

*Transformation
NEW: New ported plugins from LHCb, added unit tests


[v6r13p21]

*TS
FIX: Registering TargetSE for Standard TransformationAgent plugin

[v6r13p20]

*DMS
FIX: DMSHelpers - allow for more than one Site defined to be local per SE

*Resources
FIX: XRootStorage - fix in getURLBase()

[v6r13p19]

FIX: changes incorporated from v6r12p53 patch

[v6r13p18]

*WMS
FIX: JobWrapper - ported back from v6r14p9 the fix for getting OutputPath

[v6r13p17]

FIX: changes incorporated from v6r12p52 patch

[v6r13p16]

FIX: changes incorporated from v6r12p51 patch

[v6r13p15]

Included patches from v6r12p50 release 

[v6r13p14]

*DMS
FIX: ReplicateAndRegister - fix a problem when a file is set Problematic 
     in the FC but indeed doesn't exist at all 

*Resources
CHANGE: StorageFactory - enhance the logic of BaseSE inheritance in the
        SE definition in the CS
        
*WMS
CHANGE: CPUNormalization, dirac-wms-cpu-normalization - reading CPU power 
        from MJF for comparison with the DIRAC evaluation
FIX: SiteDirector - create pilot working directory in the batch system working
     directory and not in "/tmp"                

[v6r13p13]

*DMS
BUGFIX: FileCatalogClient - bug fixed in getDirectoryMetadata()

[v6r13p12]

*Resources
FIX: StorageElement - bug fixed in inValid()
CHANGE: StorageFactory - do not interpret VO parameter as mandatory

[v6r13p11]

*DMS
BUGFIX: RemoveReplica - fix in singleRemoval()
FIX: dirac-dms-user-lfns - increased timeout

[v6r13p10]

CHANGE: Use sublogger to better identify log source in multiple places

*Core
CHANGE: Review / beautify code in TimeLeft and LSFTimeLeft
FIX: LSFTimeLeft - is setting shell variables, not environment variables, 
     therefore added an "export" command to get the relevant variable 
     and extract then the correct normalization

*Accounting
FIX: DataOperationPlotter - add better names to the data operations

*DMS:
FIX: DataManager - add mandatory vo parameter in __SEActive()
CHANGE: dirac-dms-replicate-and-register-request - submit multiple requests
        to avoid too many files in a single FTS request
FIX: FileCatalog - typo in getDirectoryMetadata()
FIX: FileCatalog - pass directory name to getDirectoryMetadata and not file name 
FIX: DataManager - in __SEActive() break LFN list in smaller chunks when
     getting replicas from a catalog        

*WMS
FIX: WMSAdministratorHandler - fix in reporting pilot statistics
FIX: JobScheduling - fix in __getSitesRequired() when calling self.jobLog.info 
CHANGE: pilotCommands - when exiting with error, print out current processes info

[v6r13p9]

*Framework
FIX: SystemLoggingDB - schema change for ClientIPs table to store IPv6 addresses

*DMS
BUGFIX: DMSRequestOperationsBase - bug fix in checkSEsRSS()
FIX: RemoveFile - in __call__(): bug fix; fix in the BannedSE treatment logic

*RMS
BUGFIX: Operation - in catalogList()
BUGFIX: ReqClient - in printOperation()

*Resources
FIX: GFAL2_StorageBase - added Lost, Cached, Unavailable in getSingleFileMetadata() output
BUGFIX: GFAL2_StorageBase - fixed URL construction in put(get)SingleFile() methods

*WMS
FIX: InputDataByProtocol - removed StorageElement object caching

[v6r13p8]

*Framework
FIX: MonitoringUtilities - minor bug fix

*DMS
FIX: DataManager - remove local file when doing two hops transfer

*WMS
FIX: SandboxStoreClient - get the VO info from the delegatedGroup argument to 
     use for the StorageElement instantiation

*TMS
CHANGE: Transformation(Client,DB,Manager) - multiple code clean-up without
        changing the logic

[v6r13p7]

*Core
NEW: X509CRL - class to handle certificate revocation lists

*DMS
FIX: RequestOperations/RemoveFile.py - check target SEs to be online before
     performing the removal operation. 
FIX: SecurityManager, VOMSPolicy - make the vomspolicy compatible with the old client 
     by calling in case of need the old SecurityManager     

*Resources
BUGFIX: Torque, GE - methods must return Message field in case of non-zero return status
FIX: SRM2Storage - when used internaly, listDirectory should return urls and not lfns

*WMS
FIX: ConfigureCPURequirements pilot command - add queue CPU length to the extra local
     configuration
FIX: JobWrapper - load extra local configuration of any     

*RMS
FIX: RequestDB - fix in getRequestSummaryWeb() to suit the Web Portal requirements

*Transformation
FIX: TransformationManagerHandler - fix in getTransformationSummaryWeb() to suit 
     the Web Portal requirements

[v6r13p6]

*Core
FIX: X509Chain - use SHA1 signature encryption in all tha cases

*Resources
FIX: ComputingElement - take CPUTime from its configuration defined in the 
     pilot parameters

*WMS
FIX: SiteDirector - correctly configure jobExecDir and httpProxy Queue parameters

[v6r13p5]

*Resources
BUGFIX: Torque - getCEStatus() must return integer job numbers
FIX: StorageBase - removed checking the VO name inside the LFN 

*WMS
FIX: InputData, JobScheduling - StorageElement needs to know its VO

*DMS
FIX: ReplicateAndRegister - Add checksumType to RMS files when adding 
     checksum value
FIX: DataManager - remove unnecessary access to RSS and use SE.getStatus()     
FIX: DMHelpers - take into account Alias and BaseSE in site-SE relation

*RMS
FIX: Request - bug fixed in optimize() in File reassignment from one
     Operation to another  

*Transformation
FIX: TransformationDB - set derived transformation to Automatic

[v6r13p4]

*Core
FIX: VOMSService - treat properly the case when the VOMS service returns no result
     in attGetUserNickname()

*DMS
FIX: FTSAgent, ReplicateAndRegister - make sure we use source replicas with correct 
     checksum 

*RMS
FIX: Request - minor fix in setting the Request properties, suppressing pylint
     warnings
CHANGE: File, Reques, Operation, RequestDB - remove the use of sqlalchemy on 
        the client side     
     
*Resources
FIX: StorageElement - import FileCatalog class rather than the corresponding module     
FIX: SLURM - proper formatting commands using %j, %T placeholders
FIX: SSHComputingElement - return full job references from getJobStatus() 

*RSS
FIX: DowntimeCommand - checking for downtimes including the time to start in hours

*Workflow
CHANGE: FailoverRequest - assign to properties rather than using setters

*Transformation
FIX: TransformationClient(DB,Utilities) - fixes to make derived transformations work

[v6r13p3]

*DMS
FIX: DataManager - in putAndRegister() specify explicitly registration protocol
     to ensure the file URL available right after the transfer
     
*Resources
FIX: SRM2Storage - use the proper se.getStatus() interface ( not the one of the RSS )     

[v6r13p2]

*Framework
FIX: SystemAdministratorHandler - install WebAppDIRAC extension only in case
     of Web Portal installation
CHANGE: dirac-populate-component-db - check the setup of the hosts to register 
        into the DB only installations from the same setup; check the MySQL installation
        before retrieving the database information      

*DMS
FIX: FTSAgent - fix in parsing the server result
FIX: FTSFile - added Waiting status
FIX: FTSJob - updated regexps for the "missing source" reports from the server;
     more logging message 

*Resources
FIX: SRM2Storage - fix in treating the checksum type 
FIX: StorageElement - removed getTransportURL from read methods

*RMS
FIX: Request - typo in the optimize() method

[v6r13p1]

*Framework
CHANGE: SystemAdminstratorIntegrator - can take a list of hosts to exclude from contacting

*DMS
FIX: DataManager - fix in __getFile() in resolving local SEs
FIX: dirac-dms-user-lfns - sort result, simplify logic

*RMS
FIX: Request - Use DMSHelper to resolve the Failovers SEs
FIX: Operation - treat the case where the SourceSE is None

*WMS
FIX: WMSAdministratorHandler - return per DN dictionary from getPilotStatistics 

[v6r13]

CHANGE: Separating fixed and variable parts of error log messages for multiple systems 
        to allow SystemLogging to work

*Core
FIX: MySQL.py - treat in detailed way datetime functions in __escapeString()
FIX: DictCache.get() returns now None instead of False if no or expired value
NEW: InstallTools - allow to define environment variables to be added to the component
     runit run script
NEW: Changes to make the DISET protocol IP V6 ready
CHANGE: BaseClient - retry service call on another instance in case of failure
CHANGE: InnerRPCClient - retry 3 times in case of exception in the transport layer
CHANGE: SocketInfo - retry 3 times in case of handshaking error
CHANGE: MySQL - possibility to specify charset in the table definition
FIX: dirac-install, dirac-distribution - removed obsoleted defaults     
NEW: Proxy utility module with executeWithUserProxy decorator function

*Configuration
NEW: CSAPI,dirac-admin-add-shifter - function, and script, for adding or modifying a 
     shifter in the CS

*Framework
FIX: NotificationDB - escape fields for sorting in getNotifications()
NEW: Database, Service, Client, commands for tracking the installed DIRAC components

*Interfaces
CHANGE: Dirac - changed method names, keeping backward compatibility
CHANGE: multiple commands updated to use the new Dirac API method names

*DMS
NEW: Native use of the FTS3 services
CHANGE: Removed the use of current DataLogging service
CHANGE: DataManager - changes to manage URLs inside StorageElement objects only
FIX: DataManager - define SEGroup as accessible at a site
CHANGE: DirectoryListing - extracted from FileCatalogClientCLI as an independent utility
CHANGE: MetaQuery - extracted from FileCatalogClientCLI as an independent utility
CHANGE: FileCatalogClientCLI uses external DirectoryListing, MetaQuery utilities
CHANGE: FileCatalog - replace getDirectoryMetadata by getDirectoryUserMetadata
NEW: FileCatalog - added new getDirectoryMetadata() interface to get standard directory metadata
NEW: FileCatalog - possibility to find files by standard metadata
NEW: FileCatalog - possibility to use wildcards in the metadata values for queries
NEW: DMSHelpers class
NEW: dirac-dms-find-lfns command

*WMS
NEW: SiteDirector - support for the MaxRAM queue description parameter
CHANGE: JobScheduling executor uses the job owner proxy to evaluate which files to stage
FIX: DownloadInputData - localFile was not defined properly
FIX: DownloadInputData - could not find cached files (missing [lfn])

*RMS
CHANGE: Removed files from the previous generation RMS
CHANGE: RMS refactored based on SQLAlchemy 
NEW: ReqClient - added options to putRequest(): useFailoverProxy and retryMainServer
CHANGE: DMSRequestOperationsBase - delay execution or cancel request based on SE statuses 
        from RSS/CS
FIX: Fixes to make use of RequestID as a unique identifier. RequestName can be used in
     commands in case of its uniqueness        

*Resources
NEW: Computing - BatchSystem classes introduced to be used both in Local and SSH Computing Elements
CHANGE: Storage - reworked Storage Element/Plugins to encapsulate physical URLs 
NEW: GFAL2_StorageBase.py, GFAL2_SRM2Storage.py, GFAL2_XROOTStorage.py 

*RSS:
NEW: dirac-admin-allow(ban)-se - added RemoveAccess status
CHANGE: TokenAgent - added more info to the mail

*TS
CHANGE: Task Manager plugins

[v6r12p53]

*DMS
CHANGE: FileCatalogClientCLI - ls order by size, human readable size value
FIX: DirectoryMetadata - enhanced error message in getDirectoryMetadata

*WMS
BUGFIX: JobAgent - bug when rescheduling job due to glexec failure

*TS
NEW: TransformationCLI - added getOutputFiles, getAllByUser commands
NEW: Transformation - added getAuthorDNfromProxy, getTransformationsByUser methods

*Resources
CHANGE: GlobusComputingElement - simplify creating of pilotStamp

[v6r12p52]

*DMS
NEW: dirac-dms-directory-sync - new command to synchronize the contents of a
     local and remote directories
FIX: DataManager - in removeFile() return successfully if empty input file list     

*TS
NEW: TransformationCLI - getInputDataQuery command returning inputDataQuery 
     of a given transformation

[v6r12p51]

*Core
FIX: dirac-install - fix to work with python version prior to 2.5

*DMS
CHANGE: FileCatalogClientCLI - possibility to set multiple metadata with one command

*Resources
FIX: HTCondorComputingElement - multiple improvements

[v6r12p50]

*Core
FIX: dirac-install - define TERMINFO variable to include local sources as well

*Framework
FIX: SystemAdministratorHandler - show also executors in the log overview

*DMS
FIX: FileCatalogClientCLI - use getPath utility systematically to normalize the
     paths passed by users

*WMS
FIX: PilotStatusAgent - split dynamic and static parts in the log error message

*Resources
NEW: HTCondorCEComputingElement class

[v6r12p49]

*Resources
FIX: GlobusComputingElement - in killJob added -f switch to globus-job-clean command
FIX: ARCComputingElement - create working directory if it does not exist

*DMS
CHANGE: DataManager - added XROOTD to registration protocols

*TMS
FIX: TransformationCLI - doc string

[v6r12p48]

*DMS
FIX: DirectoryTreeBase - fix in changeDirectoryXXX methods to properly interpret input

[v6r12p47]

*DMS
BUGFIX: FileCatalogClientCLI - wrong signature in the removeMetadata() service call

[v6r12p46]

*Core
FIX: GraphData - check for missing keys in parsed_data in initialize()

*WMS
CHANGE: PilotStatusAgent - kill pilots being deleted; do not delete pilots still
        running jobs
  
*RSS
CHANGE: Instantiate RequestManagementDB/Client taking into account possible extensions        

*Resources
FIX: GlobusComputingElement - evaluate WaitingJobs in getCEStatus()
FIX: SRM2Storage - error 16 of exists call is interpreted as existing file
FIX: XROOTStorage - added Lost, Cached, Unavailable in the output of getSingleMetadata()

*WMS
FIX: pilotCommands - removed unnecessary doOSG() function

[v6r12p45]

*Resources
FIX: SRM2Storage - error 22 of exists call is interpreted as existing file
     ( backport from v6r13 )

[v6r12p44]

*WMS
FIX: SiteDirector - consider also pilots in Waiting status when evaluating
     queue slots available

*Resources
NEW: SRM2Storage - makes use of /Resources/StorageElements/SRMBusyFilesExist option
     to set up the mode of interpreting the 22 error code as existing file

[v6r12p43]

*DMS:
FIX: DirectoryTreeBase - avoid double definition of FC_DirectoryUsage table
     in _rebuildDirectoryUsage()

[v6r12p42]

FIX: added fixes from v6r11p34 patch release

[v6r12p41]

*WMS
CHANGE: dirac-wms-job-submit - "-r" switch to enable job repo

[v6r12p40]

*DMS
FIX: DirectoryTreeBase.py - set database engine to InnoDB 

[v6r12p39]

FIX: imported fixes from rel-v6r11

[v6r12p38]

*DMS
CHANGE: DataManager - enhanced real SE name resolution

*RMS
FIX: Request - fixed bug in the optimization of requests with failover operations

*Resources
CHANGE: StorageFactory - allow for BaseSE option in the SE definition

[v6r12p37]

*Core
FIX: InstallTools - force $HOME/.my.cnf to be the only defaults file

[v6r12p36]

*Configuration
FIX: Utilities.py - bug fix getSiteUpdates()

[v6r12p35]

*Core
CHANGE: VOMSService - add URL for the method to get certificates

*DMS
FIX: DataManager - in __replicate() set do not pass file size to the SE if no
     third party transfer
FIX: RemoveFile, ReplicateAndRegister - regular expression for "no replicas"
     common for both DFC and LFC     
     
*WMS
FIX: WMSHistoryCorrector - make explicit error if no data returned from WMSHistory
     accounting query     

[v6r12p34]

*DMS
BUGFIX: FileCatalogWithFkAndPsDB - fix storage usage calculation

[v6r12p33]

*Core
NEW: VOMSService - added method admListCertificates()

*DMS
BUGFIX: dirac-dms-put-and-register-request - missing Operation in the request

*Resources
FIX: sshce - better interpretation of the "ps" command output

[v6r12p32]

*RMS
FIX: ReqManager - in getRequest() possibility to accept None type
     argument for any request 

[v6r12p31]

*WMS
FIX: pilotCommands - import json module only in case it is needed

[v6r12p30]

*Core
FIX: InstallTools - 't' file is deployed for agents installation only
FIX: GOCDBClient - creates unique DowntimeID using the ENDPOINT

*Framework
FIX: SystemAdministratorHandler - use WebAppDIRAC extension, not just WebApp

*DMS:
FIX: FileCatalogComponents.Utilities - do not allow empty LFN names in
     checkArgumentDict()

[v6r12p29]

*CS
CHANGE: CSCLI - use readline to store and resurrect command history

*WMS
FIX: JobWrapper - bug fixed in the failoverTransfer() call
CHANGE: dirac-wms-job-submit - added -f flag to store ids

*DMS
FIX: DataManager - make successful removeReplica if missing replica 
     in one catalog

*RMS
FIX: Operation, Request - limit the length of the error message

[v6r12p28]

*RMS
FIX: Request - do not optimize requests already in the DB 

[v6r12p27]

*Core
CHANGE: InstallTools - install "t" script to gracefully stop agents

*DMS
FIX: FileCatalog - return GUID in DirectoryParameters

*Resource
CHANGE: DFC/LFC clients - added setReplicaProblematic()

[v6r12p26]

*DMS
BUGFIX: FileCatalog - getDirectoryMetadata was wrongly in ro_meta_methods list 

*RMS
FIX: Operation - temporary fix in catalog names evaluation to smooth
     LFC->DFC migration - not to forget to remove afterwards !

*WMS
CHANGE: JobWrapper - added MasterCatalogOnlyFlag configuration option

[v6r12p25]

*DMS
BUGFIX: PutAndRegister, RegitserFile, RegisterReplica, ReplicateAndRegister - do not
        evaluate the catalog list if None

[v6r12p24]

*DMS:
FIX: DataManager - retry RSS call 5 times - to be reviewed

[v6r12p23]

*DMS
FIX: pass a catalog list to the DataManager methods
FIX: FileCatalog - bug fixed in the catalog list evaluation

[v6r12p22]

*DMS
FIX: RegisterFile, PutAndRegister - pass a list of catalogs to the DataManager instead of a comma separated string
FIX: FTSJob - log when a job is not found in FTS
CHANGE: dropped commands dirac-admin-allow(ban)-catalog

*Interfaces
CHANGE: Dirac, JobMonitoringHandler,dirac-wms-job-get-jdl - possibility to retrieve original JDL

*WMS
CHANGE: JobManifest - make MaxInputData a configurable option

[v6r12p21]

*RMS
BUGFIX: File,Operation,RequestDB - bug making that the request would always show 
        the current time for LastUpdate
  
*WMS
FIX: JobAgent - storing on disk retrieved job JDL as required by VMDIRAC
     ( to be reviewed )        

[v6r12p20]

*DMS
FIX: DataManager - more informative log messages, checking return structure
FIX: FileCatalog - make exists() behave like LFC file catalog client by checking
     the unicity of supplied GUID if any
FIX: StorageElementProxyHandler - do not remove the cache directory

*Framework
FIX: SystemAdministratorClient - increase the timeout to 300 for the software update     

*RMS
FIX: Operation.py - set Operation Scheduled if one file is Scheduled
CHANGE: Request - group ReplicateAndRegister operations together for failover 
        requests: it allows to launch all FTS jobs at once

*Resources
FIX: LcgFileCatalogClient - fix longstanding problem in LFC when several files 
     were not available (only one was returned) 

*TS
BUGFIX: TransformationCleaning,ValidateOutputDataAgent - interpret correctly
        the result of getTransformationParameters() call
FIX: TaskManager - fix exception in RequestTaskAgent        

[v6r12p19]

*Core
FIX: Core.py - check return value of getRecursive() call

*DMS
FIX: FileCatalog - directory removal is successful if does not exist
     special treatment of Delete operation

*WMS
FIX: InputDataByProtocol - fix interpretation of return values

[v6r12p18]

*DMS
FIX: FTSStrategy - config option name
FIX: DataManager - removing dirac_directory flag file only of it is there
     in __cleanDirectory()

*RMS
FIX: Operation - MAX_FILES limit set to 10000
FIX: ReqClient - enhanced log messages

*TMS
FIX: TaskManager - enhanced log messages

*RSS
FIX: DowntimeCommand - fixed mix of SRM.NEARLINE and SRM

*WMS
FIX: InputDataByProtocol - fixed return structure

[v6r12p16]

*DMS
FIX: IRODSStorageElement more complete implementation
FIX: FileCatalogHandler(DB) - make removeMetadata bulk method

*Resources
FIX: FileCatalog - make a special option CatalogList (Operations) to specify catalogs used by a given VO

[v6r12p15]

*Core
FIX: ProcessPool - kill the working process in case of the task timeout
FIX: FileHelper - count transfered bytes in DataSourceToNetwork()

*DMS
BUGFIX: FileCatalogCLI - changed interface in changePathXXX() methods
NEW: IRODSStorageElementHandler class
CHANGE: FileCatalog - separate metadata and file catalog methods, 
        apply metadata methods only to Metadata Catalogs 

*Resources
FIX: SSHTorqueComputingElement - check the status of the ssh call for qstat 

*WMS
FIX: WatchdogLinux - fixed typo

[v6r12p14]

*TS
FIX: TaskManagerAgentBase: avoid race conditions when submitting to WMS

*DMS
NEW: FileCatalog - added new components ( directory tree, file manager ) 
     making use of foreign keys and stored procedures
FIX: DataManager returns properly the FileCatalog errors     

[v6r12p13]

*TS
BUGFIX: TransformationAgent - data member not defined

*WMS
FIX: InputData(Resolution,ByProtocol) - possibility to define RemoteProtocol

[v6r12p12]

*WMS
BUGFIX: pilotTools - missing comma

[v6r12p11]

*WMS
FIX: CPUNormalization - dealing with the case when the maxCPUTime is not set in the queue
     definition
FIX: pilotTools - added option pilotCFGFile

[v6r12p10]

*DMS
FIX: StorageElementProxy - BASE_PATH should be a full path

*Resources
FIX: SRM2Storage - return specific error in putFile

*TS
FIX: TransformationAgent - fix to avoid an exception in finalize and double printing 
     when terminating the agent
BUGFIX: TransformationDB - fix return value in setTransformationParameter()

[v6r12p9]

*Core
CHANGE: SiteCEMapping - getSiteForCE can take site argu

ment to avoid confusion

*Interfaces
FIX: Job - provide optional site name in setDestinationCE()

*WMS
FIX: pilotCommands - check properly the presence of extra cfg files
     when starting job agent
FIX: JobAgent - can pick up local cfg file if extraOptions are specified     

[v6r12p8]

*Core
FIX: dirac-configure - correctly deleting useServerCertificate flag
BUGFIX: InstallTools - in fixMySQLScript()

*DMS
BUGFIX: DatasetManager - bug fixes
CHANGE: StorageElementProxy - internal SE object created with the VO of the requester

*TS
FIX: dirac-transformation-xxx commands - do not check the transformation status
CHANGE: Agents - do not use shifter proxy 
FIX: TransformationAgent - correct handling of replica cache for transformations 
     when there were more files in the transformation than accepted to be executed
FIX: TransformationAgent - do not get replicas for the Removal transformations     

*RMS
NEW: new SetFileStatus Operation

[v6r12p7]

*Core
FIX: dirac-configure - always removing the UseServerCertificate flag before leaving
FIX: ProcessPool - one more check for the executing task ending properly 

*Interfaces 
FIX: Dirac.py - use printTable in loggingInfo()

[v6r12p6]

FIX: fixes from v6r11p26 patch release

[v6r12p5]

*Core
FIX: VOMS.py - do not use obsoleted -dont-verify-ac flag with voms-proxy-info

*TS
FIX: TransformationManager - no status checked at level service

[v6r12p4]

FIX: fixes from v6r11p23 patch release

[v6r12p3]

*Configuration
CHANGE: dirac-admin-add-resources - define VOPath/ option when adding new SE 

*Resources
NEW: StorageFactory - modify protocol Path for VO specific value

*DMS
FIX: FileCatalog - check for empty input in checkArgumentFormat utility
FIX: DataManager - protect against FC queries with empty input

[v6r12p2]

*Core
FIX: dirac-install - svn.cern.ch rather than svnweb.cern.ch is now needed for direct 
     HTTP access to files in SVN

*WMS
FIX: dirac-wms-cpu-normalization - when re-configuring, do not try to dump in the 
     diracConfigFilePath

[v6r12p1]

*Configuration
FIX: Core.Utilities.Grid, dirac-admin-add-resources - fix to make a best effort to 
     guess the proper VO specific path of a new SE
*WMS
FIX: dirac-configure, pilotCommands, pilotTools - fixes to use server certificate

[v6r12]

*Core
CHANGE: ProcessPool - do not stop working processes by default
NEW: ReturnValue - added returnSingleResult() utility 
FIX: MySQL - correctly parse BooleanType
FIX: dirac-install - use python 2.7 by default
FIX: dirac-install-xxx commands - complement installation with the component setup
     in runit
NEW: dirac-configure - added --SkipVOMSDownload switch, added --Output switch
     to define output configuration file
CHANGE: ProcessPool - exit from the working process if a task execution timed out  
NEW: ProcessMonitor - added evaluation of the memory consumed by a process and its children   
NEW: InstallTools - added flag to require MySQL installation
FIX: InstallTools - correctly installing DBs extended (with sql to be sourced) 
FIX: InstallTools - run MySQL commands one by one when creating a new database
FIX: InstallTools - fixMySQLScripts() fixes the mysql start script to ognore /etc/my.cnf file
CHANGE: Os.py - the use of "which" is replaced by distutils.spawn.find_executable
NEW: Grid.py - ldapSA replaced by ldapSE, added getBdiiSE(CE)Info() methods
CHANGE: CFG.py - only lines starting with ^\s*# will be treated as comments
CHANGE: Shifter - Agents will now have longer proxies cached to prevent errors 
        for heavy duty agents, closes #2110
NEW: Bdii2CSAgent - reworked to apply also for SEs and use the same utilities for the
     corresponding command line tool
NEW: dirac-admin-add-resources - an interactive tool to add and update sites, CEs, SEs
     to the DIRAC CS   
CHANGE: dirac-proxy-init - added message in case of impossibility to add VOMS extension   
FIX: GOCDBClient - handle correctly the case of multiple elements in the same DT            


*Accounting
NEW: Allow to have more than one DB for accounting
CHANGE: Accounting - use TypeLoader to load plotters

*Framework
FIX: Logger - fix FileBackend implementation

*WMS
NEW: Refactored pilots ( dirac-pilot-2 ) to become modular following RFC #18, 
     added pilotCommands.py, SiteDirector modified accordingly 
CHANGE: InputData(Executor) - use VO specific catalogs      
NEW: JobWrapper, Watchdog - monitor memory consumption by the job ( in a Warning mode )
FIX: SandboxStoreHandler - treat the case of exception while cleaning sandboxes
CHANGE: JobCleaningAgent - the delays of job removals become CS parameters
BUGFIX: JobDB - %j placeholder not replaced after rescheduling
FIX: JobDB - in the SQL schema description reorder tables to allow foreign keys
BUGFIX: JobAgent, Matcher - logical bug in using PilotInfoReported flag
FIX: OptimizerExecutor - when a job fails the optimization chain set the minor status 
     to the optimiser name and the app status to the fail error

*Resources
NEW: StorageElement - added a cache of already created SE objects
CHANGE: SSHTorqueComputingElement - mv getCEStatus to remote script

*ResourceStatus
NEW: ResourceManagementClient/DB, DowntimeCommand - distinguish Disk and Tape storage 
FIX: GODDBClient  - downTimeXMLParsing() can now handle the "service type" parameter properly
CHANGE: dirac-rss-xxx commands use the printTable standard utility
FIX: dirac-dms-ftsdb-summary - bug fix for #2096

*DMS
NEW: DataManager - add masterCatalogOnly flag in the constructor
FIX: DataManager - fix to protect against non valid SE
CHANGE: FC.DirectoryLevelTree - use SELECT ... FOR UPDATE lock in makeDir()
FIX: FileCatalog - fixes in using file and replica status
CHANGE: DataManager - added a new argument to the constructor - vo
CHANGE: DataManager - removed removeCatalogFile() and dirac-dms-remove-catalog-file adjusted
CHANGE: Several components - field/parameter CheckSumType all changed to ChecksumType
CHANGE: PoolXMLCatalog - add the SE by default in the xml dump and use the XML library 
        for dumping the XML
FIX: XROOTStorageElement - fixes to comply with the interface formalism        

*SMS
FIX: StorageManagementDB - small bugfix to avoid SQL errors

*RMS
NEW: Added 'since' and 'until' parameters for getting requests
NEW: Request - added optimize() method to merge similar operations when
     first inserting the request
NEW: ReqClient, RequestDB - added getBulkRequest() interface. RequestExecutingAgent
     can use it controlled by a special flag     
FIX: Operation, Request - set LastUpdate time stamp when reaching final state
FIX: OperationHandlerBase - don't erase the original message when reaching the max attempts      
FIX: removed some deprecated codes
FIX: RequestTask - always set useServerCerificate flag to tru in case of executing inside
     an agent
CHANGE: gRequestValidator removed to avoid object instantiation at import   
NEW: dirac-rms-cancel-request command and related additions to the db and service classes  

*TMS
NEW: WorkflowTaskAgent is now multi-threaded
NEW: Better use of threads in Transformation Agents
CHANGE: TransformationDB - modified such that the body in a transformation can be updated
FIX: TransformationCleaningAgent - removed non-ASCII characters in a comment

[v6r11p34]

*Resources
NEW: GlobusComputingElement class

[v6r11p33]

*Configuration
FIX: Resources - avoid white spaces in OSCompatibility

[v6r11p32]

*Core
CHANGE: BaseClient, SSLSocketFactory, SocketInfo - enable TLSv1 for outgoing 
        connections via suds, possibility to configure SSL connection details
        per host/IP 

[v6r11p31]

*Core
FIX: CFG - bug fixed in loadFromBuffer() resulting in a loss of comments

*Resources
FIX: SSHTorqueComputingElement - check the status of ssh call for qstat

*DMS
FIX: FileCatalog - return LFN name instead of True from exists() call if LFN
     already in the catalog

[v6r11p30]

*DMS
CHANGE: FileCatalogCLI - add new -D flag for find to print only directories

[v6r11p29]

*DMS
FIX: FTS(Agent,Startegy,Gragh) - make use of MaxActiveJobs parameter, bug fixes

*TMS
FIX: Transformation(Agent,Client) - Operations CS parameters can be defined for each plugin: MaxFiles, SortedBy, NoUnusedDelay. Fixes to facilitate work with large numbers of files.

[v6r11p28]

*Core
FIX: InstallTools - check properly the module availability before installation

*WMS
FIX: JobScheduling - protection against missing dict field RescheduleCounter

*TMS
FIX: TransformationCleaningAgent - execute DM operations with the shifter proxy

[v6r11p27]

*Core
BUGFIX: InstallTools - bug fix in installNewPortal()

*WMS
FIX: Watchdog - disallow cputime and wallclock to be negative

*TS
FIX: TransformationAgent - correct handling of replica caches when more than 5000 files


BUGFIX: ModuleBase - bug fix in execute()
BUGFIX: Workflow - bug fix in createStepInstance()

*DMS
BUGFIX: DiractoryTreeBase - bug fix in getDirectoryPhysicalSizeFromUsage()

*Resources
FIX: XROOTStorage - back ported fixes from #2126: putFile would place file in 
     the wrong location on eos

[v6r11p26]

*Framework
FIX: UserProfileDB.py - add PublishAccess field to the UserProfileDB

*RSS
FIX: Synchronizer.py - fix deletion of old resources

*DMS
FIX: DataManager - allow that permissions are OK for part of a list of LFNs ( __verifyWritePermission() )
     (when testing write access to parent directory). Allows removal of replicas 
     even if one cannot be removed
FIX: DataManager - test SE validity before removing replica     
     
*RMS
FIX: RequestTask - fail requests for users who are no longer in the system
FIX: RequestExecutingAgent - fix request timeout computation

[v6r11p25]

*Interfaces
FIX: Job.py - bring back different logfile names if they have not been specified by the user

[v6r11p24]

*DMS
BUGFIX: SEManagerDB - bug fixed in getting connection in __add/__removeSE

[v6r11p23]

*DMS
CHANGE: FTSRequest is left only to support dirac-dms-fts-XXX commands

[v6r11p22]

*DMS
FIX: FTSJob - fixes in the glite-transfer-status command outpu parsing
FIX: TransformationClient - allow single lfn in setFileStatusForTransformation()

*WMS
FIX: StatesMonitoringAgent - install pika on the fly as a temporary solution

[v6r11p21]

*DMS
BUGFIX: dirac-dms-remove-replicas - continue in case of single replica failure
FIX: dirac-rms-xxx scripts - use Script.getPositionalArgs() instead of sys.argv

*Workflow
FIX: Test_Modules.py - fix in mocking functions, less verbose logging

[v6r11p20]

*DMS
BUGFIX: DataManager - in __SEActive() use resolved SE name to deal with aliases
BUGFIX: FileMetadata - multiple bugs in __buildUserMetaQuery()

[v6r11p19]

*DMS
FIX: FTSJob - fix FTS job monitoring a la FTS2

*RMS
CHANGE: ReqClient - added setServer() method
FIX: File,Operation,Request - call the getters to fetch the up-to-date information 
     from the parent

[v6r11p18]

*DMS
FIX: FTSAgent(Job) - fixes for transfers requiring staging (bringOnline) and adaptation 
     to the FTS3 interface

*WMS
FIX: StatesMonitoringAgent - resend the records in case of failure

[v6r11p17]

*DMS
FIX: FileCatalog - in multi-VO case get common catalogs if even VO is not specified

*Resources
FIX: ComputintgElement - bugfix in available() method

*WMS
FIX: SiteDirector - if not pilots registered in the DB, pass empty list to the ce.available()

[v6r11p16]

*RMS
BUGFIX: Request,Operation,File - do not cast to str None values

[v6r11p15]

*DMS
FIX: ReplicateAndRegister - do not create FTSClient if no FTSMode requested
CHANGE: FTSAgent(Job,File) - allow to define the FTS2 submission command;
        added --copy-pin-lifetime only for a tape backend
        parse output of both commands (FTS2, FTS3)
        consider additional state for FTS retry (Canceled)
        
*RMS
FIX: Operation, Request - treat updates specially for Error fields        

*TMS
FIX: TransformationAgent - fixes in preparing json serialization of requests

*WMS
NEW: StateMonitoringAgent - sends WMS history data through MQ messages 

[v6r11p14]

*WMS
CHANGE: JobDB - removed unused tables and methods
CHANGE: removed obsoleted tests

*DMS
FIX: FTSAgent - recover case when a target is not in FTSDB
CHANGE: FTSAgent(Job) - give possibility to specify a pin life time in CS 

*RMS
FIX: Make RMS objects comply with Python Data Model by adding __nonzero__ methods 

[v6r11p13]

*DMS
BUGFIX: SEManager - in SEManagerDB.__addSE() bad _getConnection call, closes #2062

[v6r11p12]

*Resources
CHANGE: ARCComputingElement - accomodate changes in the ARC job reported states

*Configuration
CHANGE: Resources - define a default FTS server in the CS (only for v6r11 and v6r12)

*DMS
FIX: FTSStrategy - allow to use a given channel more than once in a tree 
FIX: FTSAgent - remove request from cache if not found
FIX: FTSAgent - recover deadlock situations when FTS Files had not been correctly 
     updated or were not in the DB

*RMS
FIX: RequestExecutingAgent - fix a race condition (cache was cleared after the request was put)
FIX: RequestValidator - check that the Operation handlers are defined when inserting a request

[v6r11p11]

*Core
FIX: TransportPool - fixed exception due to uninitialized variable
FIX: HTTPDISETSocket - readline() takes optional argument size ( = 0 )

*DMS
FIX: FTSAgent - check the type of the Operation object ( can be None ) and
     some other protections
FIX: FTSClient - avoid duplicates in the file list

*RMS
FIX: ReqClient - modified log message
CHANGE: dirac-dms-fts-monitor - allow multiple comma separated LFNs in the arguments

[v6r11p10]

*RSS
FIX: DowntimeCommand, Test_RSS_Command_GOCDBStatusCommand - correctly interpreting list of downtimes

*RMS
FIX: ReplicateAndRegister - Create a RegisterReplica (not RegisterFile) if ReplicateAndRegister 
     fails to register
FIX: OperationHandlerBase - handle correctly Attempt counters when SEs are banned
FIX: ReplicateAndRegister - use FC checksum in case of mismatch request/PFN
FIX: FTSAgent - in case a file is Submitted but the FTSJob is unknown, resubmit
FIX: FTSAgent - log exceptions and put request to DB in case of exception
FIX: FTSAgent - handle FTS error "Unknown transfer state NOT_USED", due to same file 
     registered twice (to be fixed in RMS, not clear origin)

*WMS
FIX: JobStateUpdateHandler - status not updated while jobLogging is, due to time skew between 
     WN and DB service
FIX: JobStateUpdateHandler - stager callback not getting the correct status Staging 
     (retry for 10 seconds)     

[v6r11p9]

*Core
NEW: AgentModule - set AGENT_WORKDIRECTORY env variable with the workDirectory
NEW: InstallTools - added methods for the new web portal installation

*DMS
FIX: ReplicateAndRegister - apply same error logic for DM replication as for FTS

*Resources:
FIX: SRM2Storage - fix log message level
FIX: SRM2Storage - avoid useless existence checks 

*RMS
FIX: ForwardDISET - a temporary fix for a special LHCb case, to be removed asap
FIX: ReqClient - prettyPrint is even prettier
FIX: RequestTask - always use server certificates when executed within an agent

[v6r11p8]

*TMS
FIX: TransformationDB - fix default value within ON DUPLICATE KEY UPDATE mysql statement

[v6r11p7]

*Framework
BUGFIX: ProxyDB.py - bug in a MySQL table definition

*DMS
FIX: ReplicateAndRegister.py - FTS client is not instantiated in the c'tor as it 
     might not be used, 

*WMS
FIX: JobWrapper - don't delete the sandbox tar file if upload fails
FIX: JobWrapper - fix in setting the failover request

*RMS
FIX: RequestDB - add protections when trying to get a non existing request

[v6r11p6]

*WMS
FIX: InpudDataResolution - fix the case when some files only have a local replica
FIX: DownloadInputData, InputDataByProtocol - fix the return structure of the
     execute() method
     
*Resources
NEW: LocalComputingElement, CondorComputingElement      

[v6r11p5]

FIX: Incorporated changes from v6r10p25 patch

*Framework
NEW: Added getUserProfileNames() interface

*WMS
NEW: WMSAdministrator - added getPilotStatistics() interface
BUGFIX: JobWrapperTemplate - use sendJobAccounting() instead of sendWMSAccounting()
FIX: JobCleaningAgent - skip if no jobs to remove

*DMS
BUGFIX: FileCatalogClientCLI - bug fix in the metaquery construction

*Resources
CHANGE: StorageElement - enable Storage Element proxy configuration by protocol name

*TMS
NEW: TransformationManager - add Scheduled to task state for monitoring

[v6r11p4]

*Framework
NEW: ProxyDB - added primary key to ProxyDB_Log table
CHANGE: ProxyManagerHandler - purge logs once in 6 hours

*DMS
FIX: DataManager - fix in the accounting report for deletion operation
CHANGE: FTSRequest - print FTS GUID when submitting request
FIX: dirac-dms-fts-monitor - fix for using the new FTS structure
FIX: DataLoggingDB - fix type of the StatusTimeOrder field
FIX: DataLoggingDB - take into account empty date argument in addFileRecord()
FIX: ReplicateAndRegister - use active replicas
FIX: FTS related modules - multiple fixes

*WMS
NEW: SiteDirector - pass the list of already registered pilots to the CE.available() query
FIX: JobCleaningAgent - do not attempt job removal if no eligible jobs

*Resources
FIX: LcgFileCatalogClient - if replica already exists while registration, reregister
NEW: CREAM, SSH, ComputingElement - consider only registered pilots to evaluate queue occupancy

[v6r11p3]

FIX: import gMonitor from it is original location

*Core
FIX: FC.Utilities - treat properly the LFN names starting with /grid ( /gridpp case )

*Configuration
FIX: LocalConfiguration - added exitCode optional argument to showHelp(), closes #1821

*WMS
FIX: StalledJobAgent - extra checks when failing Completed jobs, closes #1944
FIX: JobState - added protection against absent job in getStatus(), closes #1853

[v6r11p2]

*Core
FIX: dirac-install - skip expectedBytes check if Content-Length not returned by server
FIX: AgentModule - demote message "Cycle had an error:" to warning

*Accounting
FIX: BaseReporter - protect against division by zero

*DMS
CHANGE: FileCatalogClientCLI - quite "-q" option in find command
FIX: DataManager - bug fix in __initializeReplication()
FIX: DataManager - less verbose log message 
FIX: DataManager - report the size of removed files only for successfully removed ones
FIX: File, FTSFile, FTSJob - SQL tables schema change: Size filed INTEGER -> BIGINT

*RMS
FIX: dirac-rms-reset-request, dirac-rms-show-request - fixes
FIX: ForwardDISET - execute with trusted host certificate

*Resources
FIX: SSHComputingElement - SSHOptions are parsed at the wrong place
NEW: ComputingElement - evaluate the number of available cores if relevant

*WMS
NEW: JobMonitoringHander - added export_getOwnerGroup() interface

*TMS
CHANGE: TransformationCleaningAgent - instantiation of clients moved in the initialize()

[v6r11p1]

*RMS
FIX: ReqClient - failures due to banned sites are considered to be recoverable

*DMS
BUGFIX: dirac-dms-replicate-and-register-request - minor bug fixes

*Resources
FIX: InProcessComputingElement - stop proxy renewal thread for a finished payload

[v6r11]

*Core
FIX: Client - fix in __getattr__() to provide dir() functionality
CHANGE: dirac-configure - use Registry helper to get VOMS servers information
BUGFIX: ObjectLoader - extensions must be looked up first for plug-ins
CHANGE: Misc.py - removed obsoleted
NEW: added returnSingleResult() generic utility by moving it from Resources/Utils module 

*Configuration
CHANGE: Resources.getDIRACPlatform() returns a list of compatible DIRAC platforms
NEW: Resources.getDIRACPlatforms() used to access platforms from /Resources/Computing/OSCompatibility
     section
NEW: Registry - added getVOs() and getVOMSServerInfo()     
NEW: CE2CSAgent - added VO management

*Accounting
FIX: AccountingDB, Job - extra checks for invalid values

*WMS
NEW: WMS tags to allow jobs require special site/CE/queue properties  
CHANGES: DownloadInputData, InputDataByProtocol, InputDataResolution - allows to get multiple 
         PFNs for the protocol resolution
NEW: JobDB, JobMonitoringHandler - added traceJobParameters(s)() methods     
CHANGE: TaskQueueDirector - use ObjectLoader to load directors    
CHANGE: dirac-pilot - use Python 2.7 by default, 2014-04-09 LCG bundles

*DMS
NEW: DataManager to replace ReplicaManager class ( simplification, streamlining )
FIX: InputDataByProtocol - fix the case where file is only on tape
FIX: FTSAgent - multiple fixes
BUGFIX: ReplicateAndRegister - do not ask SE with explicit SRM2 protocol

*Interfaces
CHANGE: Dirac - instantiate SandboxStoreClient and WMSClient when needed, not in the constructor
CHANGE: Job - removed setSystemConfig() method
NEW: Job.py - added setTag() interface

*Resources
CHANGE: StorageElement - changes to avoid usage PFNs
FIX: XROOTStorage, SRM2Storage - changes in PFN construction 
NEW: PoolComputingElement - a CE allowing to manage multi-core slots
FIX: SSHTorqueComputingElement - specify the SSHUser user for querying running/waiting jobs 

*RSS
NEW: added commands dirac-rss-query-db and dirac-rss-query-dtcache

*RMS
CHANGE: ReqDB - added Foreign Keys to ReqDB tables
NEW: dirac-rms-reset-request command
FIX: RequestTask - always execute operations with owner proxy

*SMS
FIX: few minor fixes to avoid pylint warnings

[v6r10p25]

*DMS
CHANGE: FileCatalog - optimized file selection by metadata

[v6r10p24]

*DMS
FIX: FC.FileMetadata - optimized queries for list interception evaluation

[v6r10p23]

*Resoures
CHANGE: SSHComputingElement - allow SSH options to be passed from CS setup of SSH Computing Element
FIX: SSHComputingElement - use SharedArea path as $HOME by default

[v6r10p22]

*CS
CHANGE: Operations helper - if not given, determine the VO from the current proxy 

*Resources
FIX: glexecComputingElement - allows Application Failed with Errors results to show through, 
     rather than be masked by false "glexec CE submission" errors
     
*DMS     
CHANGE: ReplicaManager - in getReplicas() rebuild PFN if 
        <Operations>/DataManagement/UseCatalogPFN option is set to False ( True by default )

[v6r10p21]

*Configuration
FIX: CSGlobals - allow to specify extensions in xxxDIRAC form in the CS

*Interfaces
FIX: Job - removed self.reqParams
FIX: Job - setSubmitPools renamed to setSubmitPool, fixed parameter definition string

*WMS
FIX: JobMonitorigHandler, JobPolicy - allow JobMonitor property to access job information

[v6r10p20]

*DMS
FIX: FTSAgent/Client, ReplicateAndRegister - fixes to properly process failed
     FTS request scheduling

[v6r10p19]

*DMS
FIX: FTSAgent - putRequest when leaving processRequest
FIX: ReplicaManager - bug in getReplicas() in dictionary creation

[v6r10p18]

*DMS
FIX: ReplicateAndRegister - dictionary items incorrectly called in ftsTransfer()

[v6r10p17]

*RMS
FIX: RequestDB.py - typo in a table name
NEW: ReqManagerHandler - added getDistinctValues() to allow selectors in the web page

*DMS
CHANGE: ReplicaManager - bulk PFN lookup in getReplicas()

[v6r10p16]

*Framework
NEW: PlottingClient - added curveGraph() function

*Transformation
FIX: TaskManagerAgentBase - add the missing Scheduled state

*WMS
FIX: TaskQueueDB - reduced number of lines in the matching parameters printout

*DMS
FIX: dirac-dms-show-se-status - exit on error in the service call, closes #1840

*Interface
FIX: API.Job - removed special interpretation of obsoleted JDLreqt type parameters

*Resources
FIX: SSHComputingElement - increased timeout in getJobStatusOnHost() ssh call, closes #1830

[v6r10p15]

*DMS
FIX: FTSAgent - added missing monitoring activity
FIX: FileCatalog - do not check directory permissions when creating / directory

*Resources
FIX: SSHTorqueComputingElement - removed obsoleted stuff

[v6r10p14]

*SMS
FIX: RequestPreparationAgent - typo fixed

[v6r10p13]

*SMS
FIX: RequestPreparationAgent - use ReplicaManager to get active replicas

*DMS
FIX: ReplicaManager - getReplicas returns all replicas ( in all statuses ) by default
CHANGE: FC/SecurityManager - give full ACL access to the catalog to groups with admin rights

*WMS
CHANGE: SiteDirector - changes to reduce the load on computing elements
FIX: JobWrapper - do not set Completed status for the case with failed application thread

[v6r10p12]

*WMS
CHANGE: Replace consistently everywhere SAM JobType by Test JobType
FIX: JobWrapper - the outputSandbox should be always uploaded (outsized, in failed job)

*DMS
FIX: RemoveFile - bugfix
FIX: ReplicateAndRegister - fixes in the checksum check, retry failed FTS transfer 
     with RM transfer
NEW: RegisterReplica request operation     

*RMS
FIX: ReqClient - fix in the request state machine
FIX: Request - enhance digest string
NEW: dirac-dms-reset-request command
CHANGE: dirac-rms-show-request - allow selection of a request by job ID

*TS
FIX: TransformationDB - in getTransformationParameters() dropped "Submitted" counter 
     in the output

[v6r10p11]

*Core
FIX: X509Chain - cast life time to int before creating cert

*Accounting
FIX: DataStoreClient - self.__maxRecordsInABundle = 5000 instead of 1000
FIX: JobPolicy - allow access for JOB_MONITOR property

*RMS
FIX: ReqClient - fix the case when a job is Completed but in an unknown minor status

*Resources
BUGFIX: ProxyStorage - use checkArgumentFormat() instead of self.__checkArgumentFormatDict()

[v6r10p10]

*DMS
FIX: Several fixes to make FTS accounting working (FTSAgent/Job, ReplicaManager, File )

[v6r10p9]

*Core
BUGFIX: LineGraph - Ymin was set to a minimal plot value rather than 0.

*DMS
CHANGE: FTSJob(Agent) - get correct information for FTS accounting (registration)

[v6r10p8]

*Core
FIX: InstallTools - admin e-mail default location changed

*Framework
FIX: SystemAdministratorClientCLI - allow "set host localhost"
FIX: BundleDelivery - protect against empty bundle

*WMS
FIX: SiteDirector - Pass siteNames and ceList as None if any is accepted
FIX: WorkloadManagement.ConfigTemplate.SiteDorectory - set Site to Any by default 

*DMS
FIX: FileCatalogCLI - ignore Datasets in ls command for backward compatibility

*Resources
FIX: SSH - some platforms use Password instead of password prompt

[v6r10p7]

*Core
FIX: dirac-install - execute dirac-fix-mysql-script and dirac-external-requirements after sourcing the environment
FIX: InstallTools - set basedir variable in fixMySQLScript()
FIX: InstallTools - define user root@host.domain in installMySQL()

*Framework
BUGFIX: SystemAdministratorCLI - bug fixed in default() call signature

*DMS
FIX: FTSRequest - handle properly FTS server in the old system 
FIX: ReplicaManager - check if file is in FC before removing 
FIX: Request/RemovalTask - handle properly proxies for removing files 
BUGFIX: DatasetManager - in the table description

[v6r10p6]

*Core
FIX: X509Certificate - reenabled fix in getDIRACGroup()

*Configuration
FIX: CSAPI - Group should be taken from the X509 chain and not the certificate

*RMS
CHANGE: ReqClient - if the job does not exist, do not try further finalization

[v6r10p5]

*Core
FIX: X509Certificate - reverted fix in getDIRACGroup()

[v6r10p4]

*Core
NEW: dirac-info - extra printout
CHANGE: PrettyPrint - extra options in printTable()
FIX: X509Certificate - bug fixed in getDIRACGroup()

*Framework
NEW: SystemAdministratorCLI - new showall command to show components across hosts
NEW: ProxyDB - allow to upload proxies without DIRAC group

*RMS
CHANGE: ReqClient - requests from failed jobs update job status to Failed
CHANGE: RequestTask - retry in the request finalize()

[v6r10p3]

*Configuration
CHANGE: Registry - allow to define a default group per user

*WMS
BUGFIX: JobReport - typo in generateForwardDISET()

[v6r10p2]

*TMS
CHANGE: Backward compatibility fixes when setting the Transformation files status

*DMS
BUGFIX: ReplicateAndRegister - bugfix when replicating to multiple destination by ReplicaManager

*WMS
BUGFIX: JobManager - bug fix when deleting no-existing jobs

[v6r10p1]

*RMS
FIX: ReqDB.Operations - Arguments field changed type from BLOB to MEDIUMBLOB

*DMS
FIX: FileCatalog - check for non-exiting directories in removeDirectory()

*TMS
FIX: TransformationDB - removed constraint that was making impossible to derive a production

[v6r10]

*Core
FIX: Several fixes on DB classes(AccountingDB, SystemLoggingDB, UserProfileDB, TransformationDB, 
     JobDB, PilotAgentsDB) after the new movement to the new MySQL implementation with a persistent 
     connection per running thread
NEW: SystemAdministratorCLI - better support for executing remote commands 
FIX: DIRAC.__init__.py - avoid re-definition of platform variable    
NEW: Graphs - added CurveGraph class to draw non-stacked lines with markers
NEW: Graphs - allow graphs with negative Y values
NEW: Graphs - allow to provide errors with the data and display them in the CurveGraph
FIX: InstallTools - fix for creation of the root@'host' user in MySQL 
FIX: dirac-install - create links to permanent directories before module installation
CHANGE: InstallTools - use printTable() utility for table printing
CHANGE: move printTable() utility to Core.Utilities.PrettyPrint
NEW: added installation configuration examples
FIX: dirac-install - fixBuildPath() operates only on files in the directory
FIX: VOMSService - added X-VOMS-CSRF-GUARD to the html header to be compliant with EMI-3 servers

*CS
CHANGE: getVOMSVOForGroup() uses the VOMSName option of the VO definition 
NEW: CE2CSAgent - added ARC CE information lookup

*Framework
FIX: SystemAdministratorIntegrator - use Host option to get the host address in addition to the section name, closes #1628
FIX: dirac-proxy-init - uses getVOMSVOForGroup() when adding VOMS extensions

*DMS
CHANGE: DFC - optimization and bug fixes of the bulk file addition
FIX: TransferAgent - protection against badly defined LFNs in collectFiles()
NEW: DFC - added getDirectoryReplicas() service method support similar to the LFC
CHANGE: DFC - added new option VisibleReplicaStatus which is used in replica getting commands
CHANGE: FileCatalogClientCLI client shows number of replicas in the 2nd column rather than 
        unimplemented number of links
CHANGE: DFC - optimizations for the bulk replica look-up
CHANGE: DFC updated scalability testing tool FC_Scaling_test.py        
NEW: DFC - methods returning replicas provide also SE definitions instead of PFNs to construct PFNs on the client side
NEW: DFC - added getReplicasByMetadata() interface
CHANGE: DFC - optimized getDirectoryReplicas()
CHANGE: FileCatalogClient - treat the reduced output from various service queries restoring LFNs and PFNs on the fly
NEW: DFC - LFNPFNConvention flag can be None, Weak or Strong to facilitate compatibility with LFC data 
CHANGE: FileCatalog - do not return PFNs, construct them on the client side
CHANGE: FileCatalog - simplified FC_Scaling_test.py script
NEW: FileCatalog/DatasetManager class to define and manipulate datasets corresponding to meta queries
NEW: FileCatalogHandler - new interface methods to expose DatasetManager functionality
NEW: FileCatalogClientCLI - new dataset family of commands
FIX: StorageFactory, ReplicaManager - resolve SE alias name recursively
FIX: FTSRequest, ReplicaManager, SRM2Storage - use current proxy owner as user name in accounting reports, closes #1602
BUGFIX: FileCatalogClientCLI - bug fix in do_ls, missing argument to addFile() call, closes #1658
NEW: FileCatalog - added new setMetadataBulk() interface, closes #1358
FIX: FileCatalog - initial argument check strips off leading lfn:, LFN:, /grid, closes #448
NEW: FileCatalog - added new setFileStatus() interface, closes #170, valid and visible file and replica statuses can be defined in respective options.
CHANGE: multiple new FTS system fixes
CHANGE: uniform argument checking with checkArgumentFormat() in multiple modules
CHANGE: FileCatalog - add Trash to the default replica valid statuses
CHANGE: ReplicaManager,FTSRequest,StorageElement - no use of PFN as returned by the FC except for file removal,
        rather constructing it always on the fly
        
*SMS
CHANGE: PinRequestAgent, SENamespaceCatalogCheckAgent - removed
CHANGE: Use StorageManagerClient instead of StorageDB directly        

*WMS
CHANGE: JobPolicy - optimization for bulk job verification
NEW: JobPolicy - added getControlledUsers() to get users which jobs can be accessed for 
     a given operation
CHANGE: JobMonitoringHandler - Avoid doing a selection of all Jobs, first count matching jobs 
        and then use "limit" to select only the required JobIDs.
NEW: JobMonitoringHandler - use JobPolicy to filter jobs in getJobSummaryWeb()
NEW: new Operations option /Services/JobMonitoring/GlobalJobsInfo ( True by default ) to 
     allow or not job info lookup by anybody, used in JobMonitoringHandler       
BUGFIX: SiteDirector - take into account the target queue Platform
BUGFIX: JobDB - bug in __insertNewJDL()    
CHANGE: dirac-admin-show-task-queues - enhanced output  
CHANGE: JobLoggingDB.sql - use trigger to manage the new LoggingInfo structure  
CHANGE: JobWrapper - trying several times to upload a request before declaring the job failed
FIX: JobScheduling executor - fix race condition that causes a job to remain in Staging
NEW: SiteDirector - do not touch sites for which there is no work available
NEW: SiteDirector - allow sites not in mask to take jobs with JobType Test
NEW: SiteDirector - allow 1 hour grace period for pilots in Unknown state before aborting them
CHANGE: Allow usage of non-plural form of the job requirement options ( PilotType, GridCE, BannedSite, 
        SubmitPool ), keep backward compatibility with a plural form
        
*RSS
FIX: DowntimeCommand - take the latest Downtime that fits    
NEW: porting new Policies from integration  
NEW: RSS SpaceToken command querying endpoints/tokens that exist  
        
*Resources
NEW: added SSHOARComputingElement class 
NEW: added XROOTStorage class       
FIX: CREAMComputingElement - extra checks for validity of returned pilot references
        
*TS
CHANGE: TransformationClient(DB,Manager) - set file status for transformation as bulk operation 
CHANGE: TransformationClient - applying state machine when changing transformation status
BUGFIX: TransformationClient(Handler) - few minor fixes
NEW: TransformationDB - backported __deleteTransformationFileTask(s) methods
CHANGE: TransformationDB(Client) - fixes to reestablish the FileCatalog interface
FIX: TransformationAgent - added MissingInFC to consider for Removal transformations
BUGFIX: TransformationAgent - in _getTransformationFiles() variable 'now' was not defined
FIX: TransformationDB.sql - DataFiles primary key is changed to (FileID) from (FileID,LFN) 
CHANGE: TransformationDB(.sql) - schema changes suitable for InnoDB
FIX: TaskManager(AgentBase) - consider only submitted tasks for updating status
CHANGE: TransformationDB(.sql) - added index on LFN in DataFiles table

*RMS
NEW: Migrate to use the new Request Management by all the clients
CHANGE: RequestContainer - Retry failed transfers 10 times and avoid sub-requests to be set Done 
        when the files are failed
CHANGE: Use a unique name for storing the proxy as processes may use the same "random" name and 
        give conflicts
NEW: RequestClient(Handler) - add new method readRequest( requestname)                 

*Workflow
NEW: Porting the LHCb Workflow package to DIRAC to make the use of general purpose modules and
     simplify construction of workflows        

[v6r9p33]

*Accounting
BUGFIX: AccountingDB - wrong indentation

[v6r9p32]

*Accounting
FIX: AccountingDB - use old style grouping if the default grouping is altered, e.g. by Country

[v6r9p31]

*Accounting
CHANGE: AccountingDB - changes to speed up queries: use "values" in GROUP By clause;
        drop duplicate indexes; reorder fields in the UniqueConstraint index of the
        "bucket" tables  

[v6r9p30]

*DMS
CHANGE: FileCatalogFactory - construct CatalogURL from CatalogType by default

*SMS
FIX: dirac-stager-stage-files - changed the order of the arguments

[v6r9p29]

*TS
FIX: TaskManager(AgentBase) - fix for considering only submitted tasks 

[v6r9p28]

*TS
FIX: TransformationDB(ManagerHandler) - several portings from v6r10

[v6r9p27]

*SMS
FIX: StorageManagementDB - in removeUnlinkedReplicas() second look for CacheReplicas 
     for which there is no entry in StageRequests

[v6r9p26]

*Resources
CHANGE: CREAMComputigElement - Make sure that pilots submitted to CREAM get a 
        fresh proxy during their complete lifetime
*Framework
FIX: ProxyDB - process properly any SQLi with DNs/groups with 's in the name

[v6r9p25]

*TS
CHANGE: TransformationClient - changed default timeout values for service calls
FIX: TransformationClient - fixes for processing of derived transformations 

[v6r9p24]

*TS
FIX: TransformationClient - in moveFilesToDerivedTransformation() set file status
     to Moved-<prod>

[v6r9p23]

*Core
BUGFIX: InstallTools - improper configuration prevents a fresh new installation

*WMS
BUGFIX: PilotDirector - Operations Helper non-instantiated

[v6r9p22]

*WMS
FIX: PilotDirector - allow to properly define extensions to be installed by the 
     Pilot differently to those installed at the server
FIX: Watchdog - convert pid to string in ProcessMonitor

*TS
FIX: TransformationDB - splitting files in chunks

*DMS
NEW: dirac-dms-create-removal-request command
CHANGE: update dirac-dms-xxx commands to use the new RMS client,
        strip lines when reading LFNs from a file

[v6r9p21]

*TS
FIX: Transformation(Client,DB,Manager) - restored FileCatalog compliant interface
FIX: TransformationDB - fix in __insertIntoExistingTransformationFiles()

[v6r9p20]

*Core
BUGFIX: ProxyUpload - an on the fly upload does not require a proxy to exist

*DMS
CHANGE: TransferAgent - use compareAdler() for checking checksum
FIX: FailoverTransfer - recording the sourceSE in case of failover transfer request 

*WMS
FIX: ProcessMonitor - some fixes added, printout when <1 s of consumed CPU is found

*Transformation
BUGFIX: TransformationClient - fixed return value in moveFilesToDerivedTransformation()

*RMS
BUGFIX: CleanReqDBAgent - now() -> utcnow() in initialize()

*Resources
FIX: ARCComputingElement - fix the parsing of CE status if no jobs are available

[v6r9p19]

*DMS
FIX: FileCatalog/DirectoryMetadata - inherited metadata is used while selecting directories
     in findDirIDsByMetadata()

[v6r9p18]

*DMS
FIX: FTSSubmitAgent, FTSRequest - fixes the staging mechanism in the FTS transfer submission
NEW: TransferDBMonitoringHandler - added getFilesForChannel(), resetFileChannelStatus()

[v6r9p17]

*Accounting
FIX: DataStoreClient - send accounting records in batches of 1000 records instead of 100

*DMS:
FIX: FailoverTransfer - catalog name from list to string
FIX: FTSSubmitAgent, FTSRequest - handle FTS3 as new protocol and fix bad submission time
FIX: FTSSubmitAgent, FTSRequest - do not submit FTS transfers for staging files

*WMS
FIX: TaskQueueDB - do not check enabled when TQs are requested from Directors
FIX: TaskQueueDB - check for Enabled in the TaskQueues when inserting jobs to print an alert
NEW: TaskQueueDB - each TQ can have at most 5k jobs, if beyond the limit create a new TQ 
     to prevent long matching times when there are way too many jobs in a single TQ

[v6r9p16]

*TS
BUGFIX: typos in TransformationCleaningAgent.py

*DMS
CHANGE: DownloadInputData - check the available disk space in the right input data directory
FIX: DownloadInputData - try to download only Cached replicas 

[v6r9p15]

*Core
FIX: MySQL - do not decrease the retry counter after ping failure

*DMS
CHANGE: FC/DirectoryMetadata - Speed up findFilesByMetadataWeb when many files match
FIX: RemovalTask - fix error string when removing a non existing file (was incompatible 
     with the LHCb BK client). 

*WMS
FIX: JobReport - minor fix ( removed unused imports )
FIX: JobMonitoring(JobStateUpdate)Handler - jobID argument can be either string, int or long

*TS
CHANGE: TransformationClient - change status of Moved files to a deterministic value
FIX: FileReport - minor fix ( inherits object ) 

[v6r9p14]

*DMS
CHANGE: FTSDB - changed schema: removing FTSSite table. From now on FTS sites 
        would be read from CS Resources

[v6r9p13]

FIX: included fixes from v6r8p26 patch release

[v6r9p12]

FIX: included fixes from v6r8p25 patch release

[v6r9p11]

*DMS
BUGFIX: FTSRequest - in __resolveFTSServer() type "=" -> "=="

[v6r9p10]

FIX: included fixes from v6r8p24 patch release

*Core
NEW: StateMachine utility

*DMS
BUGFIX: in RegisterFile operation handler

*Interfaces
FIX: Dirac.py - in splitInputData() consider only Active replicas

[v6r9p9]

*RMS
FIX: RequestDB - added getRequestFileStatus(), getRequestName() methods

[v6r9p8]

*DMS
FIX: RequestDB - get correct digest ( short request description ) of a request

[v6r9p7]

FIX: included fixes from v6r8p23 patch release

*RSS
FIX: SpaceTokenOccupancyPolicy - SpaceToken Policy decision was based on 
     percentage by mistake
     
*RMS
NEW: new scripts dirac-dms-ftsdb-summary, dirac-dms-show-ftsjobs    
FIX: FTSAgent - setting space tokens for newly created FTSJobs 

[v6r9p6]

*DMS
BUGFIX: dirac-admin-add-ftssite - missing import

*RMS
NEW: RequestDB, ReqManagerHandler - added getRequestStatus() method

*TS
FIX: fixes when using new RequestClient with the TransformationCleaningAgent

*WMS
BUGFIX: typo in SandboxStoreHandler transfer_fromClient() method

[v6r9p5]

*DMS
BUGFIX: missing proxy in service env in the FTSManager service. By default service 
        will use DataManager proxy refreshed every 6 hours.

*Resources
NEW: StorageElement - new checkAccess policy: split the self.checkMethods in 
     self.okMethods. okMethods are the methods that do not use the physical SE. 
     The isValid returns S_OK for all those immediately

*RSS
FIX: SpaceTokenOccupancyPolicy - Policy that now takes into account absolute values 
     for the space left
     
*TS
FIX: TransformationCleaningAgent - will look for both old and new RMS     

[v6r9p4]

*Stager
NEW: Stager API: dirac-stager-monitor-file, dirac-stager-monitor-jobs, 
     dirac-stager-monitor-requests, dirac-stager-show-stats

[v6r9p3]

*Transformation
FIX: TransformationCleaning Agent status was set to 'Deleted' instead of 'Cleaned'

[v6r9p2]

*RSS
NEW: Added Component family tables and statuses
FIX: removed old & unused code 
NEW: allow RSS policies match wild cards on CS

*WMS
BUGFIX: FailoverTransfer,JobWrapper - proper propagation of file metadata

[v6r9p1]

*RMS
NEW: FTSAgent - update rwAccessValidStamp,
     update ftsGraphValidStamp,
     new option for staging files before submission,
     better log handling here and there
CHANGE: FTSJob - add staging flag in in submitFTS2
CHANGE: Changes in WMS (FailoverTransfer, JobReport, JobWrapper, SandboxStoreHandler) 
        and TS (FileReport) to follow the new RMS.
NEW: Full CRUD support in RMS.

*RSS
NEW: ResourceManagementDB - new table ErrorReportBuffer
NEW: new ResourceManagementClient methods - insertErrorReportBuffer, selectErrorReportBuffer,
     deleteErrorReportBuffer

[v6r9]

NEW: Refactored Request Management System, related DMS agents and FTS management
     components

[v6r8p28]

*Core
BUGFIX: RequestHandler - the lock Name includes ActionType/Action

*DMS
FIX: dirac-dms-filecatalog-cli - prevent exception in case of missing proxy

[v6r8p27]

*DMS
BUGFIX: dirac-dms-add-file - fixed typo item -> items

[v6r8p26]

*Core
NEW: RequestHandler - added getServiceOption() to properly resolve inherited options 
     in the global service handler initialize method
NEW: FileCatalogHandler, StorageElementHandler - use getServiceOption()

[v6r8p25]

FIX: included fixes from v6r7p40 patch release

*Resources
FIX: SRM2Storage - do not account gfal_ls operations

[v6r8p24]

FIX: included fixes from v6r7p39 patch release

*Core
FIX: SiteSEMapping was returning wrong info

*DMS
FIX: FTSRequest - choose explicitly target FTS point for RAL and CERN
BUGFIX: StrategyHandler - wrong return value in __getRWAccessForSE()

*Resources
CHANGE: SRM2Storage - do not account gfal_ls operations any more

[v6r8p23]

FIX: included fixes from v6r7p37 patch release

*TS
FIX: TransformationDB - allow tasks made with ProbInFC files
FIX: TransformationCleaingAgent,Client - correct setting of transformation 
     status while cleaning

[v6r8p22]

FIX: included fixes from v6r7p36 patch release

[v6r8p21]

*DMS
FIX: FileCatalog/DirectoryMetadata - even if there is no meta Selection 
     the path should be considered when getting Compatible Metadata
FIX: FileCatalog/DirectoryNodeTree - findDir will return S_OK( '' ) if dir not 
     found, always return the same error from DirectoryMetadata in this case.     

*RSS
FIX: DowntimeCommand - use UTC time stamps

*TS
FIX: TransformationAgent - in _getTransformationFiles() get also ProbInFC files in 
     addition to Used 

[v6r8p20]

*Stager
NEW: Stager API: dirac-stager-monitor-file, dirac-stager-monitor-jobs, 
     dirac-stager-monitor-requests, dirac-stager-show-stats

[v6r8p19]

*Transformation
FIX: TransformationCleaning Agent status was set to 'Deleted' instead of 'Cleaned'

[v6r8p18]

*TS
BUGFIX: TransformationAgent - regression in __cleanCache()

[v6r8p17]

FIX: included fixes from v6r7p32 patch release

*WMS
FIX: StalledJobAgent - for accidentally stopped jobs ExecTime can be not set, 
     set it to CPUTime for the accounting purposes in this case

[v6r8p16]

FIX: included fixes from v6r7p31 patch release

*WMS
BUGFIX: TaskQueueDB - fixed a bug in the negative matching conditions SQL construction

*RSS
NEW: improved doc strings of PEP, PDP modules ( part of PolicySystem )
FIX: Minor changes to ensure consistency if ElementInspectorAgent and 
     users interact simultaneously with the same element
CHANGE: removed DatabaseCleanerAgent ( to be uninstalled if already installed )
FIX: SummarizeLogsAgent - the logic of the agent was wrong, the agent has been re-written.
     
[v6r8p15]

*Core
FIX: X509Chain - fix invalid information when doing dirac-proxy-info without CS
     ( in getCredentials() )

*RSS
NEW: PDP, PEP - added support for option "doNotCombineResult" on PDP

[v6r8p14]

*Core
FIX: dirac-deploy-scripts - can now work with the system python

*WMS
NEW: dirac-wms-cpu-normalization - added -R option to modify a given configuration file
FIX: Executor/InputData - Add extra check for LFns in InputData optimizer, closes #1472

*Transformation
CHANGE: TransformationAgent - add possibility to kick a transformation (not skip it if no 
        unused files), by touching a file in workDirectory
BUGFIX: TransformationAgent - bug in __cleanCache() dict modified in a loop        

[v6r8p13]

*Transformation
BUGFIX: TransformationDB - restored import of StringType

[v6r8p12]

NEW: Applied patches from v6r7p29

*WMS
FIX: JobDB - check if SystemConfig is present in the job definition and convert it 
     into Platform

*DMS
FIX: ReplicaManager - do not get metadata of files when getting files in a directory 
     if not strictly necessary

*RSS
NEW: ported from LHCb PublisherHandler for RSS web views

[v6r8p11]

NEW: Applied patches from v6r7p27

*RSS
NEW: SpaceTokenOccupancyPolicy - ported from LHCbDIRAC 
NEW: db._checkTable done on service initialization ( removed dirac-rss-setup script doing it )

*Transformation
FIX: TaskManager - reset oJob for each task in prepareTransformationTasks()
BUGFIX: ValidateOutputDataAgent - typo fixed in getTransformationDirectories()
FIX: TransformationManagerHandler - use CS to get files statuses not to include in 
     processed file fraction calculation for the web monitoring pages

[v6r8p10]

NEW: Applied patches from v6r7p27

[v6r8p9]

*DMS
FIX: TransferAgent,dirac-dms-show-se-status, ResourceStatus,TaskManager - fixes
     needed for DMS components to use RSS status information
NEW: ReplicaManager - allow to get metadata for an LFN+SE as well as PFN+SE     

[v6r8p8]

*RSS
BUGFIX: dirac-rss-setup - added missing return of S_OK() result

[v6r8p7]

NEW: Applied patches from v6r7p24

*DMS
BUGFIX: LcgFileCatalogClient - bug in addFile()

*RSS
BUGFIX: fixed script dirac-rss-set-token, broken in the current release.
NEW: Statistics module - will be used in the future to provide detailed information 
     from the History of the elements 

[v6r8p6]

NEW: Applied patches from v6r7p23

*Transformation
FIX: TaskManager - allow prepareTransformationTasks to proceed if no OutputDataModule is defined
FIX: TransformationDB - remove INDEX(TaskID) from TransformationTasks. It produces a single counter 
     for the whole table instead of one per TransformationID
     
*WMS     
FIX: WMSUtilities - to allow support for EMI UI's for pilot submission we drop support for glite 3.1

[v6r8p5]

NEW: Applied patches from v6r7p22

*RSS
CHANGE: removed old tests and commented out files

*WMS
FIX: PoolXMLCatalog - proper addFile usage

*Transformation
CHANGE: TransformationAgent - clear replica cache when flushing or setting a file in the workdirectory

[v6r8p4]

*Transformation
FIX: The connection to the jobManager is done only at submission time
FIX: Jenkins complaints fixes

*WMS
BUGFIX: JobDB - CPUtime -> CPUTime
FIX: Jenkins complaints fixes

[v6r8p3]

*DMS
BUGFIX: LcgFileCatalogClient

[v6r8p2]

*DMS:
FIX: LcgFileCatalogClient - remove check for opening a session in __init__ as credentials are not yet set 

*Transformation
CHANGE: reuse RPC clients in Transformation System 

[v6r8p1]

*Core
FIX: dirac-deploy-scripts - restored regression w.r.t. support of scripts starting with "d"

*DMS
BUGFIX: LcgFileCatalogClient - two typos fixed

[v6r8]

CHANGE: Several fixes backported from the v7r0 integration branch

*Core
CHANGE: DictCache - uses global LockRing to avoid locks in multiprocessing
FIX: X509Chain - proxy-info showing an error when there's no CS

*DMS
FIX: TransferAgent - inside loop filter out waiting files dictionary
BUGFIX: dirac-admin-allow-se - there was a continue that was skipping the complete loop for 
        ARCHIVE elements
NEW: LcgFileCatalogClient - test return code in startsess lfc calls       

*WMS:
FIX: OptimizerExecutor, InputData, JobScheduling - check that site candidates have all the 
     replicas

*RSS: 
BUGFIX: ResourceStatus, RSSCacheNoThread - ensure that locks are always released

*Transformation
FIX: TaskManager - site in the job definition is taken into account when submitting
NEW: Transformation - get the allowed plugins from the CS /Operations/Transformations/AllowedPlugins
FIX: ValidateOutputDataAgent - self not needed for static methods

[v6r7p40]

*Resources
FIX: StorageElement class was not properly passing the lifetime argument for prestageFile method

[v6r7p39]

*Core
CHANGE: Grid - in executeGridCommand() allow environment script with arguments needed for ARC client

*DMS
FIX: DFC SEManager - DIP Storage can have a list of ports now

*Resources
FIX: ARCComputingElement - few fixes after debugging

[v6r7p38]

*Core
NEW: DISET FileHelper, TransferClient - possibility to switch off check sum

*Resources
NEW: ARCComputingElement - first version
NEW: StorageFactory - possibility to pass extra protocol parameters to storage object
NEW: DIPStorage - added CheckSum configuration option
BUGFIX: SSHComputingElement - use CE name in the pilot reference construction

*WMS
FIX: StalledJobAgent - if ExecTime < CPUTime make it equal to CPUTime

[v6r7p37]

*Framework
BUGFIX: NotificationDB - typos in SQL statement in purgeExpiredNotifications() 

*WMS
NEW: JobCleaningAgent - added scheduling sandbox LFN removal request 
     when deleting jobs
CHANGE: JobWrapper - report only error code as ApplicationError parameter 
        when payload finishes with errors    
NEW: SiteDirector - possibility to specify extensions to be installed in 
     pilots in /Operations/Pilots/Extensions option in order not to install
     all the server side extensions        

*DMS
CHANGE: FileCatalogFactory - use service path as default URL
CHANGE: FileCatalogFactory - use ObjectLoader to import catalog clients

*SMS
BUGFIX: StorageManagementDB, dirac-stager-monitor-jobs - small bug fixes ( sic, Daniela )

*Resources
CHANGE: DIPStorage - added possibility to specify a list of ports for multiple
        service end-points
CHANGE: InProcessComputingElement - demote log message when payload failure 
        to warning, the job will fail anyway
FIX: StalledJobAgent - if pilot reference is not registered, this is not an 
     error of the StalledJobAgent, no log.error() in  this case                
        
*RMS
CHANGE: RequestTask - ensure that tasks are executed with user credentials 
        even with respect to queries to DIRAC services ( useServerCertificate 
        flag set to false )        

[v6r7p36]

*WMS
FIX: CREAMCE, SiteDirector - make sure that the tmp executable is removed
CHANGE: JobWrapper - remove sending mails via Notification Service in case
        of job rescheduling
        
*SMS
FIX: StorageManagementDB - fix a race condition when old tasks are set failed 
     between stage submission and update.        

[v6r7p35]

*Stager
NEW: Stager API: dirac-stager-monitor-file, dirac-stager-monitor-jobs, 
     dirac-stager-monitor-requests, dirac-stager-show-stats

[v6r7p34]

*Transformation
FIX: TransformationCleaning Agent status was set to 'Deleted' instead of 'Cleaned'

[v6r7p33]

*Interfaces
FIX: Job.py - in setExecutable() - prevent changing the log file name string type

*StorageManagement
NEW: StorageManagementDB(Handler) - kill staging requests at the same time as 
     killing related jobs, closes #1510
FIX: StorageManagementDB - demote the level of several log messages       

[v6r7p32]

*DMS
FIX: StorageElementHandler - do not use getDiskSpace utility, use os.statvfs instead
CHANGE: StorageManagementDB - in getStageRequests() make MySQL do an UNIQUE selection 
        and use implicit loop to speed up queries for large results

*Resources
FIX: lsfce remote script - use re.search instead of re.match in submitJob() to cope with
     multipline output

[v6r7p31]

*WMS
FIX: SiteDirector - make possible more than one SiteDirector (with different pilot identity) attached 
     to a CE, ie sgm and pilot roles. Otherwise one is declaring Aborted the pilots from the other.

[v6r7p30]

*Core
CHANGE: X509Chain - added groupProperties field to the getCredentials() report
BUGFIX: InstallTools - in getSetupComponents() typo fixed: agent -> executor

[v6r7p29]

*DMS
CHANGE: FileCatalog - selection metadata is also returned as compatible metadata in the result
        of getCompatibleMetadata() call
NEW: FileCatalog - added path argument to getCompatibleMetadata() call
NEW: FileCatalogClient - added getFileUserMetadata()
BUGFIX: dirac-dms-fts-monitor - exit with code -1 in case of error

*Resources
FIX: CREAMComputingElement - check globus-url-copy result for errors when retrieving job output

[v6r7p28]

*DMS
BUGFIX: FileCatalog/DirectoryMetadata - wrong MySQL syntax 

[v6r7p27]

*Core
FIX: Mail.py - fix of the problem of colons in the mail's body

*Interfaces
NEW: Job API - added setSubmitPools(), setPlatform() sets ... "Platform"

*WMS
FIX: TaskQueueDB - use SystemConfig as Platform for matching ( if Platform is not set explicitly

*Resources
FIX: SSHComputingElement - use ssh host ( and not CE name ) in the pilot reference
BUGFIX: SSHGEComputingElement - forgotten return statement in _getJobOutputFiles()

*Framework
NEW: dirac-sys-sendmail - email's body can be taken from pipe. Command's argument 
     in this case will be interpreted as a destination address     

[v6r7p26]

*DMS
FIX: ReplicaManager - status names Read/Write -> ReadAccess/WriteAccess

[v6r7p25]

*Core
CHANGE: X509Chain - in getCredentials() failure to contact CS is not fatal, 
        can happen when calling dirac-proxy-init -x, for example

[v6r7p24]

*DMS
NEW: FileCatalog - added getFilesByMetadataWeb() to allow pagination in the Web 
     catalog browser
     
*WMS
CHANGE: WMSAdministrator, DiracAdmin - get banned sites list by specifying the status
        to the respective jobDB call     

[v6r7p23]

*Transformation
BUGFIX: TransformationDB - badly formatted error log message

*RMS
CHANGE: RequestDBMySQL - speedup the lookup of requests

*WMS
BUGFIX: dirac-dms-job-delete - in job selection by group

*DMS
FIX: LcgFileCatalogClient - getDirectorySize made compatible with DFC
BUGFIX: LcgFileCatalogClient - proper call of __getClientCertInfo()

[v6r7p22]

*Transformation
CHANGE: InputDataAgent - treats only suitable transformations, e.g. not the extendable ones. 
CHANGE: TransformationAgent - make some methods more public for easy overload

[v6r7p21]

*Core
FIX: Shifter - pass filePath argument when downloading proxy

[v6r7p20]

*DMS
CHANGE: StrategyHandler - move out SourceSE checking to TransferAgent
CHANGE: ReplicaManager, InputDataAgent - get active replicas
FIX: StorageElement, SRM2Storage - support for 'xxxAccess' statuses, checking results
     of return structures
     
*RSS
NEW: set configurable email address on the CS to send the RSS emails
NEW: RSSCache without thread in background
FIX: Synchronizer - moved to ResourceManager handler     

[v6r7p19]

*DMS
BUGFIX: ReplicaManager - in putAndRegister() SE.putFile() singleFile argument not used explicitly

[v6r7p18]

*WMS
FIX: StalledJobAgent - do not exit the loop over Completed jobs if accounting sending fails
NEW: dirac-wms-job-delete - allow to specify jobs to delete by job group and/or in a file
FIX: JobManifest - If CPUTime is not set, set it to MaxCPUTime value

[v6r7p17]

*Resources
FIX: SRM2Storage - treat properly "22 SRM_REQUEST_QUEUED" result code

[v6r7p16]

*DMS
FIX: StrategyHandler - do not proceed when the source SE is not valid for read 
BUGFIX: StorageElement - putFile can take an optional sourceSize argument
BUGFIX: ReplicaManager - in removeFile() proper loop on failed replicas

*RSS
FIX: SpaceTokenOccupancyCommand, CacheFeederAgent - add timeout when calling lcg_util commands

*WMS
FIX: JobManifest - take all the SubmitPools defined in the TaskQueueAgent 
NEW: StalledJobAgent - declare jobs stuck in Completed status as Failed

[v6r7p15]

*Core
BUGFIX: SocketInfo - in host identity evaluation

*DMS
BUGFIX: FileCatalogHandler - missing import os

*Transformation
CHANGE: JobManifest - getting allowed job types from operations() section 

[v6r7p14]

*DMS
CHANGE: StorageElementProxy - removed getParameters(), closes #1280
FIX: StorageElementProxy - free the getFile space before the next file
FIX: StorageElement - added getPFNBase() to comply with the interface

*Interfaces
CHANGE: Dirac API - allow lists of LFNs in removeFile() and removeReplica()

*WMS
CHANGE: JobSchedulingAgent(Executor) - allow both BannedSite and BannedSites JDL option

*RSS
FIX: ElementInspectorAgent - should only pick elements with rss token ( rs_svc ).
FIX: TokenAgent - using 4th element instead of the 5th. Added option to set admin email on the CS.

[v6r7p13]

*Core
FIX: Resources - in getStorageElementSiteMapping() return only sites with non-empty list of SEs

*DMS
FIX: StorageElement - restored the dropped logic of using proxy SEs
FIX: FileCatalog - fix the UseProxy /LocalSite/Catalog option

*Transformation
FIX: TransformationDB - use lower() string comparison in extendTransformation()

[v6r7p12]

*WMS
BUGFIX: JobManifest - get AllowedSubmitPools from the /Systems section, not from /Operations

*Core
NEW: Resources helper - added getSites(), getStorageElementSiteMapping()

*DMS
CHANGE: StrategyHandler - use getStorageElementSiteMapping helper function
BUGFIX: ReplicaManager - do not modify the loop dictionary inside the loop

[v6r7p11]

*Core
CHANGE: Subprocess - put the use of watchdog in flagging

[v6r7p10]

*Core
NEW: Logger - added getLevel() method, closes #1292
FIX: Subprocess - returns correct structure in case of timeout, closes #1295, #1294
CHANGE: TimeOutExec - dropped unused utility
FIX: Logger - cleaned unused imports

*RSS
CHANGE: ElementInspectorAgent - do not use mangled name and removed shifterProxy agentOption

[v6r7p9]

*Core
BUGFIX: InstallTools - MySQL Port should be an integer

[v6r7p8]

*Core
FIX: Subprocess - consistent timeout error message

*DMS
NEW: RemovalTask - added bulk removal
FIX: StrategyHandler - check file source CEs
CHANGE: DataIntegrityClient - code beautification
CHANGE: ReplicaManager - do not check file existence if replica information is queried anyway,
        do not fail if file to be removed does not exist already. 

[v6r7p7]

FIX: Several fixes to allow automatic code documentation

*Core
NEW: InstallTools - added mysqlPort and mysqlRootUser

*DMS
CHANGE: ReplicaManager - set possibility to force the deletion of non existing files
CHANGE: StrategyHandler - better handling of checksum check during scheduling 

[v6r7p6]

*Core
FIX: dirac-install - restore signal alarm if downloadable file is not found
FIX: Subprocess - using Manager proxy object to pass results from the working process

*DMS:
CHANGE: StorageElement - removed overwride mode
CHANGE: removed obsoleted dirac-dms-remove-lfn-replica, dirac-dms-remove-lfn
NEW: FTSMonitorAgent - filter out sources with checksum mismatch
FIX: FTSMonitorAgent, TransferAgent - fix the names of the RSS states

*RSS
NEW: ElementInspectorAgent runs with a variable number of threads which are automatically adjusted
NEW: Added policies to force a particular state, can be very convenient to keep something Banned for example.
NEW: policy system upgrade, added finer granularity when setting policies and actions

*WMS
NEW: SiteDirector- allow to define pilot DN/Group in the agent options
CHANGE: JobDescription, JobManifest - take values for job parameter verification from Operations CS section

[v6r7p5]

*Interfaces
BUGFIX: dirac-wms-job-get-output - properly treat the case when output directory is not specified 

[v6r7p4]

*Core
FIX: Subprocess - avoid that watchdog kills the executor process before it returns itself

*Framework
BUGFIX: ProxuManagerClient - wrong time for caching proxies

*RSS
FIX: removed obsoleted methods

*DMS
NEW: FileCatalog - added findFilesByMetadataDetailed - provides detailed metadata for 
     selected files

[v6r7p3]

*DMS
FIX: FTSMonitorAgent - logging less verbose

*Transformation
FIX: TransformationAgent - use the new CS defaults locations
FIX: Proper agent initialization
NEW: TransformationPlaugin - in Broadcast plugin added file groupings by number of files, 
     make the TargetSE always defined, even if the SourceSE list contains it 

*ResourceStatus
FIX: Added the shifter's proxy to several agents

*RMS
FIX: RequestContainer - the execution order was not properly set for the single files 

*Framework:
BUGFIX: ProxyManagerClient - proxy time can not be shorter than what was requested

[v6r7p2]

*Core
FIX: dirac-configure - switch to use CS before checking proxy info

*Framework
NEW: dirac-sys-sendmail new command
NEW: SystemAdmininistratorCLI - added show host, uninstall, revert commands
NEW: SystemAdmininistratorHandler - added more info in getHostInfo()
NEW: SystemAdmininistratorHandler - added revertSoftware() interface

*Transformation
FIX: TransformationCleaningAgent - check the status of returned results

[v6r7p1]

*Core
FIX: Subprocess - finalize the Watchdog closing internal connections after a command execution
CHANGE: add timeout for py(shell,system)Call calls where appropriate
CHANGE: Shifter - use gProxyManager in a way that allows proxy caching

*Framework
NEW: ProxyManagerClient - allow to specify validity and caching time separately
FIX: ProxyDB - replace instead of delete+insert proxy in __storeVOMSProxy

*DMS
NEW: FTSMonitorAgent - made multithreaded for better efficiency
FIX: dirac-dms-add-file - allow LFN: prefix for lfn argument

*WMS
NEW: dirac-wms-job-get-output, dirac-wms-job-status - allow to retrieve output for a job group
FIX: TaskQueueDB - fixed selection SQL in __generateTQMatchSQL()
CHANGE: OptimizerExecutor - reduce diversity of MinorStatuses for failed executors

*Resources
FIX: CREAMComputingElement - remove temporary JDL right after the submission 

[v6r6p21]

*DMS
BUGFIX: TransformationCleaningAgent - use the right signature of cleanMetadataCatalogFiles() call

[v6r6p20]

*DMS
FIX: RegistrationTask - properly escaped error messages
BUGFIX: DirectoryMetadata - use getFileMetadataFields from FileMetadata in addMetadataField()
NEW: When there is a missing source error spotted during FTS transfer, file should be reset 
     and rescheduled again until maxAttempt (set to 100) is reached

*WMS
FIX: JobScheduling - fix the site group logic in case of Tier0

[v6r6p19]

*DMS
BUGFIX: All DMS agents  - set up agent name in the initialization

*Core
NEW: Subprocess - timeout wrapper for subprocess calls
BUGFIX: Time - proper interpreting of 0's instead of None
CHANGE: DISET - use cStringIO for ANY read that's longer than 16k (speed improvement) 
        + Less mem when writing data to the net
FIX: Os.py - protection against failed "df" command execution       
NEW: dirac-info prints lcg bindings versions
CHANGE: PlotBase - made a new style class 
NEW: Subprocess - added debug level log message

*Framework
NEW: SystemAdministratorIntegrator client for collecting info from several hosts
NEW: SystemAdministrator - added getHostInfo()
FIX: dirac-proxy-init - always check for errors in S_OK/ERROR returned structures
CHANGE: Do not accept VOMS proxies when uploading a proxy to the proxy manager

*Configuration
FIX: CE2CSAgent - get a fresh copy of the cs data before attempting to modify it, closes #1151
FIX: Do not create useless backups due to slaves connecting and disconnecting
FIX: Refresher - prevent retrying with 'Insane environment'

*Accounting
NEW: Accounting/Job - added validation of reported values to cope with the weird Yandex case
FIX: DBUtils - take into account invalid values, closes #949

*DMS
FIX: FTSSubmitAgent - file for some reason rejected from submission should stay in 'Waiting' in 
     TransferDB.Channel table
FIX: FTSRequest - fix in the log printout     
CHANGE: dirac-dms-add-file removed, dirac-dms-add-files renamed to dirac-dms-add-file
FIX: FileCatalogCLI - check the result of removeFile call
FIX: LcgFileCatalogClient - get rid of LHCb specific VO evaluation
NEW: New FileCatalogProxy service - a generalization of a deprecated LcgFileCatalog service
FIX: Restored StorageElementProxy functionality
CHANGE: dirac-dms-add-file - added printout
NEW: FileCatalog(Factory), StorageElement(Factory) - UseProxy flag moved to /Operations and /LocalSite sections

*RSS
NEW:  general reimplementation: 
      New DB schema using python definition of tables, having three big blocks: Site, Resource and Node.
      MySQLMonkey functionality almost fully covered by DB module, eventually will disappear.
      Services updated to use new database.
      Clients updated to use new database.
      Synchronizer updated to fill the new database. When helpers will be ready, it will need an update.
      One ElementInspectorAgent, configurable now is hardcoded.
      New Generic StateMachine using OOP.
      Commands and Policies simplified.
      ResourceStatus using internal cache, needs to be tested with real load.
      Fixes for the state machine
      Replaced Bad with Degraded status ( outside RSS ).
      Added "Access" to Read|Write|Check|Remove SE statuses wherever it applies.
      ResourceStatus returns by default "Active" instead of "Allowed" for CS calls.
      Caching parameters are defined in the CS
FIX: dirac-admin-allow/ban-se - allow a SE on Degraded ( Degraded->Active ) and ban a SE on Probing 
     ( Probing -> Banned ). In practice, Active and Degraded are "usable" states anyway.            
      
*WMS
FIX: OptimizerExecutor - failed optimizations will still update the job     
NEW: JobWrapper - added LFNUserPrefix VO specific Operations option used for building user LFNs
CHANGE: JobDB - do not interpret SystemConfig in the WMS/JobDB
CHANGE: JobDB - Use CPUTime JDL only, keep MaxCPUTime for backward compatibility
CHANGE: JobWrapper - use CPUTime job parameter instead of MaxCPUTime
CHANGE: JobAgent - use CEType option instead of CEUniqueID
FIX: JobWrapper - do not attempt to untar directories before having checked if they are tarfiles 
NEW: dirac-wms-job-status - get job statuses for jobs in a given job group
 
*SMS
FIX: StorageManagementDB - when removing unlinked replicas, take into account the case where a
     staging request had been submitted, but failed
      
*Resources    
NEW: glexecCE - add new possible locations of the glexec binary: OSG specific stuff and in last resort 
     looking in the PATH    
NEW: LcgFileCatalogClient - in removeReplica() get the needed PFN inside instead of providing it as an argument     
      
*TS      
CHANGE: Transformation types definition are moved to the Operations CS section

*Interfaces
FIX: Dirac.py - CS option Scratchdir was in LocalSite/LocalSite
FIX: Dirac.py - do not define default catalog, use FileCatalog utility instead

[v6r6p19]

*DMS
BUGFIX: All DMS agents  - set up agent name in the initialization

[v6r6p18]

*Transformation
CHANGE: /DIRAC/VOPolicy/OutputDataModule option moved to <Operations>/Transformations/OutputDataModule

*Resources
FIX: ComputingElement - properly check if the pilot proxy has VOMS before adding it to the payload 
     when updating it

*WMS
BUGFIX: JobSanity - fixed misspelled method call SetParam -> SetParameter

[v6r6p17]

*Transformation
BUGFIX: TransformationAgent - corrected  __getDataReplicasRM()

[v6r6p16]

*DMS
FIX: Agents - proper __init__ implementation with arguments passing to the super class
FIX: LcgFileCatalogClient - in removeReplica() reload PFN in case it has changed

[v6r6p15]

*Framework
BUGFIX: ErrorMessageMonitor - corrected updateFields call 

*DMS:
NEW: FTSMonitorAgent completely rewritten in a multithreaded way

*Transformation
FIX: InputDataAgent - proper instantiation of TransformationClient
CHANGE: Transformation - several log message promoted from info to notice level

[v6r6p14]

*Transformation
FIX: Correct instantiation of agents inside several scripts
CHANGE: TransformationCleaningAgent - added verbosity to logs
CHANGE: TransformationAgent - missingLFC to MissingInFC as it could be the DFC as well
FIX: TransformationAgent - return an entry for all LFNs in __getDataReplicasRM

*DMS
FIX: TransferAgent - fix exception reason in registerFiles()

[v6r6p13]

*DMS
CHANGE: TransferAgent - change RM call from getCatalogueReplicas to getActiveReplicas. 
        Lowering log printouts here and there

[v6r6p12]

*DMS
BUGFIX: RemovalTask - Replacing "'" by "" in error str set as attribute for a subRequest file. 
        Without that request cannot be updated when some nasty error occurs.

[v6r6p11]

*RMS:
BUGFIX: RequestClient - log string formatting

*DMS
BUGFIX: RemovalTask - handling for files not existing in the catalogue

*Transformation
FIX: TransformationManager - ignore files in NotProcessed status to get the % of processed files

*Interfaces
FIX: Fixes due to the recent changes in PromptUser utility

[v6r6p10]

*RMS
FIX: RequestDBMySQL - better escaping of queries 

*WMS
FIX: SiteDirector - get compatible platforms before checking Task Queues for a site

[v6r6p9]

*Core
FIX: Utilities/PromptUser.py - better user prompt

*Accounting
NEW: Add some validation to the job records because of weird data coming from YANDEX.ru

*DMS
BUGFIX: ReplicaManager - typo errStr -> infoStr in __replicate()
FIX: FTSRequest - fixed log message

*WMS
FIX: SiteDirector - use CSGlobals.getVO() call instead of explicit CS option

[v6r6p8]

*Transformation
BUGFIX: TransformationDB - typo in getTransformationFiles(): iterValues -> itervalues

[v6r6p7]

*Resources
FIX: StorageFactory - uncommented line that was preventing the status to be returned 
BUGFIX: CE remote scripts - should return status and not call exit()
BUGFIX: SSHComputingElement - wrong pilot ID reference

[v6r6p6]

*WMS
FIX: TaskQueueDB - in findOrphanJobs() retrieve orphaned jobs as list of ints instead of list of tuples
FIX: OptimizerExecutor - added import of datetime to cope with the old style optimizer parameters

*Transformation
FIX: TransformationAgent - fix finalization entering in an infinite loop
NEW: TransformationCLI - added resetProcessedFile command
FIX: TransformationCleaningAgent - treating the archiving delay 
FIX: TransformationDB - fix in getTransformationFiles() in case of empty file list

[v6r6p5]

*Transformation
FIX: TransformationAgent - type( transClient -> transfClient )
FIX: TransformationAgent - self._logInfo -> self.log.info
FIX: TransformationAgent - skip if no Unused files
FIX: TransformationAgent - Use CS option for replica cache lifetime
CHANGE: TransformationAgent - accept No new Unused files every [6] hours

[v6r6p4]

*DMS
FIX: TransferAgent - protection for files that can not be scheduled
BUGFIX: TransferDB - typo (instIDList - > idList ) fixed

*Transformation
BUGFIX: TransformationAgent - typo ( loginfo -> logInfo )

[v6r6p3]

FIX: merged in patch v6r5p14

*Core
BUGFIX: X509Chain - return the right structure in getCredentials() in case of failure
FIX: dirac-deploy-scripts.py - allow short scripts starting from "d"
FIX: dirac-deploy-scripts.py - added DCOMMANDS_PPID env variable in the script wrapper
FIX: ExecutorReactor - reduced error message dropping redundant Task ID 

*Interfaces
BUGFIX: Dirac.py - allow to pass LFN list to replicateFile()

*DMS
FIX: FileManager - extra check if all files are available in _findFiles()
BUGFIX: FileCatalogClientCLI - bug in DirectoryListing

[v6r6p2]

FIX: merged in patch v6r5p13

*WMS
FIX: SiteDirector - if no community set, look for DIRAC/VirtualOrganization setting

*Framework
FIX: SystemLoggingDB - LogLevel made VARCHAR in the MessageRepository table
FIX: Logging - several log messages are split in fixed and variable parts
FIX: SystemLoggingDB - in insertMessage() do not insert new records in auxiliary tables if they 
     are already there

[v6r6p1]

*Core:
CHANGE: PromptUser - changed log level of the printout to NOTICE
NEW: Base Client constructor arguments are passed to the RPCClient constructor

*DMS:
NEW: FTSRequest - added a prestage mechanism for source files
NEW: FileCatalogClientCLI - added -f switch to the size command to use raw faile tables 
     instead of storage usage tables
NEW: FileCatalog - added orphan directory repair tool
NEW: FIleCatalog - more counters to control the catalog sanity     

*WMS:
FIX: SandboxStoreClient - no more kwargs tricks
FIX: SandboxStoreClient returns sandbox file name in case of upload failure to allow failover
FIX: dirac-pilot - fixed VO_%s_SW_DIR env variable in case of OSG

*TS:
FIX: TransformationManagerHandler - avoid multiple Operations() instantiation in 
     getTransformationSummaryWeb()

[v6r6]

*Core
CHANGE: getDNForUsername helper migrated from Core.Security.CS to Registry helper
NEW: SiteSEMapping - new utilities getSitesGroupedByTierLevel(), getTier1WithAttachedTier2(),
     getTier1WithTier2
CHANGE: The DIRAC.Core.Security.CS is replaced by the Registry helper     
BUGFIX: dirac-install - properly parse += in .cfg files
FIX: Graphs.Utilities - allow two lines input in makeDataFromCVS()
FIX: Graphs - allow Graphs package usage if even matplotlib is not installed
NEW: dirac-compile-externals will retrieve the Externals compilation scripts from it's new location 
     in github (DIRACGrid/Externals)
NEW: Possibility to define a thread-global credentials for DISET connections (for web framework)
NEW: Logger - color output ( configurable )
NEW: dirac-admin-sort-cs-sites - to sort sites in the CS
CHANGE: MessageClient(Factor) - added msgClient attribute to messages
NEW: Core.Security.Properties - added JOB_MONITOR and USER_MANAGER properties

*Configuration
NEW: Registry - added getAllGroups() method

*Framework
NEW: SystemAdministratorClientCLI - possibility to define roothPath and lcgVersion when updating software

*Accounting
NEW: JobPlotter - added Normalized CPU plots to Job accounting
FIX: DBUtils - plots going to greater granularity

*DMS
NEW: FileCatalog - storage usage info stored in all the directories, not only those with files
NEW: FileCatalog - added utility to rebuild storage usage info from scratch
FIX: FileCatalog - addMetadataField() allow generic types, e.g. string
FIX: FileCatalog - path argument is normalized before usage in multiple methods
FIX: FileCatalog - new metadata for files(directories) should not be there before for directories(files)
NEW: FileCatalog - added method for rebuilding DirectoryUsage data from scratch 
NEW: FileCatalog - Use DirectoryUsage mechanism for both logical and physical storage
CHANGE: FileCatalog - forbid removing non-empty directories
BUGFIX: FileCatalogClientCLI - in do_ls() check properly the path existence
FIX: FileCatalogClientCLI - protection against non-existing getCatalogCounters method in the LFC client
FIX: DMS Agents - properly call superclass constructor with loadName argument
FIX: ReplicaManager - in removeFile() non-existent file is marked as failed
FIX: Make several classes pylint compliant: DataIntegrityHandler, DataLoggingHandler,
     FileCatalogHandler, StorageElementHandler, StorageElementProxyHandler, TransferDBMonitoringHandler
FIX: LogUploadAgent - remove the OSError exception in __replicate()
FIX: FileCatalogClientCLI - multiple check of proper command inputs,
     automatic completion of several commands with subcommands,
     automatic completion of file names
CHANGE: FileCatalogClientCLI - reformat the output of size command 
FIX: dirac-admin-ban-se - allow to go over all options read/write/check for each SE      
NEW: StrategyHandler - new implementation to speed up file scheduling + better error reporting
NEW: LcgFileCatalogProxy - moved from from LHCbDirac to DIRAC
FIX: ReplicaManager - removed usage of obsolete "/Resources/StorageElements/BannedTarget" 
CHANGE: removed StorageUsageClient.py
CHANGE: removed obsoleted ProcessingDBAgent.py

*WMS
CHANGE: RunNumber job parameter was removed from all the relevant places ( JDL, JobDB, etc )
NEW: dirac-pilot - add environment setting for SSH and BOINC CEs
NEW: WMSAdministrator - get output for non-grid CEs if not yet in the DB
NEW: JobAgent - job publishes BOINC parameters if any
CHANGE: Get rid of LHCbPlatform everywhere except TaskQueueDB
FIX: SiteDirector - provide list of sites to the Matcher in the initial query
FIX: SiteDirector - present a list of all groups of a community to match TQs
CHANGE: dirac-boinc-pilot dropped
CHANGE: TaskQueueDirector does not depend on /LocalSite section any more
CHANGE: reduced default delays for JobCleaningAgent
CHANGE: limit the number of jobs received by JobCleaningAgent
CHANGE: JobDB - use insertFields instead of _insert
CHANGE: Matcher, TaskQueueDB - switch to use Platform rather than LHCbPlatform retaining LHCbPlatform compatibility
BUGFIX: Matcher - proper reporting pilot site and CE
CHANGE: JobManager - improved job Killing/Deleting logic
CHANGE: dirac-pilot - treat the OSG case when jobs on the same WN all run in the same directory
NEW: JobWrapper - added more status reports on different failures
FIX: PilotStatusAgent - use getPilotProxyFromDIRACGroup() instead of getPilotProxyFromVOMSGroup()
CHANGE: JobMonitoringHandler - add cutDate and condDict parameters to getJobGroup()
NEW: JobMonitoringHandler - check access rights with JobPolicy when accessing job info from the web
NEW: JobManager,JobWrapper - report to accounting jobs in Rescheduled final state if rescheduling is successful
FIX: WMSAdministrator, SiteDirector - store only non-empty pilot output to the PilotDB
NEW: added killPilot() to the WMSAdministrator interface, DiracAdmin and dirac-admin-kill-pilot command
NEW: TimeLeft - renormalize time left using DIRAC Normalization if available
FIX: JobManager - reconnect to the OptimizationMind in background if not yet connected
CHANGE: JobManifest - use Operations helper
NEW: JobCleaningAgent - delete logging records from JobLoggingDB when deleting jobs

*RMS
FIX: RequestDBFile - better exception handling in case no JobID supplied
FIX: RequestManagerHandler - make it pylint compliant
NEW: RequestProxyHandler - is forwarding requests from voboxes to central RequestManager. 
     If central RequestManager is down, requests are dumped into file cache and a separate thread 
     running in background is trying to push them into the central. 
CHANGE: Major revision of the code      
CHANGE: RequestDB - added index on SubRequestID in the Files table
CHANGE: RequestClient - readRequestForJobs updated to the new RequetsClient structure

*RSS
NEW: CS.py - Space Tokens were hardcoded, now are obtained after scanning the StorageElements.

*Resources
FIX: SSHComputingElement - enabled multiple hosts in one queue, more debugging
CHANGE: SSHXXX Computing Elements - define SSH class once in the SSHComputingElement
NEW: SSHComputingElement - added option to define private key location
CHANGE: Get rid of legacy methods in ComputingElement
NEW: enable definition of ChecksumType per SE
NEW: SSHBatch, SSHCondor Computing Elements
NEW: SSHxxx Computing Elements - using remote control scripts to better capture remote command errors
CHANGE: put common functionality into SSHComputingElement base class for all SSHxxx CEs
NEW: added killJob() method tp all the CEs
NEW: FileCatalog - take the catalog information info from /Operations CS section, if defined there, 
     to allow specifications per VO 

*Interfaces
CHANGE: Removed Script.initialize() from the API initialization
CHANGE: Some general API polishing
FIX: Dirac.py - when running in mode="local" any directory in the ISB would not get untarred, 
     contrary to what is done in the JobWrapper

*TS
BUGFIX: TaskManager - bug fixed in treating tasks with input data
FIX: TransformationCleaningAgent - properly call superclass constructor with loadName argument
NEW: TransformationCleaningAgent - added _addExtraDirectories() method to extend the list of
     directories to clean in a subclass if needed
CHANGE: TransformationCleaningAgent - removed usage of StorageUsageClient     
NEW: TransformationAgent is multithreaded now ( implementation moved from LHCbDIRAC )
NEW: added unit tests
NEW: InputDataAgent - possibility to refresh only data registered in the last predefined period of time 
NEW: TransformationAgent(Client) - management of derived transformations and more ported from LHCbDIRAC
BUGFIX: TransformationDB - wrong SQL statement generation in setFileStatusForTransformation()

[v6r5p14]

*Core
NEW: Utilities - added Backports utility

*WMS
FIX: Use /Operations/JobScheduling section consistently, drop /Operations/Matching section
NEW: Allow VO specific share correction plugins from extensions
FIX: Executors - several fixes

[v6r5p13]

*WMS
FIX: Executors - VOPlugin will properly send and receive the params
NEW: Correctors can be defined in an extension
FIX: Correctors - Properly retrieve info from the CS using the ops helper

[v6r5p12]

FIX: merged in patch v6r4p34

[v6r5p11]

FIX: merged in patch v6r4p33

*Core
FIX: MySQL - added offset argument to buildConditions()

[v6r5p10]

FIX: merged in patch v6r4p32

[v6r5p9]

FIX: merged in patch v6r4p30

[v6r5p8]

FIX: merged in patch v6r4p29

[v6r5p7]

FIX: merged in patch v6r4p28

[v6r5p6]

FIX: merged in patch v6r4p27

*Transformation
BUGFIX: TransformationDB - StringType must be imported before it can be used

*RSS
NEW: CS.py - Space Tokens were hardcoded, now are obtained after scanning the StorageElements.

[v6r5p5]

FIX: merged in patch v6r4p26

[v6r5p4]

FIX: merged in patch v6r4p25

[v6r5p3]

*Transformation
FIX: merged in patch v6r4p24

[v6r5p2]

*Web
NEW: includes DIRACWeb tag web2012092101

[v6r5p1]

*Core
BUGFIX: ExecutorMindHandler - return S_OK() in the initializeHandler
FIX: OptimizationMindHandler - if the manifest is not dirty it will not be updated by the Mind

*Configuration
NEW: Resources helper - added getCompatiblePlatform(), getDIRACPlatform() methods

*Resources
FIX: SSHComputingElement - add -q option to ssh command to avoid banners in the output
FIX: BOINCComputingElement - removed debugging printout
FIX: ComputingElement - use Platform CS option which will be converted to LHCbPlatform for legacy compatibility

*DMS
FIX: RequestAgentBase - lowering loglevel from ALWAYS to INFO to avoid flooding SystemLogging

*WMS:
FIX: SiteDirector - provide CE platform parameter when interrogating the TQ
FIX: GridPilotDirector - publish pilot OwnerGroup rather than VOMS role
FIX: WMSUtilities - add new error string into the parsing of the job output retrieval

[v6r5]

NEW: Executor framework

*Core
NEW: MySQL.py - added Test case for Time.dateTime time stamps
NEW: MySQL.py - insertFields and updateFields can get values via Lists or Dicts
NEW: DataIntegrityDB - use the new methods from MySQL and add test cases
NEW: DataIntegrityHandler - check connection to DB and create tables (or update their schema)
NEW: DataLoggingDB - use the new methods from MySQL and add test cases
NEW: DataLoggingHandler - check connection to DB and create tables (or update their schema)
FIX: ProcessPool - killing stuck workers after timeout
CHANGE: DB will throw a RuntimeException instead of a sys.exit in case it can't contact the DB
CHANGE: Several improvements on DISET
CHANGE: Fixed all DOS endings to UNIX
CHANGE: Agents, Services and Executors know how to react to CSSection/Module and react accordingly
NEW: install tools are updated to deal with executors
FIX: dirac-install - add -T/--Timeout option to define timeout for distribution downloads
NEW: dirac-install - added possibility of defining dirac-install's global defaults by command line switch
BUGFIX: avoid PathFinder.getServiceURL and use Client class ( DataLoggingClient,LfcFileCatalogProxyClient ) 
FIX: MySQL - added TIMESTAMPADD and TIMESTAMPDIFF to special values not to be scaped by MySQL
NEW: ObjectLoader utility
CHANGE: dirac-distribution - added global defaults flag and changed the flag to -M or --defaultsURL
FIX: Convert to string before trying to escape value in MySQL
NEW: DISET Services - added PacketTimeout option
NEW: SystemLoggingDB - updated to use the renewed MySQL interface and SQL schema
NEW: Added support for multiple entries in /Registry/DefaultGroup, for multi-VO installations
CHANGE: Component installation procedure updated to cope with components inheriting Modules
CHANGE: InstallTools - use dirac- command in runit run scripts
FIX: X509Chain - avoid a return of error when the group is not valid
FIX: MySQL - reduce verbosity of log messages when high level methods are used
CHANGE: Several DB classes have been updated to use the MySQL buildCondition method
NEW: MySQL - provide support for greater and smaller arguments to all MySQL high level methods
FIX: Service.py - check all return values from all initializers

*Configuration
CHANGE: By default return option and section lists ordered as in the CS
NEW: ConfigurationClient - added function to refresh remote configuration

*Framework
FIX: Registry.findDefaultGroup will never return False
CHANGE: ProxyManager does not accept proxies without explicit group
CHANGE: SystemAdministratorHandler - force refreshing the configuration after new component setup

*RSS
CHANGE: removed code execution from __init__
CHANGE: removed unused methods
NEW: Log all policy results 

*Resources
NEW: updated SSHComputingElement which allows multiple job submission
FIX: SGETimeLeft - better parsing of the batch system commands output
FIX: InProcessComputingElement - when starting a new job discard renewal of the previous proxy
NEW: BOINCComputingElement - new CE client to work with the BOINC desktop grid infrastructure 

*WMS
CHANGE: WMS Optimizers are now executors
CHANGE: SandboxStoreClient can directly access the DB if available
CHANGE: Moved JobDescription and improved into JobManifest
FIX: typo in JobLoggingDB
NEW: JobState/CachedJobState allow access to the Job via DB/JobStateSync Service automatically
BUGFIX: DownloadInputData - when not enough disk space, message was using "buffer" while it should be using "data"
FIX: the sandboxmetadataDB explosion when using the sandboxclient without direct access to the DB
NEW: Added support for reset/reschedule in the OptimizationMind
CHANGE: Whenever a DB is not properly initialized it will raise a catchable RuntimeError exception 
        instead of silently returning
FIX: InputDataResolution - just quick mod for easier extensibility, plus removed some LHCb specific stuff
NEW: allow jobids in a file in dirac-wms-job-get-output
NEW: JobManager - zfill in %n parameter substitution to allow alphabetical sorting
NEW: Directors - added checking of the TaskQueue limits when getting eligible queues
CHANGE: Natcher - refactor to simpify the logic, introduced Limiter class
CHANGE: Treat MaxCPUTime and CPUTime the same way in the JDL to avoid confusion
NEW: SiteDirector - added options PilotScript, MaxPilotsToSubmit, MaxJobsInFillMode
BUGFIX: StalledJobAgent - use cpuNormalization as float, not string 
FIX: Don't kill an executor if a task has been taken out from it
NEW: dirac-boinc-pilot - pilot script to be used on the BOINC volunteer nodes
FIX: SiteDirector - better handling of tokens and filling mode 
NEW: Generic pilot identities are automatically selected by the TQD and the SiteDirector 
     if not explicitly defined in /Pilot/GenericDN and GenericGroup
NEW: Generic pilot groups can have a VO that will be taken into account when selecting generic 
     credentials to submit pilots
NEW: Generic pilots that belong to a VO can only match jobs from that VO
NEW: StalledJobAgent - added rescheduling of jobs stuck in Matched or Rescheduled status
BUGFIX: StalledJobAgent - default startTime and endTime to "now", avoid None value
NEW: JobAgent - stop after N failed matching attempts (nothing to do), use StopAfterFailedMatches option
CHANGE: JobAgent - provide resource description as a dictionary to avoid extra JDL parsing by the Matcher
CHANGE: Matcher - report pilot info once instead of sending it several times from the job
CHANGE: Matcher - set the job site instead of making a separate call to JobStateUpdate
NEW: Matcher - added Matches done and matches OK statistics
NEW: TaskQueue - don't delete fresh task queues. Wait 5 minutes to do so.
CHANGE: Disabled TQs can also be matched, if no jobs are there, a retry will be triggered

*Transformation
FIX: TransformationAgent - a small improvement: now can pick the prods status to handle from the CS, 
     plus few minor corrections (e.g. logger messages)
FIX: TransformationCLI - take into accout possible failures in resetFile command     

*Accounting
NEW: AccountingDB - added retrieving RAW records for internal stuff
FIX: AccountingDB - fixed some logic for readonly cases
CHANGE: Added new simpler and faster bucket insertion mechanism
NEW: Added more info when rebucketing
FIX: Calculate the rebucket ETA using remaining records to be processed instead of the total records to be processed
FIX: Plots with no data still carry the plot name

*DMS
NEW: SRM2Storage - added retry in the gfal calls
NEW: added new FTSCleaningAgent cleaning up TransferDB tables
FIX: DataLoggingClient and DataLoggingDB - tests moved to separate files
CHANGE: request agents cleanup

*RMS
CHANGE: Stop using RequestAgentMixIn in the request agents

[v6r4p34]

*DMS
BUGFIX: FileCatalogCLI - fixed wrong indentation
CHANGE: RegistrationTask - removed some LHCb specific defaults

[v6r4p33]

*DMS
CHANGE: FTSRequest - be more verbose if something is wrong with file

[v6r4p32]

*WMS
FIX: StalledJobAgent - avoid exceptions in the stalled job accounting reporting

*DMS
NEW: FTSMonitorAgent - handling of expired FTS jobs 

*Interfaces
CHANGE: Dirac.py - attempt to retrieve output sandbox also for Completed jobs in retrieveRepositorySandboxes()

[v6r4p30]

*Core
BUGFIX: dirac-admin-bdii-ce-voview - proper check of the result structure

*Interfaces
FIX: Dirac.py, Job.py - allow to pass environment variables with special characters

*DMS
NEW: FileCatalogCLI - possibility to sort output in the ls command

*WMS:
FIX: JobWrapper - interpret environment variables with special characters 

[v6r4p29]

*RMS
BUGFIX: RequestDBMySQL - wrong indentation in __updateSubRequestFiles()

[v6r4p28]

*Interfaces
CHANGE: Dirac.py, DiracAdmin.py - remove explicit timeout on RPC client instantiation

*RSS
FIX: CS.py - fix for updated CS location (backward compatible)

*DMS
BUGFIX: StrategyHandler - bug fixed determineReplicationTree()
FIX: FTSRequest - add checksum string to SURLs file before submitting an FTS job

*WMS
FIX: JobWrapper - protection for double quotes in JobName
CHANGE: SiteDirector - switched some logging messages from verbose to info level

*RMS
NEW: Request(Client,DBMySQL,Manager) - added readRequestsForJobs() method

[v6r4p27]

*DMS
FIX: SRM2Storage - removed hack for EOS (fixed server-side)

*Transformation
CHANGE: TransformationClient - limit to 100 the number of transformations in getTransformations()
NEW: TransformationAgent - define the transformations type to use in the configuration

*Interfaces
FIX: Job.py -  fix for empty environmentDict (setExecutionEnv)

[v6r4p26]

*Transformation
BUGFIX: TransformationClient - fixed calling sequence in rpcClient.getTransformationTasks()
NEW: TransformationClient - added log messages in verbose level.

[v6r4p25]

*DMS
BUGFIX: StrategyHandler - sanity check for wrong replication tree 

[v6r4p24]

*Core
NEW: MySQL - add 'offset' argument to the buildCondition()

*Transformation
FIX: TransformationAgent - randomize the LFNs for removal/replication case when large number of those
CHANGE: TransformationClient(DB,Manager) - get transformation files in smaller chunks to
        improve performance
FIX: TransformationAgent(DB) - do not return redundant LFNs in getTransformationFiles()    

[v6r4p23]

*Web
NEW: includes DIRACWeb tag web2012092101

[v6r4p22]

*DMS
FIX: SRM2Storage - fix the problem with the CERN-EOS storage 

[v6r4p21]

*Core
BUGFIX: SGETimeLeft - take into account dd:hh:mm:ss format of the cpu consumed

[v6r4p20]

*WMS
BUGFIX: PilotDirector, GridPilotDirector - make sure that at least 1 pilot is to be submitted
BUGFIX: GridPilotDirector - bug on how pilots are counted when there is an error in the submit loop.
BUGFIX: dirac-pilot - proper install script installation on OSG sites

[v6r4p19]

*RMS
FIX: RequestDBMySQL - optimized request selection query 

[v6r4p18]

*Configuration
BUGFIX: CE2CSAgent.py - the default value must be set outside the loop

*DMS
NEW: dirac-dms-create-replication-request
BUGFIX: dirac-dms-fts-submit, dirac-dms-fts-monitor - print out error messages

*Resources
BUGFIX: TorqueComputingElement.py, plus add UserName for shared Queues

*WMS
BUGFIX: JobManagerHandler - default value for pStart (to avoid Exception)

[v6r4p17]

*Core
FIX: dirac-configure - setup was not updated in dirac.cfg even with -F option
FIX: RequestHandler - added fix for Missing ConnectionError

*DMS
FIX: dirac-dms-clean-directory - command fails with `KeyError: 'Replicas'`.

*WMS
FIX: SiteDirector - adapt to the new method in the Matcher getMatchingTaskQueue 
FIX: SiteDirector - added all SubmitPools to TQ requests

[v6r4p16]

*Core:
FIX: dirac-install - bashrc/cshrc were wrongly created when using versionsDir

*Accounting
CHANGE: Added new simpler and faster bucket insertion mechanism
NEW: Added more info when rebucketing

*WMS
CHANGE: Matcher - refactored to take into account job limits when providing info to directors
NEW: JoAgent - reports SubmitPool parameter if applicable
FIX: Matcher - bad codition if invalid result

[v6r4p15]

*WMS
FIX: gLitePilotDirector - fix the name of the MyProxy server to avoid crasehs of the gLite WMS

*Transformation
FIX: TaskManager - when the file is on many SEs, wrong results were generated

[v6r4p13]

*DMS
FIX: dirac-admin-allow-se - added missing interpreter line

[v6r4p12]

*DMS
CHANGE: RemovalTask - for DataManager shifter change creds after failure of removal with her/his proxy.

*RSS
NEW: Added RssConfiguration class
FIX: ResourceManagementClient  - Fixed wrong method name

[v6r4p11]

*Core
FIX: GGUSTicketsClient - GGUS SOAP URL updated

*DMS
BUGFIX: ReplicaManager - wrong for loop

*RequestManagement
BUGFIX: RequestClient - bug fix in finalizeRequest()

*Transformation
FIX: TaskManager - fix for correctly setting the sites (as list)

[v6r4p10]

*RequestManagement
BUGFIX: RequestContainer - in addSubrequest() function

*Resources
BUGFIX: SRM2Storage - in checksum type evaluation

*ResourceStatusSystem
BUGFIX: InfoGetter - wrong import statement

*WMS
BUGFIX: SandboxMetadataDB - __init__() can not return a value

[v6r4p9]

*DMS
CHANGE: FailoverTransfer - ensure the correct execution order of the subrequests

[v6r4p8]

Bring in fixes from v6r3p17

*Core:
FIX: Don't have the __init__ return True for all DBs
NEW: Added more protection for exceptions thrown in callbacks for the ProcessPool
FIX: Operations will now look in 'Defaults' instead of 'Default'

*DataManagement:
FIX: Put more protection in StrategyHandler for neither channels  not throughput read out of TransferDB
FIX: No JobIDs supplied in getRequestForJobs function for RequestDBMySQL taken into account
FIX: Fix on getRequestStatus
CHANGE: RequestClient proper use of getRequestStatus in finalizeRequest
CHANGE: Refactored RequestDBFile

[v6r4p7]

*WorkloadManagement
FIX: SandboxMetadataDB won't explode DIRAC when there's no access to the DB 
CHANGE: Whenever a DB fails to initialize it raises a catchable exception instead of just returning silently

*DataManagement
CHANGE: Added Lost and Unavailable to the file metadata

[v6r4p6]

Bring fixes from v6r4p6

[v6r4p5]

*Configuration
NEW: Added function to generate Operations CS paths

*Core
FIX: Added proper ProcessPool checks and finalisation

*DataManagement
FIX: don't set Files.Status to Failed for non-existign files, failover transfers won't go
FIX: remove classmethods here and there to unblock requestHolder
CHANGE: RAB, TA: change task timeout: 180 and 600 (was 600 and 900 respectively)
FIX: sorting replication tree by Ancestor, not hopAncestorgit add DataManagementSystem/Agent/TransferAgent.py
NEW: TA: add finalize
CHANGE: TransferAgent: add AcceptableFailedFiles to StrategyHandler to ban FTS channel from scheduling
FIX: if there is no failed files, put an empty dict


*RSS
FIX: RSS is setting Allowed but the StorageElement checks for Active

*Workflows
FIX: Part of WorfklowTask rewritten to fix some issues and allow 'ANY' as site

*Transformation
FIX: Wrong calls to TCA::cleanMetadataCatalogFiles

[v6r4p4]

*Core
FIX: Platform.py - check if Popen.terminate is available (only from 2.6)

[v6r4p3]

*Core
FIX: ProcessPool with watchdog and timeouts - applied in v6r3 first

[v6r4p2]

*StorageManagement
BUGFIX: StorageElement - staging is a Read operation and should be allowed as such

*WMS
BUGFIX: InProcessComputingElement, JobAgent - proper return status code from the job wrapper

*Core
FIX: Platform - manage properly the case of exception in the ldconfig execution

[v6r4p1]

*DMS
FIX: TransferDB.getChannelObservedThroughput - the channelDict was created in a wrong way

*RSS
FIX: ResourceStatus was not returning Allowed by default

[v6r4]

*Core
FIX: dirac-install-db.py: addDatabaseOptionsToCS has added a new keyed argument
NEW: SGETimeLeft.py: Support for SGE backend
FIX: If several extensions are installed, merge ConfigTemplate.cfg
NEW: Service framework - added monitoring of file descriptors open
NEW: Service framework - Reduced handshake timeout to prevent stuck threads
NEW: MySQL class with new high level methods - buildCondition,insertFields,updateFields
     deleteEntries, getFields, getCounters, getDistinctAttributeValues
FIX: ProcessPool - fixes in the locking mechanism with LockRing, stopping workers when the
     parent process is finished     
FIX: Added more locks to the LockRing
NEW: The installation tools are updated to install components by name with the components module specified as an option

*DMS
FIX: TransferDB.py - speed up the Throughput determination
NEW: dirac-dms-add-files: script similar to dirac-dms-remove-files, 
     allows for 1 file specification on the command line, using the usual dirac-dms-add-file options, 
     but also can take a text file in input to upload a bunch of files. Exit code is 0 only if all 
     was fine and is different for every error found. 
NEW: StorageElementProxy- support for data downloading with http protocol from arbitrary storage, 
     needed for the web data download
BUGFIX: FileCatalogCLI - replicate operation does a proper replica registration ( closes #5 )     
FIX: ReplicaManager - __cleanDirectory now working and thus dirac-dms-clean-directory

*WMS
NEW: CPU normalization script to run a quick test in the pilot, used by the JobWrapper
     to report the CPU consumption to the accounting
FIX: StalledJobAgent - StalledTimeHours and FailedTimeHours are read each cycle, refer to the 
     Watchdog heartBeat period (should be renamed); add NormCPUTime to Accounting record
NEW: SiteDirector - support for the operation per VO in multi-VO installations
FIX: StalledJobAgent - get ProcessingType from JDL if defined
BUGFIX: dirac-wms-job-peek - missing printout in the command
NEW: SiteDirector - take into account the number of already waiting pilots when evaluating the number of pilots to submit
FIX: properly report CPU usage when the Watchdog kill the payload.

*RSS
BUGFIX: Result in ClientCache table is a varchar, but the method was getting a datetime
NEW: CacheFeederAgent - VOBOX and SpaceTokenOccupancy commands added (ported from LHCbDIRAC)
CHANGE: RSS components get operational parameters from the Operations handler

*DataManagement
FIX: if there is no failed files, put an empty dict

*Transformation
FIX: Wrong calls to TCA::cleanMetadataCatalogFiles

[v6r3p19]

*WMS
FIX: gLitePilotDirector - fix the name of the MyProxy server to avoid crashes of the gLite WMS

[v6r3p18]

*Resources
BUGFIX: SRM2Storage - in checksum type evaluation

[v6r3p17]

*DataManagement
FIX: Fixes issues #783 and #781. Bugs in ReplicaManager removePhisicalReplica and getFilesFromDirectory
FIX: Return S_ERROR if missing jobid arguments
NEW: Checksum can be verified during FTS and SRM2Storage 

[v6r3p16]

*DataManagement
FIX: better monitoring of FTS channels 
FIX: Handle properly None value for channels and bandwidths

*Core
FIX: Properly calculate the release notes if there are newer releases in the release.notes file

[v6r3p15]

*DataManagement
FIX: if there is no failed files, put an empty dict

*Transformation
FIX: Wrong calls to TCA::cleanMetadataCatalogFiles


[v6r3p14]

* Core

BUGFIX: ProcessPool.py: clean processing and finalisation
BUGFIX: Pfn.py: don't check for 'FileName' in pfnDict

* DMS

NEW: dirac-dms-show-fts-status.py: script showing last hour history for FTS channels
NEW: TransferDBMonitoringHandler.py: new function exporting FST channel queues
BUGFIX: TransferAgent.py,RemovalAgent.py,RegistrationAgent.py - unlinking of temp proxy files, corection of values sent to gMonitor
BUGFIX: StrategyHandler - new config option 'AcceptableFailedFiles' to unblock scheduling for channels if problematic transfers occured for few files
NEW: TransferAgent,RemovalAgent,RegistrationAgent - new confing options for setting timeouts for tasks and ProcessPool finalisation
BUGFIX: ReplicaManager.py - reverse sort of LFNs when deleting files and directories to avoid blocks
NEW: moved StrategyHandler class def to separate file under DMS/private

* TMS

FIX: TransformationCleaningAgent.py: some refactoring, new way of disabling/enabline execution by 'EnableFlag' config option

[v6r3p13]

*Core
FIX: Added proper ProcessPool checks and finalisation

*DataManagement
FIX: don't set Files.Status to Failed for non-existign files, failover transfers won't go
FIX: remove classmethods here and there to unblock requestHolder
CHANGE: RAB, TA: change task timeout: 180 and 600 (was 600 and 900 respectively)
FIX: sorting replication tree by Ancestor, not hopAncestorgit add DataManagementSystem/Agent/TransferAgent.py
NEW: TA: add finalize
CHANGE: TransferAgent: add AcceptableFailedFiles to StrategyHandler to ban FTS channel from scheduling

[v6r3p12]

*Core
FIX: Platform.py - check if Popen.terminate is available (only from 2.6)

[v6r3p11]

*Core
FIX: ProcessPool with watchdog and timeouts

[v6r3p10]

*StorageManagement
BUGFIX: StorageElement - staging is a Read operation and should be allowed as such

*WMS
BUGFIX: InProcessComputingElement, JobAgent - proper return status code from the job wrapper

*Core
FIX: Platform - manage properly the case of exception in the ldconfig execution

[v6r3p9]

*DMS
FIX: TransferDB.getChannelObservedThroughput - the channelDict was created in a wrong way

[v6r3p8]

*Web
CHANGE: return back to the release web2012041601

[v6r3p7]

*Transformation
FIX: TransformationCleaningAgent - protection from deleting requests with jobID 0 

[v6r3p6]

*Core
FIX: dirac-install-db - proper key argument (follow change in InstallTools)
FIX: ProcessPool - release all locks every time WorkignProcess.run is executed, more fixes to come
FIX: dirac-configure - for Multi-Community installations, all vomsdir/vomses files are now created

*WMS
NEW: SiteDirector - add pilot option with CE name to allow matching of SAM jobs.
BUGFIX: dirac-pilot - SGE batch ID was overwriting the CREAM ID
FIX: PilotDirector - protect the CS master if there are at least 3 slaves
NEW: Watchdog - set LocalJobID in the SGE case

[v6r3p5]

*Core:
BUGFIX: ProcessPool - bug making TaskAgents hang after max cycles
BUGFIX: Graphs - proper handling plots with data containing empty string labels
FIX: GateWay - transfers were using an old API
FIX: GateWay - properly calculate the gateway URL
BUGFIX: Utilities/Pfn.py - bug in pfnunparse() when concatenating Path and FileName

*Accounting
NEW: ReportGenerator - make AccountingDB readonly
FIX: DataCache - set daemon the datacache thread
BUGFIX: BasePlotter - proper handling of the Petabyte scale data

*DMS:
BUGFIX: TransferAgent, RegistrationTask - typos 

[v6r3p4]

*DMS:
BUGFIX: TransferAgent - wrong value for failback in TA:execute

[v6r3p3]

*Configuration
BUGFIX: Operations helper - typo

*DMS:
FIX: TransferAgent - change the way of redirecting request to task

[v6r3p2]

*DMS
FIX: FTSRequest - updating metadata for accouting when finalizing FTS requests

*Core
FIX: DIRAC/__init__.py - default version is set to v6r3

[v6r3p1]

*WMS
CHANGE: Use ResourcesStatus and Resources helpers in the InputDataAgent logic

*Configuration
NEW: added getStorageElementOptions in Resources helper

*DMS
FIX: resourceStatus object created in TransferAgent instead of StrategyHandler

[v6r3]

*Core
NEW: Added protections due to the process pool usage in the locking logic

*Resources
FIX: LcgFileCatalogClient - reduce the number of retries: LFC_CONRETRY = 5 to 
     avoid combined catalog to be stuck on a faulty LFC server
     
*RSS
BUGFIX: ResourceStatus - reworked helper to keep DB connections     

*DMS
BUGFIX: ReplicaManager::CatalogBase::_callFileCatalogFcnSingleFile() - wrong argument

*RequestManagement
FIX: TaskAgents - set timeOut for task to 10 min (15 min)
NEW: TaskAgents - fill in Error fields in case of failing operations

*Interfaces
BUGFIX: dirac-wms-select-jobs - wrong use of the Dirac API

[v6r2p9]

*Core
FIX: dirac-configure - make use of getSEsForSite() method to determine LocalSEs

*WMS
NEW: DownloadInputData,InputDataByProtocol - check Files on Tape SEs are on Disk cache 
     before Download or getturl calls from Wrapper
CHANGE: Matcher - add Stalled to "Running" Jobs when JobLimits are applied   
CHANGE: JobDB - allow to specify required platform as Platform JDL parameter,
        the specified platform is taken into account even without /Resources/Computing/OSCompatibility section

*DMS
CHANGE: dirac-admin-allow(ban)-se - removed lhcb-grid email account by default, 
        and added switch to avoid sending email
FIX: TaskAgents - fix for non-existing files
FIX: change verbosity in failoverReplication 
FIX: FileCatalog - remove properly metadata indices 
BUGFIX: FileManagerBase - bugfix in the descendants evaluation logic  
FIX: TransferAgent and TransferTask - update Files.Status to Failed when ReplicaManager.replicateAndRegister 
     will fail completely; when no replica is available at all.

*Core
FIX: dirac-pilot - default lcg bindings version set to 2012-02-20

[v6r2p8]

*DMS:
CHANGE: TransferAgent - fallback to task execution if replication tree is not found

[v6r2p7]

*WMS
BUGFIX: SiteDirector - wrong CS option use: BundleProxy -> HttpProxy
FIX: SiteDirector - use short lines in compressed/encoded files in the executable
     python script

[v6r2p6]

*DataManagement
FIX: Bad logic in StrategyHandler:MinimiseTotalWait

*Core
CHANGE: updated GGUS web portal URL

*RSS
BUGFIX: meta key cannot be reused, it is popped from dictionary

*Framework
FIX: The Gateway service does not have a handler
NEW: ConfingTemplate entry for Gateway
FIX: distribution notes allow for word wrap

*WorkloadManagement
FIX: avoid unnecessary call if no LFN is left in one of the SEs
FIX: When Uploading job outputs, try first Local SEs, if any


[v6r2p5]

*RSS
BUGFIX: several minor bug fixes

*RequestManagement
BUGFIX: RequestDBMySQL - removed unnecessary request type check

*DMS
BUGFIX: FileCatalogClienctCLI - wrong evaluation of the operation in the find command
NEW: FileCatalog - added possibility to remove specified metadata for a given path 
BUGFIX: ReplicaManager - wrong operation order causing failure of UploadLogFile module

*Core
NEW: dirac-install - generate cshrc DIRAC environment setting file for the (t)csh 

*Interfaces
CHANGE: Job - added InputData to each element in the ParametricInputData

*WMS
CHANGE: dirac-jobexec - pass ParametericInputData to the workflow as a semicolon separated string

[v6r2p4]

*WMS
BUGFIX: StalledJobAgent - protection against jobs with no PilotReference in their parameters
BUGFIX: WMSAdministratorHandler - wrong argument type specification for getPilotInfo method

*StorageManagement
BUGFIX: RequestFinalizationAgent - no method existence check when calling RPC method

[v6r2p3]

*WMS
CHANGE: Matcher - fixed the credentials check in requestJob() to simplify it

*ConfigurationSystem
CHANGE: Operations helper - fix that allow no VO to be defined for components that do not need it

*Core
BUGFIX: InstallTools - when applying runsvctrl to a list of components make sure that the config server is treated first and the sysadmin service - last
        
[v6r2p2]

*WMS
BUGFIX: Matcher - restored logic for checking private pilot asking for a given DN for belonging to the same group with JOB_SHARING property.

[v6r2p1]

*RequestManagementSystem
BUGFIX: RequestCleaningAgent - missing import of the "second" interval definition 

[v6r2]

*General
FIX: replaced use of exec() python statement in favor of object method execution

*Accounting
CHANGE: Accounting 'byte' units are in powers of 1000 instead of powers of 1024 (closes #457)

*Core
CHANGE: Pfn.py - pfnparse function rewritten for speed up and mem usage, unit test case added
FIX: DISET Clients are now thread-safe. Same clients used twice in different threads was not 
closing the previous connection
NEW: reduce wait times in DISET protocol machinery to improve performance    
NEW: dirac-fix-mysql-script command to fix the mysql start-up script for the given installation
FIX: TransferClient closes connections properly
FIX: DISET Clients are now thread-safe. Same client used twice in different threads will not close the previous connection
CHANGE: Beautification and reduce wait times to improve performance
NEW: ProcessPool - added functionality to kill all children processes properly when destroying ProcessPool objects
NEW: CS Helper for LocalSite section, with gridEnv method
NEW: Grid module will use Local.gridEnv if nothing passed in the arguments
CHANGE: Add deprecated sections in the CS Operations helper to ease the transition
FIX: dirac-install - execute dirac-fix-mysql-script, if available, to fix the mysql.server startup script
FIX: dirac-distribution - Changed obsoleted tar.list file URL
FIX: typo in dirac-admin-add-host in case of error
CHANGE: dirac-admin-allow(ban)-se - use diracAdmin.sendMail() instead of NotificationClient.sendMail()

*Framework
BUGFIX: UserProfileDB - no more use of "type" variable as it is a reserved keyword 

*RequestManagement:
FIX: RequestDBFile - more consistent treatment of requestDB Path
FIX: RequestMySQL - Execution order is evaluated based on not Done state of subrequests
NEW: RequestCleaningAgent - resetting Assigned requests to Waiting after a configurable period of time

*RSS
CHANGE: RSS Action now inherits from a base class, and Actions are more homogeneous, they all take a uniform set of arguments. The name of modules has been changed from PolType to Action as well.
FIX: CacheFeederAgent - too verbose messages moved to debug instead of info level
BUGFIX: fixed a bug preventing RSS clients to connect to the services     
FIX: Proper services synchronization
FIX: Better handling of exceptions due to timeouts in GOCDBClient   
FIX: RSS.Notification emails are sent again
FIX: Commands have been modified to return S_OK, S_ERROR inside the Result dict. This way, policies get a S_ERROR / S_OK object. CacheFeederAgent has been updated accordingly.
FIX: allow clients, if db connection fails, to reconnect ( or at least try ) to the servers.
CHANGE: access control using CS Authentication options. Default is SiteManager, and get methods are all.
BUGFIX: MySQLMonkey - properly escaped all parameters of the SQL queries, other fixes.
NEW: CleanerAgent renamed to CacheCleanerAgent
NEW: Updated RSS scripts, to set element statuses and / or tokens.
NEW: Added a new script, dirac-rss-synch
BUGFIX: Minor bugfixes spotted on the Web development
FIX: Removed useless decorator from RSS handlers
CHANGE: ResourceStatus helper tool moved to RSS/Client directory, no RSS objects created if the system is InActive
CHANGE: Removed ClientFastDec decorator, using a more verbose alternative.
CHANGE: Removed useless usage of kwargs on helper functions.  
NEW: added getSESitesList method to RSSClient      
FIX: _checkFloat() checks INTEGERS, not datetimes

*DataManagement
CHANGE: refactoring of DMS agents executing requests, allow requests from arbitrary users
NEW: DFC - allow to specify multiple replicas, owner, mode when adding files
CHANGE: DFC - optimization of the directory size evaluation
NEW: Added CREATE TEMPORARY TABLES privilege to FileCatalogDB
CHANGE: DFC - getCatalogCounters() update to show numbers of directories
NEW: lfc_dfc_copy script to migrate data from LFC to DFC
FIX: dirac-dms-user-lfns - fixed the case when the baseDir is specified
FIX: FTS testing scripts were using sys.argv and getting confused if options are passed
NEW: DFC - use DirectoryUsage tables for the storage usage evaluations
NEW: DFC - search by metadata can be limited to a given directory subtree
NEW: DFC - search by both directory and file indexed metadata
BUGFIX: DFC - avoid crash if no directories or files found in metadata query
NEW: DFC FileCatalogHandler - define database location in the configuration
NEW: DFC - new FileCatalogFactory class, possibility to use named DFC services
FIX: FTSMonitor, FTSRequest - fixes in handling replica registration, setting registration requests in FileToCat table for later retry
FIX: Failover registration request in the FTS agents.      
FIX: FTSMonitor - enabled to register new replicas if even the corresponding request were removed from the RequestManagement 
FIX: StorageElement - check if SE has been properly initialized before executing any method     
CHANGE: LFC client getReplica() - make use of the new bulk method lfc.lfc_getreplicasl()
FIX: LFC client - protect against getting None in lfc.lfc_readdirxr( oDirectory, "" )  
FIX: add extra protection in dump method of StorageElement base class
CHANGE: FailoverTransfer - create subrequest per catalog if more than one catalog

*Interface
NEW: Job.py - added method to handle the parametric parameters in the workflow. They are made available to the workflow_commons via the key 'GenericParameters'.
FIX: Dirac.py - fix some type checking things
FIX: Dirac.py - the addFile() method can now register to more than 1 catalog.

*WMS
FIX: removed dependency of the JobSchedulingAgent on RSS. Move the getSiteTier functionality to a new CS Helper.
FIX: WMSAdministratorHandler - Replace StringType by StringTypes in the export methods argument type
FIX: JobAgent - Set explicitly UseServerCertificate to "no" for the job executable
NEW: dirac-pilot - change directory to $OSG_WN_TMP on OSG sites
FIX: SiteDirector passes jobExecDir to pilot, this defaults to "." for CREAM CEs. It can be set in the CS. It will not make use of $TMPDIR in this case.
FIX: Set proper project and release version to the SiteDirector     
NEW: Added "JobDelay" option for the matching, refactored and added CS options to the matcher
FIX: Added installation as an option to the pilots and random MyProxyServer
NEW: Support for parametric jobs with parameters that can be of List type

*Resources
NEW: Added SSH Grid Engine Computing Element
NEW: Added SSH Computing Element
FIX: make sure lfc client will not try to connect for several days

*Transformation
FIX: TransformationDB - in setFileStatusForTransformation() reset ErrorCount to zero if "force" flag and    the new status is "unused"
NEW: TransformationDB - added support for dictionary in metadata for the InputDataQuery mechanism     

[v6r1p13]

*WMS
FIX: JobSchedulingAgent - backported from v6r2 use of Resources helper

[v6r1p12]

*Accounting
FIX: Properly delete cached plots

*Core
FIX: dirac-install - run externals post install after generating the versions dir

[v6r1p11]

*Core
NEW: dirac-install - caches locally the externals and the grid bundle
FIX: dirac-distribution - properly generate releasehistory and releasenotes

[v6r1p10]

*WorloadManagement
FIX: JobAgent - set UseServerCertificate option "no" for the job executable

[v6r1p9]

*Core
FIX: dirac-configure - set the proper /DIRAC/Hostname when defining /LocalInstallation/Host

*DataManagement
FIX: dirac-dms-user-lfns - fixed the case when the baseDir is specified
BUGFIX: dirac-dms-remove-files - fixed crash in case of returned error report in a form of dictionary 

[v6r1p8]

*Web
FIX: restored Run panel in the production monitor

*Resources
FIX: FileCatalog - do not check existence of the catalog client module file

[v6r1p7]

*Web
BUGFIX: fixed scroll bar in the Monitoring plots view

[v6r1p6]

*Core
FIX: TransferClient closes connections properly

[v6r1p5]

*Core
FIX: DISET Clients are now thread-safe. Same clients used twice in different threads was not 
     closing the previous connection
NEW: reduce wait times in DISET protocol machinery to improve performance   

[v6r1p4]

*RequestManagement
BUGFIX: RequestContainer - in isSubRequestDone() treat special case for subrequests with files

*Transformation
BUGFIX: TransformationCleaningAgent - do not clear requests for tasks with no associated jobs

[v6r1p3]

*Framework
NEW: Pass the monitor down to the request RequestHandler
FIX: Define the service location for the monitor
FIX: Close some connections that DISET was leaving open

[v6r1p2]

*WorkloadManagement
BUGFIX: JobSchedulingAgent - use getSiteTiers() with returned direct value and not S_OK

*Transformation
BUGFIX: Uniform use of the TaskManager in the RequestTaskAgent and WorkflowTaskAgent

[v6r1p1]

*RSS
BUGFIX: Alarm_PolType now really send mails instead of crashing silently.

[v6r1]

*RSS
CHANGE: Major refactoring of the RSS system
CHANGE: DB.ResourceStatusDB has been refactored, making it a simple wrapper round ResourceStatusDB.sql with only four methods by table ( insert, update, get & delete )
CHANGE: DB.ResourceStatusDB.sql has been modified to support different statuses per granularity.
CHANGE: DB.ResourceManagementDB has been refactored, making it a simple wrapper round ResourceStatusDB.sql with only four methods by table ( insert, update, get & delete )
CHANGE: Service.ResourceStatusHandler has been refactored, removing all data processing, making it an intermediary between client and DB.
CHANGE: Service.ResourceManagementHandler has been refactored, removing all data processing, making it an intermediary between client and DB.
NEW: Utilities.ResourceStatusBooster makes use of the 'DB primitives' exposed on the client and does some useful data processing, exposing the new functions on the client.
NEW: Utilities.ResourceManagementBooster makes use of the 'DB primitives' exposed on the client and does some useful data processing, exposing the new functions on the client.
CHANGE: Client.ResourceStatusClient has been refactorerd. It connects automatically to DB or to the Service. Exposes DB and booster functions.
CHANGE: Client.ResourceManagementClient has been refactorerd. It connects automatically to DB or to the Service. Exposes DB and booster functions.
CHANGE: Agent.ClientsCacheFeederAgent renamed to CacheFeederAgent. The name was not accurate, as it also feeds Accouting Cache tables.
CHANGE: Agent.InspectorAgent, makes use of automatic API initialization.
CHANGE: Command. refactor and usage of automatic API initialization.
CHANGE: PolicySystem.PEP has reusable client connections, which increase significantly performance.
CHANGE: PolicySystem.PDP has reusable client connections, which increase significantly performance.
NEW: Utilities.Decorators are syntactic sugar for DB, Handler and Clients.
NEW: Utilities.MySQLMonkey is a mixture of laziness and refactoring, in order to generate the SQL statements automatically. Not anymore sqlStatemens hardcoded on the RSS.
NEW: Utilities.Validator are common checks done through RSS modules
CHANGE: Utilities.Synchronizer syncs users and DIRAC sites
CHANGE: cosmetic changes everywhere, added HeadURL and RCSID
CHANGE: Removed all the VOExtension logic on RSS
BUGFIX: ResourceStatusHandler - getStorageElementStatusWeb(), access mode by default is Read
FIX: RSS __init__.py will not crash anymore if no CS info provided
BUGFIX: CS.getSiteTier now behaves correctly when a site is passed as a string

*dirac-setup-site
BUGFIX: fixed typos in the Script class name

*Transformation
FIX: Missing logger in the TaskManager Client (was using agent's one)
NEW: Added UnitTest class for TaskManager Client

*DIRAC API
BUGFIX: Dirac.py. If /LocalSite/FileCatalog is not define the default Catalog was not properly set.
FIX: Dirac.py - fixed __printOutput to properly interpret the first argument: 0:stdout, 1:stderr
NEW: Dirac.py - added getConfigurationValue() method

*Framework
NEW: UsersAndGroups agent to synchronize users from VOMRS server.

*dirac-install
FIX: make Platform.py able to run with python2.3 to be used inside dirac-install
FIX: protection against the old or pro links pointing to non-existent directories
NEW: make use of the HTTP proxies if available
FIX: fixed the logic of creating links to /opt/dirac directories to take into account webRoot subdirs

*WorkloadManagement
FIX: SiteDirector - change getVO() function call to getVOForGroup()

*Core:
FIX: Pfn.py - check the sanity of the pfn and catch the erroneous case

*RequestManagement:
BUGFIX: RequestContainer.isSubrequestDone() - return 0 if Done check fails

*DataManagement
NEW: FileCatalog - possibility to configure multiple FileCatalog services of the same type

[v6r0p4]

*Framework
NEW: Pass the monitor down to the request RequestHandler
FIX: Define the service location for the monitor
FIX: Close some connections that DISET was leaving open

[v6r0p3]

*Framework
FIX: ProxyManager - Registry.groupHasProperties() wasn't returning a result 
CHANGE: Groups without AutoUploadProxy won't receive expiration notifications 
FIX: typo dirac-proxy-info -> dirac-proxy-init in the expiration mail contents
CHANGE: DISET - directly close the connection after a failed handshake

[v6r0p2]

*Framework
FIX: in services logs change ALWAYS log level for query messages to NOTICE

[v6r0p1]

*Core
BUGFIX: List.uniqueElements() preserves the other of the remaining elements

*Framework
CHANGE: By default set authorization rules to authenticated instead of all
FIX: Use all required arguments in read access data for UserProfileDB
FIX: NotificationClient - dropped LHCb-Production setup by default in the __getRPSClient()

[v6r0]

*Framework
NEW: DISET Framework modified client/server protocol, messaging mechanism to be used for optimizers
NEW: move functions in DIRAC.Core.Security.Misc to DIRAC.Core.Security.ProxyInfo
CHANGE: By default log level for agents and services is INFO
CHANGE: Disable the log headers by default before initializing
NEW: dirac-proxy-init modification according to issue #29: 
     -U flag will upload a long lived proxy to the ProxyManager
     If /Registry/DefaultGroup is defined, try to generate a proxy that has that group
     Replaced params.debugMessage by gLogger.verbose. Closes #65
     If AutoUploadProxy = true in the CS, the proxy will automatically be uploaded
CHANGE: Proxy upload by default is one month with dirac-proxy-upload
NEW: Added upload of pilot proxies automatically
NEW: Print info after creating a proxy
NEW: Added setting VOMS extensions automatically
NEW: dirac-proxy-info can also print the information of the uploaded proxies
NEW: dirac-proxy-init will check that the lifetime of the certificate is less than one month and advise to renew it
NEW: dirac-proxy-init will check that the certificate has at least one month of validity
FIX: Never use the host certificate if there is one for dirac-proxy-init
NEW: Proxy manager will send notifications when the uploaded proxies are about to expire (configurable via CS)
NEW: Now the proxyDB also has a knowledge of user names. Queries can use the user name as a query key
FIX: ProxyManager - calculate properly the dates for credentials about to expire
CHANGE: ProxyManager will autoexpire old proxies, also auto purge logs
CHANGE: Rename dirac-proxy-upload to dirac-admin-proxy-upload
NEW: dirac-proxy-init will complain if the user certificate has less than 30 days
CHANGE: SecurityLogging - security log level to verbose
NEW: OracleDB - added Array type 
NEW: MySQL - allow definition of the port number in the configuration
FIX: Utilities/Security - hash VOMS Attributes as string
FIX: Utilities/Security - Generate a chain hash to discover if two chains are equal
NEW: Use chain has to discover if it has already been dumped
FIX: SystemAdministrator - Do not set  a default lcg version
NEW: SystemAdministrator - added Project support for the sysadmin
CHANGE: SysAdmin CLI - will try to connect to the service when setting the host
NEW: SysAdmin CLI - colorization of errors in the cli
NEW: Logger - added showing the thread id in the logger if enabled
     
*Configuration
NEW: added getVOfromProxyGroup() utility
NEW: added getVoForGroup() utility, use it in the code as appropriate
NEW: added Registry and Operations Configuration helpers
NEW: dirac-configuration-shell - a configuration script for CS that behaves like an UNIX shellCHANGE: CSAPI - added more functionality required by updated configuration console
NEW: Added possibility to define LocalSE to any Site using the SiteLocalSEMapping 
     section on the Operations Section     
NEW: introduce Registry/VO section, associate groups to VOs, define SubmitPools per VO
FIX: CE2CSAgent - update the CEType only if there is a relevant info in the BDII  

*ReleaseManagement
NEW: release preparations and installation tools based on installation packages
NEW: dirac-compile-externals will try go get a DIRAC-free environment before compiling
NEW: dirac-disctribution - upload command can be defined via defaults file
NEW: dirac-disctribution - try to find if the version name is a branch or a tag in git and act accordingly
NEW: dirac-disctribution - added keyword substitution when creating a a distribution from git
FIX: Install tools won't write HostDN to the configuration if the Admin username is not set 
FIX: Properly set /DIRAC/Configuration/Servers when installing a CS Master
FIX: install_site.sh - missing option in wget for https download: --no-check-certificate
FIX: dirac-install-agent(service) - If the component being installed already has corresponding 
     CS section, it is not overwritten unless explicitly asked for
NEW: dirac-install functionality enhancement: start using the switches as defined in issue #26;
CHANGE: dirac-install - write the defaults if any under defaults-.cfg so dirac-configure can 
        pick it up
FIX: dirac-install - define DYLD_LIBRARY_PATH ( for Mac installations )     
NEW: dirac-install - put all the goodness under a function so scripts like lhcb-proxy-init can use it easily
FIX: dirac-install - Properly search for the LcgVer
NEW: dirac-install will write down the releases files in -d mode   
CHANGE: use new dirac_install from gothub/integration branch in install_site.sh
NEW: Extensions can request custom external dependencies to be installed via pip when 
     installing DIRAC.
NEW: LCG bundle version can be defined on a per release basis in the releases.cfg 
NEW: dirac-deploy-scripts - when setting the lib path in the deploy scripts. 
     Also search for subpaths of the libdir and include them
NEW: Install tools - plainly separate projects from installations

*Accounting
CHANGE: For the WMSHistory type, send as JobSplitType the JobType
CHANGE: Reduced the size of the max key length to workaround mysql max bytes for index problem
FIX: Modified buckets width of 1week to 1 week + 1 day to fix summer time end week (1 hour more )

*WorkloadManagement
CHANGE: SiteDirector - simplified executable generation
NEW: SiteDirector - few more checks of error conditions   
NEW: SiteDirector - limit the queue max length to the value of MaxQueueLengthOption 
     ( 3 days be default )
BUGFIX: SiteDirector - do not download pilot output if the flag getPilotOutput is not set     
NEW: JobDB will extract the VO when applying DIRAC/VOPolicy from the proper VO
FIX: SSHTorque - retrieve job status by chunks of 100 jobs to avoid too long
NEW: glexecComputingElement - allow glexecComputingElement to "Reschedule" jobs if the Test of
     the glexec fails, instead of defaulting to InProcess. Controlled by
     RescheduleOnError Option of the glexecComputingElement
NEW: SandboxStore - create a different SBPath with the group included     
FIX: JobDB - properly treat Site parameter in the job JDL while rescheduling jobs
NEW: JobSchedulingAgent - set the job Site attribute to the name of a group of sites corresponding 
     to a SE chosen by the data staging procedure 
CHANGE: TimeLeft - call batch system commands with the ( default ) timeout 120 sec
CHANGE: PBSTimeLeft - uses default CPU/WallClock if not present in the output  
FIX: PBSTimeLeft - proper handling of (p)cput parameter in the batch system output, recovery of the
     incomplete batch system output      
NEW: automatically add SubmitPools JDL option of the job owner's VO defines it     
NEW: JobManager - add MaxParametericJobs option to the service configuration
NEW: PilotDirector - each SubmitPool or Middleware can define TargetGrids
NEW: JobAgent - new StopOnApplicationFailure option to make the agent exiting the loop on application failure
NEW: PilotAgentsDB - on demand retrieval of the CREAM pilot output
NEW: Pilot - proper job ID evaluation for the OSG sites
FIX: ComputingElement - fixed proxy renewal logic for generic and private pilots
NEW: JDL - added %j placeholder in the JDL to be replaced by the JobID
BUGFIX: DownloadInputData - bug fixed in the naming of downloaded files
FIX: Matcher - set the group and DN when a request gets to the matcher if the request is not 
     coming from a pilot
FIX: Matcher = take into account JobSharing when checking the owner for the request
CHANGE: PilotDirector, dirac-pilot - interpret -V flag of the pilot as Installation name

*DataManagement
FIX: FileCatalog/DiractoryLevelTree - consistent application of the max directory level using global 
     MAX_LEVELS variable
FIX: FileCatalog - Directory metadata is deleted together with the directory deletion, issue #40    
CHANGE: FileCatalog - the logic of the files query by metadata revisited to increase efficiency 
FIX: LcgFileCatalog - use lfcthr and call lfcthr.init() to allow multithread
     try the import only once and just when LcgFileCatalogClient class is intantiated
NEW: LcgFileCatalogClient - new version of getPathPermissions relying on the lfc_access method to solve the problem
     of multiple user DNs in LFC.     
FIX: StorageElement - get service CS options with getCSOption() method ( closes #97 )
FIX: retrieve FileCatalogs as ordered list, to have a proper default.
CHANGE: FileCatalog - allow up to 15 levels of directories
BUGFIX: FileCatalog - bug fixes in the directory removal methods (closes #98)
BUGFIX: RemovalAgent - TypeError when getting JobID in RemovalAgent
BUGFIX: RemovalAgent - put a limit to be sure the execute method will end after a certain number of iterations
FIX: DownloadInputData - when files have been uploaded with lcg_util, the PFN filename
     might not match the LFN file name
FIX: putting FTSMonitor web page back
NEW: The default file catalog is now determined using /LocalSite/FileCatalog. The old behavior 
     is provided as a fallback solution
NEW: ReplicaManager - can now deal with multiple catalogs. Makes sure the surl used for removal is 
the same as the one used for registration.   
NEW: PoolXMLCatalog - added getTypeByPfn() function to get the type of the given PFN  
NEW: dirac-dms-ban(allow)-se - added possibility to use CheckAccess property of the SE

*StorageManagement
FIX: Stager - updateJobFromStager(): only return S_ERROR if the Status sent is not
recognized or if a state update fails. If the jobs has been removed or
has moved forward to another status, the Stager will get an S_OK and
should forget about the job.
NEW: new option in the StorageElement configuration "CheckAccess"
FIX: Requests older than 1 day, which haven't been staged are retried. Tasks older than "daysOld" 
     number of days are set to Failed. These tasks have already been retried "daysOld" times for staging.
FIX: CacheReplicas and StageRequests records are kept until the pin has expired. This way the 
     StageRequest agent will have proper accounting of the amount of staged data in cache.
NEW: FTSCleaningAgent will allow to fix transient errors in RequestDB. At the moment it's 
     only fixing Requests for which SourceTURL is equal to TargetSURL.
NEW: Stager - added new command dirac-stager-stage-files          
FIX: Update Stager code in v6 to the same point as v5r13p37
FIX: StorageManager - avoid race condition by ensuring that Links=0 in the query while removing replicas

*RequestManagement
FIX: RequestDBFile - get request in chronological order (closes issue #84)
BUGFIX: RequestDBFile - make getRequest return value for getRequest the same as for

*ResourceStatusSystem
NEW: Major code refacoring. First refactoring of RSS's PEP. Actions are now function 
     defined in modules residing in directory "Actions".
NEW: methods to store cached environment on a DB and ge them.
CHANGE: command caller looks on the extension for commands.
CHANGE: RSS use now the CS instead of getting info from Python modules.
BUGFIX: Cleaned RSS scripts, they are still prototypes
CHANGE: PEP actions now reside in separate modules outside PEP module.
NEW: RSS CS module add facilities to extract info from CS.
CHANGE: Updating various RSS tests to make them compatible with
changes in the system.
NEW: CS is used instead of ad-hoc configuration module in most places.
NEW: Adding various helper functions in RSS Utils module. These are
functions used by RSS developers, including mainly myself, and are
totally independant from the rest of DIRAC.
CHANGE: Mostly trivial changes, typos, etc in various files in RSS     
CHANGE: TokenAgent sends e-mails with current status   

*Transformation
CHANGE: allow Target SE specification for jobs, Site parameter is not set in this case
CHANGE: TransformationAgent  - add new file statuses in production monitoring display
CHANGE: TransformationAgent - limit the number of files to be treated in TransformationAgent 
        for replication and removal (default 5000)
BUGFIX: TransformationDB - not removing task when site is not set
BUGFIX: TransformationCleaningAgent - archiving instead of cleaning Removal and Replication 
        transformations 
FIX: TransformationCleaningAgent - kill jobs before deleting them        

*Workflow
NEW: allow modules to define Input and Output parameters that can be
     used instead of the step_commons/workflow_commons (Workflow.py, Step.py, Module.py)

*Various fixes
BUGFIX: Mail.py uses SMTP class rather than inheriting it
FIX: Platform utility will properly discover libc version even for the new Ubuntu
FIX: Removed old sandbox and other obsoleted components<|MERGE_RESOLUTION|>--- conflicted
+++ resolved
@@ -1,4 +1,3 @@
-<<<<<<< HEAD
 [v6r20p3]
 
 *Framework
@@ -161,7 +160,7 @@
 *Tests
 FIX: add MonitoringDB to the configuration
 FIX: Installing elasticSeach locally in Jenkins, with ComponentInstaller support.
-=======
+
 [v6r19p22]
 
 *Core
@@ -180,7 +179,6 @@
 
 *DMS
 FIX: DMSHelpers - in getLocalSiteForSE() return None as LocalSite if an SE is at no site
->>>>>>> 5443d76d
 
 [v6r19p21]
 
