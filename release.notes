--- conflicted
+++ resolved
@@ -1,4 +1,3 @@
-<<<<<<< HEAD
 [v6r18-pre8]
 
 FIX: In multiple places - use systemCall() rather than shellCall() to avoid
@@ -35,7 +34,7 @@
 *Interfaces
 CHANGE: Dirac API - expose the protocol parameter of getAccessURL()
 CHANGE: Dirac API - added runLocal as an API method
-=======
+
 [v6r17p17]
 
 *DMS
@@ -45,7 +44,6 @@
 *Resources
 FIX: GFAL2_StorageBase - only set the space token if there is one to avoid problems
      with some SEs     
->>>>>>> a48206e4
 
 [v6r17p16]
 
