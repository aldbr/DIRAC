<<<<<<< HEAD
[v6r11p5]

FIX: Incorporated changes from v6r10p25 patch

*Framework
NEW: Added getUserProfileNames() interface

*WMS
NEW: WMSAdministrator - added getPilotStatistics() interface
BUGFIX: JobWrapperTemplate - use sendJobAccounting() instead of sendWMSAccounting()
FIX: JobCleaningAgent - skip if no jobs to remove

*DMS
BUGFIX: FileCatalogClientCLI - bug fix in the metaquery construction

*Resources
CHANGE: StorageElement - enable Storage Element proxy configuration by protocol name

*TMS
NEW: TransformationManager - add Scheduled to task state for monitoring

[v6r11p4]

*Framework
NEW: ProxyDB - added primary key to ProxyDB_Log table
CHANGE: ProxyManagerHandler - purge logs once in 6 hours

*DMS
FIX: DataManager - fix in the accounting report for deletion operation
CHANGE: FTSRequest - print FTS GUID when submitting request
FIX: dirac-dms-fts-monitor - fix for using the new FTS structure
FIX: DataLoggingDB - fix type of the StatusTimeOrder field
FIX: DataLoggingDB - take into account empty date argument in addFileRecord()
FIX: ReplicateAndRegister - use active replicas
FIX: FTS related modules - multiple fixes

*WMS
NEW: SiteDirector - pass the list of already registered pilots to the CE.available() query
FIX: JobCleaningAgent - do not attempt job removal if no eligible jobs

*Resources
FIX: LcgFileCatalogClient - if replica already exists while registration, reregister
NEW: CREAM, SSH, ComputingElement - consider only registered pilots to evaluate queue occupancy

[v6r11p3]

FIX: import gMonitor from it is original location

*Core
FIX: FC.Utilities - treat properly the LFN names starting with /grid ( /gridpp case )

*Configuration
FIX: LocalConfiguration - added exitCode optional argument to showHelp(), closes #1821

*WMS
FIX: StalledJobAgent - extra checks when failing Completed jobs, closes #1944
FIX: JobState - added protection against absent job in getStatus(), closes #1853

[v6r11p2]

*Core
FIX: dirac-install - skip expectedBytes check if Content-Length not returned by server
FIX: AgentModule - demote message "Cycle had an error:" to warning

*Accounting
FIX: BaseReporter - protect against division by zero

*DMS
CHANGE: FileCatalogClientCLI - quite "-q" option in find command
FIX: DataManager - bug fix in __initializeReplication()
FIX: DataManager - less verbose log message 
FIX: DataManager - report the size of removed files only for successfully removed ones
FIX: File, FTSFile, FTSJob - SQL tables schema change: Size filed INTEGER -> BIGINT

*RMS
FIX: dirac-rms-reset-request, dirac-rms-show-request - fixes
FIX: ForwardDISET - execute with trusted host certificate

*Resources
FIX: SSHComputingElement - SSHOptions are parsed at the wrong place
NEW: ComputingElement - evaluate the number of available cores if relevant

*WMS
NEW: JobMonitoringHander - added export_getOwnerGroup() interface

*TMS
CHANGE: TransformationCleaningAgent - instantiation of clients moved in the initialize()

[v6r11p1]

*RMS
FIX: ReqClient - failures due to banned sites are considered to be recoverable

*DMS
BUGFIX: dirac-dms-replicate-and-register-request - minor bug fixes

*Resources
FIX: InProcessComputingElement - stop proxy renewal thread for a finished payload

[v6r11]

*Core
FIX: Client - fix in __getattr__() to provide dir() functionality
CHANGE: dirac-configure - use Registry helper to get VOMS servers information
BUGFIX: ObjectLoader - extensions must be looked up first for plug-ins
CHANGE: Misc.py - removed obsoleted
NEW: added returnSingleResult() generic utility by moving it from Resources/Utils module 

*Configuration
CHANGE: Resources.getDIRACPlatform() returns a list of compatible DIRAC platforms
NEW: Resources.getDIRACPlatforms() used to access platforms from /Resources/Computing/OSCompatibility
     section
NEW: Registry - added getVOs() and getVOMSServerInfo()     
NEW: CE2CSAgent - added VO management

*Accounting
FIX: AccountingDB, Job - extra checks for invalid values

*WMS
NEW: WMS tags to allow jobs require special site/CE/queue properties  
CHANGES: DownloadInputData, InputDataByProtocol, InputDataResolution - allows to get multiple 
         PFNs for the protocol resolution
NEW: JobDB, JobMonitoringHandler - added traceJobParameters(s)() methods     
CHANGE: TaskQueueDirector - use ObjectLoader to load directors    
CHANGE: dirac-pilot - use Python 2.7 by default, 2014-04-09 LCG bundles

*DMS
NEW: DataManager to replace ReplicaManager class ( simplification, streamlining )
FIX: InputDataByProtocol - fix the case where file is only on tape
FIX: FTSAgent - multiple fixes
BUGFIX: ReplicateAndRegister - do not ask SE with explicit SRM2 protocol

*Interfaces
CHANGE: Dirac - instantiate SandboxStoreClient and WMSClient when needed, not in the constructor
CHANGE: Job - removed setSystemConfig() method
NEW: Job.py - added setTag() interface

*Resources
CHANGE: StorageElement - changes to avoid usage PFNs
FIX: XROOTStorage, SRM2Storage - changes in PFN construction 
NEW: PoolComputingElement - a CE allowing to manage multi-core slots
FIX: SSHTorqueComputingElement - specify the SSHUser user for querying running/waiting jobs 

*RSS
NEW: added commands dirac-rss-query-db and dirac-rss-query-dtcache

*RMS
CHANGE: ReqDB - added Foreign Keys to ReqDB tables
NEW: dirac-rms-reset-request command
FIX: RequestTask - always execute operations with owner proxy

*SMS
FIX: few minor fixes to avoid pylint warnings
=======
[v6r10p25]

*DMS
CHANGE: FileCatalog - optimized file selection by metadata
>>>>>>> 2a4e03fd

[v6r10p24]

*DMS
FIX: FC.FileMetadata - optimized queries for list interception evaluation

[v6r10p23]

*Resoures
CHANGE: SSHComputingElement - allow SSH options to be passed from CS setup of SSH Computing Element
FIX: SSHComputingElement - use SharedArea path as $HOME by default

[v6r10p22]

*CS
CHANGE: Operations helper - if not given, determine the VO from the current proxy 

*Resources
FIX: glexecComputingElement - allows Application Failed with Errors results to show through, 
     rather than be masked by false "glexec CE submission" errors
     
*DMS     
CHANGE: ReplicaManager - in getReplicas() rebuild PFN if 
        <Operations>/DataManagement/UseCatalogPFN option is set to False ( True by default )

[v6r10p21]

*Configuration
FIX: CSGlobals - allow to specify extensions in xxxDIRAC form in the CS

*Interfaces
FIX: Job - removed self.reqParams
FIX: Job - setSubmitPools renamed to setSubmitPool, fixed parameter definition string

*WMS
FIX: JobMonitorigHandler, JobPolicy - allow JobMonitor property to access job information

[v6r10p20]

*DMS
FIX: FTSAgent/Client, ReplicateAndRegister - fixes to properly process failed
     FTS request scheduling

[v6r10p19]

*DMS
FIX: FTSAgent - putRequest when leaving processRequest
FIX: ReplicaManager - bug in getReplicas() in dictionary creation

[v6r10p18]

*DMS
FIX: ReplicateAndRegister - dictionary items incorrectly called in ftsTransfer()

[v6r10p17]

*RMS
FIX: RequestDB.py - typo in a table name
NEW: ReqManagerHandler - added getDistinctValues() to allow selectors in the web page

*DMS
CHANGE: ReplicaManager - bulk PFN lookup in getReplicas()

[v6r10p16]

*Framework
NEW: PlottingClient - added curveGraph() function

*Transformation
FIX: TaskManagerAgentBase - add the missing Scheduled state

*WMS
FIX: TaskQueueDB - reduced number of lines in the matching parameters printout

*DMS
FIX: dirac-dms-show-se-status - exit on error in the service call, closes #1840

*Interface
FIX: API.Job - removed special interpretation of obsoleted JDLreqt type parameters

*Resources
FIX: SSHComputingElement - increased timeout in getJobStatusOnHost() ssh call, closes #1830

[v6r10p15]

*DMS
FIX: FTSAgent - added missing monitoring activity
FIX: FileCatalog - do not check directory permissions when creating / directory

*Resources
FIX: SSHTorqueComputingElement - removed obsoleted stuff

[v6r10p14]

*SMS
FIX: RequestPreparationAgent - typo fixed

[v6r10p13]

*SMS
FIX: RequestPreparationAgent - use ReplicaManager to get active replicas

*DMS
FIX: ReplicaManager - getReplicas returns all replicas ( in all statuses ) by default
CHANGE: FC/SecurityManager - give full ACL access to the catalog to groups with admin rights

*WMS
CHANGE: SiteDirector - changes to reduce the load on computing elements
FIX: JobWrapper - do not set Completed status for the case with failed application thread

[v6r10p12]

*WMS
CHANGE: Replace consistently everywhere SAM JobType by Test JobType
FIX: JobWrapper - the outputSandbox should be always uploaded (outsized, in failed job)

*DMS
FIX: RemoveFile - bugfix
FIX: ReplicateAndRegister - fixes in the checksum check, retry failed FTS transfer 
     with RM transfer
NEW: RegisterReplica request operation     

*RMS
FIX: ReqClient - fix in the request state machine
FIX: Request - enhance digest string
NEW: dirac-dms-reset-request command
CHANGE: dirac-rms-show-request - allow selection of a request by job ID

*TS
FIX: TransformationDB - in getTransformationParameters() dropped "Submitted" counter 
     in the output

[v6r10p11]

*Core
FIX: X509Chain - cast life time to int before creating cert

*Accounting
FIX: DataStoreClient - self.__maxRecordsInABundle = 5000 instead of 1000
FIX: JobPolicy - allow access for JOB_MONITOR property

*RMS
FIX: ReqClient - fix the case when a job is Completed but in an unknown minor status

*Resources
BUGFIX: ProxyStorage - use checkArgumentFormat() instead of self.__checkArgumentFormatDict()

[v6r10p10]

*DMS
FIX: Several fixes to make FTS accounting working (FTSAgent/Job, ReplicaManager, File )

[v6r10p9]

*Core
BUGFIX: LineGraph - Ymin was set to a minimal plot value rather than 0.

*DMS
CHANGE: FTSJob(Agent) - get correct information for FTS accounting (registration)

[v6r10p8]

*Core
FIX: InstallTools - admin e-mail default location changed

*Framework
FIX: SystemAdministratorClientCLI - allow "set host localhost"
FIX: BundleDelivery - protect against empty bundle

*WMS
FIX: SiteDirector - Pass siteNames and ceList as None if any is accepted
FIX: WorkloadManagement.ConfigTemplate.SiteDorectory - set Site to Any by default 

*DMS
FIX: FileCatalogCLI - ignore Datasets in ls command for backward compatibility

*Resources
FIX: SSH - some platforms use Password instead of password prompt

[v6r10p7]

*Core
FIX: dirac-install - execute dirac-fix-mysql-script and dirac-external-requirements after sourcing the environment
FIX: InstallTools - set basedir variable in fixMySQLScript()
FIX: InstallTools - define user root@host.domain in installMySQL()

*Framework
BUGFIX: SystemAdministratorCLI - bug fixed in default() call signature

*DMS
FIX: FTSRequest - handle properly FTS server in the old system 
FIX: ReplicaManager - check if file is in FC before removing 
FIX: Request/RemovalTask - handle properly proxies for removing files 
BUGFIX: DatasetManager - in the table description

[v6r10p6]

*Core
FIX: X509Certificate - reenabled fix in getDIRACGroup()

*Configuration
FIX: CSAPI - Group should be taken from the X509 chain and not the certificate

*RMS
CHANGE: ReqClient - if the job does not exist, do not try further finalization

[v6r10p5]

*Core
FIX: X509Certificate - reverted fix in getDIRACGroup()

[v6r10p4]

*Core
NEW: dirac-info - extra printout
CHANGE: PrettyPrint - extra options in printTable()
FIX: X509Certificate - bug fixed in getDIRACGroup()

*Framework
NEW: SystemAdministratorCLI - new showall command to show components across hosts
NEW: ProxyDB - allow to upload proxies without DIRAC group

*RMS
CHANGE: ReqClient - requests from failed jobs update job status to Failed
CHANGE: RequestTask - retry in the request finalize()

[v6r10p3]

*Configuration
CHANGE: Registry - allow to define a default group per user

*WMS
BUGFIX: JobReport - typo in generateForwardDISET()

[v6r10p2]

*TMS
CHANGE: Backward compatibility fixes when setting the Transformation files status

*DMS
BUGFIX: ReplicateAndRegister - bugfix when replicating to multiple destination by ReplicaManager

*WMS
BUGFIX: JobManager - bug fix when deleting no-existing jobs

[v6r10p1]

*RMS
FIX: ReqDB.Operations - Arguments field changed type from BLOB to MEDIUMBLOB

*DMS
FIX: FileCatalog - check for non-exiting directories in removeDirectory()

*TMS
FIX: TransformationDB - removed constraint that was making impossible to derive a production

[v6r10]

*Core
FIX: Several fixes on DB classes(AccountingDB, SystemLoggingDB, UserProfileDB, TransformationDB, 
     JobDB, PilotAgentsDB) after the new movement to the new MySQL implementation with a persistent 
     connection per running thread
NEW: SystemAdministratorCLI - better support for executing remote commands 
FIX: DIRAC.__init__.py - avoid re-definition of platform variable    
NEW: Graphs - added CurveGraph class to draw non-stacked lines with markers
NEW: Graphs - allow graphs with negative Y values
NEW: Graphs - allow to provide errors with the data and display them in the CurveGraph
FIX: InstallTools - fix for creation of the root@'host' user in MySQL 
FIX: dirac-install - create links to permanent directories before module installation
CHANGE: InstallTools - use printTable() utility for table printing
CHANGE: move printTable() utility to Core.Utilities.PrettyPrint
NEW: added installation configuration examples
FIX: dirac-install - fixBuildPath() operates only on files in the directory
FIX: VOMSService - added X-VOMS-CSRF-GUARD to the html header to be compliant with EMI-3 servers

*CS
CHANGE: getVOMSVOForGroup() uses the VOMSName option of the VO definition 
NEW: CE2CSAgent - added ARC CE information lookup

*Framework
FIX: SystemAdministratorIntegrator - use Host option to get the host address in addition to the section name, closes #1628
FIX: dirac-proxy-init - uses getVOMSVOForGroup() when adding VOMS extensions

*DMS
CHANGE: DFC - optimization and bug fixes of the bulk file addition
FIX: TransferAgent - protection against badly defined LFNs in collectFiles()
NEW: DFC - added getDirectoryReplicas() service method support similar to the LFC
CHANGE: DFC - added new option VisibleReplicaStatus which is used in replica getting commands
CHANGE: FileCatalogClientCLI client shows number of replicas in the 2nd column rather than 
        unimplemented number of links
CHANGE: DFC - optimizations for the bulk replica look-up
CHANGE: DFC updated scalability testing tool FC_Scaling_test.py        
NEW: DFC - methods returning replicas provide also SE definitions instead of PFNs to construct PFNs on the client side
NEW: DFC - added getReplicasByMetadata() interface
CHANGE: DFC - optimized getDirectoryReplicas()
CHANGE: FileCatalogClient - treat the reduced output from various service queries restoring LFNs and PFNs on the fly
NEW: DFC - LFNPFNConvention flag can be None, Weak or Strong to facilitate compatibility with LFC data 
CHANGE: FileCatalog - do not return PFNs, construct them on the client side
CHANGE: FileCatalog - simplified FC_Scaling_test.py script
NEW: FileCatalog/DatasetManager class to define and manipulate datasets corresponding to meta queries
NEW: FileCatalogHandler - new interface methods to expose DatasetManager functionality
NEW: FileCatalogClientCLI - new dataset family of commands
FIX: StorageFactory, ReplicaManager - resolve SE alias name recursively
FIX: FTSRequest, ReplicaManager, SRM2Storage - use current proxy owner as user name in accounting reports, closes #1602
BUGFIX: FileCatalogClientCLI - bug fix in do_ls, missing argument to addFile() call, closes #1658
NEW: FileCatalog - added new setMetadataBulk() interface, closes #1358
FIX: FileCatalog - initial argument check strips off leading lfn:, LFN:, /grid, closes #448
NEW: FileCatalog - added new setFileStatus() interface, closes #170, valid and visible file and replica statuses can be defined in respective options.
CHANGE: multiple new FTS system fixes
CHANGE: uniform argument checking with checkArgumentFormat() in multiple modules
CHANGE: FileCatalog - add Trash to the default replica valid statuses
CHANGE: ReplicaManager,FTSRequest,StorageElement - no use of PFN as returned by the FC except for file removal,
        rather constructing it always on the fly
        
*SMS
CHANGE: PinRequestAgent, SENamespaceCatalogCheckAgent - removed
CHANGE: Use StorageManagerClient instead of StorageDB directly        

*WMS
CHANGE: JobPolicy - optimization for bulk job verification
NEW: JobPolicy - added getControlledUsers() to get users which jobs can be accessed for 
     a given operation
CHANGE: JobMonitoringHandler - Avoid doing a selection of all Jobs, first count matching jobs 
        and then use "limit" to select only the required JobIDs.
NEW: JobMonitoringHandler - use JobPolicy to filter jobs in getJobSummaryWeb()
NEW: new Operations option /Services/JobMonitoring/GlobalJobsInfo ( True by default ) to 
     allow or not job info lookup by anybody, used in JobMonitoringHandler       
BUGFIX: SiteDirector - take into account the target queue Platform
BUGFIX: JobDB - bug in __insertNewJDL()    
CHANGE: dirac-admin-show-task-queues - enhanced output  
CHANGE: JobLoggingDB.sql - use trigger to manage the new LoggingInfo structure  
CHANGE: JobWrapper - trying several times to upload a request before declaring the job failed
FIX: JobScheduling executor - fix race condition that causes a job to remain in Staging
NEW: SiteDirector - do not touch sites for which there is no work available
NEW: SiteDirector - allow sites not in mask to take jobs with JobType Test
NEW: SiteDirector - allow 1 hour grace period for pilots in Unknown state before aborting them
CHANGE: Allow usage of non-plural form of the job requirement options ( PilotType, GridCE, BannedSite, 
        SubmitPool ), keep backward compatibility with a plural form
        
*RSS
FIX: DowntimeCommand - take the latest Downtime that fits    
NEW: porting new Policies from integration  
NEW: RSS SpaceToken command querying endpoints/tokens that exist  
        
*Resources
NEW: added SSHOARComputingElement class 
NEW: added XROOTStorage class       
FIX: CREAMComputingElement - extra checks for validity of returned pilot references
        
*TS
CHANGE: TransformationClient(DB,Manager) - set file status for transformation as bulk operation 
CHANGE: TransformationClient - applying state machine when changing transformation status
BUGFIX: TransformationClient(Handler) - few minor fixes
NEW: TransformationDB - backported __deleteTransformationFileTask(s) methods
CHANGE: TransformationDB(Client) - fixes to reestablish the FileCatalog interface
FIX: TransformationAgent - added MissingInFC to consider for Removal transformations
BUGFIX: TransformationAgent - in _getTransformationFiles() variable 'now' was not defined
FIX: TransformationDB.sql - DataFiles primary key is changed to (FileID) from (FileID,LFN) 
CHANGE: TransformationDB(.sql) - schema changes suitable for InnoDB
FIX: TaskManager(AgentBase) - consider only submitted tasks for updating status
CHANGE: TransformationDB(.sql) - added index on LFN in DataFiles table

*RMS
NEW: Migrate to use the new Request Management by all the clients
CHANGE: RequestContainer - Retry failed transfers 10 times and avoid sub-requests to be set Done 
        when the files are failed
CHANGE: Use a unique name for storing the proxy as processes may use the same "random" name and 
        give conflicts
NEW: RequestClient(Handler) - add new method readRequest( requestname)                 

*Workflow
NEW: Porting the LHCb Workflow package to DIRAC to make the use of general purpose modules and
     simplify construction of workflows        

[v6r9p33]

*Accounting
BUGFIX: AccountingDB - wrong indentation

[v6r9p32]

*Accounting
FIX: AccountingDB - use old style grouping if the default grouping is altered, e.g. by Country

[v6r9p31]

*Accounting
CHANGE: AccountingDB - changes to speed up queries: use "values" in GROUP By clause;
        drop duplicate indexes; reorder fields in the UniqueConstraint index of the
        "bucket" tables  

[v6r9p30]

*DMS
CHANGE: FileCatalogFactory - construct CatalogURL from CatalogType by default

*SMS
FIX: dirac-stager-stage-files - changed the order of the arguments

[v6r9p29]

*TS
FIX: TaskManager(AgentBase) - fix for considering only submitted tasks 

[v6r9p28]

*TS
FIX: TransformationDB(ManagerHandler) - several portings from v6r10

[v6r9p27]

*SMS
FIX: StorageManagementDB - in removeUnlinkedReplicas() second look for CacheReplicas 
     for which there is no entry in StageRequests

[v6r9p26]

*Resources
CHANGE: CREAMComputigElement - Make sure that pilots submitted to CREAM get a 
        fresh proxy during their complete lifetime
*Framework
FIX: ProxyDB - process properly any SQLi with DNs/groups with 's in the name

[v6r9p25]

*TS
CHANGE: TransformationClient - changed default timeout values for service calls
FIX: TransformationClient - fixes for processing of derived transformations 

[v6r9p24]

*TS
FIX: TransformationClient - in moveFilesToDerivedTransformation() set file status
     to Moved-<prod>

[v6r9p23]

*Core
BUGFIX: InstallTools - improper configuration prevents a fresh new installation

*WMS
BUGFIX: PilotDirector - Operations Helper non-instantiated

[v6r9p22]

*WMS
FIX: PilotDirector - allow to properly define extensions to be installed by the 
     Pilot differently to those installed at the server
FIX: Watchdog - convert pid to string in ProcessMonitor

*TS
FIX: TransformationDB - splitting files in chunks

*DMS
NEW: dirac-dms-create-removal-request command
CHANGE: update dirac-dms-xxx commands to use the new RMS client,
        strip lines when reading LFNs from a file

[v6r9p21]

*TS
FIX: Transformation(Client,DB,Manager) - restored FileCatalog compliant interface
FIX: TransformationDB - fix in __insertIntoExistingTransformationFiles()

[v6r9p20]

*Core
BUGFIX: ProxyUpload - an on the fly upload does not require a proxy to exist

*DMS
CHANGE: TransferAgent - use compareAdler() for checking checksum
FIX: FailoverTransfer - recording the sourceSE in case of failover transfer request 

*WMS
FIX: ProcessMonitor - some fixes added, printout when <1 s of consumed CPU is found

*Transformation
BUGFIX: TransformationClient - fixed return value in moveFilesToDerivedTransformation()

*RMS
BUGFIX: CleanReqDBAgent - now() -> utcnow() in initialize()

*Resources
FIX: ARCComputingElement - fix the parsing of CE status if no jobs are available

[v6r9p19]

*DMS
FIX: FileCatalog/DirectoryMetadata - inherited metadata is used while selecting directories
     in findDirIDsByMetadata()

[v6r9p18]

*DMS
FIX: FTSSubmitAgent, FTSRequest - fixes the staging mechanism in the FTS transfer submission
NEW: TransferDBMonitoringHandler - added getFilesForChannel(), resetFileChannelStatus()

[v6r9p17]

*Accounting
FIX: DataStoreClient - send accounting records in batches of 1000 records instead of 100

*DMS:
FIX: FailoverTransfer - catalog name from list to string
FIX: FTSSubmitAgent, FTSRequest - handle FTS3 as new protocol and fix bad submission time
FIX: FTSSubmitAgent, FTSRequest - do not submit FTS transfers for staging files

*WMS
FIX: TaskQueueDB - do not check enabled when TQs are requested from Directors
FIX: TaskQueueDB - check for Enabled in the TaskQueues when inserting jobs to print an alert
NEW: TaskQueueDB - each TQ can have at most 5k jobs, if beyond the limit create a new TQ 
     to prevent long matching times when there are way too many jobs in a single TQ

[v6r9p16]

*TS
BUGFIX: typos in TransformationCleaningAgent.py

*DMS
CHANGE: DownloadInputData - check the available disk space in the right input data directory
FIX: DownloadInputData - try to download only Cached replicas 

[v6r9p15]

*Core
FIX: MySQL - do not decrease the retry counter after ping failure

*DMS
CHANGE: FC/DirectoryMetadata - Speed up findFilesByMetadataWeb when many files match
FIX: RemovalTask - fix error string when removing a non existing file (was incompatible 
     with the LHCb BK client). 

*WMS
FIX: JobReport - minor fix ( removed unused imports )
FIX: JobMonitoring(JobStateUpdate)Handler - jobID argument can be either string, int or long

*TS
CHANGE: TransformationClient - change status of Moved files to a deterministic value
FIX: FileReport - minor fix ( inherits object ) 

[v6r9p14]

*DMS
CHANGE: FTSDB - changed schema: removing FTSSite table. From now on FTS sites 
        would be read from CS Resources

[v6r9p13]

FIX: included fixes from v6r8p26 patch release

[v6r9p12]

FIX: included fixes from v6r8p25 patch release

[v6r9p11]

*DMS
BUGFIX: FTSRequest - in __resolveFTSServer() type "=" -> "=="

[v6r9p10]

FIX: included fixes from v6r8p24 patch release

*Core
NEW: StateMachine utility

*DMS
BUGFIX: in RegisterFile operation handler

*Interfaces
FIX: Dirac.py - in splitInputData() consider only Active replicas

[v6r9p9]

*RMS
FIX: RequestDB - added getRequestFileStatus(), getRequestName() methods

[v6r9p8]

*DMS
FIX: RequestDB - get correct digest ( short request description ) of a request

[v6r9p7]

FIX: included fixes from v6r8p23 patch release

*RSS
FIX: SpaceTokenOccupancyPolicy - SpaceToken Policy decision was based on 
     percentage by mistake
     
*RMS
NEW: new scripts dirac-dms-ftsdb-summary, dirac-dms-show-ftsjobs    
FIX: FTSAgent - setting space tokens for newly created FTSJobs 

[v6r9p6]

*DMS
BUGFIX: dirac-admin-add-ftssite - missing import

*RMS
NEW: RequestDB, ReqManagerHandler - added getRequestStatus() method

*TS
FIX: fixes when using new RequestClient with the TransformationCleaningAgent

*WMS
BUGFIX: typo in SandboxStoreHandler transfer_fromClient() method

[v6r9p5]

*DMS
BUGFIX: missing proxy in service env in the FTSManager service. By default service 
        will use DataManager proxy refreshed every 6 hours.

*Resources
NEW: StorageElement - new checkAccess policy: split the self.checkMethods in 
     self.okMethods. okMethods are the methods that do not use the physical SE. 
     The isValid returns S_OK for all those immediately

*RSS
FIX: SpaceTokenOccupancyPolicy - Policy that now takes into account absolute values 
     for the space left
     
*TS
FIX: TransformationCleaningAgent - will look for both old and new RMS     

[v6r9p4]

*Stager
NEW: Stager API: dirac-stager-monitor-file, dirac-stager-monitor-jobs, 
     dirac-stager-monitor-requests, dirac-stager-show-stats

[v6r9p3]

*Transformation
FIX: TransformationCleaning Agent status was set to 'Deleted' instead of 'Cleaned'

[v6r9p2]

*RSS
NEW: Added Component family tables and statuses
FIX: removed old & unused code 
NEW: allow RSS policies match wild cards on CS

*WMS
BUGFIX: FailoverTransfer,JobWrapper - proper propagation of file metadata

[v6r9p1]

*RMS
NEW: FTSAgent - update rwAccessValidStamp,
     update ftsGraphValidStamp,
     new option for staging files before submission,
     better log handling here and there
CHANGE: FTSJob - add staging flag in in submitFTS2
CHANGE: Changes in WMS (FailoverTransfer, JobReport, JobWrapper, SandboxStoreHandler) 
        and TS (FileReport) to follow the new RMS.
NEW: Full CRUD support in RMS.

*RSS
NEW: ResourceManagementDB - new table ErrorReportBuffer
NEW: new ResourceManagementClient methods - insertErrorReportBuffer, selectErrorReportBuffer,
     deleteErrorReportBuffer

[v6r9]

NEW: Refactored Request Management System, related DMS agents and FTS management
     components

[v6r8p28]

*Core
BUGFIX: RequestHandler - the lock Name includes ActionType/Action

*DMS
FIX: dirac-dms-filecatalog-cli - prevent exception in case of missing proxy

[v6r8p27]

*DMS
BUGFIX: dirac-dms-add-file - fixed typo item -> items

[v6r8p26]

*Core
NEW: RequestHandler - added getServiceOption() to properly resolve inherited options 
     in the global service handler initialize method
NEW: FileCatalogHandler, StorageElementHandler - use getServiceOption()

[v6r8p25]

FIX: included fixes from v6r7p40 patch release

*Resources
FIX: SRM2Storage - do not account gfal_ls operations

[v6r8p24]

FIX: included fixes from v6r7p39 patch release

*Core
FIX: SiteSEMapping was returning wrong info

*DMS
FIX: FTSRequest - choose explicitly target FTS point for RAL and CERN
BUGFIX: StrategyHandler - wrong return value in __getRWAccessForSE()

*Resources
CHANGE: SRM2Storage - do not account gfal_ls operations any more

[v6r8p23]

FIX: included fixes from v6r7p37 patch release

*TS
FIX: TransformationDB - allow tasks made with ProbInFC files
FIX: TransformationCleaingAgent,Client - correct setting of transformation 
     status while cleaning

[v6r8p22]

FIX: included fixes from v6r7p36 patch release

[v6r8p21]

*DMS
FIX: FileCatalog/DirectoryMetadata - even if there is no meta Selection 
     the path should be considered when getting Compatible Metadata
FIX: FileCatalog/DirectoryNodeTree - findDir will return S_OK( '' ) if dir not 
     found, always return the same error from DirectoryMetadata in this case.     

*RSS
FIX: DowntimeCommand - use UTC time stamps

*TS
FIX: TransformationAgent - in _getTransformationFiles() get also ProbInFC files in 
     addition to Used 

[v6r8p20]

*Stager
NEW: Stager API: dirac-stager-monitor-file, dirac-stager-monitor-jobs, 
     dirac-stager-monitor-requests, dirac-stager-show-stats

[v6r8p19]

*Transformation
FIX: TransformationCleaning Agent status was set to 'Deleted' instead of 'Cleaned'

[v6r8p18]

*TS
BUGFIX: TransformationAgent - regression in __cleanCache()

[v6r8p17]

FIX: included fixes from v6r7p32 patch release

*WMS
FIX: StalledJobAgent - for accidentally stopped jobs ExecTime can be not set, 
     set it to CPUTime for the accounting purposes in this case

[v6r8p16]

FIX: included fixes from v6r7p31 patch release

*WMS
BUGFIX: TaskQueueDB - fixed a bug in the negative matching conditions SQL construction

*RSS
NEW: improved doc strings of PEP, PDP modules ( part of PolicySystem )
FIX: Minor changes to ensure consistency if ElementInspectorAgent and 
     users interact simultaneously with the same element
CHANGE: removed DatabaseCleanerAgent ( to be uninstalled if already installed )
FIX: SummarizeLogsAgent - the logic of the agent was wrong, the agent has been re-written.
     
[v6r8p15]

*Core
FIX: X509Chain - fix invalid information when doing dirac-proxy-info without CS
     ( in getCredentials() )

*RSS
NEW: PDP, PEP - added support for option "doNotCombineResult" on PDP

[v6r8p14]

*Core
FIX: dirac-deploy-scripts - can now work with the system python

*WMS
NEW: dirac-wms-cpu-normalization - added -R option to modify a given configuration file
FIX: Executor/InputData - Add extra check for LFns in InputData optimizer, closes #1472

*Transformation
CHANGE: TransformationAgent - add possibility to kick a transformation (not skip it if no 
        unused files), by touching a file in workDirectory
BUGFIX: TransformationAgent - bug in __cleanCache() dict modified in a loop        

[v6r8p13]

*Transformation
BUGFIX: TransformationDB - restored import of StringType

[v6r8p12]

NEW: Applied patches from v6r7p29

*WMS
FIX: JobDB - check if SystemConfig is present in the job definition and convert it 
     into Platform

*DMS
FIX: ReplicaManager - do not get metadata of files when getting files in a directory 
     if not strictly necessary

*RSS
NEW: ported from LHCb PublisherHandler for RSS web views

[v6r8p11]

NEW: Applied patches from v6r7p27

*RSS
NEW: SpaceTokenOccupancyPolicy - ported from LHCbDIRAC 
NEW: db._checkTable done on service initialization ( removed dirac-rss-setup script doing it )

*Transformation
FIX: TaskManager - reset oJob for each task in prepareTransformationTasks()
BUGFIX: ValidateOutputDataAgent - typo fixed in getTransformationDirectories()
FIX: TransformationManagerHandler - use CS to get files statuses not to include in 
     processed file fraction calculation for the web monitoring pages

[v6r8p10]

NEW: Applied patches from v6r7p27

[v6r8p9]

*DMS
FIX: TransferAgent,dirac-dms-show-se-status, ResourceStatus,TaskManager - fixes
     needed for DMS components to use RSS status information
NEW: ReplicaManager - allow to get metadata for an LFN+SE as well as PFN+SE     

[v6r8p8]

*RSS
BUGFIX: dirac-rss-setup - added missing return of S_OK() result

[v6r8p7]

NEW: Applied patches from v6r7p24

*DMS
BUGFIX: LcgFileCatalogClient - bug in addFile()

*RSS
BUGFIX: fixed script dirac-rss-set-token, broken in the current release.
NEW: Statistics module - will be used in the future to provide detailed information 
     from the History of the elements 

[v6r8p6]

NEW: Applied patches from v6r7p23

*Transformation
FIX: TaskManager - allow prepareTransformationTasks to proceed if no OutputDataModule is defined
FIX: TransformationDB - remove INDEX(TaskID) from TransformationTasks. It produces a single counter 
     for the whole table instead of one per TransformationID
     
*WMS     
FIX: WMSUtilities - to allow support for EMI UI's for pilot submission we drop support for glite 3.1

[v6r8p5]

NEW: Applied patches from v6r7p22

*RSS
CHANGE: removed old tests and commented out files

*WMS
FIX: PoolXMLCatalog - proper addFile usage

*Transformation
CHANGE: TransformationAgent - clear replica cache when flushing or setting a file in the workdirectory

[v6r8p4]

*Transformation
FIX: The connection to the jobManager is done only at submission time
FIX: Jenkins complaints fixes

*WMS
BUGFIX: JobDB - CPUtime -> CPUTime
FIX: Jenkins complaints fixes

[v6r8p3]

*DMS
BUGFIX: LcgFileCatalogClient

[v6r8p2]

*DMS:
FIX: LcgFileCatalogClient - remove check for opening a session in __init__ as credentials are not yet set 

*Transformation
CHANGE: reuse RPC clients in Transformation System 

[v6r8p1]

*Core
FIX: dirac-deploy-scripts - restored regression w.r.t. support of scripts starting with "d"

*DMS
BUGFIX: LcgFileCatalogClient - two typos fixed

[v6r8]

CHANGE: Several fixes backported from the v7r0 integration branch

*Core
CHANGE: DictCache - uses global LockRing to avoid locks in multiprocessing
FIX: X509Chain - proxy-info showing an error when there's no CS

*DMS
FIX: TransferAgent - inside loop filter out waiting files dictionary
BUGFIX: dirac-admin-allow-se - there was a continue that was skipping the complete loop for 
        ARCHIVE elements
NEW: LcgFileCatalogClient - test return code in startsess lfc calls       

*WMS:
FIX: OptimizerExecutor, InputData, JobScheduling - check that site candidates have all the 
     replicas

*RSS: 
BUGFIX: ResourceStatus, RSSCacheNoThread - ensure that locks are always released

*Transformation
FIX: TaskManager - site in the job definition is taken into account when submitting
NEW: Transformation - get the allowed plugins from the CS /Operations/Transformations/AllowedPlugins
FIX: ValidateOutputDataAgent - self not needed for static methods

[v6r7p40]

*Resources
FIX: StorageElement class was not properly passing the lifetime argument for prestageFile method

[v6r7p39]

*Core
CHANGE: Grid - in executeGridCommand() allow environment script with arguments needed for ARC client

*DMS
FIX: DFC SEManager - DIP Storage can have a list of ports now

*Resources
FIX: ARCComputingElement - few fixes after debugging

[v6r7p38]

*Core
NEW: DISET FileHelper, TransferClient - possibility to switch off check sum

*Resources
NEW: ARCComputingElement - first version
NEW: StorageFactory - possibility to pass extra protocol parameters to storage object
NEW: DIPStorage - added CheckSum configuration option
BUGFIX: SSHComputingElement - use CE name in the pilot reference construction

*WMS
FIX: StalledJobAgent - if ExecTime < CPUTime make it equal to CPUTime

[v6r7p37]

*Framework
BUGFIX: NotificationDB - typos in SQL statement in purgeExpiredNotifications() 

*WMS
NEW: JobCleaningAgent - added scheduling sandbox LFN removal request 
     when deleting jobs
CHANGE: JobWrapper - report only error code as ApplicationError parameter 
        when payload finishes with errors    
NEW: SiteDirector - possibility to specify extensions to be installed in 
     pilots in /Operations/Pilots/Extensions option in order not to install
     all the server side extensions        

*DMS
CHANGE: FileCatalogFactory - use service path as default URL
CHANGE: FileCatalogFactory - use ObjectLoader to import catalog clients

*SMS
BUGFIX: StorageManagementDB, dirac-stager-monitor-jobs - small bug fixes ( sic, Daniela )

*Resources
CHANGE: DIPStorage - added possibility to specify a list of ports for multiple
        service end-points
CHANGE: InProcessComputingElement - demote log message when payload failure 
        to warning, the job will fail anyway
FIX: StalledJobAgent - if pilot reference is not registered, this is not an 
     error of the StalledJobAgent, no log.error() in  this case                
        
*RMS
CHANGE: RequestTask - ensure that tasks are executed with user credentials 
        even with respect to queries to DIRAC services ( useServerCertificate 
        flag set to false )        

[v6r7p36]

*WMS
FIX: CREAMCE, SiteDirector - make sure that the tmp executable is removed
CHANGE: JobWrapper - remove sending mails via Notification Service in case
        of job rescheduling
        
*SMS
FIX: StorageManagementDB - fix a race condition when old tasks are set failed 
     between stage submission and update.        

[v6r7p35]

*Stager
NEW: Stager API: dirac-stager-monitor-file, dirac-stager-monitor-jobs, 
     dirac-stager-monitor-requests, dirac-stager-show-stats

[v6r7p34]

*Transformation
FIX: TransformationCleaning Agent status was set to 'Deleted' instead of 'Cleaned'

[v6r7p33]

*Interfaces
FIX: Job.py - in setExecutable() - prevent changing the log file name string type

*StorageManagement
NEW: StorageManagementDB(Handler) - kill staging requests at the same time as 
     killing related jobs, closes #1510
FIX: StorageManagementDB - demote the level of several log messages       

[v6r7p32]

*DMS
FIX: StorageElementHandler - do not use getDiskSpace utility, use os.statvfs instead
CHANGE: StorageManagementDB - in getStageRequests() make MySQL do an UNIQUE selection 
        and use implicit loop to speed up queries for large results

*Resources
FIX: lsfce remote script - use re.search instead of re.match in submitJob() to cope with
     multipline output

[v6r7p31]

*WMS
FIX: SiteDirector - make possible more than one SiteDirector (with different pilot identity) attached 
     to a CE, ie sgm and pilot roles. Otherwise one is declaring Aborted the pilots from the other.

[v6r7p30]

*Core
CHANGE: X509Chain - added groupProperties field to the getCredentials() report
BUGFIX: InstallTools - in getSetupComponents() typo fixed: agent -> executor

[v6r7p29]

*DMS
CHANGE: FileCatalog - selection metadata is also returned as compatible metadata in the result
        of getCompatibleMetadata() call
NEW: FileCatalog - added path argument to getCompatibleMetadata() call
NEW: FileCatalogClient - added getFileUserMetadata()
BUGFIX: dirac-dms-fts-monitor - exit with code -1 in case of error

*Resources
FIX: CREAMComputingElement - check globus-url-copy result for errors when retrieving job output

[v6r7p28]

*DMS
BUGFIX: FileCatalog/DirectoryMetadata - wrong MySQL syntax 

[v6r7p27]

*Core
FIX: Mail.py - fix of the problem of colons in the mail's body

*Interfaces
NEW: Job API - added setSubmitPools(), setPlatform() sets ... "Platform"

*WMS
FIX: TaskQueueDB - use SystemConfig as Platform for matching ( if Platform is not set explicitly

*Resources
FIX: SSHComputingElement - use ssh host ( and not CE name ) in the pilot reference
BUGFIX: SSHGEComputingElement - forgotten return statement in _getJobOutputFiles()

*Framework
NEW: dirac-sys-sendmail - email's body can be taken from pipe. Command's argument 
     in this case will be interpreted as a destination address     

[v6r7p26]

*DMS
FIX: ReplicaManager - status names Read/Write -> ReadAccess/WriteAccess

[v6r7p25]

*Core
CHANGE: X509Chain - in getCredentials() failure to contact CS is not fatal, 
        can happen when calling dirac-proxy-init -x, for example

[v6r7p24]

*DMS
NEW: FileCatalog - added getFilesByMetadataWeb() to allow pagination in the Web 
     catalog browser
     
*WMS
CHANGE: WMSAdministrator, DiracAdmin - get banned sites list by specifying the status
        to the respective jobDB call     

[v6r7p23]

*Transformation
BUGFIX: TransformationDB - badly formatted error log message

*RMS
CHANGE: RequestDBMySQL - speedup the lookup of requests

*WMS
BUGFIX: dirac-dms-job-delete - in job selection by group

*DMS
FIX: LcgFileCatalogClient - getDirectorySize made compatible with DFC
BUGFIX: LcgFileCatalogClient - proper call of __getClientCertInfo()

[v6r7p22]

*Transformation
CHANGE: InputDataAgent - treats only suitable transformations, e.g. not the extendable ones. 
CHANGE: TransformationAgent - make some methods more public for easy overload

[v6r7p21]

*Core
FIX: Shifter - pass filePath argument when downloading proxy

[v6r7p20]

*DMS
CHANGE: StrategyHandler - move out SourceSE checking to TransferAgent
CHANGE: ReplicaManager, InputDataAgent - get active replicas
FIX: StorageElement, SRM2Storage - support for 'xxxAccess' statuses, checking results
     of return structures
     
*RSS
NEW: set configurable email address on the CS to send the RSS emails
NEW: RSSCache without thread in background
FIX: Synchronizer - moved to ResourceManager handler     

[v6r7p19]

*DMS
BUGFIX: ReplicaManager - in putAndRegister() SE.putFile() singleFile argument not used explicitly

[v6r7p18]

*WMS
FIX: StalledJobAgent - do not exit the loop over Completed jobs if accounting sending fails
NEW: dirac-wms-job-delete - allow to specify jobs to delete by job group and/or in a file
FIX: JobManifest - If CPUTime is not set, set it to MaxCPUTime value

[v6r7p17]

*Resources
FIX: SRM2Storage - treat properly "22 SRM_REQUEST_QUEUED" result code

[v6r7p16]

*DMS
FIX: StrategyHandler - do not proceed when the source SE is not valid for read 
BUGFIX: StorageElement - putFile can take an optional sourceSize argument
BUGFIX: ReplicaManager - in removeFile() proper loop on failed replicas

*RSS
FIX: SpaceTokenOccupancyCommand, CacheFeederAgent - add timeout when calling lcg_util commands

*WMS
FIX: JobManifest - take all the SubmitPools defined in the TaskQueueAgent 
NEW: StalledJobAgent - declare jobs stuck in Completed status as Failed

[v6r7p15]

*Core
BUGFIX: SocketInfo - in host identity evaluation

*DMS
BUGFIX: FileCatalogHandler - missing import os

*Transformation
CHANGE: JobManifest - getting allowed job types from operations() section 

[v6r7p14]

*DMS
CHANGE: StorageElementProxy - removed getParameters(), closes #1280
FIX: StorageElementProxy - free the getFile space before the next file
FIX: StorageElement - added getPFNBase() to comply with the interface

*Interfaces
CHANGE: Dirac API - allow lists of LFNs in removeFile() and removeReplica()

*WMS
CHANGE: JobSchedulingAgent(Executor) - allow both BannedSite and BannedSites JDL option

*RSS
FIX: ElementInspectorAgent - should only pick elements with rss token ( rs_svc ).
FIX: TokenAgent - using 4th element instead of the 5th. Added option to set admin email on the CS.

[v6r7p13]

*Core
FIX: Resources - in getStorageElementSiteMapping() return only sites with non-empty list of SEs

*DMS
FIX: StorageElement - restored the dropped logic of using proxy SEs
FIX: FileCatalog - fix the UseProxy /LocalSite/Catalog option

*Transformation
FIX: TransformationDB - use lower() string comparison in extendTransformation()

[v6r7p12]

*WMS
BUGFIX: JobManifest - get AllowedSubmitPools from the /Systems section, not from /Operations

*Core
NEW: Resources helper - added getSites(), getStorageElementSiteMapping()

*DMS
CHANGE: StrategyHandler - use getStorageElementSiteMapping helper function
BUGFIX: ReplicaManager - do not modify the loop dictionary inside the loop

[v6r7p11]

*Core
CHANGE: Subprocess - put the use of watchdog in flagging

[v6r7p10]

*Core
NEW: Logger - added getLevel() method, closes #1292
FIX: Subprocess - returns correct structure in case of timeout, closes #1295, #1294
CHANGE: TimeOutExec - dropped unused utility
FIX: Logger - cleaned unused imports

*RSS
CHANGE: ElementInspectorAgent - do not use mangled name and removed shifterProxy agentOption

[v6r7p9]

*Core
BUGFIX: InstallTools - MySQL Port should be an integer

[v6r7p8]

*Core
FIX: Subprocess - consistent timeout error message

*DMS
NEW: RemovalTask - added bulk removal
FIX: StrategyHandler - check file source CEs
CHANGE: DataIntegrityClient - code beautification
CHANGE: ReplicaManager - do not check file existence if replica information is queried anyway,
        do not fail if file to be removed does not exist already. 

[v6r7p7]

FIX: Several fixes to allow automatic code documentation

*Core
NEW: InstallTools - added mysqlPort and mysqlRootUser

*DMS
CHANGE: ReplicaManager - set possibility to force the deletion of non existing files
CHANGE: StrategyHandler - better handling of checksum check during scheduling 

[v6r7p6]

*Core
FIX: dirac-install - restore signal alarm if downloadable file is not found
FIX: Subprocess - using Manager proxy object to pass results from the working process

*DMS:
CHANGE: StorageElement - removed overwride mode
CHANGE: removed obsoleted dirac-dms-remove-lfn-replica, dirac-dms-remove-lfn
NEW: FTSMonitorAgent - filter out sources with checksum mismatch
FIX: FTSMonitorAgent, TransferAgent - fix the names of the RSS states

*RSS
NEW: ElementInspectorAgent runs with a variable number of threads which are automatically adjusted
NEW: Added policies to force a particular state, can be very convenient to keep something Banned for example.
NEW: policy system upgrade, added finer granularity when setting policies and actions

*WMS
NEW: SiteDirector- allow to define pilot DN/Group in the agent options
CHANGE: JobDescription, JobManifest - take values for job parameter verification from Operations CS section

[v6r7p5]

*Interfaces
BUGFIX: dirac-wms-job-get-output - properly treat the case when output directory is not specified 

[v6r7p4]

*Core
FIX: Subprocess - avoid that watchdog kills the executor process before it returns itself

*Framework
BUGFIX: ProxuManagerClient - wrong time for caching proxies

*RSS
FIX: removed obsoleted methods

*DMS
NEW: FileCatalog - added findFilesByMetadataDetailed - provides detailed metadata for 
     selected files

[v6r7p3]

*DMS
FIX: FTSMonitorAgent - logging less verbose

*Transformation
FIX: TransformationAgent - use the new CS defaults locations
FIX: Proper agent initialization
NEW: TransformationPlaugin - in Broadcast plugin added file groupings by number of files, 
     make the TargetSE always defined, even if the SourceSE list contains it 

*ResourceStatus
FIX: Added the shifter's proxy to several agents

*RMS
FIX: RequestContainer - the execution order was not properly set for the single files 

*Framework:
BUGFIX: ProxyManagerClient - proxy time can not be shorter than what was requested

[v6r7p2]

*Core
FIX: dirac-configure - switch to use CS before checking proxy info

*Framework
NEW: dirac-sys-sendmail new command
NEW: SystemAdmininistratorCLI - added show host, uninstall, revert commands
NEW: SystemAdmininistratorHandler - added more info in getHostInfo()
NEW: SystemAdmininistratorHandler - added revertSoftware() interface

*Transformation
FIX: TransformationCleaningAgent - check the status of returned results

[v6r7p1]

*Core
FIX: Subprocess - finalize the Watchdog closing internal connections after a command execution
CHANGE: add timeout for py(shell,system)Call calls where appropriate
CHANGE: Shifter - use gProxyManager in a way that allows proxy caching

*Framework
NEW: ProxyManagerClient - allow to specify validity and caching time separately
FIX: ProxyDB - replace instead of delete+insert proxy in __storeVOMSProxy

*DMS
NEW: FTSMonitorAgent - made multithreaded for better efficiency
FIX: dirac-dms-add-file - allow LFN: prefix for lfn argument

*WMS
NEW: dirac-wms-job-get-output, dirac-wms-job-status - allow to retrieve output for a job group
FIX: TaskQueueDB - fixed selection SQL in __generateTQMatchSQL()
CHANGE: OptimizerExecutor - reduce diversity of MinorStatuses for failed executors

*Resources
FIX: CREAMComputingElement - remove temporary JDL right after the submission 

[v6r6p21]

*DMS
BUGFIX: TransformationCleaningAgent - use the right signature of cleanMetadataCatalogFiles() call

[v6r6p20]

*DMS
FIX: RegistrationTask - properly escaped error messages
BUGFIX: DirectoryMetadata - use getFileMetadataFields from FileMetadata in addMetadataField()
NEW: When there is a missing source error spotted during FTS transfer, file should be reset 
     and rescheduled again until maxAttempt (set to 100) is reached

*WMS
FIX: JobScheduling - fix the site group logic in case of Tier0

[v6r6p19]

*DMS
BUGFIX: All DMS agents  - set up agent name in the initialization

*Core
NEW: Subprocess - timeout wrapper for subprocess calls
BUGFIX: Time - proper interpreting of 0's instead of None
CHANGE: DISET - use cStringIO for ANY read that's longer than 16k (speed improvement) 
        + Less mem when writing data to the net
FIX: Os.py - protection against failed "df" command execution       
NEW: dirac-info prints lcg bindings versions
CHANGE: PlotBase - made a new style class 
NEW: Subprocess - added debug level log message

*Framework
NEW: SystemAdministratorIntegrator client for collecting info from several hosts
NEW: SystemAdministrator - added getHostInfo()
FIX: dirac-proxy-init - always check for errors in S_OK/ERROR returned structures
CHANGE: Do not accept VOMS proxies when uploading a proxy to the proxy manager

*Configuration
FIX: CE2CSAgent - get a fresh copy of the cs data before attempting to modify it, closes #1151
FIX: Do not create useless backups due to slaves connecting and disconnecting
FIX: Refresher - prevent retrying with 'Insane environment'

*Accounting
NEW: Accounting/Job - added validation of reported values to cope with the weird Yandex case
FIX: DBUtils - take into account invalid values, closes #949

*DMS
FIX: FTSSubmitAgent - file for some reason rejected from submission should stay in 'Waiting' in 
     TransferDB.Channel table
FIX: FTSRequest - fix in the log printout     
CHANGE: dirac-dms-add-file removed, dirac-dms-add-files renamed to dirac-dms-add-file
FIX: FileCatalogCLI - check the result of removeFile call
FIX: LcgFileCatalogClient - get rid of LHCb specific VO evaluation
NEW: New FileCatalogProxy service - a generalization of a deprecated LcgFileCatalog service
FIX: Restored StorageElementProxy functionality
CHANGE: dirac-dms-add-file - added printout
NEW: FileCatalog(Factory), StorageElement(Factory) - UseProxy flag moved to /Operations and /LocalSite sections

*RSS
NEW:  general reimplementation: 
      New DB schema using python definition of tables, having three big blocks: Site, Resource and Node.
      MySQLMonkey functionality almost fully covered by DB module, eventually will disappear.
      Services updated to use new database.
      Clients updated to use new database.
      Synchronizer updated to fill the new database. When helpers will be ready, it will need an update.
      One ElementInspectorAgent, configurable now is hardcoded.
      New Generic StateMachine using OOP.
      Commands and Policies simplified.
      ResourceStatus using internal cache, needs to be tested with real load.
      Fixes for the state machine
      Replaced Bad with Degraded status ( outside RSS ).
      Added "Access" to Read|Write|Check|Remove SE statuses wherever it applies.
      ResourceStatus returns by default "Active" instead of "Allowed" for CS calls.
      Caching parameters are defined in the CS
FIX: dirac-admin-allow/ban-se - allow a SE on Degraded ( Degraded->Active ) and ban a SE on Probing 
     ( Probing -> Banned ). In practice, Active and Degraded are "usable" states anyway.            
      
*WMS
FIX: OptimizerExecutor - failed optimizations will still update the job     
NEW: JobWrapper - added LFNUserPrefix VO specific Operations option used for building user LFNs
CHANGE: JobDB - do not interpret SystemConfig in the WMS/JobDB
CHANGE: JobDB - Use CPUTime JDL only, keep MaxCPUTime for backward compatibility
CHANGE: JobWrapper - use CPUTime job parameter instead of MaxCPUTime
CHANGE: JobAgent - use CEType option instead of CEUniqueID
FIX: JobWrapper - do not attempt to untar directories before having checked if they are tarfiles 
NEW: dirac-wms-job-status - get job statuses for jobs in a given job group
 
*SMS
FIX: StorageManagementDB - when removing unlinked replicas, take into account the case where a
     staging request had been submitted, but failed
      
*Resources    
NEW: glexecCE - add new possible locations of the glexec binary: OSG specific stuff and in last resort 
     looking in the PATH    
NEW: LcgFileCatalogClient - in removeReplica() get the needed PFN inside instead of providing it as an argument     
      
*TS      
CHANGE: Transformation types definition are moved to the Operations CS section

*Interfaces
FIX: Dirac.py - CS option Scratchdir was in LocalSite/LocalSite
FIX: Dirac.py - do not define default catalog, use FileCatalog utility instead

[v6r6p19]

*DMS
BUGFIX: All DMS agents  - set up agent name in the initialization

[v6r6p18]

*Transformation
CHANGE: /DIRAC/VOPolicy/OutputDataModule option moved to <Operations>/Transformations/OutputDataModule

*Resources
FIX: ComputingElement - properly check if the pilot proxy has VOMS before adding it to the payload 
     when updating it

*WMS
BUGFIX: JobSanity - fixed misspelled method call SetParam -> SetParameter

[v6r6p17]

*Transformation
BUGFIX: TransformationAgent - corrected  __getDataReplicasRM()

[v6r6p16]

*DMS
FIX: Agents - proper __init__ implementation with arguments passing to the super class
FIX: LcgFileCatalogClient - in removeReplica() reload PFN in case it has changed

[v6r6p15]

*Framework
BUGFIX: ErrorMessageMonitor - corrected updateFields call 

*DMS:
NEW: FTSMonitorAgent completely rewritten in a multithreaded way

*Transformation
FIX: InputDataAgent - proper instantiation of TransformationClient
CHANGE: Transformation - several log message promoted from info to notice level

[v6r6p14]

*Transformation
FIX: Correct instantiation of agents inside several scripts
CHANGE: TransformationCleaningAgent - added verbosity to logs
CHANGE: TransformationAgent - missingLFC to MissingInFC as it could be the DFC as well
FIX: TransformationAgent - return an entry for all LFNs in __getDataReplicasRM

*DMS
FIX: TransferAgent - fix exception reason in registerFiles()

[v6r6p13]

*DMS
CHANGE: TransferAgent - change RM call from getCatalogueReplicas to getActiveReplicas. 
        Lowering log printouts here and there

[v6r6p12]

*DMS
BUGFIX: RemovalTask - Replacing "'" by "" in error str set as attribute for a subRequest file. 
        Without that request cannot be updated when some nasty error occurs.

[v6r6p11]

*RMS:
BUGFIX: RequestClient - log string formatting

*DMS
BUGFIX: RemovalTask - handling for files not existing in the catalogue

*Transformation
FIX: TransformationManager - ignore files in NotProcessed status to get the % of processed files

*Interfaces
FIX: Fixes due to the recent changes in PromptUser utility

[v6r6p10]

*RMS
FIX: RequestDBMySQL - better escaping of queries 

*WMS
FIX: SiteDirector - get compatible platforms before checking Task Queues for a site

[v6r6p9]

*Core
FIX: Utilities/PromptUser.py - better user prompt

*Accounting
NEW: Add some validation to the job records because of weird data coming from YANDEX.ru

*DMS
BUGFIX: ReplicaManager - typo errStr -> infoStr in __replicate()
FIX: FTSRequest - fixed log message

*WMS
FIX: SiteDirector - use CSGlobals.getVO() call instead of explicit CS option

[v6r6p8]

*Transformation
BUGFIX: TransformationDB - typo in getTransformationFiles(): iterValues -> itervalues

[v6r6p7]

*Resources
FIX: StorageFactory - uncommented line that was preventing the status to be returned 
BUGFIX: CE remote scripts - should return status and not call exit()
BUGFIX: SSHComputingElement - wrong pilot ID reference

[v6r6p6]

*WMS
FIX: TaskQueueDB - in findOrphanJobs() retrieve orphaned jobs as list of ints instead of list of tuples
FIX: OptimizerExecutor - added import of datetime to cope with the old style optimizer parameters

*Transformation
FIX: TransformationAgent - fix finalization entering in an infinite loop
NEW: TransformationCLI - added resetProcessedFile command
FIX: TransformationCleaningAgent - treating the archiving delay 
FIX: TransformationDB - fix in getTransformationFiles() in case of empty file list

[v6r6p5]

*Transformation
FIX: TransformationAgent - type( transClient -> transfClient )
FIX: TransformationAgent - self._logInfo -> self.log.info
FIX: TransformationAgent - skip if no Unused files
FIX: TransformationAgent - Use CS option for replica cache lifetime
CHANGE: TransformationAgent - accept No new Unused files every [6] hours

[v6r6p4]

*DMS
FIX: TransferAgent - protection for files that can not be scheduled
BUGFIX: TransferDB - typo (instIDList - > idList ) fixed

*Transformation
BUGFIX: TransformationAgent - typo ( loginfo -> logInfo )

[v6r6p3]

FIX: merged in patch v6r5p14

*Core
BUGFIX: X509Chain - return the right structure in getCredentials() in case of failure
FIX: dirac-deploy-scripts.py - allow short scripts starting from "d"
FIX: dirac-deploy-scripts.py - added DCOMMANDS_PPID env variable in the script wrapper
FIX: ExecutorReactor - reduced error message dropping redundant Task ID 

*Interfaces
BUGFIX: Dirac.py - allow to pass LFN list to replicateFile()

*DMS
FIX: FileManager - extra check if all files are available in _findFiles()
BUGFIX: FileCatalogClientCLI - bug in DirectoryListing

[v6r6p2]

FIX: merged in patch v6r5p13

*WMS
FIX: SiteDirector - if no community set, look for DIRAC/VirtualOrganization setting

*Framework
FIX: SystemLoggingDB - LogLevel made VARCHAR in the MessageRepository table
FIX: Logging - several log messages are split in fixed and variable parts
FIX: SystemLoggingDB - in insertMessage() do not insert new records in auxiliary tables if they 
     are already there

[v6r6p1]

*Core:
CHANGE: PromptUser - changed log level of the printout to NOTICE
NEW: Base Client constructor arguments are passed to the RPCClient constructor

*DMS:
NEW: FTSRequest - added a prestage mechanism for source files
NEW: FileCatalogClientCLI - added -f switch to the size command to use raw faile tables 
     instead of storage usage tables
NEW: FileCatalog - added orphan directory repair tool
NEW: FIleCatalog - more counters to control the catalog sanity     

*WMS:
FIX: SandboxStoreClient - no more kwargs tricks
FIX: SandboxStoreClient returns sandbox file name in case of upload failure to allow failover
FIX: dirac-pilot - fixed VO_%s_SW_DIR env variable in case of OSG

*TS:
FIX: TransformationManagerHandler - avoid multiple Operations() instantiation in 
     getTransformationSummaryWeb()

[v6r6]

*Core
CHANGE: getDNForUsername helper migrated from Core.Security.CS to Registry helper
NEW: SiteSEMapping - new utilities getSitesGroupedByTierLevel(), getTier1WithAttachedTier2(),
     getTier1WithTier2
CHANGE: The DIRAC.Core.Security.CS is replaced by the Registry helper     
BUGFIX: dirac-install - properly parse += in .cfg files
FIX: Graphs.Utilities - allow two lines input in makeDataFromCVS()
FIX: Graphs - allow Graphs package usage if even matplotlib is not installed
NEW: dirac-compile-externals will retrieve the Externals compilation scripts from it's new location 
     in github (DIRACGrid/Externals)
NEW: Possibility to define a thread-global credentials for DISET connections (for web framework)
NEW: Logger - color output ( configurable )
NEW: dirac-admin-sort-cs-sites - to sort sites in the CS
CHANGE: MessageClient(Factor) - added msgClient attribute to messages
NEW: Core.Security.Properties - added JOB_MONITOR and USER_MANAGER properties

*Configuration
NEW: Registry - added getAllGroups() method

*Framework
NEW: SystemAdministratorClientCLI - possibility to define roothPath and lcgVersion when updating software

*Accounting
NEW: JobPlotter - added Normalized CPU plots to Job accounting
FIX: DBUtils - plots going to greater granularity

*DMS
NEW: FileCatalog - storage usage info stored in all the directories, not only those with files
NEW: FileCatalog - added utility to rebuild storage usage info from scratch
FIX: FileCatalog - addMetadataField() allow generic types, e.g. string
FIX: FileCatalog - path argument is normalized before usage in multiple methods
FIX: FileCatalog - new metadata for files(directories) should not be there before for directories(files)
NEW: FileCatalog - added method for rebuilding DirectoryUsage data from scratch 
NEW: FileCatalog - Use DirectoryUsage mechanism for both logical and physical storage
CHANGE: FileCatalog - forbid removing non-empty directories
BUGFIX: FileCatalogClientCLI - in do_ls() check properly the path existence
FIX: FileCatalogClientCLI - protection against non-existing getCatalogCounters method in the LFC client
FIX: DMS Agents - properly call superclass constructor with loadName argument
FIX: ReplicaManager - in removeFile() non-existent file is marked as failed
FIX: Make several classes pylint compliant: DataIntegrityHandler, DataLoggingHandler,
     FileCatalogHandler, StorageElementHandler, StorageElementProxyHandler, TransferDBMonitoringHandler
FIX: LogUploadAgent - remove the OSError exception in __replicate()
FIX: FileCatalogClientCLI - multiple check of proper command inputs,
     automatic completion of several commands with subcommands,
     automatic completion of file names
CHANGE: FileCatalogClientCLI - reformat the output of size command 
FIX: dirac-admin-ban-se - allow to go over all options read/write/check for each SE      
NEW: StrategyHandler - new implementation to speed up file scheduling + better error reporting
NEW: LcgFileCatalogProxy - moved from from LHCbDirac to DIRAC
FIX: ReplicaManager - removed usage of obsolete "/Resources/StorageElements/BannedTarget" 
CHANGE: removed StorageUsageClient.py
CHANGE: removed obsoleted ProcessingDBAgent.py

*WMS
CHANGE: RunNumber job parameter was removed from all the relevant places ( JDL, JobDB, etc )
NEW: dirac-pilot - add environment setting for SSH and BOINC CEs
NEW: WMSAdministrator - get output for non-grid CEs if not yet in the DB
NEW: JobAgent - job publishes BOINC parameters if any
CHANGE: Get rid of LHCbPlatform everywhere except TaskQueueDB
FIX: SiteDirector - provide list of sites to the Matcher in the initial query
FIX: SiteDirector - present a list of all groups of a community to match TQs
CHANGE: dirac-boinc-pilot dropped
CHANGE: TaskQueueDirector does not depend on /LocalSite section any more
CHANGE: reduced default delays for JobCleaningAgent
CHANGE: limit the number of jobs received by JobCleaningAgent
CHANGE: JobDB - use insertFields instead of _insert
CHANGE: Matcher, TaskQueueDB - switch to use Platform rather than LHCbPlatform retaining LHCbPlatform compatibility
BUGFIX: Matcher - proper reporting pilot site and CE
CHANGE: JobManager - improved job Killing/Deleting logic
CHANGE: dirac-pilot - treat the OSG case when jobs on the same WN all run in the same directory
NEW: JobWrapper - added more status reports on different failures
FIX: PilotStatusAgent - use getPilotProxyFromDIRACGroup() instead of getPilotProxyFromVOMSGroup()
CHANGE: JobMonitoringHandler - add cutDate and condDict parameters to getJobGroup()
NEW: JobMonitoringHandler - check access rights with JobPolicy when accessing job info from the web
NEW: JobManager,JobWrapper - report to accounting jobs in Rescheduled final state if rescheduling is successful
FIX: WMSAdministrator, SiteDirector - store only non-empty pilot output to the PilotDB
NEW: added killPilot() to the WMSAdministrator interface, DiracAdmin and dirac-admin-kill-pilot command
NEW: TimeLeft - renormalize time left using DIRAC Normalization if available
FIX: JobManager - reconnect to the OptimizationMind in background if not yet connected
CHANGE: JobManifest - use Operations helper
NEW: JobCleaningAgent - delete logging records from JobLoggingDB when deleting jobs

*RMS
FIX: RequestDBFile - better exception handling in case no JobID supplied
FIX: RequestManagerHandler - make it pylint compliant
NEW: RequestProxyHandler - is forwarding requests from voboxes to central RequestManager. 
     If central RequestManager is down, requests are dumped into file cache and a separate thread 
     running in background is trying to push them into the central. 
CHANGE: Major revision of the code      
CHANGE: RequestDB - added index on SubRequestID in the Files table
CHANGE: RequestClient - readRequestForJobs updated to the new RequetsClient structure

*RSS
NEW: CS.py - Space Tokens were hardcoded, now are obtained after scanning the StorageElements.

*Resources
FIX: SSHComputingElement - enabled multiple hosts in one queue, more debugging
CHANGE: SSHXXX Computing Elements - define SSH class once in the SSHComputingElement
NEW: SSHComputingElement - added option to define private key location
CHANGE: Get rid of legacy methods in ComputingElement
NEW: enable definition of ChecksumType per SE
NEW: SSHBatch, SSHCondor Computing Elements
NEW: SSHxxx Computing Elements - using remote control scripts to better capture remote command errors
CHANGE: put common functionality into SSHComputingElement base class for all SSHxxx CEs
NEW: added killJob() method tp all the CEs
NEW: FileCatalog - take the catalog information info from /Operations CS section, if defined there, 
     to allow specifications per VO 

*Interfaces
CHANGE: Removed Script.initialize() from the API initialization
CHANGE: Some general API polishing
FIX: Dirac.py - when running in mode="local" any directory in the ISB would not get untarred, 
     contrary to what is done in the JobWrapper

*TS
BUGFIX: TaskManager - bug fixed in treating tasks with input data
FIX: TransformationCleaningAgent - properly call superclass constructor with loadName argument
NEW: TransformationCleaningAgent - added _addExtraDirectories() method to extend the list of
     directories to clean in a subclass if needed
CHANGE: TransformationCleaningAgent - removed usage of StorageUsageClient     
NEW: TransformationAgent is multithreaded now ( implementation moved from LHCbDIRAC )
NEW: added unit tests
NEW: InputDataAgent - possibility to refresh only data registered in the last predefined period of time 
NEW: TransformationAgent(Client) - management of derived transformations and more ported from LHCbDIRAC
BUGFIX: TransformationDB - wrong SQL statement generation in setFileStatusForTransformation()

[v6r5p14]

*Core
NEW: Utilities - added Backports utility

*WMS
FIX: Use /Operations/JobScheduling section consistently, drop /Operations/Matching section
NEW: Allow VO specific share correction plugins from extensions
FIX: Executors - several fixes

[v6r5p13]

*WMS
FIX: Executors - VOPlugin will properly send and receive the params
NEW: Correctors can be defined in an extension
FIX: Correctors - Properly retrieve info from the CS using the ops helper

[v6r5p12]

FIX: merged in patch v6r4p34

[v6r5p11]

FIX: merged in patch v6r4p33

*Core
FIX: MySQL - added offset argument to buildConditions()

[v6r5p10]

FIX: merged in patch v6r4p32

[v6r5p9]

FIX: merged in patch v6r4p30

[v6r5p8]

FIX: merged in patch v6r4p29

[v6r5p7]

FIX: merged in patch v6r4p28

[v6r5p6]

FIX: merged in patch v6r4p27

*Transformation
BUGFIX: TransformationDB - StringType must be imported before it can be used

*RSS
NEW: CS.py - Space Tokens were hardcoded, now are obtained after scanning the StorageElements.

[v6r5p5]

FIX: merged in patch v6r4p26

[v6r5p4]

FIX: merged in patch v6r4p25

[v6r5p3]

*Transformation
FIX: merged in patch v6r4p24

[v6r5p2]

*Web
NEW: includes DIRACWeb tag web2012092101

[v6r5p1]

*Core
BUGFIX: ExecutorMindHandler - return S_OK() in the initializeHandler
FIX: OptimizationMindHandler - if the manifest is not dirty it will not be updated by the Mind

*Configuration
NEW: Resources helper - added getCompatiblePlatform(), getDIRACPlatform() methods

*Resources
FIX: SSHComputingElement - add -q option to ssh command to avoid banners in the output
FIX: BOINCComputingElement - removed debugging printout
FIX: ComputingElement - use Platform CS option which will be converted to LHCbPlatform for legacy compatibility

*DMS
FIX: RequestAgentBase - lowering loglevel from ALWAYS to INFO to avoid flooding SystemLogging

*WMS:
FIX: SiteDirector - provide CE platform parameter when interrogating the TQ
FIX: GridPilotDirector - publish pilot OwnerGroup rather than VOMS role
FIX: WMSUtilities - add new error string into the parsing of the job output retrieval

[v6r5]

NEW: Executor framework

*Core
NEW: MySQL.py - added Test case for Time.dateTime time stamps
NEW: MySQL.py - insertFields and updateFields can get values via Lists or Dicts
NEW: DataIntegrityDB - use the new methods from MySQL and add test cases
NEW: DataIntegrityHandler - check connection to DB and create tables (or update their schema)
NEW: DataLoggingDB - use the new methods from MySQL and add test cases
NEW: DataLoggingHandler - check connection to DB and create tables (or update their schema)
FIX: ProcessPool - killing stuck workers after timeout
CHANGE: DB will throw a RuntimeException instead of a sys.exit in case it can't contact the DB
CHANGE: Several improvements on DISET
CHANGE: Fixed all DOS endings to UNIX
CHANGE: Agents, Services and Executors know how to react to CSSection/Module and react accordingly
NEW: install tools are updated to deal with executors
FIX: dirac-install - add -T/--Timeout option to define timeout for distribution downloads
NEW: dirac-install - added possibility of defining dirac-install's global defaults by command line switch
BUGFIX: avoid PathFinder.getServiceURL and use Client class ( DataLoggingClient,LfcFileCatalogProxyClient ) 
FIX: MySQL - added TIMESTAMPADD and TIMESTAMPDIFF to special values not to be scaped by MySQL
NEW: ObjectLoader utility
CHANGE: dirac-distribution - added global defaults flag and changed the flag to -M or --defaultsURL
FIX: Convert to string before trying to escape value in MySQL
NEW: DISET Services - added PacketTimeout option
NEW: SystemLoggingDB - updated to use the renewed MySQL interface and SQL schema
NEW: Added support for multiple entries in /Registry/DefaultGroup, for multi-VO installations
CHANGE: Component installation procedure updated to cope with components inheriting Modules
CHANGE: InstallTools - use dirac- command in runit run scripts
FIX: X509Chain - avoid a return of error when the group is not valid
FIX: MySQL - reduce verbosity of log messages when high level methods are used
CHANGE: Several DB classes have been updated to use the MySQL buildCondition method
NEW: MySQL - provide support for greater and smaller arguments to all MySQL high level methods
FIX: Service.py - check all return values from all initializers

*Configuration
CHANGE: By default return option and section lists ordered as in the CS
NEW: ConfigurationClient - added function to refresh remote configuration

*Framework
FIX: Registry.findDefaultGroup will never return False
CHANGE: ProxyManager does not accept proxies without explicit group
CHANGE: SystemAdministratorHandler - force refreshing the configuration after new component setup

*RSS
CHANGE: removed code execution from __init__
CHANGE: removed unused methods
NEW: Log all policy results 

*Resources
NEW: updated SSHComputingElement which allows multiple job submission
FIX: SGETimeLeft - better parsing of the batch system commands output
FIX: InProcessComputingElement - when starting a new job discard renewal of the previous proxy
NEW: BOINCComputingElement - new CE client to work with the BOINC desktop grid infrastructure 

*WMS
CHANGE: WMS Optimizers are now executors
CHANGE: SandboxStoreClient can directly access the DB if available
CHANGE: Moved JobDescription and improved into JobManifest
FIX: typo in JobLoggingDB
NEW: JobState/CachedJobState allow access to the Job via DB/JobStateSync Service automatically
BUGFIX: DownloadInputData - when not enough disk space, message was using "buffer" while it should be using "data"
FIX: the sandboxmetadataDB explosion when using the sandboxclient without direct access to the DB
NEW: Added support for reset/reschedule in the OptimizationMind
CHANGE: Whenever a DB is not properly initialized it will raise a catchable RuntimeError exception 
        instead of silently returning
FIX: InputDataResolution - just quick mod for easier extensibility, plus removed some LHCb specific stuff
NEW: allow jobids in a file in dirac-wms-job-get-output
NEW: JobManager - zfill in %n parameter substitution to allow alphabetical sorting
NEW: Directors - added checking of the TaskQueue limits when getting eligible queues
CHANGE: Natcher - refactor to simpify the logic, introduced Limiter class
CHANGE: Treat MaxCPUTime and CPUTime the same way in the JDL to avoid confusion
NEW: SiteDirector - added options PilotScript, MaxPilotsToSubmit, MaxJobsInFillMode
BUGFIX: StalledJobAgent - use cpuNormalization as float, not string 
FIX: Don't kill an executor if a task has been taken out from it
NEW: dirac-boinc-pilot - pilot script to be used on the BOINC volunteer nodes
FIX: SiteDirector - better handling of tokens and filling mode 
NEW: Generic pilot identities are automatically selected by the TQD and the SiteDirector 
     if not explicitly defined in /Pilot/GenericDN and GenericGroup
NEW: Generic pilot groups can have a VO that will be taken into account when selecting generic 
     credentials to submit pilots
NEW: Generic pilots that belong to a VO can only match jobs from that VO
NEW: StalledJobAgent - added rescheduling of jobs stuck in Matched or Rescheduled status
BUGFIX: StalledJobAgent - default startTime and endTime to "now", avoid None value
NEW: JobAgent - stop after N failed matching attempts (nothing to do), use StopAfterFailedMatches option
CHANGE: JobAgent - provide resource description as a dictionary to avoid extra JDL parsing by the Matcher
CHANGE: Matcher - report pilot info once instead of sending it several times from the job
CHANGE: Matcher - set the job site instead of making a separate call to JobStateUpdate
NEW: Matcher - added Matches done and matches OK statistics
NEW: TaskQueue - don't delete fresh task queues. Wait 5 minutes to do so.
CHANGE: Disabled TQs can also be matched, if no jobs are there, a retry will be triggered

*Transformation
FIX: TransformationAgent - a small improvement: now can pick the prods status to handle from the CS, 
     plus few minor corrections (e.g. logger messages)
FIX: TransformationCLI - take into accout possible failures in resetFile command     

*Accounting
NEW: AccountingDB - added retrieving RAW records for internal stuff
FIX: AccountingDB - fixed some logic for readonly cases
CHANGE: Added new simpler and faster bucket insertion mechanism
NEW: Added more info when rebucketing
FIX: Calculate the rebucket ETA using remaining records to be processed instead of the total records to be processed
FIX: Plots with no data still carry the plot name

*DMS
NEW: SRM2Storage - added retry in the gfal calls
NEW: added new FTSCleaningAgent cleaning up TransferDB tables
FIX: DataLoggingClient and DataLoggingDB - tests moved to separate files
CHANGE: request agents cleanup

*RMS
CHANGE: Stop using RequestAgentMixIn in the request agents

[v6r4p34]

*DMS
BUGFIX: FileCatalogCLI - fixed wrong indentation
CHANGE: RegistrationTask - removed some LHCb specific defaults

[v6r4p33]

*DMS
CHANGE: FTSRequest - be more verbose if something is wrong with file

[v6r4p32]

*WMS
FIX: StalledJobAgent - avoid exceptions in the stalled job accounting reporting

*DMS
NEW: FTSMonitorAgent - handling of expired FTS jobs 

*Interfaces
CHANGE: Dirac.py - attempt to retrieve output sandbox also for Completed jobs in retrieveRepositorySandboxes()

[v6r4p30]

*Core
BUGFIX: dirac-admin-bdii-ce-voview - proper check of the result structure

*Interfaces
FIX: Dirac.py, Job.py - allow to pass environment variables with special characters

*DMS
NEW: FileCatalogCLI - possibility to sort output in the ls command

*WMS:
FIX: JobWrapper - interpret environment variables with special characters 

[v6r4p29]

*RMS
BUGFIX: RequestDBMySQL - wrong indentation in __updateSubRequestFiles()

[v6r4p28]

*Interfaces
CHANGE: Dirac.py, DiracAdmin.py - remove explicit timeout on RPC client instantiation

*RSS
FIX: CS.py - fix for updated CS location (backward compatible)

*DMS
BUGFIX: StrategyHandler - bug fixed determineReplicationTree()
FIX: FTSRequest - add checksum string to SURLs file before submitting an FTS job

*WMS
FIX: JobWrapper - protection for double quotes in JobName
CHANGE: SiteDirector - switched some logging messages from verbose to info level

*RMS
NEW: Request(Client,DBMySQL,Manager) - added readRequestsForJobs() method

[v6r4p27]

*DMS
FIX: SRM2Storage - removed hack for EOS (fixed server-side)

*Transformation
CHANGE: TransformationClient - limit to 100 the number of transformations in getTransformations()
NEW: TransformationAgent - define the transformations type to use in the configuration

*Interfaces
FIX: Job.py -  fix for empty environmentDict (setExecutionEnv)

[v6r4p26]

*Transformation
BUGFIX: TransformationClient - fixed calling sequence in rpcClient.getTransformationTasks()
NEW: TransformationClient - added log messages in verbose level.

[v6r4p25]

*DMS
BUGFIX: StrategyHandler - sanity check for wrong replication tree 

[v6r4p24]

*Core
NEW: MySQL - add 'offset' argument to the buildCondition()

*Transformation
FIX: TransformationAgent - randomize the LFNs for removal/replication case when large number of those
CHANGE: TransformationClient(DB,Manager) - get transformation files in smaller chunks to
        improve performance
FIX: TransformationAgent(DB) - do not return redundant LFNs in getTransformationFiles()    

[v6r4p23]

*Web
NEW: includes DIRACWeb tag web2012092101

[v6r4p22]

*DMS
FIX: SRM2Storage - fix the problem with the CERN-EOS storage 

[v6r4p21]

*Core
BUGFIX: SGETimeLeft - take into account dd:hh:mm:ss format of the cpu consumed

[v6r4p20]

*WMS
BUGFIX: PilotDirector, GridPilotDirector - make sure that at least 1 pilot is to be submitted
BUGFIX: GridPilotDirector - bug on how pilots are counted when there is an error in the submit loop.
BUGFIX: dirac-pilot - proper install script installation on OSG sites

[v6r4p19]

*RMS
FIX: RequestDBMySQL - optimized request selection query 

[v6r4p18]

*Configuration
BUGFIX: CE2CSAgent.py - the default value must be set outside the loop

*DMS
NEW: dirac-dms-create-replication-request
BUGFIX: dirac-dms-fts-submit, dirac-dms-fts-monitor - print out error messages

*Resources
BUGFIX: TorqueComputingElement.py, plus add UserName for shared Queues

*WMS
BUGFIX: JobManagerHandler - default value for pStart (to avoid Exception)

[v6r4p17]

*Core
FIX: dirac-configure - setup was not updated in dirac.cfg even with -F option
FIX: RequestHandler - added fix for Missing ConnectionError

*DMS
FIX: dirac-dms-clean-directory - command fails with `KeyError: 'Replicas'`.

*WMS
FIX: SiteDirector - adapt to the new method in the Matcher getMatchingTaskQueue 
FIX: SiteDirector - added all SubmitPools to TQ requests

[v6r4p16]

*Core:
FIX: dirac-install - bashrc/cshrc were wrongly created when using versionsDir

*Accounting
CHANGE: Added new simpler and faster bucket insertion mechanism
NEW: Added more info when rebucketing

*WMS
CHANGE: Matcher - refactored to take into account job limits when providing info to directors
NEW: JoAgent - reports SubmitPool parameter if applicable
FIX: Matcher - bad codition if invalid result

[v6r4p15]

*WMS
FIX: gLitePilotDirector - fix the name of the MyProxy server to avoid crasehs of the gLite WMS

*Transformation
FIX: TaskManager - when the file is on many SEs, wrong results were generated

[v6r4p13]

*DMS
FIX: dirac-admin-allow-se - added missing interpreter line

[v6r4p12]

*DMS
CHANGE: RemovalTask - for DataManager shifter change creds after failure of removal with her/his proxy.

*RSS
NEW: Added RssConfiguration class
FIX: ResourceManagementClient  - Fixed wrong method name

[v6r4p11]

*Core
FIX: GGUSTicketsClient - GGUS SOAP URL updated

*DMS
BUGFIX: ReplicaManager - wrong for loop

*RequestManagement
BUGFIX: RequestClient - bug fix in finalizeRequest()

*Transformation
FIX: TaskManager - fix for correctly setting the sites (as list)

[v6r4p10]

*RequestManagement
BUGFIX: RequestContainer - in addSubrequest() function

*Resources
BUGFIX: SRM2Storage - in checksum type evaluation

*ResourceStatusSystem
BUGFIX: InfoGetter - wrong import statement

*WMS
BUGFIX: SandboxMetadataDB - __init__() can not return a value

[v6r4p9]

*DMS
CHANGE: FailoverTransfer - ensure the correct execution order of the subrequests

[v6r4p8]

Bring in fixes from v6r3p17

*Core:
FIX: Don't have the __init__ return True for all DBs
NEW: Added more protection for exceptions thrown in callbacks for the ProcessPool
FIX: Operations will now look in 'Defaults' instead of 'Default'

*DataManagement:
FIX: Put more protection in StrategyHandler for neither channels  not throughput read out of TransferDB
FIX: No JobIDs supplied in getRequestForJobs function for RequestDBMySQL taken into account
FIX: Fix on getRequestStatus
CHANGE: RequestClient proper use of getRequestStatus in finalizeRequest
CHANGE: Refactored RequestDBFile

[v6r4p7]

*WorkloadManagement
FIX: SandboxMetadataDB won't explode DIRAC when there's no access to the DB 
CHANGE: Whenever a DB fails to initialize it raises a catchable exception instead of just returning silently

*DataManagement
CHANGE: Added Lost and Unavailable to the file metadata

[v6r4p6]

Bring fixes from v6r4p6

[v6r4p5]

*Configuration
NEW: Added function to generate Operations CS paths

*Core
FIX: Added proper ProcessPool checks and finalisation

*DataManagement
FIX: don't set Files.Status to Failed for non-existign files, failover transfers won't go
FIX: remove classmethods here and there to unblock requestHolder
CHANGE: RAB, TA: change task timeout: 180 and 600 (was 600 and 900 respectively)
FIX: sorting replication tree by Ancestor, not hopAncestorgit add DataManagementSystem/Agent/TransferAgent.py
NEW: TA: add finalize
CHANGE: TransferAgent: add AcceptableFailedFiles to StrategyHandler to ban FTS channel from scheduling
FIX: if there is no failed files, put an empty dict


*RSS
FIX: RSS is setting Allowed but the StorageElement checks for Active

*Workflows
FIX: Part of WorfklowTask rewritten to fix some issues and allow 'ANY' as site

*Transformation
FIX: Wrong calls to TCA::cleanMetadataCatalogFiles

[v6r4p4]

*Core
FIX: Platform.py - check if Popen.terminate is available (only from 2.6)

[v6r4p3]

*Core
FIX: ProcessPool with watchdog and timeouts - applied in v6r3 first

[v6r4p2]

*StorageManagement
BUGFIX: StorageElement - staging is a Read operation and should be allowed as such

*WMS
BUGFIX: InProcessComputingElement, JobAgent - proper return status code from the job wrapper

*Core
FIX: Platform - manage properly the case of exception in the ldconfig execution

[v6r4p1]

*DMS
FIX: TransferDB.getChannelObservedThroughput - the channelDict was created in a wrong way

*RSS
FIX: ResourceStatus was not returning Allowed by default

[v6r4]

*Core
FIX: dirac-install-db.py: addDatabaseOptionsToCS has added a new keyed argument
NEW: SGETimeLeft.py: Support for SGE backend
FIX: If several extensions are installed, merge ConfigTemplate.cfg
NEW: Service framework - added monitoring of file descriptors open
NEW: Service framework - Reduced handshake timeout to prevent stuck threads
NEW: MySQL class with new high level methods - buildCondition,insertFields,updateFields
     deleteEntries, getFields, getCounters, getDistinctAttributeValues
FIX: ProcessPool - fixes in the locking mechanism with LockRing, stopping workers when the
     parent process is finished     
FIX: Added more locks to the LockRing
NEW: The installation tools are updated to install components by name with the components module specified as an option

*DMS
FIX: TransferDB.py - speed up the Throughput determination
NEW: dirac-dms-add-files: script similar to dirac-dms-remove-files, 
     allows for 1 file specification on the command line, using the usual dirac-dms-add-file options, 
     but also can take a text file in input to upload a bunch of files. Exit code is 0 only if all 
     was fine and is different for every error found. 
NEW: StorageElementProxy- support for data downloading with http protocol from arbitrary storage, 
     needed for the web data download
BUGFIX: FileCatalogCLI - replicate operation does a proper replica registration ( closes #5 )     
FIX: ReplicaManager - __cleanDirectory now working and thus dirac-dms-clean-directory

*WMS
NEW: CPU normalization script to run a quick test in the pilot, used by the JobWrapper
     to report the CPU consumption to the accounting
FIX: StalledJobAgent - StalledTimeHours and FailedTimeHours are read each cycle, refer to the 
     Watchdog heartBeat period (should be renamed); add NormCPUTime to Accounting record
NEW: SiteDirector - support for the operation per VO in multi-VO installations
FIX: StalledJobAgent - get ProcessingType from JDL if defined
BUGFIX: dirac-wms-job-peek - missing printout in the command
NEW: SiteDirector - take into account the number of already waiting pilots when evaluating the number of pilots to submit
FIX: properly report CPU usage when the Watchdog kill the payload.

*RSS
BUGFIX: Result in ClientCache table is a varchar, but the method was getting a datetime
NEW: CacheFeederAgent - VOBOX and SpaceTokenOccupancy commands added (ported from LHCbDIRAC)
CHANGE: RSS components get operational parameters from the Operations handler

*DataManagement
FIX: if there is no failed files, put an empty dict

*Transformation
FIX: Wrong calls to TCA::cleanMetadataCatalogFiles

[v6r3p19]

*WMS
FIX: gLitePilotDirector - fix the name of the MyProxy server to avoid crashes of the gLite WMS

[v6r3p18]

*Resources
BUGFIX: SRM2Storage - in checksum type evaluation

[v6r3p17]

*DataManagement
FIX: Fixes issues #783 and #781. Bugs in ReplicaManager removePhisicalReplica and getFilesFromDirectory
FIX: Return S_ERROR if missing jobid arguments
NEW: Checksum can be verified during FTS and SRM2Storage 

[v6r3p16]

*DataManagement
FIX: better monitoring of FTS channels 
FIX: Handle properly None value for channels and bandwidths

*Core
FIX: Properly calculate the release notes if there are newer releases in the release.notes file

[v6r3p15]

*DataManagement
FIX: if there is no failed files, put an empty dict

*Transformation
FIX: Wrong calls to TCA::cleanMetadataCatalogFiles


[v6r3p14]

* Core

BUGFIX: ProcessPool.py: clean processing and finalisation
BUGFIX: Pfn.py: don't check for 'FileName' in pfnDict

* DMS

NEW: dirac-dms-show-fts-status.py: script showing last hour history for FTS channels
NEW: TransferDBMonitoringHandler.py: new function exporting FST channel queues
BUGFIX: TransferAgent.py,RemovalAgent.py,RegistrationAgent.py - unlinking of temp proxy files, corection of values sent to gMonitor
BUGFIX: StrategyHandler - new config option 'AcceptableFailedFiles' to unblock scheduling for channels if problematic transfers occured for few files
NEW: TransferAgent,RemovalAgent,RegistrationAgent - new confing options for setting timeouts for tasks and ProcessPool finalisation
BUGFIX: ReplicaManager.py - reverse sort of LFNs when deleting files and directories to avoid blocks
NEW: moved StrategyHandler class def to separate file under DMS/private

* TMS

FIX: TransformationCleaningAgent.py: some refactoring, new way of disabling/enabline execution by 'EnableFlag' config option

[v6r3p13]

*Core
FIX: Added proper ProcessPool checks and finalisation

*DataManagement
FIX: don't set Files.Status to Failed for non-existign files, failover transfers won't go
FIX: remove classmethods here and there to unblock requestHolder
CHANGE: RAB, TA: change task timeout: 180 and 600 (was 600 and 900 respectively)
FIX: sorting replication tree by Ancestor, not hopAncestorgit add DataManagementSystem/Agent/TransferAgent.py
NEW: TA: add finalize
CHANGE: TransferAgent: add AcceptableFailedFiles to StrategyHandler to ban FTS channel from scheduling

[v6r3p12]

*Core
FIX: Platform.py - check if Popen.terminate is available (only from 2.6)

[v6r3p11]

*Core
FIX: ProcessPool with watchdog and timeouts

[v6r3p10]

*StorageManagement
BUGFIX: StorageElement - staging is a Read operation and should be allowed as such

*WMS
BUGFIX: InProcessComputingElement, JobAgent - proper return status code from the job wrapper

*Core
FIX: Platform - manage properly the case of exception in the ldconfig execution

[v6r3p9]

*DMS
FIX: TransferDB.getChannelObservedThroughput - the channelDict was created in a wrong way

[v6r3p8]

*Web
CHANGE: return back to the release web2012041601

[v6r3p7]

*Transformation
FIX: TransformationCleaningAgent - protection from deleting requests with jobID 0 

[v6r3p6]

*Core
FIX: dirac-install-db - proper key argument (follow change in InstallTools)
FIX: ProcessPool - release all locks every time WorkignProcess.run is executed, more fixes to come
FIX: dirac-configure - for Multi-Community installations, all vomsdir/vomses files are now created

*WMS
NEW: SiteDirector - add pilot option with CE name to allow matching of SAM jobs.
BUGFIX: dirac-pilot - SGE batch ID was overwriting the CREAM ID
FIX: PilotDirector - protect the CS master if there are at least 3 slaves
NEW: Watchdog - set LocalJobID in the SGE case

[v6r3p5]

*Core:
BUGFIX: ProcessPool - bug making TaskAgents hang after max cycles
BUGFIX: Graphs - proper handling plots with data containing empty string labels
FIX: GateWay - transfers were using an old API
FIX: GateWay - properly calculate the gateway URL
BUGFIX: Utilities/Pfn.py - bug in pfnunparse() when concatenating Path and FileName

*Accounting
NEW: ReportGenerator - make AccountingDB readonly
FIX: DataCache - set daemon the datacache thread
BUGFIX: BasePlotter - proper handling of the Petabyte scale data

*DMS:
BUGFIX: TransferAgent, RegistrationTask - typos 

[v6r3p4]

*DMS:
BUGFIX: TransferAgent - wrong value for failback in TA:execute

[v6r3p3]

*Configuration
BUGFIX: Operations helper - typo

*DMS:
FIX: TransferAgent - change the way of redirecting request to task

[v6r3p2]

*DMS
FIX: FTSRequest - updating metadata for accouting when finalizing FTS requests

*Core
FIX: DIRAC/__init__.py - default version is set to v6r3

[v6r3p1]

*WMS
CHANGE: Use ResourcesStatus and Resources helpers in the InputDataAgent logic

*Configuration
NEW: added getStorageElementOptions in Resources helper

*DMS
FIX: resourceStatus object created in TransferAgent instead of StrategyHandler

[v6r3]

*Core
NEW: Added protections due to the process pool usage in the locking logic

*Resources
FIX: LcgFileCatalogClient - reduce the number of retries: LFC_CONRETRY = 5 to 
     avoid combined catalog to be stuck on a faulty LFC server
     
*RSS
BUGFIX: ResourceStatus - reworked helper to keep DB connections     

*DMS
BUGFIX: ReplicaManager::CatalogBase::_callFileCatalogFcnSingleFile() - wrong argument

*RequestManagement
FIX: TaskAgents - set timeOut for task to 10 min (15 min)
NEW: TaskAgents - fill in Error fields in case of failing operations

*Interfaces
BUGFIX: dirac-wms-select-jobs - wrong use of the Dirac API

[v6r2p9]

*Core
FIX: dirac-configure - make use of getSEsForSite() method to determine LocalSEs

*WMS
NEW: DownloadInputData,InputDataByProtocol - check Files on Tape SEs are on Disk cache 
     before Download or getturl calls from Wrapper
CHANGE: Matcher - add Stalled to "Running" Jobs when JobLimits are applied   
CHANGE: JobDB - allow to specify required platform as Platform JDL parameter,
        the specified platform is taken into account even without /Resources/Computing/OSCompatibility section

*DMS
CHANGE: dirac-admin-allow(ban)-se - removed lhcb-grid email account by default, 
        and added switch to avoid sending email
FIX: TaskAgents - fix for non-existing files
FIX: change verbosity in failoverReplication 
FIX: FileCatalog - remove properly metadata indices 
BUGFIX: FileManagerBase - bugfix in the descendants evaluation logic  
FIX: TransferAgent and TransferTask - update Files.Status to Failed when ReplicaManager.replicateAndRegister 
     will fail completely; when no replica is available at all.

*Core
FIX: dirac-pilot - default lcg bindings version set to 2012-02-20

[v6r2p8]

*DMS:
CHANGE: TransferAgent - fallback to task execution if replication tree is not found

[v6r2p7]

*WMS
BUGFIX: SiteDirector - wrong CS option use: BundleProxy -> HttpProxy
FIX: SiteDirector - use short lines in compressed/encoded files in the executable
     python script

[v6r2p6]

*DataManagement
FIX: Bad logic in StrategyHandler:MinimiseTotalWait

*Core
CHANGE: updated GGUS web portal URL

*RSS
BUGFIX: meta key cannot be reused, it is popped from dictionary

*Framework
FIX: The Gateway service does not have a handler
NEW: ConfingTemplate entry for Gateway
FIX: distribution notes allow for word wrap

*WorkloadManagement
FIX: avoid unnecessary call if no LFN is left in one of the SEs
FIX: When Uploading job outputs, try first Local SEs, if any


[v6r2p5]

*RSS
BUGFIX: several minor bug fixes

*RequestManagement
BUGFIX: RequestDBMySQL - removed unnecessary request type check

*DMS
BUGFIX: FileCatalogClienctCLI - wrong evaluation of the operation in the find command
NEW: FileCatalog - added possibility to remove specified metadata for a given path 
BUGFIX: ReplicaManager - wrong operation order causing failure of UploadLogFile module

*Core
NEW: dirac-install - generate cshrc DIRAC environment setting file for the (t)csh 

*Interfaces
CHANGE: Job - added InputData to each element in the ParametricInputData

*WMS
CHANGE: dirac-jobexec - pass ParametericInputData to the workflow as a semicolon separated string

[v6r2p4]

*WMS
BUGFIX: StalledJobAgent - protection against jobs with no PilotReference in their parameters
BUGFIX: WMSAdministratorHandler - wrong argument type specification for getPilotInfo method

*StorageManagement
BUGFIX: RequestFinalizationAgent - no method existence check when calling RPC method

[v6r2p3]

*WMS
CHANGE: Matcher - fixed the credentials check in requestJob() to simplify it

*ConfigurationSystem
CHANGE: Operations helper - fix that allow no VO to be defined for components that do not need it

*Core
BUGFIX: InstallTools - when applying runsvctrl to a list of components make sure that the config server is treated first and the sysadmin service - last
        
[v6r2p2]

*WMS
BUGFIX: Matcher - restored logic for checking private pilot asking for a given DN for belonging to the same group with JOB_SHARING property.

[v6r2p1]

*RequestManagementSystem
BUGFIX: RequestCleaningAgent - missing import of the "second" interval definition 

[v6r2]

*General
FIX: replaced use of exec() python statement in favor of object method execution

*Accounting
CHANGE: Accounting 'byte' units are in powers of 1000 instead of powers of 1024 (closes #457)

*Core
CHANGE: Pfn.py - pfnparse function rewritten for speed up and mem usage, unit test case added
FIX: DISET Clients are now thread-safe. Same clients used twice in different threads was not 
closing the previous connection
NEW: reduce wait times in DISET protocol machinery to improve performance    
NEW: dirac-fix-mysql-script command to fix the mysql start-up script for the given installation
FIX: TransferClient closes connections properly
FIX: DISET Clients are now thread-safe. Same client used twice in different threads will not close the previous connection
CHANGE: Beautification and reduce wait times to improve performance
NEW: ProcessPool - added functionality to kill all children processes properly when destroying ProcessPool objects
NEW: CS Helper for LocalSite section, with gridEnv method
NEW: Grid module will use Local.gridEnv if nothing passed in the arguments
CHANGE: Add deprecated sections in the CS Operations helper to ease the transition
FIX: dirac-install - execute dirac-fix-mysql-script, if available, to fix the mysql.server startup script
FIX: dirac-distribution - Changed obsoleted tar.list file URL
FIX: typo in dirac-admin-add-host in case of error
CHANGE: dirac-admin-allow(ban)-se - use diracAdmin.sendMail() instead of NotificationClient.sendMail()

*Framework
BUGFIX: UserProfileDB - no more use of "type" variable as it is a reserved keyword 

*RequestManagement:
FIX: RequestDBFile - more consistent treatment of requestDB Path
FIX: RequestMySQL - Execution order is evaluated based on not Done state of subrequests
NEW: RequestCleaningAgent - resetting Assigned requests to Waiting after a configurable period of time

*RSS
CHANGE: RSS Action now inherits from a base class, and Actions are more homogeneous, they all take a uniform set of arguments. The name of modules has been changed from PolType to Action as well.
FIX: CacheFeederAgent - too verbose messages moved to debug instead of info level
BUGFIX: fixed a bug preventing RSS clients to connect to the services     
FIX: Proper services synchronization
FIX: Better handling of exceptions due to timeouts in GOCDBClient   
FIX: RSS.Notification emails are sent again
FIX: Commands have been modified to return S_OK, S_ERROR inside the Result dict. This way, policies get a S_ERROR / S_OK object. CacheFeederAgent has been updated accordingly.
FIX: allow clients, if db connection fails, to reconnect ( or at least try ) to the servers.
CHANGE: access control using CS Authentication options. Default is SiteManager, and get methods are all.
BUGFIX: MySQLMonkey - properly escaped all parameters of the SQL queries, other fixes.
NEW: CleanerAgent renamed to CacheCleanerAgent
NEW: Updated RSS scripts, to set element statuses and / or tokens.
NEW: Added a new script, dirac-rss-synch
BUGFIX: Minor bugfixes spotted on the Web development
FIX: Removed useless decorator from RSS handlers
CHANGE: ResourceStatus helper tool moved to RSS/Client directory, no RSS objects created if the system is InActive
CHANGE: Removed ClientFastDec decorator, using a more verbose alternative.
CHANGE: Removed useless usage of kwargs on helper functions.  
NEW: added getSESitesList method to RSSClient      
FIX: _checkFloat() checks INTEGERS, not datetimes

*DataManagement
CHANGE: refactoring of DMS agents executing requests, allow requests from arbitrary users
NEW: DFC - allow to specify multiple replicas, owner, mode when adding files
CHANGE: DFC - optimization of the directory size evaluation
NEW: Added CREATE TEMPORARY TABLES privilege to FileCatalogDB
CHANGE: DFC - getCatalogCounters() update to show numbers of directories
NEW: lfc_dfc_copy script to migrate data from LFC to DFC
FIX: dirac-dms-user-lfns - fixed the case when the baseDir is specified
FIX: FTS testing scripts were using sys.argv and getting confused if options are passed
NEW: DFC - use DirectoryUsage tables for the storage usage evaluations
NEW: DFC - search by metadata can be limited to a given directory subtree
NEW: DFC - search by both directory and file indexed metadata
BUGFIX: DFC - avoid crash if no directories or files found in metadata query
NEW: DFC FileCatalogHandler - define database location in the configuration
NEW: DFC - new FileCatalogFactory class, possibility to use named DFC services
FIX: FTSMonitor, FTSRequest - fixes in handling replica registration, setting registration requests in FileToCat table for later retry
FIX: Failover registration request in the FTS agents.      
FIX: FTSMonitor - enabled to register new replicas if even the corresponding request were removed from the RequestManagement 
FIX: StorageElement - check if SE has been properly initialized before executing any method     
CHANGE: LFC client getReplica() - make use of the new bulk method lfc.lfc_getreplicasl()
FIX: LFC client - protect against getting None in lfc.lfc_readdirxr( oDirectory, "" )  
FIX: add extra protection in dump method of StorageElement base class
CHANGE: FailoverTransfer - create subrequest per catalog if more than one catalog

*Interface
NEW: Job.py - added method to handle the parametric parameters in the workflow. They are made available to the workflow_commons via the key 'GenericParameters'.
FIX: Dirac.py - fix some type checking things
FIX: Dirac.py - the addFile() method can now register to more than 1 catalog.

*WMS
FIX: removed dependency of the JobSchedulingAgent on RSS. Move the getSiteTier functionality to a new CS Helper.
FIX: WMSAdministratorHandler - Replace StringType by StringTypes in the export methods argument type
FIX: JobAgent - Set explicitly UseServerCertificate to "no" for the job executable
NEW: dirac-pilot - change directory to $OSG_WN_TMP on OSG sites
FIX: SiteDirector passes jobExecDir to pilot, this defaults to "." for CREAM CEs. It can be set in the CS. It will not make use of $TMPDIR in this case.
FIX: Set proper project and release version to the SiteDirector     
NEW: Added "JobDelay" option for the matching, refactored and added CS options to the matcher
FIX: Added installation as an option to the pilots and random MyProxyServer
NEW: Support for parametric jobs with parameters that can be of List type

*Resources
NEW: Added SSH Grid Engine Computing Element
NEW: Added SSH Computing Element
FIX: make sure lfc client will not try to connect for several days

*Transformation
FIX: TransformationDB - in setFileStatusForTransformation() reset ErrorCount to zero if "force" flag and    the new status is "unused"
NEW: TransformationDB - added support for dictionary in metadata for the InputDataQuery mechanism     

[v6r1p13]

*WMS
FIX: JobSchedulingAgent - backported from v6r2 use of Resources helper

[v6r1p12]

*Accounting
FIX: Properly delete cached plots

*Core
FIX: dirac-install - run externals post install after generating the versions dir

[v6r1p11]

*Core
NEW: dirac-install - caches locally the externals and the grid bundle
FIX: dirac-distribution - properly generate releasehistory and releasenotes

[v6r1p10]

*WorloadManagement
FIX: JobAgent - set UseServerCertificate option "no" for the job executable

[v6r1p9]

*Core
FIX: dirac-configure - set the proper /DIRAC/Hostname when defining /LocalInstallation/Host

*DataManagement
FIX: dirac-dms-user-lfns - fixed the case when the baseDir is specified
BUGFIX: dirac-dms-remove-files - fixed crash in case of returned error report in a form of dictionary 

[v6r1p8]

*Web
FIX: restored Run panel in the production monitor

*Resources
FIX: FileCatalog - do not check existence of the catalog client module file

[v6r1p7]

*Web
BUGFIX: fixed scroll bar in the Monitoring plots view

[v6r1p6]

*Core
FIX: TransferClient closes connections properly

[v6r1p5]

*Core
FIX: DISET Clients are now thread-safe. Same clients used twice in different threads was not 
     closing the previous connection
NEW: reduce wait times in DISET protocol machinery to improve performance   

[v6r1p4]

*RequestManagement
BUGFIX: RequestContainer - in isSubRequestDone() treat special case for subrequests with files

*Transformation
BUGFIX: TransformationCleaningAgent - do not clear requests for tasks with no associated jobs

[v6r1p3]

*Framework
NEW: Pass the monitor down to the request RequestHandler
FIX: Define the service location for the monitor
FIX: Close some connections that DISET was leaving open

[v6r1p2]

*WorkloadManagement
BUGFIX: JobSchedulingAgent - use getSiteTiers() with returned direct value and not S_OK

*Transformation
BUGFIX: Uniform use of the TaskManager in the RequestTaskAgent and WorkflowTaskAgent

[v6r1p1]

*RSS
BUGFIX: Alarm_PolType now really send mails instead of crashing silently.

[v6r1]

*RSS
CHANGE: Major refactoring of the RSS system
CHANGE: DB.ResourceStatusDB has been refactored, making it a simple wrapper round ResourceStatusDB.sql with only four methods by table ( insert, update, get & delete )
CHANGE: DB.ResourceStatusDB.sql has been modified to support different statuses per granularity.
CHANGE: DB.ResourceManagementDB has been refactored, making it a simple wrapper round ResourceStatusDB.sql with only four methods by table ( insert, update, get & delete )
CHANGE: Service.ResourceStatusHandler has been refactored, removing all data processing, making it an intermediary between client and DB.
CHANGE: Service.ResourceManagementHandler has been refactored, removing all data processing, making it an intermediary between client and DB.
NEW: Utilities.ResourceStatusBooster makes use of the 'DB primitives' exposed on the client and does some useful data processing, exposing the new functions on the client.
NEW: Utilities.ResourceManagementBooster makes use of the 'DB primitives' exposed on the client and does some useful data processing, exposing the new functions on the client.
CHANGE: Client.ResourceStatusClient has been refactorerd. It connects automatically to DB or to the Service. Exposes DB and booster functions.
CHANGE: Client.ResourceManagementClient has been refactorerd. It connects automatically to DB or to the Service. Exposes DB and booster functions.
CHANGE: Agent.ClientsCacheFeederAgent renamed to CacheFeederAgent. The name was not accurate, as it also feeds Accouting Cache tables.
CHANGE: Agent.InspectorAgent, makes use of automatic API initialization.
CHANGE: Command. refactor and usage of automatic API initialization.
CHANGE: PolicySystem.PEP has reusable client connections, which increase significantly performance.
CHANGE: PolicySystem.PDP has reusable client connections, which increase significantly performance.
NEW: Utilities.Decorators are syntactic sugar for DB, Handler and Clients.
NEW: Utilities.MySQLMonkey is a mixture of laziness and refactoring, in order to generate the SQL statements automatically. Not anymore sqlStatemens hardcoded on the RSS.
NEW: Utilities.Validator are common checks done through RSS modules
CHANGE: Utilities.Synchronizer syncs users and DIRAC sites
CHANGE: cosmetic changes everywhere, added HeadURL and RCSID
CHANGE: Removed all the VOExtension logic on RSS
BUGFIX: ResourceStatusHandler - getStorageElementStatusWeb(), access mode by default is Read
FIX: RSS __init__.py will not crash anymore if no CS info provided
BUGFIX: CS.getSiteTier now behaves correctly when a site is passed as a string

*dirac-setup-site
BUGFIX: fixed typos in the Script class name

*Transformation
FIX: Missing logger in the TaskManager Client (was using agent's one)
NEW: Added UnitTest class for TaskManager Client

*DIRAC API
BUGFIX: Dirac.py. If /LocalSite/FileCatalog is not define the default Catalog was not properly set.
FIX: Dirac.py - fixed __printOutput to properly interpret the first argument: 0:stdout, 1:stderr
NEW: Dirac.py - added getConfigurationValue() method

*Framework
NEW: UsersAndGroups agent to synchronize users from VOMRS server.

*dirac-install
FIX: make Platform.py able to run with python2.3 to be used inside dirac-install
FIX: protection against the old or pro links pointing to non-existent directories
NEW: make use of the HTTP proxies if available
FIX: fixed the logic of creating links to /opt/dirac directories to take into account webRoot subdirs

*WorkloadManagement
FIX: SiteDirector - change getVO() function call to getVOForGroup()

*Core:
FIX: Pfn.py - check the sanity of the pfn and catch the erroneous case

*RequestManagement:
BUGFIX: RequestContainer.isSubrequestDone() - return 0 if Done check fails

*DataManagement
NEW: FileCatalog - possibility to configure multiple FileCatalog services of the same type

[v6r0p4]

*Framework
NEW: Pass the monitor down to the request RequestHandler
FIX: Define the service location for the monitor
FIX: Close some connections that DISET was leaving open

[v6r0p3]

*Framework
FIX: ProxyManager - Registry.groupHasProperties() wasn't returning a result 
CHANGE: Groups without AutoUploadProxy won't receive expiration notifications 
FIX: typo dirac-proxy-info -> dirac-proxy-init in the expiration mail contents
CHANGE: DISET - directly close the connection after a failed handshake

[v6r0p2]

*Framework
FIX: in services logs change ALWAYS log level for query messages to NOTICE

[v6r0p1]

*Core
BUGFIX: List.uniqueElements() preserves the other of the remaining elements

*Framework
CHANGE: By default set authorization rules to authenticated instead of all
FIX: Use all required arguments in read access data for UserProfileDB
FIX: NotificationClient - dropped LHCb-Production setup by default in the __getRPSClient()

[v6r0]

*Framework
NEW: DISET Framework modified client/server protocol, messaging mechanism to be used for optimizers
NEW: move functions in DIRAC.Core.Security.Misc to DIRAC.Core.Security.ProxyInfo
CHANGE: By default log level for agents and services is INFO
CHANGE: Disable the log headers by default before initializing
NEW: dirac-proxy-init modification according to issue #29: 
     -U flag will upload a long lived proxy to the ProxyManager
     If /Registry/DefaultGroup is defined, try to generate a proxy that has that group
     Replaced params.debugMessage by gLogger.verbose. Closes #65
     If AutoUploadProxy = true in the CS, the proxy will automatically be uploaded
CHANGE: Proxy upload by default is one month with dirac-proxy-upload
NEW: Added upload of pilot proxies automatically
NEW: Print info after creating a proxy
NEW: Added setting VOMS extensions automatically
NEW: dirac-proxy-info can also print the information of the uploaded proxies
NEW: dirac-proxy-init will check that the lifetime of the certificate is less than one month and advise to renew it
NEW: dirac-proxy-init will check that the certificate has at least one month of validity
FIX: Never use the host certificate if there is one for dirac-proxy-init
NEW: Proxy manager will send notifications when the uploaded proxies are about to expire (configurable via CS)
NEW: Now the proxyDB also has a knowledge of user names. Queries can use the user name as a query key
FIX: ProxyManager - calculate properly the dates for credentials about to expire
CHANGE: ProxyManager will autoexpire old proxies, also auto purge logs
CHANGE: Rename dirac-proxy-upload to dirac-admin-proxy-upload
NEW: dirac-proxy-init will complain if the user certificate has less than 30 days
CHANGE: SecurityLogging - security log level to verbose
NEW: OracleDB - added Array type 
NEW: MySQL - allow definition of the port number in the configuration
FIX: Utilities/Security - hash VOMS Attributes as string
FIX: Utilities/Security - Generate a chain hash to discover if two chains are equal
NEW: Use chain has to discover if it has already been dumped
FIX: SystemAdministrator - Do not set  a default lcg version
NEW: SystemAdministrator - added Project support for the sysadmin
CHANGE: SysAdmin CLI - will try to connect to the service when setting the host
NEW: SysAdmin CLI - colorization of errors in the cli
NEW: Logger - added showing the thread id in the logger if enabled
     
*Configuration
NEW: added getVOfromProxyGroup() utility
NEW: added getVoForGroup() utility, use it in the code as appropriate
NEW: added Registry and Operations Configuration helpers
NEW: dirac-configuration-shell - a configuration script for CS that behaves like an UNIX shellCHANGE: CSAPI - added more functionality required by updated configuration console
NEW: Added possibility to define LocalSE to any Site using the SiteLocalSEMapping 
     section on the Operations Section     
NEW: introduce Registry/VO section, associate groups to VOs, define SubmitPools per VO
FIX: CE2CSAgent - update the CEType only if there is a relevant info in the BDII  

*ReleaseManagement
NEW: release preparations and installation tools based on installation packages
NEW: dirac-compile-externals will try go get a DIRAC-free environment before compiling
NEW: dirac-disctribution - upload command can be defined via defaults file
NEW: dirac-disctribution - try to find if the version name is a branch or a tag in git and act accordingly
NEW: dirac-disctribution - added keyword substitution when creating a a distribution from git
FIX: Install tools won't write HostDN to the configuration if the Admin username is not set 
FIX: Properly set /DIRAC/Configuration/Servers when installing a CS Master
FIX: install_site.sh - missing option in wget for https download: --no-check-certificate
FIX: dirac-install-agent(service) - If the component being installed already has corresponding 
     CS section, it is not overwritten unless explicitly asked for
NEW: dirac-install functionality enhancement: start using the switches as defined in issue #26;
CHANGE: dirac-install - write the defaults if any under defaults-.cfg so dirac-configure can 
        pick it up
FIX: dirac-install - define DYLD_LIBRARY_PATH ( for Mac installations )     
NEW: dirac-install - put all the goodness under a function so scripts like lhcb-proxy-init can use it easily
FIX: dirac-install - Properly search for the LcgVer
NEW: dirac-install will write down the releases files in -d mode   
CHANGE: use new dirac_install from gothub/integration branch in install_site.sh
NEW: Extensions can request custom external dependencies to be installed via pip when 
     installing DIRAC.
NEW: LCG bundle version can be defined on a per release basis in the releases.cfg 
NEW: dirac-deploy-scripts - when setting the lib path in the deploy scripts. 
     Also search for subpaths of the libdir and include them
NEW: Install tools - plainly separate projects from installations

*Accounting
CHANGE: For the WMSHistory type, send as JobSplitType the JobType
CHANGE: Reduced the size of the max key length to workaround mysql max bytes for index problem
FIX: Modified buckets width of 1week to 1 week + 1 day to fix summer time end week (1 hour more )

*WorkloadManagement
CHANGE: SiteDirector - simplified executable generation
NEW: SiteDirector - few more checks of error conditions   
NEW: SiteDirector - limit the queue max length to the value of MaxQueueLengthOption 
     ( 3 days be default )
BUGFIX: SiteDirector - do not download pilot output if the flag getPilotOutput is not set     
NEW: JobDB will extract the VO when applying DIRAC/VOPolicy from the proper VO
FIX: SSHTorque - retrieve job status by chunks of 100 jobs to avoid too long
NEW: glexecComputingElement - allow glexecComputingElement to "Reschedule" jobs if the Test of
     the glexec fails, instead of defaulting to InProcess. Controlled by
     RescheduleOnError Option of the glexecComputingElement
NEW: SandboxStore - create a different SBPath with the group included     
FIX: JobDB - properly treat Site parameter in the job JDL while rescheduling jobs
NEW: JobSchedulingAgent - set the job Site attribute to the name of a group of sites corresponding 
     to a SE chosen by the data staging procedure 
CHANGE: TimeLeft - call batch system commands with the ( default ) timeout 120 sec
CHANGE: PBSTimeLeft - uses default CPU/WallClock if not present in the output  
FIX: PBSTimeLeft - proper handling of (p)cput parameter in the batch system output, recovery of the
     incomplete batch system output      
NEW: automatically add SubmitPools JDL option of the job owner's VO defines it     
NEW: JobManager - add MaxParametericJobs option to the service configuration
NEW: PilotDirector - each SubmitPool or Middleware can define TargetGrids
NEW: JobAgent - new StopOnApplicationFailure option to make the agent exiting the loop on application failure
NEW: PilotAgentsDB - on demand retrieval of the CREAM pilot output
NEW: Pilot - proper job ID evaluation for the OSG sites
FIX: ComputingElement - fixed proxy renewal logic for generic and private pilots
NEW: JDL - added %j placeholder in the JDL to be replaced by the JobID
BUGFIX: DownloadInputData - bug fixed in the naming of downloaded files
FIX: Matcher - set the group and DN when a request gets to the matcher if the request is not 
     coming from a pilot
FIX: Matcher = take into account JobSharing when checking the owner for the request
CHANGE: PilotDirector, dirac-pilot - interpret -V flag of the pilot as Installation name

*DataManagement
FIX: FileCatalog/DiractoryLevelTree - consistent application of the max directory level using global 
     MAX_LEVELS variable
FIX: FileCatalog - Directory metadata is deleted together with the directory deletion, issue #40    
CHANGE: FileCatalog - the logic of the files query by metadata revisited to increase efficiency 
FIX: LcgFileCatalog - use lfcthr and call lfcthr.init() to allow multithread
     try the import only once and just when LcgFileCatalogClient class is intantiated
NEW: LcgFileCatalogClient - new version of getPathPermissions relying on the lfc_access method to solve the problem
     of multiple user DNs in LFC.     
FIX: StorageElement - get service CS options with getCSOption() method ( closes #97 )
FIX: retrieve FileCatalogs as ordered list, to have a proper default.
CHANGE: FileCatalog - allow up to 15 levels of directories
BUGFIX: FileCatalog - bug fixes in the directory removal methods (closes #98)
BUGFIX: RemovalAgent - TypeError when getting JobID in RemovalAgent
BUGFIX: RemovalAgent - put a limit to be sure the execute method will end after a certain number of iterations
FIX: DownloadInputData - when files have been uploaded with lcg_util, the PFN filename
     might not match the LFN file name
FIX: putting FTSMonitor web page back
NEW: The default file catalog is now determined using /LocalSite/FileCatalog. The old behavior 
     is provided as a fallback solution
NEW: ReplicaManager - can now deal with multiple catalogs. Makes sure the surl used for removal is 
the same as the one used for registration.   
NEW: PoolXMLCatalog - added getTypeByPfn() function to get the type of the given PFN  
NEW: dirac-dms-ban(allow)-se - added possibility to use CheckAccess property of the SE

*StorageManagement
FIX: Stager - updateJobFromStager(): only return S_ERROR if the Status sent is not
recognized or if a state update fails. If the jobs has been removed or
has moved forward to another status, the Stager will get an S_OK and
should forget about the job.
NEW: new option in the StorageElement configuration "CheckAccess"
FIX: Requests older than 1 day, which haven't been staged are retried. Tasks older than "daysOld" 
     number of days are set to Failed. These tasks have already been retried "daysOld" times for staging.
FIX: CacheReplicas and StageRequests records are kept until the pin has expired. This way the 
     StageRequest agent will have proper accounting of the amount of staged data in cache.
NEW: FTSCleaningAgent will allow to fix transient errors in RequestDB. At the moment it's 
     only fixing Requests for which SourceTURL is equal to TargetSURL.
NEW: Stager - added new command dirac-stager-stage-files          
FIX: Update Stager code in v6 to the same point as v5r13p37
FIX: StorageManager - avoid race condition by ensuring that Links=0 in the query while removing replicas

*RequestManagement
FIX: RequestDBFile - get request in chronological order (closes issue #84)
BUGFIX: RequestDBFile - make getRequest return value for getRequest the same as for

*ResourceStatusSystem
NEW: Major code refacoring. First refactoring of RSS's PEP. Actions are now function 
     defined in modules residing in directory "Actions".
NEW: methods to store cached environment on a DB and ge them.
CHANGE: command caller looks on the extension for commands.
CHANGE: RSS use now the CS instead of getting info from Python modules.
BUGFIX: Cleaned RSS scripts, they are still prototypes
CHANGE: PEP actions now reside in separate modules outside PEP module.
NEW: RSS CS module add facilities to extract info from CS.
CHANGE: Updating various RSS tests to make them compatible with
changes in the system.
NEW: CS is used instead of ad-hoc configuration module in most places.
NEW: Adding various helper functions in RSS Utils module. These are
functions used by RSS developers, including mainly myself, and are
totally independant from the rest of DIRAC.
CHANGE: Mostly trivial changes, typos, etc in various files in RSS     
CHANGE: TokenAgent sends e-mails with current status   

*Transformation
CHANGE: allow Target SE specification for jobs, Site parameter is not set in this case
CHANGE: TransformationAgent  - add new file statuses in production monitoring display
CHANGE: TransformationAgent - limit the number of files to be treated in TransformationAgent 
        for replication and removal (default 5000)
BUGFIX: TransformationDB - not removing task when site is not set
BUGFIX: TransformationCleaningAgent - archiving instead of cleaning Removal and Replication 
        transformations 
FIX: TransformationCleaningAgent - kill jobs before deleting them        

*Workflow
NEW: allow modules to define Input and Output parameters that can be
     used instead of the step_commons/workflow_commons (Workflow.py, Step.py, Module.py)

*Various fixes
BUGFIX: Mail.py uses SMTP class rather than inheriting it
FIX: Platform utility will properly discover libc version even for the new Ubuntu
FIX: Removed old sandbox and other obsoleted components<|MERGE_RESOLUTION|>--- conflicted
+++ resolved
@@ -1,4 +1,3 @@
-<<<<<<< HEAD
 [v6r11p5]
 
 FIX: Incorporated changes from v6r10p25 patch
@@ -152,12 +151,11 @@
 
 *SMS
 FIX: few minor fixes to avoid pylint warnings
-=======
+
 [v6r10p25]
 
 *DMS
 CHANGE: FileCatalog - optimized file selection by metadata
->>>>>>> 2a4e03fd
 
 [v6r10p24]
 
