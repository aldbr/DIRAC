--- conflicted
+++ resolved
@@ -1,4 +1,3 @@
-<<<<<<< HEAD
 [v7r2p9]
 
 *FrameworkSystem
@@ -211,13 +210,12 @@
 NEW: (#4910) --runslow option on unit tests to allow faster local tests
 NEW: (#4938) added a helloworld test for the (yet to be implemented) cloud testing in certification
 CHANGE: (#4968) Change the defaults for tests (to MySQL 8 and ES 7)
-=======
+
 [v7r1p42]
 
 *Framework
 FIX: (#5168) Avoid minor caching bug which causes constraints to be violated when rapidly
      writing to UserProfileDB
->>>>>>> 761cdcb2
 
 [v7r1p41]
 
