--- conflicted
+++ resolved
@@ -1,4 +1,3 @@
-<<<<<<< HEAD
 [v6r7p5]
 
 *Interfaces
@@ -76,8 +75,6 @@
 *Resources
 FIX: CREAMComputingElement - remove temporary JDL right after the submission 
 
-[v6r7]
-=======
 [v6r6p20]
 
 *DMS
@@ -93,7 +90,6 @@
 
 *DMS
 BUGFIX: All DMS agents  - set up agent name in the initialization
->>>>>>> 046d3266
 
 *Core
 NEW: Subprocess - timeout wrapper for subprocess calls
