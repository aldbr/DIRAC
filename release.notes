<<<<<<< HEAD
[v7r0-pre10]

FIX: removed __init__ files from test directories to avoid importing

NEW: Change the schema of the Resources description in CS, use new Resources helper to 
     interpret this information
NEW: Base RSS resources representation on the new CS Resources schema     
NEW: RSS Pilots Efficiency Policy

*Core
FIX: multiple fixes to remove pylint complaints
CHANGE: Moved log coloring to utilities so it can be used consistently across DIRAC
FIX: Workflow package - fix wild wild card imports resulting in circular imports
NEW: MySQL - assign one MySQL connection per thread
FIX: LocalConfiguration - if short option is not set, do not print "-" in help message,
     closes #1371
FIX: dirac-install - update creation of bashrc/cshrc to allow multiplatform installations
NEW: InstallTools - check inheritance of modules to be loaded to determine their types;
     executors can now be handled by dirac-setup-site
FIX: LocalConfiguration - allow '-' character in long script options, e.g. "--long-script-option"     

*Accounting
FIX: AccountingDB - align properly days with MySQL bucketing. Closes #1219

*Framework
FIX: ProxyDB - prevent duplicate key errors on writing VOMSProxies to DB. Closes #1228
BUGFIX: NotificationDB - missing "," in SQL, closes #1373
FIX: dirac-proxy-get-uploaded-info.py - typo Value -> Message 

*Configuration
NEW: Resources helper class to work with the new /Resources structure according to RFC #5
NEW: dirac-configuration-convert-resources-schema - command to convert old /Resources schema
     to the new one

*Interfaces
CHANGE: Job.py - setPlatform renamed to setSubmitPools

*DMS
CHANGE: MigrationMonitoringAgent - removed obsoleted
NEW: FileCatalogClient - getFileUserMetadata to get both file and directory metadata for a given file
CHANGE: FileCatalogClient - list meta data sets
FIX: FileCatalog - extra check while new user registration for already existing entry
FIX: FileManagerBase - clean the FC_FileAncestors table when removing a file
BUGFIX: ReplicaManager - pass catalog argument in putAndRegister to registerFile call, closes #1369
FIX: SRM2Storage - in getCurrentStatus() use pythonCall to impose a timeout on top of
     lcg_util.lcg_stmd call

*WMS
CHANGE: JobScheduling - is now extensible. Added unit test
NEW: SiteDirector - define which extensions pilot should install in the options, do not take from globals
FIX: SandboxStoreClient - change default from False to None ( to suite pylint ) 
NEW: JobAgent - send Accounting record for Jobs Rescheduled 

*Transformation
NEW: TaskManager - if a site is specified in the job definition, it is now taken into account 
     when submitting the task
NEW: Speeding up the getTransformationSummary call, using an UpdateTransformationCounters agent     
FIX: Multiple fixes to please pylint
FIX: TransformationDB - removed bad index on TaskID
NEW: TransformationDB - added methods to DELETE rows from TransformationFIleTasks table,
     minor changes in operation order to be ready for FK.
CHANGE: field definition for TaskID in TransformationFiles table (from
        VARCHAR to INT, in order to be ready for FK definition: TaskID in
        TransformationTasks and TransformationFileTasks is INT),
        !!!!! needs update of the MySQL schema on already installed databases
CHANGE: TransformationDB - in DataFiles table removed LFN field from the Primary Key, 
        tt was already UNIQUE, Primary key is FileID only now.
*Transformation
FIX: TransformationCleaning Agent status was set to 'Deleted' instead of 'Cleaned'

*Resources
FIX: ComputingElement - properly check if the pilot proxy has VOMS before adding it to the 
     payload when updating it
NEW: StorageElement - enable Storage Element proxy configuration by protocol name
CHANGE: glexecComputingElement - updated to reflect new glexec evolution, added DIRAC_GLEXEC 
        to the environment when running under glexec     
NEW: XXXStorage - added getCurrentStatus() method        

*Stager
NEW: Stager API: dirac-stager-monitor-file, dirac-stager-monitor-jobs,
     dirac-stager-monitor-requests, dirac-stager-show-stats
=======
[v6r9p10]

FIX: included fixes from v6r8p24 patch release

*Core
NEW: StateMachine utility

*DMS
BUGFIX: in RegisterFile operation handler

*Interfaces
FIX: Dirac.py - in splitInputData() consider only Active replicas

[v6r9p9]

*RMS
FIX: RequestDB - added getRequestFileStatus(), getRequestName() methods
>>>>>>> 91726582

[v6r9p8]

*DMS
FIX: RequestDB - get correct digest ( short request description ) of a request

[v6r9p7]

FIX: included fixes from v6r8p23 patch release

*RSS
FIX: SpaceTokenOccupancyPolicy - SpaceToken Policy decision was based on 
     percentage by mistake
     
*RMS
NEW: new scripts dirac-dms-ftsdb-summary, dirac-dms-show-ftsjobs    
FIX: FTSAgent - setting space tokens for newly created FTSJobs 

[v6r9p6]

*DMS
BUGFIX: dirac-admin-add-ftssite - missing import

*RMS
NEW: RequestDB, ReqManagerHandler - added getRequestStatus() method

*TS
FIX: fixes when using new RequestClient with the TransformationCleaningAgent

*WMS
BUGFIX: typo in SandboxStoreHandler transfer_fromClient() method

[v6r9p5]

*DMS
BUGFIX: missing proxy in service env in the FTSManager service. By default service 
        will use DataManager proxy refreshed every 6 hours.

*Resources
NEW: StorageElement - new checkAccess policy: split the self.checkMethods in 
     self.okMethods. okMethods are the methods that do not use the physical SE. 
     The isValid returns S_OK for all those immediately

*RSS
FIX: SpaceTokenOccupancyPolicy - Policy that now takes into account absolute values 
     for the space left
     
*TS
FIX: TransformationCleaningAgent - will look for both old and new RMS     

[v6r9p4]

*Stager
NEW: Stager API: dirac-stager-monitor-file, dirac-stager-monitor-jobs, 
     dirac-stager-monitor-requests, dirac-stager-show-stats

[v6r9p3]

*Transformation
FIX: TransformationCleaning Agent status was set to 'Deleted' instead of 'Cleaned'

[v6r9p2]

*RSS
NEW: Added Component family tables and statuses
FIX: removed old & unused code 
NEW: allow RSS policies match wild cards on CS

*WMS
BUGFIX: FailoverTransfer,JobWrapper - proper propagation of file metadata

[v6r9p1]

*RMS
NEW: FTSAgent - update rwAccessValidStamp,
     update ftsGraphValidStamp,
     new option for staging files before submission,
     better log handling here and there
CHANGE: FTSJob - add staging flag in in submitFTS2
CHANGE: Changes in WMS (FailoverTransfer, JobReport, JobWrapper, SandboxStoreHandler) 
        and TS (FileReport) to follow the new RMS.
NEW: Full CRUD support in RMS.

*RSS
NEW: ResourceManagementDB - new table ErrorReportBuffer
NEW: new ResourceManagementClient methods - insertErrorReportBuffer, selectErrorReportBuffer,
     deleteErrorReportBuffer

[v6r9]

NEW: Refactored Request Management System, related DMS agents and FTS management
     components

[v6r8p24]

FIX: included fixes from v6r7p39 patch release

*Core
FIX: SiteSEMapping was returning wrong info

*DMS
FIX: FTSRequest - choose explicitly target FTS point for RAL and CERN
BUGFIX: StrategyHandler - wrong return value in __getRWAccessForSE()

*Resources
CHANGE: SRM2Storage - do not account gfal_ls operations any more

[v6r8p23]

FIX: included fixes from v6r7p37 patch release

*TS
FIX: TransformationDB - allow tasks made with ProbInFC files
FIX: TransformationCleaingAgent,Client - correct setting of transformation 
     status while cleaning

[v6r8p22]

FIX: included fixes from v6r7p36 patch release

[v6r8p21]

*DMS
FIX: FileCatalog/DirectoryMetadata - even if there is no meta Selection 
     the path should be considered when getting Compatible Metadata
FIX: FileCatalog/DirectoryNodeTree - findDir will return S_OK( '' ) if dir not 
     found, always return the same error from DirectoryMetadata in this case.     

*RSS
FIX: DowntimeCommand - use UTC time stamps

*TS
FIX: TransformationAgent - in _getTransformationFiles() get also ProbInFC files in 
     addition to Used 

[v6r8p20]

*Stager
NEW: Stager API: dirac-stager-monitor-file, dirac-stager-monitor-jobs, 
     dirac-stager-monitor-requests, dirac-stager-show-stats

[v6r8p19]

*Transformation
FIX: TransformationCleaning Agent status was set to 'Deleted' instead of 'Cleaned'

[v6r8p18]

*TS
BUGFIX: TransformationAgent - regression in __cleanCache()

[v6r8p17]

FIX: included fixes from v6r7p32 patch release

*WMS
FIX: StalledJobAgent - for accidentally stopped jobs ExecTime can be not set, 
     set it to CPUTime for the accounting purposes in this case

[v6r8p16]

FIX: included fixes from v6r7p31 patch release

*WMS
BUGFIX: TaskQueueDB - fixed a bug in the negative matching conditions SQL construction

*RSS
NEW: improved doc strings of PEP, PDP modules ( part of PolicySystem )
FIX: Minor changes to ensure consistency if ElementInspectorAgent and 
     users interact simultaneously with the same element
CHANGE: removed DatabaseCleanerAgent ( to be uninstalled if already installed )
FIX: SummarizeLogsAgent - the logic of the agent was wrong, the agent has been re-written.
     
[v6r8p15]

*Core
FIX: X509Chain - fix invalid information when doing dirac-proxy-info without CS
     ( in getCredentials() )

*RSS
NEW: PDP, PEP - added support for option "doNotCombineResult" on PDP

[v6r8p14]

*Core
FIX: dirac-deploy-scripts - can now work with the system python

*WMS
NEW: dirac-wms-cpu-normalization - added -R option to modify a given configuration file
FIX: Executor/InputData - Add extra check for LFns in InputData optimizer, closes #1472

*Transformation
CHANGE: TransformationAgent - add possibility to kick a transformation (not skip it if no 
        unused files), by touching a file in workDirectory
BUGFIX: TransformationAgent - bug in __cleanCache() dict modified in a loop        

[v6r8p13]

*Transformation
BUGFIX: TransformationDB - restored import of StringType

[v6r8p12]

NEW: Applied patches from v6r7p29

*WMS
FIX: JobDB - check if SystemConfig is present in the job definition and convert it 
     into Platform

*DMS
FIX: ReplicaManager - do not get metadata of files when getting files in a directory 
     if not strictly necessary

*RSS
NEW: ported from LHCb PublisherHandler for RSS web views

[v6r8p11]

NEW: Applied patches from v6r7p27

*RSS
NEW: SpaceTokenOccupancyPolicy - ported from LHCbDIRAC 
NEW: db._checkTable done on service initialization ( removed dirac-rss-setup script doing it )

*Transformation
FIX: TaskManager - reset oJob for each task in prepareTransformationTasks()
BUGFIX: ValidateOutputDataAgent - typo fixed in getTransformationDirectories()
FIX: TransformationManagerHandler - use CS to get files statuses not to include in 
     processed file fraction calculation for the web monitoring pages

[v6r8p10]

NEW: Applied patches from v6r7p27

[v6r8p9]

*DMS
FIX: TransferAgent,dirac-dms-show-se-status, ResourceStatus,TaskManager - fixes
     needed for DMS components to use RSS status information
NEW: ReplicaManager - allow to get metadata for an LFN+SE as well as PFN+SE     

[v6r8p8]

*RSS
BUGFIX: dirac-rss-setup - added missing return of S_OK() result

[v6r8p7]

NEW: Applied patches from v6r7p24

*DMS
BUGFIX: LcgFileCatalogClient - bug in addFile()

*RSS
BUGFIX: fixed script dirac-rss-set-token, broken in the current release.
NEW: Statistics module - will be used in the future to provide detailed information 
     from the History of the elements 

[v6r8p6]

NEW: Applied patches from v6r7p23

*Transformation
FIX: TaskManager - allow prepareTransformationTasks to proceed if no OutputDataModule is defined
FIX: TransformationDB - remove INDEX(TaskID) from TransformationTasks. It produces a single counter 
     for the whole table instead of one per TransformationID
     
*WMS     
FIX: WMSUtilities - to allow support for EMI UI's for pilot submission we drop support for glite 3.1

[v6r8p5]

NEW: Applied patches from v6r7p22

*RSS
CHANGE: removed old tests and commented out files

*WMS
FIX: PoolXMLCatalog - proper addFile usage

*Transformation
CHANGE: TransformationAgent - clear replica cache when flushing or setting a file in the workdirectory

[v6r8p4]

*Transformation
FIX: The connection to the jobManager is done only at submission time
FIX: Jenkins complaints fixes

*WMS
BUGFIX: JobDB - CPUtime -> CPUTime
FIX: Jenkins complaints fixes

[v6r8p3]

*DMS
BUGFIX: LcgFileCatalogClient

[v6r8p2]

*DMS:
FIX: LcgFileCatalogClient - remove check for opening a session in __init__ as credentials are not yet set 

*Transformation
CHANGE: reuse RPC clients in Transformation System 

[v6r8p1]

*Core
FIX: dirac-deploy-scripts - restored regression w.r.t. support of scripts starting with "d"

*DMS
BUGFIX: LcgFileCatalogClient - two typos fixed

[v6r8]

CHANGE: Several fixes backported from the v7r0 integration branch

*Core
CHANGE: DictCache - uses global LockRing to avoid locks in multiprocessing
FIX: X509Chain - proxy-info showing an error when there's no CS

*DMS
FIX: TransferAgent - inside loop filter out waiting files dictionary
BUGFIX: dirac-admin-allow-se - there was a continue that was skipping the complete loop for 
        ARCHIVE elements
NEW: LcgFileCatalogClient - test return code in startsess lfc calls       

*WMS:
FIX: OptimizerExecutor, InputData, JobScheduling - check that site candidates have all the 
     replicas

*RSS: 
BUGFIX: ResourceStatus, RSSCacheNoThread - ensure that locks are always released

*Transformation
FIX: TaskManager - site in the job definition is taken into account when submitting
NEW: Transformation - get the allowed plugins from the CS /Operations/Transformations/AllowedPlugins
FIX: ValidateOutputDataAgent - self not needed for static methods
<<<<<<< HEAD
=======

[v6r7p39]

*Core
CHANGE: Grid - in executeGridCommand() allow environment script with arguments needed for ARC client

*DMS
FIX: DFC SEManager - DIP Storage can have a list of ports now

*Resources
FIX: ARCComputingElement - few fixes after debugging

[v6r7p38]

*Core
NEW: DISET FileHelper, TransferClient - possibility to switch off check sum

*Resources
NEW: ARCComputingElement - first version
NEW: StorageFactory - possibility to pass extra protocol parameters to storage object
NEW: DIPStorage - added CheckSum configuration option
BUGFIX: SSHComputingElement - use CE name in the pilot reference construction

*WMS
FIX: StalledJobAgent - if ExecTime < CPUTime make it equal to CPUTime
>>>>>>> 91726582

[v6r7p37]

*Framework
BUGFIX: NotificationDB - typos in SQL statement in purgeExpiredNotifications() 

*WMS
NEW: JobCleaningAgent - added scheduling sandbox LFN removal request 
     when deleting jobs
CHANGE: JobWrapper - report only error code as ApplicationError parameter 
        when payload finishes with errors    
NEW: SiteDirector - possibility to specify extensions to be installed in 
     pilots in /Operations/Pilots/Extensions option in order not to install
     all the server side extensions        

*DMS
CHANGE: FileCatalogFactory - use service path as default URL
CHANGE: FileCatalogFactory - use ObjectLoader to import catalog clients

*SMS
BUGFIX: StorageManagementDB, dirac-stager-monitor-jobs - small bug fixes ( sic, Daniela )

*Resources
CHANGE: DIPStorage - added possibility to specify a list of ports for multiple
        service end-points
CHANGE: InProcessComputingElement - demote log message when payload failure 
        to warning, the job will fail anyway
FIX: StalledJobAgent - if pilot reference is not registered, this is not an 
     error of the StalledJobAgent, no log.error() in  this case                
        
*RMS
CHANGE: RequestTask - ensure that tasks are executed with user credentials 
        even with respect to queries to DIRAC services ( useServerCertificate 
        flag set to false )        

[v6r7p36]

*WMS
FIX: CREAMCE, SiteDirector - make sure that the tmp executable is removed
CHANGE: JobWrapper - remove sending mails via Notification Service in case
        of job rescheduling
        
*SMS
FIX: StorageManagementDB - fix a race condition when old tasks are set failed 
     between stage submission and update.        

[v6r7p35]

*Stager
NEW: Stager API: dirac-stager-monitor-file, dirac-stager-monitor-jobs, 
     dirac-stager-monitor-requests, dirac-stager-show-stats

[v6r7p34]

*Transformation
FIX: TransformationCleaning Agent status was set to 'Deleted' instead of 'Cleaned'

[v6r7p33]

*Interfaces
FIX: Job.py - in setExecutable() - prevent changing the log file name string type

*StorageManagement
NEW: StorageManagementDB(Handler) - kill staging requests at the same time as 
     killing related jobs, closes #1510
FIX: StorageManagementDB - demote the level of several log messages       

[v6r7p32]

*DMS
FIX: StorageElementHandler - do not use getDiskSpace utility, use os.statvfs instead
CHANGE: StorageManagementDB - in getStageRequests() make MySQL do an UNIQUE selection 
        and use implicit loop to speed up queries for large results

*Resources
FIX: lsfce remote script - use re.search instead of re.match in submitJob() to cope with
     multipline output

[v6r7p31]

*WMS
FIX: SiteDirector - make possible more than one SiteDirector (with different pilot identity) attached 
     to a CE, ie sgm and pilot roles. Otherwise one is declaring Aborted the pilots from the other.

[v6r7p30]

*Core
CHANGE: X509Chain - added groupProperties field to the getCredentials() report
BUGFIX: InstallTools - in getSetupComponents() typo fixed: agent -> executor

[v6r7p29]

*DMS
CHANGE: FileCatalog - selection metadata is also returned as compatible metadata in the result
        of getCompatibleMetadata() call
NEW: FileCatalog - added path argument to getCompatibleMetadata() call
NEW: FileCatalogClient - added getFileUserMetadata()
BUGFIX: dirac-dms-fts-monitor - exit with code -1 in case of error

*Resources
FIX: CREAMComputingElement - check globus-url-copy result for errors when retrieving job output

[v6r7p28]

*DMS
BUGFIX: FileCatalog/DirectoryMetadata - wrong MySQL syntax 

[v6r7p27]

*Core
FIX: Mail.py - fix of the problem of colons in the mail's body

*Interfaces
NEW: Job API - added setSubmitPools(), setPlatform() sets ... "Platform"

*WMS
FIX: TaskQueueDB - use SystemConfig as Platform for matching ( if Platform is not set explicitly

*Resources
FIX: SSHComputingElement - use ssh host ( and not CE name ) in the pilot reference
BUGFIX: SSHGEComputingElement - forgotten return statement in _getJobOutputFiles()

*Framework
NEW: dirac-sys-sendmail - email's body can be taken from pipe. Command's argument 
     in this case will be interpreted as a destination address     

[v6r7p26]

*DMS
FIX: ReplicaManager - status names Read/Write -> ReadAccess/WriteAccess

[v6r7p25]

*Core
CHANGE: X509Chain - in getCredentials() failure to contact CS is not fatal, 
        can happen when calling dirac-proxy-init -x, for example

[v6r7p24]

*DMS
NEW: FileCatalog - added getFilesByMetadataWeb() to allow pagination in the Web 
     catalog browser
     
*WMS
CHANGE: WMSAdministrator, DiracAdmin - get banned sites list by specifying the status
        to the respective jobDB call     

[v6r7p23]

*Transformation
BUGFIX: TransformationDB - badly formatted error log message

*RMS
CHANGE: RequestDBMySQL - speedup the lookup of requests

*WMS
BUGFIX: dirac-dms-job-delete - in job selection by group

*DMS
FIX: LcgFileCatalogClient - getDirectorySize made compatible with DFC
BUGFIX: LcgFileCatalogClient - proper call of __getClientCertInfo()

[v6r7p22]

*Transformation
CHANGE: InputDataAgent - treats only suitable transformations, e.g. not the extendable ones. 
CHANGE: TransformationAgent - make some methods more public for easy overload

[v6r7p21]

*Core
FIX: Shifter - pass filePath argument when downloading proxy

[v6r7p20]

*DMS
CHANGE: StrategyHandler - move out SourceSE checking to TransferAgent
CHANGE: ReplicaManager, InputDataAgent - get active replicas
FIX: StorageElement, SRM2Storage - support for '*Access' statuses, checking results
     of return structures
     
*RSS
NEW: set configurable email address on the CS to send the RSS emails
NEW: RSSCache without thread in background
FIX: Synchronizer - moved to ResourceManager handler     

[v6r7p19]

*DMS
BUGFIX: ReplicaManager - in putAndRegister() SE.putFile() singleFile argument not used explicitly

[v6r7p18]

*WMS
FIX: StalledJobAgent - do not exit the loop over Completed jobs if accounting sending fails
NEW: dirac-wms-job-delete - allow to specify jobs to delete by job group and/or in a file
FIX: JobManifest - If CPUTime is not set, set it to MaxCPUTime value

[v6r7p17]

*Resources
FIX: SRM2Storage - treat properly "22 SRM_REQUEST_QUEUED" result code

[v6r7p16]

*DMS
FIX: StrategyHandler - do not proceed when the source SE is not valid for read 
BUGFIX: StorageElement - putFile can take an optional sourceSize argument
BUGFIX: ReplicaManager - in removeFile() proper loop on failed replicas

*RSS
FIX: SpaceTokenOccupancyCommand, CacheFeederAgent - add timeout when calling lcg_util commands

*WMS
FIX: JobManifest - take all the SubmitPools defined in the TaskQueueAgent 
NEW: StalledJobAgent - declare jobs stuck in Completed status as Failed

[v6r7p15]

*Core
BUGFIX: SocketInfo - in host identity evaluation

*DMS
BUGFIX: FileCatalogHandler - missing import os

*Transformation
CHANGE: JobManifest - getting allowed job types from operations() section 

[v6r7p14]

*DMS
CHANGE: StorageElementProxy - removed getParameters(), closes #1280
FIX: StorageElementProxy - free the getFile space before the next file
FIX: StorageElement - added getPFNBase() to comply with the interface

*Interfaces
CHANGE: Dirac API - allow lists of LFNs in removeFile() and removeReplica()

*WMS
CHANGE: JobSchedulingAgent(Executor) - allow both BannedSite and BannedSites JDL option

*RSS
FIX: ElementInspectorAgent - should only pick elements with rss token ( rs_svc ).
FIX: TokenAgent - using 4th element instead of the 5th. Added option to set admin email on the CS.

[v6r7p13]

*Core
FIX: Resources - in getStorageElementSiteMapping() return only sites with non-empty list of SEs

*DMS
FIX: StorageElement - restored the dropped logic of using proxy SEs
FIX: FileCatalog - fix the UseProxy /LocalSite/Catalog option

*Transformation
FIX: TransformationDB - use lower() string comparison in extendTransformation()

[v6r7p12]

*WMS
BUGFIX: JobManifest - get AllowedSubmitPools from the /Systems section, not from /Operations

*Core
NEW: Resources helper - added getSites(), getStorageElementSiteMapping()

*DMS
CHANGE: StrategyHandler - use getStorageElementSiteMapping helper function
BUGFIX: ReplicaManager - do not modify the loop dictionary inside the loop

[v6r7p11]

*Core
CHANGE: Subprocess - put the use of watchdog in flagging

[v6r7p10]

*Core
NEW: Logger - added getLevel() method, closes #1292
FIX: Subprocess - returns correct structure in case of timeout, closes #1295, #1294
CHANGE: TimeOutExec - dropped unused utility
FIX: Logger - cleaned unused imports

*RSS
CHANGE: ElementInspectorAgent - do not use mangled name and removed shifterProxy agentOption

[v6r7p9]

*Core
BUGFIX: InstallTools - MySQL Port should be an integer

[v6r7p8]

*Core
FIX: Subprocess - consistent timeout error message

*DMS
NEW: RemovalTask - added bulk removal
FIX: StrategyHandler - check file source CEs
CHANGE: DataIntegrityClient - code beautification
CHANGE: ReplicaManager - do not check file existence if replica information is queried anyway,
        do not fail if file to be removed does not exist already. 

[v6r7p7]

FIX: Several fixes to allow automatic code documentation

*Core
NEW: InstallTools - added mysqlPort and mysqlRootUser

*DMS
CHANGE: ReplicaManager - set possibility to force the deletion of non existing files
CHANGE: StrategyHandler - better handling of checksum check during scheduling 

[v6r7p6]

*Core
FIX: dirac-install - restore signal alarm if downloadable file is not found
FIX: Subprocess - using Manager proxy object to pass results from the working process

*DMS:
CHANGE: StorageElement - removed overwride mode
CHANGE: removed obsoleted dirac-dms-remove-lfn-replica, dirac-dms-remove-lfn
NEW: FTSMonitorAgent - filter out sources with checksum mismatch
FIX: FTSMonitorAgent, TransferAgent - fix the names of the RSS states

*RSS
NEW: ElementInspectorAgent runs with a variable number of threads which are automatically adjusted
NEW: Added policies to force a particular state, can be very convenient to keep something Banned for example.
NEW: policy system upgrade, added finer granularity when setting policies and actions

*WMS
NEW: SiteDirector- allow to define pilot DN/Group in the agent options
CHANGE: JobDescription, JobManifest - take values for job parameter verification from Operations CS section

[v6r7p5]

*Interfaces
BUGFIX: dirac-wms-job-get-output - properly treat the case when output directory is not specified 

[v6r7p4]

*Core
FIX: Subprocess - avoid that watchdog kills the executor process before it returns itself

*Framework
BUGFIX: ProxuManagerClient - wrong time for caching proxies

*RSS
FIX: removed obsoleted methods

*DMS
NEW: FileCatalog - added findFilesByMetadataDetailed - provides detailed metadata for 
     selected files

[v6r7p3]

*DMS
FIX: FTSMonitorAgent - logging less verbose

*Transformation
FIX: TransformationAgent - use the new CS defaults locations
FIX: Proper agent initialization
NEW: TransformationPlaugin - in Broadcast plugin added file groupings by number of files, 
     make the TargetSE always defined, even if the SourceSE list contains it 

*ResourceStatus
FIX: Added the shifter's proxy to several agents

*RMS
FIX: RequestContainer - the execution order was not properly set for the single files 

*Framework:
BUGFIX: ProxyManagerClient - proxy time can not be shorter than what was requested

[v6r7p2]

*Core
FIX: dirac-configure - switch to use CS before checking proxy info

*Framework
NEW: dirac-sys-sendmail new command
NEW: SystemAdmininistratorCLI - added show host, uninstall, revert commands
NEW: SystemAdmininistratorHandler - added more info in getHostInfo()
NEW: SystemAdmininistratorHandler - added revertSoftware() interface

*Transformation
FIX: TransformationCleaningAgent - check the status of returned results

[v6r7p1]

*Core
FIX: Subprocess - finalize the Watchdog closing internal connections after a command execution
CHANGE: add timeout for py(shell,system)Call calls where appropriate
CHANGE: Shifter - use gProxyManager in a way that allows proxy caching

*Framework
NEW: ProxyManagerClient - allow to specify validity and caching time separately
FIX: ProxyDB - replace instead of delete+insert proxy in __storeVOMSProxy

*DMS
NEW: FTSMonitorAgent - made multithreaded for better efficiency
FIX: dirac-dms-add-file - allow LFN: prefix for lfn argument

*WMS
NEW: dirac-wms-job-get-output, dirac-wms-job-status - allow to retrieve output for a job group
FIX: TaskQueueDB - fixed selection SQL in __generateTQMatchSQL()
CHANGE: OptimizerExecutor - reduce diversity of MinorStatuses for failed executors

*Resources
FIX: CREAMComputingElement - remove temporary JDL right after the submission 

[v6r6p21]

*DMS
BUGFIX: TransformationCleaningAgent - use the right signature of cleanMetadataCatalogFiles() call

[v6r6p20]

*DMS
FIX: RegistrationTask - properly escaped error messages
BUGFIX: DirectoryMetadata - use getFileMetadataFields from FileMetadata in addMetadataField()
NEW: When there is a missing source error spotted during FTS transfer, file should be reset 
     and rescheduled again until maxAttempt (set to 100) is reached

*WMS
FIX: JobScheduling - fix the site group logic in case of Tier0

[v6r6p19]

*DMS
BUGFIX: All DMS agents  - set up agent name in the initialization

*Core
NEW: Subprocess - timeout wrapper for subprocess calls
BUGFIX: Time - proper interpreting of 0's instead of None
CHANGE: DISET - use cStringIO for ANY read that's longer than 16k (speed improvement) 
        + Less mem when writing data to the net
FIX: Os.py - protection against failed "df" command execution       
NEW: dirac-info prints lcg bindings versions
CHANGE: PlotBase - made a new style class 
NEW: Subprocess - added debug level log message

*Framework
NEW: SystemAdministratorIntegrator client for collecting info from several hosts
NEW: SystemAdministrator - added getHostInfo()
FIX: dirac-proxy-init - always check for errors in S_OK/ERROR returned structures
CHANGE: Do not accept VOMS proxies when uploading a proxy to the proxy manager

*Configuration
FIX: CE2CSAgent - get a fresh copy of the cs data before attempting to modify it, closes #1151
FIX: Do not create useless backups due to slaves connecting and disconnecting
FIX: Refresher - prevent retrying with 'Insane environment'

*Accounting
NEW: Accounting/Job - added validation of reported values to cope with the weird Yandex case
FIX: DBUtils - take into account invalid values, closes #949

*DMS
FIX: FTSSubmitAgent - file for some reason rejected from submission should stay in 'Waiting' in 
     TransferDB.Channel table
FIX: FTSRequest - fix in the log printout     
CHANGE: dirac-dms-add-file removed, dirac-dms-add-files renamed to dirac-dms-add-file
FIX: FileCatalogCLI - check the result of removeFile call
FIX: LcgFileCatalogClient - get rid of LHCb specific VO evaluation
NEW: New FileCatalogProxy service - a generalization of a deprecated LcgFileCatalog service
FIX: Restored StorageElementProxy functionality
CHANGE: dirac-dms-add-file - added printout
NEW: FileCatalog(Factory), StorageElement(Factory) - UseProxy flag moved to /Operations and /LocalSite sections

*RSS
NEW:  general reimplementation: 
      New DB schema using python definition of tables, having three big blocks: Site, Resource and Node.
      MySQLMonkey functionality almost fully covered by DB module, eventually will disappear.
      Services updated to use new database.
      Clients updated to use new database.
      Synchronizer updated to fill the new database. When helpers will be ready, it will need an update.
      One ElementInspectorAgent, configurable now is hardcoded.
      New Generic StateMachine using OOP.
      Commands and Policies simplified.
      ResourceStatus using internal cache, needs to be tested with real load.
      Fixes for the state machine
      Replaced Bad with Degraded status ( outside RSS ).
      Added "Access" to Read|Write|Check|Remove SE statuses wherever it applies.
      ResourceStatus returns by default "Active" instead of "Allowed" for CS calls.
      Caching parameters are defined in the CS
FIX: dirac-admin-allow/ban-se - allow a SE on Degraded ( Degraded->Active ) and ban a SE on Probing 
     ( Probing -> Banned ). In practice, Active and Degraded are "usable" states anyway.            
      
*WMS
FIX: OptimizerExecutor - failed optimizations will still update the job     
NEW: JobWrapper - added LFNUserPrefix VO specific Operations option used for building user LFNs
CHANGE: JobDB - do not interpret SystemConfig in the WMS/JobDB
CHANGE: JobDB - Use CPUTime JDL only, keep MaxCPUTime for backward compatibility
CHANGE: JobWrapper - use CPUTime job parameter instead of MaxCPUTime
CHANGE: JobAgent - use CEType option instead of CEUniqueID
FIX: JobWrapper - do not attempt to untar directories before having checked if they are tarfiles 
NEW: dirac-wms-job-status - get job statuses for jobs in a given job group
 
*SMS
FIX: StorageManagementDB - when removing unlinked replicas, take into account the case where a
     staging request had been submitted, but failed
      
*Resources    
NEW: glexecCE - add new possible locations of the glexec binary: OSG specific stuff and in last resort 
     looking in the PATH    
NEW: LcgFileCatalogClient - in removeReplica() get the needed PFN inside instead of providing it as an argument     
      
*TS      
CHANGE: Transformation types definition are moved to the Operations CS section

*Interfaces
FIX: Dirac.py - CS option Scratchdir was in LocalSite/LocalSite
FIX: Dirac.py - do not define default catalog, use FileCatalog utility instead

[v6r6p19]

*DMS
BUGFIX: All DMS agents  - set up agent name in the initialization

[v6r6p18]

*Transformation
CHANGE: /DIRAC/VOPolicy/OutputDataModule option moved to <Operations>/Transformations/OutputDataModule

*Resources
FIX: ComputingElement - properly check if the pilot proxy has VOMS before adding it to the payload 
     when updating it

*WMS
BUGFIX: JobSanity - fixed misspelled method call SetParam -> SetParameter

[v6r6p17]

*Transformation
BUGFIX: TransformationAgent - corrected  __getDataReplicasRM()

[v6r6p16]

*DMS
FIX: Agents - proper __init__ implementation with arguments passing to the super class
FIX: LcgFileCatalogClient - in removeReplica() reload PFN in case it has changed

[v6r6p15]

*Framework
BUGFIX: ErrorMessageMonitor - corrected updateFields call 

*DMS:
NEW: FTSMonitorAgent completely rewritten in a multithreaded way

*Transformation
FIX: InputDataAgent - proper instantiation of TransformationClient
CHANGE: Transformation - several log message promoted from info to notice level

[v6r6p14]

*Transformation
FIX: Correct instantiation of agents inside several scripts
CHANGE: TransformationCleaningAgent - added verbosity to logs
CHANGE: TransformationAgent - missingLFC to MissingInFC as it could be the DFC as well
FIX: TransformationAgent - return an entry for all LFNs in __getDataReplicasRM

*DMS
FIX: TransferAgent - fix exception reason in registerFiles()

[v6r6p13]

*DMS
CHANGE: TransferAgent - change RM call from getCatalogueReplicas to getActiveReplicas. 
        Lowering log printouts here and there

[v6r6p12]

*DMS
BUGFIX: RemovalTask - Replacing "'" by "" in error str set as attribute for a subRequest file. 
        Without that request cannot be updated when some nasty error occurs.

[v6r6p11]

*RMS:
BUGFIX: RequestClient - log string formatting

*DMS
BUGFIX: RemovalTask - handling for files not existing in the catalogue

*Transformation
FIX: TransformationManager - ignore files in NotProcessed status to get the % of processed files

*Interfaces
FIX: Fixes due to the recent changes in PromptUser utility

[v6r6p10]

*RMS
FIX: RequestDBMySQL - better escaping of queries 

*WMS
FIX: SiteDirector - get compatible platforms before checking Task Queues for a site

[v6r6p9]

*Core
FIX: Utilities/PromptUser.py - better user prompt

*Accounting
NEW: Add some validation to the job records because of weird data coming from YANDEX.ru

*DMS
BUGFIX: ReplicaManager - typo errStr -> infoStr in __replicate()
FIX: FTSRequest - fixed log message

*WMS
FIX: SiteDirector - use CSGlobals.getVO() call instead of explicit CS option

[v6r6p8]

*Transformation
BUGFIX: TransformationDB - typo in getTransformationFiles(): iterValues -> itervalues

[v6r6p7]

*Resources
FIX: StorageFactory - uncommented line that was preventing the status to be returned 
BUGFIX: CE remote scripts - should return status and not call exit()
BUGFIX: SSHComputingElement - wrong pilot ID reference

[v6r6p6]

*WMS
FIX: TaskQueueDB - in findOrphanJobs() retrieve orphaned jobs as list of ints instead of list of tuples
FIX: OptimizerExecutor - added import of datetime to cope with the old style optimizer parameters

*Transformation
FIX: TransformationAgent - fix finalization entering in an infinite loop
NEW: TransformationCLI - added resetProcessedFile command
FIX: TransformationCleaningAgent - treating the archiving delay 
FIX: TransformationDB - fix in getTransformationFiles() in case of empty file list

[v6r6p5]

*Transformation
FIX: TransformationAgent - type( transClient -> transfClient )
FIX: TransformationAgent - self._logInfo -> self.log.info
FIX: TransformationAgent - skip if no Unused files
FIX: TransformationAgent - Use CS option for replica cache lifetime
CHANGE: TransformationAgent - accept No new Unused files every [6] hours

[v6r6p4]

*DMS
FIX: TransferAgent - protection for files that can not be scheduled
BUGFIX: TransferDB - typo (instIDList - > idList ) fixed

*Transformation
BUGFIX: TransformationAgent - typo ( loginfo -> logInfo )

[v6r6p3]

FIX: merged in patch v6r5p14

*Core
BUGFIX: X509Chain - return the right structure in getCredentials() in case of failure
FIX: dirac-deploy-scripts.py - allow short scripts starting from "d"
FIX: dirac-deploy-scripts.py - added DCOMMANDS_PPID env variable in the script wrapper
FIX: ExecutorReactor - reduced error message dropping redundant Task ID 

*Interfaces
BUGFIX: Dirac.py - allow to pass LFN list to replicateFile()

*DMS
FIX: FileManager - extra check if all files are available in _findFiles()
BUGFIX: FileCatalogClientCLI - bug in DirectoryListing

[v6r6p2]

FIX: merged in patch v6r5p13

*WMS
FIX: SiteDirector - if no community set, look for DIRAC/VirtualOrganization setting

*Framework
FIX: SystemLoggingDB - LogLevel made VARCHAR in the MessageRepository table
FIX: Logging - several log messages are split in fixed and variable parts
FIX: SystemLoggingDB - in insertMessage() do not insert new records in auxiliary tables if they 
     are already there

[v6r6p1]

*Core:
CHANGE: PromptUser - changed log level of the printout to NOTICE
NEW: Base Client constructor arguments are passed to the RPCClient constructor

*DMS:
NEW: FTSRequest - added a prestage mechanism for source files
NEW: FileCatalogClientCLI - added -f switch to the size command to use raw faile tables 
     instead of storage usage tables
NEW: FileCatalog - added orphan directory repair tool
NEW: FIleCatalog - more counters to control the catalog sanity     

*WMS:
FIX: SandboxStoreClient - no more kwargs tricks
FIX: SandboxStoreClient returns sandbox file name in case of upload failure to allow failover
FIX: dirac-pilot - fixed VO_%s_SW_DIR env variable in case of OSG

*TS:
FIX: TransformationManagerHandler - avoid multiple Operations() instantiation in 
     getTransformationSummaryWeb()

[v6r6]

*Core
CHANGE: getDNForUsername helper migrated from Core.Security.CS to Registry helper
NEW: SiteSEMapping - new utilities getSitesGroupedByTierLevel(), getTier1WithAttachedTier2(),
     getTier1WithTier2
CHANGE: The DIRAC.Core.Security.CS is replaced by the Registry helper     
BUGFIX: dirac-install - properly parse += in .cfg files
FIX: Graphs.Utilities - allow two lines input in makeDataFromCVS()
FIX: Graphs - allow Graphs package usage if even matplotlib is not installed
NEW: dirac-compile-externals will retrieve the Externals compilation scripts from it's new location 
     in github (DIRACGrid/Externals)
NEW: Possibility to define a thread-global credentials for DISET connections (for web framework)
NEW: Logger - color output ( configurable )
NEW: dirac-admin-sort-cs-sites - to sort sites in the CS
CHANGE: MessageClient(Factor) - added msgClient attribute to messages
NEW: Core.Security.Properties - added JOB_MONITOR and USER_MANAGER properties

*Configuration
NEW: Registry - added getAllGroups() method

*Framework
NEW: SystemAdministratorClientCLI - possibility to define roothPath and lcgVersion when updating software

*Accounting
NEW: JobPlotter - added Normalized CPU plots to Job accounting
FIX: DBUtils - plots going to greater granularity

*DMS
NEW: FileCatalog - storage usage info stored in all the directories, not only those with files
NEW: FileCatalog - added utility to rebuild storage usage info from scratch
FIX: FileCatalog - addMetadataField() allow generic types, e.g. string
FIX: FileCatalog - path argument is normalized before usage in multiple methods
FIX: FileCatalog - new metadata for files(directories) should not be there before for directories(files)
NEW: FileCatalog - added method for rebuilding DirectoryUsage data from scratch 
NEW: FileCatalog - Use DirectoryUsage mechanism for both logical and physical storage
CHANGE: FileCatalog - forbid removing non-empty directories
BUGFIX: FileCatalogClientCLI - in do_ls() check properly the path existence
FIX: FileCatalogClientCLI - protection against non-existing getCatalogCounters method in the LFC client
FIX: DMS Agents - properly call superclass constructor with loadName argument
FIX: ReplicaManager - in removeFile() non-existent file is marked as failed
FIX: Make several classes pylint compliant: DataIntegrityHandler, DataLoggingHandler,
     FileCatalogHandler, StorageElementHandler, StorageElementProxyHandler, TransferDBMonitoringHandler
FIX: LogUploadAgent - remove the OSError exception in __replicate()
FIX: FileCatalogClientCLI - multiple check of proper command inputs,
     automatic completion of several commands with subcommands,
     automatic completion of file names
CHANGE: FileCatalogClientCLI - reformat the output of size command 
FIX: dirac-admin-ban-se - allow to go over all options read/write/check for each SE      
NEW: StrategyHandler - new implementation to speed up file scheduling + better error reporting
NEW: LcgFileCatalogProxy - moved from from LHCbDirac to DIRAC
FIX: ReplicaManager - removed usage of obsolete "/Resources/StorageElements/BannedTarget" 
CHANGE: removed StorageUsageClient.py
CHANGE: removed obsoleted ProcessingDBAgent.py

*WMS
CHANGE: RunNumber job parameter was removed from all the relevant places ( JDL, JobDB, etc )
NEW: dirac-pilot - add environment setting for SSH and BOINC CEs
NEW: WMSAdministrator - get output for non-grid CEs if not yet in the DB
NEW: JobAgent - job publishes BOINC parameters if any
CHANGE: Get rid of LHCbPlatform everywhere except TaskQueueDB
FIX: SiteDirector - provide list of sites to the Matcher in the initial query
FIX: SiteDirector - present a list of all groups of a community to match TQs
CHANGE: dirac-boinc-pilot dropped
CHANGE: TaskQueueDirector does not depend on /LocalSite section any more
CHANGE: reduced default delays for JobCleaningAgent
CHANGE: limit the number of jobs received by JobCleaningAgent
CHANGE: JobDB - use insertFields instead of _insert
CHANGE: Matcher, TaskQueueDB - switch to use Platform rather than LHCbPlatform retaining LHCbPlatform compatibility
BUGFIX: Matcher - proper reporting pilot site and CE
CHANGE: JobManager - improved job Killing/Deleting logic
CHANGE: dirac-pilot - treat the OSG case when jobs on the same WN all run in the same directory
NEW: JobWrapper - added more status reports on different failures
FIX: PilotStatusAgent - use getPilotProxyFromDIRACGroup() instead of getPilotProxyFromVOMSGroup()
CHANGE: JobMonitoringHandler - add cutDate and condDict parameters to getJobGroup()
NEW: JobMonitoringHandler - check access rights with JobPolicy when accessing job info from the web
NEW: JobManager,JobWrapper - report to accounting jobs in Rescheduled final state if rescheduling is successful
FIX: WMSAdministrator, SiteDirector - store only non-empty pilot output to the PilotDB
NEW: added killPilot() to the WMSAdministrator interface, DiracAdmin and dirac-admin-kill-pilot command
NEW: TimeLeft - renormalize time left using DIRAC Normalization if available
FIX: JobManager - reconnect to the OptimizationMind in background if not yet connected
CHANGE: JobManifest - use Operations helper
NEW: JobCleaningAgent - delete logging records from JobLoggingDB when deleting jobs

*RMS
FIX: RequestDBFile - better exception handling in case no JobID supplied
FIX: RequestManagerHandler - make it pylint compliant
NEW: RequestProxyHandler - is forwarding requests from voboxes to central RequestManager. 
     If central RequestManager is down, requests are dumped into file cache and a separate thread 
     running in background is trying to push them into the central. 
CHANGE: Major revision of the code      
CHANGE: RequestDB - added index on SubRequestID in the Files table
CHANGE: RequestClient - readRequestForJobs updated to the new RequetsClient structure

*RSS
NEW: CS.py - Space Tokens were hardcoded, now are obtained after scanning the StorageElements.

*Resources
FIX: SSHComputingElement - enabled multiple hosts in one queue, more debugging
CHANGE: SSHXXX Computing Elements - define SSH class once in the SSHComputingElement
NEW: SSHComputingElement - added option to define private key location
CHANGE: Get rid of legacy methods in ComputingElement
NEW: enable definition of ChecksumType per SE
NEW: SSHBatch, SSHCondor Computing Elements
NEW: SSHxxx Computing Elements - using remote control scripts to better capture remote command errors
CHANGE: put common functionality into SSHComputingElement base class for all SSHxxx CEs
NEW: added killJob() method tp all the CEs
NEW: FileCatalog - take the catalog information info from /Operations CS section, if defined there, 
     to allow specifications per VO 

*Interfaces
CHANGE: Removed Script.initialize() from the API initialization
CHANGE: Some general API polishing
FIX: Dirac.py - when running in mode="local" any directory in the ISB would not get untarred, 
     contrary to what is done in the JobWrapper

*TS
BUGFIX: TaskManager - bug fixed in treating tasks with input data
FIX: TransformationCleaningAgent - properly call superclass constructor with loadName argument
NEW: TransformationCleaningAgent - added _addExtraDirectories() method to extend the list of
     directories to clean in a subclass if needed
CHANGE: TransformationCleaningAgent - removed usage of StorageUsageClient     
NEW: TransformationAgent is multithreaded now ( implementation moved from LHCbDIRAC )
NEW: added unit tests
NEW: InputDataAgent - possibility to refresh only data registered in the last predefined period of time 
NEW: TransformationAgent(Client) - management of derived transformations and more ported from LHCbDIRAC
BUGFIX: TransformationDB - wrong SQL statement generation in setFileStatusForTransformation()

[v6r5p14]

*Core
NEW: Utilities - added Backports utility

*WMS
FIX: Use /Operations/JobScheduling section consistently, drop /Operations/Matching section
NEW: Allow VO specific share correction plugins from extensions
FIX: Executors - several fixes

[v6r5p13]

*WMS
FIX: Executors - VOPlugin will properly send and receive the params
NEW: Correctors can be defined in an extension
FIX: Correctors - Properly retrieve info from the CS using the ops helper

[v6r5p12]

FIX: merged in patch v6r4p34

[v6r5p11]

FIX: merged in patch v6r4p33

*Core
FIX: MySQL - added offset argument to buildConditions()

[v6r5p10]

FIX: merged in patch v6r4p32

[v6r5p9]

FIX: merged in patch v6r4p30

[v6r5p8]

FIX: merged in patch v6r4p29

[v6r5p7]

FIX: merged in patch v6r4p28

[v6r5p6]

FIX: merged in patch v6r4p27

*Transformation
BUGFIX: TransformationDB - StringType must be imported before it can be used

*RSS
NEW: CS.py - Space Tokens were hardcoded, now are obtained after scanning the StorageElements.

[v6r5p5]

FIX: merged in patch v6r4p26

[v6r5p4]

FIX: merged in patch v6r4p25

[v6r5p3]

*Transformation
FIX: merged in patch v6r4p24

[v6r5p2]

*Web
NEW: includes DIRACWeb tag web2012092101

[v6r5p1]

*Core
BUGFIX: ExecutorMindHandler - return S_OK() in the initializeHandler
FIX: OptimizationMindHandler - if the manifest is not dirty it will not be updated by the Mind

*Configuration
NEW: Resources helper - added getCompatiblePlatform(), getDIRACPlatform() methods

*Resources
FIX: SSHComputingElement - add -q option to ssh command to avoid banners in the output
FIX: BOINCComputingElement - removed debugging printout
FIX: ComputingElement - use Platform CS option which will be converted to LHCbPlatform for legacy compatibility

*DMS
FIX: RequestAgentBase - lowering loglevel from ALWAYS to INFO to avoid flooding SystemLogging

*WMS:
FIX: SiteDirector - provide CE platform parameter when interrogating the TQ
FIX: GridPilotDirector - publish pilot OwnerGroup rather than VOMS role
FIX: WMSUtilities - add new error string into the parsing of the job output retrieval

[v6r5]

NEW: Executor framework

*Core
NEW: MySQL.py - added Test case for Time.dateTime time stamps
NEW: MySQL.py - insertFields and updateFields can get values via Lists or Dicts
NEW: DataIntegrityDB - use the new methods from MySQL and add test cases
NEW: DataIntegrityHandler - check connection to DB and create tables (or update their schema)
NEW: DataLoggingDB - use the new methods from MySQL and add test cases
NEW: DataLoggingHandler - check connection to DB and create tables (or update their schema)
FIX: ProcessPool - killing stuck workers after timeout
CHANGE: DB will throw a RuntimeException instead of a sys.exit in case it can't contact the DB
CHANGE: Several improvements on DISET
CHANGE: Fixed all DOS endings to UNIX
CHANGE: Agents, Services and Executors know how to react to CSSection/Module and react accordingly
NEW: install tools are updated to deal with executors
FIX: dirac-install - add -T/--Timeout option to define timeout for distribution downloads
NEW: dirac-install - added possibility of defining dirac-install's global defaults by command line switch
BUGFIX: avoid PathFinder.getServiceURL and use Client class ( DataLoggingClient,LfcFileCatalogProxyClient ) 
FIX: MySQL - added TIMESTAMPADD and TIMESTAMPDIFF to special values not to be scaped by MySQL
NEW: ObjectLoader utility
CHANGE: dirac-distribution - added global defaults flag and changed the flag to -M or --defaultsURL
FIX: Convert to string before trying to escape value in MySQL
NEW: DISET Services - added PacketTimeout option
NEW: SystemLoggingDB - updated to use the renewed MySQL interface and SQL schema
NEW: Added support for multiple entries in /Registry/DefaultGroup, for multi-VO installations
CHANGE: Component installation procedure updated to cope with components inheriting Modules
CHANGE: InstallTools - use dirac- command in runit run scripts
FIX: X509Chain - avoid a return of error when the group is not valid
FIX: MySQL - reduce verbosity of log messages when high level methods are used
CHANGE: Several DB classes have been updated to use the MySQL buildCondition method
NEW: MySQL - provide support for greater and smaller arguments to all MySQL high level methods
FIX: Service.py - check all return values from all initializers

*Configuration
CHANGE: By default return option and section lists ordered as in the CS
NEW: ConfigurationClient - added function to refresh remote configuration

*Framework
FIX: Registry.findDefaultGroup will never return False
CHANGE: ProxyManager does not accept proxies without explicit group
CHANGE: SystemAdministratorHandler - force refreshing the configuration after new component setup

*RSS
CHANGE: removed code execution from __init__
CHANGE: removed unused methods
NEW: Log all policy results 

*Resources
NEW: updated SSHComputingElement which allows multiple job submission
FIX: SGETimeLeft - better parsing of the batch system commands output
FIX: InProcessComputingElement - when starting a new job discard renewal of the previous proxy
NEW: BOINCComputingElement - new CE client to work with the BOINC desktop grid infrastructure 

*WMS
CHANGE: WMS Optimizers are now executors
CHANGE: SandboxStoreClient can directly access the DB if available
CHANGE: Moved JobDescription and improved into JobManifest
FIX: typo in JobLoggingDB
NEW: JobState/CachedJobState allow access to the Job via DB/JobStateSync Service automatically
BUGFIX: DownloadInputData - when not enough disk space, message was using "buffer" while it should be using "data"
FIX: the sandboxmetadataDB explosion when using the sandboxclient without direct access to the DB
NEW: Added support for reset/reschedule in the OptimizationMind
CHANGE: Whenever a DB is not properly initialized it will raise a catchable RuntimeError exception 
        instead of silently returning
FIX: InputDataResolution - just quick mod for easier extensibility, plus removed some LHCb specific stuff
NEW: allow jobids in a file in dirac-wms-job-get-output
NEW: JobManager - zfill in %n parameter substitution to allow alphabetical sorting
NEW: Directors - added checking of the TaskQueue limits when getting eligible queues
CHANGE: Natcher - refactor to simpify the logic, introduced Limiter class
CHANGE: Treat MaxCPUTime and CPUTime the same way in the JDL to avoid confusion
NEW: SiteDirector - added options PilotScript, MaxPilotsToSubmit, MaxJobsInFillMode
BUGFIX: StalledJobAgent - use cpuNormalization as float, not string 
FIX: Don't kill an executor if a task has been taken out from it
NEW: dirac-boinc-pilot - pilot script to be used on the BOINC volunteer nodes
FIX: SiteDirector - better handling of tokens and filling mode 
NEW: Generic pilot identities are automatically selected by the TQD and the SiteDirector 
     if not explicitly defined in /Pilot/GenericDN and GenericGroup
NEW: Generic pilot groups can have a VO that will be taken into account when selecting generic 
     credentials to submit pilots
NEW: Generic pilots that belong to a VO can only match jobs from that VO
NEW: StalledJobAgent - added rescheduling of jobs stuck in Matched or Rescheduled status
BUGFIX: StalledJobAgent - default startTime and endTime to "now", avoid None value
NEW: JobAgent - stop after N failed matching attempts (nothing to do), use StopAfterFailedMatches option
CHANGE: JobAgent - provide resource description as a dictionary to avoid extra JDL parsing by the Matcher
CHANGE: Matcher - report pilot info once instead of sending it several times from the job
CHANGE: Matcher - set the job site instead of making a separate call to JobStateUpdate
NEW: Matcher - added Matches done and matches OK statistics
NEW: TaskQueue - don't delete fresh task queues. Wait 5 minutes to do so.
CHANGE: Disabled TQs can also be matched, if no jobs are there, a retry will be triggered

*Transformation
FIX: TransformationAgent - a small improvement: now can pick the prods status to handle from the CS, 
     plus few minor corrections (e.g. logger messages)
FIX: TransformationCLI - take into accout possible failures in resetFile command     

*Accounting
NEW: AccountingDB - added retrieving RAW records for internal stuff
FIX: AccountingDB - fixed some logic for readonly cases
CHANGE: Added new simpler and faster bucket insertion mechanism
NEW: Added more info when rebucketing
FIX: Calculate the rebucket ETA using remaining records to be processed instead of the total records to be processed
FIX: Plots with no data still carry the plot name

*DMS
NEW: SRM2Storage - added retry in the gfal calls
NEW: added new FTSCleaningAgent cleaning up TransferDB tables
FIX: DataLoggingClient and DataLoggingDB - tests moved to separate files
CHANGE: request agents cleanup

*RMS
CHANGE: Stop using RequestAgentMixIn in the request agents

[v6r4p34]

*DMS
BUGFIX: FileCatalogCLI - fixed wrong indentation
CHANGE: RegistrationTask - removed some LHCb specific defaults

[v6r4p33]

*DMS
CHANGE: FTSRequest - be more verbose if something is wrong with file

[v6r4p32]

*WMS
FIX: StalledJobAgent - avoid exceptions in the stalled job accounting reporting

*DMS
NEW: FTSMonitorAgent - handling of expired FTS jobs 

*Interfaces
CHANGE: Dirac.py - attempt to retrieve output sandbox also for Completed jobs in retrieveRepositorySandboxes()

[v6r4p30]

*Core
BUGFIX: dirac-admin-bdii-ce-voview - proper check of the result structure

*Interfaces
FIX: Dirac.py, Job.py - allow to pass environment variables with special characters

*DMS
NEW: FileCatalogCLI - possibility to sort output in the ls command

*WMS:
FIX: JobWrapper - interpret environment variables with special characters 

[v6r4p29]

*RMS
BUGFIX: RequestDBMySQL - wrong indentation in __updateSubRequestFiles()

[v6r4p28]

*Interfaces
CHANGE: Dirac.py, DiracAdmin.py - remove explicit timeout on RPC client instantiation

*RSS
FIX: CS.py - fix for updated CS location (backward compatible)

*DMS
BUGFIX: StrategyHandler - bug fixed determineReplicationTree()
FIX: FTSRequest - add checksum string to SURLs file before submitting an FTS job

*WMS
FIX: JobWrapper - protection for double quotes in JobName
CHANGE: SiteDirector - switched some logging messages from verbose to info level

*RMS
NEW: Request(Client,DBMySQL,Manager) - added readRequestsForJobs() method

[v6r4p27]

*DMS
FIX: SRM2Storage - removed hack for EOS (fixed server-side)

*Transformation
CHANGE: TransformationClient - limit to 100 the number of transformations in getTransformations()
NEW: TransformationAgent - define the transformations type to use in the configuration

*Interfaces
FIX: Job.py -  fix for empty environmentDict (setExecutionEnv)

[v6r4p26]

*Transformation
BUGFIX: TransformationClient - fixed calling sequence in rpcClient.getTransformationTasks()
NEW: TransformationClient - added log messages in verbose level.

[v6r4p25]

*DMS
BUGFIX: StrategyHandler - sanity check for wrong replication tree 

[v6r4p24]

*Core
NEW: MySQL - add 'offset' argument to the buildCondition()

*Transformation
FIX: TransformationAgent - randomize the LFNs for removal/replication case when large number of those
CHANGE: TransformationClient(DB,Manager) - get transformation files in smaller chunks to
        improve performance
FIX: TransformationAgent(DB) - do not return redundant LFNs in getTransformationFiles()    

[v6r4p23]

*Web
NEW: includes DIRACWeb tag web2012092101

[v6r4p22]

*DMS
FIX: SRM2Storage - fix the problem with the CERN-EOS storage 

[v6r4p21]

*Core
BUGFIX: SGETimeLeft - take into account dd:hh:mm:ss format of the cpu consumed

[v6r4p20]

*WMS
BUGFIX: PilotDirector, GridPilotDirector - make sure that at least 1 pilot is to be submitted
BUGFIX: GridPilotDirector - bug on how pilots are counted when there is an error in the submit loop.
BUGFIX: dirac-pilot - proper install script installation on OSG sites

[v6r4p19]

*RMS
FIX: RequestDBMySQL - optimized request selection query 

[v6r4p18]

*Configuration
BUGFIX: CE2CSAgent.py - the default value must be set outside the loop

*DMS
NEW: dirac-dms-create-replication-request
BUGFIX: dirac-dms-fts-submit, dirac-dms-fts-monitor - print out error messages

*Resources
BUGFIX: TorqueComputingElement.py, plus add UserName for shared Queues

*WMS
BUGFIX: JobManagerHandler - default value for pStart (to avoid Exception)

[v6r4p17]

*Core
FIX: dirac-configure - setup was not updated in dirac.cfg even with -F option
FIX: RequestHandler - added fix for Missing ConnectionError

*DMS
FIX: dirac-dms-clean-directory - command fails with `KeyError: 'Replicas'`.

*WMS
FIX: SiteDirector - adapt to the new method in the Matcher getMatchingTaskQueue 
FIX: SiteDirector - added all SubmitPools to TQ requests

[v6r4p16]

*Core:
FIX: dirac-install - bashrc/cshrc were wrongly created when using versionsDir

*Accounting
CHANGE: Added new simpler and faster bucket insertion mechanism
NEW: Added more info when rebucketing

*WMS
CHANGE: Matcher - refactored to take into account job limits when providing info to directors
NEW: JoAgent - reports SubmitPool parameter if applicable
FIX: Matcher - bad codition if invalid result

[v6r4p15]

*WMS
FIX: gLitePilotDirector - fix the name of the MyProxy server to avoid crasehs of the gLite WMS

*Transformation
FIX: TaskManager - when the file is on many SEs, wrong results were generated

[v6r4p13]

*DMS
FIX: dirac-admin-allow-se - added missing interpreter line

[v6r4p12]

*DMS
CHANGE: RemovalTask - for DataManager shifter change creds after failure of removal with her/his proxy.

*RSS
NEW: Added RssConfiguration class
FIX: ResourceManagementClient  - Fixed wrong method name

[v6r4p11]

*Core
FIX: GGUSTicketsClient - GGUS SOAP URL updated

*DMS
BUGFIX: ReplicaManager - wrong for loop

*RequestManagement
BUGFIX: RequestClient - bug fix in finalizeRequest()

*Transformation
FIX: TaskManager - fix for correctly setting the sites (as list)

[v6r4p10]

*RequestManagement
BUGFIX: RequestContainer - in addSubrequest() function

*Resources
BUGFIX: SRM2Storage - in checksum type evaluation

*ResourceStatusSystem
BUGFIX: InfoGetter - wrong import statement

*WMS
BUGFIX: SandboxMetadataDB - __init__() can not return a value

[v6r4p9]

*DMS
CHANGE: FailoverTransfer - ensure the correct execution order of the subrequests

[v6r4p8]

Bring in fixes from v6r3p17

*Core:
FIX: Don't have the __init__ return True for all DBs
NEW: Added more protection for exceptions thrown in callbacks for the ProcessPool
FIX: Operations will now look in 'Defaults' instead of 'Default'

*DataManagement:
FIX: Put more protection in StrategyHandler for neither channels  not throughput read out of TransferDB
FIX: No JobIDs supplied in getRequestForJobs function for RequestDBMySQL taken into account
FIX: Fix on getRequestStatus
CHANGE: RequestClient proper use of getRequestStatus in finalizeRequest
CHANGE: Refactored RequestDBFile

[v6r4p7]

*WorkloadManagement
FIX: SandboxMetadataDB won't explode DIRAC when there's no access to the DB 
CHANGE: Whenever a DB fails to initialize it raises a catchable exception instead of just returning silently

*DataManagement
CHANGE: Added Lost and Unavailable to the file metadata

[v6r4p6]

Bring fixes from v6r4p6

[v6r4p5]

*Configuration
NEW: Added function to generate Operations CS paths

*Core
FIX: Added proper ProcessPool checks and finalisation

*DataManagement
FIX: don't set Files.Status to Failed for non-existign files, failover transfers won't go
FIX: remove classmethods here and there to unblock requestHolder
CHANGE: RAB, TA: change task timeout: 180 and 600 (was 600 and 900 respectively)
FIX: sorting replication tree by Ancestor, not hopAncestorgit add DataManagementSystem/Agent/TransferAgent.py
NEW: TA: add finalize
CHANGE: TransferAgent: add AcceptableFailedFiles to StrategyHandler to ban FTS channel from scheduling
FIX: if there is no failed files, put an empty dict


*RSS
FIX: RSS is setting Allowed but the StorageElement checks for Active

*Workflows
FIX: Part of WorfklowTask rewritten to fix some issues and allow 'ANY' as site

*Transformation
FIX: Wrong calls to TCA::cleanMetadataCatalogFiles

[v6r4p4]

*Core
FIX: Platform.py - check if Popen.terminate is available (only from 2.6)

[v6r4p3]

*Core
FIX: ProcessPool with watchdog and timeouts - applied in v6r3 first

[v6r4p2]

*StorageManagement
BUGFIX: StorageElement - staging is a Read operation and should be allowed as such

*WMS
BUGFIX: InProcessComputingElement, JobAgent - proper return status code from the job wrapper

*Core
FIX: Platform - manage properly the case of exception in the ldconfig execution

[v6r4p1]

*DMS
FIX: TransferDB.getChannelObservedThroughput - the channelDict was created in a wrong way

*RSS
FIX: ResourceStatus was not returning Allowed by default

[v6r4]

*Core
FIX: dirac-install-db.py: addDatabaseOptionsToCS has added a new keyed argument
NEW: SGETimeLeft.py: Support for SGE backend
FIX: If several extensions are installed, merge ConfigTemplate.cfg
NEW: Service framework - added monitoring of file descriptors open
NEW: Service framework - Reduced handshake timeout to prevent stuck threads
NEW: MySQL class with new high level methods - buildCondition,insertFields,updateFields
     deleteEntries, getFields, getCounters, getDistinctAttributeValues
FIX: ProcessPool - fixes in the locking mechanism with LockRing, stopping workers when the
     parent process is finished     
FIX: Added more locks to the LockRing
NEW: The installation tools are updated to install components by name with the components module specified as an option

*DMS
FIX: TransferDB.py - speed up the Throughput determination
NEW: dirac-dms-add-files: script similar to dirac-dms-remove-files, 
     allows for 1 file specification on the command line, using the usual dirac-dms-add-file options, 
     but also can take a text file in input to upload a bunch of files. Exit code is 0 only if all 
     was fine and is different for every error found. 
NEW: StorageElementProxy- support for data downloading with http protocol from arbitrary storage, 
     needed for the web data download
BUGFIX: FileCatalogCLI - replicate operation does a proper replica registration ( closes #5 )     
FIX: ReplicaManager - __cleanDirectory now working and thus dirac-dms-clean-directory

*WMS
NEW: CPU normalization script to run a quick test in the pilot, used by the JobWrapper
     to report the CPU consumption to the accounting
FIX: StalledJobAgent - StalledTimeHours and FailedTimeHours are read each cycle, refer to the 
     Watchdog heartBeat period (should be renamed); add NormCPUTime to Accounting record
NEW: SiteDirector - support for the operation per VO in multi-VO installations
FIX: StalledJobAgent - get ProcessingType from JDL if defined
BUGFIX: dirac-wms-job-peek - missing printout in the command
NEW: SiteDirector - take into account the number of already waiting pilots when evaluating the number of pilots to submit
FIX: properly report CPU usage when the Watchdog kill the payload.

*RSS
BUGFIX: Result in ClientCache table is a varchar, but the method was getting a datetime
NEW: CacheFeederAgent - VOBOX and SpaceTokenOccupancy commands added (ported from LHCbDIRAC)
CHANGE: RSS components get operational parameters from the Operations handler

*DataManagement
FIX: if there is no failed files, put an empty dict

*Transformation
FIX: Wrong calls to TCA::cleanMetadataCatalogFiles

[v6r3p19]

*WMS
FIX: gLitePilotDirector - fix the name of the MyProxy server to avoid crashes of the gLite WMS

[v6r3p18]

*Resources
BUGFIX: SRM2Storage - in checksum type evaluation

[v6r3p17]

*DataManagement
FIX: Fixes issues #783 and #781. Bugs in ReplicaManager removePhisicalReplica and getFilesFromDirectory
FIX: Return S_ERROR if missing jobid arguments
NEW: Checksum can be verified during FTS and SRM2Storage 

[v6r3p16]

*DataManagement
FIX: better monitoring of FTS channels 
FIX: Handle properly None value for channels and bandwidths

*Core
FIX: Properly calculate the release notes if there are newer releases in the release.notes file

[v6r3p15]

*DataManagement
FIX: if there is no failed files, put an empty dict

*Transformation
FIX: Wrong calls to TCA::cleanMetadataCatalogFiles


[v6r3p14]

* Core

BUGFIX: ProcessPool.py: clean processing and finalisation
BUGFIX: Pfn.py: don't check for 'FileName' in pfnDict

* DMS

NEW: dirac-dms-show-fts-status.py: script showing last hour history for FTS channels
NEW: TransferDBMonitoringHandler.py: new function exporting FST channel queues
BUGFIX: TransferAgent.py,RemovalAgent.py,RegistrationAgent.py - unlinking of temp proxy files, corection of values sent to gMonitor
BUGFIX: StrategyHandler - new config option 'AcceptableFailedFiles' to unblock scheduling for channels if problematic transfers occured for few files
NEW: TransferAgent,RemovalAgent,RegistrationAgent - new confing options for setting timeouts for tasks and ProcessPool finalisation
BUGFIX: ReplicaManager.py - reverse sort of LFNs when deleting files and directories to avoid blocks
NEW: moved StrategyHandler class def to separate file under DMS/private

* TMS

FIX: TransformationCleaningAgent.py: some refactoring, new way of disabling/enabline execution by 'EnableFlag' config option

[v6r3p13]

*Core
FIX: Added proper ProcessPool checks and finalisation

*DataManagement
FIX: don't set Files.Status to Failed for non-existign files, failover transfers won't go
FIX: remove classmethods here and there to unblock requestHolder
CHANGE: RAB, TA: change task timeout: 180 and 600 (was 600 and 900 respectively)
FIX: sorting replication tree by Ancestor, not hopAncestorgit add DataManagementSystem/Agent/TransferAgent.py
NEW: TA: add finalize
CHANGE: TransferAgent: add AcceptableFailedFiles to StrategyHandler to ban FTS channel from scheduling

[v6r3p12]

*Core
FIX: Platform.py - check if Popen.terminate is available (only from 2.6)

[v6r3p11]

*Core
FIX: ProcessPool with watchdog and timeouts

[v6r3p10]

*StorageManagement
BUGFIX: StorageElement - staging is a Read operation and should be allowed as such

*WMS
BUGFIX: InProcessComputingElement, JobAgent - proper return status code from the job wrapper

*Core
FIX: Platform - manage properly the case of exception in the ldconfig execution

[v6r3p9]

*DMS
FIX: TransferDB.getChannelObservedThroughput - the channelDict was created in a wrong way

[v6r3p8]

*Web
CHANGE: return back to the release web2012041601

[v6r3p7]

*Transformation
FIX: TransformationCleaningAgent - protection from deleting requests with jobID 0 

[v6r3p6]

*Core
FIX: dirac-install-db - proper key argument (follow change in InstallTools)
FIX: ProcessPool - release all locks every time WorkignProcess.run is executed, more fixes to come
FIX: dirac-configure - for Multi-Community installations, all vomsdir/vomses files are now created

*WMS
NEW: SiteDirector - add pilot option with CE name to allow matching of SAM jobs.
BUGFIX: dirac-pilot - SGE batch ID was overwriting the CREAM ID
FIX: PilotDirector - protect the CS master if there are at least 3 slaves
NEW: Watchdog - set LocalJobID in the SGE case

[v6r3p5]

*Core:
BUGFIX: ProcessPool - bug making TaskAgents hang after max cycles
BUGFIX: Graphs - proper handling plots with data containing empty string labels
FIX: GateWay - transfers were using an old API
FIX: GateWay - properly calculate the gateway URL
BUGFIX: Utilities/Pfn.py - bug in pfnunparse() when concatenating Path and FileName

*Accounting
NEW: ReportGenerator - make AccountingDB readonly
FIX: DataCache - set daemon the datacache thread
BUGFIX: BasePlotter - proper handling of the Petabyte scale data

*DMS:
BUGFIX: TransferAgent, RegistrationTask - typos 

[v6r3p4]

*DMS:
BUGFIX: TransferAgent - wrong value for failback in TA:execute

[v6r3p3]

*Configuration
BUGFIX: Operations helper - typo

*DMS:
FIX: TransferAgent - change the way of redirecting request to task

[v6r3p2]

*DMS
FIX: FTSRequest - updating metadata for accouting when finalizing FTS requests

*Core
FIX: DIRAC/__init__.py - default version is set to v6r3

[v6r3p1]

*WMS
CHANGE: Use ResourcesStatus and Resources helpers in the InputDataAgent logic

*Configuration
NEW: added getStorageElementOptions in Resources helper

*DMS
FIX: resourceStatus object created in TransferAgent instead of StrategyHandler

[v6r3]

*Core
NEW: Added protections due to the process pool usage in the locking logic

*Resources
FIX: LcgFileCatalogClient - reduce the number of retries: LFC_CONRETRY = 5 to 
     avoid combined catalog to be stuck on a faulty LFC server
     
*RSS
BUGFIX: ResourceStatus - reworked helper to keep DB connections     

*DMS
BUGFIX: ReplicaManager::CatalogBase::_callFileCatalogFcnSingleFile() - wrong argument

*RequestManagement
FIX: TaskAgents - set timeOut for task to 10 min (15 min)
NEW: TaskAgents - fill in Error fields in case of failing operations

*Interfaces
BUGFIX: dirac-wms-select-jobs - wrong use of the Dirac API

[v6r2p9]

*Core
FIX: dirac-configure - make use of getSEsForSite() method to determine LocalSEs

*WMS
NEW: DownloadInputData,InputDataByProtocol - check Files on Tape SEs are on Disk cache 
     before Download or getturl calls from Wrapper
CHANGE: Matcher - add Stalled to "Running" Jobs when JobLimits are applied   
CHANGE: JobDB - allow to specify required platform as Platform JDL parameter,
        the specified platform is taken into account even without /Resources/Computing/OSCompatibility section

*DMS
CHANGE: dirac-admin-allow(ban)-se - removed lhcb-grid email account by default, 
        and added switch to avoid sending email
FIX: TaskAgents - fix for non-existing files
FIX: change verbosity in failoverReplication 
FIX: FileCatalog - remove properly metadata indices 
BUGFIX: FileManagerBase - bugfix in the descendants evaluation logic  
FIX: TransferAgent and TransferTask - update Files.Status to Failed when ReplicaManager.replicateAndRegister 
     will fail completely; when no replica is available at all.

*Core
FIX: dirac-pilot - default lcg bindings version set to 2012-02-20

[v6r2p8]

*DMS:
CHANGE: TransferAgent - fallback to task execution if replication tree is not found

[v6r2p7]

*WMS
BUGFIX: SiteDirector - wrong CS option use: BundleProxy -> HttpProxy
FIX: SiteDirector - use short lines in compressed/encoded files in the executable
     python script

[v6r2p6]

*DataManagement
FIX: Bad logic in StrategyHandler:MinimiseTotalWait

*Core
CHANGE: updated GGUS web portal URL

*RSS
BUGFIX: meta key cannot be reused, it is popped from dictionary

*Framework
FIX: The Gateway service does not have a handler
NEW: ConfingTemplate entry for Gateway
FIX: distribution notes allow for word wrap

*WorkloadManagement
FIX: avoid unnecessary call if no LFN is left in one of the SEs
FIX: When Uploading job outputs, try first Local SEs, if any


[v6r2p5]

*RSS
BUGFIX: several minor bug fixes

*RequestManagement
BUGFIX: RequestDBMySQL - removed unnecessary request type check

*DMS
BUGFIX: FileCatalogClienctCLI - wrong evaluation of the operation in the find command
NEW: FileCatalog - added possibility to remove specified metadata for a given path 
BUGFIX: ReplicaManager - wrong operation order causing failure of UploadLogFile module

*Core
NEW: dirac-install - generate cshrc DIRAC environment setting file for the (t)csh 

*Interfaces
CHANGE: Job - added InputData to each element in the ParametricInputData

*WMS
CHANGE: dirac-jobexec - pass ParametericInputData to the workflow as a semicolon separated string

[v6r2p4]

*WMS
BUGFIX: StalledJobAgent - protection against jobs with no PilotReference in their parameters
BUGFIX: WMSAdministratorHandler - wrong argument type specification for getPilotInfo method

*StorageManagement
BUGFIX: RequestFinalizationAgent - no method existence check when calling RPC method

[v6r2p3]

*WMS
CHANGE: Matcher - fixed the credentials check in requestJob() to simplify it

*ConfigurationSystem
CHANGE: Operations helper - fix that allow no VO to be defined for components that do not need it

*Core
BUGFIX: InstallTools - when applying runsvctrl to a list of components make sure that the config server is treated first and the sysadmin service - last
        
[v6r2p2]

*WMS
BUGFIX: Matcher - restored logic for checking private pilot asking for a given DN for belonging to the same group with JOB_SHARING property.

[v6r2p1]

*RequestManagementSystem
BUGFIX: RequestCleaningAgent - missing import of the "second" interval definition 

[v6r2]

*General
FIX: replaced use of exec() python statement in favor of object method execution

*Accounting
CHANGE: Accounting 'byte' units are in powers of 1000 instead of powers of 1024 (closes #457)

*Core
CHANGE: Pfn.py - pfnparse function rewritten for speed up and mem usage, unit test case added
FIX: DISET Clients are now thread-safe. Same clients used twice in different threads was not 
closing the previous connection
NEW: reduce wait times in DISET protocol machinery to improve performance    
NEW: dirac-fix-mysql-script command to fix the mysql start-up script for the given installation
FIX: TransferClient closes connections properly
FIX: DISET Clients are now thread-safe. Same client used twice in different threads will not close the previous connection
CHANGE: Beautification and reduce wait times to improve performance
NEW: ProcessPool - added functionality to kill all children processes properly when destroying ProcessPool objects
NEW: CS Helper for LocalSite section, with gridEnv method
NEW: Grid module will use Local.gridEnv if nothing passed in the arguments
CHANGE: Add deprecated sections in the CS Operations helper to ease the transition
FIX: dirac-install - execute dirac-fix-mysql-script, if available, to fix the mysql.server startup script
FIX: dirac-distribution - Changed obsoleted tar.list file URL
FIX: typo in dirac-admin-add-host in case of error
CHANGE: dirac-admin-allow(ban)-se - use diracAdmin.sendMail() instead of NotificationClient.sendMail()

*Framework
BUGFIX: UserProfileDB - no more use of "type" variable as it is a reserved keyword 

*RequestManagement:
FIX: RequestDBFile - more consistent treatment of requestDB Path
FIX: RequestMySQL - Execution order is evaluated based on not Done state of subrequests
NEW: RequestCleaningAgent - resetting Assigned requests to Waiting after a configurable period of time

*RSS
CHANGE: RSS Action now inherits from a base class, and Actions are more homogeneous, they all take a uniform set of arguments. The name of modules has been changed from PolType to Action as well.
FIX: CacheFeederAgent - too verbose messages moved to debug instead of info level
BUGFIX: fixed a bug preventing RSS clients to connect to the services     
FIX: Proper services synchronization
FIX: Better handling of exceptions due to timeouts in GOCDBClient   
FIX: RSS.Notification emails are sent again
FIX: Commands have been modified to return S_OK, S_ERROR inside the Result dict. This way, policies get a S_ERROR / S_OK object. CacheFeederAgent has been updated accordingly.
FIX: allow clients, if db connection fails, to reconnect ( or at least try ) to the servers.
CHANGE: access control using CS Authentication options. Default is SiteManager, and get methods are all.
BUGFIX: MySQLMonkey - properly escaped all parameters of the SQL queries, other fixes.
NEW: CleanerAgent renamed to CacheCleanerAgent
NEW: Updated RSS scripts, to set element statuses and / or tokens.
NEW: Added a new script, dirac-rss-synch
BUGFIX: Minor bugfixes spotted on the Web development
FIX: Removed useless decorator from RSS handlers
CHANGE: ResourceStatus helper tool moved to RSS/Client directory, no RSS objects created if the system is InActive
CHANGE: Removed ClientFastDec decorator, using a more verbose alternative.
CHANGE: Removed useless usage of kwargs on helper functions.  
NEW: added getSESitesList method to RSSClient      
FIX: _checkFloat() checks INTEGERS, not datetimes

*DataManagement
CHANGE: refactoring of DMS agents executing requests, allow requests from arbitrary users
NEW: DFC - allow to specify multiple replicas, owner, mode when adding files
CHANGE: DFC - optimization of the directory size evaluation
NEW: Added CREATE TEMPORARY TABLES privilege to FileCatalogDB
CHANGE: DFC - getCatalogCounters() update to show numbers of directories
NEW: lfc_dfc_copy script to migrate data from LFC to DFC
FIX: dirac-dms-user-lfns - fixed the case when the baseDir is specified
FIX: FTS testing scripts were using sys.argv and getting confused if options are passed
NEW: DFC - use DirectoryUsage tables for the storage usage evaluations
NEW: DFC - search by metadata can be limited to a given directory subtree
NEW: DFC - search by both directory and file indexed metadata
BUGFIX: DFC - avoid crash if no directories or files found in metadata query
NEW: DFC FileCatalogHandler - define database location in the configuration
NEW: DFC - new FileCatalogFactory class, possibility to use named DFC services
FIX: FTSMonitor, FTSRequest - fixes in handling replica registration, setting registration requests in FileToCat table for later retry
FIX: Failover registration request in the FTS agents.      
FIX: FTSMonitor - enabled to register new replicas if even the corresponding request were removed from the RequestManagement 
FIX: StorageElement - check if SE has been properly initialized before executing any method     
CHANGE: LFC client getReplica() - make use of the new bulk method lfc.lfc_getreplicasl()
FIX: LFC client - protect against getting None in lfc.lfc_readdirxr( oDirectory, "" )  
FIX: add extra protection in dump method of StorageElement base class
CHANGE: FailoverTransfer - create subrequest per catalog if more than one catalog

*Interface
NEW: Job.py - added method to handle the parametric parameters in the workflow. They are made available to the workflow_commons via the key 'GenericParameters'.
FIX: Dirac.py - fix some type checking things
FIX: Dirac.py - the addFile() method can now register to more than 1 catalog.

*WMS
FIX: removed dependency of the JobSchedulingAgent on RSS. Move the getSiteTier functionality to a new CS Helper.
FIX: WMSAdministratorHandler - Replace StringType by StringTypes in the export methods argument type
FIX: JobAgent - Set explicitly UseServerCertificate to "no" for the job executable
NEW: dirac-pilot - change directory to $OSG_WN_TMP on OSG sites
FIX: SiteDirector passes jobExecDir to pilot, this defaults to "." for CREAM CEs. It can be set in the CS. It will not make use of $TMPDIR in this case.
FIX: Set proper project and release version to the SiteDirector     
NEW: Added "JobDelay" option for the matching, refactored and added CS options to the matcher
FIX: Added installation as an option to the pilots and random MyProxyServer
NEW: Support for parametric jobs with parameters that can be of List type

*Resources
NEW: Added SSH Grid Engine Computing Element
NEW: Added SSH Computing Element
FIX: make sure lfc client will not try to connect for several days

*Transformation
FIX: TransformationDB - in setFileStatusForTransformation() reset ErrorCount to zero if "force" flag and    the new status is "unused"
NEW: TransformationDB - added support for dictionary in metadata for the InputDataQuery mechanism     

[v6r1p13]

*WMS
FIX: JobSchedulingAgent - backported from v6r2 use of Resources helper

[v6r1p12]

*Accounting
FIX: Properly delete cached plots

*Core
FIX: dirac-install - run externals post install after generating the versions dir

[v6r1p11]

*Core
NEW: dirac-install - caches locally the externals and the grid bundle
FIX: dirac-distribution - properly generate releasehistory and releasenotes

[v6r1p10]

*WorloadManagement
FIX: JobAgent - set UseServerCertificate option "no" for the job executable

[v6r1p9]

*Core
FIX: dirac-configure - set the proper /DIRAC/Hostname when defining /LocalInstallation/Host

*DataManagement
FIX: dirac-dms-user-lfns - fixed the case when the baseDir is specified
BUGFIX: dirac-dms-remove-files - fixed crash in case of returned error report in a form of dictionary 

[v6r1p8]

*Web
FIX: restored Run panel in the production monitor

*Resources
FIX: FileCatalog - do not check existence of the catalog client module file

[v6r1p7]

*Web
BUGFIX: fixed scroll bar in the Monitoring plots view

[v6r1p6]

*Core
FIX: TransferClient closes connections properly

[v6r1p5]

*Core
FIX: DISET Clients are now thread-safe. Same clients used twice in different threads was not 
     closing the previous connection
NEW: reduce wait times in DISET protocol machinery to improve performance   

[v6r1p4]

*RequestManagement
BUGFIX: RequestContainer - in isSubRequestDone() treat special case for subrequests with files

*Transformation
BUGFIX: TransformationCleaningAgent - do not clear requests for tasks with no associated jobs

[v6r1p3]

*Framework
NEW: Pass the monitor down to the request RequestHandler
FIX: Define the service location for the monitor
FIX: Close some connections that DISET was leaving open

[v6r1p2]

*WorkloadManagement
BUGFIX: JobSchedulingAgent - use getSiteTiers() with returned direct value and not S_OK

*Transformation
BUGFIX: Uniform use of the TaskManager in the RequestTaskAgent and WorkflowTaskAgent

[v6r1p1]

*RSS
BUGFIX: Alarm_PolType now really send mails instead of crashing silently.

[v6r1]

*RSS
CHANGE: Major refactoring of the RSS system
CHANGE: DB.ResourceStatusDB has been refactored, making it a simple wrapper round ResourceStatusDB.sql with only four methods by table ( insert, update, get & delete )
CHANGE: DB.ResourceStatusDB.sql has been modified to support different statuses per granularity.
CHANGE: DB.ResourceManagementDB has been refactored, making it a simple wrapper round ResourceStatusDB.sql with only four methods by table ( insert, update, get & delete )
CHANGE: Service.ResourceStatusHandler has been refactored, removing all data processing, making it an intermediary between client and DB.
CHANGE: Service.ResourceManagementHandler has been refactored, removing all data processing, making it an intermediary between client and DB.
NEW: Utilities.ResourceStatusBooster makes use of the 'DB primitives' exposed on the client and does some useful data processing, exposing the new functions on the client.
NEW: Utilities.ResourceManagementBooster makes use of the 'DB primitives' exposed on the client and does some useful data processing, exposing the new functions on the client.
CHANGE: Client.ResourceStatusClient has been refactorerd. It connects automatically to DB or to the Service. Exposes DB and booster functions.
CHANGE: Client.ResourceManagementClient has been refactorerd. It connects automatically to DB or to the Service. Exposes DB and booster functions.
CHANGE: Agent.ClientsCacheFeederAgent renamed to CacheFeederAgent. The name was not accurate, as it also feeds Accouting Cache tables.
CHANGE: Agent.InspectorAgent, makes use of automatic API initialization.
CHANGE: Command. refactor and usage of automatic API initialization.
CHANGE: PolicySystem.PEP has reusable client connections, which increase significantly performance.
CHANGE: PolicySystem.PDP has reusable client connections, which increase significantly performance.
NEW: Utilities.Decorators are syntactic sugar for DB, Handler and Clients.
NEW: Utilities.MySQLMonkey is a mixture of laziness and refactoring, in order to generate the SQL statements automatically. Not anymore sqlStatemens hardcoded on the RSS.
NEW: Utilities.Validator are common checks done through RSS modules
CHANGE: Utilities.Synchronizer syncs users and DIRAC sites
CHANGE: cosmetic changes everywhere, added HeadURL and RCSID
CHANGE: Removed all the VOExtension logic on RSS
BUGFIX: ResourceStatusHandler - getStorageElementStatusWeb(), access mode by default is Read
FIX: RSS __init__.py will not crash anymore if no CS info provided
BUGFIX: CS.getSiteTier now behaves correctly when a site is passed as a string

*dirac-setup-site
BUGFIX: fixed typos in the Script class name

*Transformation
FIX: Missing logger in the TaskManager Client (was using agent's one)
NEW: Added UnitTest class for TaskManager Client

*DIRAC API
BUGFIX: Dirac.py. If /LocalSite/FileCatalog is not define the default Catalog was not properly set.
FIX: Dirac.py - fixed __printOutput to properly interpret the first argument: 0:stdout, 1:stderr
NEW: Dirac.py - added getConfigurationValue() method

*Framework
NEW: UsersAndGroups agent to synchronize users from VOMRS server.

*dirac-install
FIX: make Platform.py able to run with python2.3 to be used inside dirac-install
FIX: protection against the old or pro links pointing to non-existent directories
NEW: make use of the HTTP proxies if available
FIX: fixed the logic of creating links to /opt/dirac directories to take into account webRoot subdirs

*WorkloadManagement
FIX: SiteDirector - change getVO() function call to getVOForGroup()

*Core:
FIX: Pfn.py - check the sanity of the pfn and catch the erroneous case

*RequestManagement:
BUGFIX: RequestContainer.isSubrequestDone() - return 0 if Done check fails

*DataManagement
NEW: FileCatalog - possibility to configure multiple FileCatalog services of the same type

[v6r0p4]

*Framework
NEW: Pass the monitor down to the request RequestHandler
FIX: Define the service location for the monitor
FIX: Close some connections that DISET was leaving open

[v6r0p3]

*Framework
FIX: ProxyManager - Registry.groupHasProperties() wasn't returning a result 
CHANGE: Groups without AutoUploadProxy won't receive expiration notifications 
FIX: typo dirac-proxy-info -> dirac-proxy-init in the expiration mail contents
CHANGE: DISET - directly close the connection after a failed handshake

[v6r0p2]

*Framework
FIX: in services logs change ALWAYS log level for query messages to NOTICE

[v6r0p1]

*Core
BUGFIX: List.uniqueElements() preserves the other of the remaining elements

*Framework
CHANGE: By default set authorization rules to authenticated instead of all
FIX: Use all required arguments in read access data for UserProfileDB
FIX: NotificationClient - dropped LHCb-Production setup by default in the __getRPSClient()

[v6r0]

*Framework
NEW: DISET Framework modified client/server protocol, messaging mechanism to be used for optimizers
NEW: move functions in DIRAC.Core.Security.Misc to DIRAC.Core.Security.ProxyInfo
CHANGE: By default log level for agents and services is INFO
CHANGE: Disable the log headers by default before initializing
NEW: dirac-proxy-init modification according to issue #29: 
     -U flag will upload a long lived proxy to the ProxyManager
     If /Registry/DefaultGroup is defined, try to generate a proxy that has that group
     Replaced params.debugMessage by gLogger.verbose. Closes #65
     If AutoUploadProxy = true in the CS, the proxy will automatically be uploaded
CHANGE: Proxy upload by default is one month with dirac-proxy-upload
NEW: Added upload of pilot proxies automatically
NEW: Print info after creating a proxy
NEW: Added setting VOMS extensions automatically
NEW: dirac-proxy-info can also print the information of the uploaded proxies
NEW: dirac-proxy-init will check that the lifetime of the certificate is less than one month and advise to renew it
NEW: dirac-proxy-init will check that the certificate has at least one month of validity
FIX: Never use the host certificate if there is one for dirac-proxy-init
NEW: Proxy manager will send notifications when the uploaded proxies are about to expire (configurable via CS)
NEW: Now the proxyDB also has a knowledge of user names. Queries can use the user name as a query key
FIX: ProxyManager - calculate properly the dates for credentials about to expire
CHANGE: ProxyManager will autoexpire old proxies, also auto purge logs
CHANGE: Rename dirac-proxy-upload to dirac-admin-proxy-upload
NEW: dirac-proxy-init will complain if the user certificate has less than 30 days
CHANGE: SecurityLogging - security log level to verbose
NEW: OracleDB - added Array type 
NEW: MySQL - allow definition of the port number in the configuration
FIX: Utilities/Security - hash VOMS Attributes as string
FIX: Utilities/Security - Generate a chain hash to discover if two chains are equal
NEW: Use chain has to discover if it has already been dumped
FIX: SystemAdministrator - Do not set  a default lcg version
NEW: SystemAdministrator - added Project support for the sysadmin
CHANGE: SysAdmin CLI - will try to connect to the service when setting the host
NEW: SysAdmin CLI - colorization of errors in the cli
NEW: Logger - added showing the thread id in the logger if enabled
     
*Configuration
NEW: added getVOfromProxyGroup() utility
NEW: added getVoForGroup() utility, use it in the code as appropriate
NEW: added Registry and Operations Configuration helpers
NEW: dirac-configuration-shell - a configuration script for CS that behaves like an UNIX shellCHANGE: CSAPI - added more functionality required by updated configuration console
NEW: Added possibility to define LocalSE to any Site using the SiteLocalSEMapping 
     section on the Operations Section     
NEW: introduce Registry/VO section, associate groups to VOs, define SubmitPools per VO
FIX: CE2CSAgent - update the CEType only if there is a relevant info in the BDII  

*ReleaseManagement
NEW: release preparations and installation tools based on installation packages
NEW: dirac-compile-externals will try go get a DIRAC-free environment before compiling
NEW: dirac-disctribution - upload command can be defined via defaults file
NEW: dirac-disctribution - try to find if the version name is a branch or a tag in git and act accordingly
NEW: dirac-disctribution - added keyword substitution when creating a a distribution from git
FIX: Install tools won't write HostDN to the configuration if the Admin username is not set 
FIX: Properly set /DIRAC/Configuration/Servers when installing a CS Master
FIX: install_site.sh - missing option in wget for https download: --no-check-certificate
FIX: dirac-install-agent(service) - If the component being installed already has corresponding 
     CS section, it is not overwritten unless explicitly asked for
NEW: dirac-install functionality enhancement: start using the switches as defined in issue #26;
CHANGE: dirac-install - write the defaults if any under defaults-.cfg so dirac-configure can 
        pick it up
FIX: dirac-install - define DYLD_LIBRARY_PATH ( for Mac installations )     
NEW: dirac-install - put all the goodness under a function so scripts like lhcb-proxy-init can use it easily
FIX: dirac-install - Properly search for the LcgVer
NEW: dirac-install will write down the releases files in -d mode   
CHANGE: use new dirac_install from gothub/integration branch in install_site.sh
NEW: Extensions can request custom external dependencies to be installed via pip when 
     installing DIRAC.
NEW: LCG bundle version can be defined on a per release basis in the releases.cfg 
NEW: dirac-deploy-scripts - when setting the lib path in the deploy scripts. 
     Also search for subpaths of the libdir and include them
NEW: Install tools - plainly separate projects from installations

*Accounting
CHANGE: For the WMSHistory type, send as JobSplitType the JobType
CHANGE: Reduced the size of the max key length to workaround mysql max bytes for index problem
FIX: Modified buckets width of 1week to 1 week + 1 day to fix summer time end week (1 hour more )

*WorkloadManagement
CHANGE: SiteDirector - simplified executable generation
NEW: SiteDirector - few more checks of error conditions   
NEW: SiteDirector - limit the queue max length to the value of MaxQueueLengthOption 
     ( 3 days be default )
BUGFIX: SiteDirector - do not download pilot output if the flag getPilotOutput is not set     
NEW: JobDB will extract the VO when applying DIRAC/VOPolicy from the proper VO
FIX: SSHTorque - retrieve job status by chunks of 100 jobs to avoid too long
NEW: glexecComputingElement - allow glexecComputingElement to "Reschedule" jobs if the Test of
     the glexec fails, instead of defaulting to InProcess. Controlled by
     RescheduleOnError Option of the glexecComputingElement
NEW: SandboxStore - create a different SBPath with the group included     
FIX: JobDB - properly treat Site parameter in the job JDL while rescheduling jobs
NEW: JobSchedulingAgent - set the job Site attribute to the name of a group of sites corresponding 
     to a SE chosen by the data staging procedure 
CHANGE: TimeLeft - call batch system commands with the ( default ) timeout 120 sec
CHANGE: PBSTimeLeft - uses default CPU/WallClock if not present in the output  
FIX: PBSTimeLeft - proper handling of (p)cput parameter in the batch system output, recovery of the
     incomplete batch system output      
NEW: automatically add SubmitPools JDL option of the job owner's VO defines it     
NEW: JobManager - add MaxParametericJobs option to the service configuration
NEW: PilotDirector - each SubmitPool or Middleware can define TargetGrids
NEW: JobAgent - new StopOnApplicationFailure option to make the agent exiting the loop on application failure
NEW: PilotAgentsDB - on demand retrieval of the CREAM pilot output
NEW: Pilot - proper job ID evaluation for the OSG sites
FIX: ComputingElement - fixed proxy renewal logic for generic and private pilots
NEW: JDL - added %j placeholder in the JDL to be replaced by the JobID
BUGFIX: DownloadInputData - bug fixed in the naming of downloaded files
FIX: Matcher - set the group and DN when a request gets to the matcher if the request is not 
     coming from a pilot
FIX: Matcher = take into account JobSharing when checking the owner for the request
CHANGE: PilotDirector, dirac-pilot - interpret -V flag of the pilot as Installation name

*DataManagement
FIX: FileCatalog/DiractoryLevelTree - consistent application of the max directory level using global 
     MAX_LEVELS variable
FIX: FileCatalog - Directory metadata is deleted together with the directory deletion, issue #40    
CHANGE: FileCatalog - the logic of the files query by metadata revisited to increase efficiency 
FIX: LcgFileCatalog - use lfcthr and call lfcthr.init() to allow multithread
     try the import only once and just when LcgFileCatalogClient class is intantiated
NEW: LcgFileCatalogClient - new version of getPathPermissions relying on the lfc_access method to solve the problem
     of multiple user DNs in LFC.     
FIX: StorageElement - get service CS options with getCSOption() method ( closes #97 )
FIX: retrieve FileCatalogs as ordered list, to have a proper default.
CHANGE: FileCatalog - allow up to 15 levels of directories
BUGFIX: FileCatalog - bug fixes in the directory removal methods (closes #98)
BUGFIX: RemovalAgent - TypeError when getting JobID in RemovalAgent
BUGFIX: RemovalAgent - put a limit to be sure the execute method will end after a certain number of iterations
FIX: DownloadInputData - when files have been uploaded with lcg_util, the PFN filename
     might not match the LFN file name
FIX: putting FTSMonitor web page back
NEW: The default file catalog is now determined using /LocalSite/FileCatalog. The old behavior 
     is provided as a fallback solution
NEW: ReplicaManager - can now deal with multiple catalogs. Makes sure the surl used for removal is 
the same as the one used for registration.   
NEW: PoolXMLCatalog - added getTypeByPfn() function to get the type of the given PFN  
NEW: dirac-dms-ban(allow)-se - added possibility to use CheckAccess property of the SE

*StorageManagement
FIX: Stager - updateJobFromStager(): only return S_ERROR if the Status sent is not
recognized or if a state update fails. If the jobs has been removed or
has moved forward to another status, the Stager will get an S_OK and
should forget about the job.
NEW: new option in the StorageElement configuration "CheckAccess"
FIX: Requests older than 1 day, which haven't been staged are retried. Tasks older than "daysOld" 
     number of days are set to Failed. These tasks have already been retried "daysOld" times for staging.
FIX: CacheReplicas and StageRequests records are kept until the pin has expired. This way the 
     StageRequest agent will have proper accounting of the amount of staged data in cache.
NEW: FTSCleaningAgent will allow to fix transient errors in RequestDB. At the moment it's 
     only fixing Requests for which SourceTURL is equal to TargetSURL.
NEW: Stager - added new command dirac-stager-stage-files          
FIX: Update Stager code in v6 to the same point as v5r13p37
FIX: StorageManager - avoid race condition by ensuring that Links=0 in the query while removing replicas

*RequestManagement
FIX: RequestDBFile - get request in chronological order (closes issue #84)
BUGFIX: RequestDBFile - make getRequest return value for getRequest the same as for

*ResourceStatusSystem
NEW: Major code refacoring. First refactoring of RSS's PEP. Actions are now function 
     defined in modules residing in directory "Actions".
NEW: methods to store cached environment on a DB and ge them.
CHANGE: command caller looks on the extension for commands.
CHANGE: RSS use now the CS instead of getting info from Python modules.
BUGFIX: Cleaned RSS scripts, they are still prototypes
CHANGE: PEP actions now reside in separate modules outside PEP module.
NEW: RSS CS module add facilities to extract info from CS.
CHANGE: Updating various RSS tests to make them compatible with
changes in the system.
NEW: CS is used instead of ad-hoc configuration module in most places.
NEW: Adding various helper functions in RSS Utils module. These are
functions used by RSS developers, including mainly myself, and are
totally independant from the rest of DIRAC.
CHANGE: Mostly trivial changes, typos, etc in various files in RSS     
CHANGE: TokenAgent sends e-mails with current status   

*Transformation
CHANGE: allow Target SE specification for jobs, Site parameter is not set in this case
CHANGE: TransformationAgent  - add new file statuses in production monitoring display
CHANGE: TransformationAgent - limit the number of files to be treated in TransformationAgent 
        for replication and removal (default 5000)
BUGFIX: TransformationDB - not removing task when site is not set
BUGFIX: TransformationCleaningAgent - archiving instead of cleaning Removal and Replication 
        transformations 
FIX: TransformationCleaningAgent - kill jobs before deleting them        

*Workflow
NEW: allow modules to define Input and Output parameters that can be
     used instead of the step_commons/workflow_commons (Workflow.py, Step.py, Module.py)

*Various fixes
BUGFIX: Mail.py uses SMTP class rather than inheriting it
FIX: Platform utility will properly discover libc version even for the new Ubuntu
FIX: Removed old sandbox and other obsoleted components<|MERGE_RESOLUTION|>--- conflicted
+++ resolved
@@ -1,4 +1,3 @@
-<<<<<<< HEAD
 [v7r0-pre10]
 
 FIX: removed __init__ files from test directories to avoid importing
@@ -80,7 +79,7 @@
 *Stager
 NEW: Stager API: dirac-stager-monitor-file, dirac-stager-monitor-jobs,
      dirac-stager-monitor-requests, dirac-stager-show-stats
-=======
+
 [v6r9p10]
 
 FIX: included fixes from v6r8p24 patch release
@@ -98,7 +97,6 @@
 
 *RMS
 FIX: RequestDB - added getRequestFileStatus(), getRequestName() methods
->>>>>>> 91726582
 
 [v6r9p8]
 
@@ -438,8 +436,6 @@
 FIX: TaskManager - site in the job definition is taken into account when submitting
 NEW: Transformation - get the allowed plugins from the CS /Operations/Transformations/AllowedPlugins
 FIX: ValidateOutputDataAgent - self not needed for static methods
-<<<<<<< HEAD
-=======
 
 [v6r7p39]
 
@@ -465,7 +461,6 @@
 
 *WMS
 FIX: StalledJobAgent - if ExecTime < CPUTime make it equal to CPUTime
->>>>>>> 91726582
 
 [v6r7p37]
 
