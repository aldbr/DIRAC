--- conflicted
+++ resolved
@@ -1,4 +1,3 @@
-<<<<<<< HEAD
 [v6r19p1]
 
 *Core
@@ -162,13 +161,12 @@
 CHANGE: Add to the TS system test, the test for transformations with meta-filters
 FIX: Minor fixes in the TS system test
 FIX: correctly update the DFC DB configuration in jenkins' tests
-=======
+
 [v6r17p34]
 
 *SMS
 FIX: StorageManagerClient - fix logic for JobScheduling executor when CheckOnlyTapeSEs is 
      its default true and the lfn is only on a tapeSE
->>>>>>> 4f23140d
 
 [v6r17p33]
 
