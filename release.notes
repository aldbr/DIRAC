--- conflicted
+++ resolved
@@ -1,4 +1,3 @@
-<<<<<<< HEAD
 [v6r15-pre22]
 
 Removed general "from DIRAC.Core.Utilities import *" in the top-level __init__.py
@@ -123,7 +122,7 @@
 
 *tests
 NEW: The contents of the TestDIRAC package is moved into the tests directory here
-=======
+
 [v6r14p29]
 
 *Core
@@ -141,7 +140,6 @@
 *WMS
 CHANGE: dirac-wms-cpu-normalization - reduce memory usage by using xrange() instead of range()
         in the large test loop
->>>>>>> a0fd0848
 
 [v6r14p28]
 
