<<<<<<< HEAD
[v7r1p19]

FIX: Fixes from v7r0p40

*Configuration
FIX: (#4821) Bdii2CSAgent: Updating CE information wasn't working because the list of
     CEs wasn't picked up from the right place (Site/CE option, instead of Site/CES/<CE_Sections>)
FIX: (#4821) Glue2: fix association of CEs to sites if the CE associated sitename in the BDII differs
     from the Name given in the CS
FIX: (#4821) dirac-admin-add-resources: Fix bug preventing the use of GLUE2 mode
CHANGE: (#4636) BDII2CSAgent: stop looking for SEs in BDII

*Resources
FIX: (#4827) SingularityCE: Create pilot.cfg as part of the inner DIRAC install.

*RSS
FIX: (#4830) added vo field to ResourceStatusClient calls

[v7r1p18]

*RSS
FIX: (#4815) Fix a problem with vo being returned in a middle to a list in toList

[v7r1p17]

*Configuration
NEW: (#4784) VOMS2CSAgent introduce SyncPlugins to add extra or validate user information information
NEW: (#4809) Add CERNLDAPSyncPlugin for VOMS2CSAgent

*Accounting
CHANGE: (#4798) multiply wallclock per the number of processors used

*WMS
FIX: (#4816) JobStateUpdateHandler - Fix bug when using elasticJobParametersDB

*Resources
FIX: (#4792) Initialisation of arc.Endpoint in ARCComputingElement

*RSS
FIX: (#4790) use createClient decorator for RSS clients

[v7r1p16]

*Resources
FIX: (#4786) FileCatalogClient: correctly returning error in getReplicas() call

[v7r1p15]

*Configuration
FIX: (#4766) Bdii2CSAgent: Fix exception if selectedSites was set, but some unknown Sites were found by the agent
CHANGE: Bdii2CSAgent: if selectedSites is configured, also remove all CEs from unknown sites from the results

*Framework
CHANGE: (#4766) NotificationHandler: sendMail: the avoidSpam parameter is deprecated. All emails (same subject, address,
        body) are now only sent once per 24h

*Resources
FIX: (#4777) Mount the host's DIRAC installation in the container when using SingularityCE without
     InstallDIRACInContainer

*RSS
CHANGE: (#4767) SummarizeLogAgent uses list instead of tuples

*WorkloadManagement
CHANGE: (#4767) JobMonitoring uses cls/self attributes instead of global variable
CHANGE: (#4772) JobMonitoring.getJobPageSummaryWeb can provide jobIDs according to the pilotJobReferences

[v7r1p14]

*Core
CHANGE: (#4752) Glue2: the number of ldap searches has been reduced to three making lookups much faster
CHANGE: (#4752) Glue2: return also unknown sites not found in the information provider for given VO
CHANGE: (#4752) Glue2: fill value for SI00 for queues as well. Value is fixed at 2500 and will overwrite any existing value.
CHANGE: (#4752) Glue2: architecture will now always be lowercase.
CHANGE: (#4752) Glue2: Read the GLUE2ComputingShareMaxSlotsPerJob value and fill the NumberOfProcessors entry for
                the respective queue. Ignores CREAM CEs. A Ceiling for this number can be set by
                /Resources/Computing/CEDefaults/MaxNumberOfProcessors, defaults to 8. Solves #3926
CHANGE: (#4747) Added support for ElasticSearch 7.
CHANGE: (#4747)  Find cas.pem and crls.pem if they are local, before generating them.

*Configuration:
CHANGE: (#4752) Bdii2CSAgent: change email subject to agent name
CHANGE: (#4752) Bdii2CSAgent: Make GLUE2Only=True the default
CHANGE: (#4752) Bdii2CSAgent: Email also information about CEs not found in the specified information, CEs can be ignored with BannedCEs option, solves #1034
CHANGE: (#4752) dirac-admin-add-resources: printout CEs that are not known at the given information provider
CHANGE: (#4752) dirac-admin-add-resources: default to Glue2, deprecate -G flag. Add -g flag to use glue1
FIX: (#4752) dirac-admin-add-resources: Do not exit if no new CEs are found, still look for changes of existing CEs

*Monitoring
CHANGE: (#4747) Eliminate types from MonitoringDB for support for ElasticSearch 7

*WMS
CHANGE: (#4747) renamed ElasticJobDB.py in ElasticJobParametersDB.py
CHANGE: (#4747) Eliminate types from ElasticJobParametersDB.py for support for ElasticSearch 7
CHANGE: (#4747) Use ES query DSL for searches in ElasticJobParametersDB.py, also for deleting entries

*Resources

CHANGE: (#4755) remove backward compatibility for BaseSE defined in StorageElements section (issue #3516)
CHANGE: (#4755) Clearer error message related to LFN convention (issue #2790)

[v7r1p13]

*WMS
CHANGE: (#4750) JobMonitoring casts for JSON

*Framework
CHANGE: (#4750) ignore serialization error for JSON in the Monitoring

*RMS
CHANGE: (#4750) ignore serialization error in ForwardDISET

tests
FIX: (#4745, #4746) transformation_replication - fix integration test

[v7r1p12]

*Core:
FIX: (#4724) correctly pass the argument to the new ThreadPool in MessageBroker
FIX: (#4737) modify logging when CAs & CRLs sync

*Framework
FIX: (#4728) Fix hashing of local CA and CRL bundles
FIX: (#4737) add check of availability of directories for sync CAs in BundleDeliveryClient

*Production
FIX: (#4739) Fixes for JSON serialization

*WMS
FIX: (#4739) Fixes for JSON serialization

*Transformation
FIX: (#4739) TransformationManagerHandler: fixes for JSON serialization


*ResourceStatusSystem
CHANGE: (#4720) add a VO column to all tables as apart of the primary key and a default value='all'

*Resources
NEW: (#4721) SingularityCE: singularityCE: added possibility to run without re-installing DIRAC inside the container
CHANGE: (#4733) SingularityComputingElement: Enable userns option in singularity if possible.
CHANGE: (#4733) SingularityComputingElement: Use CVMFS as singularity fallback location if userns is enabled.

*docs:
CHANGE: (#4721) improved doc for SingularityCE options

*tests
FIX: (#4724) fix rss-scripts syntax

[v7r1p11]

*WMS
FIX: (#4712) PilotStatusAgent was crashing due to a bug

*Test
FIX: (#4712) fix for main RSS system test

[v7r1p10]

Fixes from v7r0p32

CHANGE: (#4690) ComponentInstaller uses --cfg option

[v7r1p9]

Fixes from v7r0p31

*Resources
FIX: (#4704) ARCComputingElement: fix use of gLogger, which was replaced by self.log

[v7r1p8]

*WMS
NEW: (#4699) add a retryUpload option in the JobWrapper

*DMS
NEW: (#4699) add a retryUpload option to FailoverTransfer
CHANGE: (#4693) Retry file upload for any error condition, not just file catalogue failure.

*Resources
FIX: (#4669) multiple minor style fixes

*tests
FIX: (#4695) Tests are modified so the MultiVO File catalog is not a master catalog anymore.
     Addresses #4682 .

[v7r1p7]

*Core
FIX: (#4679) dirac-install is getting the globalDefaults.cfg from CVMFS if available
FIX: (#4679) dirac-install - loads the installation configuration from etc/dirac.cfg if it is present
NEW: (#4679) dirac-install-extension - new command to add an extension to an existing installation
CHANGE: (#4679) dirac-deploy-scripts - added --module option to inspect only specified modules

*WMS
CHANGE: (#4674) DownloadInputData no longer fails if getFileMetadata fails for the first SE, tries others if available

*DMS
FIX: (#4678) Fix problem where a FileCatalog instance was not aware of SEs added by a different instance.
     SEManager.getSEName now refreshes if an seID is not known. Fixes #4653

*docs
FIX: (#4667) some more info on duplications

*tests
FIX: (#4681) Test_UserMetadata makes dynamic lfns using VO

[v7r1p6]

*Framework
CHANGE: (#4643) BundleDeliveryClient: inheriting from Client

*SMS
FIX: (#4645) StorageManagementDB - drop the tables in the correct order to avoid foreign key errors

*TS
NEW: (#4641) TransformationCleaningAgent will (re)clean very old transformations that are still in the system

*tests
FIX: (#4645) dropDBs uses real array;
FIX: (#4645) remove readonly variables

[v7r1p5]

*Framework
FIX: (#4640) Install of ES DBs: only search in *DB.py files

[v7r1p4]

Includes fixes from v6r22p30, v7r0p26

*Framework
CHANGE: (#4632) dirac-sysadmin - handle installation possible also for ES DBs

*tests
NEW: (#4633) added xmltodict module - makes working with XML feel like working with JSON.

[v7r1p3]

Includes fixes from v6r22p29, v7r0p25

*Framework
FIX: (#4611) ProxyManager, dirac-admin-get-proxy - allow bool type for vomsAttribute parameter
     on service side. Fixes #4608

[v7r1p2]

Changes from v7r0p24 patch

[v7r1p1]

Changes from v6r22p28 patch

*Framework
CHANGE: (#4572) removed group from proxy expiration notification

[v7r1]

NEW: Add environment.yml file for preparing an environment with conda
CHANGE: (#4507) autopep8 for the entire code stack

*Core
NEW: initial support for mysql8
NEW: (#4236) DISET - pass the client DIRAC version as part of the request description structure
NEW: (#4274) Allow installation from a local directory
FIX: (#4289) Use subprocess32 if possible for significantly better performance
FIX: (#4289) TypeLoader should not be a singleton as it has a cache
CHANGE: (#4362) RPC parameters are cast to list/tuples when needed
FIX: (#4410) M2Crypto transport cast socket.error to strings
CHANGE: (#4410) (JSON) rpcStub uses list instead of tuples
NEW: (#4410) add utilities for JSON Serialization (strToIntDict and ignoreEncodeWarning)
CHANGE: (#4354) ThreadPool - replaced by ThreadPoolExecutor(native python)
FIX: (#4439) MySQLDB _connect method
NEW: (#4510) Removed dirac-distribution (use docker image)
CHANGE: (#4491) Streamline of CS helpers for sites and computing elements
NEW: (#4538) MixedEncode - allows for json serialization transition
CHANGE: (#4461) use M2Crypto by default
CHANGE: (#4565) Source bashrc in wrapper script

*Configuration
CHANGE: (#4157) add new helper methods for IdP/Proxy Providers, OAuthManager. Add methods that 
        read DN options in dirac user section
NEW: (#4241) Slave configuration servers are automatically updated as part of the new configuration 
     changes commit
NEW: (#4241) Configuration Server - added forceGlobalConfigurationUpdate() interface to force all 
     registered service to update their configuration
NEW: (#4257) Add search emails for group method in Registry
NEW: (#4397) ConfigurationClient - added getOptionsDictRecursively method, add docs
CHANGE: (#4551) Registry - change search DN properties logic

*Framework
CHANGE: (#4157) add possibility to work with Proxy Providers and "clean" proxy without 
        voms/dirac extensions
NEW: (#4257) Filter of duplicate mails in Notification
FIX: (#4257) Optimize test in NotificationHandler
FIX: (#4289) Avoid leaking std(in|out|err) file handles when running runsvdir
CHANGE: (#4362) BundleDeliveryFramework uses list instead of tuple
CHANGE: (#4410) (JSON) use of list instead of tuples for SecurityLog

*WMS
CHANGE: (#4362) SandboxStoreClient uses list instead of tuple
CHANGE: (#4396) Removed outdated PilotMonitorAgent
CHANGE: (#4410) (JSON) use of list instead of tuples for JobReport and Watchdog
CHANGE: (#4416) As explained in #4412, Completed jobs is used as major status for jobs during
        completion while it is also used for jobs that have a pending request and require a further
        action before being Done or Failed.
CHANGE: (#4416) Completing jobs are treated exactly like Running jobs, i.e. set Stalled if they
        didn't give sign of life, and are not set Failed directly as before. Jobs to be checked
        are those that had not sent a heartbeat within the stalledTime period, in order to reduce
        the number of jobs to check.
NEW: (#4416) Created a file JobStatus.py for replacing the literal job statuses, and updated many
        modules using these new variables. Note that there are still many others to change, but
        could be done gradually...
FIX: (#4451) StalledJobAgent - use int factor to the seconds time delta
FIX: (#4451) ProxyDB - set UserName in setPersistencyFlag() if it is a first record in ProxyDB_Proxies
FIX: (#4514) JobWrapper: try to send the failover requests BEFORE declaring the job status
FIX: (#4514) JobAgent: do not override the job status after the job has finished

*DMS
CHANGE: (#4243) FileCatalog - standard components are loaded using ObjectLoader mechanism
NEW: (#4279) FileCatalog - added VOMSSecurityManager class
CHANGE: (#4279) FileCatalog - dropped PolicyBasedSecurityManager and VOMSPolicy classes
CHANGE: (#4410) (JSON) correct casts for serialization for FTS
CHANGE: (#4364) remove all the SE mangling in the DFC (SEPrefix, resolvePFN, SEDefinition)
CHANGE: (#4423) FileMetadata - split getFileMetadataFields into getFileMetadataFields and _getFileMetadataFields
CHANGE: (#4423) DirectoryMetadata - split getMetadataFields into getMetadataFields and _getMetadataFields
NEW: (#4465) FileCatalog - a FileMetadata and DirectoryMetadata multi VO targeted plug-in wrappers for
     user metadata operations.
FIX: (#4535) StorageElement - do not return negative values in getFreeDiskSpace()

*RMS
CHANGE: (#4410) (JSON) correct casts for serialization
FIX: (#4517) When finalising the request, one should take into account the fact that if the job is
     Stalled one must find its previous status. This is fixed in ReqClient

*Resources
NEW: (#4157) ProxyProvider resources with implementation for DIRAC CA and PUSP proxy providers
NEW: (#4276) IdProvider resources to represent external user identity providers
FIX: (#4455) discrepancy in CE._reset() methods return value in different CE implementations
NEW: (#4546) add Test_ProxyProviderFactory, docs


*RSS
CHANGE: (#4362) SQL query orders using list instead of tuples
CHANGE: (#4410) (JSON) db ordering uses list instead of tuples
FIX: (#4462) convert the dictionary keys to number, when it is required.
CHANGE: (#4463) Dynamically load database handlers for ResourceStatus and ResourceManagement modules in
         preparation for a schema changes needed by multi-VO versions of these.


*StorageManagement
CHANGE: (#4410) (JSON) use lists instead of tuples

*tests
CHANGE: (#4279) use VOMSSecurityManager for integration instead of PolicyBasedSecurityManager/VOMSPolicy
FIX: (#4284) DMS client tests to use DIRAC user name, rather than the local system user name
NEW: (#4289) CI for unit/lint/integration testing with GitHub actions
NEW: (#4289) Start using shell linting of the test scripts
FIX: (#4289) Exit quickly if the installation fails to make it easier to find issues
CHANGE: (#4410) call pytest directly instead of as a module
FIX: (#4426) restored system test, moved Jenkins test to appropriate location
CHANGE: (#4439) integrate test_MySQLDB to all_integration_server_tests

*tests
FIX: (#4469) ProxyDB integration tests fixed for the M2Crypto case
FIX: (#4551) align ProxyDB test to current changes

*docs
NEW: (#4289) Document how to run integration tests in docker
NEW: (#4551) add DNProperties description to Registry/Users subsection
=======
[v7r0p40]

*docs
FIX: (#4826) correct link to LHCb documentation
>>>>>>> a04bd9fc

[v7r0p39]

NEW: (#4814) FileManager, FileCatalogDB - added repairFilesTable function to fix differencies between FC_Files
     and FC_FileInfo tables
NEW: (#4814) FileCatalog CLI - rmdir command can perform recursive directory removal
NEW: (#4814) FileCatalog CLI - repair command adapted to multiple repair operations

[v7r0p38]

*Configuration
FIX: (#4807) --cfg option supports tilde
FIX: (#4813) Show username when deleting users

*FrameworkSystem
NEW: (#4800) new tool dirac-admin-update-instance to update all servers of a dirac instance from command line
NEW: (#4800) new tool dirac-admin-update-pilot to update version of pilot in CS from command line

*DMS
CHANGE: (#4807) FTS3 gives priority to disk replicas

*Resources
NEW: (#4807) CTA compatible Storage plugin
FIX: (#4812) get SSH hostname from the CE config instead of the job ID to get the job output

*tests
FIX: (#4803) Use GitHub Container registry due to pull limit on dockerhub
CHANGE: (#4806) Remove obsolete gitlab integration

[v7r0p37]

*TS
CHANGE: (#4769) consider all sites when getting sites with storage (not only LCG sites with Tier0, 1 or 2

*WMS
FIX: (#4769) dirac-wms-job-parameters: output was printed twice

*docs
NEW: (#4771) admin tutorial on how to install the WorkloadManagementSystem
CHANGE: (#4780) mock the MySQLDB python module as we cannot install it in RTD any longer

[v7r0p36]

FIX: fixes from v6r22p35 patch release

[v7r0p35]

*Core
FIX: (#4751) Do not read suspensionReason from VOMS as it's not used anywhere and
     needs special permissions to give this information
FIX: (#4756) Fix for silly-formed XMLs from GOCDB

*Framework
CHANGE: (#4753) NotificationService: if avoidSpam=True the email is now sent immediately
        and cached for up to one hour, instead of being cached and then sent after up to an hour.

*Resources
FIX: (#4743) remove dots in xroot virtual username

[v7r0p34]

*Core
NEW: (#4391) Make M2Crypto TLS implementation compatible with openssl 1.1 series

*DataManagement
FIX: (#4729) Allow no LFNs to be passed to getReplicas

*RSS
FIX: (#4722) GOCDBClient: fix for different forms of XML answer from GOC

*Resources
FIX: (#4725) create "task kwargs" with the required arguments in PoolCE before passing them to the ProcessPool
FIX: (#4738) create chunks before using the Arc.JobSupervisor

[v7r0p33]

*Interfaces
FIX: (#4713) Pass useCertificates to WMSClient in Dirac API

*Resources
NEW: (#4716) better way to discover the innerCESubmissionType (Pool CE)
CHANGE: (#4716) SingularityCE: get info from Pilot3 pilot.json, if present

*tests
NEW: (#4716) added integration test for SingularityCE

[v7r0p32]

*Core
FIX: (#4688) M2Crypto based protocol - better handling of timeout
NEW: (#4710) add loadCRLFromFile to pyGSI implementation of X509CRL

*WorkloadManagement
NEW: (#4708) JobAgent - define DIRAC_JOB_PROCESSORS environment to number of
     processors allocated for the user job

[v7r0p31]

*WorkloadManagement
FIX: (#4706) Crash getting available memory limits when MJF is not available

[v7r0p30]

*Core
FIX: (#4698) Glue2: Fix crash in bdii2CSAgent, when ARC CEs do not have an ExecutionEnvironment

*WorkloadManagementSystem
FIX: (#4701) Ensure JobParameters.getNumberOfProcessors always returns an integer

*RSS
NEW: (#4691) GOCDB - interpret also downtimes with URLs different from the hostname

*Resources
CHANGE: (#4666) ARCComputingElement - enable GLUE2 queries on ARC CEs, which is now strongly recommended
        as GLUE1 publishing is stopped in ARC6.

*docs
NEW: (#4684) Added documentation for HTCondor/use full proxy length setting.

[v7r0p29]

*Core
FIX: (#4683) M2Crypto - force bio free and shutdown when closing

*Configuration
CHANGE: (#4651) Add --cfg option for config files, deprecating old non-option version.

*TransformationSystem
FIX: (#4680) Bug fixed in updateFilterQueries. The bug was affecting only TS catalog interface.

*Production
FIX: (#4672) minor fix in ProdValidator
FIX: (#4672) more detailed output added in dirac-prod-get-trans

*Resources
FIX: (#4673) hack in Slurm ResourceUsage to stop jobs running out of time on multi-processors resources

[v7r0p28]

*Core
FIX: (#4642) M2Crypto closes the socket after dereferencing the Connection instance

*DMS
FIX: (#4644) Cancel FTS3 Operation if the RMS request does not exist

*RMS
NEW: (#4644) getRequestStatus returns ENOENT if the request does not exist

*TS
FIX: (#4647) TaskManager - hospital sites were not looked for correctly, which
      generated an exception
FIX: (#4656) fix parsing of command line flags (e.g., -ddd) for dirac-transformation-archive/clean/remove-output/verify-outputdata

*Interfaces
CHANGE: (#4652) dirac-admin-add-host now inserts hosts into the ComponentMonitoring if the host
        is not yet known

[v7r0p27]

*Framework
FIX: (#4639) MySQL - commit transaction when creating tables

[v7r0p26]

*Resources
CHANGE: (#4626) Test_PoolComputingElement - increase delays for job submission
CHANGE: (#4626) PoolComputingElement - fix the logic of number of processors evaluation
FIX: (#4634) Add pilot.cfg symlink in SingularityCE for Pilot3 compatibility.
FIX: (#4620) in getPilotOutput, returns errors when the HTCondor working directory is
     not available and condor_transfer_data fails

*WMS
NEW: (#4614) uploadToWebApp flag to disable the json upload for the CSToJson
FIX: (#4614) Fix an absolute path in the CSToJSON
NEW: (#4620) pop the pilot reference from the failedPilotOutput dictionary when
     maxRetryGetPilotOutput is reached
NEW: (#4619) Watchdog - added DISABLE_WATCHDOG_CPU_WALLCLOCK_CHECK env variable
FIX: (#4619) Watchdog - Split check methods for better control

*Docs:
CHANGE: (#4614) allow to generate only header/footer in the release notes if no PR were merged
FIX: (#4635) add missing packages for the UBUNTU Linux Distribution that need to be installed
     before installing DIRAC
NEW: (#4635) add useful commands for working with conda environments
CHANGE: (#4622) diracdoctools - No longer mock numpy and matplotlib
FIX: (#4619) added doc about DIRACSYSCONFIG environment variable

[v7r0p25]

Fixes from v6r22p29 patch

*Core
FIX: (#4615) M2SSLTransport does not catch all the exceptions
FIX: (#4615) M2SSLTransport calls parent class when renewing context
CHANGE: (#4615) default to split handshake
NEW: (#4617) Added test for profiler.py

*WMS
FIX: (#4617) Watchdog - use 2 flags for profiler: withChildren and withTerminatedChildren

[v7r0p24]

*Core
FIX: (#4584) M2SSLTransport catch exceptions and convert them into S_ERROR
CHANGE: (#4584) M2SSLTransport: allow to do the SSL handshake in threads
CHANGE: (#4584) Do not query the Registry when doing the handshake

*WMS
CHANGE: (#4587) Check LFN InputSandbox separately from InputData
NEW: (#4593) option to only retry to get pilot outputs a limited number of times
CHANGE: (#4594) SandboxStoreClient - remove direct access to SandboxMetadataDB by default
CHANGE: (#4594) JobSanity - instantiate SandboxStoreClient with direct access to SandboxMetadataDB
FIX: (#4601) JobAgent: check if there are arguments

*Resources
CHANGE: (#4593) retrieve pilot output paths in getJobOutput using the pilot IDs instead of calling condor

*Interfaces
Change: (#4594) Dirac - instantiate SandboxStoreClient without smdb=False which is now a default

*docs
FIX: (#4598) Use also time in addition to date to get list of PRs since last tag

[v7r0p23]

*Core
FIX: (#4580) The CPU for the jobWrapper process group was incorrectly calculated as
     it was not including former children of the JobWrapper.

*Framework
FIX: (#4570) MonitoringCatalog only prints an error when there is really one

*WMS
NEW: (#4576) add a workDir to PilotCStoJSONSynchronizer
FIX: (#4591) Fix exception when calling HTCondorCE killJob, used when killing pilots
     with dirac-admin-kill-pilot for example. Fixes #4590

*DMS
FIX: (#4591) allow dirac-dms-protocol-matrix be run for non LHCb VOs

*RMS
CHANGE: (#4573) Add include from ConfigTemplate to CleanReqDBAgent, RequestExecutingAgent, ReqManager
CHANGE: (#4573) align defaults in ConfigTemplate with those in the Code

*Resources
FIX: (#4588) HTCondorCE cleanup only the pilots files related to the CE

*Docs:
NEW: (#4571) the DiracDocTools are now also compatible with python3
NEW: (#4571) added ".readthedocs.yml" config

[v7r0p22]

*Core:
CHANGE: (#4554) dirac-install: remove empty lines between options in dirac-install --help

*Configuration
CHANGE: (#4563) move documentation to ConfigTemplate, Module docstrings

*Accounting
CHANGE: (#4564) Move documentation about agent and services configuration to module docstrings, ConfigTemplate

*Docs
CHANGE: (#4554) Small restructuring in the DeveloperGuide: merge sections on testing, add note about generating command references
NEW: (#4554) DeveloperGuide: add section about DIRACOS and link to diracos.readthedocs.io
CHANGE: (#4560) allow release notes to be empty in dirac-docs-get-release-notes

*Tests
FIX: (#4560) DataManager tests check VO dynamically

[v7r0p21]

*Core
CHANGE: (#4506) remove rst2pdf from dirac-create-distribution-tarball

*Framework
CHANGE: (#4536) Don't loop forever if a query does not work in the MonitoringCatalog

[v7r0p20]

*Core
FIX: (#4531) Mail.py - add SMTP parameters

*DMS
CHANGE: (#4528) FTS3 - failoverTransfer sleep & retries in case of FC unavailability

*Resources
NEW: (#4529) WLCGAccountingHTTPJson occupancy plugin

*TS
CHANGE: (#4525) clean the DataFiles table when cleaning a Transformation

[v7r0p19]

*DMS
CHANGE: (#4505) explicitly delegate the proxy to FTS3 with a configurable lifetime
NEW: (#4519) S3 storage support

*RSS
FIX: (#4520) correct verbosity (avoid non-necessary warnings)

*docs
NEW: (#4520) Minimal documentation on Bdii2CSAgent and GOCDB2CSAgent

[v7r0p18]

*Interfaces
CHANGE: (#4502) run jobs locally: use $DIRAC for $DIRACROOT

*Docs
NEW: (#4513) add recommonmark extension to allow use of markdown files in the documenation

[v7r0p17]

*WMS
FIX: (#4496) PilotCS2Json: fix writing of local pilot.json file, which is used to calculate the hash
FIX: (#4496) PilotCS2Json: write checksum file in text mode

*DMS
FIX: (#4476) StorageElementHandler: removed ignoreMaxStorageSize flag from getTotalDiskSpace and getFreeDiskSpace

*Resources
FIX: (#4499) Slurm Resource Usage

[v7r0p16]

*Core
CHANGE: (#4482) TimeLeft modules become ResourceUsage and inherit from an abstract module called ResourceUsage
NEW: (#4482) TimeLeft/SLURMResourceUsage module to get resource usage from a SLURM installation
CHANGE: (#4482) Move TimeLeft from Core/Utilities to Resources/Computing/BatchSystems

*WMS
NEW: (#4493) Add checksum calculation for PilotCSToJsonSynchroniser
NEW: (#4493) Add checksum checks to PilotWrapper
FIX: (#4493) Fix download checks in PilotWrapper in case the webserver does not return 404 but not the expected file content either.

*Resources
FIX: (#4482) LocalCE: proxy submission and getJobStatus
FIX: (#4482) Slurm getJobStatus() making use of sacct
FIX: (#4466) Stomp reconnection only reconnect the connection that dropped

[v7r0p15]

*Accounting
NEW: (#4464) StorageOccupancy accounting

*RSS
NEW: (#4464) FreeDiskSpaceCommand used to fill the StorageOccupancy accounting
CHANGE: (#4464) FreeDiskSpaceCommand can clean the from not-anymore-existing SEs

*WMS
CHANGE: (#4471) Optimizer: treat input sandboxes uploaded as LFNs ad Input Data

[v7r0p14]

*Framework
CHANGE: (#4458) Remove LHCb specific code used to install cx_Oracle

*Core
CHANGE: (#4460) agents exit with sys.exit(2) in case of errors

*Resources
CHANGE: (#4460) InProcess CE correctly reports number of processors available

*WMS
FIX: (#4454) PilotWrapper: try to untar also with system tar

[v7r0p13]

*Core
FIX: (#4448) SubProcess: rewritten function for getting child PIDs

*ResourceStatusSystem
NEW: (#4419) Backported GGUSTicketsPolicy from LHCb
CHANGE: (#4419) removed dangerous script dirac-rss-policy-manager

*tests
NEW: (#4429) Allow extensions to extend the continuous integration tests

*docs
NEW: (#4431) dirac-doc-get-release-notes can take a sinceLatestTag option, header and footer messages,
     and can create github/gitlab release

[v7r0p12]

*WMS
FIX: (#4432) Better logging for WMS Optimizers
NEW: (#4435) PilotCS2JSONSynchronizer: added options pilotRepoBranch and pilotVORepoBranch

*DMS
FIX: (#4436) dirac-dms-clean-directory: also works on single empty directory, fixes #4420

*Framework
FIX: (#4436) dirac-install-component: fix bug prohibiting use of the -m/--module parameter

*tests
NEW: (#4429) Allow extensions to extend the continuous integration tests
NEW: (#4433) added README.rst for every subdirectory

*docs
FIX: (#4438) update notes for dirac-distribution (add extensions)

[v7r0p11]

*Core
FIX: (#4411) Make dirac-install tool python 3 compatible
NEW: (#4409) Allow --dirac-os-version argument to dirac-install.py to be a path or URL to a tarball

[v7r0p10]

*Core
FIX: (#4394) RequestHandler - fix log output for the case where the ActionTuple is actually a string
FIX: (#4394) AuthManager - manage the case where ExtraCredentials are in a form of a list
NEW: (#4379) dirac-install accepts userEnvVariables switch, adds user-requested env variables
     to *rc* files

*WMS
FIX: (#4404) Fix the matching delay functionality, fixes #2983
NEW: (#4403) JobCleaningAgent: Add possibility to remove HeartBeatLoggingInfo before jobs are
     completely removed.
FIX: (#4394) SiteDirector - do not add downloading files ti the pilot if Pilot3 flag is False
FIX: (#4390) Watchdog: get the CPU consumed by children processes too
FIX: (#4370) SiteDirector: Pilot3 option easier to interpret
CHANGE: (#4338) getStatus method in ARC CE now uses a JobSupervisor to get status of multiple pilots at once.
CHANGE: (#4338) SiteDirector.updatePilotStatus has been parallelized using threads.
NEW: (#4338) AvailableSlotsUpdateCycleFactor is a parameter part of the configuration allowing to control
     the rate of the update of the available slots in the queues.
FIX: (#4338) Revert to queueCECache being an object attribute to fix the CEs instantiation.

*RMS
CHANGE: (#4400) ReqDB: Add pool_recycle=3600 parameter for sql engine setup, might prevent
        occasional "Mysql Server has gone away" errors

*Resources
FIX: (#4380) ComputingElement classes: use GridEnv if present
CHANGE: (#4360) in HTCondor CEs, the pilot stamps are now used to retrieve outputs and logging info

*DMS
CHANGE: (#4400) FTS3DB: Add pool_recycle=3600 parameter for sql engine setup, might prevent
        occasional "Mysql Server has gone away" errors

*Docs
CHANGE: (#4402) dirac-docs-get-release-notes.py does not require a GITLABTOKEN

[v7r0p9]

*Core
CHANGE: (#4302) Simplify and convert command wrapper scripts to bash. Also removed some obsolete MacOS code.
FIX: (#4361) restore the possibility to set a global timeout for a Client

*DMS
CHANGE: (#4353) FTS3 persistOperation method checks that the caller is allowed to do so
CHANGE: (#4353) FTS3Manager: do not expose updateJobStatus and updateFileStatus on the service
CHANGE: (#4353) FTS3 operation is canceled if the matching request is canceled
CHANGE: (#4353) when a source file does not exist, defunct the FTS3File associated
CHANGE: (#4353) use the JEncode serializer instead of the custom FTS3Serializer
CHANGE: (#4353) cancel an FTS3Job together with its associated FTS3Files if the job is not found on the server

*RSS
CHANGE: (#4336) remove a call to shifterProxy configuration which would not work for multi VO Dirac

*docs
CHANGE: (#4378) using docker images from docker hub

[v7r0p8]

*Configuration
CHANGE: Let update the config, even if the Pilot info is not in the CS

[v7r0p7]

*Core
CHANGE: {bash,tchs,diracos}rc set the PYTHONPATH to only dirac (ignore existing PYTHONPATH)
CHANGE: dirac-configure might work without the need of a proxy
CHANGE: the timeout of an RPC call is always updated

[v7r0p6]

*Core
NEW: Add environment.yml file for preparing an environment with conda
CHANGE: Use subprocess32 if possible for significantly better performance
FIX: TypeLoader should not be a singleton as it has a cache

*FrameworkSystem
FIX: Avoid leaking std(in|out|err) file handles when running runsvdir

*WorkloadManagementSystem
NEW: To activate the pilot logging mechanism the following option must be present in CS: Pilot/PilotLogging with a value set to "true", "yes" or "y".

*Tests
NEW: CI for unit/lint/integration testing with GitHub actions
NEW: Start using shell linting of the test scripts
FIX: Exit quickly if the installation fails to make it easier to find issues

*Docs
NEW: Document how to run integration tests in docker
CHANGE: The options in the command reference sections: 'ignore' and 'scripts', are replaced by 'exclude' and 'manual' respectively. The entries in 'exclude' will now reject scripts that are otherwise picked up by the 'patterns'. Entries in 'manual' will be added to the indexFile, but their rst file has to be provided by hand. Fixes #4345


[v7r0p5]

FIX: changes from v6r22p15 included

[v7r0p4]

*Core
FIX: (#4337) remove unexisting import from dirac-info

*WMS
CHANGE: (#4317) dealing with min and max number of processors from the job

*docs
CHANGE: (#4317) added WMS admin doc (job state machine)

[v7r0p3]

*Core
FIX: (#4298) install_site.sh : set UpdatePilotCStoJSONFile=False for initial installations

*WMS
FIX: (#4294) JobState - restored logic of having database clients at the class level

*TS
CHANGE: (#4308) Rename Operations option Productions/ProductionFilesMaxResetCounter to Transformations/FilesMaxResetCounter

*Resources, WMS, tests
CHANGE: (#4295) save the number of processors as jobLimits in pilot cfg

*tests
CHANGE: (#4291) removed pilot2 tests

*docs
NEW: (#4309) Added how to create a dedicated dirac file catalog

[v7r0p2]

*Accounting
FIX: (#4290) Allow longer user and site names.

*WMS
NEW: (#4287) dirac-wms-get-wn and dirac-wms-pilot-job-info scripts (ported from LHCbDIRAC)

*docs
CHANGE: (#4266) the AdministratorGuide has been restructured

[v7r0p1]

FIX: Removing some deprecated codes

[v7r0]

FIX: (#3962) use print function instead of print statement
FIX: (#3962) remove the usage of the long suffix to distinguish between long and int
FIX: (#3962) convert octal literals to new syntax
NEW: (#3962) Add pylint test to check python 3 compatibility

*Configuration
CHANGE: (#4249) The flag UpdatePilotCStoJSONFile has been moved to Operations/[]/Pilot section
NEW: (#4255) Resources - added getStorageElements() method

*Framework
CHANGE: (#4180) Removed local MySQL handling (DIRACOS won't have install it)
CHANGE: (#4180) Removed setup of old portal

*Accounting
CHANGE: (Multi)AccountingDB - Grouping Type and Object loader together with the MonitoringSystem ones.

*WorkloadManagementSystem
NEW: Add JobElasticDB.py with getJobParameters and setJobParameter methods to work with ElasticSearch (ES) backend.
NEW: Add gJobElasticDB variable and indicates the activation of ES backend.
CHANGE: Modify export_getJobParameter(s) to report values from ES if available.
CHANGE: (#3748) Reduced (removed, in fact) interactions of Optimizers with JobParameters, using only OptimizerParameters
NEW: (#3760) Add Client/JobStateUpdateClient.py
NEW: (#3760) Add Client/JobManagerClient.py
CHANGE: (#3760) Use the above Client classes instead of invoking RPCClient()
NEW: Added ES backend to WMSAdministratorHandler to get JobParameters.
NEW: Added separate MySQL table for JobsStatus in JobDB, and modified code accordingly.
CHANGE: ElasticJobDB.py: Modify setJobParameter method to register JobAttributes like Owner, Proxy, JobGroup etc.
CHANGE: ElasticJobDB.py: added getJobParametersAndAttributes method to retrieve both parameters and attributes for a given JobID.
CHANGE: Pilot Watchdog - using python UNIX services for some watchdog calls
CHANGE: (#3890) JobState always connects to DBs directly
CHANGE: (#3890) remove JobStateSync service
CHANGE: (#3873) Watchdog: use Profiler instead of ProcessMonitor
NEW: (#4163) SiteDirectors send by default Pilot3 (flag for pilot2 is still kept)
FIX: (#4163) removed unicode_literals (messes up things with DEncode)
NEW: (#4224) PilotWrapper can get the Pilot files from a list of locations
CHANGE: (#4224) PilotWrapper is compatible with several python versions
NEW: (#4260) New dirac-wms-match command to test a given job for matching computing resources
NEW: (#4260) QueueUtilities - utilities relevant to queues manipulation
FIX: (#4265) urllib.urlopen() call with and without the 'context' parameter in Utilities/PilotWrapper.py 
     according to the version of urllib instead of the python version
CHANGE: (#4244) Modified flag for using the JobParameters on ElasticSearch database

*Core
NEW: (#3744) Add update method to the ElasticSearchDB.py to update or if not available create the values 
     sent from the setJobParameter function. Uses update_by_query and index ES APIs.
CHANGE: (#3744) generateFullIndexName() method made static under the ElasticSearchDB class.
CHANGE: (#3744) removed unused/outdated stuff from Distribution module
FIX: check for empty /etc/grid-security/certificates dir
NEW: (#3842) Add createClient decorator to add wrapper for all export_ functions automatically
NEW: (#3678) dirac-install can install a non released code directly from the git repository
FIX: (#3931) AuthManager - modified to work with the case of unregistered DN in credDict
FIX: (#4182) Add CountryName OID and be more permissive in the String type for decoding VOMSExtensions
FIX: (#4211) change orders of @deprecated and @classmethod decorators in X509Chain
NEW: (#4229) dirac-install defines XRD_RUNFORKHANDLER environment variable

*TransformationSystem
NEW: (#4124) InputDataQuery and OutputDataQuery parameters can be set for Transformations before 
     they are added to the transformation system. Solves #4071
CHANGE: (#4238) TransformationDB.getTransformationMetaQuery returns ENOENT if no meta query exists
FIX: (#4238) InputDataAgent: silence warnings about transformations not having a input data query

*ProductionManagement
NEW: (#3703) ProductionManagement system is introduced

*Interfaces
CHANGE: (#4163) removed deprecated methods from Dirac.py

*Resources
FIX: (#4229) add proxy location as a virtual user for xroot urls
FIX: (#4234) future import in executeBatch script that prevented the pilot deployment on SSH CE, fixes #4233
FIX: (#4231) SE __executeMethod: only pass protocols parameter to getTransportURL
NEW: (#4255) New dirac-resource-info command to display computing and storage resources available
     to a given VO     

*ResourceStatusSystem
CHANGE: (#4177) use the ObjectLoader for Clients, in PEP

*Monitoring
FIX: MonitoringReporter - make processRecords() method thread safe, fixes #4193

*tests
NEW: Add ChangeESFlag.py script to modify useES flag in dirac.cfg. To be integrated with Jenkins code.
CHANGE: (#3760) Use the above Client classes instead of invoking RPCClient()
NEW: (#3744) Added performance tests for ES and MySQL for WMS DB backends
NEW: (#3744) Added miniInstallDIRAC function for Jenkins jobs
FIX: (#4177) restored test of JobsMonitor().JobParameters
NEW: (#4224) added a test for PilotWrapper
NEW: (#4244) integration test for JobParameters on ElasticSearch database

*Docs
FIX: Better dirac.cfg example configuration for web
NEW: (#3744) Add WMS documentation in DeveloperGuide/Systems
NEW: Added script (docs/Tools/UpdateDiracCFG.py) to collate the ConfigTemplate.cfg 
     files into the main dirac.cfg file
CHANGE: (#4110) updated basic tutorial for CC7 instead of SLC6.     
NEW: (#4170) added Production system documentation
CHANGE: (#4224) Pilot 3 is the default
NEW: (#4244) Added a few notes on using the JobParameters on ElasticSearch database

[v6r22p35]

*WMS
FIX: (#4759) exclude fuse from df (watchdog checks)

[v6r22p34]

*DMS
FIX: (#4748) FTS3Agent - Rotate FTS3Operations list to fetch all. Fixes #4727

[v6r22p33]

*Core
NEW: (#4710) add loadCRLFromFile to pyGSI implementation of X509CRL

[v6r22p32]

*Core
Change: (#4665) ElasticSearchDB - existing index function is modified to add argument option of document id
NEW: (#4665) ElasticSearchDB - update() function is added.

*Resources
CHANGE: (#4676) ARCComputingElement - reserve the number of cores as defined in the NumberOfProcessors
        configuration parameter
FIX: (#4676) ARCComputingElement - use CEQueueName configuration parameter if defined

[v6r22p31]

*DMS
FIX: (#4646) Print error from dirac-dms-add-file if input LFN list file is missing.

*RMS
FIX: (#4657) RequestDB - fix getRequestCountersWeb error in DIRACOS

[v6r22p30]

*DataManagementSystem
FIX: (#4627) Throw an error if LFN contains '//'

[v6r22p29]

*WorkloadManagementSystem
CHANGE: (#4603) Updated to customize the JobType of user jobs in JobDescription and JobManifest

*DataManagementSystem
CHANGE: (#4618) dirac-dms-remove-catalog-files and dirac-dms-remove-catalog-files use
        Operations/.../DataManagement/AllowUserReplicaManagement to allow users perform
        direct File Catalog operations

[v6r22p28]

*TS
FIX: (#4569) TransformationClient - allow "LFN" condition as a string to be compatible with the service

[v6r22p27]

*Monitoring
CHANGE: (#4543) Allow to retrieve multiple variables from Monitoring DB.
        Add functions to calculate efficiency.

*TS
FIX: (#4550) infinite loop when a file was requested an it was not in the TS
CHANGE: (#4550) show headers in Utilities sub logger (but this is not effective yet)

[v6r22p26]

*Resources
FIX: (#4518) HTCondorCE - added missing multicore option

*Transformation
FIX: (#4523) when getTransformationFiles was called with a large list
     of LFNs, the DB couldn't cope. This fix truncates the list of
     LFNs in chunks such that each call to the DB is fast enough.

[v6r22p25]

*Framework
FIX: (#4503) SystemLoggingDB: reduce too long messages to 255 characters (see also #1780 ?)

*WMS
FIX: (#4503) JobLoggingDB: Limit StatusSource to 32 characters

*TS
CHANGE: (#4503) TransformationDB.Transformations TransformationGroup column increased to 255 characters
        (ALTER TABLE Transformations MODIFY TransformationGroup VARCHAR(255) NOT NULL default 'General';)

*Resources
FIX: (#4511) Moved _prepareRemoteHost in SSHComputingElement

[v6r22p24]

*Core
FIX: (#4477) Try to untar using system tar in case tarfile module is failing

[v6r22p23]

*DMS
CHANGE: (#4472) DM.getFile only checks metadata of files with replicas

[v6r22p22]

*Framework
CHANGE: (#4457) Web portal compilation is done during the DIRAC distribution, it is not
        required to compile during the installation

*RSS
FIX: (#4452) PublisherHandler - fix UnboundLocalError

[v6r22p21]

*Core
FIX: (#4442) If no port is set in the CS for ES assume that the URL points to right location

*RSS
FIX: (#4441) DowntimeCommand - fix typo that was preventing to update expired or deleted
     downtimes from RSS downtime cache.

*ConfigurationSystem
FIX: (#4447) remove logging from inside getConfigurationTree

*MonitoringSystem
FIX: (#4447) add check if MQ is setup for Monitoring
CHANGE: (#4443) Read the IndexPrefix for the CS and use this index prefix when creating ES indices,
        if not given use the name of the setup

[v6r22p20]

*Core
CHANGE: (#4424) SocketInfo.py - DEFAULT_SSL_CIPHERS updated following the issue #4393

*WorkloadManagement
FIX: (#4440) ServerUtils.py - server name in ServerUtils.getPilotAgentsDB()

*Transformation
FIX: (#4434) TaskManager.py - fix bug in finding the settings for Clinics in the hospital

[v6r22p19]

*Framework
CHANGE: (#4415) ComponentInstaller - do not start runsvdir if not needed

*Resources
FIX: (#4414) Enable setting of WaitingToRunningRatio from Global CE Defaults, fixes #4368

*DMS
CHANGE: (#4413) FTS3Agent - change proxy lifetime of FTS3Agent from 2 to 12 hours

[v6r22p18]

*TS
CHANGE: (#4331) TaskManager - give possibility to run jobs for different problematic productions at
        different Hospital sites

[v6r22p17]

CHANGE: Just update the Web version

[v6r22p16]

*Core
CHANGE: remove many calls to gLogger.debug() of low level DB modules (in particular MySQL.py) that may slowdown services

*FrameworkSystem
FIX: PRIVATE_LIMITED_DELEGATION role can download its own proxies

*ResourceStatusSystem
FIX: PublisherHandler: Convert set to list, because set can not be serialized using DEncode.

[v6r22p15]

*Resources
NEW: GFAL2_StorageBase: Disable GRIDFTP SESSION_REUSE by default. It can be enabled via 
     an environment variable export DIRAC_GFAL_GRIDFTP_SESSION_REUSE=True. This export 
     should be added in server bashrc files.

[v6r22p14]

*Framework
FIX: (#4318) NotificationHandler: fix name of initializeHandler function so the 
     handler is properly initialized and the periodicTasks are created
CHANGE: (#4325) InstalledComponentsDB.addInstalledComponents: Instead of creating a new 
        Host entry if only the CPU model changed, update the CPU field in the DBCHANGE: 
        InstalledComponentsDB.addInstalledComponents: Instead of creating a new Host entry 
        if only the CPU model changed, update the CPU field in the DB

*WMS
FIX: (#4329) Fix exception for PilotManager or PilotStatusAgent: itertems -> iteritems

*DMS
FIX: (#4327) avoid introducing inconsistencies in the DB due to the FTS inconsistencies

*Resources
CHANGE: (#4313) increase the SE logging level for plugin errors

*TS
CHANGE: (#4315) DataRecoveryAgent: Tweak information printout for email formatting; 
        clarify use of default values; reduce logging verbosity

[v6r22p13]

*Resources
FIX: (#4299) CREAMComputingElement - possibility to defined CEQueueName to be used in the pilot submission command
CHANGE: (#4297) SingularityCE: Delete workDir at end of job by default.
FIX: (#4297) SingularityCE: Always stop proxy renewal thread at end of job.

*TS
NEW: (#4301) DataRecoveryAgent to perform and apply consistency checks for transformations
NEW: (#4301) dirac-transformation-recover-data : script to manually run consistency checks on 
     individual transformations, for debugging and testing of the DataRecoveryAgent

[v6r22p12]

FIX: fixes from v6r21p16

[v6r22p11]

*Interfaces
FIX: (#4277) Dirac.py - fix error handling in getJobParameters()

[v6r22p10]

*Resources
FIX: (#4271) StorageElement - loadObject of occupancyPlugin is called with the path to OccupancyPlugins

[v6r22p9]

*Core
FIX: (#4269) Workflow - revert changes introduced in #4253

[v6r22p8]

*WMS
FIX: (#4256) handle empty results of getJobParameter in StalledJobAgent

*Resources
NEW: (#4223) Storage - occupancy plugin for WLCG standard accounting JSON
FIX: (#4259) SingularityComputingElement - ensure lcgBundle is installed in container if LCGBundleVersion is set.

[v6r22p7]

*Core
FIX: (#4253) Workflow - accept unicode file path to workflow XML

*WMS
NEW: (#4205) Statistics of Pilot submission is sent to Accounting System by SiteDirector.
FIX: (#4250) use host credentials to query the SandboxMetadataDB for async removal

*Resources
CHANGE: (#4242) DFC SEManagerDB: only acquire the lock if the cache needs to be modified
FIX: (#4251) preamble attribute was missing in SSHBatchComputingElement causing an error 
     in _submitJobHost()

*DMS
FIX: (#4248) SEManager correct order of calls at init

[v6r22p6]

*Core
CHANGE: (#4203) A VO with diracos extension, must be able to install the main diracos from DIRAC repository.

*TS
CHANGE: (#4218) do not set Job type 'hospital'

[v6r22p5]

*WMS
CHANGE: (#4217) Sandbox: Adding OwnerDN and OwnerGroup for DelayedExternalDeletion

*DMS
CHANGE: (#4202) relax permissions on getLFNForGUID

*Resources
FIX: (#4200) re-allow the use of the gsiftp cache in the SE
CHANGE: (#4206) Storage - improved treatment for the case without SpaceToken in SpaceOccupancy

[v6r22p4]

*Core
NEW: (#4181) Allow to install an extension of DIRACOS

*Docs
FIX: (#4187) Create a TransformationAgent Plugin -- more concrete 
     descriptions for adding a plugin to AllowedPlugins

[v6r22p3]

*WMS
CHANGE: (#4175) added function to get the number of Processors, using it in dirac-wms-get-wn-parameters (invoked by the pilots)
CHANGE: (#4175) changed port of PilotManager from 9129 to 9171

*docs
CHANGE: (#4174) update WebApp administrator docs
CHANGE: (#4175) removed mentions of MPIService

[v6r22p2]

*Core
FIX: (#4165) $Id$ keyword must be replaced only at the beginning of the file

*RSS
FIX: (#4169) PublisherHandler fix (UnboundLocalError)

*Docs
NEW: (#4167) /Operations/DataManagement - Added a link to the documentation on "Multi Protocol"

[v6r22p1]

*WMS
NEW: (#4147) added option for specifying a LocalCEType (which by default is "InProcess")

*Interfaces
NEW: (#4146) added setNumberOfProcessors method to Job() API

*Resources
NEW: (#4159) add dav(s) in the protocol lists of GFAL2_HTTPS

*tests
NEW: (#4154) Using variable for location of INSTALL_CFG_FILE (useful for extensions)

[v6r22]

*WorkloadManagementSystem
NEW: (#4045) PilotsHandler service (to interact with PilotAgentsDB)
CHANGE: (#4049) Pilot wrapper for pilot3: download files at runtime
CHANGE: (#4119) removed last bit looking into /Registry/VOMS/ section
CHANGE: (#4119) VOMS2CSAgent: mailFrom option is invalid, use MailFrom instead
FIX: (#4074) fixed PilotManager service name in ConfigTemplate.cfg
FIX: (#4100) use CAs to upload the pilot files to a dedicated web server using requests
FIX: (#4106) fixes for logging messages for Matcher
FIX: (#4106) fixes for logging messages for Optimizers
NEW: (#4136) added DIRACOS option (for SiteDirectors)

*ConfigurationSystem
NEW: (#4053) VOMS2CSSynchronizer/VOMS2CSAgent - enable automatic synchronization of the 
     Suspended user status with the VOMS database
CHANGE: (#4113) VOMS2CSSynchronizer: considering the case when no email is provided by VOMS

*Core
NEW: (#4053) AuthManager - interpret the Suspended user status considering suspended 
     users as anonymous visitors
CHANGE: (#4053) The use of CS.py module is replaced by the use of Registry.py and CSGlobals.py

*Interfaces
CHANGE: (#4098) removed dirac-admin-get-site-protocols.py as it could give potentially wrong results (use dirac-dms-protocol-matrix instead)

*Resources
NEW: (#4142) enable to get SE occupancy from plugin
NEW: (#4142) add occupancy plugin to retrieve the info from BDII
CHANGE: (#4142) GFAL2_SRM2Storage.getOccupancy() calls parent if SpaceToken is not given

*ResourceStatusSystem
CHANGE: clients: using DIRAC.Core.Base.Client as base
CHANGE: (#4098) SiteInspectorAgent runs only on sites with tokenOwner="rs_svc"
CHANGE: (#4098) remove SRM dependencies
CHANGE: (#4136) downtimeCommand will use the GOCServiceType only for SRM SEs
FIX: (#4139) only take the first endpoint for the SpaceOccupancy

*DataManagementSystem
CHANGE: (#4136) Moved methods from ResourceStatusSystem/CSHelpers to DMSHelpers
CHANGE: (#4138) FTS3 is now the default

*docs
NEW: (#4099) Instructions about setting up the DIRAC web server for pilot3
CHANGE: (#4119) added note on MultiProcessor jobs preparation

*test
FIX: (#4119) Not lhcb but dteam (for DIRAC certification)
FIX: (#4139) client_dms.sh not lhcb specific
CHANGE:(#4140) adapt transformation certification tests to dteam VO

[v6r21p16]

*Resources
FIX: (#4292) SSHComputingElement - define X509_USER_PROXY in case of gsissh access

*WMS
FIX: (#4292) SiteDirector - do not use keyword arguments when making setPilotStatus call

[v6r21p15]

*WMS
CHANGE: (#4214) Add an argument to the constructor of SandboxStoreClient for using in scripts 
        that cannot use the DB directly

*DMS
NEW: (#4171) ArchiveFiles Request Operation: to create a tarball out of a list of LFNs
NEW: (#4171) CheckMigration Request Operation to hold the request progress until the attached 
             LFNs are migrated to tape
NEW: (#4171) FCOnlyStorage StorageElement plugin to register LFNs without physical replica to 
             conserve LFN metadata when they are archived, for example
NEW: (#4171) dirac-dms-create-archive-request command to create a request to archive a list of 
             LFNs and remove their physical copies
NEW: (#4171) dirac-dms-create-moving-request command to move LFNs from a to b with optional 
             "CheckMigration" step. as it uses the ReplicateAndRegister operation, transfer via 
             FTS is also possible
FIX: (#4171) FileCatalogClient: add "addFileAncestors" to list of "write functions"

[v6r21p14]

*DMS
FIX: (#4192) dirac-dms-clean-directory correct usage message for list of arguments
FIX: (#4192) dirac-dms-clean-directory now properly prints error messages
FIX: (#4192) dirac-dms-clean-directory will now also clean empty directories
FIX: (#4192) FileCatalog.DirectoryMetadata: prevent error when removeMetadataDirectory is 
     called on empty list of directories, triggered when calling removeDirectory 
     on non-existing directory
FIX: (#4192) FileCatalog.DirectoryTreeBase: prevent maximum recursion depth exception 
     when calling remove directory with illegal path

*Resources
CHANGE: (#4191) Storages: catch specific DPM/Globus error code when creating existing directory

[v6r21p13]

*RSS
FIX: (#4173) only use the hostname of FTS servers in the RSS commands

[v6r21p12]

*WMS
FIX: (#4155) JobDB.getAttributesForJobList: Return S_ERROR if unknown attributes are requested. 
     Instead of potentially returning garbage a clear error message is returned.

[v6r21p11]

*Transformation
FIX: (#4144) fixed a logic bug in counting numberOfTasks in MCExtension which is expected
     to limit the total number of tasks for MC transformations

*Accounting
FIX: (#4151) In AccountingDB.insertRecordThroughQueue fix bad dictionary key "0K"

[v6r21p10]

*Core
FIX: (#4133) dirac-install: correct location for ARC plugins with DIRACOS

*WMS
CHANGE: (#4136) JobStateUpdateHandler - restoring the job status to Running after hearbeat

*Docs
NEW: (#4134) Added /Operations/DataManagement parameters for protocols

[v6r21p9]

*Core
FIX: (#4130) correct symlinks in dirac-deploy

[v6r21p8]

*WMS
CHANGE: (#4111) Better logging in JobWrapper
CHANGE: (#4114) JobScheduling - allow both Tag and Tags option in the job JDL

*DMS
FIX: (#4101) FileManagerBase - use returned ID:LFN dict instead of the LFN list. Fixes the bug in 
             getReplicasByMetadata reported in #4058

*TransformationSystem
FIX: (#4112) TaskManager.py - testing if the request ID is correct was not done properly, test the numerical value

[v6r21p7]

*Core
FIX: (#4076) A certain module like WebAppDIRAC must be checked out from the code repository once.

*Resources
FIX: (#4078) Fix the exception when StorageElement objects are created with a list of plugins

*SMS
NEW: (#4086) StageMonitorAgent: new option StoragePlugins to limit the protocols used to contact storagelements for staged files.

*WMS
FIX: (#4093) better logging from services

*TS
CHANGE: (#4095) ConfigTemplate for RequestTaskAgent now contains all options
CHANGE: (#4096) the Broadcast TransformationPlugin no longer requires a SourceSE to be set. If it is set, the behaviour is unchanged
CHANGE: (#4096) dirac-transformation-replication: change default pluging back to Broadcast (reverts #4066)

*Docs:
CHANGE: (#4095) AdministratorGuide install TS tutorial: added options MonitorFiles and MonitorTasks for TaskAgents

[v6r21p6]

*CS
FIX: (#4064) Fix exception when calling dirac-admin-add-shifter with already existing values

*Core
NEW: (#4065) getIndexInList utility in List.py

*Resources
NEW: (#4065) add a SpaceReservation concept to storages
NEW: (#4065) add a getEndpoint method to StorageBase

*RSS
CHANGE: (#4065) CSHelpers.getStorageElementEndpoint returns the endpoint or non srm protocol
CHANGE: (#4065) add the SpaceReservation to the FreeDiskSpaceCommand result

*TS
FIX: (#4066) The dirac-transformation-replication script will now create valid transformations 
     given only the required arguments. Instead of the 'Broadcast' plugin, the 'Standard' plugin 
     is created if not SourceSE is given. If a value for the plugin argument is given, that will 
     be used.

*docs
CHANGE: (#4069) DIRAC installation procedure is updated taking account DIRACOS
CHANGE: (#4094) Pilots3 options: moved to /Operation/Pilot section

[v6r21p5]

*Core
NEW: (#4046) allow install_site to install DIRACOS
FIX: (#4047) dirac-deploy-scripts uses correct regex to find scripts
NEW: (#4047) dirac-deploy-scripts can use symplink instead of wrapper
CHANGE: (#4051) use debug level for logs in the ProcessPool

*RequestManagementSystem
CHANGE: (#4051) split log messages

*ResourceStatusSystem
FIX: (#4050) fix reporting from EmailAgent
CHANGE: (#4051) split log messages in static and dynamic parts

*Docs
CHANGE: (#4034) Add magic runs to setup DIRAC in example scripts, so they work out of the box.
NEW: (#4046) add a tuto for setting up a basic installation
NEW: (#4046) add a tuto for setting up two Dirac SEs
NEW: (#4046) add a tuto for setting up the DFC
NEW: (#4046) add a tuto for managing identities
NEW: (#4046) add a tuto for setting up the RMS
NEW: (#4046) add a tuto for doing DMS with TS

*ConfigurationSystem
CHANGE: (#4044) dirac-configure: forcing update (override, in fact) of CS list

*WorkloadManagementSystem
FIX: (#4052) SiteDirector - restore the logic of limiting the number of pilots to submit due to the  
             WaitingToRunningRatio option
FIX: (#4052) Matcher - if a pilot presents OwnerGroup parameter in its description, this is interpreted 
             as a pilot requirement to jobs and should not be overriden.
CHANGE: (#4027) Improve scalability of HTCondorCE jobs

*Accounting
CHANGE: (#4033) accounting clients use DIRAC.Core.Base.Client as base

*DataManagementSystem
FIX: (#4042) add exit handler for stored procedure
FIX: (#4048) correct the header of the CSV file generated by dirac-dms-protocol-matrix

*TransformationSystem
FIX: (#4038) TransformationCleaningAgent cancels the Request instead of removing them

*Resources
CHANGE: (#4048) SE: give preference to native plugins when generating third party URLS

[v6r21p4]

WorkloadManagementSystem
CHANGE: (#4008) Modification of utility function PilotCStoJSONSynchronizer. The modification 
        allows to add information to created json file about the DNs fields of users belonging 
        to 'lhcb_pilot' group. This information is needed for the second level authorization 
        used in the Pilot Logger architecture. Also, some basic unit tests are added.

*Docs
CHANGE: (#4028) update instructions to install and setup runit

*TransformationSystem
FIX: (#4022) when a site was requested inside the job workflow description, and BulkSubmission was used, such site was not considered.

*Resources
FIX: (#4006) Resources/MessageQueue: add a dedicated listener ReconnectListener

[v6r21p3]

*Core
FIX: (#4005) getDiracModules is removed, class member is used instead.
FIX: (#4013) Use getCAsLocation in order to avoid non-exist os.environ['X509_CERT_DIR']

*ConfigurationSystem
FIX: (#4004) BDII2CSAgent: fix for CEs with incomplete BDII info

*WorkloadManagementSystem
NEW: (#4016) JobAgent - added possibility to try out several CE descriptions when 
             getting jobs in one cycle
NEW: (#4016) Matcher - MultiProcessor tag is added to the resource description if appropriate
NEW: (#4016) JobScheduling - MultiProcessor tag is added to the job description if it 
             specifies multiple processor requirements
FIX: (#4018) JobMonitoring.getJobParameter cast to int
NEW: (#4019) added WMSAdministratorClient module, and using it throughout the code

*Resources/MessageQueue
CHANGE: (#4007) change the way of defining identifier  format for MQ resources: 
        accepted values are  'Topics' or 'Queues'.

*DataManagementSystem
CHANGE: (#4017) DIP handler internally uses bytes instead of MB
NEW: (#4010) add dirac-dms-protocol-matrix script
CHANGE: (#4010) remove dirac-dms-add-files script

*Resources
NEW: (#4016) PoolComputingElement - getDescription returns a list of descriptions 
             with different requirements to jobs to be matched
CHANGE: (#4017) Standardize sizes returned by StoragePlugins in Bytes
CHANGE: (#4011) MQ: randomzied the broker list when putting message

[v6r21p2]

*Core
CHANGE: (#3992) dirac-install does not define REQUESTS_CA_BUNDLE in the bashrc anymore
NEW: (#3998) dirac-install if DIRACOS already installed and DIRACOS is not requested, 
             it will force to install it
CHANGE: (#3992) specify the ca location when calling requests
CHANGE: (#3991) MySQL class prints only debug logs
FIX: (#4003) dirac-install - if the DIRACOS version is not given then use the proper 
             release version

*WorkloadManagementSystem
CHANGE: (#3992) specify the ca location when calling requests
FIX: (#4002) Local protocols are retrieved as a list in InputDataResolution

*Interfaces
FIX: (#4000) Dirac.py - bug fixed: return value of getJobParameters changed that
     should be taken into account by the clients

[v6r21p1]

*WorkloadManagementSystem
CHANGE: (#3989) JobDB.py - do not add default SubmitPool parameter to a job description
FIX: (#3989) dirac-admin-get-site-mask - show only sites in Active state

*DataManagementSystem
CHANGE: (#3985) FTS3DB: getActiveJobs, those jobs are now selected that have been monitored the longest time ago. Ensure better cycling through FTS Jobs
FIX: (#3987) check missing file with another string

[v6r21]

*Core
NEW: (#3921) DictCache - allow threadLocal cache
FIX: (#3936) DictCache - Fix exception upon delete
FIX: (#3922) allow Script.py to accommodate specific test calls with pytest
CHANGE: (#3940) dirac-install - instrument to support DiracOS
FIX: (#3945) set DIRACOS environment variable before souring diracosrc
CHANGE: (#3949) Removed unattended dirac-install-client.py
CHANGE: (#3950) File.py - do not follow links when getting files list or size 
        in directory via getGlobbedFiles and getGlobbedTotalSize
CHANGE: (#3969) Use EOS for installing DIRAC software        

*FrameworkSystem
FIX: (#3968) removed the old logging

*ResourceStatusSystem
FIX: (#3921) fix logic of the RSSCache leading in expired keys

*Accounting
CHANGE: (#3933) Change the columns size of the FinalMinorStatus

*WorkloadManagementSystem
CHANGE: (#3923) Clean PYTHONPATH from *rc when installing DIRAC from the pilot
NEW: (#3941) JobDB: getJobParameters work also with list on job IDs
CHANGE: (#3941) JobCleaningAgent queries for job parameters in bulk
CHANGE: (#3941) Optimizers only set optimizers parameters (backported from v7r0)
CHANGE: (#3970) streamlining code in OptimizerModule. Also pep8 formatting (ignore white spaces for reviewing)
FIX: (#3976) fixed Banned Sites matching in TaskQueueDB
FIX: (#3970) when an optimizer agent was instantiating JobDB (via the base class) and the machine 
     was overloaded, the connection to the DB failed but this was not noticed and the agent was 
     not working until restarted after max cycles. Now testing JobDB  is valid in OptimizerModule 
     base class and exit if not valid.

*TransformationSystem
CHANGE: (#3946) Remove directory listing from ValidateOutputDataAgent
CHANGE: (#3946) Remove directory listing from TransformationCleaningAgent
FIX: (#3967) TransformationCleaningAgent: don't return error if log directory does not exist

*Interfaces
CHANGE: (#3947) removed old methods going through old RMS
CHANGE: (#3960) Dirac.py - getLFNMetadata returns result for both file and directory LFNs
FIX: (#3966) Dirac: replace the use of deprecated function status by getJobStatus

*DataManagementSystem
FIX: (#3922) Fixes FTS3 duplicate transfers
FIX: (#3982) respect the source limitation when picking source for an FTS transfer

*MonitoringSystem
CHANGE: (#3956) Change the bucket size from week to day.

*Resources
CHANGE: (#3933) When crating a consumer or producer then the error message must be 
        handled by the caller.
CHANGE: (#3937) MessageQueue log backends is now set to VERBOSE instead of DEBUG        
NEW: (#3943) SSHComputingElement - added Preamble option to define a command to be 
     executed right before the batch system job submission command
NEW: (#3953) Added the possibility to add filters to log backends to refine the 
     output shown/stored
NEW: (#3953) Resources.LogFilters.ModuleFilter: Filter that allows one to set the 
     LogLevel for individual modules
NEW: (#3953) Resources.LogFilter.PatternFilter: Filter to select or reject log 
     output based on words
FIX: (#3959) PoolComputingElement - bug fix: initialize process pool if not yet 
     done in getCEStatus()     

*test
CHANGE: (#3948) integration tests run with unittest now exit with exit code != 0 if failed

*docs
NEW: (#3974) Added HowTo section to the User Guide

[v6r20p28]

*WorkloadManagementSystem
FIX: (#4092) pilotTools - Ensure maxNumberOfProcessors is an int

[v6r20p27]

*WMS
FIX: (#4020) SiteDirector - do not use keywords in addPilotTQReference/setPilotStatus calls

[v6r20p26]

*WorkloadManagementSystem
FIX: (#3932) MutiProcessorSiteDirector: get platform is checkPLatform flag is true

*DataManagementSystem
FIX: (#3928) `FileCatalogClient` now properly forwards function docstrings through 
     `checkCatalogArguments` decorator, fixes #3927
CHANGE: (#3928) `Resources.Catalog.Utilities`: use functool_wraps in `checkCatalogArguments`

*TransformationSystem
CHANGE: (#3934) make the recursive removal of the log directory explicit in the TransformationCleaningAgent

[v6r20p25]

*Core
FIX: (#3909) DISET - always close the socket even in case of exception

*FrameworkSystem
FIX: (#3913) NotificationHandler - bugfixed: changed SMTPServer to SMTP
FIX: (#3914) add extjs6 support to the web compiler

*docs
NEW: (#3910) Added documentation on MultiProcessor jobs

*WorkloadManagementSystem
FIX: (#3910) TaskQueueDB - fixed strict matching with tags, plus extended the integration test

*DataManagementSystem
CHANGE: (#3917) FTS3: speedup by using subqueries for the Jobs table

*TransformationSystem
CHANGE: (#3916) use SE.isSameSE() method

*Resources
NEW: (#3916) Add isSameSE method to StorageElement which works for all protocols

[v6r20p24]

*WorkloadManagementSystem
FIX: (#3904) SiteDirector fixed case with TQs for 'ANY' site

[v6r20p23]

*TransformationSystem
NEW: (#3903)  do not remove archive SEs when looking at closerSE

*CORE
NEW: (#3902) When the environment variable DIRAC_DEPRECATED_FAIL is set to a non-empty value, 
     the use of deprecated functions will raise a NotImplementError exception

*ConfigurationSystem
FIX: (#3903) ServiceInterface - fix exception when removing dead slave

*FrameworkSystem
FIX: (#3901) NotificationClient - bug fix

[v6r20p22]

*Core
FIX: (#3897) ObjectLoader returns DErrno code
FIX: (#3895) more debug messages in BaseClient

*ResourceStatusSystem
FIX: (#3895) fixed bug in dirac-rss-set-token script

*WorkloadManagementSystem
FIX: (#3897) SiteDirector: using checkPlatform flag everwhere needed
CHANGE: (#3894) Using JobStateUpdateClient instead of RPCClient to it
CHANGE: (#3894) Using JobManagerClient instead of RPCClient to it

[v6r20p20]

*Core
CHANGE: (#3885) Script.parseCommandLine: the called script is not necessarily the first in sys.argv

*ConfigurationSystem
CHANGE: (#3887) /Client/Helpers/Registry.py: Added search dirac user for ID and CA

*MonitoringSystem
FIX: (#3888) mqProducer field in MonitoringReporter can be set to None, and the comparison was broken. 
     It is fixed. Also some additional checks are added.

*WorkloadManagementSystem
CHANGE: (#3889) removed confusing Job parameter LocalBatchID
CHANGE: (#3854) TQ matching (TaskQueueDB.py): when "ANY" is specified, don't exclude task queues 
        (fix with "Platforms" matching in mind)
CHANGE: (#3854) SiteDirector: split method getPlatforms, for extension purposes

*DataManagementSystem
FIX: (#3884) restore correct default value for the SEPrefix in the FileCatalogClient
FIX: (#3886) FTS3: remove the hardcoded srm protocol for registration
FIX: (#3886) FTS3: return an empty spacetoken if SRM is not available

*TransformationSystem
CHANGE: (#3891) ReplicationTransformation.createDataTransformation: returns S_OK with the 
        transformation object when it was successfully added, instead of S_OK(None)

*Resources
NEW: (#3886) SE - return a standard error in case the requested protocol is not available

[v6r20p18]

*DataManagementSystem
CHANGE: (#3882) script for allow/ban SEs now accepting -a/--All switch, for allo status types

*Core
FIX: (#3882) ClassAdLight - fix to avoid returning a list with empty string

*Resources
FIX: (#3882) Add site name configuration for the dirac installation inside singularity CE

*test
FIX: (#3882) fully activating RSS in Jenkins tests

[v6r20p17]

*Core
CHANGE: (#3874) dirac-create-distribution-tarball - add tests directory to the tar file and fix pylint warnings.
FIX: (#3876) Add function "discoverInterfaces" again which is still needed for VMDIRAC

*ConfigurationSystem
CHANGE: (#3875) Resources - allow to pass a list of platforms to getDIRACPlatform()

*WorkloadManagement
CHANGE: (#3867) SandboxStoreClient - Returning file location in output of getOutputSandbox
CHANGE: (#3875) JobDB - allow to define a list of Platforms in a job description JDL

*ResourceStatusSystem
CHANGE: (#3863) deprecated CSHelpers.getSites() function

*Interfaces
NEW: (#3872) Add protocol option to dirac-dms-lfn-accessURL
CHANGE: (#3864) marked deprecated some API functions (perfect replace exists already, as specified)

*Resources
FIX: (#3868) GFAL2_SRM2Storage: only set SPACETOKENDESC when SpaceToken is not an empty string

*Test
CHANGE: (#3863) Enable RSS in Jenkins

*DataManagementSystem
FIX: (#3859) FTS3: resubmit files in status Canceled on the FTS server
NEW: (#3871) FTS submissions can use any third party protocol
NEW: (#3871) Storage plugin for Echo (gsiftp+root)
FIX: (#3871) replace deprecated calls to the gfal2 API
NEW: (#3871) Generic implementation for retrieving space occupancy on storage

*TransformationSystem
FIX: (#3865) fixed submission of parametric jobs with InputData from WorkflowTask
FIX: (#3865) better logging for parametric jobs submission

*StorageManagamentSystem
FIX: (#3868) Fix StageRequestAgent failures for SEs without a SpaceToken

*RequestManagementSystem
FIX: (#3861) tests do not re-use File objects

[v6r20p16]

*WorkloadManagementSystem
CHANGE: (#3850) the platform discovery can be VO-specific.

*Interfaces
CHANGE: (#3856) setParameterSequence always return S_OK/S_ERROR

*TransformationSystem
FIX: (#3856) check for return value on Job interface and handle it

*ResourceStatusSystem
FIX: (#3852) site may not have any SE

[v6r20p15]

*Interface
FIX: (#3843) Fix the sandbox download, returning the inMemory default.

*WorkloadManagementSystem
FIX: (#3845) late creation on RPC in JobMonitoringClient and PilotsLoggingClient

*DataManagementSystem
FIX: (#3839) Update obsolete dirac-rms-show-request command in user message displayed when running dirac-dms-replicate-and-register-request

*FrameworkSystem
FIX: (#3845) added setServer for NotificationClient

*Docs
NEW: (#3847) Added some info on parametric jobs

[v6r20p14]

CHANGE: (#3826) emacs backup file pattern added to .gitignore

*MonitoringSystem
CHANGE: (#3827) The default name of the Message Queue can be changed

*Core
FIX: (#3832) VOMSService.py: better logging and error prevention

*ConfigurationSystem
FIX: (#3837) Corrected configuration location for Pilot 3 files synchronization

*FrameworkSystem
FIX: (#3830) InstalledComponentDB.__filterFields: fix error in "Component History Web App" when filter values are unicode

*Interface
CHANGE: (#3836) Dirac.py API - make the unpacking of downloaded sandboxes optional

*Accounting
CHANGE: (#3831) ReportGenerator: Authenticated users without JOB_SHARING will now only get plots showing their own jobs, solves #3776

*ResourceStatusSystem
FIX: (#3833) Documentation update
CHANGE: (#3838) For some info, use DMSHelper instead of CSHelper for better precision

*RequestManagementSystem
FIX: (#3829) catch more exception in the ReqClient when trying to display the associated FTS jobs

[v6r20p13]

*FrameworkSystem

FIX: (#3822) obsolete parameter maxQueueSize in UserProfileDB initialization removed

*WorkloadManagementSystem

FIX: (#3824) Added Parameter "Queue" to methods invoked on batch systems by LocalComputingElement
FIX: (#3818) Testing parametric jobs locally now should also work for parametric input data
NEW: (#3818) Parameters from Parametric jobs are also replaced for ModuleParameters, 
             and not only for common workflow parameters

*DataManagementSystem

FIX: (#3825) FileCatalogCLI: print error message when removeReplica encounters weird return value
FIX: (#3819) ReplicateAndRegister: fix a problem when transferring files to multiple storage 
             elements, if more than one attempt was needed the transfer to all SEs was not always 
             happening.
CHANGE: (#3821) FTS3Agent: set pool_size of the FTS3DB

*TransformationSystem

FIX: (#3820) Fix exception in TransformationCleaningAgent: "'str' object not callable"

*ConfigurationSystem

FIX: (#3816) The VOMS2CSAgent was not sending notification emails when the DetailedReport 
             option was set to False, it will now send emails again when things change for a VO.
CHANGE: (#3816) VOMS2CSAgent: Users to be checked for deletion are now printed sorted and line 
                by line
NEW: (#3817) dirac-admin-check-config-options script to compare options and values between 
             the current Configuration and the ConfigTemplates. Allows one to find wrong or 
             missing option names or just see the difference between the current settings and 
             the default values.

[v6r20p12]

*Core
FIX: (#3807) Glue2 will return a constant 2500 for the SI00 queue parameter, 
     any value is needed so that the SiteDirector does not ignore the queue, fixes #3790

*ConfigurationSystem
FIX: (#3797) VOMS2CSAgent: return error when VO is not set (instead of exception)
FIX: (#3797) BDII2CSAgent: Fix for GLUE2URLs option in ConfigTemplate (Lower case S at the end)

*DataManagementSystem
FIX: (#3814) SEManager - adapt to the new meaning of the SE plugin section name
FIX: (#3814) SEManager - return also VO specific prefixes for the getReplicas() and similar calls
FIX: (#3814) FileCatalogClient - take into account VO specific prefixes when constructing PFNs on the fly

*TransformationSystem
FIX: (#3812) checking return value of jobManagerClient.getMaxParametricJobs() call

[v6r20p11]

*Core
FIX: (#3805) ElasticSearchDB - fix a typo (itertems -> iteritems())

[v6r20p10]

*Core
NEW: (#3801) ElasticSearchDB - add method which allows for deletion by query
NEW: (#3792) added breakDictionaryIntoChunks utility

*WorkloadManagementSystem
FIX: (#3796) Removed legacy "SystemConfig" and "LHCbPlatform" checks
FIX: (#3803) bug fix: missing loop on pRef in SiteDirector
NEW: (#3792) JobManager exposes a call to get the maxParametricJobs

*TransformationSystem
NEW: (#3804) new option for dirac-transformation-replication scrip `--GroupName/-R`
FIX: (#3804) The TransformationGroup is now properly set for transformation created with dirac-transformation-replication, previously a transformation parameter Group was created instead.
FIX: (#3792) Adding JobType as parameter to parametric jobs
FIX: (#3792) WorkflowTaskAgent is submitting a chunk of tasks not exceeding the MaxParametricJobs accepted by JobManager

[v6r20p9]

*Core
FIX: (#3794) Fix executeWithUserProxy when called with proxyUserDN, 
     fixes exception in WMSAdministrator getPilotLoggingInfo and TransformationCleaningAgent

*DataManagementSystem
CHANGE: (#3793) reuse of the ThreadPool in the FTS3Agent in order to optimize the Context use

*WorkloadManagementSystem
FIX: (#3787) Better and simpler code and test for SiteDirector 
FIX: (#3791) Fix exception in TaskQueueDB.getActiveTaskQueues, triggered 
             by dirac-admin-show-task-queues

[v6r20p8]

*ResourceStatusSystem
FIX: (#3782) try/except for OperationalError for sqlite (EmailAction)

*Core
FIX: (#3785) Adjust voms-proxy-init timeouts
NEW: (#3773) New Core.Utilities.Proxy.UserProxy class to be used as a contextManager
FIX: (#3773) Fix race condition in Core.Utilities.Proxy.executeWithUserProxy, 
     the $X509_USER_PROXY environment variable from one thread could leak to another, fixes #3764


*ConfigurationSystem
NEW: (#3784) Bdii2CSAgent: New option **SelectedSites**, if any sites are set, only those will 
     be updated
NEW: (#3788) for CS/Registry section: added possibility to define a QuarantineGroup per VO

*WorkloadManagementSystem

FIX: (#3786) StalledJobAgent: fix "Proxy not found" error when sending kill command to stalled job, 
     fixes #3783
FIX: (#3773) The solution for bug #3764 fixes a problem with the JobScheduling executor, where 
     files could end up in the checking state with the error "Couldn't get storage metadata 
     of some files"
FIX: (#3779) Add setting of X509_USER_PROXY in pilot wrapper script, 
which is needed to establish pilot env in work nodes of Cluster sites.

*DataManagementSystem
FIX: (#3778) Added template for RegisterReplica
FIX: (#3772) add a protection against race condition between RMS and FTS3
FIX: (#3774) Fix FTS3 multi-VO support by setting VO name in SE constructor.

*TransformationSystem
FIX: (#3789) better tests for TS agents

*StorageManagamentSystem
FIX: (#3773) Fix setting of the user proxy for StorageElement.getFileMetadata calls, fixes #3764

[v6r20p7]

*Core
FIX: (#3768) The Glue2 parsing handles some common issues more gracefully:
     handle cases where the execution environment just does not exist, use sensible;
     dummy values in this case (many sites);
     handle multiple execution environments at a single computing share (i.e., CERN);
     handle multiple execution environments with the same ID (e.g., SARA)
     
CHANGE: (#3768) some print outs are prefixed with "SCHEMA PROBLEM", which seem to point to problems in the published information, i.e. keys pointing to non-existent entries, or non-unique IDs

*Tests
NEW: (#3769) allow to install DIRACOS if DIRACOSVER env variable is specified

*ResourceStatusSystem
CHANGE: (#3767) Added a post-processing function in InfoGetter, for handling special case of FreeDisk policies

*WorkloadManagementSystem
FIX: (#3767) corrected inconsistent option name for pilotFileServer CS option

*TransformationSystem
CHANGE: (#3766) TransformationCleaningAgent can now run without a shifterProxy, it uses 
        the author of the transformation for the cleanup actions instead.
CHANGE: (#3766) TransformationCleaningAgent: the default value for shifterProxy was removed
FIX: (#3766) TaskManagerAgent: RequestTasks/WorkflowTasks: value for useCertficates to `False` 
     instead of `None`. Fixes the broken submission when using a shifterProxy for the TaskManagerAgents

[v6r20p6]

*Tests
CHANGE: (#3757) generate self signed certificate TLS compliant

*Interfaces
FIX: (#3754) classmethods should not have self! (Dirac.py)

*WorkloadManagementSystem
FIX: (#3755) JobManager - bug fix in __deleteJob resulting in exceptions

*DataManagementSystem
NEW: (#3736) FTS3 add kicking of stuck jobs
FIX: (#3736) FTS3 update files in sequence to avoid mysql deadlock
CHANGE: (#3736) Canceled is not a final state for FTS3 Files
CHANGE: (#3736) FTS3Operations are finalized if the Request is in a final state (instead of Scheduled)
FIX: (#3724) change the ps_delete_files and ps_delete_replicas_from_file_ids to not lock on MySQL 5.7

*TransformationSystem
CHANGE: (#3758) re-written a large test as pytest (much less verbosity, plan to extend it)
FIX: (#3758) added BulkSubmission option in documentation for WorkflowTaskAgent

*RequestManagementSystem
FIX: (#3759) dirac-rms-request: silence a warning, when not using the old FTS Services

*ResourceStatusSystem
FIX: (#3753) - style changes

[v6r20p5]

*Docs

FIX: (#3747) fix many warnings
FIX: (#3735) GetReleaseNotes.py no longer depends on curl, but the python requests packe
FIX: (#3740) Fix fake environments for sqlalchemy.ext import, some code documentation pages were not build, e.g. FTS3Agent
NEW: (#3762) Add --repo option, e.g. --repo DiracGrid/DiracOS, or just --repo DiracOS, fixes DIRACGrid/DIRACOS#30

*TransformationSystem

FIX: (#3726) If the result can not be evaluated, it can be converted to list
FIX: (#3723) TaskManagerAgentBase - add option ShifterCredentials to set the credentials to 
     use for all submissions, this is single VO only
FIX: (#3723) WorkflowTasks/RequestTasks: pass ownerDN and ownerGroup parameter to all the submission 
     clients if using shifterProxy ownerDN and ownerGroup are None thus reproducing the original behaviour
FIX: (#3723) TaskManagerAgentBase - refactor adding operations for transformation to separate function to 
     ensure presence of Owner/DN/Group in dict entries RequestTaskAgent no longer sets shifterProxy by default.

*Resources

CHANGE: (#3745) Add the deprecated decorator to native XROOT plugin

[v6r20p4]

*DMS
FIX: (#3727) use proxy location in the SECache

*RMS
FIX: (#3727) use downloadVOMSProxyToFile in RequestTask

*TS
FIX: (#3720) TaskManager - pass output data arguments as lists rather 
     than strings to the parametric job description

Docs:
FIX: (#3725) AdministratorGuide TransformationSystem spell check and added a few 
     phrases, notably for bulk submission working in v6r20p3

[v6r20p3]

*Framework
FIX: SystemAdministrator - Get the correct cpu usage data for each component

*TS
NEW: new command dirac-transformation-replication to create replication transformation to copy files from some SEs to other SEs, resolves #3700

*RMS
FIX: fix integration tests to work with privileged and non privileged proxies

*RSS
FIX: Fix for downtime publisher: wrong column names. Avoiding dates (not reflected in web app)

[v6r20p2]

*Core

CHANGE: (#3713) Fixes the infamous "invalid action proposal" by speeding up the handshake and not looking up the user/group in the baseStub

*RequestManagementSystem
CHANGE: (#3713) FowardDISET uses the owner/group of Request to execute the stub
CHANGE: (#3713) owner/group of the Requests are evaluated/authorized on the server side
CHANGE: (#3713) LimitedDelegation or FullDelegation are required to set requests on behalf of others -> pilot user and hosts should must them (which should already be the case)

*docs

NEW: (#3699) documentation on Workflow
CHANGE: (#3699) update on documentation for integration tests

*ConfigurationSystem

CHANGE: (#3699) for pilotCS2JSONSynchronizer: if pilotFileServer is not set, still print out the content

*WorkloadManagementSystem

CHANGE: (#3693) introduce options for sites to choose usage of Singularity

*TransformationSystem

FIX: (#3706) TaskManger with bulksubmission might have occasional exception, depending on order of entries in a dictionary
FIX: (#3709) TaskManager - fix the generated JobName to be of the form ProdID_TaskID
FIX: (#3709) TaskManager - check the JOB_ID and PRODUCTION_ID parameters are defined in the workflow

*Interfaces

FIX: (#3709) Job API - do not merge workflow non-JDL parameters with the sequence parameters of the same name

[v6r20p1]

*WorkloadManagementSystem

FIX: (#3697) Ensure retrieveTaskQueues doesn't return anything when given an empty list of TQ IDs.
FIX: (#3698) Call optimizer fast-path for non-bulk jobs

[v6r20]

*Core
NEW: MJF utility added, providing a general interface to Machine/Job Features values.
NEW: DEncode - added unit tests
NEW: JEncode for json based serialization
NEW: Add conditional printout of the traceback when serializing/deserializing non json compatible
     object in DEncode (enabled with DIRAC_DEBUG_DENCODE_CALLSTACK environment variable)
NEW: File.py - utility to convert file sizes between different unit
NEW: new flag in dirac-install script to install DIRAC-OS on demand
CHANGE: Removed deprecated option "ExtraModules" (dirac-configure, dirac-install scripts)
CHANGE: dirac-deploy-scripts, dirac-install - allow command modules with underscores in 
        their names in order for better support for the code checking tools
CHANGE: dirac-distribution and related scripts - compile web code while release
        generation
CHANGE: dirac-external-requirements - reimplemented to use preinstalled pip command rather than
the pip python API
FIX: dirac-distribution - fixed wrong indentation  
NEW: new command name for voms proxy
FIX: dirac-install default behaviour preserved even with diracos options
New: Add additional check in MJF utility to look for a shutdown file located at '/var/run/shutdown_time'
FIX: The hardcoded rule was not taken into account when the query was coming from the web server
CHANGE: VOMSService - reimplemented using VOMS REST interface
FIX: MJF utility won't throw exceptions when MJF is not fully deployed at a site

*Framework
NEW: WebAppCompiler methods is implemented, which is used to compile the web framework
NEW: add JsonFormatter for logs
NEW: add default configuration to CS: only TrustedHost can upload file
CHANGE: ComponentInstaller - remove the old web portal configuration data used during the installation
CHANGE: MessageQueue log handler uses JsonFormatter

*Monitoring
CHANGE: fixes for testing in Jenkins with locally-deployed ElasticSearch
FIX: fixes in the query results interpretation

*Configuration
FIX: ConfigurationHandler, PilotCStoJSONSynchronizer - fixes for enabling pilotCStoJSONSynchronizer, and doc
NEW: dirac-admin-voms-sync - command line for VOMS to CS synchronization
NEW: VOMS2CSSynchronizer - new class encapsulating VOMS to CS synchronization
CHANGE: VOMS2CSAgent - reimplemented to use VOMS2CSSynchronizer

*WorkloadManagementSystem
NEW: StopSigRegex, StopSigStartSeconds, StopSigFinishSeconds, StopSigNumber added to JDL, which cause Watchdog to send a signal StopSigNumber to payload processes matching StopSigRegex when there are less than StopSigFinishSeconds of wall clock remaining according to MJF.
NEW: PilotLoggingDB, Service and Client for handling extended pilot logging
NEW: added a new synchronizer for Pilot3: sync of subset of CS info to JSON file, 
     and sync of pilot3 files
NEW: dirac-admin-get-pilotslogging script for viewing PilotsLogging
NEW: Bulk job submission with protection of the operation transaction
NEW: WMSHistoryCorrector and MonitoringHistoryCorrector classes inheriting from a common BaseHistoryCorrector class
CHANGE: SiteDirector - refactored Site Director for better extensibility
CHANGE: dirac-wms-cpu-normalization uses the abstracted DB12 benchmark script used by the HEPiX Benchmarking Working Group, and the new MJF utility to obtain values from the system and to save them into the DIRAC LocalSite configuration.
CHANGE: Removed TaskQueueDirector and the other old style (WMS) *PilotDirector
CHANGE: TaskQueueDB - removed PilotsRequirements table
CHANGE: TaskQueueDB - added FOREIGN KEYS 
CHANGE: Removed gLite pilot related WMS code
FIX: always initialize gPilotAgentsDB object
FIX: JobManager - Added some debug message when deleting jobs
FIX: Job.py - fixing finding XML file
NEW: SiteDirector - added flag for sending pilot3 files
CHANGE: SiteDirector - changed the way we create the pilotWrapper (better extensibility)
NEW: SiteDirector - added possibility for deploying environment variables in the pilot wrapper

*Workflow
CHANGE: Script.py: created _exitWithError method for extension possibilities

*TS
FIX: TranformationCleaningAgent - just few simplifications 

*DMS
NEW: FTS3Agent working only with the FTS3 service to replace the existing one
NEW: FTS3Utilities - use correct FTS Server Selection Policy
NEW: StorageElement service - getFreeDiskSpace() and getTotalDiskSpace() take into account 
     MAX_STORAGE_SIZE parameter value
CHANGE: Adding vo name argument for StorageElement   
CHANGE: Fixing rss to fetch fts3 server status
NEW: Add a feature to the DFC LHCbManager to dump the content of an SE as a CSV file
FIX: FTS3DB: sqlalchemy filter statements with "is None" do not work and result in no lines being selected
NEW: FTS3Agent and FTS3DB: add functionality to kick stuck requests and delete old requests
NEW: FTS3Agent - add accounting report

*RMS
FIX: Really exit the RequestExecutingAgent when the result queue is buggy

*RSS
CHANGE: Using StorageElement.getOccupancy()
FIX: Initialize RPC to WMSAdministrator only once
FIX: Using MB as default for the size
FIX: flagged some commands that for the moment are unusable
FIX: fixed documentation of how to develop commands

*Resources
NEW: New SingularityComputingElement to submit jobs to a Singularity container
NEW: Added StorageElement.getOccupancy() method for DIP and GFAL2_SMR2 SE types
CHANGE: enable Stomp logging only if DIRAC_DEBUG_STOMP environment variable is set to any value

*Interfaces
CHANGE: Dirac.py - saving output of jobs run with 'runLocal' when they fail (for DEBUG purposes)

*Docs
CHANGE: WebApp release procedure
FIX: Update of the FTS3 docs

*Tests
FIX: add MonitoringDB to the configuration
FIX: Installing elasticSeach locally in Jenkins, with ComponentInstaller support.

[v6r19p25]

*TransformationSystem
FIX: (#3742) TransformationDB - when adding files to transformations with a multi-threaded agent, 
     it might happen that 2 threads are adding the same file at the same time. The LFN was not 
     unique in the DataFiles table, which was a mistake... This fix assumes the LFN is unique, 
     i.e. if not the table had been cleaned and the table updated to be unique.

[v6r19p24]

*WMS
FIX: (#3739) pilotTools - added --tag and --requiredTag options
FIX: (#3739) pilotCommands - make NumberOfProcessors = 1 if nowhere defined (default)

*Resources
FIX: (#3739) CREAMComputingElement - possibility to defined CEQueueName to be used in the pilot submission command

[v6r19p23]

*TS
FIX: (#3734) catch correct exception for ast.literal_eval

[v6r19p22]

*Core
CHANGE: Backport from v6r20 - fixes the infamous "invalid action proposal" by speeding up 
        the handshake and not looking up the user/group in the baseStub

RMS:
CHANGE: Backport from v6r20 - FowardDISET uses the owner/group of Request to execute the stub
CHANGE: Backport from v6r20 - owner/group of the Requests are evaluated/authorized on the server side
CHANGE: Backport from v6r20 - LimitedDelegation or FullDelegation are required to set requests on behalf 
        of others -> pilot user and hosts should must them (which should already be the case)

*API
NEW: Dirac.py - running jobs locally now also works for parametric jobs. Only the first sequence will be run
FIX: Dirac.py - running jobs locally will now properly work with LFNs in the inputSanbdox

*DMS
FIX: DMSHelpers - in getLocalSiteForSE() return None as LocalSite if an SE is at no site

[v6r19p21]

*Configuration
FIX: Bdii2CSAgent - make the GLUE2 information gathering less verbose; Silently ignore StorageShares

*Test
CHANGE: backported some of the CI tools from the integration branch 

[v6r19p20]

*StorageManagement
FIX: StorageManagementDB - fixed buggy group by with MySQL 5.7

[v6r19p19]

*Configuration

NEW: BDII2CSAgent - new options: GLUE2URLs, if set this is queried in addition to the other BDII;
    GLUE2Only to turn off looking on the old schema, if true only the main BDII URL is queried;
    Host to set the BDII host to search

NEW: dirac-admin-add-resources new option G/glue2 , enable looking at GLUE2 Schema, 
     H/host to set the host URL to something else

[v6r19p18]

*Configuration
CHANGE: Better logging of the Configuration file write exception

*RSS
FIX: SummarizeLogsAgent - fix the case when no previous history

[v6r19p17]

*Framework
FIX: ProxyManager - if an extension has a ProxyDB, use it

*RSS
FIX: CSHelpers.py minor fixes

[v6r19p16]

*WMS
FIX: pilotCommands - cast maxNumOfProcs to an int.
CHANGE: pilotTools - change maxNumOfProcs short option from -P to -m.

[v6r19p15]

*Framework
NEW: ProxyDB - allow FROM address to be set for proxy expiry e-mails

*DMS
CHANGE: FTSJob - FailedSize is now BIGINT in FTSJob
CHANGE: FTSJob - increase the bringonline time

*WMS
FIX: SiteDirector won't set CPUTime of the pilot
FIX: convert MaxRAM inside the pilots to int

*RSS
FIX: SummarizeLogsAgent: comparison bug fix
FIX: Fixed sites synchronizer

[v6r19p14]

*WMS
NEW: pilotCommands/Tools - added possibility to specify a maxNumberOfProcessors parameter for pilots
CHANGE: MultiProcessorSiteDirector - allow kwargs to SiteDirector getExecutable & _getPilotOptions functions

*RMS
FIX: Fix a bug in ReplicateAndRegister Operation preventing files having failed once to be retried

*DMS
FIX: FileCatalogWithFkAndPsDB.sql - Fixes for the DFC to be compatible with strict group by mode 
     (https://dev.mysql.com/doc/refman/5.7/en/sql-mode.html#sqlmode_only_full_group_by)

*docs
CHANGE: added little documentation for lcgBundles

[v6r19p13]

*WMS
FIX: JobWrapper - added a debug message
FIX: Allow non-processor related tags to match TQ in MultiProcessorSiteDirector.

*Test
CHANGE: improve Gfal2 integration tests by checking the metadata

[v6r19p12]

*Core
CHANGE: QualityMapGraph - change the color map of the Quality plots

*Framework
FIX: Logging - remove the space after log messages if no variable message is printed, fixes #3587

*MonitoringSystem
CHANGE: ElasticSearch 6 does not support multiple types, only one type is created instead.

*RSS
FIX: GOCDBClient - encode in utf-8, update goc db web api URL
FIX: fixed bug in creation of history of status (avoid repetition of entries)

*DMS
FIX: fixed bug in FTSAgent initialization

*WMS
FIX: fix bug in dirac-wms-job-select: treating the case of jobGroup(s) not requested

[v6r19p11]

*Framework:
CHANGE: moved column "Instance" of InstalledComponentsDB.InstalledComponent 
        table from 64 to 32 characters

*WMS
FIX: JobWrapperTemplate - fix exception handling
CHANGE: dirac-wms-select-jobs - new option to limit the number of selected jobs
CHANGE: returning an error when sandboxes can't be unassigned from jobs (JobCleaningAgent)

*RMS
FIX: RequestDB - add missing JOIN in the web summary query
NEW: dirac-rms-request - add option to allow resetting the NotBefore member even 
     for non-failed requests

*DMS
FIX: FTSAgent - change data member names from uppercase to lower case

*Interfaces
CHANGE: autopep8 on the API/Dirac module

*docs:
NEW: added some doc about shifterProxy

[v6r19p10]

*Core
FIX: MySQL - catch exception when closing closed connection

*TS
CHANGE: add possibility to get extension-specific tasks and files statuses in TransformationMonitor web application

*RMS
NEW: dirac-rms-request - add option --ListJobs to list the jobs for a set of requests

*Resources
FIX: Use parameters given at construction for SRM2 protocols List

*StorageManagement
FIX: use StorageElement object to get disk cache size

*DMS
FIX: DMSHelpers - fix case when no site is found for an SE
FIX: ReplicateAndRegister - don't try and get SE metadata is replica is inactive

[v6r19p9]

*WMS
CHANGE: DownloadInputData was instantiating all local SEs which is not necessary... Only instantiate those that are needed
CHANGE: JobWrapper - use resolveSEGroup in order to allow defining SE groups including other SE groups
FIX: JobDB - fixed typo in getSiteMaskStatus() method
FIX: Fix getSiteMaskStatus in SiteDirector and MultiProcessSiteDirector
CHANGE: WatchdogLinux - using python modules in  instead of shell calls

*DMS
FIX: in DMSHelpers don't complain if an SE is at 0 sites

*Interfaces
CHANGE: Job.py - using the deprecated decorator for 2 deprecated methods

*RSS
FIX: EmailAction considers also CEs, not only SEs

*Resources
FIX: removed a useless/broken method in Resources helper
FIX: marked as obsoleted two methods in Resources helper (FTS2 related)

[v6r19p8]

*Configuration
FIX; Resources - don't overwrite queue tags if requiredtags are set.

*Framework
CHANGE: dirac-proxy-init - increase dirac-proxy-init CRL update frequency

*Accounting
CHANGE: AccountingDB - if the bucket length is part of the selected conditions, 
        add to the grouping

*WorkloadManagement
FIX: ConfigTemplate.cfg - allow user access to getSiteMaskStatus

*DataManagementSystem
FIX: DMSHelpers - recursive resolution of SEGroup was keeping the SEGroup in the list

*RSS
FIX: CSHelper - getting FTS from the correct location
CHANGE: use the SiteStatus object wherever possible

*Resources
FIX: CREAMComputingElement - added CS option for extra JDL parameters

*Documentation
CHANGE: point README to master and add badges for integration

[v6r19p7]

*WorkloadManagement
FIX: SiteDirector - correct escaping in pilot template
FIX: dirac-wms-get-wn-parameters - added some printouts to dirac-wms-get-wn-parameters

[v6r19p6]

*Core
FIX: SocketInfo - log proper message on CA's init failure.

*Accounting
CHANGE: NetworkAgent - remove support of perfSONAR summaries and add support of raw metrics.

*WMS
FIX: JobDB - don't trigger exception in webSummary if a site with a single dot is in the system
CHANGE: SiteDirector - added logging format and UTC timestamp to pilot wrapper
FIX: JobMonitoring - fix in getJobPageSummaryWeb() for showing correct sign of life for stalled jobs

*TS
FIX: TransformationManager - fix for wrong method called by the Manager

*RSS
NEW: SiteStatus object uses the RSS Cache
FIX: expiration time is a date (dirac-rss-query-db)

[v6r19p5]

*WMS
CHANGE: ParametricJob - added getParameterVectorLength() to replace getNumberOfParameters with a more detailed check of the job JDL validity
FIX: JobManagerHandler - restored the use of MaxParametricJobs configuration option

*Interfaces
FIX: Always use a list of LFNs for input data resolution (local run, mostly)

*tests
FIX: use rootPath instead of environment variable


[v6r19p4]

NEW: Added dummy setup.py in anticipation for standard installation procedure

*Core
CHANGE: SocketInfoFactory - version check of GSI at run time is removed

*Configuration 
FIX: Resources - fix RequiredTags in getQueue() function

*Interfaces
FIX: fix exception when using Dirac.Job.getJobJDL

*WMS
FIX: SiteDirector - fix proxy validity check in updatePilotStatus, a new proxy was 
     never created because isProxyValid returns non-empty dictionary
FIX: JobMonitoring - web table was not considering correctly Failed jobs because 
     stalled for setting the LastSignOfLife     

*DMS
FIX: StorageFactory - avoid complaining if Access option is not in SE section
CHANGE: dirac-dms-user-lfns - the wildcard flag will always assume leading "*" to match files, 
       unless the full path was specified in the wildcard no files were previously matched

*RSS
FIX: CacheFeederAgent resilient to command exceptions

*Resources
FIX: ARCComputingElement - the proxy environment variable was assumed before the 
     return value of the prepareProxy function was checked, which could lead to exceptions

[v6r19p3]

CHANGE: .pylintrc - disable redefined-variable-type
CHANGE: .pylintrc - max-nested-blocks=10 due to the many tests of result['OK']
CHANGE: use autopep8 for auto-formatting with following exceptions:
        tabs = 2 spaces and not 4
        line length check disabled (i.e. 120 characters instead of 80)
        Option for autopep8 are: --ignore E111,E101,E501

*Configuration
FIX: retrigger the initialization of the logger and the ObjectLoader after 
     all the CS has been loaded

*WMS
FIX: pilot commands will add /DIRAC/Extensions=extensions if requested
FIX: SiteDirector, pilotCommands - fix support for multiple values in the 
     RequiredTag CE parameter
FIX: MultiProcessorSiteDirector - fix dictionary changed size exception 

*Workflow
FIX: application log name can also come from step_commons.get['logFile']

*Resources
CHANGE: Condor, SLURM, SSHComputingElement - added parameters to force allocation
        of multi-core job slots

[v6r19p2]

*DMS
FIX: dirac-admin-allow-se: fix crash because of usage of old RSS function

*RSS
FIX: ResourceStatusDB - microseconds should always be 0 
FIX: Multiple fixes for the RSS tests

[v6r19p1]

*Core
FIX: ElasticSearchDB - certifi package was miscalled
FIX: ElasticSearchDB - added debug messages for DB connection

*Framework
FIX: ComponentInstaller - handling correctly extensions of DBs found in sql files

*WMS
FIX: SudoComputingElement - prevent message overwriting application errors
FIX: JobDB.getInputData now returns list of cleaned LFNs strings, possible "LFN:" 
     prefix is removed

*Interfaces
FIX: Dirac.py - bring back treatment of files in working local submission directory

[v6r19]

FIX: In multiple places - use systemCall() rather than shellCall() to avoid
     potential shell injection problems

FIX: All Databases are granting also REFERENCES grant to Dirac user to comply with
     more strict policies of MySQL version >= 5.7

*Accounting
NEW: new functionality to plot the data gathered by perfSONARs. It allows to 
     present jitter, one-way delay, packet-loss rate and some derived functions.
FIX: compatibility of AccountingDB with MySQL 5.7

*ConfigurationSystem
NEW: Allow to define FailoverURLs and to reference MainServers in the URLs

*FrameworkSystem
NEW: gLogger is replaced by the new logging system based on the python logging module
NEW: Added ElasticSearch backend for the logging
NEW: Central Backends configuration to customize their use by multiple components 
NEW: BundleDelivery - serves also CA's and CRL's all-in-one files
NEW: added shell scripts for generating CAs and CRLs with the possibility to specify the Input and/or output directories
CHANGE: can now send mails to multiple recipients using the NotificationClient
CHANGE: Make the new logging system thread-safe
FIX: Adapting query to MySLQ 5.7 "GROUP BY" clause
FIX: TopErrorMessagesReporter - more precise selection to please stricter versions of MySQL
CHANGE: ProxyGeneration - make RFC proxies by default, added -L/--legacy flag to dirac-proxy-init
        to force generation of no-RFC proxies

*Core
FIX: dirac-install - allow to use local md5 files
CHANGE: X509Chain - fixes to allow robot proxies with embedded DIRAC group extension
        ( allow DIRAC group extension not in the first certificate chain step )
CHANGE: BaseClient - recheck the useServerCertificate while establishing connection
        and take it into account even if it has changed after the client object creation    
FIX: PlainTransport - fixed socket creation in initAsClient()         
NEW: Technology preview of new logging system, based on standard python logging module
CHANGE: Added graphviz extension to sphinx builds
FIX: Added documentation of low level RPC/DISET classes
FIX: Gateway service - multiple fixes to resurrect the service and to correctly instantiate it
NEW: dirac-install will change the shebang of the python scripts to use the environment 
     python instead of the system one
NEW: Security.Utilities - methods to generate all-in-one CA certificates and CRLs files     
NEW: ElasticSearchDB - gets CA's all-in-one file from the BundleDelivery service if needed
NEW: genAllCAs.sh, genRevokedCerts.sh - DIRAC-free commands to generate all-in-one CA 
     certificates and CRLs files     
CHANGE: dirac-create-distribution-tarball - removing docs and tests directories when 
        creating release tarballs     

*DMS
CHANGE: FTSJob - use Request wrapper for the fts3 REST interface instead of pycurl based
        client
CHANGE: FTSHistoryView - drop FTSServer field from the view description   
CHANGE: FTSFile DB table: increased length of fields LFN(955), SourceSURL(1024), TargetSURL(1024)
CHANGE: Uniform length of LFN to 255 across DIRAC dbs
FIX: FTSJob - fix the serialization of 0 values
FIX: FTSFile, FTSJob - fix SQL statement generation for stricter versions of MySQL

*Resources
NEW: New method in the StorageElement to generate pair of URLs for third party copy.
     Implement the logic to generate pair of URLs to do third party copy. 
     This will be used mostly by FTS, but is not enabled as of now
FIX: StorageElement - fix different weird behaviors in Storage Element, in particular, 
     the inheritance of the protocol sections     
FIX: GFAL2 storage element: update for compatibility with GFAL2 2.13.3 APIs
NEW: Introduced Resources/StorageElementBases configuration section for definitions
     of abstract SEs to be used in real SEs definition by inheritance     

*RMS
NEW: dirac-rms-request - command including functionality of several other commands:
     dirac-rms-cancel|reset|show-request which are dropped. The required functionality
     is selected by the appropriate switches   

*RSS
NEW: Put Sites, ComputingElements, FTS and Catalogs under the status control of the
     RSS system 
NEW: Rewrote RsourceStatus/ResourceManagementDB tables with sqlAlchemy (RM DB with declarative base style)
NEW: SiteStatus client to interrogate site status with respect to RSS
CHANGE: introduced backward compatibility of RSS services with DIRAC v6r17 clients
CHANGE: moved some integration tests from pytest to unittest
CHANGE: Moved ResourceStatusDB to sqlAlchemy declarative_base
FIX: Automated setting of lastCheckTime and Dateffective in ResourceStatusDB and ResourceManagementDB
FIX: fixes for tables inheritance and extensions
FIX: fixes for Web return structure ("meta" column)
FIX: ResourceStatus, RSSCacheNoThread - fixed RSS cache generation 
FIX: ResourceStatus - fixes for getting status from the CS information
FIX: ResourceManagement/StatusDB - fixed bugs in meta parameter check
FIX: fixed incompatibility between Active/InActive RSS clients return format
FIX: SiteStatus - bug fixed in getSites() method - siteState argument not propagated to
     the service call
FIX: ResourceStatus - return the same structure for status lookup in both RSS and CS cases     
FIX: Bug fixes in scripts getting data out of DB


*Monitoring
CHANGE: DBUtils - change the bucket sizes for the monitoring plots as function of the time span

*WMS
NEW: SiteDirector - checks the status of CEs and Sites with respect to RSS  
NEW: pilotCommands - new ReplaceDIRACCode command mostly for testing purposes
NEW: JobAgent, JobWrapper - several fixes to allow the work with PoolComputingElement
     to support multiprocessor jobs    
NEW: JobScheduling - interpret WholeNode and NumberOfProcessors job JDL parameters and
     convert then to corresponding tags
NEW: SiteDirector - CEs can define QueryCEFlag in the Configuration Service which can be
     used to disallow querying the CE status and use information from PiltAgentsDB instead     
NEW: The application error codes, when returned, are passed to the JobWrapper, and maybe interpreted.
NEW: The JobWrapperTemplate can reschedule a job if the payload exits with status DErrno.EWMSRESC & 255 (222)
FIX: SiteDirector - unlink is also to be skipped for Local Condor batch system
FIX: JobDB - fixes necessary to suite MySQL 5.7
FIX: dirac-pilot, pilotTools - PYTHONPATH is cleared on pilot start, pilot option keepPP
     can override this
FIX: WMSAdministratorHandler - make methods static appropriately
FIX: Bug fix for correctly excluding WebApp extensions
CHANGE: JobScheduling - more precise site name while the job is Waiting, using the set of 
        sites at which the input files are online rather than checking Tier1s in eligible sites      
FIX: SiteDirector - aggregate tags for the general job availability test         
FIX: JobScheduling - bug fix in __sendToTQ()
FIX: pilotTools,pilotCommands - pick up all the necessary settings from the site/queue configuration
     related to Tags and multi-processor
NEW: SiteDirector - added option to force lcgBundle version in the pilot
FIX: SiteDirector - if MaxWaitingJobs or MaxTotalJobs not defined for a queue, assume a default value of 10
FIX: MatcherHandler - preprocess resource description in getMatchingTaskQueues()
FIX: JobDB - set CPUTime to a default value if not defined when rescheduling jobs

*TS
FIX: TransformationClient - fix issue #3446 for wrong file error counting in TS
FIX: TransformationDB - set ExternalID before ExternalStatus in tasks
BUGFIX: TransformationClient - fix a bug in the TS files state machine (comparing old status.lower() 
        with new status)

*Interfaces
CHANGE: Dirac API - expose the protocol parameter of getAccessURL()
CHANGE: Dirac API - added runLocal as an API method

*Docs
NEW: Documentation for developing with a container (includes Dockerfile)
NEW: Add script to collate release notes from Pull Request comments  
NEW: Chapter on scaling and limitations
CHANGE: Added documentation about runsv installation outside of DIRAC

*tests
NEW: Added client (scripts) system test
CHANGE: Add to the TS system test, the test for transformations with meta-filters
FIX: Minor fixes in the TS system test
FIX: correctly update the DFC DB configuration in jenkins' tests

[v6r17p35]

*Core
FIX: GOCDBClient - add EXTENSIONS & SCOPE tag support to GOCDB service queries.

[v6r17p34]

*SMS
FIX: StorageManagerClient - fix logic for JobScheduling executor when CheckOnlyTapeSEs is 
     its default true and the lfn is only on a tapeSE

[v6r17p33]

*WMS
FIX: StalledJobAgent - if no PilotReference found in jobs parameters, do as if there would be 
     no pilot information, i.e. set Stalled job Failed immediately
CHANGE: DownloadInputData - job parameters report not only successful downloads but also failed ones
FIX: JobDB - back port - set CPUTime to 0 if not defined at all for the given job 
FIX: JobDB - back port - use default CPUTime in the job description when rescheduling jobs

*Resources
FIX: ARCComputingElement - fix job submission issue due to timeout for newer lcg-bundles

[v6r17p32]

Resources:
CHANGE: /Computing/BatchSystems/Condor.py: do not copy SiteDirector's shell environment variables into the job environment

*WMS
CHANGE: Add option to clear PYTHONPATH on pilot start

[v6r17p31]

*RMS
FIX: ReqClient - avoid INFO message in client
*WMS
CHANGE: JobWrapper - allow SE-USER to be defined as another SE group (e.g. Tier1-USER)
*DMS
CHANGE: DMSHelpers - make resolveSEGroup recursive in order to be able to define SE groups in terms of SE groups

[v6r17p30]

*DMS
CHANGE: StorageElement - added status(), storageElementName(), checksumType() methods returning
        values directly without the S_OK structure. Remove the checks of OK everywhere
NEW: dirac-dms-add-file, DataManager - added option (-f) to force an overwrite of an existing file

*TS:
FIX: TransformationDB.py - set the ExternalID before the ExternalStatus in order to avoid inconsistent 
     tasks if setting the ExternalID fails

*StorageManagementSystem
FIX: StorageManagementClient.py - return the full list of onlineSites while it was previously happy 
     with only one

*Resources
FIX: HTCondorCEComputingElement.py - transfer output files(only log and err) for remote scheduler

[v6r17p29]

*WMS
CHANGE: split time left margins in cpuMargin and wallClockMargin. Also simplified check.


[v6r17p28]

*WMS
BUGFIX: JobScheduling - fix a bug introduced in 6r17p27 changes

*Monitoring
BUGFIX: MonitoringReporter - do not try to close the MQ connection if MD is not used

[v6r17p27]

*Configuration
FIX: ConfigurationClient - allow default value to be a tuple, a dict or a set

*Monitoring
CHANGE: DBUtils - change bucket sizes and simplify settings

*DMS
FIX: DMSRequestOperationsBase, RemoveFile - allow request to not fail if an SE is temporarily banned
FIX: dirac-admin-allow-se - first call of gLogger after its import

*RMS
CHANGE: remove scripts dirac-rms-show-request, dirac-rms-cancel-request and dirac-rms-reset-request 
        and replace with a single script dirac-rms-request with option (default is "show")
CHANGE: allow script to finalize a request if needed and set the job status appropriately

*Resources
FIX: LocalComputingElement - pilot jobIDs start with ssh to be compatible with pilotCommands. 
     Still original jobIDs are passed to getJobStatus. To be reviewed

*WMS
CHANGE: JobScheduling - assign a job to Group.<site>.<country>, if input files are at <site>.<country>.
        If several input replicas, assign Waiting to "MultipleInput"

[v6r17p26]

*Core
FIX: dirac-install.py to fail when installation of lcgBundle has failed
FIX: ClassAdLight - getAttributeInt() and getAttributeFloat() return None 
     if the corresponding JDL attribute is not defined

*MonitoringSystem
CHANGE: The Consumer and Producer use separate connections to the MQ; 
        If the db is not accessible, the messaged will not be consumed.

*WMS
FIX: JobDB - fix the case where parametric job placeholder %j is used in the JobName attribute
FIX: JobDB - take into account that ClassAdLight methods return None if numerical attribute is not defined
FIX: ParametricJob utility - fixed bug in evaluation of the ParameterStart|Step|Factor.X job numerical attribute

[v6r17p25]

*Monitoring
NEW: Implemented the support of monthly indexes and the unit tests are fixed

*RMS
FIX: RequestExecutingAgent - fix infinite loop for duplicate requests

*WMS 
NEW: ARCComputingElement - add support for multiprocessor jobs

[v6r17p24]

*WMS
FIX: SiteDirector - unlink is also to be skipped for Local Condor batch system

[v6r17p23]

*WMS
FIX: get job output for remote scheduler in the case of HTCondorCE

[v6r17p22]

*Framework
FIX: NotificationClient - added avoidSpam flag to sendMail() method which is propagated to
     the corresponding service call
     
*Integration
FIX: several fixes in integration testing scripts     

[v6r17p21]

*Core
NEW: Mail.py - added mechanism to compare mail objects
FIX: Grid.py - take into account the case sometimes happening to ARC CEs 
     where ARC-CE BDII definitions have SubClusters where the name isn't set to 
     the hostname of the machine

*Framework
FIX: Notification service - avoid duplicate emails mechanism 

[v6r17p20]

*Core
NEW: API.py - added __getstate__, __setstate__ to allow pickling objects inheriting
     API class by special treatment of internal Logger objects, fixes #3334

*Framework
FIX: SystemAdministrator - sort software version directories by explicit versions in the
     old software cleaning logic
FIX: MonitoringUtilities - sets a suitable "unknown" username when installing DIRAC from scratch, 
     and the CS isn't initialized fully when running dirac-setup-site     
CHANGE: Logger - added getter methods to access internal protected variables, use these methods
        in various places instead of access Logger protected variables     

*WMS
CHANGE: JobDB - removed unused CPUTime field in the Jobs table
CHANGE: JobScheduling - make check for requested Platform among otherwise eligible sites
        for a given job, fail jobs if no site with requested Platform are available

*RSS
FIX: Commands - improved logging messages

*SMS
FIX: StorageManagerClient - instantiate StorageElement object with an explicit vo argument,
     fixes #3335

*Interfaces
NEW: dirac-framework-self-ping command for a server to self ping using it's own certificate

[v6r17p19]

*Core
FIX: Adler - fix checksum with less than 8 characters to be 8 chars long

*Configuration
FIX: VOMS2CSAgent - fix to accomodate some weird new user DNs (containing only CN field)

*DMS
FIX: FileCatalog - fix for the doc strings usage in file catalog CLI, fixes #3306
FIX: FileCatalog - modified recursive file parameter setting to enable usage of the index

*SMS
CHANGE: StorageManagerClient - try to get sites with data online if possible in getFilesToStage

*RMS
FIX: RequestExecutingAgent - tuning of the request caching while execution

*WMS
FIX: DownloadInputData - do not mistakenly use other metadata from the replica info than SEs
FIX: JobScheduling - put sites holding data before others in the list of available sites
FIX: JobScheduling - try and select replicas for staging at the same site as online files
FIX: SiteDirector - keep the old pilot status if the new one can not be obtained in updatePilotStatus()

*Resources
FIX: CREAMComputingElement - return error when pilot output is missing in getJobOutput()

*Monitoring
FIX: DBUtils - change the buckets in order to support queries which require more than one year 
     data. The maximum buckets size is 7 weeks

[v6r17p18]

*Framework
NEW: SystemAdministrator - added possibility to remove old software installations keeping
     only a predefined number of the most recent ones.

*DMS
FIX: RemoveReplica - removing replica of a non-existing file is considered successful

*SMS
CHANGE: StorageManagerClient - restrict usage of executeWithUserProxy decorator 
        to calling the SE.getFileMetadata only; added flag to check only replicas 
        at tape SEs
        
*WMS
FIX: JobScheduling - added CS option to flag checking only replicas at tape SEs;
     fail jobs with input data not available in the File Catalog        

[v6r17p17]

*DMS
NEW: FTSAgent has a new CS parameter ProcessJobRequests to be able to process job
     requests only. This allows to run 2 FTS agents in parallel
     
*Resources
FIX: GFAL2_StorageBase - only set the space token if there is one to avoid problems
     with some SEs     

[v6r17p16]

*Configuration
FIX: VOMS2CSAgent - create user home directory in the catalog without
     recursion in the chown command
     
*RMS
FIX: RequestExecutingAgent - catch error of the cacheRequest() call
FIX: ReqClient - enhanced log error message

*SMS
FIX: StorageManagerClient - treat the case of absent and offline files on an SE 
     while staging
     
*TS
FIX: TaskManagerBase - process tasks in chunks of 100 in order to 
     update faster the TS (tasks and files)          

*WMS
FIX: JobScheduling - do not assume that all non-online files required staging

[v6r17p15]

*WMS
CHANGE: StalledJobAgent - ignore or prolong the Stalled state period for jobs 
        at particular sites which can be suspended, e.g. Boinc sites

[v6r17p14]

*Core
FIX: PrettyPrint.printTable utility enhanced to allow multi-row fields and
     justification specification for each field value  

*Accounting
NEW: DataStore - allow to run several instances of the service with only one which
     is enabled to do the bucketing

*RMS
NEW: new dirac-rms-list-req-cache command to list the requests in the ReqProxies services

*Interfaces
CHANGE: Dirac API - make several private methods visible to derived class

[v6r17p13]

*Core
NEW: Proxy - added executeWithoutServerCertificate() decorator function 

*Resources
FIX: CREAMComputingElement - split CREAM proxy renewal operation into smaller chunks for 
     improved reliability

[v6r17p12]

*Framework
FIX: SecurityFileLog  - when the security logs are rotated, the buffer size is reduced
     to 1 MB to avoid gzip failures ( was 2 GBs )

*WMS
FIX: pilotCommands - fix for interpreting DNs when saving the installation environment
FIX: SandboxStoreClient - do not check/make destination directory if requested sandbox 
     is returned InMemory

*TS
FIX: TransformationAgent CS option MaxFiles split in MaxFilesToProcess and MaxFilesPerTask,
     MaxFiles option is interpreted as MaxFilesPerTask for backward compatibility

*Resources
NEW: Added plug-ins for GSIFTP and HTTPS Storage protocols 

[v6r17p11]

*Core
FIX: ElasticSearchDB - set a very high number (10K) for the size of the ElasticSearch result

*Monitoring
FIX: MonitoringDB - et a very high number (10K) for the size of the ElasticSearch result

*WMS
FIX: pilotCommands - get the pilot environment from the contents of the bashrc script

*DMS
FIX: RemoveReplica - fix for the problem that if an error was set it was never reset
FIX: SE metadata usage in several components: ConsistencyInspector, DataIntwgrityClient,
     FTSRequest, dirac-dms-replica-metadata, StageMonitorAgent, StageRequestAgent,
     StorageManagerClient, DownloadInputData, InputDataByProtocol

[v6r17p10]

*Core
NEW: Logger - printing methods return True/False if the message was printed or not
FIX: ElastocSearchDB - error messages demoted to warnings

*Monitoring
FIX: MonitoringReporter - create producers if the CS definitions are properly in place

*TS
CHANGE: TaskManagerPlugin - allow to redefine the AutoAddedSites for each job type

[v6r17p9]

*WMS
BUGFIX: JobScheduling - bug fixed introduced in the previous patch 
NEW: pilotTools - introduced -o swicth for a generic CS option

*SMS
FIX: StorageManagerClient - fixes in the unit test

*DMS
FIX: FileManagerPs - in _getFileLFNs() - break a long list of LFNs into smaller chunks

[v6r17p8]

*Core
NEW: DErrno.ENOGROUP error to denote proxies without DIRAC group extension embedded
CHANGE: X509Chain - use DErrno.ENOGROUP error
FIX: dirac-install, dirac-deploy-scripts - fixes to allow DIRAC client installation on
     recent MacOS versions with System Integrity Protection feature
CHANGE: Proxy - added executionLock optional argument to executeWithUserProxy() decorator
        to lock while executing the function with user proxy 
FIX: Proxy - fix indentation in getProxy() preventing looping on the DNs  

*Framework
FIX: ProxyDB - fix of error message check in completeDelegation()

*WMS
FIX: TaskQueueDB - when an empty TaskQueue is marked for deletion, it can still get matches 
     which result in no selected jobs that produced unnecessary error messages 
FIX: JobScheduling executor - calls getFilesToStage() with a flag to lock while file lookup
     with user proxy; same for InputData executor for calling _resolveInputData()      

*TS
FIX: FileReport - fix in setFileStatus() for setting status for multiple LFNs at once

*SMS
FIX: StorageManagerClient - in getFilesToStage() avoid using proxy if no files to check
     on a storage element

*Resources
FIX: GFAL2_XROOTStorage - fix to allow interactive use of xroot plugin
FIX: GFAL2_StorageBase - enable IPV6 for gsiftp

[v6r17p7]

*DMS
FIX: dirac-dms-user-lfns - do not print out empty directories

*WMS
FIX: InputData Executor, JobWrapper - use DataManager.getReplicasForJobs() for
     getting input data replicas

*TS
FIX: TransformationAgent - use DataManager.getReplicasForJobs() for transformations
     creating jobs  

[v6r17p6]

*DMS
NEW: DataManager - add key argument forJobs (default False) in getReplicas() in order 
     to get only replicas that can be used for jobs (as defined in the CS); added
     getReplicasForJobs(), also used in the Dirac API

*SMS
FIX: Stager agents - monitor files even when there is no requestID, e.g. dCache returns None 
     when staging a file that is already staged    

*Resources
FIX: StorageFactory - bug fixes when interpreting SEs inheriting other SE parameters
NEW: Test_StorageFactory unit test and corresponding docs
FIX: Torque - some sites put advertising in the command answer that can not be parsed:
     redirect stderr to /dev/null

[v6r17p5]

*Resources
FIX: LcgFileCatalogClient - do not evaluate GUID if it is not a string

[v6r17p4]

*Configuration
FIX: Utilities - fixed interpretation of weird values of GlueCEPolicyMaxWallClockTime
     BDII parameter; newMaxCPUTime should is made integer

*Framework
FIX: Logger - make subloggers processing messages with the same level
     as the parent logger

*Docs
NEW: Updated documentation in several sections

*DMS
FIX: RemoveReplica operation - don't set file Done in RemoveReplicas if there is an error

[v6r17p3]

*RSS
FIX: Synchronizer - the sync method removes the resources that are no longer 
     in the CS from the DowntimeCache table

*DMS
CHANGE: dirac-dms-find-lfns - added SE switch to look for files only having
        replicas on a given SE (list)

*TS
FIX: TaskManager - optimization of the site checking while preparing job; optimized
     creation of the job template

*Resources
CHANGE: GFAL2_SRM2Storage, SRM2Storage - added gsiftp to the list of OUTPUT protocols 

[v6r17p2]

*Monitoring
FIX: ElasticSearchDB - fixes required to use host certificate for connection;
     fixes required to pass to version 5.0.1 of the elasticsearch.py binding

[v6r17p1]

*RSS
FIX: GOCDBSync - make commmand more verbose and added some minor fixes

[v6r17]

*Core
FIX: Adler - check explicitly if the checksum value is "False"
FIX: install_site.sh - added command line option to choose DIRAC version to install
NEW: ComponentInstaller - added configuration parameters to setup NoSQL database

*Framework
CHANGE: Logger - test level before processing string (i.e. mostly converting objects to strings)  
CHANGE: dirac-proxy-init - check and attempt to update local CRLs at the same time as
        generating user proxy
CHANGE: ProxyManager service - always store the uploaded proxy even if the already stored
        one is of the same validity length to allow replacement in case of proxy type
        changes, e.g. RFC type proxies           

*DMS
NEW: Next in implementation multi-protocol support for storage elements. When performing 
     an action on the StorageElement, instead of looping over all the protocol plugins, 
     we loop over a filtered list. This list is built taking into account which action 
     is taken (read vs write), and is also sorted according to lists defined in the CS.
     The negotiation for third party transfer is also improved: it takes into account all 
     possible protocols the source SE is able to produce, and all protocols the target is 
     able to receive as input.
NEW: StorageElement - added methods for monitoring used disk space
FIX: ReplicateAndRegister - fix the case when checksum is False in the FC
NEW: DMSHelpers - get list of sites from CS via methods; allow to add automatically sites 
     with storage

*RSS
NEW: FreeDiskSpace - added new command which is used to get the total and the remaining 
     disk space of all dirac storage elements that are found in the CS and inserts the 
     results in the SpaceTokenOccupancyCache table of ResourceManagementDB database.  
NEW: GOCDBSync command to ensure that all the downtime dates in the DowntimeCache 
     table are up to date       

Resources*
NEW: Updated Message Queue interface: MQ service connection management, support for
     SSL connections, better code arrangement

*Workflow
FIX: Modulebase, Script - avoid too many unnecessarily different application states

*WMS
FIX: JobStateUpdate service - in setJobStatusBulk() avoid adding false information when adding 
     an application status
     
*TS
FIX: TaskManager, TaskManagerAgentBase - standardize the logging information; removed unnecessary 
     code; use iterators wherever possible     
NEW: Introduced metadata-based filters when registering new data in the TS as catalog       

[v6r16p6]

*WMS
NEW: Added MultiProcessorSiteDirector section to the ConfigTemplate.cfg

*DMS
FIX: FileCatalogClient - added missing read methods to the interface description
     getDirectoryUserMetadata(), getFileUserMetadata()

[v6r16p5]

FIX: included patches from v6r15p27

[v6r16p4]

FIX: applied fixes from v6r15p26

[v6r16p3]

FIX: incorporated fixes from v6r15p25

[v6r16p2]

*Configuration
CHANGE: VOMS2CSAgent - remove user DNs which are no more in VOMS. Fixes #3130

*Monitoring
CHANGE: WMSHistory - added user, jobgroup and usergroup selection keys

*DMS
FIX: DataManager - retry checksum calculation on putAndRegister, pass checksum to the DataManager
     object in the FailoverTransfer object.
FIX: DatasetManager, FileCatalogClientCLI - bug fixes in the dataset management and commands      
     
*WMS
CHANGE: JobManager - added 'Killed' to list of jobs status that can be deleted     

[v6r16p1]

*Monitoring
CHANGE: MonitorinDB - allow to use more than one filter condition

*WMS
CHANGE: StalledJobAgent - send a kill signal to the job before setting it Failed. This should 
        prevent jobs to continue running after they have been found Stalled and then Failed.

[v6r16]

*Core
CHANGE: dirac-install, dirac-configure - use Extensions options consistently, drop
        ExtraModule option
CHANGE: dirac-install - use insecure ssl context for downloading files with urllib2.urlopen    
CHANGE: GOCDBClient - replaced urllib2 with requests module
        FIX: dirac-setup-site - added switch to exitOnError, do not exit on error by default
CHANGE: Added environment variables to rc files to enable certificates verification (necessary for python 2.7.9+)
FIX: ComponentInstaller - always update CS when a database is installed, even if it is
     already existing in the db server 
FIX: SSLSocketFactory - in __checkKWArgs() use correct host address composed of 2 parts      

*Framework
FIX: SystemAdministrator service - do not install WebAppDIRAC by default, only for the host
     really running the web portal

*Accounting
FIX: JobPolicy - remove User field from the policy conditions to fix a problem that 
     non-authenticated user gets more privileges on the Accounting info.

*Monitoring
NEW: New Monitoring system is introduced to collect, analyze and display various
     monitoring information on DIRAC components status and behavior using ElasticSearch
     database. The initial implementation is to collect WMSHistory counters.

*DMS
NEW: MoveReplica operation for the RMS system and a corresponding dirac-dms-move-replica-request
     comand line tool

*Resources
NEW: MessageQueue resources to manage MQ connections complemented with
     MQListener and MQPublisher helper classes
NEW: SudoComputingElement - computing element to execute payload with a sudo to a dedicated
     UNIX account     

[v6r15p27]

*Configuration
FIX: CSAPI - changed so that empty but existing options in the CS can be still
     modified

[v6r15p26]

*WMS
FIX: SandboxStoreClient - ensure that the latest sandbox is returned in the Web
     portal in the case the job was reset.

[v6r15p25]

*Resources
FIX: HTCondorCEComputingElement - cast useLocalSchedd to bool value even if it
     is defined as srting

[v6r15p24]

*Resources
CHANGE: HTCondorCE - added option to use remote scheduler daemon

[v6r15p23]

*DMS
FIX: dirac-dms-find-lfns - fixed bug causing generl script failure

[v6r15p22]

*Interfaces
CHANGE: Dirac API - add possibility to define the VO in the API
CHANGE: Dirac API - add checkSEAccess() method for checking SE status

[v6r15p21]

*WMS
FIX: removed default LCG version from the pilot (dirac-install will use the one of the requested release)

*RMS
FIX: reject bad checksum

[v6r15p20]

*Framework
FIX: SystemAdministratorHandler - in updateSoftware() put explicitly the project
     name into the command
FIX: ComponentInstaller - added baseDir option to the mysql_install_db call
     while a fresh new database server installation     

[v6r15p19]

*Core
FIX: dirac-install - lcg-binding version specified in the command switch
     overrides the configuration option value
     
*DMS
FIX: RemoveFile operation - Remove all files that are not at banned SEs

*TMS
FIX: FileReport - after successful update of input files status, clear the 
     cache dictionary to avoid double update      

[v6r15p18]

*Configuration
FIX: Utilities - take into account WallClock time limit while the MaxCPUTime
     evaluation in the Bdii@CSAgent 

*DMS
FIX: FTSJob - specify checksum type at FTS request submission

*StorageManagement
FIX: StorageManagerClient - in getFilesToStage() avoid exception in case
     of no active replicas

*Resources
FIX: StorageBase - in getParameters() added baseURL in the list of parameters returned 

*WMS
FIX: CPUNormalization - minor code rearrangement

[v6r15p17]

*Core
CHANGE: GOCDBClient - catch all downtimes, independently of their scope
FIX: LSFTimeLeft - accept 2 "word" output from bqueues command
CHANGE: dirac-install - create bashrc/cshrc with the possibility to define
        installation path in the $DIRAC env variable, this is needed for
        the cvmfs DIRAC client installation

[v6r15p16]

*Core
CHANGE: AgentModule - added a SIGALARM handler to set a hard timeout for each Agent
        cycle to avoid agents stuck forever due to some faults in the execution code

*DMS
FIX: DataManager - cache SE status information in filterTapeReplicas() to speed up execution
     
*WMS
BUGFIX: InputDataByProtocol - the failed resolution for local SEs was not considered correctly:
        if there were other SEs that were ignored (e.g. because on tape)     
     
*TS
FIX: TransformationAgent - in getDataReplicasDM() no need to get replica PFNs     

[v6r15p15]

*Configuration
CHANGE: VOMS2CSAgent - added new features: deleting users no more registered in VOMS;
        automatic creation of home directories in the File Catalog for new users

*WMS
CHANGE: JobScheduling - correct handling of user specified sites in the executor,
        including non-existent (misspelled) site names
FIX: CPUNormalization - accept if the JOBFEATURES information is zero or absent        

[v6r15p14]

*Core
FIX: BaseClient - proper error propagation to avoid excessive output in the logger

*Configuration
CHANGE: Resources helper - in getStorageElementOptions() dereference SEs containing
        BaseSE and Alias references

*Accounting
FIX: AccountingDB - changes to use DB index to speed-up removal query

*DMS
CHANGE: DMSHelpers - define SE groups SEsUsedForFailover, SEsNotToBeUsedForJobs, 
        SEsUsedForArchive in the Operations/DataManagement and use them in the
        corresponding helper functions
FIX: FTSJob - temporary fix for the FTS rest interface Request object until it is
     fixed in the FTS REST server         

*Resources
FIX: HTCondorCEComputingElement - check that some path was found in findFile(), return with error otherwise
CHANGE: ARCComputingElement - consider jobs in Hold state as Failed as they never come back
CHANGE: ARCComputingElement - do not use JobSupervisor tool for bulk job cancellation as
        it does not seem to work, cancel jobs one by one
FIX: ARCComputingElement - ensure that pilot jobs that are queued also get their proxies renewed on ARC-CE        

*WMS
FIX: SiteDirector - ensure that a proxy of at least 3 hours is available to the updatePilotStatus 
     function so that if it renews any proxies, it's not renewing them with a very short proxy

[v6r15p13]

*Resources
FIX: HTCondorCEComputingElement - fixed location of log/output files 
  
*TS
FIX: ValidateOutputDataAgent - works now with the DataManager shifter proxy

[v6r15p12]

*Core
FIX: Graphs - make sure matplotlib package is always using Agg backend
FIX: cshrc - added protection for cases with undefined environment variables
NEW: AuthManager - added possibility to define authorization rules by VO
     and by user group

*Configuration
NEW: Resources, ComputingElement(Factory) - added possibility to define site-wide
     CE parameters; added possibility to define common parameters for a given
     CE type.

*Framework
FIX: SystemAdministrator service - avoid using its own client to connect
     to itself for storing host information
FIX: SystemAdministratorClientCLI, dirac-populate-component-db - fix insertion
     of wrongly configured component to the ComponentMonitorDB     

*DMS
FIX: FileCatalog service - fix the argument type for getAncestor(), getDescendents()

*WMS
NEW: JobCleaningAgent - add an option (disabled by default) to remove Jobs from the 
     dirac server irrespective of their state

*Resources
CHANGE: HTCondorCE - added new configurable options - ExtraSubmitString, WorkingDirectory
        DaysToKeepLogs

[v6r15p11]

*Framework
NEW: dirac-proxy-destroy command to destroy proxy locally and in the ProxyManager
     service
CHANGE: ProxyManagerClient - reduce the proxy caching time to be more suitable
        for cases with short VOMS extensions     

*Configuration
FIX: VOMS2CSAgent - fixed typo bug in execute()

*RMS
FIX: RequestTask - fix if the problem when the processing of an operation times out, 
     there was no increment of the attempts done.

*DMS
FIX: FTSAgent - avoid FTS to fetch a request that was canceled

*Resources
FIX: HTCondorCE - protect against non-standard line in 'job status' list in the getJobStatus()
CHANGE: ComputingElement - reduce the default time length of the payload proxy to accomodate
        the case with short VOMS extensions

[v6r15p10]

*Core
FIX: MySQL - do not print database access password explicitly in the logs

*Configuration
CHANGE: VOMS2CSAgent - show in the log if there are changes ready to be committed
CHANGE: Bdii2CSAgent - get information from alternative BDII's for sites not 
        existing in central BDII

*Framework
FIX: ComponentInstaller - fixed location of stop_agent file in the content of t file
     of the runsv tool 

*RMS
FIX: Changed default port of ReqProxy service to 9161 from 9198

*Resources
FIX: BatchSystem/Condor, HYCondroCEComputingElement - more resilient parsing 
     of the status lookup command
FIX: CREAMComputingElement - in case of glite-ce-job-submit error print our both 
     std.err and std.out for completeness and better understanding    

*DMS
FIX: FileCatalogClient - bug fix in getDirectoryUserMetadata()

*Interfaces
FIX: Dirac - in replicateFile() in case of copying via the local cache check if 
     there is another copy for the same file name is happening at the same time

[v6r15p9]

*Configuration
FIX: fixed CS agents initialization bug

*DMS
FIX: fixed inconsistency between DataIntegrity and ConsistencyInspector modules

*Interfaces
FIX: Fix download of LFNs in InputSandbox when running job locally

[v6r15p8]

*Configuration
NEW: Added DryRun option for CS agents (false by default, True for new installations)

[v6r15p7]

*Core
CHANGE: Enabled attachments in the emails

*TS
*CHANGE: Added possibility for multiple operations in Data Operation Transformations

[v6r15p6]

*Resources
FIX: FCConditionParser: ProxyPlugin handles the case of having no proxy

*WMS
FIX: MJF messages correctly parsed from the pilot
NEW: Added integration test for TimeLeft utility and script calling it

[v6r15p5]

Included fixes from v6r14p36 patch release

*Framework
FIX: added GOCDB2CSAgent in template
FIX: Fixed permissions for HostLogging

*DMS
FIX: Introduced hopefully temporary fix to circumvent globus bug in gfal2

*WMS:
FIX: added test for MJF and made code more robust

*RSS
NEW: HTML notification Emails


[v6r15p4]

Included fixes from v6r14p35 patch release

*Core
NEW: Added a new way of doing pfnparse and pfnunparse using the standard python library. 
     The two methods now contains a flag to know which method to use. By default, the old 
     hand made one is used. The new one works perfectly for all standard protocols, except SRM

*RSS
FIX: dirac-rss-sync - command fixed to work with calling services rather than 
     databases directly
     
*Resources     
CHANGE: In multiple Storage classes use pfnparse and pfnunparse methods to manipulate
        url strings instead of using just string operations
NEW: A new attribute is added to the storage plugins: DYNAMIC_OPTIONS. This allows to construct 
     URLs with attributes going at the end of the URL, in the form ?key1=value1&key2=value2 
     This is useful for xroot and http.         

[v6r15p3]

Included changes from v6r14p34 patch release

*Accounting
FIX: DataStoreClient - catch all exceptions in sending failover accounting 
     requests as it could disrupt the logic of the caller 

*DMS
CHANGE: dirac-dms-show-se-status - added switches to show SEs only accessible by
        a given VO and SEs not assigned to any VO
FIX: dirac-dms-replicate-and-register-request - prints out the new request IDs
     to allow their monitoring by ID rather than possibly ambiguous request name      

[v6r15p2]

*WMS
FIX: pilotCommands - protect calls to external commands in case of empty
     or erroneous output
FIX: Matcher - fixed bug in the tag matching logic: if a site presented an empty
     Tag list instead of no Tag field at all, it was interpreted as site accepts
     all the tags
FIX: Matcher - matching parameters are printed out in the Matcher rather than
     in the TaskQueueDB, MaxRAM and Processors are not expanded into tags           

[v6r15p1]

Included patches for v6r14p32

*Configuration
CHANGE: Resources helper - remove "dips" protocol from the default list of third party
        protocols

*Resources
FIX: XROOTStorage - bug fixed in __createSingleDirectory() - proper interpretation
     of the xrootClient.mkdir return status
FIX: XROOTStorage unit test reenabled by mocking the xrootd import      

[v6r15]

Removed general "from DIRAC.Core.Utilities import *" in the top-level __init__.py

Made service handlers systematically working with unicode string arguments
Added requirements.txt and Makefile in the root of the project to support pip style installation

DIRAC documentation moved to the "docs" directory if the DIRAC project from the
DIRACDocs separate project.

*Accounting
CHANGE: INTEGER -> BIGINT for "id" in "in" accountingDB tables

*Core
NEW: The S_ERROR has an enhanced structure containing also the error code and the call
     stack from where the structure was created
NEW: DErrno module to contain definitions of the DIRAC error numbers and standard
     descriptions to be used from now on in any error code check      
CHANGE: gMonitor instantiation removed from DIRAC.__init__.py to avoid problems in
        documentation generation
CHANGE: removed Core.Utilities.List.sortList (sorted does the job)
CHANGE: removed unused module Core.Utilities.TimeSeries
NEW: dirac-install - makes us of the DIRAC tar files in CVMFS if available
NEW: dirac-install-client - a guiding script to install the DIRAC client from A to Z        
CHANGE: dirac-install - when generating bashrc and cshrc scripts prepend DIRAC paths
        to the ones existing in the environment already
NEW: MJFTimeLeft - using Machine JOb features in the TimeLeft utility
FIX: BaseClient - only give warning log message "URL banned" when one of the
     service URLs is really banned
CHANGE: DISET components - improved logic of service URL retries to speedup queries
        in case of problematic services     
NEW: dirac-rss-policy-manager - allows to interactively modify and test only the 
     policy section of Dirac.cfg     
FIX: XXXTimeLeft - do not mix CPU and WallTime values     
FIX: ComponentInstaller - longer timeout for checking components PID (after restart)
CHANGE: Proxy - in executeWithUserProxy() when multiple DNs are present, try all of them
CHANGE: List utility - change uniqueElements() to be much faster
NEW: Platform - added getPlatform() and getPlatformTuple() utilities to evaluate lazily the
     DIRAC platform only when it is needed, this accelerates DIRAC commands not needing
     the platform information. 

*Configuration
NEW: GOCDB2CSAgent agent to synchronize GOCDB and CS data about perfSONAR services
NEW: VOMS2CSAgent to synchronize VOMS user data with the DIRAC Registry
CHANGE: ConfigurationData - lazy config data compression in getCompressedData()

*Framework
CHANGE: SystemAdministratorIntegrator - make initial pinging of the hosts in parallel
        to speed up the operation
CHANGE: InstalledComponentsDB - table to cache host status information populated
        by a periodic task    
NEW: ComponentInstaller Client class to encapsulate all the installation utilities
     from InstallTools module    
NEW: SystemAdministratorClientCLI - added uninstall host command
NEW: SystemAdministratorClientCLI - added show ports command
NEW: SystemAdministratorHandler - added getUsedPorts() interface
NEW: SystemAdministratorHandler - show host command shows also versions of the Extensions
NEW: InstalledComponentsDB - added Extension field to the HostLogging table 
FIX: SystemLoggingDB - fixed double creation of db tables

*Accounting
FIX: DataStoreClient - Synchronizer based decorators have been replaced with a simple 
     lock as they were blocking addRegister() during every commit(); 

*RSS
NEW: CE Availability policy, closing #2373
CHANGE: Ported setStatus and setToken rpc calls to PublisherHandler from LHCb implementation
NEW: E-mails generated while RSS actions are now aggregated to avoid avalanches of mails
NEW: dirac-rss-sync is also synchronizing Sites now

*DMS
CHANGE: FileCatalogClient - make explicit methods for all service calls
CHANGE: DataManager, StorageElement - move physical accounting the StorageElement
CHANGE: FileCatalog - added recursive changePathXXX operations
CHANGE: FileCatalog contained objects have Master attribute defined in the CS. Extra check of eligibility of the catalogs specified explicitely. No-LFN write methods return just the Master result to be compatible with the current use in the clients.
CHANGE: Removed LcgFileCatalogXXX obsoleted classes
NEW: ConsistencyInspector class to perform data consistency checks between 
     different databases
CHANGE: FileCatalog(Client) - refactored to allow clients declare which interface
        they implement     
NEW: FileCatalog - conditional FileCatalog instantiation based on the configured
     Operations criteria        

*TS
CHANGE: TransformationDB table TaskInputs: InputVector column from BLOB to MEDIUMTEXT
FIX: TaskManager - fix bug in case there is no InputData for a task, the Request created 
     for the previous task was reassigned
NEW: TaskManager - possibility to submit one bulk job for a series of tasks     

*WMS
NEW: TaskQueueDB - possibility to present requirements in a form of tags from the 
     site( pilot ) to the jobs to select ones with required properties
FIX: JobWrapper - the InputData optimizer parameters are now DEncoded     
CHANGE: JobAgent - add Processors and WholeNode tags to the resources description
CHANGE: SiteDirector - flag to always download pilot output is set to False by default
FIX: SiteDirector - using PilotRunDirectory as WorkingDirectory, if available at the CE 
     level in the CS. Featire requested in issue #2746
NEW: MultiProcessorSiteDirector - new director to experiment with the multiprocessor/
     wholeNode queues
CHANGE: JobMemory utility renamed to JobParameters
CHANGE: CheckWNCapabilities pilot command changed to get WN parameters from the
        Machine Job Features (MJF) - NumberOfProcessors, MaxRAM    
NEW: JobManager, ParametricJob - utilities and support for parametric jobs with multiple
     parameter sequences      
NEW: SiteDirector - added logic to send pilots to sites with no waiting pilots even if
     the number of already sent pilots exceeds the number of waiting jobs. The functionality
     is switched on/off by the AddPilotsToEmptySites option.        

*RMS
FIX: Request - fix for the case when one of the request is malformed, the rest of 
     the requests could not be swiped
FIX: ReqProxyHandler - don't block the ReqProxy sweeping if one of the request is buggy     
CHANGE: ReqProxyHandler - added monitoring counters
NEW: ReqProxyHandler - added interface methods to list and show requests in a ReqProxy

*Resources
FIX: SRM2Storage - do not add accounting to the output structure as it is done in 
     the container StorageElement class
CHANGE: Add standard metadata in the output of all the Storage plugins     

*Interfaces
NEW: Job API - added setParameterSequence() to add an arbitrary number of parameter
     sequences for parametric jobs, generate the corresponding JDL

*tests
NEW: The contents of the TestDIRAC package is moved into the tests directory here

[v6r14p39]

Patch to include WebApp version v1r6p32

[v6r14p38]

*Core
CHANGE: Unhashable objects as DAG graph nodes

*RMS
CHANGE: Added possibility of constant delay for RMS operations

[v6r14p37]

*Core
NEW: Added soft implementation of a Direct Acyclic Graph

*Configuration
FIX: Bdii2CSAgent finds all CEs of a site (was finding only one)

*Resources
FIX: Make sure transferClient connects to the same ProxyStorage instance

[v6r14p36]

*Core
FIX: Sending mails to multiple recipients was not working

*WMS
FIX: Allow staging from SEs accessible by protocol


[v6r14p35]

*Core
FIX: SOAPFactory - fixes for import statements of suds module to work with the
     suds-jurko package that replaces the suds package

*Resources
FIX: BatchSystems.Torque - take into account that in some cases jobID includes
     a host name that should be stripped off
FIX: SSHComputingElement - in _getJobOutputFiles() fixed bug where the output
     of scpCall() call was wrongly interpreted    
FIX: ProxyStorage - evaluate the service url as simple /DataManagement/StorageElementProxy
     to solve the problem with redundant StorageElementProxy services with multiple
     possible urls       
     
*RSS
CHANGE: Configurations.py - Added DTScheduled3 policy (3 hours before downtime)     
     
*WMS
FIX: pilotCommands - take into account that in the case of Torque batch system
     jobID includes a host name that should be stripped off   
       
[v6r14p34]

*Configuration
FIX: Bdii2CSAgent - reinitilize the BDII info cache at each cycle in order not to 
     carry on obsoleted stuff. Fixes #2959

*Resources
FIX: Slurm.py - use --partition rather --cluster for passing the DIRAC queue name
FIX: DIPStorage - fixed bug in putFile preventing third party-like transfer from
     another DIPS Storage Element. Fixes #2413

*WMS
CHANGE: JobWrapper - added BOINC user ID to the job parameters
FIX: pilotCommands - interpret SLURM_JOBID environment if present
FIX: WMSClient - strip of comments in the job JDL before any processing.
     Passing jdl with comments to the WMS could provoke errors in the
     job checking.

[v6r14p33]

*WMS
FIX: JobAgent - included a mechanism to stop JobAgent if the host operator
     creates /var/lib/dirac_drain
FIX: CPUNormalization - fixed a typo in getPowerFromMJF() in the name of the
     exception log message           

[v6r14p32]

*Core
FIX: InstallTools - getStartupComponentStatus() uses "ps -p <pid>" variant of the
     system call to be independent of the OS differences

*DMS
FIX: RemoveReplica - bulkRemoval() was modifying its input dict argument and returning it,
     which was useless, only modify argument

*WMS
CHANGE: CPUNormalization - get HS'06 worker node value from JOBFEATURES if available

*RMS
FIX: ReqClient - bug fixed preventing the client to contact multiple instances of ReqManager
     service

[v6r14p31]

*DMS
FIX: FTSAgent - if a file was not Scheduled, the FTSAgent was setting it Done even if it had 
     not been replicated.

*Workflow
FIX: FailoverRequest - forcing setting the input file Unused if it was already set Processed

[v6r14p30]

*Framework
BUGFIX: MonitoringHandler - in deleteActivities() use retVal['Message'] if result is not OK

*Resources
FIX: XROOTStorage - in getFile() evaluate file URL without URL parameters
                    in __putSingleFile() use result['Message'] in case of error
                    
*RMS
FIX: dirac-rms-cancel-request - fixed crash because of gLogger object was not imported

*TS
FIX: TransformationCLI - in resetProcessedFile() added check that the Failed dictionary
     is present in the result of a call                    

[v6r14p29]

*Core
FIX: Time - skip the effect of timeThis decorator if not running interractively

*DMS
FIX: DataManager - in getFile(), select preferentially local disk replicas, if none disk replicas, 
     if none tape replicas
FIX: DataManager - avoid changing argument of public method checkActiveReplicas()
FIX: FTSAgent - wait 3 times longer for monitoring FTS jobs if Staging

*Accounting
CHANGE: Jobs per pilot plot is presented as Quality plot rather than a histogram

*WMS
CHANGE: dirac-wms-cpu-normalization - reduce memory usage by using xrange() instead of range()
        in the large test loop

[v6r14p28]

*TS
FIX: TaskManager - protection against am empty task dictionary in 
     prepareTransformationTasks()
FIX: Test_Client_TransformationSystem - fixes ti run in the Travis CI 
     environment
     
*WMS
FIX: JobMemory - use urllib instead of requests Python module as the latter
     can be unavailable in pilots.           

[v6r14p27]

*Core
FIX: PlainTransport,SocketInfoFactory - fix for the IPv6 "Address family not supported 
     by protocol" problems

*Interfaces
NEW: Dirac.py - in ping()/pingService() allow to ping a specific URL

*Resources
FIX: LcgFileCatalogClient - convert LFN into str in __fullLfn to allow LFNs
     in a unicode encoding

*WMS
FIX: JobWrapper - set the job minor status to 'Failover Request Failed' 
     if the failover request fails sending

*TS
FIX: TransformationDB - in getTransformationTasks(),getTaskInputVector 
     forward error result to the callers
FIX: TaskManager - in case there is no InputData for a task, the Request created 
     for the previous task was reassigned. This fixes this bug.      

*tests
FIX: several fixes to satisfy on-the-fly unit tests with teh Travis CI service 

[v6r14p26]

NEW: Enabled on-the-fly tests using the Travis-CI service

*Core
FIX: Subprocess - fix two potential infinite loops which can result in indefinite
     output buffer overflow

*WMS
FIX: JobScheduling executor - check properly if staging is allowed, it was always True before

[v6r14p25]

*Core
FIX: Subprocess - more detailed error log message in case ov output buffer
     overflow

*DMS
FIX: DataManager - fix for getActiveReplicas(): first check Active replicas before 
     selecting disk SEs

*Resources
FIX: StorageElementCache - fixes to make this class thread safe
FIX: StorageFactory - fix in getConfigStorageProtocols() to properly get options
     for inheriting SE definitions

[v6r14p24]

*Accounting
FIX: Plots, JobPlotter - fix sorting by plot labels in case the enddata != "now"

*DMS
FIX: dirac-dms-user-lfns - add error message when proxy is expired 

[v6r14p23]

*Interfaces
FIX: Job.py - setCPUTime() method sets both CPUTime and MaxCPUTime JDL parameters
     for backward compatibility. Otherwise this setting was ignored by scheduling

*TS
BUGFIX: TaskManager - bug fixed in submitTransformationTasks in getting the TransformationID 

[v6r14p22]

CHANGE: Multiple commands - permissions bits changed from 644 to 755  

*Framework
FIX: UserProfileDB - in case of desktop name belonging to two different users we have 
     to use both desktop name and user id to identify the desktop

*WMS
BUGFIX: JobWrapperTemplate - bug fixed in evaluation of the job arguments

*TMS
CHANGE: TaskManager - added TransformationID to the log messages

[v6r14p21]

*DMS
CHANGE: dirac-admin-allow(ban)-se - allow an SE group to be banned/allowed

*SMS
FIX: RequestPreparationAgent - fix crash in execute() in case no replica information
     available

*WMS
FIX: TaskQueueDB, PilotAgentsDB - escape DN strings to avoid potential SQL injection
FIX: JobWrapperTemplate - pass JobArguments through a json file to fix the case
     of having apostrophes in the values

*TMS
FIX: TransformationAgent - in processTransformation() fix reduction of number of files

[v6r14p20]

*WMS
FIX: SandboxMetadataDB - escape values in SandboxMetadataDB SQL queries to accommodate
     DNs containing apostrophe 

[v6r14p19]

*Core
NEW: CLI base class for all the DIRAC CLI consoles, common methods moved to the new class,
     XXXCLI classes updated to inherit the base class
FIX: Network - fix crash when path is empty string, fixes partly #2413     
     
*Configuration
FIX: Utilities.addToChangeSet() - fix the case when comma is in the BDII Site description 
     followed by a white space, the description string was constantly updated in the CS

*Interfaces
FIX: Dirac.py - in retrieveRepositorySandboxes/Data - "Retrieved" and "OutputData" key values
     are strings '0' in the jobDict when a repository file is read, need to cast it to int

*DMS
FIX: RegisterReplica - if operation fails on a file that no longer exists and has no 
     replica at that SE, consider the operation as Done.

*Resources
FIX: ARCComputingElement - bug fix in getJobOutput in using the S_ERROR()

[v6r14p18]

*Core
FIX: VOMSService - attGetUserNickname() can only return string type values
FIX: dirac-deploy-scripts - install DIRAC scripts first so that they can be 
     overwritten by versions from extensions

*Framework
FIX: dirac-populate-component-db - bug fixed to avoid duplicate entries in the
     database

*TS
FIX: TaskManager - do not use ReqProxy when submitting Request for Tasks, otherwise
     no RequestID can be obtained

*Interfaces
CHANGE: Dirac.py - increase verbosity of a error log message in selectJobs

*Resources
FIX: XROOTStorage - fixed KeyError exception while checking file existence
FIX: ARCComputingElement - in getJobOutput test for existence of an already 
     downloaded pilot log

[v6r14p17]

*Core
FIX: Service.py - use the service name as defined in the corresponding section in the CS
     and not the name defined in service Module option. This fixes the problem with the
     StorageElement service not interpreting properly the PFN name and using a wrong local
     data path. 

*Resources
CHANGE: ARCComputingElement - if the VO is not discoverable from the environment, use ARC API
        call in the getCEStatus, use ldapsearch otherwise

[v6r14p16]

*Resources
CHANGE: ARC Computing Element automatically renew proxies of jobs when needed

[v6r14p15]

*Core
FIX: VOMS.py - Fixed bug that generates proxies which are a mix between legacy and rfc proxies.

*DMS
CHANGE: Allow selecting disk replicas in getActiveReplicas() and getReplicas()

*WMS
CHANGE: Use the preferDisk option in the InputData optimizer, the TransformationAgent and in the Interface splitter


[v6r14p14]

*Core
FIX: VOMS.py - return RFC proxy if necessary after adding the VOMS extension

*Configuration
FIX: Validate maxCPUTime and Site description value

*Resources
FIX: XROOTStorage - changes to allow third party transfers between XROOT storages
CHANGE: HTCondorCEComputingElement - the Condor logging can now be obtained in the webinterface;
        SIGTERM (instead of SIGKILL) is send to the application in case jobs are killed by the host site;
        when pilots are put in held status we kill them in condor and mark them as aborted.

*WMS
FIX: pilotCommands - fixes for intrepreting tags in the pilot

[v6r14p13]

*WMS
FIX: pilot commands CheckCECapabilities and CheckWNCapabilities were not considering the case of missing proxy

[v6r14p12]

*Core
FIX: allow a renormalization of the estimated CPU power
FIX: dirac-install: Make hashlib optional again (for previous versions of python, since the pilot may end up on old machines)

*Framework
FIX: allow to install agents with non-standard names (different from the module name)

*DMS
CHANGE: Consider files to reschedule and submit when they are Failed in FTS

*WMS
CHANGE: Move getCEStatus function back to using the ARC API

[v6r14p11]

*Core
FIX: XXXTimeLeft - set limit to CPU lower than wall clock if unknown
FIX: Logger - fix exception printing in gLogger.exception()
CHANGE: InstallTools - added more info about the process in getStartupComponentStatus()
CHANGE: Time - better report from timeThis() decorator

*DMS
CHANGE: FTSAgent - wait some time between 2 monitorings of each job

*WMS
NEW: pilotCommands - added CheckCECapabilities, CheckWNCapabilities commands
NEW: Added dirac-wms-get-wn-parameters command

*TS
NEW: Added dirac-production-runjoblocal command
FIX: TransformationAgent(Plugin) - clean getNextSite() and normalizeShares()
FIX: TransformationPlugin - added setParameters() method

*RSS
FIX: dirac-rss-sync - move imports to after the Script.getPositionalArguments()

*Resources
NEW: Added dirac-resource-get-parameters command

[v6r14p10]
*Configuration
FIX: Resources - getQueue() is fixed to get properly Tag parameters

*Framework
FIX: SecurityFileLog - fix for zipping very large files

*Resources
NEW: added dirac-resource-get-parameters command

*WMS
NEW: JobMonitoringHandler - add getJobsParameters() method
NEW: pilotCommands - added CheckCECapabilities, CheckWNCapabilities
NEW: Added dirac-wms-get-wn-parameters command
NEW: Matcher - generate internal tags for MaxRAM and NumberOfProcessors parameters
CHANGE: SiteDirector does not pass Tags to the Pilot
FIX: Matcher(Handler) - do not send error log message if No match found,
     fixed Matcher return value not correctly interpreted

[v6r14p9]

*Core
FIX: BaseClient - enhance retry connection logic to minimize the overall delay
FIX: MessageBroker - fix of calling private __remove() method from outside
     of the class

*Framework
BUGFIX: dirac-(un)install-component - bug in importing InstallTools module

*WMS:
FIX: JobWrapper - fix in getting the OutputPath defined in the job

*Resources
FIX: ARCComputingElement - add queue to the XRSL string

[v6r14p8]

*Core
FIX: XXXTimeLeft - minor fixes plus added the corresponding Test case
FIX: ReturnValues - fixes in the doc strings to comply with the sphinx syntax
FIX: SocketInfoFactory - in __sockConnect() catch exception when creating a
     socket

*Interfaces
FIX: Job.py - fixes in the doc strings to comply with the sphinx syntax

*RSS
NEW: Configurations.py - new possible configuration options for Downtime Policies

*WMS
CHANGE: StatesAccountingAgent - retry once and empty the local messages cache
        in case of failure to avoid large backlog of messages
CHANGE: SiteDirector - do not send SharedArea and ClientPlatform as pilot
        invocation arguments  
CHANGE: Matcher - allow matching by hosts in multi-VO installations              

[v6r14p7]

*Core
CHANGE: XXXTimeLeft utilities revisited - all return real seconds,
        code refactoring - use consistently always the same CPU power 

*WMS
FIX: JobAgent - code refactoring for the timeLeft logic part

*Resources
BUGFIX: ComputingElement - get rid of legacy getResourcesDict() call

[v6r14p6]

*Configuration
FIX: Bdii2CSAgent - refresh configuration from Master before updating
FIX: Bdii2CSAgent - distinguish the CE and the Cluster in the Glue 1.0 schema

*DMS
CHANGE: FTSAgent - make the amount of scheduled requests fetched by the 
        FTSAgent a parameter in the CS 
CHANGE: RMS Operations - check whether the always banned policy is applied for SEs
        to a given access type

*RMS
FIX: RequestClient(DB,Manager) - fix bulk requests, lock the lines when selecting 
     the requests to be assigned, update the LastUpdate time, and expose the 
     assigned flag to the client

*WMS
FIX: JobAgent - when the application finishes with errors but the agent continues 
     to take jobs, the timeLeft was not evaluated
FIX: JobAgent - the initial timeLeft value was always set to 0.0     

[v6r14p5]

*Core
FIX: X509Certificate - protect from VOMS attributes that are not decodable


*Resources
FIX: GFAL2_StorageBase - fixed indentation and a debug log typo

*WMS
BUGFIX: Matcher - only the first job was associated with the given pilot
FIX: pilotTools - 0o22 is only a valid int for recent python interpreters, 
     replaced by 18

[v6r14p4]

*Core
FIX: DictCache - fix the exception in the destructor preventing the final
     cache cleaning

*Framework
FIX: SystemAdministratorClientCLI - corrected info line inviting to update
     the pilot version after the software update

*DMS
FIX: FTSAgent - Add recovery of FTS files that can be left in weird statuses 
     when the agent dies
CHANGE: DataManager - allow to not get URLs of the replicas
CHANGE: FTSJob - keep and reuse the FTS3 Context object

*Storage
CHANGE: StorageManagerClient - don't fail getting metadata for staging if at 
        least one staged replica found

*WMS
FIX: CPUNormalization - protect MJF from 0 logical cores
FIX: JobScheduling - fix printout that was saying "single site" and "multiple sites" 
     in two consecutive lines
NEW: pilotTools,Commands - added CEType argument, e.g. to specify Pool CE usage 
FIX: WatchDog - added checks of function return status, added hmsCPU initialization to 0,
     removed extra printout     
     
*Resources
FIX: GFAL2 plugins - multiple bug fixes     

[v6r14p3]

*Core
BUGFIX: small bug fixed in dirac-install-component, dirac-uninstall-component
BUGFIX: VOMS - remove the temporary file created when issuing getVOMSProxyInfo
FIX: FileHelper - support unicode file names
FIX: DictCache - purges all the entry of the DictCache when deleting the DictCache object 

*Framework
BUGFIX: dirac-populate-component-db - avoid return statement out of scope

*Interfaces
BUGFIX: Dirac - in submitJob() faulty use of os.open

*WMS
FIX: JobWrapper - avoid evaluation of OutputData to ['']
FIX: Matcher - the Matcher object uses a VO dependent Operations helper
CHANGE: JobAgent - stop agent if time left is too small (default 1000 HS06.s)
FIX: CPUNormalization - use correct denominator to get power in MJF

*Resources
FIX: ARCComputingElement - changed implementation of ldap query for getCEStatus

[v6r14p2]

*Core
FIX: Use GSI version 0.6.3 by default
CHANGE: Time - print out the caller information in the timed decorator
CHANGE: dirac-install - set up ARC_PLUGIN_PATH environment variable

*Framework
FIX: dirac-proxy-info - use actimeleft VOMS attribute

*Accounting
CHANGE: Removed SRMSpaceTokenDeployment Accounting type

*RSS
CHANGE: ResourceStatus - re-try few times to update the RSS SE cache before giving up
FIX: XXXCommand, XXXAction - use self.lof instead of gLogger
CHANGE: Added support for all protocols for SEs managed by RSS

*RMS
FIX: Request - produce enhanced digest string
FIX: RequestDB - fix in getDigest() in case of errors while getting request

*Resources
CHANGE: Propagate hideExceptions flag to the ObjectLoader when creating StorageElements
FIX: ARCComputingElement - multiple fixes after experience in production

*WMS
FIX: Pilot commands - fixed an important bug, when using the 
     dirac-wms-cpu-normalization script

[v6r14p1]

The version is buggy when used in pilots

*Core
NEW: dirac-install-component command replacing dirac-install-agent/service/executor
     commands
     
*Resources
NEW: FileStorage - plugin for "file" protocol
FIX: ARCComputingElement - evaluate as int the job exit code

*RSS
FIX: CSHelpers - several fixes and beautifications     

[v6r14]

*Core
NEW: CSGlobals - includes Extensions class to consistently check the returned
     list of extensions with proper names 
NEW: ProxyManagerXXX, ProxyGeneration, X509XXX - support for RFC proxies
NEW: ProxyInfo - VOMS proxy information without using voms commands
NEW: LocalConfiguration - option to print out license information    
FIX: SocketInfo.py - check the CRL lists while handshaking  

Configuration
NEW: ConfigurationClient - added getSectionTree() method

*Framework
NEW: InstalledComponentsDB will now store information about the user who did the 
     installation/uninstallation of components.

*Resources
NEW: ARCComputingElement based on the ARC python API

*RSS
FIX: Improved logging all over the place 

*DMS
NEW: New FileCatalog SecurityManager with access control based on policies,
     VOMSPolicy as one of the policy implementations.
NEW: lfc_dfc_db_copy - script used by LHCb to migrate from the LFC to the DFC with 
     Foreign Keys and Stored Procedures by accessing the databases directly     
NEW: FileManagerPs.py - added _getFileLFNs() to serve info for the Web Portal     
CHANGE: Moving several tests to TestDIRAC

*Interfaces
CHANGE: use jobDescription.xml as a StringIO object to avoid multiple disk
        write operations while massive job submission

*WMS
FIX: Watchdog - review for style and pylint
CHANGE: Review of the Matcher code, extracting Limiter and Matcher as standalone 
        utilities
        

*Transformation
NEW: New ported plugins from LHCb, added unit tests


[v6r13p21]

*TS
FIX: Registering TargetSE for Standard TransformationAgent plugin

[v6r13p20]

*DMS
FIX: DMSHelpers - allow for more than one Site defined to be local per SE

*Resources
FIX: XRootStorage - fix in getURLBase()

[v6r13p19]

FIX: changes incorporated from v6r12p53 patch

[v6r13p18]

*WMS
FIX: JobWrapper - ported back from v6r14p9 the fix for getting OutputPath

[v6r13p17]

FIX: changes incorporated from v6r12p52 patch

[v6r13p16]

FIX: changes incorporated from v6r12p51 patch

[v6r13p15]

Included patches from v6r12p50 release 

[v6r13p14]

*DMS
FIX: ReplicateAndRegister - fix a problem when a file is set Problematic 
     in the FC but indeed doesn't exist at all 

*Resources
CHANGE: StorageFactory - enhance the logic of BaseSE inheritance in the
        SE definition in the CS
        
*WMS
CHANGE: CPUNormalization, dirac-wms-cpu-normalization - reading CPU power 
        from MJF for comparison with the DIRAC evaluation
FIX: SiteDirector - create pilot working directory in the batch system working
     directory and not in "/tmp"                

[v6r13p13]

*DMS
BUGFIX: FileCatalogClient - bug fixed in getDirectoryMetadata()

[v6r13p12]

*Resources
FIX: StorageElement - bug fixed in inValid()
CHANGE: StorageFactory - do not interpret VO parameter as mandatory

[v6r13p11]

*DMS
BUGFIX: RemoveReplica - fix in singleRemoval()
FIX: dirac-dms-user-lfns - increased timeout

[v6r13p10]

CHANGE: Use sublogger to better identify log source in multiple places

*Core
CHANGE: Review / beautify code in TimeLeft and LSFTimeLeft
FIX: LSFTimeLeft - is setting shell variables, not environment variables, 
     therefore added an "export" command to get the relevant variable 
     and extract then the correct normalization

*Accounting
FIX: DataOperationPlotter - add better names to the data operations

*DMS:
FIX: DataManager - add mandatory vo parameter in __SEActive()
CHANGE: dirac-dms-replicate-and-register-request - submit multiple requests
        to avoid too many files in a single FTS request
FIX: FileCatalog - typo in getDirectoryMetadata()
FIX: FileCatalog - pass directory name to getDirectoryMetadata and not file name 
FIX: DataManager - in __SEActive() break LFN list in smaller chunks when
     getting replicas from a catalog        

*WMS
FIX: WMSAdministratorHandler - fix in reporting pilot statistics
FIX: JobScheduling - fix in __getSitesRequired() when calling self.jobLog.info 
CHANGE: pilotCommands - when exiting with error, print out current processes info

[v6r13p9]

*Framework
FIX: SystemLoggingDB - schema change for ClientIPs table to store IPv6 addresses

*DMS
BUGFIX: DMSRequestOperationsBase - bug fix in checkSEsRSS()
FIX: RemoveFile - in __call__(): bug fix; fix in the BannedSE treatment logic

*RMS
BUGFIX: Operation - in catalogList()
BUGFIX: ReqClient - in printOperation()

*Resources
FIX: GFAL2_StorageBase - added Lost, Cached, Unavailable in getSingleFileMetadata() output
BUGFIX: GFAL2_StorageBase - fixed URL construction in put(get)SingleFile() methods

*WMS
FIX: InputDataByProtocol - removed StorageElement object caching

[v6r13p8]

*Framework
FIX: MonitoringUtilities - minor bug fix

*DMS
FIX: DataManager - remove local file when doing two hops transfer

*WMS
FIX: SandboxStoreClient - get the VO info from the delegatedGroup argument to 
     use for the StorageElement instantiation

*TMS
CHANGE: Transformation(Client,DB,Manager) - multiple code clean-up without
        changing the logic

[v6r13p7]

*Core
NEW: X509CRL - class to handle certificate revocation lists

*DMS
FIX: RequestOperations/RemoveFile.py - check target SEs to be online before
     performing the removal operation. 
FIX: SecurityManager, VOMSPolicy - make the vomspolicy compatible with the old client 
     by calling in case of need the old SecurityManager     

*Resources
BUGFIX: Torque, GE - methods must return Message field in case of non-zero return status
FIX: SRM2Storage - when used internaly, listDirectory should return urls and not lfns

*WMS
FIX: ConfigureCPURequirements pilot command - add queue CPU length to the extra local
     configuration
FIX: JobWrapper - load extra local configuration of any     

*RMS
FIX: RequestDB - fix in getRequestSummaryWeb() to suit the Web Portal requirements

*Transformation
FIX: TransformationManagerHandler - fix in getTransformationSummaryWeb() to suit 
     the Web Portal requirements

[v6r13p6]

*Core
FIX: X509Chain - use SHA1 signature encryption in all tha cases

*Resources
FIX: ComputingElement - take CPUTime from its configuration defined in the 
     pilot parameters

*WMS
FIX: SiteDirector - correctly configure jobExecDir and httpProxy Queue parameters

[v6r13p5]

*Resources
BUGFIX: Torque - getCEStatus() must return integer job numbers
FIX: StorageBase - removed checking the VO name inside the LFN 

*WMS
FIX: InputData, JobScheduling - StorageElement needs to know its VO

*DMS
FIX: ReplicateAndRegister - Add checksumType to RMS files when adding 
     checksum value
FIX: DataManager - remove unnecessary access to RSS and use SE.getStatus()     
FIX: DMHelpers - take into account Alias and BaseSE in site-SE relation

*RMS
FIX: Request - bug fixed in optimize() in File reassignment from one
     Operation to another  

*Transformation
FIX: TransformationDB - set derived transformation to Automatic

[v6r13p4]

*Core
FIX: VOMSService - treat properly the case when the VOMS service returns no result
     in attGetUserNickname()

*DMS
FIX: FTSAgent, ReplicateAndRegister - make sure we use source replicas with correct 
     checksum 

*RMS
FIX: Request - minor fix in setting the Request properties, suppressing pylint
     warnings
CHANGE: File, Reques, Operation, RequestDB - remove the use of sqlalchemy on 
        the client side     
     
*Resources
FIX: StorageElement - import FileCatalog class rather than the corresponding module     
FIX: SLURM - proper formatting commands using %j, %T placeholders
FIX: SSHComputingElement - return full job references from getJobStatus() 

*RSS
FIX: DowntimeCommand - checking for downtimes including the time to start in hours

*Workflow
CHANGE: FailoverRequest - assign to properties rather than using setters

*Transformation
FIX: TransformationClient(DB,Utilities) - fixes to make derived transformations work

[v6r13p3]

*DMS
FIX: DataManager - in putAndRegister() specify explicitly registration protocol
     to ensure the file URL available right after the transfer
     
*Resources
FIX: SRM2Storage - use the proper se.getStatus() interface ( not the one of the RSS )     

[v6r13p2]

*Framework
FIX: SystemAdministratorHandler - install WebAppDIRAC extension only in case
     of Web Portal installation
CHANGE: dirac-populate-component-db - check the setup of the hosts to register 
        into the DB only installations from the same setup; check the MySQL installation
        before retrieving the database information      

*DMS
FIX: FTSAgent - fix in parsing the server result
FIX: FTSFile - added Waiting status
FIX: FTSJob - updated regexps for the "missing source" reports from the server;
     more logging message 

*Resources
FIX: SRM2Storage - fix in treating the checksum type 
FIX: StorageElement - removed getTransportURL from read methods

*RMS
FIX: Request - typo in the optimize() method

[v6r13p1]

*Framework
CHANGE: SystemAdminstratorIntegrator - can take a list of hosts to exclude from contacting

*DMS
FIX: DataManager - fix in __getFile() in resolving local SEs
FIX: dirac-dms-user-lfns - sort result, simplify logic

*RMS
FIX: Request - Use DMSHelper to resolve the Failovers SEs
FIX: Operation - treat the case where the SourceSE is None

*WMS
FIX: WMSAdministratorHandler - return per DN dictionary from getPilotStatistics 

[v6r13]

CHANGE: Separating fixed and variable parts of error log messages for multiple systems 
        to allow SystemLogging to work

*Core
FIX: MySQL.py - treat in detailed way datetime functions in __escapeString()
FIX: DictCache.get() returns now None instead of False if no or expired value
NEW: InstallTools - allow to define environment variables to be added to the component
     runit run script
NEW: Changes to make the DISET protocol IP V6 ready
CHANGE: BaseClient - retry service call on another instance in case of failure
CHANGE: InnerRPCClient - retry 3 times in case of exception in the transport layer
CHANGE: SocketInfo - retry 3 times in case of handshaking error
CHANGE: MySQL - possibility to specify charset in the table definition
FIX: dirac-install, dirac-distribution - removed obsoleted defaults     
NEW: Proxy utility module with executeWithUserProxy decorator function

*Configuration
NEW: CSAPI,dirac-admin-add-shifter - function, and script, for adding or modifying a 
     shifter in the CS

*Framework
FIX: NotificationDB - escape fields for sorting in getNotifications()
NEW: Database, Service, Client, commands for tracking the installed DIRAC components

*Interfaces
CHANGE: Dirac - changed method names, keeping backward compatibility
CHANGE: multiple commands updated to use the new Dirac API method names

*DMS
NEW: Native use of the FTS3 services
CHANGE: Removed the use of current DataLogging service
CHANGE: DataManager - changes to manage URLs inside StorageElement objects only
FIX: DataManager - define SEGroup as accessible at a site
CHANGE: DirectoryListing - extracted from FileCatalogClientCLI as an independent utility
CHANGE: MetaQuery - extracted from FileCatalogClientCLI as an independent utility
CHANGE: FileCatalogClientCLI uses external DirectoryListing, MetaQuery utilities
CHANGE: FileCatalog - replace getDirectoryMetadata by getDirectoryUserMetadata
NEW: FileCatalog - added new getDirectoryMetadata() interface to get standard directory metadata
NEW: FileCatalog - possibility to find files by standard metadata
NEW: FileCatalog - possibility to use wildcards in the metadata values for queries
NEW: DMSHelpers class
NEW: dirac-dms-find-lfns command

*WMS
NEW: SiteDirector - support for the MaxRAM queue description parameter
CHANGE: JobScheduling executor uses the job owner proxy to evaluate which files to stage
FIX: DownloadInputData - localFile was not defined properly
FIX: DownloadInputData - could not find cached files (missing [lfn])

*RMS
CHANGE: Removed files from the previous generation RMS
CHANGE: RMS refactored based on SQLAlchemy 
NEW: ReqClient - added options to putRequest(): useFailoverProxy and retryMainServer
CHANGE: DMSRequestOperationsBase - delay execution or cancel request based on SE statuses 
        from RSS/CS
FIX: Fixes to make use of RequestID as a unique identifier. RequestName can be used in
     commands in case of its uniqueness        

*Resources
NEW: Computing - BatchSystem classes introduced to be used both in Local and SSH Computing Elements
CHANGE: Storage - reworked Storage Element/Plugins to encapsulate physical URLs 
NEW: GFAL2_StorageBase.py, GFAL2_SRM2Storage.py, GFAL2_XROOTStorage.py 

*RSS:
NEW: dirac-admin-allow(ban)-se - added RemoveAccess status
CHANGE: TokenAgent - added more info to the mail

*TS
CHANGE: Task Manager plugins

[v6r12p53]

*DMS
CHANGE: FileCatalogClientCLI - ls order by size, human readable size value
FIX: DirectoryMetadata - enhanced error message in getDirectoryMetadata

*WMS
BUGFIX: JobAgent - bug when rescheduling job due to glexec failure

*TS
NEW: TransformationCLI - added getOutputFiles, getAllByUser commands
NEW: Transformation - added getAuthorDNfromProxy, getTransformationsByUser methods

*Resources
CHANGE: GlobusComputingElement - simplify creating of pilotStamp

[v6r12p52]

*DMS
NEW: dirac-dms-directory-sync - new command to synchronize the contents of a
     local and remote directories
FIX: DataManager - in removeFile() return successfully if empty input file list     

*TS
NEW: TransformationCLI - getInputDataQuery command returning inputDataQuery 
     of a given transformation

[v6r12p51]

*Core
FIX: dirac-install - fix to work with python version prior to 2.5

*DMS
CHANGE: FileCatalogClientCLI - possibility to set multiple metadata with one command

*Resources
FIX: HTCondorComputingElement - multiple improvements

[v6r12p50]

*Core
FIX: dirac-install - define TERMINFO variable to include local sources as well

*Framework
FIX: SystemAdministratorHandler - show also executors in the log overview

*DMS
FIX: FileCatalogClientCLI - use getPath utility systematically to normalize the
     paths passed by users

*WMS
FIX: PilotStatusAgent - split dynamic and static parts in the log error message

*Resources
NEW: HTCondorCEComputingElement class

[v6r12p49]

*Resources
FIX: GlobusComputingElement - in killJob added -f switch to globus-job-clean command
FIX: ARCComputingElement - create working directory if it does not exist

*DMS
CHANGE: DataManager - added XROOTD to registration protocols

*TMS
FIX: TransformationCLI - doc string

[v6r12p48]

*DMS
FIX: DirectoryTreeBase - fix in changeDirectoryXXX methods to properly interpret input

[v6r12p47]

*DMS
BUGFIX: FileCatalogClientCLI - wrong signature in the removeMetadata() service call

[v6r12p46]

*Core
FIX: GraphData - check for missing keys in parsed_data in initialize()

*WMS
CHANGE: PilotStatusAgent - kill pilots being deleted; do not delete pilots still
        running jobs
  
*RSS
CHANGE: Instantiate RequestManagementDB/Client taking into account possible extensions        

*Resources
FIX: GlobusComputingElement - evaluate WaitingJobs in getCEStatus()
FIX: SRM2Storage - error 16 of exists call is interpreted as existing file
FIX: XROOTStorage - added Lost, Cached, Unavailable in the output of getSingleMetadata()

*WMS
FIX: pilotCommands - removed unnecessary doOSG() function

[v6r12p45]

*Resources
FIX: SRM2Storage - error 22 of exists call is interpreted as existing file
     ( backport from v6r13 )

[v6r12p44]

*WMS
FIX: SiteDirector - consider also pilots in Waiting status when evaluating
     queue slots available

*Resources
NEW: SRM2Storage - makes use of /Resources/StorageElements/SRMBusyFilesExist option
     to set up the mode of interpreting the 22 error code as existing file

[v6r12p43]

*DMS:
FIX: DirectoryTreeBase - avoid double definition of FC_DirectoryUsage table
     in _rebuildDirectoryUsage()

[v6r12p42]

FIX: added fixes from v6r11p34 patch release

[v6r12p41]

*WMS
CHANGE: dirac-wms-job-submit - "-r" switch to enable job repo

[v6r12p40]

*DMS
FIX: DirectoryTreeBase.py - set database engine to InnoDB 

[v6r12p39]

FIX: imported fixes from rel-v6r11

[v6r12p38]

*DMS
CHANGE: DataManager - enhanced real SE name resolution

*RMS
FIX: Request - fixed bug in the optimization of requests with failover operations

*Resources
CHANGE: StorageFactory - allow for BaseSE option in the SE definition

[v6r12p37]

*Core
FIX: InstallTools - force $HOME/.my.cnf to be the only defaults file

[v6r12p36]

*Configuration
FIX: Utilities.py - bug fix getSiteUpdates()

[v6r12p35]

*Core
CHANGE: VOMSService - add URL for the method to get certificates

*DMS
FIX: DataManager - in __replicate() set do not pass file size to the SE if no
     third party transfer
FIX: RemoveFile, ReplicateAndRegister - regular expression for "no replicas"
     common for both DFC and LFC     
     
*WMS
FIX: WMSHistoryCorrector - make explicit error if no data returned from WMSHistory
     accounting query     

[v6r12p34]

*DMS
BUGFIX: FileCatalogWithFkAndPsDB - fix storage usage calculation

[v6r12p33]

*Core
NEW: VOMSService - added method admListCertificates()

*DMS
BUGFIX: dirac-dms-put-and-register-request - missing Operation in the request

*Resources
FIX: sshce - better interpretation of the "ps" command output

[v6r12p32]

*RMS
FIX: ReqManager - in getRequest() possibility to accept None type
     argument for any request 

[v6r12p31]

*WMS
FIX: pilotCommands - import json module only in case it is needed

[v6r12p30]

*Core
FIX: InstallTools - 't' file is deployed for agents installation only
FIX: GOCDBClient - creates unique DowntimeID using the ENDPOINT

*Framework
FIX: SystemAdministratorHandler - use WebAppDIRAC extension, not just WebApp

*DMS:
FIX: FileCatalogComponents.Utilities - do not allow empty LFN names in
     checkArgumentDict()

[v6r12p29]

*CS
CHANGE: CSCLI - use readline to store and resurrect command history

*WMS
FIX: JobWrapper - bug fixed in the failoverTransfer() call
CHANGE: dirac-wms-job-submit - added -f flag to store ids

*DMS
FIX: DataManager - make successful removeReplica if missing replica 
     in one catalog

*RMS
FIX: Operation, Request - limit the length of the error message

[v6r12p28]

*RMS
FIX: Request - do not optimize requests already in the DB 

[v6r12p27]

*Core
CHANGE: InstallTools - install "t" script to gracefully stop agents

*DMS
FIX: FileCatalog - return GUID in DirectoryParameters

*Resource
CHANGE: DFC/LFC clients - added setReplicaProblematic()

[v6r12p26]

*DMS
BUGFIX: FileCatalog - getDirectoryMetadata was wrongly in ro_meta_methods list 

*RMS
FIX: Operation - temporary fix in catalog names evaluation to smooth
     LFC->DFC migration - not to forget to remove afterwards !

*WMS
CHANGE: JobWrapper - added MasterCatalogOnlyFlag configuration option

[v6r12p25]

*DMS
BUGFIX: PutAndRegister, RegitserFile, RegisterReplica, ReplicateAndRegister - do not
        evaluate the catalog list if None

[v6r12p24]

*DMS:
FIX: DataManager - retry RSS call 5 times - to be reviewed

[v6r12p23]

*DMS
FIX: pass a catalog list to the DataManager methods
FIX: FileCatalog - bug fixed in the catalog list evaluation

[v6r12p22]

*DMS
FIX: RegisterFile, PutAndRegister - pass a list of catalogs to the DataManager instead of a comma separated string
FIX: FTSJob - log when a job is not found in FTS
CHANGE: dropped commands dirac-admin-allow(ban)-catalog

*Interfaces
CHANGE: Dirac, JobMonitoringHandler,dirac-wms-job-get-jdl - possibility to retrieve original JDL

*WMS
CHANGE: JobManifest - make MaxInputData a configurable option

[v6r12p21]

*RMS
BUGFIX: File,Operation,RequestDB - bug making that the request would always show 
        the current time for LastUpdate
  
*WMS
FIX: JobAgent - storing on disk retrieved job JDL as required by VMDIRAC
     ( to be reviewed )        

[v6r12p20]

*DMS
FIX: DataManager - more informative log messages, checking return structure
FIX: FileCatalog - make exists() behave like LFC file catalog client by checking
     the unicity of supplied GUID if any
FIX: StorageElementProxyHandler - do not remove the cache directory

*Framework
FIX: SystemAdministratorClient - increase the timeout to 300 for the software update     

*RMS
FIX: Operation.py - set Operation Scheduled if one file is Scheduled
CHANGE: Request - group ReplicateAndRegister operations together for failover 
        requests: it allows to launch all FTS jobs at once

*Resources
FIX: LcgFileCatalogClient - fix longstanding problem in LFC when several files 
     were not available (only one was returned) 

*TS
BUGFIX: TransformationCleaning,ValidateOutputDataAgent - interpret correctly
        the result of getTransformationParameters() call
FIX: TaskManager - fix exception in RequestTaskAgent        

[v6r12p19]

*Core
FIX: Core.py - check return value of getRecursive() call

*DMS
FIX: FileCatalog - directory removal is successful if does not exist
     special treatment of Delete operation

*WMS
FIX: InputDataByProtocol - fix interpretation of return values

[v6r12p18]

*DMS
FIX: FTSStrategy - config option name
FIX: DataManager - removing dirac_directory flag file only of it is there
     in __cleanDirectory()

*RMS
FIX: Operation - MAX_FILES limit set to 10000
FIX: ReqClient - enhanced log messages

*TMS
FIX: TaskManager - enhanced log messages

*RSS
FIX: DowntimeCommand - fixed mix of SRM.NEARLINE and SRM

*WMS
FIX: InputDataByProtocol - fixed return structure

[v6r12p16]

*DMS
FIX: IRODSStorageElement more complete implementation
FIX: FileCatalogHandler(DB) - make removeMetadata bulk method

*Resources
FIX: FileCatalog - make a special option CatalogList (Operations) to specify catalogs used by a given VO

[v6r12p15]

*Core
FIX: ProcessPool - kill the working process in case of the task timeout
FIX: FileHelper - count transfered bytes in DataSourceToNetwork()

*DMS
BUGFIX: FileCatalogCLI - changed interface in changePathXXX() methods
NEW: IRODSStorageElementHandler class
CHANGE: FileCatalog - separate metadata and file catalog methods, 
        apply metadata methods only to Metadata Catalogs 

*Resources
FIX: SSHTorqueComputingElement - check the status of the ssh call for qstat 

*WMS
FIX: WatchdogLinux - fixed typo

[v6r12p14]

*TS
FIX: TaskManagerAgentBase: avoid race conditions when submitting to WMS

*DMS
NEW: FileCatalog - added new components ( directory tree, file manager ) 
     making use of foreign keys and stored procedures
FIX: DataManager returns properly the FileCatalog errors     

[v6r12p13]

*TS
BUGFIX: TransformationAgent - data member not defined

*WMS
FIX: InputData(Resolution,ByProtocol) - possibility to define RemoteProtocol

[v6r12p12]

*WMS
BUGFIX: pilotTools - missing comma

[v6r12p11]

*WMS
FIX: CPUNormalization - dealing with the case when the maxCPUTime is not set in the queue
     definition
FIX: pilotTools - added option pilotCFGFile

[v6r12p10]

*DMS
FIX: StorageElementProxy - BASE_PATH should be a full path

*Resources
FIX: SRM2Storage - return specific error in putFile

*TS
FIX: TransformationAgent - fix to avoid an exception in finalize and double printing 
     when terminating the agent
BUGFIX: TransformationDB - fix return value in setTransformationParameter()

[v6r12p9]

*Core
CHANGE: SiteCEMapping - getSiteForCE can take site argu

ment to avoid confusion

*Interfaces
FIX: Job - provide optional site name in setDestinationCE()

*WMS
FIX: pilotCommands - check properly the presence of extra cfg files
     when starting job agent
FIX: JobAgent - can pick up local cfg file if extraOptions are specified     

[v6r12p8]

*Core
FIX: dirac-configure - correctly deleting useServerCertificate flag
BUGFIX: InstallTools - in fixMySQLScript()

*DMS
BUGFIX: DatasetManager - bug fixes
CHANGE: StorageElementProxy - internal SE object created with the VO of the requester

*TS
FIX: dirac-transformation-xxx commands - do not check the transformation status
CHANGE: Agents - do not use shifter proxy 
FIX: TransformationAgent - correct handling of replica cache for transformations 
     when there were more files in the transformation than accepted to be executed
FIX: TransformationAgent - do not get replicas for the Removal transformations     

*RMS
NEW: new SetFileStatus Operation

[v6r12p7]

*Core
FIX: dirac-configure - always removing the UseServerCertificate flag before leaving
FIX: ProcessPool - one more check for the executing task ending properly 

*Interfaces 
FIX: Dirac.py - use printTable in loggingInfo()

[v6r12p6]

FIX: fixes from v6r11p26 patch release

[v6r12p5]

*Core
FIX: VOMS.py - do not use obsoleted -dont-verify-ac flag with voms-proxy-info

*TS
FIX: TransformationManager - no status checked at level service

[v6r12p4]

FIX: fixes from v6r11p23 patch release

[v6r12p3]

*Configuration
CHANGE: dirac-admin-add-resources - define VOPath/ option when adding new SE 

*Resources
NEW: StorageFactory - modify protocol Path for VO specific value

*DMS
FIX: FileCatalog - check for empty input in checkArgumentFormat utility
FIX: DataManager - protect against FC queries with empty input

[v6r12p2]

*Core
FIX: dirac-install - svn.cern.ch rather than svnweb.cern.ch is now needed for direct 
     HTTP access to files in SVN

*WMS
FIX: dirac-wms-cpu-normalization - when re-configuring, do not try to dump in the 
     diracConfigFilePath

[v6r12p1]

*Configuration
FIX: Core.Utilities.Grid, dirac-admin-add-resources - fix to make a best effort to 
     guess the proper VO specific path of a new SE
*WMS
FIX: dirac-configure, pilotCommands, pilotTools - fixes to use server certificate

[v6r12]

*Core
CHANGE: ProcessPool - do not stop working processes by default
NEW: ReturnValue - added returnSingleResult() utility 
FIX: MySQL - correctly parse BooleanType
FIX: dirac-install - use python 2.7 by default
FIX: dirac-install-xxx commands - complement installation with the component setup
     in runit
NEW: dirac-configure - added --SkipVOMSDownload switch, added --Output switch
     to define output configuration file
CHANGE: ProcessPool - exit from the working process if a task execution timed out  
NEW: ProcessMonitor - added evaluation of the memory consumed by a process and its children   
NEW: InstallTools - added flag to require MySQL installation
FIX: InstallTools - correctly installing DBs extended (with sql to be sourced) 
FIX: InstallTools - run MySQL commands one by one when creating a new database
FIX: InstallTools - fixMySQLScripts() fixes the mysql start script to ognore /etc/my.cnf file
CHANGE: Os.py - the use of "which" is replaced by distutils.spawn.find_executable
NEW: Grid.py - ldapSA replaced by ldapSE, added getBdiiSE(CE)Info() methods
CHANGE: CFG.py - only lines starting with ^\s*# will be treated as comments
CHANGE: Shifter - Agents will now have longer proxies cached to prevent errors 
        for heavy duty agents, closes #2110
NEW: Bdii2CSAgent - reworked to apply also for SEs and use the same utilities for the
     corresponding command line tool
NEW: dirac-admin-add-resources - an interactive tool to add and update sites, CEs, SEs
     to the DIRAC CS   
CHANGE: dirac-proxy-init - added message in case of impossibility to add VOMS extension   
FIX: GOCDBClient - handle correctly the case of multiple elements in the same DT            


*Accounting
NEW: Allow to have more than one DB for accounting
CHANGE: Accounting - use TypeLoader to load plotters

*Framework
FIX: Logger - fix FileBackend implementation

*WMS
NEW: Refactored pilots ( dirac-pilot-2 ) to become modular following RFC #18, 
     added pilotCommands.py, SiteDirector modified accordingly 
CHANGE: InputData(Executor) - use VO specific catalogs      
NEW: JobWrapper, Watchdog - monitor memory consumption by the job ( in a Warning mode )
FIX: SandboxStoreHandler - treat the case of exception while cleaning sandboxes
CHANGE: JobCleaningAgent - the delays of job removals become CS parameters
BUGFIX: JobDB - %j placeholder not replaced after rescheduling
FIX: JobDB - in the SQL schema description reorder tables to allow foreign keys
BUGFIX: JobAgent, Matcher - logical bug in using PilotInfoReported flag
FIX: OptimizerExecutor - when a job fails the optimization chain set the minor status 
     to the optimiser name and the app status to the fail error

*Resources
NEW: StorageElement - added a cache of already created SE objects
CHANGE: SSHTorqueComputingElement - mv getCEStatus to remote script

*ResourceStatus
NEW: ResourceManagementClient/DB, DowntimeCommand - distinguish Disk and Tape storage 
FIX: GODDBClient  - downTimeXMLParsing() can now handle the "service type" parameter properly
CHANGE: dirac-rss-xxx commands use the printTable standard utility
FIX: dirac-dms-ftsdb-summary - bug fix for #2096

*DMS
NEW: DataManager - add masterCatalogOnly flag in the constructor
FIX: DataManager - fix to protect against non valid SE
CHANGE: FC.DirectoryLevelTree - use SELECT ... FOR UPDATE lock in makeDir()
FIX: FileCatalog - fixes in using file and replica status
CHANGE: DataManager - added a new argument to the constructor - vo
CHANGE: DataManager - removed removeCatalogFile() and dirac-dms-remove-catalog-file adjusted
CHANGE: Several components - field/parameter CheckSumType all changed to ChecksumType
CHANGE: PoolXMLCatalog - add the SE by default in the xml dump and use the XML library 
        for dumping the XML
FIX: XROOTStorageElement - fixes to comply with the interface formalism        

*SMS
FIX: StorageManagementDB - small bugfix to avoid SQL errors

*RMS
NEW: Added 'since' and 'until' parameters for getting requests
NEW: Request - added optimize() method to merge similar operations when
     first inserting the request
NEW: ReqClient, RequestDB - added getBulkRequest() interface. RequestExecutingAgent
     can use it controlled by a special flag     
FIX: Operation, Request - set LastUpdate time stamp when reaching final state
FIX: OperationHandlerBase - don't erase the original message when reaching the max attempts      
FIX: removed some deprecated codes
FIX: RequestTask - always set useServerCerificate flag to tru in case of executing inside
     an agent
CHANGE: gRequestValidator removed to avoid object instantiation at import   
NEW: dirac-rms-cancel-request command and related additions to the db and service classes  

*TMS
NEW: WorkflowTaskAgent is now multi-threaded
NEW: Better use of threads in Transformation Agents
CHANGE: TransformationDB - modified such that the body in a transformation can be updated
FIX: TransformationCleaningAgent - removed non-ASCII characters in a comment

[v6r11p34]

*Resources
NEW: GlobusComputingElement class

[v6r11p33]

*Configuration
FIX: Resources - avoid white spaces in OSCompatibility

[v6r11p32]

*Core
CHANGE: BaseClient, SSLSocketFactory, SocketInfo - enable TLSv1 for outgoing 
        connections via suds, possibility to configure SSL connection details
        per host/IP 

[v6r11p31]

*Core
FIX: CFG - bug fixed in loadFromBuffer() resulting in a loss of comments

*Resources
FIX: SSHTorqueComputingElement - check the status of ssh call for qstat

*DMS
FIX: FileCatalog - return LFN name instead of True from exists() call if LFN
     already in the catalog

[v6r11p30]

*DMS
CHANGE: FileCatalogCLI - add new -D flag for find to print only directories

[v6r11p29]

*DMS
FIX: FTS(Agent,Startegy,Gragh) - make use of MaxActiveJobs parameter, bug fixes

*TMS
FIX: Transformation(Agent,Client) - Operations CS parameters can be defined for each plugin: MaxFiles, SortedBy, NoUnusedDelay. Fixes to facilitate work with large numbers of files.

[v6r11p28]

*Core
FIX: InstallTools - check properly the module availability before installation

*WMS
FIX: JobScheduling - protection against missing dict field RescheduleCounter

*TMS
FIX: TransformationCleaningAgent - execute DM operations with the shifter proxy

[v6r11p27]

*Core
BUGFIX: InstallTools - bug fix in installNewPortal()

*WMS
FIX: Watchdog - disallow cputime and wallclock to be negative

*TS
FIX: TransformationAgent - correct handling of replica caches when more than 5000 files


BUGFIX: ModuleBase - bug fix in execute()
BUGFIX: Workflow - bug fix in createStepInstance()

*DMS
BUGFIX: DiractoryTreeBase - bug fix in getDirectoryPhysicalSizeFromUsage()

*Resources
FIX: XROOTStorage - back ported fixes from #2126: putFile would place file in 
     the wrong location on eos

[v6r11p26]

*Framework
FIX: UserProfileDB.py - add PublishAccess field to the UserProfileDB

*RSS
FIX: Synchronizer.py - fix deletion of old resources

*DMS
FIX: DataManager - allow that permissions are OK for part of a list of LFNs ( __verifyWritePermission() )
     (when testing write access to parent directory). Allows removal of replicas 
     even if one cannot be removed
FIX: DataManager - test SE validity before removing replica     
     
*RMS
FIX: RequestTask - fail requests for users who are no longer in the system
FIX: RequestExecutingAgent - fix request timeout computation

[v6r11p25]

*Interfaces
FIX: Job.py - bring back different logfile names if they have not been specified by the user

[v6r11p24]

*DMS
BUGFIX: SEManagerDB - bug fixed in getting connection in __add/__removeSE

[v6r11p23]

*DMS
CHANGE: FTSRequest is left only to support dirac-dms-fts-XXX commands

[v6r11p22]

*DMS
FIX: FTSJob - fixes in the glite-transfer-status command outpu parsing
FIX: TransformationClient - allow single lfn in setFileStatusForTransformation()

*WMS
FIX: StatesMonitoringAgent - install pika on the fly as a temporary solution

[v6r11p21]

*DMS
BUGFIX: dirac-dms-remove-replicas - continue in case of single replica failure
FIX: dirac-rms-xxx scripts - use Script.getPositionalArgs() instead of sys.argv

*Workflow
FIX: Test_Modules.py - fix in mocking functions, less verbose logging

[v6r11p20]

*DMS
BUGFIX: DataManager - in __SEActive() use resolved SE name to deal with aliases
BUGFIX: FileMetadata - multiple bugs in __buildUserMetaQuery()

[v6r11p19]

*DMS
FIX: FTSJob - fix FTS job monitoring a la FTS2

*RMS
CHANGE: ReqClient - added setServer() method
FIX: File,Operation,Request - call the getters to fetch the up-to-date information 
     from the parent

[v6r11p18]

*DMS
FIX: FTSAgent(Job) - fixes for transfers requiring staging (bringOnline) and adaptation 
     to the FTS3 interface

*WMS
FIX: StatesMonitoringAgent - resend the records in case of failure

[v6r11p17]

*DMS
FIX: FileCatalog - in multi-VO case get common catalogs if even VO is not specified

*Resources
FIX: ComputintgElement - bugfix in available() method

*WMS
FIX: SiteDirector - if not pilots registered in the DB, pass empty list to the ce.available()

[v6r11p16]

*RMS
BUGFIX: Request,Operation,File - do not cast to str None values

[v6r11p15]

*DMS
FIX: ReplicateAndRegister - do not create FTSClient if no FTSMode requested
CHANGE: FTSAgent(Job,File) - allow to define the FTS2 submission command;
        added --copy-pin-lifetime only for a tape backend
        parse output of both commands (FTS2, FTS3)
        consider additional state for FTS retry (Canceled)
        
*RMS
FIX: Operation, Request - treat updates specially for Error fields        

*TMS
FIX: TransformationAgent - fixes in preparing json serialization of requests

*WMS
NEW: StateMonitoringAgent - sends WMS history data through MQ messages 

[v6r11p14]

*WMS
CHANGE: JobDB - removed unused tables and methods
CHANGE: removed obsoleted tests

*DMS
FIX: FTSAgent - recover case when a target is not in FTSDB
CHANGE: FTSAgent(Job) - give possibility to specify a pin life time in CS 

*RMS
FIX: Make RMS objects comply with Python Data Model by adding __nonzero__ methods 

[v6r11p13]

*DMS
BUGFIX: SEManager - in SEManagerDB.__addSE() bad _getConnection call, closes #2062

[v6r11p12]

*Resources
CHANGE: ARCComputingElement - accomodate changes in the ARC job reported states

*Configuration
CHANGE: Resources - define a default FTS server in the CS (only for v6r11 and v6r12)

*DMS
FIX: FTSStrategy - allow to use a given channel more than once in a tree 
FIX: FTSAgent - remove request from cache if not found
FIX: FTSAgent - recover deadlock situations when FTS Files had not been correctly 
     updated or were not in the DB

*RMS
FIX: RequestExecutingAgent - fix a race condition (cache was cleared after the request was put)
FIX: RequestValidator - check that the Operation handlers are defined when inserting a request

[v6r11p11]

*Core
FIX: TransportPool - fixed exception due to uninitialized variable
FIX: HTTPDISETSocket - readline() takes optional argument size ( = 0 )

*DMS
FIX: FTSAgent - check the type of the Operation object ( can be None ) and
     some other protections
FIX: FTSClient - avoid duplicates in the file list

*RMS
FIX: ReqClient - modified log message
CHANGE: dirac-dms-fts-monitor - allow multiple comma separated LFNs in the arguments

[v6r11p10]

*RSS
FIX: DowntimeCommand, Test_RSS_Command_GOCDBStatusCommand - correctly interpreting list of downtimes

*RMS
FIX: ReplicateAndRegister - Create a RegisterReplica (not RegisterFile) if ReplicateAndRegister 
     fails to register
FIX: OperationHandlerBase - handle correctly Attempt counters when SEs are banned
FIX: ReplicateAndRegister - use FC checksum in case of mismatch request/PFN
FIX: FTSAgent - in case a file is Submitted but the FTSJob is unknown, resubmit
FIX: FTSAgent - log exceptions and put request to DB in case of exception
FIX: FTSAgent - handle FTS error "Unknown transfer state NOT_USED", due to same file 
     registered twice (to be fixed in RMS, not clear origin)

*WMS
FIX: JobStateUpdateHandler - status not updated while jobLogging is, due to time skew between 
     WN and DB service
FIX: JobStateUpdateHandler - stager callback not getting the correct status Staging 
     (retry for 10 seconds)     

[v6r11p9]

*Core
NEW: AgentModule - set AGENT_WORKDIRECTORY env variable with the workDirectory
NEW: InstallTools - added methods for the new web portal installation

*DMS
FIX: ReplicateAndRegister - apply same error logic for DM replication as for FTS

*Resources:
FIX: SRM2Storage - fix log message level
FIX: SRM2Storage - avoid useless existence checks 

*RMS
FIX: ForwardDISET - a temporary fix for a special LHCb case, to be removed asap
FIX: ReqClient - prettyPrint is even prettier
FIX: RequestTask - always use server certificates when executed within an agent

[v6r11p8]

*TMS
FIX: TransformationDB - fix default value within ON DUPLICATE KEY UPDATE mysql statement

[v6r11p7]

*Framework
BUGFIX: ProxyDB.py - bug in a MySQL table definition

*DMS
FIX: ReplicateAndRegister.py - FTS client is not instantiated in the c'tor as it 
     might not be used, 

*WMS
FIX: JobWrapper - don't delete the sandbox tar file if upload fails
FIX: JobWrapper - fix in setting the failover request

*RMS
FIX: RequestDB - add protections when trying to get a non existing request

[v6r11p6]

*WMS
FIX: InpudDataResolution - fix the case when some files only have a local replica
FIX: DownloadInputData, InputDataByProtocol - fix the return structure of the
     execute() method
     
*Resources
NEW: LocalComputingElement, CondorComputingElement      

[v6r11p5]

FIX: Incorporated changes from v6r10p25 patch

*Framework
NEW: Added getUserProfileNames() interface

*WMS
NEW: WMSAdministrator - added getPilotStatistics() interface
BUGFIX: JobWrapperTemplate - use sendJobAccounting() instead of sendWMSAccounting()
FIX: JobCleaningAgent - skip if no jobs to remove

*DMS
BUGFIX: FileCatalogClientCLI - bug fix in the metaquery construction

*Resources
CHANGE: StorageElement - enable Storage Element proxy configuration by protocol name

*TMS
NEW: TransformationManager - add Scheduled to task state for monitoring

[v6r11p4]

*Framework
NEW: ProxyDB - added primary key to ProxyDB_Log table
CHANGE: ProxyManagerHandler - purge logs once in 6 hours

*DMS
FIX: DataManager - fix in the accounting report for deletion operation
CHANGE: FTSRequest - print FTS GUID when submitting request
FIX: dirac-dms-fts-monitor - fix for using the new FTS structure
FIX: DataLoggingDB - fix type of the StatusTimeOrder field
FIX: DataLoggingDB - take into account empty date argument in addFileRecord()
FIX: ReplicateAndRegister - use active replicas
FIX: FTS related modules - multiple fixes

*WMS
NEW: SiteDirector - pass the list of already registered pilots to the CE.available() query
FIX: JobCleaningAgent - do not attempt job removal if no eligible jobs

*Resources
FIX: LcgFileCatalogClient - if replica already exists while registration, reregister
NEW: CREAM, SSH, ComputingElement - consider only registered pilots to evaluate queue occupancy

[v6r11p3]

FIX: import gMonitor from it is original location

*Core
FIX: FC.Utilities - treat properly the LFN names starting with /grid ( /gridpp case )

*Configuration
FIX: LocalConfiguration - added exitCode optional argument to showHelp(), closes #1821

*WMS
FIX: StalledJobAgent - extra checks when failing Completed jobs, closes #1944
FIX: JobState - added protection against absent job in getStatus(), closes #1853

[v6r11p2]

*Core
FIX: dirac-install - skip expectedBytes check if Content-Length not returned by server
FIX: AgentModule - demote message "Cycle had an error:" to warning

*Accounting
FIX: BaseReporter - protect against division by zero

*DMS
CHANGE: FileCatalogClientCLI - quite "-q" option in find command
FIX: DataManager - bug fix in __initializeReplication()
FIX: DataManager - less verbose log message 
FIX: DataManager - report the size of removed files only for successfully removed ones
FIX: File, FTSFile, FTSJob - SQL tables schema change: Size filed INTEGER -> BIGINT

*RMS
FIX: dirac-rms-reset-request, dirac-rms-show-request - fixes
FIX: ForwardDISET - execute with trusted host certificate

*Resources
FIX: SSHComputingElement - SSHOptions are parsed at the wrong place
NEW: ComputingElement - evaluate the number of available cores if relevant

*WMS
NEW: JobMonitoringHander - added export_getOwnerGroup() interface

*TMS
CHANGE: TransformationCleaningAgent - instantiation of clients moved in the initialize()

[v6r11p1]

*RMS
FIX: ReqClient - failures due to banned sites are considered to be recoverable

*DMS
BUGFIX: dirac-dms-replicate-and-register-request - minor bug fixes

*Resources
FIX: InProcessComputingElement - stop proxy renewal thread for a finished payload

[v6r11]

*Core
FIX: Client - fix in __getattr__() to provide dir() functionality
CHANGE: dirac-configure - use Registry helper to get VOMS servers information
BUGFIX: ObjectLoader - extensions must be looked up first for plug-ins
CHANGE: Misc.py - removed obsoleted
NEW: added returnSingleResult() generic utility by moving it from Resources/Utils module 

*Configuration
CHANGE: Resources.getDIRACPlatform() returns a list of compatible DIRAC platforms
NEW: Resources.getDIRACPlatforms() used to access platforms from /Resources/Computing/OSCompatibility
     section
NEW: Registry - added getVOs() and getVOMSServerInfo()     
NEW: CE2CSAgent - added VO management

*Accounting
FIX: AccountingDB, Job - extra checks for invalid values

*WMS
NEW: WMS tags to allow jobs require special site/CE/queue properties  
CHANGES: DownloadInputData, InputDataByProtocol, InputDataResolution - allows to get multiple 
         PFNs for the protocol resolution
NEW: JobDB, JobMonitoringHandler - added traceJobParameters(s)() methods     
CHANGE: TaskQueueDirector - use ObjectLoader to load directors    
CHANGE: dirac-pilot - use Python 2.7 by default, 2014-04-09 LCG bundles

*DMS
NEW: DataManager to replace ReplicaManager class ( simplification, streamlining )
FIX: InputDataByProtocol - fix the case where file is only on tape
FIX: FTSAgent - multiple fixes
BUGFIX: ReplicateAndRegister - do not ask SE with explicit SRM2 protocol

*Interfaces
CHANGE: Dirac - instantiate SandboxStoreClient and WMSClient when needed, not in the constructor
CHANGE: Job - removed setSystemConfig() method
NEW: Job.py - added setTag() interface

*Resources
CHANGE: StorageElement - changes to avoid usage PFNs
FIX: XROOTStorage, SRM2Storage - changes in PFN construction 
NEW: PoolComputingElement - a CE allowing to manage multi-core slots
FIX: SSHTorqueComputingElement - specify the SSHUser user for querying running/waiting jobs 

*RSS
NEW: added commands dirac-rss-query-db and dirac-rss-query-dtcache

*RMS
CHANGE: ReqDB - added Foreign Keys to ReqDB tables
NEW: dirac-rms-reset-request command
FIX: RequestTask - always execute operations with owner proxy

*SMS
FIX: few minor fixes to avoid pylint warnings

[v6r10p25]

*DMS
CHANGE: FileCatalog - optimized file selection by metadata

[v6r10p24]

*DMS
FIX: FC.FileMetadata - optimized queries for list interception evaluation

[v6r10p23]

*Resoures
CHANGE: SSHComputingElement - allow SSH options to be passed from CS setup of SSH Computing Element
FIX: SSHComputingElement - use SharedArea path as $HOME by default

[v6r10p22]

*CS
CHANGE: Operations helper - if not given, determine the VO from the current proxy 

*Resources
FIX: glexecComputingElement - allows Application Failed with Errors results to show through, 
     rather than be masked by false "glexec CE submission" errors
     
*DMS     
CHANGE: ReplicaManager - in getReplicas() rebuild PFN if 
        <Operations>/DataManagement/UseCatalogPFN option is set to False ( True by default )

[v6r10p21]

*Configuration
FIX: CSGlobals - allow to specify extensions in xxxDIRAC form in the CS

*Interfaces
FIX: Job - removed self.reqParams
FIX: Job - setSubmitPools renamed to setSubmitPool, fixed parameter definition string

*WMS
FIX: JobMonitorigHandler, JobPolicy - allow JobMonitor property to access job information

[v6r10p20]

*DMS
FIX: FTSAgent/Client, ReplicateAndRegister - fixes to properly process failed
     FTS request scheduling

[v6r10p19]

*DMS
FIX: FTSAgent - putRequest when leaving processRequest
FIX: ReplicaManager - bug in getReplicas() in dictionary creation

[v6r10p18]

*DMS
FIX: ReplicateAndRegister - dictionary items incorrectly called in ftsTransfer()

[v6r10p17]

*RMS
FIX: RequestDB.py - typo in a table name
NEW: ReqManagerHandler - added getDistinctValues() to allow selectors in the web page

*DMS
CHANGE: ReplicaManager - bulk PFN lookup in getReplicas()

[v6r10p16]

*Framework
NEW: PlottingClient - added curveGraph() function

*Transformation
FIX: TaskManagerAgentBase - add the missing Scheduled state

*WMS
FIX: TaskQueueDB - reduced number of lines in the matching parameters printout

*DMS
FIX: dirac-dms-show-se-status - exit on error in the service call, closes #1840

*Interface
FIX: API.Job - removed special interpretation of obsoleted JDLreqt type parameters

*Resources
FIX: SSHComputingElement - increased timeout in getJobStatusOnHost() ssh call, closes #1830

[v6r10p15]

*DMS
FIX: FTSAgent - added missing monitoring activity
FIX: FileCatalog - do not check directory permissions when creating / directory

*Resources
FIX: SSHTorqueComputingElement - removed obsoleted stuff

[v6r10p14]

*SMS
FIX: RequestPreparationAgent - typo fixed

[v6r10p13]

*SMS
FIX: RequestPreparationAgent - use ReplicaManager to get active replicas

*DMS
FIX: ReplicaManager - getReplicas returns all replicas ( in all statuses ) by default
CHANGE: FC/SecurityManager - give full ACL access to the catalog to groups with admin rights

*WMS
CHANGE: SiteDirector - changes to reduce the load on computing elements
FIX: JobWrapper - do not set Completed status for the case with failed application thread

[v6r10p12]

*WMS
CHANGE: Replace consistently everywhere SAM JobType by Test JobType
FIX: JobWrapper - the outputSandbox should be always uploaded (outsized, in failed job)

*DMS
FIX: RemoveFile - bugfix
FIX: ReplicateAndRegister - fixes in the checksum check, retry failed FTS transfer 
     with RM transfer
NEW: RegisterReplica request operation     

*RMS
FIX: ReqClient - fix in the request state machine
FIX: Request - enhance digest string
NEW: dirac-dms-reset-request command
CHANGE: dirac-rms-show-request - allow selection of a request by job ID

*TS
FIX: TransformationDB - in getTransformationParameters() dropped "Submitted" counter 
     in the output

[v6r10p11]

*Core
FIX: X509Chain - cast life time to int before creating cert

*Accounting
FIX: DataStoreClient - self.__maxRecordsInABundle = 5000 instead of 1000
FIX: JobPolicy - allow access for JOB_MONITOR property

*RMS
FIX: ReqClient - fix the case when a job is Completed but in an unknown minor status

*Resources
BUGFIX: ProxyStorage - use checkArgumentFormat() instead of self.__checkArgumentFormatDict()

[v6r10p10]

*DMS
FIX: Several fixes to make FTS accounting working (FTSAgent/Job, ReplicaManager, File )

[v6r10p9]

*Core
BUGFIX: LineGraph - Ymin was set to a minimal plot value rather than 0.

*DMS
CHANGE: FTSJob(Agent) - get correct information for FTS accounting (registration)

[v6r10p8]

*Core
FIX: InstallTools - admin e-mail default location changed

*Framework
FIX: SystemAdministratorClientCLI - allow "set host localhost"
FIX: BundleDelivery - protect against empty bundle

*WMS
FIX: SiteDirector - Pass siteNames and ceList as None if any is accepted
FIX: WorkloadManagement.ConfigTemplate.SiteDorectory - set Site to Any by default 

*DMS
FIX: FileCatalogCLI - ignore Datasets in ls command for backward compatibility

*Resources
FIX: SSH - some platforms use Password instead of password prompt

[v6r10p7]

*Core
FIX: dirac-install - execute dirac-fix-mysql-script and dirac-external-requirements after sourcing the environment
FIX: InstallTools - set basedir variable in fixMySQLScript()
FIX: InstallTools - define user root@host.domain in installMySQL()

*Framework
BUGFIX: SystemAdministratorCLI - bug fixed in default() call signature

*DMS
FIX: FTSRequest - handle properly FTS server in the old system 
FIX: ReplicaManager - check if file is in FC before removing 
FIX: Request/RemovalTask - handle properly proxies for removing files 
BUGFIX: DatasetManager - in the table description

[v6r10p6]

*Core
FIX: X509Certificate - reenabled fix in getDIRACGroup()

*Configuration
FIX: CSAPI - Group should be taken from the X509 chain and not the certificate

*RMS
CHANGE: ReqClient - if the job does not exist, do not try further finalization

[v6r10p5]

*Core
FIX: X509Certificate - reverted fix in getDIRACGroup()

[v6r10p4]

*Core
NEW: dirac-info - extra printout
CHANGE: PrettyPrint - extra options in printTable()
FIX: X509Certificate - bug fixed in getDIRACGroup()

*Framework
NEW: SystemAdministratorCLI - new showall command to show components across hosts
NEW: ProxyDB - allow to upload proxies without DIRAC group

*RMS
CHANGE: ReqClient - requests from failed jobs update job status to Failed
CHANGE: RequestTask - retry in the request finalize()

[v6r10p3]

*Configuration
CHANGE: Registry - allow to define a default group per user

*WMS
BUGFIX: JobReport - typo in generateForwardDISET()

[v6r10p2]

*TMS
CHANGE: Backward compatibility fixes when setting the Transformation files status

*DMS
BUGFIX: ReplicateAndRegister - bugfix when replicating to multiple destination by ReplicaManager

*WMS
BUGFIX: JobManager - bug fix when deleting no-existing jobs

[v6r10p1]

*RMS
FIX: ReqDB.Operations - Arguments field changed type from BLOB to MEDIUMBLOB

*DMS
FIX: FileCatalog - check for non-exiting directories in removeDirectory()

*TMS
FIX: TransformationDB - removed constraint that was making impossible to derive a production

[v6r10]

*Core
FIX: Several fixes on DB classes(AccountingDB, SystemLoggingDB, UserProfileDB, TransformationDB, 
     JobDB, PilotAgentsDB) after the new movement to the new MySQL implementation with a persistent 
     connection per running thread
NEW: SystemAdministratorCLI - better support for executing remote commands 
FIX: DIRAC.__init__.py - avoid re-definition of platform variable    
NEW: Graphs - added CurveGraph class to draw non-stacked lines with markers
NEW: Graphs - allow graphs with negative Y values
NEW: Graphs - allow to provide errors with the data and display them in the CurveGraph
FIX: InstallTools - fix for creation of the root@'host' user in MySQL 
FIX: dirac-install - create links to permanent directories before module installation
CHANGE: InstallTools - use printTable() utility for table printing
CHANGE: move printTable() utility to Core.Utilities.PrettyPrint
NEW: added installation configuration examples
FIX: dirac-install - fixBuildPath() operates only on files in the directory
FIX: VOMSService - added X-VOMS-CSRF-GUARD to the html header to be compliant with EMI-3 servers

*CS
CHANGE: getVOMSVOForGroup() uses the VOMSName option of the VO definition 
NEW: CE2CSAgent - added ARC CE information lookup

*Framework
FIX: SystemAdministratorIntegrator - use Host option to get the host address in addition to the section name, closes #1628
FIX: dirac-proxy-init - uses getVOMSVOForGroup() when adding VOMS extensions

*DMS
CHANGE: DFC - optimization and bug fixes of the bulk file addition
FIX: TransferAgent - protection against badly defined LFNs in collectFiles()
NEW: DFC - added getDirectoryReplicas() service method support similar to the LFC
CHANGE: DFC - added new option VisibleReplicaStatus which is used in replica getting commands
CHANGE: FileCatalogClientCLI client shows number of replicas in the 2nd column rather than 
        unimplemented number of links
CHANGE: DFC - optimizations for the bulk replica look-up
CHANGE: DFC updated scalability testing tool FC_Scaling_test.py        
NEW: DFC - methods returning replicas provide also SE definitions instead of PFNs to construct PFNs on the client side
NEW: DFC - added getReplicasByMetadata() interface
CHANGE: DFC - optimized getDirectoryReplicas()
CHANGE: FileCatalogClient - treat the reduced output from various service queries restoring LFNs and PFNs on the fly
NEW: DFC - LFNPFNConvention flag can be None, Weak or Strong to facilitate compatibility with LFC data 
CHANGE: FileCatalog - do not return PFNs, construct them on the client side
CHANGE: FileCatalog - simplified FC_Scaling_test.py script
NEW: FileCatalog/DatasetManager class to define and manipulate datasets corresponding to meta queries
NEW: FileCatalogHandler - new interface methods to expose DatasetManager functionality
NEW: FileCatalogClientCLI - new dataset family of commands
FIX: StorageFactory, ReplicaManager - resolve SE alias name recursively
FIX: FTSRequest, ReplicaManager, SRM2Storage - use current proxy owner as user name in accounting reports, closes #1602
BUGFIX: FileCatalogClientCLI - bug fix in do_ls, missing argument to addFile() call, closes #1658
NEW: FileCatalog - added new setMetadataBulk() interface, closes #1358
FIX: FileCatalog - initial argument check strips off leading lfn:, LFN:, /grid, closes #448
NEW: FileCatalog - added new setFileStatus() interface, closes #170, valid and visible file and replica statuses can be defined in respective options.
CHANGE: multiple new FTS system fixes
CHANGE: uniform argument checking with checkArgumentFormat() in multiple modules
CHANGE: FileCatalog - add Trash to the default replica valid statuses
CHANGE: ReplicaManager,FTSRequest,StorageElement - no use of PFN as returned by the FC except for file removal,
        rather constructing it always on the fly
        
*SMS
CHANGE: PinRequestAgent, SENamespaceCatalogCheckAgent - removed
CHANGE: Use StorageManagerClient instead of StorageDB directly        

*WMS
CHANGE: JobPolicy - optimization for bulk job verification
NEW: JobPolicy - added getControlledUsers() to get users which jobs can be accessed for 
     a given operation
CHANGE: JobMonitoringHandler - Avoid doing a selection of all Jobs, first count matching jobs 
        and then use "limit" to select only the required JobIDs.
NEW: JobMonitoringHandler - use JobPolicy to filter jobs in getJobSummaryWeb()
NEW: new Operations option /Services/JobMonitoring/GlobalJobsInfo ( True by default ) to 
     allow or not job info lookup by anybody, used in JobMonitoringHandler       
BUGFIX: SiteDirector - take into account the target queue Platform
BUGFIX: JobDB - bug in __insertNewJDL()    
CHANGE: dirac-admin-show-task-queues - enhanced output  
CHANGE: JobLoggingDB.sql - use trigger to manage the new LoggingInfo structure  
CHANGE: JobWrapper - trying several times to upload a request before declaring the job failed
FIX: JobScheduling executor - fix race condition that causes a job to remain in Staging
NEW: SiteDirector - do not touch sites for which there is no work available
NEW: SiteDirector - allow sites not in mask to take jobs with JobType Test
NEW: SiteDirector - allow 1 hour grace period for pilots in Unknown state before aborting them
CHANGE: Allow usage of non-plural form of the job requirement options ( PilotType, GridCE, BannedSite, 
        SubmitPool ), keep backward compatibility with a plural form
        
*RSS
FIX: DowntimeCommand - take the latest Downtime that fits    
NEW: porting new Policies from integration  
NEW: RSS SpaceToken command querying endpoints/tokens that exist  
        
*Resources
NEW: added SSHOARComputingElement class 
NEW: added XROOTStorage class       
FIX: CREAMComputingElement - extra checks for validity of returned pilot references
        
*TS
CHANGE: TransformationClient(DB,Manager) - set file status for transformation as bulk operation 
CHANGE: TransformationClient - applying state machine when changing transformation status
BUGFIX: TransformationClient(Handler) - few minor fixes
NEW: TransformationDB - backported __deleteTransformationFileTask(s) methods
CHANGE: TransformationDB(Client) - fixes to reestablish the FileCatalog interface
FIX: TransformationAgent - added MissingInFC to consider for Removal transformations
BUGFIX: TransformationAgent - in _getTransformationFiles() variable 'now' was not defined
FIX: TransformationDB.sql - DataFiles primary key is changed to (FileID) from (FileID,LFN) 
CHANGE: TransformationDB(.sql) - schema changes suitable for InnoDB
FIX: TaskManager(AgentBase) - consider only submitted tasks for updating status
CHANGE: TransformationDB(.sql) - added index on LFN in DataFiles table

*RMS
NEW: Migrate to use the new Request Management by all the clients
CHANGE: RequestContainer - Retry failed transfers 10 times and avoid sub-requests to be set Done 
        when the files are failed
CHANGE: Use a unique name for storing the proxy as processes may use the same "random" name and 
        give conflicts
NEW: RequestClient(Handler) - add new method readRequest( requestname)                 

*Workflow
NEW: Porting the LHCb Workflow package to DIRAC to make the use of general purpose modules and
     simplify construction of workflows        

[v6r9p33]

*Accounting
BUGFIX: AccountingDB - wrong indentation

[v6r9p32]

*Accounting
FIX: AccountingDB - use old style grouping if the default grouping is altered, e.g. by Country

[v6r9p31]

*Accounting
CHANGE: AccountingDB - changes to speed up queries: use "values" in GROUP By clause;
        drop duplicate indexes; reorder fields in the UniqueConstraint index of the
        "bucket" tables  

[v6r9p30]

*DMS
CHANGE: FileCatalogFactory - construct CatalogURL from CatalogType by default

*SMS
FIX: dirac-stager-stage-files - changed the order of the arguments

[v6r9p29]

*TS
FIX: TaskManager(AgentBase) - fix for considering only submitted tasks 

[v6r9p28]

*TS
FIX: TransformationDB(ManagerHandler) - several portings from v6r10

[v6r9p27]

*SMS
FIX: StorageManagementDB - in removeUnlinkedReplicas() second look for CacheReplicas 
     for which there is no entry in StageRequests

[v6r9p26]

*Resources
CHANGE: CREAMComputigElement - Make sure that pilots submitted to CREAM get a 
        fresh proxy during their complete lifetime
*Framework
FIX: ProxyDB - process properly any SQLi with DNs/groups with 's in the name

[v6r9p25]

*TS
CHANGE: TransformationClient - changed default timeout values for service calls
FIX: TransformationClient - fixes for processing of derived transformations 

[v6r9p24]

*TS
FIX: TransformationClient - in moveFilesToDerivedTransformation() set file status
     to Moved-<prod>

[v6r9p23]

*Core
BUGFIX: InstallTools - improper configuration prevents a fresh new installation

*WMS
BUGFIX: PilotDirector - Operations Helper non-instantiated

[v6r9p22]

*WMS
FIX: PilotDirector - allow to properly define extensions to be installed by the 
     Pilot differently to those installed at the server
FIX: Watchdog - convert pid to string in ProcessMonitor

*TS
FIX: TransformationDB - splitting files in chunks

*DMS
NEW: dirac-dms-create-removal-request command
CHANGE: update dirac-dms-xxx commands to use the new RMS client,
        strip lines when reading LFNs from a file

[v6r9p21]

*TS
FIX: Transformation(Client,DB,Manager) - restored FileCatalog compliant interface
FIX: TransformationDB - fix in __insertIntoExistingTransformationFiles()

[v6r9p20]

*Core
BUGFIX: ProxyUpload - an on the fly upload does not require a proxy to exist

*DMS
CHANGE: TransferAgent - use compareAdler() for checking checksum
FIX: FailoverTransfer - recording the sourceSE in case of failover transfer request 

*WMS
FIX: ProcessMonitor - some fixes added, printout when <1 s of consumed CPU is found

*Transformation
BUGFIX: TransformationClient - fixed return value in moveFilesToDerivedTransformation()

*RMS
BUGFIX: CleanReqDBAgent - now() -> utcnow() in initialize()

*Resources
FIX: ARCComputingElement - fix the parsing of CE status if no jobs are available

[v6r9p19]

*DMS
FIX: FileCatalog/DirectoryMetadata - inherited metadata is used while selecting directories
     in findDirIDsByMetadata()

[v6r9p18]

*DMS
FIX: FTSSubmitAgent, FTSRequest - fixes the staging mechanism in the FTS transfer submission
NEW: TransferDBMonitoringHandler - added getFilesForChannel(), resetFileChannelStatus()

[v6r9p17]

*Accounting
FIX: DataStoreClient - send accounting records in batches of 1000 records instead of 100

*DMS:
FIX: FailoverTransfer - catalog name from list to string
FIX: FTSSubmitAgent, FTSRequest - handle FTS3 as new protocol and fix bad submission time
FIX: FTSSubmitAgent, FTSRequest - do not submit FTS transfers for staging files

*WMS
FIX: TaskQueueDB - do not check enabled when TQs are requested from Directors
FIX: TaskQueueDB - check for Enabled in the TaskQueues when inserting jobs to print an alert
NEW: TaskQueueDB - each TQ can have at most 5k jobs, if beyond the limit create a new TQ 
     to prevent long matching times when there are way too many jobs in a single TQ

[v6r9p16]

*TS
BUGFIX: typos in TransformationCleaningAgent.py

*DMS
CHANGE: DownloadInputData - check the available disk space in the right input data directory
FIX: DownloadInputData - try to download only Cached replicas 

[v6r9p15]

*Core
FIX: MySQL - do not decrease the retry counter after ping failure

*DMS
CHANGE: FC/DirectoryMetadata - Speed up findFilesByMetadataWeb when many files match
FIX: RemovalTask - fix error string when removing a non existing file (was incompatible 
     with the LHCb BK client). 

*WMS
FIX: JobReport - minor fix ( removed unused imports )
FIX: JobMonitoring(JobStateUpdate)Handler - jobID argument can be either string, int or long

*TS
CHANGE: TransformationClient - change status of Moved files to a deterministic value
FIX: FileReport - minor fix ( inherits object ) 

[v6r9p14]

*DMS
CHANGE: FTSDB - changed schema: removing FTSSite table. From now on FTS sites 
        would be read from CS Resources

[v6r9p13]

FIX: included fixes from v6r8p26 patch release

[v6r9p12]

FIX: included fixes from v6r8p25 patch release

[v6r9p11]

*DMS
BUGFIX: FTSRequest - in __resolveFTSServer() type "=" -> "=="

[v6r9p10]

FIX: included fixes from v6r8p24 patch release

*Core
NEW: StateMachine utility

*DMS
BUGFIX: in RegisterFile operation handler

*Interfaces
FIX: Dirac.py - in splitInputData() consider only Active replicas

[v6r9p9]

*RMS
FIX: RequestDB - added getRequestFileStatus(), getRequestName() methods

[v6r9p8]

*DMS
FIX: RequestDB - get correct digest ( short request description ) of a request

[v6r9p7]

FIX: included fixes from v6r8p23 patch release

*RSS
FIX: SpaceTokenOccupancyPolicy - SpaceToken Policy decision was based on 
     percentage by mistake
     
*RMS
NEW: new scripts dirac-dms-ftsdb-summary, dirac-dms-show-ftsjobs    
FIX: FTSAgent - setting space tokens for newly created FTSJobs 

[v6r9p6]

*DMS
BUGFIX: dirac-admin-add-ftssite - missing import

*RMS
NEW: RequestDB, ReqManagerHandler - added getRequestStatus() method

*TS
FIX: fixes when using new RequestClient with the TransformationCleaningAgent

*WMS
BUGFIX: typo in SandboxStoreHandler transfer_fromClient() method

[v6r9p5]

*DMS
BUGFIX: missing proxy in service env in the FTSManager service. By default service 
        will use DataManager proxy refreshed every 6 hours.

*Resources
NEW: StorageElement - new checkAccess policy: split the self.checkMethods in 
     self.okMethods. okMethods are the methods that do not use the physical SE. 
     The isValid returns S_OK for all those immediately

*RSS
FIX: SpaceTokenOccupancyPolicy - Policy that now takes into account absolute values 
     for the space left
     
*TS
FIX: TransformationCleaningAgent - will look for both old and new RMS     

[v6r9p4]

*Stager
NEW: Stager API: dirac-stager-monitor-file, dirac-stager-monitor-jobs, 
     dirac-stager-monitor-requests, dirac-stager-show-stats

[v6r9p3]

*Transformation
FIX: TransformationCleaning Agent status was set to 'Deleted' instead of 'Cleaned'

[v6r9p2]

*RSS
NEW: Added Component family tables and statuses
FIX: removed old & unused code 
NEW: allow RSS policies match wild cards on CS

*WMS
BUGFIX: FailoverTransfer,JobWrapper - proper propagation of file metadata

[v6r9p1]

*RMS
NEW: FTSAgent - update rwAccessValidStamp,
     update ftsGraphValidStamp,
     new option for staging files before submission,
     better log handling here and there
CHANGE: FTSJob - add staging flag in in submitFTS2
CHANGE: Changes in WMS (FailoverTransfer, JobReport, JobWrapper, SandboxStoreHandler) 
        and TS (FileReport) to follow the new RMS.
NEW: Full CRUD support in RMS.

*RSS
NEW: ResourceManagementDB - new table ErrorReportBuffer
NEW: new ResourceManagementClient methods - insertErrorReportBuffer, selectErrorReportBuffer,
     deleteErrorReportBuffer

[v6r9]

NEW: Refactored Request Management System, related DMS agents and FTS management
     components

[v6r8p28]

*Core
BUGFIX: RequestHandler - the lock Name includes ActionType/Action

*DMS
FIX: dirac-dms-filecatalog-cli - prevent exception in case of missing proxy

[v6r8p27]

*DMS
BUGFIX: dirac-dms-add-file - fixed typo item -> items

[v6r8p26]

*Core
NEW: RequestHandler - added getServiceOption() to properly resolve inherited options 
     in the global service handler initialize method
NEW: FileCatalogHandler, StorageElementHandler - use getServiceOption()

[v6r8p25]

FIX: included fixes from v6r7p40 patch release

*Resources
FIX: SRM2Storage - do not account gfal_ls operations

[v6r8p24]

FIX: included fixes from v6r7p39 patch release

*Core
FIX: SiteSEMapping was returning wrong info

*DMS
FIX: FTSRequest - choose explicitly target FTS point for RAL and CERN
BUGFIX: StrategyHandler - wrong return value in __getRWAccessForSE()

*Resources
CHANGE: SRM2Storage - do not account gfal_ls operations any more

[v6r8p23]

FIX: included fixes from v6r7p37 patch release

*TS
FIX: TransformationDB - allow tasks made with ProbInFC files
FIX: TransformationCleaingAgent,Client - correct setting of transformation 
     status while cleaning

[v6r8p22]

FIX: included fixes from v6r7p36 patch release

[v6r8p21]

*DMS
FIX: FileCatalog/DirectoryMetadata - even if there is no meta Selection 
     the path should be considered when getting Compatible Metadata
FIX: FileCatalog/DirectoryNodeTree - findDir will return S_OK( '' ) if dir not 
     found, always return the same error from DirectoryMetadata in this case.     

*RSS
FIX: DowntimeCommand - use UTC time stamps

*TS
FIX: TransformationAgent - in _getTransformationFiles() get also ProbInFC files in 
     addition to Used 

[v6r8p20]

*Stager
NEW: Stager API: dirac-stager-monitor-file, dirac-stager-monitor-jobs, 
     dirac-stager-monitor-requests, dirac-stager-show-stats

[v6r8p19]

*Transformation
FIX: TransformationCleaning Agent status was set to 'Deleted' instead of 'Cleaned'

[v6r8p18]

*TS
BUGFIX: TransformationAgent - regression in __cleanCache()

[v6r8p17]

FIX: included fixes from v6r7p32 patch release

*WMS
FIX: StalledJobAgent - for accidentally stopped jobs ExecTime can be not set, 
     set it to CPUTime for the accounting purposes in this case

[v6r8p16]

FIX: included fixes from v6r7p31 patch release

*WMS
BUGFIX: TaskQueueDB - fixed a bug in the negative matching conditions SQL construction

*RSS
NEW: improved doc strings of PEP, PDP modules ( part of PolicySystem )
FIX: Minor changes to ensure consistency if ElementInspectorAgent and 
     users interact simultaneously with the same element
CHANGE: removed DatabaseCleanerAgent ( to be uninstalled if already installed )
FIX: SummarizeLogsAgent - the logic of the agent was wrong, the agent has been re-written.
     
[v6r8p15]

*Core
FIX: X509Chain - fix invalid information when doing dirac-proxy-info without CS
     ( in getCredentials() )

*RSS
NEW: PDP, PEP - added support for option "doNotCombineResult" on PDP

[v6r8p14]

*Core
FIX: dirac-deploy-scripts - can now work with the system python

*WMS
NEW: dirac-wms-cpu-normalization - added -R option to modify a given configuration file
FIX: Executor/InputData - Add extra check for LFns in InputData optimizer, closes #1472

*Transformation
CHANGE: TransformationAgent - add possibility to kick a transformation (not skip it if no 
        unused files), by touching a file in workDirectory
BUGFIX: TransformationAgent - bug in __cleanCache() dict modified in a loop        

[v6r8p13]

*Transformation
BUGFIX: TransformationDB - restored import of StringType

[v6r8p12]

NEW: Applied patches from v6r7p29

*WMS
FIX: JobDB - check if SystemConfig is present in the job definition and convert it 
     into Platform

*DMS
FIX: ReplicaManager - do not get metadata of files when getting files in a directory 
     if not strictly necessary

*RSS
NEW: ported from LHCb PublisherHandler for RSS web views

[v6r8p11]

NEW: Applied patches from v6r7p27

*RSS
NEW: SpaceTokenOccupancyPolicy - ported from LHCbDIRAC 
NEW: db._checkTable done on service initialization ( removed dirac-rss-setup script doing it )

*Transformation
FIX: TaskManager - reset oJob for each task in prepareTransformationTasks()
BUGFIX: ValidateOutputDataAgent - typo fixed in getTransformationDirectories()
FIX: TransformationManagerHandler - use CS to get files statuses not to include in 
     processed file fraction calculation for the web monitoring pages

[v6r8p10]

NEW: Applied patches from v6r7p27

[v6r8p9]

*DMS
FIX: TransferAgent,dirac-dms-show-se-status, ResourceStatus,TaskManager - fixes
     needed for DMS components to use RSS status information
NEW: ReplicaManager - allow to get metadata for an LFN+SE as well as PFN+SE     

[v6r8p8]

*RSS
BUGFIX: dirac-rss-setup - added missing return of S_OK() result

[v6r8p7]

NEW: Applied patches from v6r7p24

*DMS
BUGFIX: LcgFileCatalogClient - bug in addFile()

*RSS
BUGFIX: fixed script dirac-rss-set-token, broken in the current release.
NEW: Statistics module - will be used in the future to provide detailed information 
     from the History of the elements 

[v6r8p6]

NEW: Applied patches from v6r7p23

*Transformation
FIX: TaskManager - allow prepareTransformationTasks to proceed if no OutputDataModule is defined
FIX: TransformationDB - remove INDEX(TaskID) from TransformationTasks. It produces a single counter 
     for the whole table instead of one per TransformationID
     
*WMS     
FIX: WMSUtilities - to allow support for EMI UI's for pilot submission we drop support for glite 3.1

[v6r8p5]

NEW: Applied patches from v6r7p22

*RSS
CHANGE: removed old tests and commented out files

*WMS
FIX: PoolXMLCatalog - proper addFile usage

*Transformation
CHANGE: TransformationAgent - clear replica cache when flushing or setting a file in the workdirectory

[v6r8p4]

*Transformation
FIX: The connection to the jobManager is done only at submission time
FIX: Jenkins complaints fixes

*WMS
BUGFIX: JobDB - CPUtime -> CPUTime
FIX: Jenkins complaints fixes

[v6r8p3]

*DMS
BUGFIX: LcgFileCatalogClient

[v6r8p2]

*DMS:
FIX: LcgFileCatalogClient - remove check for opening a session in __init__ as credentials are not yet set 

*Transformation
CHANGE: reuse RPC clients in Transformation System 

[v6r8p1]

*Core
FIX: dirac-deploy-scripts - restored regression w.r.t. support of scripts starting with "d"

*DMS
BUGFIX: LcgFileCatalogClient - two typos fixed

[v6r8]

CHANGE: Several fixes backported from the v7r0 integration branch

*Core
CHANGE: DictCache - uses global LockRing to avoid locks in multiprocessing
FIX: X509Chain - proxy-info showing an error when there's no CS

*DMS
FIX: TransferAgent - inside loop filter out waiting files dictionary
BUGFIX: dirac-admin-allow-se - there was a continue that was skipping the complete loop for 
        ARCHIVE elements
NEW: LcgFileCatalogClient - test return code in startsess lfc calls       

*WMS:
FIX: OptimizerExecutor, InputData, JobScheduling - check that site candidates have all the 
     replicas

*RSS: 
BUGFIX: ResourceStatus, RSSCacheNoThread - ensure that locks are always released

*Transformation
FIX: TaskManager - site in the job definition is taken into account when submitting
NEW: Transformation - get the allowed plugins from the CS /Operations/Transformations/AllowedPlugins
FIX: ValidateOutputDataAgent - self not needed for static methods

[v6r7p40]

*Resources
FIX: StorageElement class was not properly passing the lifetime argument for prestageFile method

[v6r7p39]

*Core
CHANGE: Grid - in executeGridCommand() allow environment script with arguments needed for ARC client

*DMS
FIX: DFC SEManager - DIP Storage can have a list of ports now

*Resources
FIX: ARCComputingElement - few fixes after debugging

[v6r7p38]

*Core
NEW: DISET FileHelper, TransferClient - possibility to switch off check sum

*Resources
NEW: ARCComputingElement - first version
NEW: StorageFactory - possibility to pass extra protocol parameters to storage object
NEW: DIPStorage - added CheckSum configuration option
BUGFIX: SSHComputingElement - use CE name in the pilot reference construction

*WMS
FIX: StalledJobAgent - if ExecTime < CPUTime make it equal to CPUTime

[v6r7p37]

*Framework
BUGFIX: NotificationDB - typos in SQL statement in purgeExpiredNotifications() 

*WMS
NEW: JobCleaningAgent - added scheduling sandbox LFN removal request 
     when deleting jobs
CHANGE: JobWrapper - report only error code as ApplicationError parameter 
        when payload finishes with errors    
NEW: SiteDirector - possibility to specify extensions to be installed in 
     pilots in /Operations/Pilots/Extensions option in order not to install
     all the server side extensions        

*DMS
CHANGE: FileCatalogFactory - use service path as default URL
CHANGE: FileCatalogFactory - use ObjectLoader to import catalog clients

*SMS
BUGFIX: StorageManagementDB, dirac-stager-monitor-jobs - small bug fixes ( sic, Daniela )

*Resources
CHANGE: DIPStorage - added possibility to specify a list of ports for multiple
        service end-points
CHANGE: InProcessComputingElement - demote log message when payload failure 
        to warning, the job will fail anyway
FIX: StalledJobAgent - if pilot reference is not registered, this is not an 
     error of the StalledJobAgent, no log.error() in  this case                
        
*RMS
CHANGE: RequestTask - ensure that tasks are executed with user credentials 
        even with respect to queries to DIRAC services ( useServerCertificate 
        flag set to false )        

[v6r7p36]

*WMS
FIX: CREAMCE, SiteDirector - make sure that the tmp executable is removed
CHANGE: JobWrapper - remove sending mails via Notification Service in case
        of job rescheduling
        
*SMS
FIX: StorageManagementDB - fix a race condition when old tasks are set failed 
     between stage submission and update.        

[v6r7p35]

*Stager
NEW: Stager API: dirac-stager-monitor-file, dirac-stager-monitor-jobs, 
     dirac-stager-monitor-requests, dirac-stager-show-stats

[v6r7p34]

*Transformation
FIX: TransformationCleaning Agent status was set to 'Deleted' instead of 'Cleaned'

[v6r7p33]

*Interfaces
FIX: Job.py - in setExecutable() - prevent changing the log file name string type

*StorageManagement
NEW: StorageManagementDB(Handler) - kill staging requests at the same time as 
     killing related jobs, closes #1510
FIX: StorageManagementDB - demote the level of several log messages       

[v6r7p32]

*DMS
FIX: StorageElementHandler - do not use getDiskSpace utility, use os.statvfs instead
CHANGE: StorageManagementDB - in getStageRequests() make MySQL do an UNIQUE selection 
        and use implicit loop to speed up queries for large results

*Resources
FIX: lsfce remote script - use re.search instead of re.match in submitJob() to cope with
     multipline output

[v6r7p31]

*WMS
FIX: SiteDirector - make possible more than one SiteDirector (with different pilot identity) attached 
     to a CE, ie sgm and pilot roles. Otherwise one is declaring Aborted the pilots from the other.

[v6r7p30]

*Core
CHANGE: X509Chain - added groupProperties field to the getCredentials() report
BUGFIX: InstallTools - in getSetupComponents() typo fixed: agent -> executor

[v6r7p29]

*DMS
CHANGE: FileCatalog - selection metadata is also returned as compatible metadata in the result
        of getCompatibleMetadata() call
NEW: FileCatalog - added path argument to getCompatibleMetadata() call
NEW: FileCatalogClient - added getFileUserMetadata()
BUGFIX: dirac-dms-fts-monitor - exit with code -1 in case of error

*Resources
FIX: CREAMComputingElement - check globus-url-copy result for errors when retrieving job output

[v6r7p28]

*DMS
BUGFIX: FileCatalog/DirectoryMetadata - wrong MySQL syntax 

[v6r7p27]

*Core
FIX: Mail.py - fix of the problem of colons in the mail's body

*Interfaces
NEW: Job API - added setSubmitPools(), setPlatform() sets ... "Platform"

*WMS
FIX: TaskQueueDB - use SystemConfig as Platform for matching ( if Platform is not set explicitly

*Resources
FIX: SSHComputingElement - use ssh host ( and not CE name ) in the pilot reference
BUGFIX: SSHGEComputingElement - forgotten return statement in _getJobOutputFiles()

*Framework
NEW: dirac-sys-sendmail - email's body can be taken from pipe. Command's argument 
     in this case will be interpreted as a destination address     

[v6r7p26]

*DMS
FIX: ReplicaManager - status names Read/Write -> ReadAccess/WriteAccess

[v6r7p25]

*Core
CHANGE: X509Chain - in getCredentials() failure to contact CS is not fatal, 
        can happen when calling dirac-proxy-init -x, for example

[v6r7p24]

*DMS
NEW: FileCatalog - added getFilesByMetadataWeb() to allow pagination in the Web 
     catalog browser
     
*WMS
CHANGE: WMSAdministrator, DiracAdmin - get banned sites list by specifying the status
        to the respective jobDB call     

[v6r7p23]

*Transformation
BUGFIX: TransformationDB - badly formatted error log message

*RMS
CHANGE: RequestDBMySQL - speedup the lookup of requests

*WMS
BUGFIX: dirac-dms-job-delete - in job selection by group

*DMS
FIX: LcgFileCatalogClient - getDirectorySize made compatible with DFC
BUGFIX: LcgFileCatalogClient - proper call of __getClientCertInfo()

[v6r7p22]

*Transformation
CHANGE: InputDataAgent - treats only suitable transformations, e.g. not the extendable ones. 
CHANGE: TransformationAgent - make some methods more public for easy overload

[v6r7p21]

*Core
FIX: Shifter - pass filePath argument when downloading proxy

[v6r7p20]

*DMS
CHANGE: StrategyHandler - move out SourceSE checking to TransferAgent
CHANGE: ReplicaManager, InputDataAgent - get active replicas
FIX: StorageElement, SRM2Storage - support for 'xxxAccess' statuses, checking results
     of return structures
     
*RSS
NEW: set configurable email address on the CS to send the RSS emails
NEW: RSSCache without thread in background
FIX: Synchronizer - moved to ResourceManager handler     

[v6r7p19]

*DMS
BUGFIX: ReplicaManager - in putAndRegister() SE.putFile() singleFile argument not used explicitly

[v6r7p18]

*WMS
FIX: StalledJobAgent - do not exit the loop over Completed jobs if accounting sending fails
NEW: dirac-wms-job-delete - allow to specify jobs to delete by job group and/or in a file
FIX: JobManifest - If CPUTime is not set, set it to MaxCPUTime value

[v6r7p17]

*Resources
FIX: SRM2Storage - treat properly "22 SRM_REQUEST_QUEUED" result code

[v6r7p16]

*DMS
FIX: StrategyHandler - do not proceed when the source SE is not valid for read 
BUGFIX: StorageElement - putFile can take an optional sourceSize argument
BUGFIX: ReplicaManager - in removeFile() proper loop on failed replicas

*RSS
FIX: SpaceTokenOccupancyCommand, CacheFeederAgent - add timeout when calling lcg_util commands

*WMS
FIX: JobManifest - take all the SubmitPools defined in the TaskQueueAgent 
NEW: StalledJobAgent - declare jobs stuck in Completed status as Failed

[v6r7p15]

*Core
BUGFIX: SocketInfo - in host identity evaluation

*DMS
BUGFIX: FileCatalogHandler - missing import os

*Transformation
CHANGE: JobManifest - getting allowed job types from operations() section 

[v6r7p14]

*DMS
CHANGE: StorageElementProxy - removed getParameters(), closes #1280
FIX: StorageElementProxy - free the getFile space before the next file
FIX: StorageElement - added getPFNBase() to comply with the interface

*Interfaces
CHANGE: Dirac API - allow lists of LFNs in removeFile() and removeReplica()

*WMS
CHANGE: JobSchedulingAgent(Executor) - allow both BannedSite and BannedSites JDL option

*RSS
FIX: ElementInspectorAgent - should only pick elements with rss token ( rs_svc ).
FIX: TokenAgent - using 4th element instead of the 5th. Added option to set admin email on the CS.

[v6r7p13]

*Core
FIX: Resources - in getStorageElementSiteMapping() return only sites with non-empty list of SEs

*DMS
FIX: StorageElement - restored the dropped logic of using proxy SEs
FIX: FileCatalog - fix the UseProxy /LocalSite/Catalog option

*Transformation
FIX: TransformationDB - use lower() string comparison in extendTransformation()

[v6r7p12]

*WMS
BUGFIX: JobManifest - get AllowedSubmitPools from the /Systems section, not from /Operations

*Core
NEW: Resources helper - added getSites(), getStorageElementSiteMapping()

*DMS
CHANGE: StrategyHandler - use getStorageElementSiteMapping helper function
BUGFIX: ReplicaManager - do not modify the loop dictionary inside the loop

[v6r7p11]

*Core
CHANGE: Subprocess - put the use of watchdog in flagging

[v6r7p10]

*Core
NEW: Logger - added getLevel() method, closes #1292
FIX: Subprocess - returns correct structure in case of timeout, closes #1295, #1294
CHANGE: TimeOutExec - dropped unused utility
FIX: Logger - cleaned unused imports

*RSS
CHANGE: ElementInspectorAgent - do not use mangled name and removed shifterProxy agentOption

[v6r7p9]

*Core
BUGFIX: InstallTools - MySQL Port should be an integer

[v6r7p8]

*Core
FIX: Subprocess - consistent timeout error message

*DMS
NEW: RemovalTask - added bulk removal
FIX: StrategyHandler - check file source CEs
CHANGE: DataIntegrityClient - code beautification
CHANGE: ReplicaManager - do not check file existence if replica information is queried anyway,
        do not fail if file to be removed does not exist already. 

[v6r7p7]

FIX: Several fixes to allow automatic code documentation

*Core
NEW: InstallTools - added mysqlPort and mysqlRootUser

*DMS
CHANGE: ReplicaManager - set possibility to force the deletion of non existing files
CHANGE: StrategyHandler - better handling of checksum check during scheduling 

[v6r7p6]

*Core
FIX: dirac-install - restore signal alarm if downloadable file is not found
FIX: Subprocess - using Manager proxy object to pass results from the working process

*DMS:
CHANGE: StorageElement - removed overwride mode
CHANGE: removed obsoleted dirac-dms-remove-lfn-replica, dirac-dms-remove-lfn
NEW: FTSMonitorAgent - filter out sources with checksum mismatch
FIX: FTSMonitorAgent, TransferAgent - fix the names of the RSS states

*RSS
NEW: ElementInspectorAgent runs with a variable number of threads which are automatically adjusted
NEW: Added policies to force a particular state, can be very convenient to keep something Banned for example.
NEW: policy system upgrade, added finer granularity when setting policies and actions

*WMS
NEW: SiteDirector- allow to define pilot DN/Group in the agent options
CHANGE: JobDescription, JobManifest - take values for job parameter verification from Operations CS section

[v6r7p5]

*Interfaces
BUGFIX: dirac-wms-job-get-output - properly treat the case when output directory is not specified 

[v6r7p4]

*Core
FIX: Subprocess - avoid that watchdog kills the executor process before it returns itself

*Framework
BUGFIX: ProxuManagerClient - wrong time for caching proxies

*RSS
FIX: removed obsoleted methods

*DMS
NEW: FileCatalog - added findFilesByMetadataDetailed - provides detailed metadata for 
     selected files

[v6r7p3]

*DMS
FIX: FTSMonitorAgent - logging less verbose

*Transformation
FIX: TransformationAgent - use the new CS defaults locations
FIX: Proper agent initialization
NEW: TransformationPlaugin - in Broadcast plugin added file groupings by number of files, 
     make the TargetSE always defined, even if the SourceSE list contains it 

*ResourceStatus
FIX: Added the shifter's proxy to several agents

*RMS
FIX: RequestContainer - the execution order was not properly set for the single files 

*Framework:
BUGFIX: ProxyManagerClient - proxy time can not be shorter than what was requested

[v6r7p2]

*Core
FIX: dirac-configure - switch to use CS before checking proxy info

*Framework
NEW: dirac-sys-sendmail new command
NEW: SystemAdmininistratorCLI - added show host, uninstall, revert commands
NEW: SystemAdmininistratorHandler - added more info in getHostInfo()
NEW: SystemAdmininistratorHandler - added revertSoftware() interface

*Transformation
FIX: TransformationCleaningAgent - check the status of returned results

[v6r7p1]

*Core
FIX: Subprocess - finalize the Watchdog closing internal connections after a command execution
CHANGE: add timeout for py(shell,system)Call calls where appropriate
CHANGE: Shifter - use gProxyManager in a way that allows proxy caching

*Framework
NEW: ProxyManagerClient - allow to specify validity and caching time separately
FIX: ProxyDB - replace instead of delete+insert proxy in __storeVOMSProxy

*DMS
NEW: FTSMonitorAgent - made multithreaded for better efficiency
FIX: dirac-dms-add-file - allow LFN: prefix for lfn argument

*WMS
NEW: dirac-wms-job-get-output, dirac-wms-job-status - allow to retrieve output for a job group
FIX: TaskQueueDB - fixed selection SQL in __generateTQMatchSQL()
CHANGE: OptimizerExecutor - reduce diversity of MinorStatuses for failed executors

*Resources
FIX: CREAMComputingElement - remove temporary JDL right after the submission 

[v6r6p21]

*DMS
BUGFIX: TransformationCleaningAgent - use the right signature of cleanMetadataCatalogFiles() call

[v6r6p20]

*DMS
FIX: RegistrationTask - properly escaped error messages
BUGFIX: DirectoryMetadata - use getFileMetadataFields from FileMetadata in addMetadataField()
NEW: When there is a missing source error spotted during FTS transfer, file should be reset 
     and rescheduled again until maxAttempt (set to 100) is reached

*WMS
FIX: JobScheduling - fix the site group logic in case of Tier0

[v6r6p19]

*DMS
BUGFIX: All DMS agents  - set up agent name in the initialization

*Core
NEW: Subprocess - timeout wrapper for subprocess calls
BUGFIX: Time - proper interpreting of 0's instead of None
CHANGE: DISET - use cStringIO for ANY read that's longer than 16k (speed improvement) 
        + Less mem when writing data to the net
FIX: Os.py - protection against failed "df" command execution       
NEW: dirac-info prints lcg bindings versions
CHANGE: PlotBase - made a new style class 
NEW: Subprocess - added debug level log message

*Framework
NEW: SystemAdministratorIntegrator client for collecting info from several hosts
NEW: SystemAdministrator - added getHostInfo()
FIX: dirac-proxy-init - always check for errors in S_OK/ERROR returned structures
CHANGE: Do not accept VOMS proxies when uploading a proxy to the proxy manager

*Configuration
FIX: CE2CSAgent - get a fresh copy of the cs data before attempting to modify it, closes #1151
FIX: Do not create useless backups due to slaves connecting and disconnecting
FIX: Refresher - prevent retrying with 'Insane environment'

*Accounting
NEW: Accounting/Job - added validation of reported values to cope with the weird Yandex case
FIX: DBUtils - take into account invalid values, closes #949

*DMS
FIX: FTSSubmitAgent - file for some reason rejected from submission should stay in 'Waiting' in 
     TransferDB.Channel table
FIX: FTSRequest - fix in the log printout     
CHANGE: dirac-dms-add-file removed, dirac-dms-add-files renamed to dirac-dms-add-file
FIX: FileCatalogCLI - check the result of removeFile call
FIX: LcgFileCatalogClient - get rid of LHCb specific VO evaluation
NEW: New FileCatalogProxy service - a generalization of a deprecated LcgFileCatalog service
FIX: Restored StorageElementProxy functionality
CHANGE: dirac-dms-add-file - added printout
NEW: FileCatalog(Factory), StorageElement(Factory) - UseProxy flag moved to /Operations and /LocalSite sections

*RSS
NEW:  general reimplementation: 
      New DB schema using python definition of tables, having three big blocks: Site, Resource and Node.
      MySQLMonkey functionality almost fully covered by DB module, eventually will disappear.
      Services updated to use new database.
      Clients updated to use new database.
      Synchronizer updated to fill the new database. When helpers will be ready, it will need an update.
      One ElementInspectorAgent, configurable now is hardcoded.
      New Generic StateMachine using OOP.
      Commands and Policies simplified.
      ResourceStatus using internal cache, needs to be tested with real load.
      Fixes for the state machine
      Replaced Bad with Degraded status ( outside RSS ).
      Added "Access" to Read|Write|Check|Remove SE statuses wherever it applies.
      ResourceStatus returns by default "Active" instead of "Allowed" for CS calls.
      Caching parameters are defined in the CS
FIX: dirac-admin-allow/ban-se - allow a SE on Degraded ( Degraded->Active ) and ban a SE on Probing 
     ( Probing -> Banned ). In practice, Active and Degraded are "usable" states anyway.            
      
*WMS
FIX: OptimizerExecutor - failed optimizations will still update the job     
NEW: JobWrapper - added LFNUserPrefix VO specific Operations option used for building user LFNs
CHANGE: JobDB - do not interpret SystemConfig in the WMS/JobDB
CHANGE: JobDB - Use CPUTime JDL only, keep MaxCPUTime for backward compatibility
CHANGE: JobWrapper - use CPUTime job parameter instead of MaxCPUTime
CHANGE: JobAgent - use CEType option instead of CEUniqueID
FIX: JobWrapper - do not attempt to untar directories before having checked if they are tarfiles 
NEW: dirac-wms-job-status - get job statuses for jobs in a given job group
 
*SMS
FIX: StorageManagementDB - when removing unlinked replicas, take into account the case where a
     staging request had been submitted, but failed
      
*Resources    
NEW: glexecCE - add new possible locations of the glexec binary: OSG specific stuff and in last resort 
     looking in the PATH    
NEW: LcgFileCatalogClient - in removeReplica() get the needed PFN inside instead of providing it as an argument     
      
*TS      
CHANGE: Transformation types definition are moved to the Operations CS section

*Interfaces
FIX: Dirac.py - CS option Scratchdir was in LocalSite/LocalSite
FIX: Dirac.py - do not define default catalog, use FileCatalog utility instead

[v6r6p19]

*DMS
BUGFIX: All DMS agents  - set up agent name in the initialization

[v6r6p18]

*Transformation
CHANGE: /DIRAC/VOPolicy/OutputDataModule option moved to <Operations>/Transformations/OutputDataModule

*Resources
FIX: ComputingElement - properly check if the pilot proxy has VOMS before adding it to the payload 
     when updating it

*WMS
BUGFIX: JobSanity - fixed misspelled method call SetParam -> SetParameter

[v6r6p17]

*Transformation
BUGFIX: TransformationAgent - corrected  __getDataReplicasRM()

[v6r6p16]

*DMS
FIX: Agents - proper __init__ implementation with arguments passing to the super class
FIX: LcgFileCatalogClient - in removeReplica() reload PFN in case it has changed

[v6r6p15]

*Framework
BUGFIX: ErrorMessageMonitor - corrected updateFields call 

*DMS:
NEW: FTSMonitorAgent completely rewritten in a multithreaded way

*Transformation
FIX: InputDataAgent - proper instantiation of TransformationClient
CHANGE: Transformation - several log message promoted from info to notice level

[v6r6p14]

*Transformation
FIX: Correct instantiation of agents inside several scripts
CHANGE: TransformationCleaningAgent - added verbosity to logs
CHANGE: TransformationAgent - missingLFC to MissingInFC as it could be the DFC as well
FIX: TransformationAgent - return an entry for all LFNs in __getDataReplicasRM

*DMS
FIX: TransferAgent - fix exception reason in registerFiles()

[v6r6p13]

*DMS
CHANGE: TransferAgent - change RM call from getCatalogueReplicas to getActiveReplicas. 
        Lowering log printouts here and there

[v6r6p12]

*DMS
BUGFIX: RemovalTask - Replacing "'" by "" in error str set as attribute for a subRequest file. 
        Without that request cannot be updated when some nasty error occurs.

[v6r6p11]

*RMS:
BUGFIX: RequestClient - log string formatting

*DMS
BUGFIX: RemovalTask - handling for files not existing in the catalogue

*Transformation
FIX: TransformationManager - ignore files in NotProcessed status to get the % of processed files

*Interfaces
FIX: Fixes due to the recent changes in PromptUser utility

[v6r6p10]

*RMS
FIX: RequestDBMySQL - better escaping of queries 

*WMS
FIX: SiteDirector - get compatible platforms before checking Task Queues for a site

[v6r6p9]

*Core
FIX: Utilities/PromptUser.py - better user prompt

*Accounting
NEW: Add some validation to the job records because of weird data coming from YANDEX.ru

*DMS
BUGFIX: ReplicaManager - typo errStr -> infoStr in __replicate()
FIX: FTSRequest - fixed log message

*WMS
FIX: SiteDirector - use CSGlobals.getVO() call instead of explicit CS option

[v6r6p8]

*Transformation
BUGFIX: TransformationDB - typo in getTransformationFiles(): iterValues -> itervalues

[v6r6p7]

*Resources
FIX: StorageFactory - uncommented line that was preventing the status to be returned 
BUGFIX: CE remote scripts - should return status and not call exit()
BUGFIX: SSHComputingElement - wrong pilot ID reference

[v6r6p6]

*WMS
FIX: TaskQueueDB - in findOrphanJobs() retrieve orphaned jobs as list of ints instead of list of tuples
FIX: OptimizerExecutor - added import of datetime to cope with the old style optimizer parameters

*Transformation
FIX: TransformationAgent - fix finalization entering in an infinite loop
NEW: TransformationCLI - added resetProcessedFile command
FIX: TransformationCleaningAgent - treating the archiving delay 
FIX: TransformationDB - fix in getTransformationFiles() in case of empty file list

[v6r6p5]

*Transformation
FIX: TransformationAgent - type( transClient -> transfClient )
FIX: TransformationAgent - self._logInfo -> self.log.info
FIX: TransformationAgent - skip if no Unused files
FIX: TransformationAgent - Use CS option for replica cache lifetime
CHANGE: TransformationAgent - accept No new Unused files every [6] hours

[v6r6p4]

*DMS
FIX: TransferAgent - protection for files that can not be scheduled
BUGFIX: TransferDB - typo (instIDList - > idList ) fixed

*Transformation
BUGFIX: TransformationAgent - typo ( loginfo -> logInfo )

[v6r6p3]

FIX: merged in patch v6r5p14

*Core
BUGFIX: X509Chain - return the right structure in getCredentials() in case of failure
FIX: dirac-deploy-scripts.py - allow short scripts starting from "d"
FIX: dirac-deploy-scripts.py - added DCOMMANDS_PPID env variable in the script wrapper
FIX: ExecutorReactor - reduced error message dropping redundant Task ID 

*Interfaces
BUGFIX: Dirac.py - allow to pass LFN list to replicateFile()

*DMS
FIX: FileManager - extra check if all files are available in _findFiles()
BUGFIX: FileCatalogClientCLI - bug in DirectoryListing

[v6r6p2]

FIX: merged in patch v6r5p13

*WMS
FIX: SiteDirector - if no community set, look for DIRAC/VirtualOrganization setting

*Framework
FIX: SystemLoggingDB - LogLevel made VARCHAR in the MessageRepository table
FIX: Logging - several log messages are split in fixed and variable parts
FIX: SystemLoggingDB - in insertMessage() do not insert new records in auxiliary tables if they 
     are already there

[v6r6p1]

*Core:
CHANGE: PromptUser - changed log level of the printout to NOTICE
NEW: Base Client constructor arguments are passed to the RPCClient constructor

*DMS:
NEW: FTSRequest - added a prestage mechanism for source files
NEW: FileCatalogClientCLI - added -f switch to the size command to use raw faile tables 
     instead of storage usage tables
NEW: FileCatalog - added orphan directory repair tool
NEW: FIleCatalog - more counters to control the catalog sanity     

*WMS:
FIX: SandboxStoreClient - no more kwargs tricks
FIX: SandboxStoreClient returns sandbox file name in case of upload failure to allow failover
FIX: dirac-pilot - fixed VO_%s_SW_DIR env variable in case of OSG

*TS:
FIX: TransformationManagerHandler - avoid multiple Operations() instantiation in 
     getTransformationSummaryWeb()

[v6r6]

*Core
CHANGE: getDNForUsername helper migrated from Core.Security.CS to Registry helper
NEW: SiteSEMapping - new utilities getSitesGroupedByTierLevel(), getTier1WithAttachedTier2(),
     getTier1WithTier2
CHANGE: The DIRAC.Core.Security.CS is replaced by the Registry helper     
BUGFIX: dirac-install - properly parse += in .cfg files
FIX: Graphs.Utilities - allow two lines input in makeDataFromCVS()
FIX: Graphs - allow Graphs package usage if even matplotlib is not installed
NEW: dirac-compile-externals will retrieve the Externals compilation scripts from it's new location 
     in github (DIRACGrid/Externals)
NEW: Possibility to define a thread-global credentials for DISET connections (for web framework)
NEW: Logger - color output ( configurable )
NEW: dirac-admin-sort-cs-sites - to sort sites in the CS
CHANGE: MessageClient(Factor) - added msgClient attribute to messages
NEW: Core.Security.Properties - added JOB_MONITOR and USER_MANAGER properties

*Configuration
NEW: Registry - added getAllGroups() method

*Framework
NEW: SystemAdministratorClientCLI - possibility to define roothPath and lcgVersion when updating software

*Accounting
NEW: JobPlotter - added Normalized CPU plots to Job accounting
FIX: DBUtils - plots going to greater granularity

*DMS
NEW: FileCatalog - storage usage info stored in all the directories, not only those with files
NEW: FileCatalog - added utility to rebuild storage usage info from scratch
FIX: FileCatalog - addMetadataField() allow generic types, e.g. string
FIX: FileCatalog - path argument is normalized before usage in multiple methods
FIX: FileCatalog - new metadata for files(directories) should not be there before for directories(files)
NEW: FileCatalog - added method for rebuilding DirectoryUsage data from scratch 
NEW: FileCatalog - Use DirectoryUsage mechanism for both logical and physical storage
CHANGE: FileCatalog - forbid removing non-empty directories
BUGFIX: FileCatalogClientCLI - in do_ls() check properly the path existence
FIX: FileCatalogClientCLI - protection against non-existing getCatalogCounters method in the LFC client
FIX: DMS Agents - properly call superclass constructor with loadName argument
FIX: ReplicaManager - in removeFile() non-existent file is marked as failed
FIX: Make several classes pylint compliant: DataIntegrityHandler, DataLoggingHandler,
     FileCatalogHandler, StorageElementHandler, StorageElementProxyHandler, TransferDBMonitoringHandler
FIX: LogUploadAgent - remove the OSError exception in __replicate()
FIX: FileCatalogClientCLI - multiple check of proper command inputs,
     automatic completion of several commands with subcommands,
     automatic completion of file names
CHANGE: FileCatalogClientCLI - reformat the output of size command 
FIX: dirac-admin-ban-se - allow to go over all options read/write/check for each SE      
NEW: StrategyHandler - new implementation to speed up file scheduling + better error reporting
NEW: LcgFileCatalogProxy - moved from from LHCbDirac to DIRAC
FIX: ReplicaManager - removed usage of obsolete "/Resources/StorageElements/BannedTarget" 
CHANGE: removed StorageUsageClient.py
CHANGE: removed obsoleted ProcessingDBAgent.py

*WMS
CHANGE: RunNumber job parameter was removed from all the relevant places ( JDL, JobDB, etc )
NEW: dirac-pilot - add environment setting for SSH and BOINC CEs
NEW: WMSAdministrator - get output for non-grid CEs if not yet in the DB
NEW: JobAgent - job publishes BOINC parameters if any
CHANGE: Get rid of LHCbPlatform everywhere except TaskQueueDB
FIX: SiteDirector - provide list of sites to the Matcher in the initial query
FIX: SiteDirector - present a list of all groups of a community to match TQs
CHANGE: dirac-boinc-pilot dropped
CHANGE: TaskQueueDirector does not depend on /LocalSite section any more
CHANGE: reduced default delays for JobCleaningAgent
CHANGE: limit the number of jobs received by JobCleaningAgent
CHANGE: JobDB - use insertFields instead of _insert
CHANGE: Matcher, TaskQueueDB - switch to use Platform rather than LHCbPlatform retaining LHCbPlatform compatibility
BUGFIX: Matcher - proper reporting pilot site and CE
CHANGE: JobManager - improved job Killing/Deleting logic
CHANGE: dirac-pilot - treat the OSG case when jobs on the same WN all run in the same directory
NEW: JobWrapper - added more status reports on different failures
FIX: PilotStatusAgent - use getPilotProxyFromDIRACGroup() instead of getPilotProxyFromVOMSGroup()
CHANGE: JobMonitoringHandler - add cutDate and condDict parameters to getJobGroup()
NEW: JobMonitoringHandler - check access rights with JobPolicy when accessing job info from the web
NEW: JobManager,JobWrapper - report to accounting jobs in Rescheduled final state if rescheduling is successful
FIX: WMSAdministrator, SiteDirector - store only non-empty pilot output to the PilotDB
NEW: added killPilot() to the WMSAdministrator interface, DiracAdmin and dirac-admin-kill-pilot command
NEW: TimeLeft - renormalize time left using DIRAC Normalization if available
FIX: JobManager - reconnect to the OptimizationMind in background if not yet connected
CHANGE: JobManifest - use Operations helper
NEW: JobCleaningAgent - delete logging records from JobLoggingDB when deleting jobs

*RMS
FIX: RequestDBFile - better exception handling in case no JobID supplied
FIX: RequestManagerHandler - make it pylint compliant
NEW: RequestProxyHandler - is forwarding requests from voboxes to central RequestManager. 
     If central RequestManager is down, requests are dumped into file cache and a separate thread 
     running in background is trying to push them into the central. 
CHANGE: Major revision of the code      
CHANGE: RequestDB - added index on SubRequestID in the Files table
CHANGE: RequestClient - readRequestForJobs updated to the new RequetsClient structure

*RSS
NEW: CS.py - Space Tokens were hardcoded, now are obtained after scanning the StorageElements.

*Resources
FIX: SSHComputingElement - enabled multiple hosts in one queue, more debugging
CHANGE: SSHXXX Computing Elements - define SSH class once in the SSHComputingElement
NEW: SSHComputingElement - added option to define private key location
CHANGE: Get rid of legacy methods in ComputingElement
NEW: enable definition of ChecksumType per SE
NEW: SSHBatch, SSHCondor Computing Elements
NEW: SSHxxx Computing Elements - using remote control scripts to better capture remote command errors
CHANGE: put common functionality into SSHComputingElement base class for all SSHxxx CEs
NEW: added killJob() method tp all the CEs
NEW: FileCatalog - take the catalog information info from /Operations CS section, if defined there, 
     to allow specifications per VO 

*Interfaces
CHANGE: Removed Script.initialize() from the API initialization
CHANGE: Some general API polishing
FIX: Dirac.py - when running in mode="local" any directory in the ISB would not get untarred, 
     contrary to what is done in the JobWrapper

*TS
BUGFIX: TaskManager - bug fixed in treating tasks with input data
FIX: TransformationCleaningAgent - properly call superclass constructor with loadName argument
NEW: TransformationCleaningAgent - added _addExtraDirectories() method to extend the list of
     directories to clean in a subclass if needed
CHANGE: TransformationCleaningAgent - removed usage of StorageUsageClient     
NEW: TransformationAgent is multithreaded now ( implementation moved from LHCbDIRAC )
NEW: added unit tests
NEW: InputDataAgent - possibility to refresh only data registered in the last predefined period of time 
NEW: TransformationAgent(Client) - management of derived transformations and more ported from LHCbDIRAC
BUGFIX: TransformationDB - wrong SQL statement generation in setFileStatusForTransformation()

[v6r5p14]

*Core
NEW: Utilities - added Backports utility

*WMS
FIX: Use /Operations/JobScheduling section consistently, drop /Operations/Matching section
NEW: Allow VO specific share correction plugins from extensions
FIX: Executors - several fixes

[v6r5p13]

*WMS
FIX: Executors - VOPlugin will properly send and receive the params
NEW: Correctors can be defined in an extension
FIX: Correctors - Properly retrieve info from the CS using the ops helper

[v6r5p12]

FIX: merged in patch v6r4p34

[v6r5p11]

FIX: merged in patch v6r4p33

*Core
FIX: MySQL - added offset argument to buildConditions()

[v6r5p10]

FIX: merged in patch v6r4p32

[v6r5p9]

FIX: merged in patch v6r4p30

[v6r5p8]

FIX: merged in patch v6r4p29

[v6r5p7]

FIX: merged in patch v6r4p28

[v6r5p6]

FIX: merged in patch v6r4p27

*Transformation
BUGFIX: TransformationDB - StringType must be imported before it can be used

*RSS
NEW: CS.py - Space Tokens were hardcoded, now are obtained after scanning the StorageElements.

[v6r5p5]

FIX: merged in patch v6r4p26

[v6r5p4]

FIX: merged in patch v6r4p25

[v6r5p3]

*Transformation
FIX: merged in patch v6r4p24

[v6r5p2]

*Web
NEW: includes DIRACWeb tag web2012092101

[v6r5p1]

*Core
BUGFIX: ExecutorMindHandler - return S_OK() in the initializeHandler
FIX: OptimizationMindHandler - if the manifest is not dirty it will not be updated by the Mind

*Configuration
NEW: Resources helper - added getCompatiblePlatform(), getDIRACPlatform() methods

*Resources
FIX: SSHComputingElement - add -q option to ssh command to avoid banners in the output
FIX: BOINCComputingElement - removed debugging printout
FIX: ComputingElement - use Platform CS option which will be converted to LHCbPlatform for legacy compatibility

*DMS
FIX: RequestAgentBase - lowering loglevel from ALWAYS to INFO to avoid flooding SystemLogging

*WMS:
FIX: SiteDirector - provide CE platform parameter when interrogating the TQ
FIX: GridPilotDirector - publish pilot OwnerGroup rather than VOMS role
FIX: WMSUtilities - add new error string into the parsing of the job output retrieval

[v6r5]

NEW: Executor framework

*Core
NEW: MySQL.py - added Test case for Time.dateTime time stamps
NEW: MySQL.py - insertFields and updateFields can get values via Lists or Dicts
NEW: DataIntegrityDB - use the new methods from MySQL and add test cases
NEW: DataIntegrityHandler - check connection to DB and create tables (or update their schema)
NEW: DataLoggingDB - use the new methods from MySQL and add test cases
NEW: DataLoggingHandler - check connection to DB and create tables (or update their schema)
FIX: ProcessPool - killing stuck workers after timeout
CHANGE: DB will throw a RuntimeException instead of a sys.exit in case it can't contact the DB
CHANGE: Several improvements on DISET
CHANGE: Fixed all DOS endings to UNIX
CHANGE: Agents, Services and Executors know how to react to CSSection/Module and react accordingly
NEW: install tools are updated to deal with executors
FIX: dirac-install - add -T/--Timeout option to define timeout for distribution downloads
NEW: dirac-install - added possibility of defining dirac-install's global defaults by command line switch
BUGFIX: avoid PathFinder.getServiceURL and use Client class ( DataLoggingClient,LfcFileCatalogProxyClient ) 
FIX: MySQL - added TIMESTAMPADD and TIMESTAMPDIFF to special values not to be scaped by MySQL
NEW: ObjectLoader utility
CHANGE: dirac-distribution - added global defaults flag and changed the flag to -M or --defaultsURL
FIX: Convert to string before trying to escape value in MySQL
NEW: DISET Services - added PacketTimeout option
NEW: SystemLoggingDB - updated to use the renewed MySQL interface and SQL schema
NEW: Added support for multiple entries in /Registry/DefaultGroup, for multi-VO installations
CHANGE: Component installation procedure updated to cope with components inheriting Modules
CHANGE: InstallTools - use dirac- command in runit run scripts
FIX: X509Chain - avoid a return of error when the group is not valid
FIX: MySQL - reduce verbosity of log messages when high level methods are used
CHANGE: Several DB classes have been updated to use the MySQL buildCondition method
NEW: MySQL - provide support for greater and smaller arguments to all MySQL high level methods
FIX: Service.py - check all return values from all initializers

*Configuration
CHANGE: By default return option and section lists ordered as in the CS
NEW: ConfigurationClient - added function to refresh remote configuration

*Framework
FIX: Registry.findDefaultGroup will never return False
CHANGE: ProxyManager does not accept proxies without explicit group
CHANGE: SystemAdministratorHandler - force refreshing the configuration after new component setup

*RSS
CHANGE: removed code execution from __init__
CHANGE: removed unused methods
NEW: Log all policy results 

*Resources
NEW: updated SSHComputingElement which allows multiple job submission
FIX: SGETimeLeft - better parsing of the batch system commands output
FIX: InProcessComputingElement - when starting a new job discard renewal of the previous proxy
NEW: BOINCComputingElement - new CE client to work with the BOINC desktop grid infrastructure 

*WMS
CHANGE: WMS Optimizers are now executors
CHANGE: SandboxStoreClient can directly access the DB if available
CHANGE: Moved JobDescription and improved into JobManifest
FIX: typo in JobLoggingDB
NEW: JobState/CachedJobState allow access to the Job via DB/JobStateSync Service automatically
BUGFIX: DownloadInputData - when not enough disk space, message was using "buffer" while it should be using "data"
FIX: the sandboxmetadataDB explosion when using the sandboxclient without direct access to the DB
NEW: Added support for reset/reschedule in the OptimizationMind
CHANGE: Whenever a DB is not properly initialized it will raise a catchable RuntimeError exception 
        instead of silently returning
FIX: InputDataResolution - just quick mod for easier extensibility, plus removed some LHCb specific stuff
NEW: allow jobids in a file in dirac-wms-job-get-output
NEW: JobManager - zfill in %n parameter substitution to allow alphabetical sorting
NEW: Directors - added checking of the TaskQueue limits when getting eligible queues
CHANGE: Natcher - refactor to simpify the logic, introduced Limiter class
CHANGE: Treat MaxCPUTime and CPUTime the same way in the JDL to avoid confusion
NEW: SiteDirector - added options PilotScript, MaxPilotsToSubmit, MaxJobsInFillMode
BUGFIX: StalledJobAgent - use cpuNormalization as float, not string 
FIX: Don't kill an executor if a task has been taken out from it
NEW: dirac-boinc-pilot - pilot script to be used on the BOINC volunteer nodes
FIX: SiteDirector - better handling of tokens and filling mode 
NEW: Generic pilot identities are automatically selected by the TQD and the SiteDirector 
     if not explicitly defined in /Pilot/GenericDN and GenericGroup
NEW: Generic pilot groups can have a VO that will be taken into account when selecting generic 
     credentials to submit pilots
NEW: Generic pilots that belong to a VO can only match jobs from that VO
NEW: StalledJobAgent - added rescheduling of jobs stuck in Matched or Rescheduled status
BUGFIX: StalledJobAgent - default startTime and endTime to "now", avoid None value
NEW: JobAgent - stop after N failed matching attempts (nothing to do), use StopAfterFailedMatches option
CHANGE: JobAgent - provide resource description as a dictionary to avoid extra JDL parsing by the Matcher
CHANGE: Matcher - report pilot info once instead of sending it several times from the job
CHANGE: Matcher - set the job site instead of making a separate call to JobStateUpdate
NEW: Matcher - added Matches done and matches OK statistics
NEW: TaskQueue - don't delete fresh task queues. Wait 5 minutes to do so.
CHANGE: Disabled TQs can also be matched, if no jobs are there, a retry will be triggered

*Transformation
FIX: TransformationAgent - a small improvement: now can pick the prods status to handle from the CS, 
     plus few minor corrections (e.g. logger messages)
FIX: TransformationCLI - take into accout possible failures in resetFile command     

*Accounting
NEW: AccountingDB - added retrieving RAW records for internal stuff
FIX: AccountingDB - fixed some logic for readonly cases
CHANGE: Added new simpler and faster bucket insertion mechanism
NEW: Added more info when rebucketing
FIX: Calculate the rebucket ETA using remaining records to be processed instead of the total records to be processed
FIX: Plots with no data still carry the plot name

*DMS
NEW: SRM2Storage - added retry in the gfal calls
NEW: added new FTSCleaningAgent cleaning up TransferDB tables
FIX: DataLoggingClient and DataLoggingDB - tests moved to separate files
CHANGE: request agents cleanup

*RMS
CHANGE: Stop using RequestAgentMixIn in the request agents

[v6r4p34]

*DMS
BUGFIX: FileCatalogCLI - fixed wrong indentation
CHANGE: RegistrationTask - removed some LHCb specific defaults

[v6r4p33]

*DMS
CHANGE: FTSRequest - be more verbose if something is wrong with file

[v6r4p32]

*WMS
FIX: StalledJobAgent - avoid exceptions in the stalled job accounting reporting

*DMS
NEW: FTSMonitorAgent - handling of expired FTS jobs 

*Interfaces
CHANGE: Dirac.py - attempt to retrieve output sandbox also for Completed jobs in retrieveRepositorySandboxes()

[v6r4p30]

*Core
BUGFIX: dirac-admin-bdii-ce-voview - proper check of the result structure

*Interfaces
FIX: Dirac.py, Job.py - allow to pass environment variables with special characters

*DMS
NEW: FileCatalogCLI - possibility to sort output in the ls command

*WMS:
FIX: JobWrapper - interpret environment variables with special characters 

[v6r4p29]

*RMS
BUGFIX: RequestDBMySQL - wrong indentation in __updateSubRequestFiles()

[v6r4p28]

*Interfaces
CHANGE: Dirac.py, DiracAdmin.py - remove explicit timeout on RPC client instantiation

*RSS
FIX: CS.py - fix for updated CS location (backward compatible)

*DMS
BUGFIX: StrategyHandler - bug fixed determineReplicationTree()
FIX: FTSRequest - add checksum string to SURLs file before submitting an FTS job

*WMS
FIX: JobWrapper - protection for double quotes in JobName
CHANGE: SiteDirector - switched some logging messages from verbose to info level

*RMS
NEW: Request(Client,DBMySQL,Manager) - added readRequestsForJobs() method

[v6r4p27]

*DMS
FIX: SRM2Storage - removed hack for EOS (fixed server-side)

*Transformation
CHANGE: TransformationClient - limit to 100 the number of transformations in getTransformations()
NEW: TransformationAgent - define the transformations type to use in the configuration

*Interfaces
FIX: Job.py -  fix for empty environmentDict (setExecutionEnv)

[v6r4p26]

*Transformation
BUGFIX: TransformationClient - fixed calling sequence in rpcClient.getTransformationTasks()
NEW: TransformationClient - added log messages in verbose level.

[v6r4p25]

*DMS
BUGFIX: StrategyHandler - sanity check for wrong replication tree 

[v6r4p24]

*Core
NEW: MySQL - add 'offset' argument to the buildCondition()

*Transformation
FIX: TransformationAgent - randomize the LFNs for removal/replication case when large number of those
CHANGE: TransformationClient(DB,Manager) - get transformation files in smaller chunks to
        improve performance
FIX: TransformationAgent(DB) - do not return redundant LFNs in getTransformationFiles()    

[v6r4p23]

*Web
NEW: includes DIRACWeb tag web2012092101

[v6r4p22]

*DMS
FIX: SRM2Storage - fix the problem with the CERN-EOS storage 

[v6r4p21]

*Core
BUGFIX: SGETimeLeft - take into account dd:hh:mm:ss format of the cpu consumed

[v6r4p20]

*WMS
BUGFIX: PilotDirector, GridPilotDirector - make sure that at least 1 pilot is to be submitted
BUGFIX: GridPilotDirector - bug on how pilots are counted when there is an error in the submit loop.
BUGFIX: dirac-pilot - proper install script installation on OSG sites

[v6r4p19]

*RMS
FIX: RequestDBMySQL - optimized request selection query 

[v6r4p18]

*Configuration
BUGFIX: CE2CSAgent.py - the default value must be set outside the loop

*DMS
NEW: dirac-dms-create-replication-request
BUGFIX: dirac-dms-fts-submit, dirac-dms-fts-monitor - print out error messages

*Resources
BUGFIX: TorqueComputingElement.py, plus add UserName for shared Queues

*WMS
BUGFIX: JobManagerHandler - default value for pStart (to avoid Exception)

[v6r4p17]

*Core
FIX: dirac-configure - setup was not updated in dirac.cfg even with -F option
FIX: RequestHandler - added fix for Missing ConnectionError

*DMS
FIX: dirac-dms-clean-directory - command fails with `KeyError: 'Replicas'`.

*WMS
FIX: SiteDirector - adapt to the new method in the Matcher getMatchingTaskQueue 
FIX: SiteDirector - added all SubmitPools to TQ requests

[v6r4p16]

*Core:
FIX: dirac-install - bashrc/cshrc were wrongly created when using versionsDir

*Accounting
CHANGE: Added new simpler and faster bucket insertion mechanism
NEW: Added more info when rebucketing

*WMS
CHANGE: Matcher - refactored to take into account job limits when providing info to directors
NEW: JoAgent - reports SubmitPool parameter if applicable
FIX: Matcher - bad codition if invalid result

[v6r4p15]

*WMS
FIX: gLitePilotDirector - fix the name of the MyProxy server to avoid crasehs of the gLite WMS

*Transformation
FIX: TaskManager - when the file is on many SEs, wrong results were generated

[v6r4p13]

*DMS
FIX: dirac-admin-allow-se - added missing interpreter line

[v6r4p12]

*DMS
CHANGE: RemovalTask - for DataManager shifter change creds after failure of removal with her/his proxy.

*RSS
NEW: Added RssConfiguration class
FIX: ResourceManagementClient  - Fixed wrong method name

[v6r4p11]

*Core
FIX: GGUSTicketsClient - GGUS SOAP URL updated

*DMS
BUGFIX: ReplicaManager - wrong for loop

*RequestManagement
BUGFIX: RequestClient - bug fix in finalizeRequest()

*Transformation
FIX: TaskManager - fix for correctly setting the sites (as list)

[v6r4p10]

*RequestManagement
BUGFIX: RequestContainer - in addSubrequest() function

*Resources
BUGFIX: SRM2Storage - in checksum type evaluation

*ResourceStatusSystem
BUGFIX: InfoGetter - wrong import statement

*WMS
BUGFIX: SandboxMetadataDB - __init__() can not return a value

[v6r4p9]

*DMS
CHANGE: FailoverTransfer - ensure the correct execution order of the subrequests

[v6r4p8]

Bring in fixes from v6r3p17

*Core:
FIX: Don't have the __init__ return True for all DBs
NEW: Added more protection for exceptions thrown in callbacks for the ProcessPool
FIX: Operations will now look in 'Defaults' instead of 'Default'

*DataManagement:
FIX: Put more protection in StrategyHandler for neither channels  not throughput read out of TransferDB
FIX: No JobIDs supplied in getRequestForJobs function for RequestDBMySQL taken into account
FIX: Fix on getRequestStatus
CHANGE: RequestClient proper use of getRequestStatus in finalizeRequest
CHANGE: Refactored RequestDBFile

[v6r4p7]

*WorkloadManagement
FIX: SandboxMetadataDB won't explode DIRAC when there's no access to the DB 
CHANGE: Whenever a DB fails to initialize it raises a catchable exception instead of just returning silently

*DataManagement
CHANGE: Added Lost and Unavailable to the file metadata

[v6r4p6]

Bring fixes from v6r4p6

[v6r4p5]

*Configuration
NEW: Added function to generate Operations CS paths

*Core
FIX: Added proper ProcessPool checks and finalisation

*DataManagement
FIX: don't set Files.Status to Failed for non-existign files, failover transfers won't go
FIX: remove classmethods here and there to unblock requestHolder
CHANGE: RAB, TA: change task timeout: 180 and 600 (was 600 and 900 respectively)
FIX: sorting replication tree by Ancestor, not hopAncestorgit add DataManagementSystem/Agent/TransferAgent.py
NEW: TA: add finalize
CHANGE: TransferAgent: add AcceptableFailedFiles to StrategyHandler to ban FTS channel from scheduling
FIX: if there is no failed files, put an empty dict


*RSS
FIX: RSS is setting Allowed but the StorageElement checks for Active

*Workflows
FIX: Part of WorfklowTask rewritten to fix some issues and allow 'ANY' as site

*Transformation
FIX: Wrong calls to TCA::cleanMetadataCatalogFiles

[v6r4p4]

*Core
FIX: Platform.py - check if Popen.terminate is available (only from 2.6)

[v6r4p3]

*Core
FIX: ProcessPool with watchdog and timeouts - applied in v6r3 first

[v6r4p2]

*StorageManagement
BUGFIX: StorageElement - staging is a Read operation and should be allowed as such

*WMS
BUGFIX: InProcessComputingElement, JobAgent - proper return status code from the job wrapper

*Core
FIX: Platform - manage properly the case of exception in the ldconfig execution

[v6r4p1]

*DMS
FIX: TransferDB.getChannelObservedThroughput - the channelDict was created in a wrong way

*RSS
FIX: ResourceStatus was not returning Allowed by default

[v6r4]

*Core
FIX: dirac-install-db.py: addDatabaseOptionsToCS has added a new keyed argument
NEW: SGETimeLeft.py: Support for SGE backend
FIX: If several extensions are installed, merge ConfigTemplate.cfg
NEW: Service framework - added monitoring of file descriptors open
NEW: Service framework - Reduced handshake timeout to prevent stuck threads
NEW: MySQL class with new high level methods - buildCondition,insertFields,updateFields
     deleteEntries, getFields, getCounters, getDistinctAttributeValues
FIX: ProcessPool - fixes in the locking mechanism with LockRing, stopping workers when the
     parent process is finished     
FIX: Added more locks to the LockRing
NEW: The installation tools are updated to install components by name with the components module specified as an option

*DMS
FIX: TransferDB.py - speed up the Throughput determination
NEW: dirac-dms-add-files: script similar to dirac-dms-remove-files, 
     allows for 1 file specification on the command line, using the usual dirac-dms-add-file options, 
     but also can take a text file in input to upload a bunch of files. Exit code is 0 only if all 
     was fine and is different for every error found. 
NEW: StorageElementProxy- support for data downloading with http protocol from arbitrary storage, 
     needed for the web data download
BUGFIX: FileCatalogCLI - replicate operation does a proper replica registration ( closes #5 )     
FIX: ReplicaManager - __cleanDirectory now working and thus dirac-dms-clean-directory

*WMS
NEW: CPU normalization script to run a quick test in the pilot, used by the JobWrapper
     to report the CPU consumption to the accounting
FIX: StalledJobAgent - StalledTimeHours and FailedTimeHours are read each cycle, refer to the 
     Watchdog heartBeat period (should be renamed); add NormCPUTime to Accounting record
NEW: SiteDirector - support for the operation per VO in multi-VO installations
FIX: StalledJobAgent - get ProcessingType from JDL if defined
BUGFIX: dirac-wms-job-peek - missing printout in the command
NEW: SiteDirector - take into account the number of already waiting pilots when evaluating the number of pilots to submit
FIX: properly report CPU usage when the Watchdog kill the payload.

*RSS
BUGFIX: Result in ClientCache table is a varchar, but the method was getting a datetime
NEW: CacheFeederAgent - VOBOX and SpaceTokenOccupancy commands added (ported from LHCbDIRAC)
CHANGE: RSS components get operational parameters from the Operations handler

*DataManagement
FIX: if there is no failed files, put an empty dict

*Transformation
FIX: Wrong calls to TCA::cleanMetadataCatalogFiles

[v6r3p19]

*WMS
FIX: gLitePilotDirector - fix the name of the MyProxy server to avoid crashes of the gLite WMS

[v6r3p18]

*Resources
BUGFIX: SRM2Storage - in checksum type evaluation

[v6r3p17]

*DataManagement
FIX: Fixes issues #783 and #781. Bugs in ReplicaManager removePhisicalReplica and getFilesFromDirectory
FIX: Return S_ERROR if missing jobid arguments
NEW: Checksum can be verified during FTS and SRM2Storage 

[v6r3p16]

*DataManagement
FIX: better monitoring of FTS channels 
FIX: Handle properly None value for channels and bandwidths

*Core
FIX: Properly calculate the release notes if there are newer releases in the release.notes file

[v6r3p15]

*DataManagement
FIX: if there is no failed files, put an empty dict

*Transformation
FIX: Wrong calls to TCA::cleanMetadataCatalogFiles


[v6r3p14]

* Core

BUGFIX: ProcessPool.py: clean processing and finalisation
BUGFIX: Pfn.py: don't check for 'FileName' in pfnDict

* DMS

NEW: dirac-dms-show-fts-status.py: script showing last hour history for FTS channels
NEW: TransferDBMonitoringHandler.py: new function exporting FST channel queues
BUGFIX: TransferAgent.py,RemovalAgent.py,RegistrationAgent.py - unlinking of temp proxy files, corection of values sent to gMonitor
BUGFIX: StrategyHandler - new config option 'AcceptableFailedFiles' to unblock scheduling for channels if problematic transfers occured for few files
NEW: TransferAgent,RemovalAgent,RegistrationAgent - new confing options for setting timeouts for tasks and ProcessPool finalisation
BUGFIX: ReplicaManager.py - reverse sort of LFNs when deleting files and directories to avoid blocks
NEW: moved StrategyHandler class def to separate file under DMS/private

* TMS

FIX: TransformationCleaningAgent.py: some refactoring, new way of disabling/enabline execution by 'EnableFlag' config option

[v6r3p13]

*Core
FIX: Added proper ProcessPool checks and finalisation

*DataManagement
FIX: don't set Files.Status to Failed for non-existign files, failover transfers won't go
FIX: remove classmethods here and there to unblock requestHolder
CHANGE: RAB, TA: change task timeout: 180 and 600 (was 600 and 900 respectively)
FIX: sorting replication tree by Ancestor, not hopAncestorgit add DataManagementSystem/Agent/TransferAgent.py
NEW: TA: add finalize
CHANGE: TransferAgent: add AcceptableFailedFiles to StrategyHandler to ban FTS channel from scheduling

[v6r3p12]

*Core
FIX: Platform.py - check if Popen.terminate is available (only from 2.6)

[v6r3p11]

*Core
FIX: ProcessPool with watchdog and timeouts

[v6r3p10]

*StorageManagement
BUGFIX: StorageElement - staging is a Read operation and should be allowed as such

*WMS
BUGFIX: InProcessComputingElement, JobAgent - proper return status code from the job wrapper

*Core
FIX: Platform - manage properly the case of exception in the ldconfig execution

[v6r3p9]

*DMS
FIX: TransferDB.getChannelObservedThroughput - the channelDict was created in a wrong way

[v6r3p8]

*Web
CHANGE: return back to the release web2012041601

[v6r3p7]

*Transformation
FIX: TransformationCleaningAgent - protection from deleting requests with jobID 0 

[v6r3p6]

*Core
FIX: dirac-install-db - proper key argument (follow change in InstallTools)
FIX: ProcessPool - release all locks every time WorkignProcess.run is executed, more fixes to come
FIX: dirac-configure - for Multi-Community installations, all vomsdir/vomses files are now created

*WMS
NEW: SiteDirector - add pilot option with CE name to allow matching of SAM jobs.
BUGFIX: dirac-pilot - SGE batch ID was overwriting the CREAM ID
FIX: PilotDirector - protect the CS master if there are at least 3 slaves
NEW: Watchdog - set LocalJobID in the SGE case

[v6r3p5]

*Core:
BUGFIX: ProcessPool - bug making TaskAgents hang after max cycles
BUGFIX: Graphs - proper handling plots with data containing empty string labels
FIX: GateWay - transfers were using an old API
FIX: GateWay - properly calculate the gateway URL
BUGFIX: Utilities/Pfn.py - bug in pfnunparse() when concatenating Path and FileName

*Accounting
NEW: ReportGenerator - make AccountingDB readonly
FIX: DataCache - set daemon the datacache thread
BUGFIX: BasePlotter - proper handling of the Petabyte scale data

*DMS:
BUGFIX: TransferAgent, RegistrationTask - typos 

[v6r3p4]

*DMS:
BUGFIX: TransferAgent - wrong value for failback in TA:execute

[v6r3p3]

*Configuration
BUGFIX: Operations helper - typo

*DMS:
FIX: TransferAgent - change the way of redirecting request to task

[v6r3p2]

*DMS
FIX: FTSRequest - updating metadata for accouting when finalizing FTS requests

*Core
FIX: DIRAC/__init__.py - default version is set to v6r3

[v6r3p1]

*WMS
CHANGE: Use ResourcesStatus and Resources helpers in the InputDataAgent logic

*Configuration
NEW: added getStorageElementOptions in Resources helper

*DMS
FIX: resourceStatus object created in TransferAgent instead of StrategyHandler

[v6r3]

*Core
NEW: Added protections due to the process pool usage in the locking logic

*Resources
FIX: LcgFileCatalogClient - reduce the number of retries: LFC_CONRETRY = 5 to 
     avoid combined catalog to be stuck on a faulty LFC server
     
*RSS
BUGFIX: ResourceStatus - reworked helper to keep DB connections     

*DMS
BUGFIX: ReplicaManager::CatalogBase::_callFileCatalogFcnSingleFile() - wrong argument

*RequestManagement
FIX: TaskAgents - set timeOut for task to 10 min (15 min)
NEW: TaskAgents - fill in Error fields in case of failing operations

*Interfaces
BUGFIX: dirac-wms-select-jobs - wrong use of the Dirac API

[v6r2p9]

*Core
FIX: dirac-configure - make use of getSEsForSite() method to determine LocalSEs

*WMS
NEW: DownloadInputData,InputDataByProtocol - check Files on Tape SEs are on Disk cache 
     before Download or getturl calls from Wrapper
CHANGE: Matcher - add Stalled to "Running" Jobs when JobLimits are applied   
CHANGE: JobDB - allow to specify required platform as Platform JDL parameter,
        the specified platform is taken into account even without /Resources/Computing/OSCompatibility section

*DMS
CHANGE: dirac-admin-allow(ban)-se - removed lhcb-grid email account by default, 
        and added switch to avoid sending email
FIX: TaskAgents - fix for non-existing files
FIX: change verbosity in failoverReplication 
FIX: FileCatalog - remove properly metadata indices 
BUGFIX: FileManagerBase - bugfix in the descendants evaluation logic  
FIX: TransferAgent and TransferTask - update Files.Status to Failed when ReplicaManager.replicateAndRegister 
     will fail completely; when no replica is available at all.

*Core
FIX: dirac-pilot - default lcg bindings version set to 2012-02-20

[v6r2p8]

*DMS:
CHANGE: TransferAgent - fallback to task execution if replication tree is not found

[v6r2p7]

*WMS
BUGFIX: SiteDirector - wrong CS option use: BundleProxy -> HttpProxy
FIX: SiteDirector - use short lines in compressed/encoded files in the executable
     python script

[v6r2p6]

*DataManagement
FIX: Bad logic in StrategyHandler:MinimiseTotalWait

*Core
CHANGE: updated GGUS web portal URL

*RSS
BUGFIX: meta key cannot be reused, it is popped from dictionary

*Framework
FIX: The Gateway service does not have a handler
NEW: ConfingTemplate entry for Gateway
FIX: distribution notes allow for word wrap

*WorkloadManagement
FIX: avoid unnecessary call if no LFN is left in one of the SEs
FIX: When Uploading job outputs, try first Local SEs, if any


[v6r2p5]

*RSS
BUGFIX: several minor bug fixes

*RequestManagement
BUGFIX: RequestDBMySQL - removed unnecessary request type check

*DMS
BUGFIX: FileCatalogClienctCLI - wrong evaluation of the operation in the find command
NEW: FileCatalog - added possibility to remove specified metadata for a given path 
BUGFIX: ReplicaManager - wrong operation order causing failure of UploadLogFile module

*Core
NEW: dirac-install - generate cshrc DIRAC environment setting file for the (t)csh 

*Interfaces
CHANGE: Job - added InputData to each element in the ParametricInputData

*WMS
CHANGE: dirac-jobexec - pass ParametericInputData to the workflow as a semicolon separated string

[v6r2p4]

*WMS
BUGFIX: StalledJobAgent - protection against jobs with no PilotReference in their parameters
BUGFIX: WMSAdministratorHandler - wrong argument type specification for getPilotInfo method

*StorageManagement
BUGFIX: RequestFinalizationAgent - no method existence check when calling RPC method

[v6r2p3]

*WMS
CHANGE: Matcher - fixed the credentials check in requestJob() to simplify it

*ConfigurationSystem
CHANGE: Operations helper - fix that allow no VO to be defined for components that do not need it

*Core
BUGFIX: InstallTools - when applying runsvctrl to a list of components make sure that the config server is treated first and the sysadmin service - last
        
[v6r2p2]

*WMS
BUGFIX: Matcher - restored logic for checking private pilot asking for a given DN for belonging to the same group with JOB_SHARING property.

[v6r2p1]

*RequestManagementSystem
BUGFIX: RequestCleaningAgent - missing import of the "second" interval definition 

[v6r2]

*General
FIX: replaced use of exec() python statement in favor of object method execution

*Accounting
CHANGE: Accounting 'byte' units are in powers of 1000 instead of powers of 1024 (closes #457)

*Core
CHANGE: Pfn.py - pfnparse function rewritten for speed up and mem usage, unit test case added
FIX: DISET Clients are now thread-safe. Same clients used twice in different threads was not 
closing the previous connection
NEW: reduce wait times in DISET protocol machinery to improve performance    
NEW: dirac-fix-mysql-script command to fix the mysql start-up script for the given installation
FIX: TransferClient closes connections properly
FIX: DISET Clients are now thread-safe. Same client used twice in different threads will not close the previous connection
CHANGE: Beautification and reduce wait times to improve performance
NEW: ProcessPool - added functionality to kill all children processes properly when destroying ProcessPool objects
NEW: CS Helper for LocalSite section, with gridEnv method
NEW: Grid module will use Local.gridEnv if nothing passed in the arguments
CHANGE: Add deprecated sections in the CS Operations helper to ease the transition
FIX: dirac-install - execute dirac-fix-mysql-script, if available, to fix the mysql.server startup script
FIX: dirac-distribution - Changed obsoleted tar.list file URL
FIX: typo in dirac-admin-add-host in case of error
CHANGE: dirac-admin-allow(ban)-se - use diracAdmin.sendMail() instead of NotificationClient.sendMail()

*Framework
BUGFIX: UserProfileDB - no more use of "type" variable as it is a reserved keyword 

*RequestManagement:
FIX: RequestDBFile - more consistent treatment of requestDB Path
FIX: RequestMySQL - Execution order is evaluated based on not Done state of subrequests
NEW: RequestCleaningAgent - resetting Assigned requests to Waiting after a configurable period of time

*RSS
CHANGE: RSS Action now inherits from a base class, and Actions are more homogeneous, they all take a uniform set of arguments. The name of modules has been changed from PolType to Action as well.
FIX: CacheFeederAgent - too verbose messages moved to debug instead of info level
BUGFIX: fixed a bug preventing RSS clients to connect to the services     
FIX: Proper services synchronization
FIX: Better handling of exceptions due to timeouts in GOCDBClient   
FIX: RSS.Notification emails are sent again
FIX: Commands have been modified to return S_OK, S_ERROR inside the Result dict. This way, policies get a S_ERROR / S_OK object. CacheFeederAgent has been updated accordingly.
FIX: allow clients, if db connection fails, to reconnect ( or at least try ) to the servers.
CHANGE: access control using CS Authentication options. Default is SiteManager, and get methods are all.
BUGFIX: MySQLMonkey - properly escaped all parameters of the SQL queries, other fixes.
NEW: CleanerAgent renamed to CacheCleanerAgent
NEW: Updated RSS scripts, to set element statuses and / or tokens.
NEW: Added a new script, dirac-rss-synch
BUGFIX: Minor bugfixes spotted on the Web development
FIX: Removed useless decorator from RSS handlers
CHANGE: ResourceStatus helper tool moved to RSS/Client directory, no RSS objects created if the system is InActive
CHANGE: Removed ClientFastDec decorator, using a more verbose alternative.
CHANGE: Removed useless usage of kwargs on helper functions.  
NEW: added getSESitesList method to RSSClient      
FIX: _checkFloat() checks INTEGERS, not datetimes

*DataManagement
CHANGE: refactoring of DMS agents executing requests, allow requests from arbitrary users
NEW: DFC - allow to specify multiple replicas, owner, mode when adding files
CHANGE: DFC - optimization of the directory size evaluation
NEW: Added CREATE TEMPORARY TABLES privilege to FileCatalogDB
CHANGE: DFC - getCatalogCounters() update to show numbers of directories
NEW: lfc_dfc_copy script to migrate data from LFC to DFC
FIX: dirac-dms-user-lfns - fixed the case when the baseDir is specified
FIX: FTS testing scripts were using sys.argv and getting confused if options are passed
NEW: DFC - use DirectoryUsage tables for the storage usage evaluations
NEW: DFC - search by metadata can be limited to a given directory subtree
NEW: DFC - search by both directory and file indexed metadata
BUGFIX: DFC - avoid crash if no directories or files found in metadata query
NEW: DFC FileCatalogHandler - define database location in the configuration
NEW: DFC - new FileCatalogFactory class, possibility to use named DFC services
FIX: FTSMonitor, FTSRequest - fixes in handling replica registration, setting registration requests in FileToCat table for later retry
FIX: Failover registration request in the FTS agents.      
FIX: FTSMonitor - enabled to register new replicas if even the corresponding request were removed from the RequestManagement 
FIX: StorageElement - check if SE has been properly initialized before executing any method     
CHANGE: LFC client getReplica() - make use of the new bulk method lfc.lfc_getreplicasl()
FIX: LFC client - protect against getting None in lfc.lfc_readdirxr( oDirectory, "" )  
FIX: add extra protection in dump method of StorageElement base class
CHANGE: FailoverTransfer - create subrequest per catalog if more than one catalog

*Interface
NEW: Job.py - added method to handle the parametric parameters in the workflow. They are made available to the workflow_commons via the key 'GenericParameters'.
FIX: Dirac.py - fix some type checking things
FIX: Dirac.py - the addFile() method can now register to more than 1 catalog.

*WMS
FIX: removed dependency of the JobSchedulingAgent on RSS. Move the getSiteTier functionality to a new CS Helper.
FIX: WMSAdministratorHandler - Replace StringType by StringTypes in the export methods argument type
FIX: JobAgent - Set explicitly UseServerCertificate to "no" for the job executable
NEW: dirac-pilot - change directory to $OSG_WN_TMP on OSG sites
FIX: SiteDirector passes jobExecDir to pilot, this defaults to "." for CREAM CEs. It can be set in the CS. It will not make use of $TMPDIR in this case.
FIX: Set proper project and release version to the SiteDirector     
NEW: Added "JobDelay" option for the matching, refactored and added CS options to the matcher
FIX: Added installation as an option to the pilots and random MyProxyServer
NEW: Support for parametric jobs with parameters that can be of List type

*Resources
NEW: Added SSH Grid Engine Computing Element
NEW: Added SSH Computing Element
FIX: make sure lfc client will not try to connect for several days

*Transformation
FIX: TransformationDB - in setFileStatusForTransformation() reset ErrorCount to zero if "force" flag and    the new status is "unused"
NEW: TransformationDB - added support for dictionary in metadata for the InputDataQuery mechanism     

[v6r1p13]

*WMS
FIX: JobSchedulingAgent - backported from v6r2 use of Resources helper

[v6r1p12]

*Accounting
FIX: Properly delete cached plots

*Core
FIX: dirac-install - run externals post install after generating the versions dir

[v6r1p11]

*Core
NEW: dirac-install - caches locally the externals and the grid bundle
FIX: dirac-distribution - properly generate releasehistory and releasenotes

[v6r1p10]

*WorloadManagement
FIX: JobAgent - set UseServerCertificate option "no" for the job executable

[v6r1p9]

*Core
FIX: dirac-configure - set the proper /DIRAC/Hostname when defining /LocalInstallation/Host

*DataManagement
FIX: dirac-dms-user-lfns - fixed the case when the baseDir is specified
BUGFIX: dirac-dms-remove-files - fixed crash in case of returned error report in a form of dictionary 

[v6r1p8]

*Web
FIX: restored Run panel in the production monitor

*Resources
FIX: FileCatalog - do not check existence of the catalog client module file

[v6r1p7]

*Web
BUGFIX: fixed scroll bar in the Monitoring plots view

[v6r1p6]

*Core
FIX: TransferClient closes connections properly

[v6r1p5]

*Core
FIX: DISET Clients are now thread-safe. Same clients used twice in different threads was not 
     closing the previous connection
NEW: reduce wait times in DISET protocol machinery to improve performance   

[v6r1p4]

*RequestManagement
BUGFIX: RequestContainer - in isSubRequestDone() treat special case for subrequests with files

*Transformation
BUGFIX: TransformationCleaningAgent - do not clear requests for tasks with no associated jobs

[v6r1p3]

*Framework
NEW: Pass the monitor down to the request RequestHandler
FIX: Define the service location for the monitor
FIX: Close some connections that DISET was leaving open

[v6r1p2]

*WorkloadManagement
BUGFIX: JobSchedulingAgent - use getSiteTiers() with returned direct value and not S_OK

*Transformation
BUGFIX: Uniform use of the TaskManager in the RequestTaskAgent and WorkflowTaskAgent

[v6r1p1]

*RSS
BUGFIX: Alarm_PolType now really send mails instead of crashing silently.

[v6r1]

*RSS
CHANGE: Major refactoring of the RSS system
CHANGE: DB.ResourceStatusDB has been refactored, making it a simple wrapper round ResourceStatusDB.sql with only four methods by table ( insert, update, get & delete )
CHANGE: DB.ResourceStatusDB.sql has been modified to support different statuses per granularity.
CHANGE: DB.ResourceManagementDB has been refactored, making it a simple wrapper round ResourceStatusDB.sql with only four methods by table ( insert, update, get & delete )
CHANGE: Service.ResourceStatusHandler has been refactored, removing all data processing, making it an intermediary between client and DB.
CHANGE: Service.ResourceManagementHandler has been refactored, removing all data processing, making it an intermediary between client and DB.
NEW: Utilities.ResourceStatusBooster makes use of the 'DB primitives' exposed on the client and does some useful data processing, exposing the new functions on the client.
NEW: Utilities.ResourceManagementBooster makes use of the 'DB primitives' exposed on the client and does some useful data processing, exposing the new functions on the client.
CHANGE: Client.ResourceStatusClient has been refactorerd. It connects automatically to DB or to the Service. Exposes DB and booster functions.
CHANGE: Client.ResourceManagementClient has been refactorerd. It connects automatically to DB or to the Service. Exposes DB and booster functions.
CHANGE: Agent.ClientsCacheFeederAgent renamed to CacheFeederAgent. The name was not accurate, as it also feeds Accouting Cache tables.
CHANGE: Agent.InspectorAgent, makes use of automatic API initialization.
CHANGE: Command. refactor and usage of automatic API initialization.
CHANGE: PolicySystem.PEP has reusable client connections, which increase significantly performance.
CHANGE: PolicySystem.PDP has reusable client connections, which increase significantly performance.
NEW: Utilities.Decorators are syntactic sugar for DB, Handler and Clients.
NEW: Utilities.MySQLMonkey is a mixture of laziness and refactoring, in order to generate the SQL statements automatically. Not anymore sqlStatemens hardcoded on the RSS.
NEW: Utilities.Validator are common checks done through RSS modules
CHANGE: Utilities.Synchronizer syncs users and DIRAC sites
CHANGE: cosmetic changes everywhere, added HeadURL and RCSID
CHANGE: Removed all the VOExtension logic on RSS
BUGFIX: ResourceStatusHandler - getStorageElementStatusWeb(), access mode by default is Read
FIX: RSS __init__.py will not crash anymore if no CS info provided
BUGFIX: CS.getSiteTier now behaves correctly when a site is passed as a string

*dirac-setup-site
BUGFIX: fixed typos in the Script class name

*Transformation
FIX: Missing logger in the TaskManager Client (was using agent's one)
NEW: Added UnitTest class for TaskManager Client

*DIRAC API
BUGFIX: Dirac.py. If /LocalSite/FileCatalog is not define the default Catalog was not properly set.
FIX: Dirac.py - fixed __printOutput to properly interpret the first argument: 0:stdout, 1:stderr
NEW: Dirac.py - added getConfigurationValue() method

*Framework
NEW: UsersAndGroups agent to synchronize users from VOMRS server.

*dirac-install
FIX: make Platform.py able to run with python2.3 to be used inside dirac-install
FIX: protection against the old or pro links pointing to non-existent directories
NEW: make use of the HTTP proxies if available
FIX: fixed the logic of creating links to /opt/dirac directories to take into account webRoot subdirs

*WorkloadManagement
FIX: SiteDirector - change getVO() function call to getVOForGroup()

*Core:
FIX: Pfn.py - check the sanity of the pfn and catch the erroneous case

*RequestManagement:
BUGFIX: RequestContainer.isSubrequestDone() - return 0 if Done check fails

*DataManagement
NEW: FileCatalog - possibility to configure multiple FileCatalog services of the same type

[v6r0p4]

*Framework
NEW: Pass the monitor down to the request RequestHandler
FIX: Define the service location for the monitor
FIX: Close some connections that DISET was leaving open

[v6r0p3]

*Framework
FIX: ProxyManager - Registry.groupHasProperties() wasn't returning a result 
CHANGE: Groups without AutoUploadProxy won't receive expiration notifications 
FIX: typo dirac-proxy-info -> dirac-proxy-init in the expiration mail contents
CHANGE: DISET - directly close the connection after a failed handshake

[v6r0p2]

*Framework
FIX: in services logs change ALWAYS log level for query messages to NOTICE

[v6r0p1]

*Core
BUGFIX: List.uniqueElements() preserves the other of the remaining elements

*Framework
CHANGE: By default set authorization rules to authenticated instead of all
FIX: Use all required arguments in read access data for UserProfileDB
FIX: NotificationClient - dropped LHCb-Production setup by default in the __getRPSClient()

[v6r0]

*Framework
NEW: DISET Framework modified client/server protocol, messaging mechanism to be used for optimizers
NEW: move functions in DIRAC.Core.Security.Misc to DIRAC.Core.Security.ProxyInfo
CHANGE: By default log level for agents and services is INFO
CHANGE: Disable the log headers by default before initializing
NEW: dirac-proxy-init modification according to issue #29: 
     -U flag will upload a long lived proxy to the ProxyManager
     If /Registry/DefaultGroup is defined, try to generate a proxy that has that group
     Replaced params.debugMessage by gLogger.verbose. Closes #65
     If AutoUploadProxy = true in the CS, the proxy will automatically be uploaded
CHANGE: Proxy upload by default is one month with dirac-proxy-upload
NEW: Added upload of pilot proxies automatically
NEW: Print info after creating a proxy
NEW: Added setting VOMS extensions automatically
NEW: dirac-proxy-info can also print the information of the uploaded proxies
NEW: dirac-proxy-init will check that the lifetime of the certificate is less than one month and advise to renew it
NEW: dirac-proxy-init will check that the certificate has at least one month of validity
FIX: Never use the host certificate if there is one for dirac-proxy-init
NEW: Proxy manager will send notifications when the uploaded proxies are about to expire (configurable via CS)
NEW: Now the proxyDB also has a knowledge of user names. Queries can use the user name as a query key
FIX: ProxyManager - calculate properly the dates for credentials about to expire
CHANGE: ProxyManager will autoexpire old proxies, also auto purge logs
CHANGE: Rename dirac-proxy-upload to dirac-admin-proxy-upload
NEW: dirac-proxy-init will complain if the user certificate has less than 30 days
CHANGE: SecurityLogging - security log level to verbose
NEW: OracleDB - added Array type 
NEW: MySQL - allow definition of the port number in the configuration
FIX: Utilities/Security - hash VOMS Attributes as string
FIX: Utilities/Security - Generate a chain hash to discover if two chains are equal
NEW: Use chain has to discover if it has already been dumped
FIX: SystemAdministrator - Do not set  a default lcg version
NEW: SystemAdministrator - added Project support for the sysadmin
CHANGE: SysAdmin CLI - will try to connect to the service when setting the host
NEW: SysAdmin CLI - colorization of errors in the cli
NEW: Logger - added showing the thread id in the logger if enabled
     
*Configuration
NEW: added getVOfromProxyGroup() utility
NEW: added getVoForGroup() utility, use it in the code as appropriate
NEW: added Registry and Operations Configuration helpers
NEW: dirac-configuration-shell - a configuration script for CS that behaves like an UNIX shellCHANGE: CSAPI - added more functionality required by updated configuration console
NEW: Added possibility to define LocalSE to any Site using the SiteLocalSEMapping 
     section on the Operations Section     
NEW: introduce Registry/VO section, associate groups to VOs, define SubmitPools per VO
FIX: CE2CSAgent - update the CEType only if there is a relevant info in the BDII  

*ReleaseManagement
NEW: release preparations and installation tools based on installation packages
NEW: dirac-compile-externals will try go get a DIRAC-free environment before compiling
NEW: dirac-disctribution - upload command can be defined via defaults file
NEW: dirac-disctribution - try to find if the version name is a branch or a tag in git and act accordingly
NEW: dirac-disctribution - added keyword substitution when creating a a distribution from git
FIX: Install tools won't write HostDN to the configuration if the Admin username is not set 
FIX: Properly set /DIRAC/Configuration/Servers when installing a CS Master
FIX: install_site.sh - missing option in wget for https download: --no-check-certificate
FIX: dirac-install-agent(service) - If the component being installed already has corresponding 
     CS section, it is not overwritten unless explicitly asked for
NEW: dirac-install functionality enhancement: start using the switches as defined in issue #26;
CHANGE: dirac-install - write the defaults if any under defaults-.cfg so dirac-configure can 
        pick it up
FIX: dirac-install - define DYLD_LIBRARY_PATH ( for Mac installations )     
NEW: dirac-install - put all the goodness under a function so scripts like lhcb-proxy-init can use it easily
FIX: dirac-install - Properly search for the LcgVer
NEW: dirac-install will write down the releases files in -d mode   
CHANGE: use new dirac_install from gothub/integration branch in install_site.sh
NEW: Extensions can request custom external dependencies to be installed via pip when 
     installing DIRAC.
NEW: LCG bundle version can be defined on a per release basis in the releases.cfg 
NEW: dirac-deploy-scripts - when setting the lib path in the deploy scripts. 
     Also search for subpaths of the libdir and include them
NEW: Install tools - plainly separate projects from installations

*Accounting
CHANGE: For the WMSHistory type, send as JobSplitType the JobType
CHANGE: Reduced the size of the max key length to workaround mysql max bytes for index problem
FIX: Modified buckets width of 1week to 1 week + 1 day to fix summer time end week (1 hour more )

*WorkloadManagement
CHANGE: SiteDirector - simplified executable generation
NEW: SiteDirector - few more checks of error conditions   
NEW: SiteDirector - limit the queue max length to the value of MaxQueueLengthOption 
     ( 3 days be default )
BUGFIX: SiteDirector - do not download pilot output if the flag getPilotOutput is not set     
NEW: JobDB will extract the VO when applying DIRAC/VOPolicy from the proper VO
FIX: SSHTorque - retrieve job status by chunks of 100 jobs to avoid too long
NEW: glexecComputingElement - allow glexecComputingElement to "Reschedule" jobs if the Test of
     the glexec fails, instead of defaulting to InProcess. Controlled by
     RescheduleOnError Option of the glexecComputingElement
NEW: SandboxStore - create a different SBPath with the group included     
FIX: JobDB - properly treat Site parameter in the job JDL while rescheduling jobs
NEW: JobSchedulingAgent - set the job Site attribute to the name of a group of sites corresponding 
     to a SE chosen by the data staging procedure 
CHANGE: TimeLeft - call batch system commands with the ( default ) timeout 120 sec
CHANGE: PBSTimeLeft - uses default CPU/WallClock if not present in the output  
FIX: PBSTimeLeft - proper handling of (p)cput parameter in the batch system output, recovery of the
     incomplete batch system output      
NEW: automatically add SubmitPools JDL option of the job owner's VO defines it     
NEW: JobManager - add MaxParametericJobs option to the service configuration
NEW: PilotDirector - each SubmitPool or Middleware can define TargetGrids
NEW: JobAgent - new StopOnApplicationFailure option to make the agent exiting the loop on application failure
NEW: PilotAgentsDB - on demand retrieval of the CREAM pilot output
NEW: Pilot - proper job ID evaluation for the OSG sites
FIX: ComputingElement - fixed proxy renewal logic for generic and private pilots
NEW: JDL - added %j placeholder in the JDL to be replaced by the JobID
BUGFIX: DownloadInputData - bug fixed in the naming of downloaded files
FIX: Matcher - set the group and DN when a request gets to the matcher if the request is not 
     coming from a pilot
FIX: Matcher = take into account JobSharing when checking the owner for the request
CHANGE: PilotDirector, dirac-pilot - interpret -V flag of the pilot as Installation name

*DataManagement
FIX: FileCatalog/DiractoryLevelTree - consistent application of the max directory level using global 
     MAX_LEVELS variable
FIX: FileCatalog - Directory metadata is deleted together with the directory deletion, issue #40    
CHANGE: FileCatalog - the logic of the files query by metadata revisited to increase efficiency 
FIX: LcgFileCatalog - use lfcthr and call lfcthr.init() to allow multithread
     try the import only once and just when LcgFileCatalogClient class is intantiated
NEW: LcgFileCatalogClient - new version of getPathPermissions relying on the lfc_access method to solve the problem
     of multiple user DNs in LFC.     
FIX: StorageElement - get service CS options with getCSOption() method ( closes #97 )
FIX: retrieve FileCatalogs as ordered list, to have a proper default.
CHANGE: FileCatalog - allow up to 15 levels of directories
BUGFIX: FileCatalog - bug fixes in the directory removal methods (closes #98)
BUGFIX: RemovalAgent - TypeError when getting JobID in RemovalAgent
BUGFIX: RemovalAgent - put a limit to be sure the execute method will end after a certain number of iterations
FIX: DownloadInputData - when files have been uploaded with lcg_util, the PFN filename
     might not match the LFN file name
FIX: putting FTSMonitor web page back
NEW: The default file catalog is now determined using /LocalSite/FileCatalog. The old behavior 
     is provided as a fallback solution
NEW: ReplicaManager - can now deal with multiple catalogs. Makes sure the surl used for removal is 
the same as the one used for registration.   
NEW: PoolXMLCatalog - added getTypeByPfn() function to get the type of the given PFN  
NEW: dirac-dms-ban(allow)-se - added possibility to use CheckAccess property of the SE

*StorageManagement
FIX: Stager - updateJobFromStager(): only return S_ERROR if the Status sent is not
recognized or if a state update fails. If the jobs has been removed or
has moved forward to another status, the Stager will get an S_OK and
should forget about the job.
NEW: new option in the StorageElement configuration "CheckAccess"
FIX: Requests older than 1 day, which haven't been staged are retried. Tasks older than "daysOld" 
     number of days are set to Failed. These tasks have already been retried "daysOld" times for staging.
FIX: CacheReplicas and StageRequests records are kept until the pin has expired. This way the 
     StageRequest agent will have proper accounting of the amount of staged data in cache.
NEW: FTSCleaningAgent will allow to fix transient errors in RequestDB. At the moment it's 
     only fixing Requests for which SourceTURL is equal to TargetSURL.
NEW: Stager - added new command dirac-stager-stage-files          
FIX: Update Stager code in v6 to the same point as v5r13p37
FIX: StorageManager - avoid race condition by ensuring that Links=0 in the query while removing replicas

*RequestManagement
FIX: RequestDBFile - get request in chronological order (closes issue #84)
BUGFIX: RequestDBFile - make getRequest return value for getRequest the same as for

*ResourceStatusSystem
NEW: Major code refacoring. First refactoring of RSS's PEP. Actions are now function 
     defined in modules residing in directory "Actions".
NEW: methods to store cached environment on a DB and ge them.
CHANGE: command caller looks on the extension for commands.
CHANGE: RSS use now the CS instead of getting info from Python modules.
BUGFIX: Cleaned RSS scripts, they are still prototypes
CHANGE: PEP actions now reside in separate modules outside PEP module.
NEW: RSS CS module add facilities to extract info from CS.
CHANGE: Updating various RSS tests to make them compatible with
changes in the system.
NEW: CS is used instead of ad-hoc configuration module in most places.
NEW: Adding various helper functions in RSS Utils module. These are
functions used by RSS developers, including mainly myself, and are
totally independant from the rest of DIRAC.
CHANGE: Mostly trivial changes, typos, etc in various files in RSS     
CHANGE: TokenAgent sends e-mails with current status   

*Transformation
CHANGE: allow Target SE specification for jobs, Site parameter is not set in this case
CHANGE: TransformationAgent  - add new file statuses in production monitoring display
CHANGE: TransformationAgent - limit the number of files to be treated in TransformationAgent 
        for replication and removal (default 5000)
BUGFIX: TransformationDB - not removing task when site is not set
BUGFIX: TransformationCleaningAgent - archiving instead of cleaning Removal and Replication 
        transformations 
FIX: TransformationCleaningAgent - kill jobs before deleting them        

*Workflow
NEW: allow modules to define Input and Output parameters that can be
     used instead of the step_commons/workflow_commons (Workflow.py, Step.py, Module.py)

*Various fixes
BUGFIX: Mail.py uses SMTP class rather than inheriting it
FIX: Platform utility will properly discover libc version even for the new Ubuntu
FIX: Removed old sandbox and other obsoleted components<|MERGE_RESOLUTION|>--- conflicted
+++ resolved
@@ -1,4 +1,3 @@
-<<<<<<< HEAD
 [v7r1p19]
 
 FIX: Fixes from v7r0p40
@@ -369,12 +368,11 @@
 *docs
 NEW: (#4289) Document how to run integration tests in docker
 NEW: (#4551) add DNProperties description to Registry/Users subsection
-=======
+
 [v7r0p40]
 
 *docs
 FIX: (#4826) correct link to LHCb documentation
->>>>>>> a04bd9fc
 
 [v7r0p39]
 
