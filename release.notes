<<<<<<< HEAD
[v6r16-pre6]

*Core
CHANGE: dirac-install, dirac-configure - use Extensions options consistently, drop
        ExtraModule option
*Core
FIX: dirac-setup-site - added switch to exitOnError, do not exit on error by default
FIX: ComponentInstaller - always update CS when a database is installed, even if it is
     already existing in the db server 

*Monitoring
NEW: New Monitoring system is introduced to collect, analyze and display various
     monitoring information on DIRAC components status and behavior using ElasticSearch
     database. The initial implementation is to collect WMSHistory counters.

*DMS
NEW: MoveReplica operation for the RMS system and a corresponding dirac-dms-move-replica-request
     comand line tool

*Resources
NEW: MessageQueue resources to manage MQ connections complemented with
     MQListener and MQPublisher helper classes
=======
[v6r15p19]

*Core
FIX: dirac-install - lcg-binding version specified in the command switch
     overrides the configuration option value
     
*DMS
FIX: RemoveFile operation - Remove all files that are not at banned SEs

*TMS
FIX: FileReport - after successful update of input files status, clear the 
     cache disctionary to avoid double update      
>>>>>>> d7194393

[v6r15p18]

*Configuration
FIX: Utilities - take into account WallClock time limit while the MaxCPUTime
     evaluation in the Bdii@CSAgent 

*DMS
FIX: FTSJob - specify checksum type at FTS request submission

*StorageManagement
FIX: StorageManagerClient - in getFilesToStage() avoid exception in case
     of no active replicas

*Resources
FIX: StorageBase - in getParameters() added baseURL in the list of parameters returned 

*WMS
FIX: CPUNormalization - minor code rearrangement

[v6r15p17]

*Core
CHANGE: GOCDBClient - catch all downtimes, independently of their scope
FIX: LSFTimeLeft - accept 2 "word" output from bqueues command
CHANGE: dirac-install - create bashrc/cshrc with the possibility to define
        installation path in the $DIRAC env variable, this is needed for
        the cvmfs DIRAC client installation

[v6r15p16]

*Core
CHANGE: AgentModule - added a SIGALARM handler to set a hard timeout for each Agent
        cycle to avoid agents stuck forever due to some faults in the execution code

*DMS
FIX: DataManager - cache SE status information in filterTapeReplicas() to speed up execution
     
*WMS
BUGFIX: InputDataByProtocol - the failed resolution for local SEs was not considered correctly:
        if there were other SEs that were ignored (e.g. because on tape)     
     
*TS
FIX: TransformationAgent - in getDataReplicasDM() no need to get replica PFNs     

[v6r15p15]

*Configuration
CHANGE: VOMS2CSAgent - added new features: deleting users no more registered in VOMS;
        automatic creation of home directories in the File Catalog for new users

*WMS
CHANGE: JobScheduling - correct handling of user specified sites in the executor,
        including non-existent (misspelled) site names
FIX: CPUNormalization - accept if the JOBFEATURES information is zero or absent        

[v6r15p14]

*Core
FIX: BaseClient - proper error propagation to avoid excessive output in the logger

*Configuration
CHANGE: Resources helper - in getStorageElementOptions() dereference SEs containing
        BaseSE and Alias references

*Accounting
FIX: AccountingDB - changes to use DB index to speed-up removal query

*DMS
CHANGE: DMSHelpers - define SE groups SEsUsedForFailover, SEsNotToBeUsedForJobs, 
        SEsUsedForArchive in the Operations/DataManagement and use them in the
        corresponding helper functions
FIX: FTSJob - temporary fix for the FTS rest interface Request object until it is
     fixed in the FTS REST server         

*Resources
FIX: HTCondorCEComputingElement - check that some path was found in findFile(), return with error otherwise
CHANGE: ARCComputingElement - consider jobs in Hold state as Failed as they never come back
CHANGE: ARCComputingElement - do not use JobSupervisor tool for bulk job cancellation as
        it does not seem to work, cancel jobs one by one
FIX: ARCComputingElement - ensure that pilot jobs that are queued also get their proxies renewed on ARC-CE        

*WMS
FIX: SiteDirector - ensure that a proxy of at least 3 hours is available to the updatePilotStatus 
     function so that if it renews any proxies, it's not renewing them with a very short proxy

[v6r15p13]

*Resources
FIX: HTCondorCEComputingElement - fixed location of log/output files 
  
*TS
FIX: ValidateOutputDataAgent - works now with the DataManager shifter proxy

[v6r15p12]

*Core
FIX: Graphs - make sure matplotlib package is always using Agg backend
FIX: cshrc - added protection for cases with undefined environment variables
NEW: AuthManager - added possibility to define authorization rules by VO
     and by user group

*Configuration
NEW: Resources, ComputingElement(Factory) - added possibility to define site-wide
     CE parameters; added possibility to define common parameters for a given
     CE type.

*Framework
FIX: SystemAdministrator service - avoid using its own client to connect
     to itself for storing host information
FIX: SystemAdministratorClientCLI, dirac-populate-component-db - fix insertion
     of wrongly configured component to the ComponentMonitorDB     

*DMS
FIX: FileCatalog service - fix the argument type for getAncestor(), getDescendents()

*WMS
NEW: JobCleaningAgent - add an option (disabled by default) to remove Jobs from the 
     dirac server irrespective of their state

*Resources
CHANGE: HTCondorCE - added new configurable options - ExtraSubmitString, WorkingDirectory
        DaysToKeepLogs

[v6r15p11]

*Framework
NEW: dirac-proxy-destroy command to destroy proxy locally and in the ProxyManager
     service
CHANGE: ProxyManagerClient - reduce the proxy caching time to be more suitable
        for cases with short VOMS extensions     

*Configuration
FIX: VOMS2CSAgent - fixed typo bug in execute()

*RMS
FIX: RequestTask - fix if the problem when the processing of an operation times out, 
     there was no increment of the attempts done.

*DMS
FIX: FTSAgent - avoid FTS to fetch a request that was canceled

*Resources
FIX: HTCondorCE - protect against non-standard line in 'job status' list in the getJobStatus()
CHANGE: ComputingElement - reduce the default time length of the payload proxy to accomodate
        the case with short VOMS extensions

[v6r15p10]

*Core
FIX: MySQL - do not print database access password explicitly in the logs

*Configuration
CHANGE: VOMS2CSAgent - show in the log if there are changes ready to be committed
CHANGE: Bdii2CSAgent - get information from alternative BDII's for sites not 
        existing in central BDII

*Framework
FIX: ComponentInstaller - fixed location of stop_agent file in the content of t file
     of the runsv tool 

*RMS
FIX: Changed default port of ReqProxy service to 9161 from 9198

*Resources
FIX: BatchSystem/Condor, HYCondroCEComputingElement - more resilient parsing 
     of the status lookup command
FIX: CREAMComputingElement - in case of glite-ce-job-submit error print our both 
     std.err and std.out for completeness and better understanding    

*DMS
FIX: FileCatalogClient - bug fix in getDirectoryUserMetadata()

*Interfaces
FIX: Dirac - in replicateFile() in case of copying via the local cache check if 
     there is another copy for the same file name is happening at the same time

[v6r15p9]

*Configuration
FIX: fixed CS agents initialization bug

*DMS
FIX: fixed inconsistency between DataIntegrity and ConsistencyInspector modules

*Interfaces
FIX: Fix download of LFNs in InputSandbox when running job locally

[v6r15p8]

*Configuration
NEW: Added DryRun option for CS agents (false by default, True for new installations)

[v6r15p7]

*Core
CHANGE: Enabled attachments in the emails

*TS
*CHANGE: Added possibility for multiple operations in Data Operation Transformations

[v6r15p6]

*Resources
FIX: FCConditionParser: ProxyPlugin handles the case of having no proxy

*WMS
FIX: MJF messages correctly parsed from the pilot
NEW: Added integration test for TimeLeft utility and script calling it

[v6r15p5]

Included fixes from v6r14p36 patch release

*Framework
FIX: added GOCDB2CSAgent in template
FIX: Fixed permissions for HostLogging

*DMS
FIX: Introduced hopefully temporary fix to circumvent globus bug in gfal2

*WMS:
FIX: added test for MJF and made code more robust

*RSS
NEW: HTML notification Emails


[v6r15p4]

Included fixes from v6r14p35 patch release

*Core
NEW: Added a new way of doing pfnparse and pfnunparse using the standard python library. 
     The two methods now contains a flag to know which method to use. By default, the old 
     hand made one is used. The new one works perfectly for all standard protocols, except SRM

*RSS
FIX: dirac-rss-sync - command fixed to work with calling services rather than 
     databases directly
     
*Resources     
CHANGE: In multiple Storage classes use pfnparse and pfnunparse methods to manipulate
        url strings instead of using just string operations
NEW: A new attribute is added to the storage plugins: DYNAMIC_OPTIONS. This allows to construct 
     URLs with attributes going at the end of the URL, in the form ?key1=value1&key2=value2 
     This is useful for xroot and http.         

[v6r15p3]

Included changes from v6r14p34 patch release

*Accounting
FIX: DataStoreClient - catch all exceptions in sending failover accounting 
     requests as it could disrupt the logic of the caller 

*DMS
CHANGE: dirac-dms-show-se-status - added switches to show SEs only accessible by
        a given VO and SEs not assigned to any VO
FIX: dirac-dms-replicate-and-register-request - prints out the new request IDs
     to allow their monitoring by ID rather than possibly ambiguous request name      

[v6r15p2]

*WMS
FIX: pilotCommands - protect calls to external commands in case of empty
     or erroneous output
FIX: Matcher - fixed bug in the tag matching logic: if a site presented an empty
     Tag list instead of no Tag field at all, it was interpreted as site accepts
     all the tags
FIX: Matcher - matching parameters are printed out in the Matcher rather than
     in the TaskQueueDB, MaxRAM and Processors are not expanded into tags           

[v6r15p1]

Included patches for v6r14p32

*Configuration
CHANGE: Resources helper - remove "dips" protocol from the default list of third party
        protocols

*Resources
FIX: XROOTStorage - bug fixed in __createSingleDirectory() - proper interpretation
     of the xrootClient.mkdir return status
FIX: XROOTStorage unit test reenabled by mocking the xrootd import      

[v6r15]

Removed general "from DIRAC.Core.Utilities import *" in the top-level __init__.py

Made service handlers systematically working with unicode string arguments
Added requirements.txt and Makefile in the root of the project to support pip style installation

DIRAC documentation moved to the "docs" directory if the DIRAC project from the
DIRACDocs separate project.

*Accounting
CHANGE: INTEGER -> BIGINT for "id" in "in" accountingDB tables

*Core
NEW: The S_ERROR has an enhanced structure containing also the error code and the call
     stack from where the structure was created
NEW: DErrno module to contain definitions of the DIRAC error numbers and standard
     descriptions to be used from now on in any error code check      
CHANGE: gMonitor instantiation removed from DIRAC.__init__.py to avoid problems in
        documentation generation
CHANGE: removed Core.Utilities.List.sortList (sorted does the job)
CHANGE: removed unused module Core.Utilities.TimeSeries
NEW: dirac-install - makes us of the DIRAC tar files in CVMFS if available
NEW: dirac-install-client - a guiding script to install the DIRAC client from A to Z        
CHANGE: dirac-install - when generating bashrc and cshrc scripts prepend DIRAC paths
        to the ones existing in the environment already
NEW: MJFTimeLeft - using Machine JOb features in the TimeLeft utility
FIX: BaseClient - only give warning log message "URL banned" when one of the
     service URLs is really banned
CHANGE: DISET components - improved logic of service URL retries to speedup queries
        in case of problematic services     
NEW: dirac-rss-policy-manager - allows to interactively modify and test only the 
     policy section of Dirac.cfg     
FIX: XXXTimeLeft - do not mix CPU and WallTime values     
FIX: ComponentInstaller - longer timeout for checking components PID (after restart)
CHANGE: Proxy - in executeWithUserProxy() when multiple DNs are present, try all of them
CHANGE: List utility - change uniqueElements() to be much faster
NEW: Platform - added getPlatform() and getPlatformTuple() utilities to evaluate lazily the
     DIRAC platform only when it is needed, this accelerates DIRAC commands not needing
     the platform information. 

*Configuration
NEW: GOCDB2CSAgent agent to synchronize GOCDB and CS data about perfSONAR services
NEW: VOMS2CSAgent to synchronize VOMS user data with the DIRAC Registry
CHANGE: ConfigurationData - lazy config data compression in getCompressedData()

*Framework
CHANGE: SystemAdministratorIntegrator - make initial pinging of the hosts in parallel
        to speed up the operation
CHANGE: InstalledComponentsDB - table to cache host status information populated
        by a periodic task    
NEW: ComponentInstaller Client class to encapsulate all the installation utilities
     from InstallTools module    
NEW: SystemAdministratorClientCLI - added uninstall host command
NEW: SystemAdministratorClientCLI - added show ports command
NEW: SystemAdministratorHandler - added getUsedPorts() interface
NEW: SystemAdministratorHandler - show host command shows also versions of the Extensions
NEW: InstalledComponentsDB - added Extension field to the HostLogging table 
FIX: SystemLoggingDB - fixed double creation of db tables

*Accounting
FIX: DataStoreClient - Synchronizer based decorators have been replaced with a simple 
     lock as they were blocking addRegister() during every commit(); 

*RSS
NEW: CE Availability policy, closing #2373
CHANGE: Ported setStatus and setToken rpc calls to PublisherHandler from LHCb implementation
NEW: E-mails generated while RSS actions are now aggregated to avoid avalanches of mails
NEW: dirac-rss-sync is also synchronizing Sites now

*DMS
CHANGE: FileCatalogClient - make explicit methods for all service calls
CHANGE: DataManager, StorageElement - move physical accounting the StorageElement
CHANGE: FileCatalog - added recursive changePathXXX operations
CHANGE: FileCatalog contained objects have Master attribute defined in the CS. Extra check of eligibility of the catalogs specified explicitely. No-LFN write methods return just the Master result to be compatible with the current use in the clients.
CHANGE: Removed LcgFileCatalogXXX obsoleted classes
NEW: ConsistencyInspector class to perform data consistency checks between 
     different databases
CHANGE: FileCatalog(Client) - refactored to allow clients declare which interface
        they implement     
NEW: FileCatalog - conditional FileCatalog instantiation based on the configured
     Operations criteria        

*TS
CHANGE: TransformationDB table TaskInputs: InputVector column from BLOB to MEDIUMTEXT
FIX: TaskManager - fix bug in case there is no InputData for a task, the Request created 
     for the previous task was reassigned
NEW: TaskManager - possibility to submit one bulk job for a series of tasks     

*WMS
NEW: TaskQueueDB - possibility to present requirements in a form of tags from the 
     site( pilot ) to the jobs to select ones with required properties
FIX: JobWrapper - the InputData optimizer parameters are now DEncoded     
CHANGE: JobAgent - add Processors and WholeNode tags to the resources description
CHANGE: SiteDirector - flag to always download pilot output is set to False by default
FIX: SiteDirector - using PilotRunDirectory as WorkingDirectory, if available at the CE 
     level in the CS. Featire requested in issue #2746
NEW: MultiProcessorSiteDirector - new director to experiment with the multiprocessor/
     wholeNode queues
CHANGE: JobMemory utility renamed to JobParameters
CHANGE: CheckWNCapabilities pilot command changed to get WN parameters from the
        Machine Job Features (MJF) - NumberOfProcessors, MaxRAM    
NEW: JobManager, ParametricJob - utilities and support for parametric jobs with multiple
     parameter sequences      
NEW: SiteDirector - added logic to send pilots to sites with no waiting pilots even if
     the number of already sent pilots exceeds the number of waiting jobs. The functionality
     is switched on/off by the AddPilotsToEmptySites option.        

*RMS
FIX: Request - fix for the case when one of the request is malformed, the rest of 
     the requests could not be swiped
FIX: ReqProxyHandler - don't block the ReqProxy sweeping if one of the request is buggy     
CHANGE: ReqProxyHandler - added monitoring counters
NEW: ReqProxyHandler - added interface methods to list and show requests in a ReqProxy

*Resources
FIX: SRM2Storage - do not add accounting to the output structure as it is done in 
     the container StorageElement class
CHANGE: Add standard metadata in the output of all the Storage plugins     

*Interfaces
NEW: Job API - added setParameterSequence() to add an arbitrary number of parameter
     sequences for parametric jobs, generate the corresponding JDL

*tests
NEW: The contents of the TestDIRAC package is moved into the tests directory here

[v6r14p39]

Patch to include WebApp version v1r6p32

[v6r14p38]

*Core
CHANGE: Unhashable objects as DAG graph nodes

*RMS
CHANGE: Added possibility of constant delay for RMS operations

[v6r14p37]

*Core
NEW: Added soft implementation of a Direct Acyclic Graph

*Configuration
FIX: Bdii2CSAgent finds all CEs of a site (was finding only one)

*Resources
FIX: Make sure transferClient connects to the same ProxyStorage instance

[v6r14p36]

*Core
FIX: Sending mails to multiple recipients was not working

*WMS
FIX: Allow staging from SEs accessible by protocol


[v6r14p35]

*Core
FIX: SOAPFactory - fixes for import statements of suds module to work with the
     suds-jurko package that replaces the suds package

*Resources
FIX: BatchSystems.Torque - take into account that in some cases jobID includes
     a host name that should be stripped off
FIX: SSHComputingElement - in _getJobOutputFiles() fixed bug where the output
     of scpCall() call was wrongly interpreted    
FIX: ProxyStorage - evaluate the service url as simple /DataManagement/StorageElementProxy
     to solve the problem with redundant StorageElementProxy services with multiple
     possible urls       
     
*RSS
CHANGE: Configurations.py - Added DTScheduled3 policy (3 hours before downtime)     
     
*WMS
FIX: pilotCommands - take into account that in the case of Torque batch system
     jobID includes a host name that should be stripped off   
       
[v6r14p34]

*Configuration
FIX: Bdii2CSAgent - reinitilize the BDII info cache at each cycle in order not to 
     carry on obsoleted stuff. Fixes #2959

*Resources
FIX: Slurm.py - use --partition rather --cluster for passing the DIRAC queue name
FIX: DIPStorage - fixed bug in putFile preventing third party-like transfer from
     another DIPS Storage Element. Fixes #2413

*WMS
CHANGE: JobWrapper - added BOINC user ID to the job parameters
FIX: pilotCommands - interpret SLURM_JOBID environment if present
FIX: WMSClient - strip of comments in the job JDL before any processing.
     Passing jdl with comments to the WMS could provoke errors in the
     job checking.

[v6r14p33]

*WMS
FIX: JobAgent - included a mechanism to stop JobAgent if the host operator
     creates /var/lib/dirac_drain
FIX: CPUNormalization - fixed a typo in getPowerFromMJF() in the name of the
     exception log message           

[v6r14p32]

*Core
FIX: InstallTools - getStartupComponentStatus() uses "ps -p <pid>" variant of the
     system call to be independent of the OS differences

*DMS
FIX: RemoveReplica - bulkRemoval() was modifying its input dict argument and returning it,
     which was useless, only modify argument

*WMS
CHANGE: CPUNormalization - get HS'06 worker node value from JOBFEATURES if available

*RMS
FIX: ReqClient - bug fixed preventing the client to contact multiple instances of ReqManager
     service

[v6r14p31]

*DMS
FIX: FTSAgent - if a file was not Scheduled, the FTSAgent was setting it Done even if it had 
     not been replicated.

*Workflow
FIX: FailoverRequest - forcing setting the input file Unused if it was already set Processed

[v6r14p30]

*Framework
BUGFIX: MonitoringHandler - in deleteActivities() use retVal['Message'] if result is not OK

*Resources
FIX: XROOTStorage - in getFile() evaluate file URL without URL parameters
                    in __putSingleFile() use result['Message'] in case of error
                    
*RMS
FIX: dirac-rms-cancel-request - fixed crash because of gLogger object was not imported

*TS
FIX: TransformationCLI - in resetProcessedFile() added check that the Failed dictionary
     is present in the result of a call                    

[v6r14p29]

*Core
FIX: Time - skip the effect of timeThis decorator if not running interractively

*DMS
FIX: DataManager - in getFile(), select preferentially local disk replicas, if none disk replicas, 
     if none tape replicas
FIX: DataManager - avoid changing argument of public method checkActiveReplicas()
FIX: FTSAgent - wait 3 times longer for monitoring FTS jobs if Staging

*Accounting
CHANGE: Jobs per pilot plot is presented as Quality plot rather than a histogram

*WMS
CHANGE: dirac-wms-cpu-normalization - reduce memory usage by using xrange() instead of range()
        in the large test loop

[v6r14p28]

*TS
FIX: TaskManager - protection against am empty task dictionary in 
     prepareTransformationTasks()
FIX: Test_Client_TransformationSystem - fixes ti run in the Travis CI 
     environment
     
*WMS
FIX: JobMemory - use urllib instead of requests Python module as the latter
     can be unavailable in pilots.           

[v6r14p27]

*Core
FIX: PlainTransport,SocketInfoFactory - fix for the IPv6 "Address family not supported 
     by protocol" problems

*Interfaces
NEW: Dirac.py - in ping()/pingService() allow to ping a specific URL

*Resources
FIX: LcgFileCatalogClient - convert LFN into str in __fullLfn to allow LFNs
     in a unicode encoding

*WMS
FIX: JobWrapper - set the job minor status to 'Failover Request Failed' 
     if the failover request fails sending

*TS
FIX: TransformationDB - in getTransformationTasks(),getTaskInputVector 
     forward error result to the callers
FIX: TaskManager - in case there is no InputData for a task, the Request created 
     for the previous task was reassigned. This fixes this bug.      

*tests
FIX: several fixes to satisfy on-the-fly unit tests with teh Travis CI service 

[v6r14p26]

NEW: Enabled on-the-fly tests using the Travis-CI service

*Core
FIX: Subprocess - fix two potential infinite loops which can result in indefinite
     output buffer overflow

*WMS
FIX: JobScheduling executor - check properly if staging is allowed, it was always True before

[v6r14p25]

*Core
FIX: Subprocess - more detailed error log message in case ov output buffer
     overflow

*DMS
FIX: DataManager - fix for getActiveReplicas(): first check Active replicas before 
     selecting disk SEs

*Resources
FIX: StorageElementCache - fixes to make this class thread safe
FIX: StorageFactory - fix in getConfigStorageProtocols() to properly get options
     for inheriting SE definitions

[v6r14p24]

*Accounting
FIX: Plots, JobPlotter - fix sorting by plot labels in case the enddata != "now"

*DMS
FIX: dirac-dms-user-lfns - add error message when proxy is expired 

[v6r14p23]

*Interfaces
FIX: Job.py - setCPUTime() method sets both CPUTime and MaxCPUTime JDL parameters
     for backward compatibility. Otherwise this setting was ignored by scheduling

*TS
BUGFIX: TaskManager - bug fixed in submitTransformationTasks in getting the TransformationID 

[v6r14p22]

CHANGE: Multiple commands - permissions bits changed from 644 to 755  

*Framework
FIX: UserProfileDB - in case of desktop name belonging to two different users we have 
     to use both desktop name and user id to identify the desktop

*WMS
BUGFIX: JobWrapperTemplate - bug fixed in evaluation of the job arguments

*TMS
CHANGE: TaskManager - added TransformationID to the log messages

[v6r14p21]

*DMS
CHANGE: dirac-admin-allow(ban)-se - allow an SE group to be banned/allowed

*SMS
FIX: RequestPreparationAgent - fix crash in execute() in case no replica information
     available

*WMS
FIX: TaskQueueDB, PilotAgentsDB - escape DN strings to avoid potential SQL injection
FIX: JobWrapperTemplate - pass JobArguments through a json file to fix the case
     of having apostrophes in the values

*TMS
FIX: TransformationAgent - in processTransformation() fix reduction of number of files

[v6r14p20]

*WMS
FIX: SandboxMetadataDB - escape values in SandboxMetadataDB SQL queries to accommodate
     DNs containing apostrophe 

[v6r14p19]

*Core
NEW: CLI base class for all the DIRAC CLI consoles, common methods moved to the new class,
     XXXCLI classes updated to inherit the base class
FIX: Network - fix crash when path is empty string, fixes partly #2413     
     
*Configuration
FIX: Utilities.addToChangeSet() - fix the case when comma is in the BDII Site description 
     followed by a white space, the description string was constantly updated in the CS

*Interfaces
FIX: Dirac.py - in retrieveRepositorySandboxes/Data - "Retrieved" and "OutputData" key values
     are strings '0' in the jobDict when a repository file is read, need to cast it to int

*DMS
FIX: RegisterReplica - if operation fails on a file that no longer exists and has no 
     replica at that SE, consider the operation as Done.

*Resources
FIX: ARCComputingElement - bug fix in getJobOutput in using the S_ERROR()

[v6r14p18]

*Core
FIX: VOMSService - attGetUserNickname() can only return string type values
FIX: dirac-deploy-scripts - install DIRAC scripts first so that they can be 
     overwritten by versions from extensions

*Framework
FIX: dirac-populate-component-db - bug fixed to avoid duplicate entries in the
     database

*TS
FIX: TaskManager - do not use ReqProxy when submitting Request for Tasks, otherwise
     no RequestID can be obtained

*Interfaces
CHANGE: Dirac.py - increase verbosity of a error log message in selectJobs

*Resources
FIX: XROOTStorage - fixed KeyError exception while checking file existence
FIX: ARCComputingElement - in getJobOutput test for existence of an already 
     downloaded pilot log

[v6r14p17]

*Core
FIX: Service.py - use the service name as defined in the corresponding section in the CS
     and not the name defined in service Module option. This fixes the problem with the
     StorageElement service not interpreting properly the PFN name and using a wrong local
     data path. 

*Resources
CHANGE: ARCComputingElement - if the VO is not discoverable from the environment, use ARC API
        call in the getCEStatus, use ldapsearch otherwise

[v6r14p16]

*Resources
CHANGE: ARC Computing Element automatically renew proxies of jobs when needed

[v6r14p15]

*Core
FIX: VOMS.py - Fixed bug that generates proxies which are a mix between legacy and rfc proxies.

*DMS
CHANGE: Allow selecting disk replicas in getActiveReplicas() and getReplicas()

*WMS
CHANGE: Use the preferDisk option in the InputData optimizer, the TransformationAgent and in the Interface splitter


[v6r14p14]

*Core
FIX: VOMS.py - return RFC proxy if necessary after adding the VOMS extension

*Configuration
FIX: Validate maxCPUTime and Site description value

*Resources
FIX: XROOTStorage - changes to allow third party transfers between XROOT storages
CHANGE: HTCondorCEComputingElement - the Condor logging can now be obtained in the webinterface;
        SIGTERM (instead of SIGKILL) is send to the application in case jobs are killed by the host site;
        when pilots are put in held status we kill them in condor and mark them as aborted.

*WMS
FIX: pilotCommands - fixes for intrepreting tags in the pilot

[v6r14p13]

*WMS
FIX: pilot commands CheckCECapabilities and CheckWNCapabilities were not considering the case of missing proxy

[v6r14p12]

*Core
FIX: allow a renormalization of the estimated CPU power
FIX: dirac-install: Make hashlib optional again (for previous versions of python, since the pilot may end up on old machines)

*Framework
FIX: allow to install agents with non-standard names (different from the module name)

*DMS
CHANGE: Consider files to reschedule and submit when they are Failed in FTS

*WMS
CHANGE: Move getCEStatus function back to using the ARC API

[v6r14p11]

*Core
FIX: XXXTimeLeft - set limit to CPU lower than wall clock if unknown
FIX: Logger - fix exception printing in gLogger.exception()
CHANGE: InstallTools - added more info about the process in getStartupComponentStatus()
CHANGE: Time - better report from timeThis() decorator

*DMS
CHANGE: FTSAgent - wait some time between 2 monitorings of each job

*WMS
NEW: pilotCommands - added CheckCECapabilities, CheckWNCapabilities commands
NEW: Added dirac-wms-get-wn-parameters command

*TS
NEW: Added dirac-production-runjoblocal command
FIX: TransformationAgent(Plugin) - clean getNextSite() and normalizeShares()
FIX: TransformationPlugin - added setParameters() method

*RSS
FIX: dirac-rss-sync - move imports to after the Script.getPositionalArguments()

*Resources
NEW: Added dirac-resource-get-parameters command

[v6r14p10]
*Configuration
FIX: Resources - getQueue() is fixed to get properly Tag parameters

*Framework
FIX: SecurityFileLog - fix for zipping very large files

*Resources
NEW: added dirac-resource-get-parameters command

*WMS
NEW: JobMonitoringHandler - add getJobsParameters() method
NEW: pilotCommands - added CheckCECapabilities, CheckWNCapabilities
NEW: Added dirac-wms-get-wn-parameters command
NEW: Matcher - generate internal tags for MaxRAM and NumberOfProcessors parameters
CHANGE: SiteDirector does not pass Tags to the Pilot
FIX: Matcher(Handler) - do not send error log message if No match found,
     fixed Matcher return value not correctly interpreted

[v6r14p9]

*Core
FIX: BaseClient - enhance retry connection logic to minimize the overall delay
FIX: MessageBroker - fix of calling private __remove() method from outside
     of the class

*Framework
BUGFIX: dirac-(un)install-component - bug in importing InstallTools module

*WMS:
FIX: JobWrapper - fix in getting the OutputPath defined in the job

*Resources
FIX: ARCComputingElement - add queue to the XRSL string

[v6r14p8]

*Core
FIX: XXXTimeLeft - minor fixes plus added the corresponding Test case
FIX: ReturnValues - fixes in the doc strings to comply with the sphinx syntax
FIX: SocketInfoFactory - in __sockConnect() catch exception when creating a
     socket

*Interfaces
FIX: Job.py - fixes in the doc strings to comply with the sphinx syntax

*RSS
NEW: Configurations.py - new possible configuration options for Downtime Policies

*WMS
CHANGE: StatesAccountingAgent - retry once and empty the local messages cache
        in case of failure to avoid large backlog of messages
CHANGE: SiteDirector - do not send SharedArea and ClientPlatform as pilot
        invocation arguments  
CHANGE: Matcher - allow matching by hosts in multi-VO installations              

[v6r14p7]

*Core
CHANGE: XXXTimeLeft utilities revisited - all return real seconds,
        code refactoring - use consistently always the same CPU power 

*WMS
FIX: JobAgent - code refactoring for the timeLeft logic part

*Resources
BUGFIX: ComputingElement - get rid of legacy getResourcesDict() call

[v6r14p6]

*Configuration
FIX: Bdii2CSAgent - refresh configuration from Master before updating
FIX: Bdii2CSAgent - distinguish the CE and the Cluster in the Glue 1.0 schema

*DMS
CHANGE: FTSAgent - make the amount of scheduled requests fetched by the 
        FTSAgent a parameter in the CS 
CHANGE: RMS Operations - check whether the always banned policy is applied for SEs
        to a given access type

*RMS
FIX: RequestClient(DB,Manager) - fix bulk requests, lock the lines when selecting 
     the requests to be assigned, update the LastUpdate time, and expose the 
     assigned flag to the client

*WMS
FIX: JobAgent - when the application finishes with errors but the agent continues 
     to take jobs, the timeLeft was not evaluated
FIX: JobAgent - the initial timeLeft value was always set to 0.0     

[v6r14p5]

*Core
FIX: X509Certificate - protect from VOMS attributes that are not decodable


*Resources
FIX: GFAL2_StorageBase - fixed indentation and a debug log typo

*WMS
BUGFIX: Matcher - only the first job was associated with the given pilot
FIX: pilotTools - 0o22 is only a valid int for recent python interpreters, 
     replaced by 18

[v6r14p4]

*Core
FIX: DictCache - fix the exception in the destructor preventing the final
     cache cleaning

*Framework
FIX: SystemAdministratorClientCLI - corrected info line inviting to update
     the pilot version after the software update

*DMS
FIX: FTSAgent - Add recovery of FTS files that can be left in weird statuses 
     when the agent dies
CHANGE: DataManager - allow to not get URLs of the replicas
CHANGE: FTSJob - keep and reuse the FTS3 Context object

*Storage
CHANGE: StorageManagerClient - don't fail getting metadata for staging if at 
        least one staged replica found

*WMS
FIX: CPUNormalization - protect MJF from 0 logical cores
FIX: JobScheduling - fix printout that was saying "single site" and "multiple sites" 
     in two consecutive lines
NEW: pilotTools,Commands - added CEType argument, e.g. to specify Pool CE usage 
FIX: WatchDog - added checks of function return status, added hmsCPU initialization to 0,
     removed extra printout     
     
*Resources
FIX: GFAL2 plugins - multiple bug fixes     

[v6r14p3]

*Core
BUGFIX: small bug fixed in dirac-install-component, dirac-uninstall-component
BUGFIX: VOMS - remove the temporary file created when issuing getVOMSProxyInfo
FIX: FileHelper - support unicode file names
FIX: DictCache - purges all the entry of the DictCache when deleting the DictCache object 

*Framework
BUGFIX: dirac-populate-component-db - avoid return statement out of scope

*Interfaces
BUGFIX: Dirac - in submitJob() faulty use of os.open

*WMS
FIX: JobWrapper - avoid evaluation of OutputData to ['']
FIX: Matcher - the Matcher object uses a VO dependent Operations helper
CHANGE: JobAgent - stop agent if time left is too small (default 1000 HS06.s)
FIX: CPUNormalization - use correct denominator to get power in MJF

*Resources
FIX: ARCComputingElement - changed implementation of ldap query for getCEStatus

[v6r14p2]

*Core
FIX: Use GSI version 0.6.3 by default
CHANGE: Time - print out the caller information in the timed decorator
CHANGE: dirac-install - set up ARC_PLUGIN_PATH environment variable

*Framework
FIX: dirac-proxy-info - use actimeleft VOMS attribute

*Accounting
CHANGE: Removed SRMSpaceTokenDeployment Accounting type

*RSS
CHANGE: ResourceStatus - re-try few times to update the RSS SE cache before giving up
FIX: XXXCommand, XXXAction - use self.lof instead of gLogger
CHANGE: Added support for all protocols for SEs managed by RSS

*RMS
FIX: Request - produce enhanced digest string
FIX: RequestDB - fix in getDigest() in case of errors while getting request

*Resources
CHANGE: Propagate hideExceptions flag to the ObjectLoader when creating StorageElements
FIX: ARCComputingElement - multiple fixes after experience in production

*WMS
FIX: Pilot commands - fixed an important bug, when using the 
     dirac-wms-cpu-normalization script

[v6r14p1]

The version is buggy when used in pilots

*Core
NEW: dirac-install-component command replacing dirac-install-agent/service/executor
     commands
     
*Resources
NEW: FileStorage - plugin for "file" protocol
FIX: ARCComputingElement - evaluate as int the job exit code

*RSS
FIX: CSHelpers - several fixes and beautifications     

[v6r14]

*Core
NEW: CSGlobals - includes Extensions class to consistently check the returned
     list of extensions with proper names 
NEW: ProxyManagerXXX, ProxyGeneration, X509XXX - support for RFC proxies
NEW: ProxyInfo - VOMS proxy information without using voms commands
NEW: LocalConfiguration - option to print out license information    
FIX: SocketInfo.py - check the CRL lists while handshaking  

Configuration
NEW: ConfigurationClient - added getSectionTree() method

*Framework
NEW: InstalledComponentsDB will now store information about the user who did the 
     installation/uninstallation of components.

*Resources
NEW: ARCComputingElement based on the ARC python API

*RSS
FIX: Improved logging all over the place 

*DMS
NEW: New FileCatalog SecurityManager with access control based on policies,
     VOMSPolicy as one of the policy implementations.
NEW: lfc_dfc_db_copy - script used by LHCb to migrate from the LFC to the DFC with 
     Foreign Keys and Stored Procedures by accessing the databases directly     
NEW: FileManagerPs.py - added _getFileLFNs() to serve info for the Web Portal     
CHANGE: Moving several tests to TestDIRAC

*Interfaces
CHANGE: use jobDescription.xml as a StringIO object to avoid multiple disk
        write operations while massive job submission

*WMS
FIX: Watchdog - review for style and pylint
CHANGE: Review of the Matcher code, extracting Limiter and Matcher as standalone 
        utilities
        

*Transformation
NEW: New ported plugins from LHCb, added unit tests


[v6r13p21]

*TS
FIX: Registering TargetSE for Standard TransformationAgent plugin

[v6r13p20]

*DMS
FIX: DMSHelpers - allow for more than one Site defined to be local per SE

*Resources
FIX: XRootStorage - fix in getURLBase()

[v6r13p19]

FIX: changes incorporated from v6r12p53 patch

[v6r13p18]

*WMS
FIX: JobWrapper - ported back from v6r14p9 the fix for getting OutputPath

[v6r13p17]

FIX: changes incorporated from v6r12p52 patch

[v6r13p16]

FIX: changes incorporated from v6r12p51 patch

[v6r13p15]

Included patches from v6r12p50 release 

[v6r13p14]

*DMS
FIX: ReplicateAndRegister - fix a problem when a file is set Problematic 
     in the FC but indeed doesn't exist at all 

*Resources
CHANGE: StorageFactory - enhance the logic of BaseSE inheritance in the
        SE definition in the CS
        
*WMS
CHANGE: CPUNormalization, dirac-wms-cpu-normalization - reading CPU power 
        from MJF for comparison with the DIRAC evaluation
FIX: SiteDirector - create pilot working directory in the batch system working
     directory and not in "/tmp"                

[v6r13p13]

*DMS
BUGFIX: FileCatalogClient - bug fixed in getDirectoryMetadata()

[v6r13p12]

*Resources
FIX: StorageElement - bug fixed in inValid()
CHANGE: StorageFactory - do not interpret VO parameter as mandatory

[v6r13p11]

*DMS
BUGFIX: RemoveReplica - fix in singleRemoval()
FIX: dirac-dms-user-lfns - increased timeout

[v6r13p10]

CHANGE: Use sublogger to better identify log source in multiple places

*Core
CHANGE: Review / beautify code in TimeLeft and LSFTimeLeft
FIX: LSFTimeLeft - is setting shell variables, not environment variables, 
     therefore added an "export" command to get the relevant variable 
     and extract then the correct normalization

*Accounting
FIX: DataOperationPlotter - add better names to the data operations

*DMS:
FIX: DataManager - add mandatory vo parameter in __SEActive()
CHANGE: dirac-dms-replicate-and-register-request - submit multiple requests
        to avoid too many files in a single FTS request
FIX: FileCatalog - typo in getDirectoryMetadata()
FIX: FileCatalog - pass directory name to getDirectoryMetadata and not file name 
FIX: DataManager - in __SEActive() break LFN list in smaller chunks when
     getting replicas from a catalog        

*WMS
FIX: WMSAdministratorHandler - fix in reporting pilot statistics
FIX: JobScheduling - fix in __getSitesRequired() when calling self.jobLog.info 
CHANGE: pilotCommands - when exiting with error, print out current processes info

[v6r13p9]

*Framework
FIX: SystemLoggingDB - schema change for ClientIPs table to store IPv6 addresses

*DMS
BUGFIX: DMSRequestOperationsBase - bug fix in checkSEsRSS()
FIX: RemoveFile - in __call__(): bug fix; fix in the BannedSE treatment logic

*RMS
BUGFIX: Operation - in catalogList()
BUGFIX: ReqClient - in printOperation()

*Resources
FIX: GFAL2_StorageBase - added Lost, Cached, Unavailable in getSingleFileMetadata() output
BUGFIX: GFAL2_StorageBase - fixed URL construction in put(get)SingleFile() methods

*WMS
FIX: InputDataByProtocol - removed StorageElement object caching

[v6r13p8]

*Framework
FIX: MonitoringUtilities - minor bug fix

*DMS
FIX: DataManager - remove local file when doing two hops transfer

*WMS
FIX: SandboxStoreClient - get the VO info from the delegatedGroup argument to 
     use for the StorageElement instantiation

*TMS
CHANGE: Transformation(Client,DB,Manager) - multiple code clean-up without
        changing the logic

[v6r13p7]

*Core
NEW: X509CRL - class to handle certificate revocation lists

*DMS
FIX: RequestOperations/RemoveFile.py - check target SEs to be online before
     performing the removal operation. 
FIX: SecurityManager, VOMSPolicy - make the vomspolicy compatible with the old client 
     by calling in case of need the old SecurityManager     

*Resources
BUGFIX: Torque, GE - methods must return Message field in case of non-zero return status
FIX: SRM2Storage - when used internaly, listDirectory should return urls and not lfns

*WMS
FIX: ConfigureCPURequirements pilot command - add queue CPU length to the extra local
     configuration
FIX: JobWrapper - load extra local configuration of any     

*RMS
FIX: RequestDB - fix in getRequestSummaryWeb() to suit the Web Portal requirements

*Transformation
FIX: TransformationManagerHandler - fix in getTransformationSummaryWeb() to suit 
     the Web Portal requirements

[v6r13p6]

*Core
FIX: X509Chain - use SHA1 signature encryption in all tha cases

*Resources
FIX: ComputingElement - take CPUTime from its configuration defined in the 
     pilot parameters

*WMS
FIX: SiteDirector - correctly configure jobExecDir and httpProxy Queue parameters

[v6r13p5]

*Resources
BUGFIX: Torque - getCEStatus() must return integer job numbers
FIX: StorageBase - removed checking the VO name inside the LFN 

*WMS
FIX: InputData, JobScheduling - StorageElement needs to know its VO

*DMS
FIX: ReplicateAndRegister - Add checksumType to RMS files when adding 
     checksum value
FIX: DataManager - remove unnecessary access to RSS and use SE.getStatus()     
FIX: DMHelpers - take into account Alias and BaseSE in site-SE relation

*RMS
FIX: Request - bug fixed in optimize() in File reassignment from one
     Operation to another  

*Transformation
FIX: TransformationDB - set derived transformation to Automatic

[v6r13p4]

*Core
FIX: VOMSService - treat properly the case when the VOMS service returns no result
     in attGetUserNickname()

*DMS
FIX: FTSAgent, ReplicateAndRegister - make sure we use source replicas with correct 
     checksum 

*RMS
FIX: Request - minor fix in setting the Request properties, suppressing pylint
     warnings
CHANGE: File, Reques, Operation, RequestDB - remove the use of sqlalchemy on 
        the client side     
     
*Resources
FIX: StorageElement - import FileCatalog class rather than the corresponding module     
FIX: SLURM - proper formatting commands using %j, %T placeholders
FIX: SSHComputingElement - return full job references from getJobStatus() 

*RSS
FIX: DowntimeCommand - checking for downtimes including the time to start in hours

*Workflow
CHANGE: FailoverRequest - assign to properties rather than using setters

*Transformation
FIX: TransformationClient(DB,Utilities) - fixes to make derived transformations work

[v6r13p3]

*DMS
FIX: DataManager - in putAndRegister() specify explicitly registration protocol
     to ensure the file URL available right after the transfer
     
*Resources
FIX: SRM2Storage - use the proper se.getStatus() interface ( not the one of the RSS )     

[v6r13p2]

*Framework
FIX: SystemAdministratorHandler - install WebAppDIRAC extension only in case
     of Web Portal installation
CHANGE: dirac-populate-component-db - check the setup of the hosts to register 
        into the DB only installations from the same setup; check the MySQL installation
        before retrieving the database information      

*DMS
FIX: FTSAgent - fix in parsing the server result
FIX: FTSFile - added Waiting status
FIX: FTSJob - updated regexps for the "missing source" reports from the server;
     more logging message 

*Resources
FIX: SRM2Storage - fix in treating the checksum type 
FIX: StorageElement - removed getTransportURL from read methods

*RMS
FIX: Request - typo in the optimize() method

[v6r13p1]

*Framework
CHANGE: SystemAdminstratorIntegrator - can take a list of hosts to exclude from contacting

*DMS
FIX: DataManager - fix in __getFile() in resolving local SEs
FIX: dirac-dms-user-lfns - sort result, simplify logic

*RMS
FIX: Request - Use DMSHelper to resolve the Failovers SEs
FIX: Operation - treat the case where the SourceSE is None

*WMS
FIX: WMSAdministratorHandler - return per DN dictionary from getPilotStatistics 

[v6r13]

CHANGE: Separating fixed and variable parts of error log messages for multiple systems 
        to allow SystemLogging to work

*Core
FIX: MySQL.py - treat in detailed way datetime functions in __escapeString()
FIX: DictCache.get() returns now None instead of False if no or expired value
NEW: InstallTools - allow to define environment variables to be added to the component
     runit run script
NEW: Changes to make the DISET protocol IP V6 ready
CHANGE: BaseClient - retry service call on another instance in case of failure
CHANGE: InnerRPCClient - retry 3 times in case of exception in the transport layer
CHANGE: SocketInfo - retry 3 times in case of handshaking error
CHANGE: MySQL - possibility to specify charset in the table definition
FIX: dirac-install, dirac-distribution - removed obsoleted defaults     
NEW: Proxy utility module with executeWithUserProxy decorator function

*Configuration
NEW: CSAPI,dirac-admin-add-shifter - function, and script, for adding or modifying a 
     shifter in the CS

*Framework
FIX: NotificationDB - escape fields for sorting in getNotifications()
NEW: Database, Service, Client, commands for tracking the installed DIRAC components

*Interfaces
CHANGE: Dirac - changed method names, keeping backward compatibility
CHANGE: multiple commands updated to use the new Dirac API method names

*DMS
NEW: Native use of the FTS3 services
CHANGE: Removed the use of current DataLogging service
CHANGE: DataManager - changes to manage URLs inside StorageElement objects only
FIX: DataManager - define SEGroup as accessible at a site
CHANGE: DirectoryListing - extracted from FileCatalogClientCLI as an independent utility
CHANGE: MetaQuery - extracted from FileCatalogClientCLI as an independent utility
CHANGE: FileCatalogClientCLI uses external DirectoryListing, MetaQuery utilities
CHANGE: FileCatalog - replace getDirectoryMetadata by getDirectoryUserMetadata
NEW: FileCatalog - added new getDirectoryMetadata() interface to get standard directory metadata
NEW: FileCatalog - possibility to find files by standard metadata
NEW: FileCatalog - possibility to use wildcards in the metadata values for queries
NEW: DMSHelpers class
NEW: dirac-dms-find-lfns command

*WMS
NEW: SiteDirector - support for the MaxRAM queue description parameter
CHANGE: JobScheduling executor uses the job owner proxy to evaluate which files to stage
FIX: DownloadInputData - localFile was not defined properly
FIX: DownloadInputData - could not find cached files (missing [lfn])

*RMS
CHANGE: Removed files from the previous generation RMS
CHANGE: RMS refactored based on SQLAlchemy 
NEW: ReqClient - added options to putRequest(): useFailoverProxy and retryMainServer
CHANGE: DMSRequestOperationsBase - delay execution or cancel request based on SE statuses 
        from RSS/CS
FIX: Fixes to make use of RequestID as a unique identifier. RequestName can be used in
     commands in case of its uniqueness        

*Resources
NEW: Computing - BatchSystem classes introduced to be used both in Local and SSH Computing Elements
CHANGE: Storage - reworked Storage Element/Plugins to encapsulate physical URLs 
NEW: GFAL2_StorageBase.py, GFAL2_SRM2Storage.py, GFAL2_XROOTStorage.py 

*RSS:
NEW: dirac-admin-allow(ban)-se - added RemoveAccess status
CHANGE: TokenAgent - added more info to the mail

*TS
CHANGE: Task Manager plugins

[v6r12p53]

*DMS
CHANGE: FileCatalogClientCLI - ls order by size, human readable size value
FIX: DirectoryMetadata - enhanced error message in getDirectoryMetadata

*WMS
BUGFIX: JobAgent - bug when rescheduling job due to glexec failure

*TS
NEW: TransformationCLI - added getOutputFiles, getAllByUser commands
NEW: Transformation - added getAuthorDNfromProxy, getTransformationsByUser methods

*Resources
CHANGE: GlobusComputingElement - simplify creating of pilotStamp

[v6r12p52]

*DMS
NEW: dirac-dms-directory-sync - new command to synchronize the contents of a
     local and remote directories
FIX: DataManager - in removeFile() return successfully if empty input file list     

*TS
NEW: TransformationCLI - getInputDataQuery command returning inputDataQuery 
     of a given transformation

[v6r12p51]

*Core
FIX: dirac-install - fix to work with python version prior to 2.5

*DMS
CHANGE: FileCatalogClientCLI - possibility to set multiple metadata with one command

*Resources
FIX: HTCondorComputingElement - multiple improvements

[v6r12p50]

*Core
FIX: dirac-install - define TERMINFO variable to include local sources as well

*Framework
FIX: SystemAdministratorHandler - show also executors in the log overview

*DMS
FIX: FileCatalogClientCLI - use getPath utility systematically to normalize the
     paths passed by users

*WMS
FIX: PilotStatusAgent - split dynamic and static parts in the log error message

*Resources
NEW: HTCondorCEComputingElement class

[v6r12p49]

*Resources
FIX: GlobusComputingElement - in killJob added -f switch to globus-job-clean command
FIX: ARCComputingElement - create working directory if it does not exist

*DMS
CHANGE: DataManager - added XROOTD to registration protocols

*TMS
FIX: TransformationCLI - doc string

[v6r12p48]

*DMS
FIX: DirectoryTreeBase - fix in changeDirectoryXXX methods to properly interpret input

[v6r12p47]

*DMS
BUGFIX: FileCatalogClientCLI - wrong signature in the removeMetadata() service call

[v6r12p46]

*Core
FIX: GraphData - check for missing keys in parsed_data in initialize()

*WMS
CHANGE: PilotStatusAgent - kill pilots being deleted; do not delete pilots still
        running jobs
  
*RSS
CHANGE: Instantiate RequestManagementDB/Client taking into account possible extensions        

*Resources
FIX: GlobusComputingElement - evaluate WaitingJobs in getCEStatus()
FIX: SRM2Storage - error 16 of exists call is interpreted as existing file
FIX: XROOTStorage - added Lost, Cached, Unavailable in the output of getSingleMetadata()

*WMS
FIX: pilotCommands - removed unnecessary doOSG() function

[v6r12p45]

*Resources
FIX: SRM2Storage - error 22 of exists call is interpreted as existing file
     ( backport from v6r13 )

[v6r12p44]

*WMS
FIX: SiteDirector - consider also pilots in Waiting status when evaluating
     queue slots available

*Resources
NEW: SRM2Storage - makes use of /Resources/StorageElements/SRMBusyFilesExist option
     to set up the mode of interpreting the 22 error code as existing file

[v6r12p43]

*DMS:
FIX: DirectoryTreeBase - avoid double definition of FC_DirectoryUsage table
     in _rebuildDirectoryUsage()

[v6r12p42]

FIX: added fixes from v6r11p34 patch release

[v6r12p41]

*WMS
CHANGE: dirac-wms-job-submit - "-r" switch to enable job repo

[v6r12p40]

*DMS
FIX: DirectoryTreeBase.py - set database engine to InnoDB 

[v6r12p39]

FIX: imported fixes from rel-v6r11

[v6r12p38]

*DMS
CHANGE: DataManager - enhanced real SE name resolution

*RMS
FIX: Request - fixed bug in the optimization of requests with failover operations

*Resources
CHANGE: StorageFactory - allow for BaseSE option in the SE definition

[v6r12p37]

*Core
FIX: InstallTools - force $HOME/.my.cnf to be the only defaults file

[v6r12p36]

*Configuration
FIX: Utilities.py - bug fix getSiteUpdates()

[v6r12p35]

*Core
CHANGE: VOMSService - add URL for the method to get certificates

*DMS
FIX: DataManager - in __replicate() set do not pass file size to the SE if no
     third party transfer
FIX: RemoveFile, ReplicateAndRegister - regular expression for "no replicas"
     common for both DFC and LFC     
     
*WMS
FIX: WMSHistoryCorrector - make explicit error if no data returned from WMSHistory
     accounting query     

[v6r12p34]

*DMS
BUGFIX: FileCatalogWithFkAndPsDB - fix storage usage calculation

[v6r12p33]

*Core
NEW: VOMSService - added method admListCertificates()

*DMS
BUGFIX: dirac-dms-put-and-register-request - missing Operation in the request

*Resources
FIX: sshce - better interpretation of the "ps" command output

[v6r12p32]

*RMS
FIX: ReqManager - in getRequest() possibility to accept None type
     argument for any request 

[v6r12p31]

*WMS
FIX: pilotCommands - import json module only in case it is needed

[v6r12p30]

*Core
FIX: InstallTools - 't' file is deployed for agents installation only
FIX: GOCDBClient - creates unique DowntimeID using the ENDPOINT

*Framework
FIX: SystemAdministratorHandler - use WebAppDIRAC extension, not just WebApp

*DMS:
FIX: FileCatalogComponents.Utilities - do not allow empty LFN names in
     checkArgumentDict()

[v6r12p29]

*CS
CHANGE: CSCLI - use readline to store and resurrect command history

*WMS
FIX: JobWrapper - bug fixed in the failoverTransfer() call
CHANGE: dirac-wms-job-submit - added -f flag to store ids

*DMS
FIX: DataManager - make successful removeReplica if missing replica 
     in one catalog

*RMS
FIX: Operation, Request - limit the length of the error message

[v6r12p28]

*RMS
FIX: Request - do not optimize requests already in the DB 

[v6r12p27]

*Core
CHANGE: InstallTools - install "t" script to gracefully stop agents

*DMS
FIX: FileCatalog - return GUID in DirectoryParameters

*Resource
CHANGE: DFC/LFC clients - added setReplicaProblematic()

[v6r12p26]

*DMS
BUGFIX: FileCatalog - getDirectoryMetadata was wrongly in ro_meta_methods list 

*RMS
FIX: Operation - temporary fix in catalog names evaluation to smooth
     LFC->DFC migration - not to forget to remove afterwards !

*WMS
CHANGE: JobWrapper - added MasterCatalogOnlyFlag configuration option

[v6r12p25]

*DMS
BUGFIX: PutAndRegister, RegitserFile, RegisterReplica, ReplicateAndRegister - do not
        evaluate the catalog list if None

[v6r12p24]

*DMS:
FIX: DataManager - retry RSS call 5 times - to be reviewed

[v6r12p23]

*DMS
FIX: pass a catalog list to the DataManager methods
FIX: FileCatalog - bug fixed in the catalog list evaluation

[v6r12p22]

*DMS
FIX: RegisterFile, PutAndRegister - pass a list of catalogs to the DataManager instead of a comma separated string
FIX: FTSJob - log when a job is not found in FTS
CHANGE: dropped commands dirac-admin-allow(ban)-catalog

*Interfaces
CHANGE: Dirac, JobMonitoringHandler,dirac-wms-job-get-jdl - possibility to retrieve original JDL

*WMS
CHANGE: JobManifest - make MaxInputData a configurable option

[v6r12p21]

*RMS
BUGFIX: File,Operation,RequestDB - bug making that the request would always show 
        the current time for LastUpdate
  
*WMS
FIX: JobAgent - storing on disk retrieved job JDL as required by VMDIRAC
     ( to be reviewed )        

[v6r12p20]

*DMS
FIX: DataManager - more informative log messages, checking return structure
FIX: FileCatalog - make exists() behave like LFC file catalog client by checking
     the unicity of supplied GUID if any
FIX: StorageElementProxyHandler - do not remove the cache directory

*Framework
FIX: SystemAdministratorClient - increase the timeout to 300 for the software update     

*RMS
FIX: Operation.py - set Operation Scheduled if one file is Scheduled
CHANGE: Request - group ReplicateAndRegister operations together for failover 
        requests: it allows to launch all FTS jobs at once

*Resources
FIX: LcgFileCatalogClient - fix longstanding problem in LFC when several files 
     were not available (only one was returned) 

*TS
BUGFIX: TransformationCleaning,ValidateOutputDataAgent - interpret correctly
        the result of getTransformationParameters() call
FIX: TaskManager - fix exception in RequestTaskAgent        

[v6r12p19]

*Core
FIX: Core.py - check return value of getRecursive() call

*DMS
FIX: FileCatalog - directory removal is successful if does not exist
     special treatment of Delete operation

*WMS
FIX: InputDataByProtocol - fix interpretation of return values

[v6r12p18]

*DMS
FIX: FTSStrategy - config option name
FIX: DataManager - removing dirac_directory flag file only of it is there
     in __cleanDirectory()

*RMS
FIX: Operation - MAX_FILES limit set to 10000
FIX: ReqClient - enhanced log messages

*TMS
FIX: TaskManager - enhanced log messages

*RSS
FIX: DowntimeCommand - fixed mix of SRM.NEARLINE and SRM

*WMS
FIX: InputDataByProtocol - fixed return structure

[v6r12p16]

*DMS
FIX: IRODSStorageElement more complete implementation
FIX: FileCatalogHandler(DB) - make removeMetadata bulk method

*Resources
FIX: FileCatalog - make a special option CatalogList (Operations) to specify catalogs used by a given VO

[v6r12p15]

*Core
FIX: ProcessPool - kill the working process in case of the task timeout
FIX: FileHelper - count transfered bytes in DataSourceToNetwork()

*DMS
BUGFIX: FileCatalogCLI - changed interface in changePathXXX() methods
NEW: IRODSStorageElementHandler class
CHANGE: FileCatalog - separate metadata and file catalog methods, 
        apply metadata methods only to Metadata Catalogs 

*Resources
FIX: SSHTorqueComputingElement - check the status of the ssh call for qstat 

*WMS
FIX: WatchdogLinux - fixed typo

[v6r12p14]

*TS
FIX: TaskManagerAgentBase: avoid race conditions when submitting to WMS

*DMS
NEW: FileCatalog - added new components ( directory tree, file manager ) 
     making use of foreign keys and stored procedures
FIX: DataManager returns properly the FileCatalog errors     

[v6r12p13]

*TS
BUGFIX: TransformationAgent - data member not defined

*WMS
FIX: InputData(Resolution,ByProtocol) - possibility to define RemoteProtocol

[v6r12p12]

*WMS
BUGFIX: pilotTools - missing comma

[v6r12p11]

*WMS
FIX: CPUNormalization - dealing with the case when the maxCPUTime is not set in the queue
     definition
FIX: pilotTools - added option pilotCFGFile

[v6r12p10]

*DMS
FIX: StorageElementProxy - BASE_PATH should be a full path

*Resources
FIX: SRM2Storage - return specific error in putFile

*TS
FIX: TransformationAgent - fix to avoid an exception in finalize and double printing 
     when terminating the agent
BUGFIX: TransformationDB - fix return value in setTransformationParameter()

[v6r12p9]

*Core
CHANGE: SiteCEMapping - getSiteForCE can take site argu

ment to avoid confusion

*Interfaces
FIX: Job - provide optional site name in setDestinationCE()

*WMS
FIX: pilotCommands - check properly the presence of extra cfg files
     when starting job agent
FIX: JobAgent - can pick up local cfg file if extraOptions are specified     

[v6r12p8]

*Core
FIX: dirac-configure - correctly deleting useServerCertificate flag
BUGFIX: InstallTools - in fixMySQLScript()

*DMS
BUGFIX: DatasetManager - bug fixes
CHANGE: StorageElementProxy - internal SE object created with the VO of the requester

*TS
FIX: dirac-transformation-xxx commands - do not check the transformation status
CHANGE: Agents - do not use shifter proxy 
FIX: TransformationAgent - correct handling of replica cache for transformations 
     when there were more files in the transformation than accepted to be executed
FIX: TransformationAgent - do not get replicas for the Removal transformations     

*RMS
NEW: new SetFileStatus Operation

[v6r12p7]

*Core
FIX: dirac-configure - always removing the UseServerCertificate flag before leaving
FIX: ProcessPool - one more check for the executing task ending properly 

*Interfaces 
FIX: Dirac.py - use printTable in loggingInfo()

[v6r12p6]

FIX: fixes from v6r11p26 patch release

[v6r12p5]

*Core
FIX: VOMS.py - do not use obsoleted -dont-verify-ac flag with voms-proxy-info

*TS
FIX: TransformationManager - no status checked at level service

[v6r12p4]

FIX: fixes from v6r11p23 patch release

[v6r12p3]

*Configuration
CHANGE: dirac-admin-add-resources - define VOPath/ option when adding new SE 

*Resources
NEW: StorageFactory - modify protocol Path for VO specific value

*DMS
FIX: FileCatalog - check for empty input in checkArgumentFormat utility
FIX: DataManager - protect against FC queries with empty input

[v6r12p2]

*Core
FIX: dirac-install - svn.cern.ch rather than svnweb.cern.ch is now needed for direct 
     HTTP access to files in SVN

*WMS
FIX: dirac-wms-cpu-normalization - when re-configuring, do not try to dump in the 
     diracConfigFilePath

[v6r12p1]

*Configuration
FIX: Core.Utilities.Grid, dirac-admin-add-resources - fix to make a best effort to 
     guess the proper VO specific path of a new SE
*WMS
FIX: dirac-configure, pilotCommands, pilotTools - fixes to use server certificate

[v6r12]

*Core
CHANGE: ProcessPool - do not stop working processes by default
NEW: ReturnValue - added returnSingleResult() utility 
FIX: MySQL - correctly parse BooleanType
FIX: dirac-install - use python 2.7 by default
FIX: dirac-install-xxx commands - complement installation with the component setup
     in runit
NEW: dirac-configure - added --SkipVOMSDownload switch, added --Output switch
     to define output configuration file
CHANGE: ProcessPool - exit from the working process if a task execution timed out  
NEW: ProcessMonitor - added evaluation of the memory consumed by a process and its children   
NEW: InstallTools - added flag to require MySQL installation
FIX: InstallTools - correctly installing DBs extended (with sql to be sourced) 
FIX: InstallTools - run MySQL commands one by one when creating a new database
FIX: InstallTools - fixMySQLScripts() fixes the mysql start script to ognore /etc/my.cnf file
CHANGE: Os.py - the use of "which" is replaced by distutils.spawn.find_executable
NEW: Grid.py - ldapSA replaced by ldapSE, added getBdiiSE(CE)Info() methods
CHANGE: CFG.py - only lines starting with ^\s*# will be treated as comments
CHANGE: Shifter - Agents will now have longer proxies cached to prevent errors 
        for heavy duty agents, closes #2110
NEW: Bdii2CSAgent - reworked to apply also for SEs and use the same utilities for the
     corresponding command line tool
NEW: dirac-admin-add-resources - an interactive tool to add and update sites, CEs, SEs
     to the DIRAC CS   
CHANGE: dirac-proxy-init - added message in case of impossibility to add VOMS extension   
FIX: GOCDBClient - handle correctly the case of multiple elements in the same DT            


*Accounting
NEW: Allow to have more than one DB for accounting
CHANGE: Accounting - use TypeLoader to load plotters

*Framework
FIX: Logger - fix FileBackend implementation

*WMS
NEW: Refactored pilots ( dirac-pilot-2 ) to become modular following RFC #18, 
     added pilotCommands.py, SiteDirector modified accordingly 
CHANGE: InputData(Executor) - use VO specific catalogs      
NEW: JobWrapper, Watchdog - monitor memory consumption by the job ( in a Warning mode )
FIX: SandboxStoreHandler - treat the case of exception while cleaning sandboxes
CHANGE: JobCleaningAgent - the delays of job removals become CS parameters
BUGFIX: JobDB - %j placeholder not replaced after rescheduling
FIX: JobDB - in the SQL schema description reorder tables to allow foreign keys
BUGFIX: JobAgent, Matcher - logical bug in using PilotInfoReported flag
FIX: OptimizerExecutor - when a job fails the optimization chain set the minor status 
     to the optimiser name and the app status to the fail error

*Resources
NEW: StorageElement - added a cache of already created SE objects
CHANGE: SSHTorqueComputingElement - mv getCEStatus to remote script

*ResourceStatus
NEW: ResourceManagementClient/DB, DowntimeCommand - distinguish Disk and Tape storage 
FIX: GODDBClient  - downTimeXMLParsing() can now handle the "service type" parameter properly
CHANGE: dirac-rss-xxx commands use the printTable standard utility
FIX: dirac-dms-ftsdb-summary - bug fix for #2096

*DMS
NEW: DataManager - add masterCatalogOnly flag in the constructor
FIX: DataManager - fix to protect against non valid SE
CHANGE: FC.DirectoryLevelTree - use SELECT ... FOR UPDATE lock in makeDir()
FIX: FileCatalog - fixes in using file and replica status
CHANGE: DataManager - added a new argument to the constructor - vo
CHANGE: DataManager - removed removeCatalogFile() and dirac-dms-remove-catalog-file adjusted
CHANGE: Several components - field/parameter CheckSumType all changed to ChecksumType
CHANGE: PoolXMLCatalog - add the SE by default in the xml dump and use the XML library 
        for dumping the XML
FIX: XROOTStorageElement - fixes to comply with the interface formalism        

*SMS
FIX: StorageManagementDB - small bugfix to avoid SQL errors

*RMS
NEW: Added 'since' and 'until' parameters for getting requests
NEW: Request - added optimize() method to merge similar operations when
     first inserting the request
NEW: ReqClient, RequestDB - added getBulkRequest() interface. RequestExecutingAgent
     can use it controlled by a special flag     
FIX: Operation, Request - set LastUpdate time stamp when reaching final state
FIX: OperationHandlerBase - don't erase the original message when reaching the max attempts      
FIX: removed some deprecated codes
FIX: RequestTask - always set useServerCerificate flag to tru in case of executing inside
     an agent
CHANGE: gRequestValidator removed to avoid object instantiation at import   
NEW: dirac-rms-cancel-request command and related additions to the db and service classes  

*TMS
NEW: WorkflowTaskAgent is now multi-threaded
NEW: Better use of threads in Transformation Agents
CHANGE: TransformationDB - modified such that the body in a transformation can be updated
FIX: TransformationCleaningAgent - removed non-ASCII characters in a comment

[v6r11p34]

*Resources
NEW: GlobusComputingElement class

[v6r11p33]

*Configuration
FIX: Resources - avoid white spaces in OSCompatibility

[v6r11p32]

*Core
CHANGE: BaseClient, SSLSocketFactory, SocketInfo - enable TLSv1 for outgoing 
        connections via suds, possibility to configure SSL connection details
        per host/IP 

[v6r11p31]

*Core
FIX: CFG - bug fixed in loadFromBuffer() resulting in a loss of comments

*Resources
FIX: SSHTorqueComputingElement - check the status of ssh call for qstat

*DMS
FIX: FileCatalog - return LFN name instead of True from exists() call if LFN
     already in the catalog

[v6r11p30]

*DMS
CHANGE: FileCatalogCLI - add new -D flag for find to print only directories

[v6r11p29]

*DMS
FIX: FTS(Agent,Startegy,Gragh) - make use of MaxActiveJobs parameter, bug fixes

*TMS
FIX: Transformation(Agent,Client) - Operations CS parameters can be defined for each plugin: MaxFiles, SortedBy, NoUnusedDelay. Fixes to facilitate work with large numbers of files.

[v6r11p28]

*Core
FIX: InstallTools - check properly the module availability before installation

*WMS
FIX: JobScheduling - protection against missing dict field RescheduleCounter

*TMS
FIX: TransformationCleaningAgent - execute DM operations with the shifter proxy

[v6r11p27]

*Core
BUGFIX: InstallTools - bug fix in installNewPortal()

*WMS
FIX: Watchdog - disallow cputime and wallclock to be negative

*TS
FIX: TransformationAgent - correct handling of replica caches when more than 5000 files


BUGFIX: ModuleBase - bug fix in execute()
BUGFIX: Workflow - bug fix in createStepInstance()

*DMS
BUGFIX: DiractoryTreeBase - bug fix in getDirectoryPhysicalSizeFromUsage()

*Resources
FIX: XROOTStorage - back ported fixes from #2126: putFile would place file in 
     the wrong location on eos

[v6r11p26]

*Framework
FIX: UserProfileDB.py - add PublishAccess field to the UserProfileDB

*RSS
FIX: Synchronizer.py - fix deletion of old resources

*DMS
FIX: DataManager - allow that permissions are OK for part of a list of LFNs ( __verifyWritePermission() )
     (when testing write access to parent directory). Allows removal of replicas 
     even if one cannot be removed
FIX: DataManager - test SE validity before removing replica     
     
*RMS
FIX: RequestTask - fail requests for users who are no longer in the system
FIX: RequestExecutingAgent - fix request timeout computation

[v6r11p25]

*Interfaces
FIX: Job.py - bring back different logfile names if they have not been specified by the user

[v6r11p24]

*DMS
BUGFIX: SEManagerDB - bug fixed in getting connection in __add/__removeSE

[v6r11p23]

*DMS
CHANGE: FTSRequest is left only to support dirac-dms-fts-XXX commands

[v6r11p22]

*DMS
FIX: FTSJob - fixes in the glite-transfer-status command outpu parsing
FIX: TransformationClient - allow single lfn in setFileStatusForTransformation()

*WMS
FIX: StatesMonitoringAgent - install pika on the fly as a temporary solution

[v6r11p21]

*DMS
BUGFIX: dirac-dms-remove-replicas - continue in case of single replica failure
FIX: dirac-rms-xxx scripts - use Script.getPositionalArgs() instead of sys.argv

*Workflow
FIX: Test_Modules.py - fix in mocking functions, less verbose logging

[v6r11p20]

*DMS
BUGFIX: DataManager - in __SEActive() use resolved SE name to deal with aliases
BUGFIX: FileMetadata - multiple bugs in __buildUserMetaQuery()

[v6r11p19]

*DMS
FIX: FTSJob - fix FTS job monitoring a la FTS2

*RMS
CHANGE: ReqClient - added setServer() method
FIX: File,Operation,Request - call the getters to fetch the up-to-date information 
     from the parent

[v6r11p18]

*DMS
FIX: FTSAgent(Job) - fixes for transfers requiring staging (bringOnline) and adaptation 
     to the FTS3 interface

*WMS
FIX: StatesMonitoringAgent - resend the records in case of failure

[v6r11p17]

*DMS
FIX: FileCatalog - in multi-VO case get common catalogs if even VO is not specified

*Resources
FIX: ComputintgElement - bugfix in available() method

*WMS
FIX: SiteDirector - if not pilots registered in the DB, pass empty list to the ce.available()

[v6r11p16]

*RMS
BUGFIX: Request,Operation,File - do not cast to str None values

[v6r11p15]

*DMS
FIX: ReplicateAndRegister - do not create FTSClient if no FTSMode requested
CHANGE: FTSAgent(Job,File) - allow to define the FTS2 submission command;
        added --copy-pin-lifetime only for a tape backend
        parse output of both commands (FTS2, FTS3)
        consider additional state for FTS retry (Canceled)
        
*RMS
FIX: Operation, Request - treat updates specially for Error fields        

*TMS
FIX: TransformationAgent - fixes in preparing json serialization of requests

*WMS
NEW: StateMonitoringAgent - sends WMS history data through MQ messages 

[v6r11p14]

*WMS
CHANGE: JobDB - removed unused tables and methods
CHANGE: removed obsoleted tests

*DMS
FIX: FTSAgent - recover case when a target is not in FTSDB
CHANGE: FTSAgent(Job) - give possibility to specify a pin life time in CS 

*RMS
FIX: Make RMS objects comply with Python Data Model by adding __nonzero__ methods 

[v6r11p13]

*DMS
BUGFIX: SEManager - in SEManagerDB.__addSE() bad _getConnection call, closes #2062

[v6r11p12]

*Resources
CHANGE: ARCComputingElement - accomodate changes in the ARC job reported states

*Configuration
CHANGE: Resources - define a default FTS server in the CS (only for v6r11 and v6r12)

*DMS
FIX: FTSStrategy - allow to use a given channel more than once in a tree 
FIX: FTSAgent - remove request from cache if not found
FIX: FTSAgent - recover deadlock situations when FTS Files had not been correctly 
     updated or were not in the DB

*RMS
FIX: RequestExecutingAgent - fix a race condition (cache was cleared after the request was put)
FIX: RequestValidator - check that the Operation handlers are defined when inserting a request

[v6r11p11]

*Core
FIX: TransportPool - fixed exception due to uninitialized variable
FIX: HTTPDISETSocket - readline() takes optional argument size ( = 0 )

*DMS
FIX: FTSAgent - check the type of the Operation object ( can be None ) and
     some other protections
FIX: FTSClient - avoid duplicates in the file list

*RMS
FIX: ReqClient - modified log message
CHANGE: dirac-dms-fts-monitor - allow multiple comma separated LFNs in the arguments

[v6r11p10]

*RSS
FIX: DowntimeCommand, Test_RSS_Command_GOCDBStatusCommand - correctly interpreting list of downtimes

*RMS
FIX: ReplicateAndRegister - Create a RegisterReplica (not RegisterFile) if ReplicateAndRegister 
     fails to register
FIX: OperationHandlerBase - handle correctly Attempt counters when SEs are banned
FIX: ReplicateAndRegister - use FC checksum in case of mismatch request/PFN
FIX: FTSAgent - in case a file is Submitted but the FTSJob is unknown, resubmit
FIX: FTSAgent - log exceptions and put request to DB in case of exception
FIX: FTSAgent - handle FTS error "Unknown transfer state NOT_USED", due to same file 
     registered twice (to be fixed in RMS, not clear origin)

*WMS
FIX: JobStateUpdateHandler - status not updated while jobLogging is, due to time skew between 
     WN and DB service
FIX: JobStateUpdateHandler - stager callback not getting the correct status Staging 
     (retry for 10 seconds)     

[v6r11p9]

*Core
NEW: AgentModule - set AGENT_WORKDIRECTORY env variable with the workDirectory
NEW: InstallTools - added methods for the new web portal installation

*DMS
FIX: ReplicateAndRegister - apply same error logic for DM replication as for FTS

*Resources:
FIX: SRM2Storage - fix log message level
FIX: SRM2Storage - avoid useless existence checks 

*RMS
FIX: ForwardDISET - a temporary fix for a special LHCb case, to be removed asap
FIX: ReqClient - prettyPrint is even prettier
FIX: RequestTask - always use server certificates when executed within an agent

[v6r11p8]

*TMS
FIX: TransformationDB - fix default value within ON DUPLICATE KEY UPDATE mysql statement

[v6r11p7]

*Framework
BUGFIX: ProxyDB.py - bug in a MySQL table definition

*DMS
FIX: ReplicateAndRegister.py - FTS client is not instantiated in the c'tor as it 
     might not be used, 

*WMS
FIX: JobWrapper - don't delete the sandbox tar file if upload fails
FIX: JobWrapper - fix in setting the failover request

*RMS
FIX: RequestDB - add protections when trying to get a non existing request

[v6r11p6]

*WMS
FIX: InpudDataResolution - fix the case when some files only have a local replica
FIX: DownloadInputData, InputDataByProtocol - fix the return structure of the
     execute() method
     
*Resources
NEW: LocalComputingElement, CondorComputingElement      

[v6r11p5]

FIX: Incorporated changes from v6r10p25 patch

*Framework
NEW: Added getUserProfileNames() interface

*WMS
NEW: WMSAdministrator - added getPilotStatistics() interface
BUGFIX: JobWrapperTemplate - use sendJobAccounting() instead of sendWMSAccounting()
FIX: JobCleaningAgent - skip if no jobs to remove

*DMS
BUGFIX: FileCatalogClientCLI - bug fix in the metaquery construction

*Resources
CHANGE: StorageElement - enable Storage Element proxy configuration by protocol name

*TMS
NEW: TransformationManager - add Scheduled to task state for monitoring

[v6r11p4]

*Framework
NEW: ProxyDB - added primary key to ProxyDB_Log table
CHANGE: ProxyManagerHandler - purge logs once in 6 hours

*DMS
FIX: DataManager - fix in the accounting report for deletion operation
CHANGE: FTSRequest - print FTS GUID when submitting request
FIX: dirac-dms-fts-monitor - fix for using the new FTS structure
FIX: DataLoggingDB - fix type of the StatusTimeOrder field
FIX: DataLoggingDB - take into account empty date argument in addFileRecord()
FIX: ReplicateAndRegister - use active replicas
FIX: FTS related modules - multiple fixes

*WMS
NEW: SiteDirector - pass the list of already registered pilots to the CE.available() query
FIX: JobCleaningAgent - do not attempt job removal if no eligible jobs

*Resources
FIX: LcgFileCatalogClient - if replica already exists while registration, reregister
NEW: CREAM, SSH, ComputingElement - consider only registered pilots to evaluate queue occupancy

[v6r11p3]

FIX: import gMonitor from it is original location

*Core
FIX: FC.Utilities - treat properly the LFN names starting with /grid ( /gridpp case )

*Configuration
FIX: LocalConfiguration - added exitCode optional argument to showHelp(), closes #1821

*WMS
FIX: StalledJobAgent - extra checks when failing Completed jobs, closes #1944
FIX: JobState - added protection against absent job in getStatus(), closes #1853

[v6r11p2]

*Core
FIX: dirac-install - skip expectedBytes check if Content-Length not returned by server
FIX: AgentModule - demote message "Cycle had an error:" to warning

*Accounting
FIX: BaseReporter - protect against division by zero

*DMS
CHANGE: FileCatalogClientCLI - quite "-q" option in find command
FIX: DataManager - bug fix in __initializeReplication()
FIX: DataManager - less verbose log message 
FIX: DataManager - report the size of removed files only for successfully removed ones
FIX: File, FTSFile, FTSJob - SQL tables schema change: Size filed INTEGER -> BIGINT

*RMS
FIX: dirac-rms-reset-request, dirac-rms-show-request - fixes
FIX: ForwardDISET - execute with trusted host certificate

*Resources
FIX: SSHComputingElement - SSHOptions are parsed at the wrong place
NEW: ComputingElement - evaluate the number of available cores if relevant

*WMS
NEW: JobMonitoringHander - added export_getOwnerGroup() interface

*TMS
CHANGE: TransformationCleaningAgent - instantiation of clients moved in the initialize()

[v6r11p1]

*RMS
FIX: ReqClient - failures due to banned sites are considered to be recoverable

*DMS
BUGFIX: dirac-dms-replicate-and-register-request - minor bug fixes

*Resources
FIX: InProcessComputingElement - stop proxy renewal thread for a finished payload

[v6r11]

*Core
FIX: Client - fix in __getattr__() to provide dir() functionality
CHANGE: dirac-configure - use Registry helper to get VOMS servers information
BUGFIX: ObjectLoader - extensions must be looked up first for plug-ins
CHANGE: Misc.py - removed obsoleted
NEW: added returnSingleResult() generic utility by moving it from Resources/Utils module 

*Configuration
CHANGE: Resources.getDIRACPlatform() returns a list of compatible DIRAC platforms
NEW: Resources.getDIRACPlatforms() used to access platforms from /Resources/Computing/OSCompatibility
     section
NEW: Registry - added getVOs() and getVOMSServerInfo()     
NEW: CE2CSAgent - added VO management

*Accounting
FIX: AccountingDB, Job - extra checks for invalid values

*WMS
NEW: WMS tags to allow jobs require special site/CE/queue properties  
CHANGES: DownloadInputData, InputDataByProtocol, InputDataResolution - allows to get multiple 
         PFNs for the protocol resolution
NEW: JobDB, JobMonitoringHandler - added traceJobParameters(s)() methods     
CHANGE: TaskQueueDirector - use ObjectLoader to load directors    
CHANGE: dirac-pilot - use Python 2.7 by default, 2014-04-09 LCG bundles

*DMS
NEW: DataManager to replace ReplicaManager class ( simplification, streamlining )
FIX: InputDataByProtocol - fix the case where file is only on tape
FIX: FTSAgent - multiple fixes
BUGFIX: ReplicateAndRegister - do not ask SE with explicit SRM2 protocol

*Interfaces
CHANGE: Dirac - instantiate SandboxStoreClient and WMSClient when needed, not in the constructor
CHANGE: Job - removed setSystemConfig() method
NEW: Job.py - added setTag() interface

*Resources
CHANGE: StorageElement - changes to avoid usage PFNs
FIX: XROOTStorage, SRM2Storage - changes in PFN construction 
NEW: PoolComputingElement - a CE allowing to manage multi-core slots
FIX: SSHTorqueComputingElement - specify the SSHUser user for querying running/waiting jobs 

*RSS
NEW: added commands dirac-rss-query-db and dirac-rss-query-dtcache

*RMS
CHANGE: ReqDB - added Foreign Keys to ReqDB tables
NEW: dirac-rms-reset-request command
FIX: RequestTask - always execute operations with owner proxy

*SMS
FIX: few minor fixes to avoid pylint warnings

[v6r10p25]

*DMS
CHANGE: FileCatalog - optimized file selection by metadata

[v6r10p24]

*DMS
FIX: FC.FileMetadata - optimized queries for list interception evaluation

[v6r10p23]

*Resoures
CHANGE: SSHComputingElement - allow SSH options to be passed from CS setup of SSH Computing Element
FIX: SSHComputingElement - use SharedArea path as $HOME by default

[v6r10p22]

*CS
CHANGE: Operations helper - if not given, determine the VO from the current proxy 

*Resources
FIX: glexecComputingElement - allows Application Failed with Errors results to show through, 
     rather than be masked by false "glexec CE submission" errors
     
*DMS     
CHANGE: ReplicaManager - in getReplicas() rebuild PFN if 
        <Operations>/DataManagement/UseCatalogPFN option is set to False ( True by default )

[v6r10p21]

*Configuration
FIX: CSGlobals - allow to specify extensions in xxxDIRAC form in the CS

*Interfaces
FIX: Job - removed self.reqParams
FIX: Job - setSubmitPools renamed to setSubmitPool, fixed parameter definition string

*WMS
FIX: JobMonitorigHandler, JobPolicy - allow JobMonitor property to access job information

[v6r10p20]

*DMS
FIX: FTSAgent/Client, ReplicateAndRegister - fixes to properly process failed
     FTS request scheduling

[v6r10p19]

*DMS
FIX: FTSAgent - putRequest when leaving processRequest
FIX: ReplicaManager - bug in getReplicas() in dictionary creation

[v6r10p18]

*DMS
FIX: ReplicateAndRegister - dictionary items incorrectly called in ftsTransfer()

[v6r10p17]

*RMS
FIX: RequestDB.py - typo in a table name
NEW: ReqManagerHandler - added getDistinctValues() to allow selectors in the web page

*DMS
CHANGE: ReplicaManager - bulk PFN lookup in getReplicas()

[v6r10p16]

*Framework
NEW: PlottingClient - added curveGraph() function

*Transformation
FIX: TaskManagerAgentBase - add the missing Scheduled state

*WMS
FIX: TaskQueueDB - reduced number of lines in the matching parameters printout

*DMS
FIX: dirac-dms-show-se-status - exit on error in the service call, closes #1840

*Interface
FIX: API.Job - removed special interpretation of obsoleted JDLreqt type parameters

*Resources
FIX: SSHComputingElement - increased timeout in getJobStatusOnHost() ssh call, closes #1830

[v6r10p15]

*DMS
FIX: FTSAgent - added missing monitoring activity
FIX: FileCatalog - do not check directory permissions when creating / directory

*Resources
FIX: SSHTorqueComputingElement - removed obsoleted stuff

[v6r10p14]

*SMS
FIX: RequestPreparationAgent - typo fixed

[v6r10p13]

*SMS
FIX: RequestPreparationAgent - use ReplicaManager to get active replicas

*DMS
FIX: ReplicaManager - getReplicas returns all replicas ( in all statuses ) by default
CHANGE: FC/SecurityManager - give full ACL access to the catalog to groups with admin rights

*WMS
CHANGE: SiteDirector - changes to reduce the load on computing elements
FIX: JobWrapper - do not set Completed status for the case with failed application thread

[v6r10p12]

*WMS
CHANGE: Replace consistently everywhere SAM JobType by Test JobType
FIX: JobWrapper - the outputSandbox should be always uploaded (outsized, in failed job)

*DMS
FIX: RemoveFile - bugfix
FIX: ReplicateAndRegister - fixes in the checksum check, retry failed FTS transfer 
     with RM transfer
NEW: RegisterReplica request operation     

*RMS
FIX: ReqClient - fix in the request state machine
FIX: Request - enhance digest string
NEW: dirac-dms-reset-request command
CHANGE: dirac-rms-show-request - allow selection of a request by job ID

*TS
FIX: TransformationDB - in getTransformationParameters() dropped "Submitted" counter 
     in the output

[v6r10p11]

*Core
FIX: X509Chain - cast life time to int before creating cert

*Accounting
FIX: DataStoreClient - self.__maxRecordsInABundle = 5000 instead of 1000
FIX: JobPolicy - allow access for JOB_MONITOR property

*RMS
FIX: ReqClient - fix the case when a job is Completed but in an unknown minor status

*Resources
BUGFIX: ProxyStorage - use checkArgumentFormat() instead of self.__checkArgumentFormatDict()

[v6r10p10]

*DMS
FIX: Several fixes to make FTS accounting working (FTSAgent/Job, ReplicaManager, File )

[v6r10p9]

*Core
BUGFIX: LineGraph - Ymin was set to a minimal plot value rather than 0.

*DMS
CHANGE: FTSJob(Agent) - get correct information for FTS accounting (registration)

[v6r10p8]

*Core
FIX: InstallTools - admin e-mail default location changed

*Framework
FIX: SystemAdministratorClientCLI - allow "set host localhost"
FIX: BundleDelivery - protect against empty bundle

*WMS
FIX: SiteDirector - Pass siteNames and ceList as None if any is accepted
FIX: WorkloadManagement.ConfigTemplate.SiteDorectory - set Site to Any by default 

*DMS
FIX: FileCatalogCLI - ignore Datasets in ls command for backward compatibility

*Resources
FIX: SSH - some platforms use Password instead of password prompt

[v6r10p7]

*Core
FIX: dirac-install - execute dirac-fix-mysql-script and dirac-external-requirements after sourcing the environment
FIX: InstallTools - set basedir variable in fixMySQLScript()
FIX: InstallTools - define user root@host.domain in installMySQL()

*Framework
BUGFIX: SystemAdministratorCLI - bug fixed in default() call signature

*DMS
FIX: FTSRequest - handle properly FTS server in the old system 
FIX: ReplicaManager - check if file is in FC before removing 
FIX: Request/RemovalTask - handle properly proxies for removing files 
BUGFIX: DatasetManager - in the table description

[v6r10p6]

*Core
FIX: X509Certificate - reenabled fix in getDIRACGroup()

*Configuration
FIX: CSAPI - Group should be taken from the X509 chain and not the certificate

*RMS
CHANGE: ReqClient - if the job does not exist, do not try further finalization

[v6r10p5]

*Core
FIX: X509Certificate - reverted fix in getDIRACGroup()

[v6r10p4]

*Core
NEW: dirac-info - extra printout
CHANGE: PrettyPrint - extra options in printTable()
FIX: X509Certificate - bug fixed in getDIRACGroup()

*Framework
NEW: SystemAdministratorCLI - new showall command to show components across hosts
NEW: ProxyDB - allow to upload proxies without DIRAC group

*RMS
CHANGE: ReqClient - requests from failed jobs update job status to Failed
CHANGE: RequestTask - retry in the request finalize()

[v6r10p3]

*Configuration
CHANGE: Registry - allow to define a default group per user

*WMS
BUGFIX: JobReport - typo in generateForwardDISET()

[v6r10p2]

*TMS
CHANGE: Backward compatibility fixes when setting the Transformation files status

*DMS
BUGFIX: ReplicateAndRegister - bugfix when replicating to multiple destination by ReplicaManager

*WMS
BUGFIX: JobManager - bug fix when deleting no-existing jobs

[v6r10p1]

*RMS
FIX: ReqDB.Operations - Arguments field changed type from BLOB to MEDIUMBLOB

*DMS
FIX: FileCatalog - check for non-exiting directories in removeDirectory()

*TMS
FIX: TransformationDB - removed constraint that was making impossible to derive a production

[v6r10]

*Core
FIX: Several fixes on DB classes(AccountingDB, SystemLoggingDB, UserProfileDB, TransformationDB, 
     JobDB, PilotAgentsDB) after the new movement to the new MySQL implementation with a persistent 
     connection per running thread
NEW: SystemAdministratorCLI - better support for executing remote commands 
FIX: DIRAC.__init__.py - avoid re-definition of platform variable    
NEW: Graphs - added CurveGraph class to draw non-stacked lines with markers
NEW: Graphs - allow graphs with negative Y values
NEW: Graphs - allow to provide errors with the data and display them in the CurveGraph
FIX: InstallTools - fix for creation of the root@'host' user in MySQL 
FIX: dirac-install - create links to permanent directories before module installation
CHANGE: InstallTools - use printTable() utility for table printing
CHANGE: move printTable() utility to Core.Utilities.PrettyPrint
NEW: added installation configuration examples
FIX: dirac-install - fixBuildPath() operates only on files in the directory
FIX: VOMSService - added X-VOMS-CSRF-GUARD to the html header to be compliant with EMI-3 servers

*CS
CHANGE: getVOMSVOForGroup() uses the VOMSName option of the VO definition 
NEW: CE2CSAgent - added ARC CE information lookup

*Framework
FIX: SystemAdministratorIntegrator - use Host option to get the host address in addition to the section name, closes #1628
FIX: dirac-proxy-init - uses getVOMSVOForGroup() when adding VOMS extensions

*DMS
CHANGE: DFC - optimization and bug fixes of the bulk file addition
FIX: TransferAgent - protection against badly defined LFNs in collectFiles()
NEW: DFC - added getDirectoryReplicas() service method support similar to the LFC
CHANGE: DFC - added new option VisibleReplicaStatus which is used in replica getting commands
CHANGE: FileCatalogClientCLI client shows number of replicas in the 2nd column rather than 
        unimplemented number of links
CHANGE: DFC - optimizations for the bulk replica look-up
CHANGE: DFC updated scalability testing tool FC_Scaling_test.py        
NEW: DFC - methods returning replicas provide also SE definitions instead of PFNs to construct PFNs on the client side
NEW: DFC - added getReplicasByMetadata() interface
CHANGE: DFC - optimized getDirectoryReplicas()
CHANGE: FileCatalogClient - treat the reduced output from various service queries restoring LFNs and PFNs on the fly
NEW: DFC - LFNPFNConvention flag can be None, Weak or Strong to facilitate compatibility with LFC data 
CHANGE: FileCatalog - do not return PFNs, construct them on the client side
CHANGE: FileCatalog - simplified FC_Scaling_test.py script
NEW: FileCatalog/DatasetManager class to define and manipulate datasets corresponding to meta queries
NEW: FileCatalogHandler - new interface methods to expose DatasetManager functionality
NEW: FileCatalogClientCLI - new dataset family of commands
FIX: StorageFactory, ReplicaManager - resolve SE alias name recursively
FIX: FTSRequest, ReplicaManager, SRM2Storage - use current proxy owner as user name in accounting reports, closes #1602
BUGFIX: FileCatalogClientCLI - bug fix in do_ls, missing argument to addFile() call, closes #1658
NEW: FileCatalog - added new setMetadataBulk() interface, closes #1358
FIX: FileCatalog - initial argument check strips off leading lfn:, LFN:, /grid, closes #448
NEW: FileCatalog - added new setFileStatus() interface, closes #170, valid and visible file and replica statuses can be defined in respective options.
CHANGE: multiple new FTS system fixes
CHANGE: uniform argument checking with checkArgumentFormat() in multiple modules
CHANGE: FileCatalog - add Trash to the default replica valid statuses
CHANGE: ReplicaManager,FTSRequest,StorageElement - no use of PFN as returned by the FC except for file removal,
        rather constructing it always on the fly
        
*SMS
CHANGE: PinRequestAgent, SENamespaceCatalogCheckAgent - removed
CHANGE: Use StorageManagerClient instead of StorageDB directly        

*WMS
CHANGE: JobPolicy - optimization for bulk job verification
NEW: JobPolicy - added getControlledUsers() to get users which jobs can be accessed for 
     a given operation
CHANGE: JobMonitoringHandler - Avoid doing a selection of all Jobs, first count matching jobs 
        and then use "limit" to select only the required JobIDs.
NEW: JobMonitoringHandler - use JobPolicy to filter jobs in getJobSummaryWeb()
NEW: new Operations option /Services/JobMonitoring/GlobalJobsInfo ( True by default ) to 
     allow or not job info lookup by anybody, used in JobMonitoringHandler       
BUGFIX: SiteDirector - take into account the target queue Platform
BUGFIX: JobDB - bug in __insertNewJDL()    
CHANGE: dirac-admin-show-task-queues - enhanced output  
CHANGE: JobLoggingDB.sql - use trigger to manage the new LoggingInfo structure  
CHANGE: JobWrapper - trying several times to upload a request before declaring the job failed
FIX: JobScheduling executor - fix race condition that causes a job to remain in Staging
NEW: SiteDirector - do not touch sites for which there is no work available
NEW: SiteDirector - allow sites not in mask to take jobs with JobType Test
NEW: SiteDirector - allow 1 hour grace period for pilots in Unknown state before aborting them
CHANGE: Allow usage of non-plural form of the job requirement options ( PilotType, GridCE, BannedSite, 
        SubmitPool ), keep backward compatibility with a plural form
        
*RSS
FIX: DowntimeCommand - take the latest Downtime that fits    
NEW: porting new Policies from integration  
NEW: RSS SpaceToken command querying endpoints/tokens that exist  
        
*Resources
NEW: added SSHOARComputingElement class 
NEW: added XROOTStorage class       
FIX: CREAMComputingElement - extra checks for validity of returned pilot references
        
*TS
CHANGE: TransformationClient(DB,Manager) - set file status for transformation as bulk operation 
CHANGE: TransformationClient - applying state machine when changing transformation status
BUGFIX: TransformationClient(Handler) - few minor fixes
NEW: TransformationDB - backported __deleteTransformationFileTask(s) methods
CHANGE: TransformationDB(Client) - fixes to reestablish the FileCatalog interface
FIX: TransformationAgent - added MissingInFC to consider for Removal transformations
BUGFIX: TransformationAgent - in _getTransformationFiles() variable 'now' was not defined
FIX: TransformationDB.sql - DataFiles primary key is changed to (FileID) from (FileID,LFN) 
CHANGE: TransformationDB(.sql) - schema changes suitable for InnoDB
FIX: TaskManager(AgentBase) - consider only submitted tasks for updating status
CHANGE: TransformationDB(.sql) - added index on LFN in DataFiles table

*RMS
NEW: Migrate to use the new Request Management by all the clients
CHANGE: RequestContainer - Retry failed transfers 10 times and avoid sub-requests to be set Done 
        when the files are failed
CHANGE: Use a unique name for storing the proxy as processes may use the same "random" name and 
        give conflicts
NEW: RequestClient(Handler) - add new method readRequest( requestname)                 

*Workflow
NEW: Porting the LHCb Workflow package to DIRAC to make the use of general purpose modules and
     simplify construction of workflows        

[v6r9p33]

*Accounting
BUGFIX: AccountingDB - wrong indentation

[v6r9p32]

*Accounting
FIX: AccountingDB - use old style grouping if the default grouping is altered, e.g. by Country

[v6r9p31]

*Accounting
CHANGE: AccountingDB - changes to speed up queries: use "values" in GROUP By clause;
        drop duplicate indexes; reorder fields in the UniqueConstraint index of the
        "bucket" tables  

[v6r9p30]

*DMS
CHANGE: FileCatalogFactory - construct CatalogURL from CatalogType by default

*SMS
FIX: dirac-stager-stage-files - changed the order of the arguments

[v6r9p29]

*TS
FIX: TaskManager(AgentBase) - fix for considering only submitted tasks 

[v6r9p28]

*TS
FIX: TransformationDB(ManagerHandler) - several portings from v6r10

[v6r9p27]

*SMS
FIX: StorageManagementDB - in removeUnlinkedReplicas() second look for CacheReplicas 
     for which there is no entry in StageRequests

[v6r9p26]

*Resources
CHANGE: CREAMComputigElement - Make sure that pilots submitted to CREAM get a 
        fresh proxy during their complete lifetime
*Framework
FIX: ProxyDB - process properly any SQLi with DNs/groups with 's in the name

[v6r9p25]

*TS
CHANGE: TransformationClient - changed default timeout values for service calls
FIX: TransformationClient - fixes for processing of derived transformations 

[v6r9p24]

*TS
FIX: TransformationClient - in moveFilesToDerivedTransformation() set file status
     to Moved-<prod>

[v6r9p23]

*Core
BUGFIX: InstallTools - improper configuration prevents a fresh new installation

*WMS
BUGFIX: PilotDirector - Operations Helper non-instantiated

[v6r9p22]

*WMS
FIX: PilotDirector - allow to properly define extensions to be installed by the 
     Pilot differently to those installed at the server
FIX: Watchdog - convert pid to string in ProcessMonitor

*TS
FIX: TransformationDB - splitting files in chunks

*DMS
NEW: dirac-dms-create-removal-request command
CHANGE: update dirac-dms-xxx commands to use the new RMS client,
        strip lines when reading LFNs from a file

[v6r9p21]

*TS
FIX: Transformation(Client,DB,Manager) - restored FileCatalog compliant interface
FIX: TransformationDB - fix in __insertIntoExistingTransformationFiles()

[v6r9p20]

*Core
BUGFIX: ProxyUpload - an on the fly upload does not require a proxy to exist

*DMS
CHANGE: TransferAgent - use compareAdler() for checking checksum
FIX: FailoverTransfer - recording the sourceSE in case of failover transfer request 

*WMS
FIX: ProcessMonitor - some fixes added, printout when <1 s of consumed CPU is found

*Transformation
BUGFIX: TransformationClient - fixed return value in moveFilesToDerivedTransformation()

*RMS
BUGFIX: CleanReqDBAgent - now() -> utcnow() in initialize()

*Resources
FIX: ARCComputingElement - fix the parsing of CE status if no jobs are available

[v6r9p19]

*DMS
FIX: FileCatalog/DirectoryMetadata - inherited metadata is used while selecting directories
     in findDirIDsByMetadata()

[v6r9p18]

*DMS
FIX: FTSSubmitAgent, FTSRequest - fixes the staging mechanism in the FTS transfer submission
NEW: TransferDBMonitoringHandler - added getFilesForChannel(), resetFileChannelStatus()

[v6r9p17]

*Accounting
FIX: DataStoreClient - send accounting records in batches of 1000 records instead of 100

*DMS:
FIX: FailoverTransfer - catalog name from list to string
FIX: FTSSubmitAgent, FTSRequest - handle FTS3 as new protocol and fix bad submission time
FIX: FTSSubmitAgent, FTSRequest - do not submit FTS transfers for staging files

*WMS
FIX: TaskQueueDB - do not check enabled when TQs are requested from Directors
FIX: TaskQueueDB - check for Enabled in the TaskQueues when inserting jobs to print an alert
NEW: TaskQueueDB - each TQ can have at most 5k jobs, if beyond the limit create a new TQ 
     to prevent long matching times when there are way too many jobs in a single TQ

[v6r9p16]

*TS
BUGFIX: typos in TransformationCleaningAgent.py

*DMS
CHANGE: DownloadInputData - check the available disk space in the right input data directory
FIX: DownloadInputData - try to download only Cached replicas 

[v6r9p15]

*Core
FIX: MySQL - do not decrease the retry counter after ping failure

*DMS
CHANGE: FC/DirectoryMetadata - Speed up findFilesByMetadataWeb when many files match
FIX: RemovalTask - fix error string when removing a non existing file (was incompatible 
     with the LHCb BK client). 

*WMS
FIX: JobReport - minor fix ( removed unused imports )
FIX: JobMonitoring(JobStateUpdate)Handler - jobID argument can be either string, int or long

*TS
CHANGE: TransformationClient - change status of Moved files to a deterministic value
FIX: FileReport - minor fix ( inherits object ) 

[v6r9p14]

*DMS
CHANGE: FTSDB - changed schema: removing FTSSite table. From now on FTS sites 
        would be read from CS Resources

[v6r9p13]

FIX: included fixes from v6r8p26 patch release

[v6r9p12]

FIX: included fixes from v6r8p25 patch release

[v6r9p11]

*DMS
BUGFIX: FTSRequest - in __resolveFTSServer() type "=" -> "=="

[v6r9p10]

FIX: included fixes from v6r8p24 patch release

*Core
NEW: StateMachine utility

*DMS
BUGFIX: in RegisterFile operation handler

*Interfaces
FIX: Dirac.py - in splitInputData() consider only Active replicas

[v6r9p9]

*RMS
FIX: RequestDB - added getRequestFileStatus(), getRequestName() methods

[v6r9p8]

*DMS
FIX: RequestDB - get correct digest ( short request description ) of a request

[v6r9p7]

FIX: included fixes from v6r8p23 patch release

*RSS
FIX: SpaceTokenOccupancyPolicy - SpaceToken Policy decision was based on 
     percentage by mistake
     
*RMS
NEW: new scripts dirac-dms-ftsdb-summary, dirac-dms-show-ftsjobs    
FIX: FTSAgent - setting space tokens for newly created FTSJobs 

[v6r9p6]

*DMS
BUGFIX: dirac-admin-add-ftssite - missing import

*RMS
NEW: RequestDB, ReqManagerHandler - added getRequestStatus() method

*TS
FIX: fixes when using new RequestClient with the TransformationCleaningAgent

*WMS
BUGFIX: typo in SandboxStoreHandler transfer_fromClient() method

[v6r9p5]

*DMS
BUGFIX: missing proxy in service env in the FTSManager service. By default service 
        will use DataManager proxy refreshed every 6 hours.

*Resources
NEW: StorageElement - new checkAccess policy: split the self.checkMethods in 
     self.okMethods. okMethods are the methods that do not use the physical SE. 
     The isValid returns S_OK for all those immediately

*RSS
FIX: SpaceTokenOccupancyPolicy - Policy that now takes into account absolute values 
     for the space left
     
*TS
FIX: TransformationCleaningAgent - will look for both old and new RMS     

[v6r9p4]

*Stager
NEW: Stager API: dirac-stager-monitor-file, dirac-stager-monitor-jobs, 
     dirac-stager-monitor-requests, dirac-stager-show-stats

[v6r9p3]

*Transformation
FIX: TransformationCleaning Agent status was set to 'Deleted' instead of 'Cleaned'

[v6r9p2]

*RSS
NEW: Added Component family tables and statuses
FIX: removed old & unused code 
NEW: allow RSS policies match wild cards on CS

*WMS
BUGFIX: FailoverTransfer,JobWrapper - proper propagation of file metadata

[v6r9p1]

*RMS
NEW: FTSAgent - update rwAccessValidStamp,
     update ftsGraphValidStamp,
     new option for staging files before submission,
     better log handling here and there
CHANGE: FTSJob - add staging flag in in submitFTS2
CHANGE: Changes in WMS (FailoverTransfer, JobReport, JobWrapper, SandboxStoreHandler) 
        and TS (FileReport) to follow the new RMS.
NEW: Full CRUD support in RMS.

*RSS
NEW: ResourceManagementDB - new table ErrorReportBuffer
NEW: new ResourceManagementClient methods - insertErrorReportBuffer, selectErrorReportBuffer,
     deleteErrorReportBuffer

[v6r9]

NEW: Refactored Request Management System, related DMS agents and FTS management
     components

[v6r8p28]

*Core
BUGFIX: RequestHandler - the lock Name includes ActionType/Action

*DMS
FIX: dirac-dms-filecatalog-cli - prevent exception in case of missing proxy

[v6r8p27]

*DMS
BUGFIX: dirac-dms-add-file - fixed typo item -> items

[v6r8p26]

*Core
NEW: RequestHandler - added getServiceOption() to properly resolve inherited options 
     in the global service handler initialize method
NEW: FileCatalogHandler, StorageElementHandler - use getServiceOption()

[v6r8p25]

FIX: included fixes from v6r7p40 patch release

*Resources
FIX: SRM2Storage - do not account gfal_ls operations

[v6r8p24]

FIX: included fixes from v6r7p39 patch release

*Core
FIX: SiteSEMapping was returning wrong info

*DMS
FIX: FTSRequest - choose explicitly target FTS point for RAL and CERN
BUGFIX: StrategyHandler - wrong return value in __getRWAccessForSE()

*Resources
CHANGE: SRM2Storage - do not account gfal_ls operations any more

[v6r8p23]

FIX: included fixes from v6r7p37 patch release

*TS
FIX: TransformationDB - allow tasks made with ProbInFC files
FIX: TransformationCleaingAgent,Client - correct setting of transformation 
     status while cleaning

[v6r8p22]

FIX: included fixes from v6r7p36 patch release

[v6r8p21]

*DMS
FIX: FileCatalog/DirectoryMetadata - even if there is no meta Selection 
     the path should be considered when getting Compatible Metadata
FIX: FileCatalog/DirectoryNodeTree - findDir will return S_OK( '' ) if dir not 
     found, always return the same error from DirectoryMetadata in this case.     

*RSS
FIX: DowntimeCommand - use UTC time stamps

*TS
FIX: TransformationAgent - in _getTransformationFiles() get also ProbInFC files in 
     addition to Used 

[v6r8p20]

*Stager
NEW: Stager API: dirac-stager-monitor-file, dirac-stager-monitor-jobs, 
     dirac-stager-monitor-requests, dirac-stager-show-stats

[v6r8p19]

*Transformation
FIX: TransformationCleaning Agent status was set to 'Deleted' instead of 'Cleaned'

[v6r8p18]

*TS
BUGFIX: TransformationAgent - regression in __cleanCache()

[v6r8p17]

FIX: included fixes from v6r7p32 patch release

*WMS
FIX: StalledJobAgent - for accidentally stopped jobs ExecTime can be not set, 
     set it to CPUTime for the accounting purposes in this case

[v6r8p16]

FIX: included fixes from v6r7p31 patch release

*WMS
BUGFIX: TaskQueueDB - fixed a bug in the negative matching conditions SQL construction

*RSS
NEW: improved doc strings of PEP, PDP modules ( part of PolicySystem )
FIX: Minor changes to ensure consistency if ElementInspectorAgent and 
     users interact simultaneously with the same element
CHANGE: removed DatabaseCleanerAgent ( to be uninstalled if already installed )
FIX: SummarizeLogsAgent - the logic of the agent was wrong, the agent has been re-written.
     
[v6r8p15]

*Core
FIX: X509Chain - fix invalid information when doing dirac-proxy-info without CS
     ( in getCredentials() )

*RSS
NEW: PDP, PEP - added support for option "doNotCombineResult" on PDP

[v6r8p14]

*Core
FIX: dirac-deploy-scripts - can now work with the system python

*WMS
NEW: dirac-wms-cpu-normalization - added -R option to modify a given configuration file
FIX: Executor/InputData - Add extra check for LFns in InputData optimizer, closes #1472

*Transformation
CHANGE: TransformationAgent - add possibility to kick a transformation (not skip it if no 
        unused files), by touching a file in workDirectory
BUGFIX: TransformationAgent - bug in __cleanCache() dict modified in a loop        

[v6r8p13]

*Transformation
BUGFIX: TransformationDB - restored import of StringType

[v6r8p12]

NEW: Applied patches from v6r7p29

*WMS
FIX: JobDB - check if SystemConfig is present in the job definition and convert it 
     into Platform

*DMS
FIX: ReplicaManager - do not get metadata of files when getting files in a directory 
     if not strictly necessary

*RSS
NEW: ported from LHCb PublisherHandler for RSS web views

[v6r8p11]

NEW: Applied patches from v6r7p27

*RSS
NEW: SpaceTokenOccupancyPolicy - ported from LHCbDIRAC 
NEW: db._checkTable done on service initialization ( removed dirac-rss-setup script doing it )

*Transformation
FIX: TaskManager - reset oJob for each task in prepareTransformationTasks()
BUGFIX: ValidateOutputDataAgent - typo fixed in getTransformationDirectories()
FIX: TransformationManagerHandler - use CS to get files statuses not to include in 
     processed file fraction calculation for the web monitoring pages

[v6r8p10]

NEW: Applied patches from v6r7p27

[v6r8p9]

*DMS
FIX: TransferAgent,dirac-dms-show-se-status, ResourceStatus,TaskManager - fixes
     needed for DMS components to use RSS status information
NEW: ReplicaManager - allow to get metadata for an LFN+SE as well as PFN+SE     

[v6r8p8]

*RSS
BUGFIX: dirac-rss-setup - added missing return of S_OK() result

[v6r8p7]

NEW: Applied patches from v6r7p24

*DMS
BUGFIX: LcgFileCatalogClient - bug in addFile()

*RSS
BUGFIX: fixed script dirac-rss-set-token, broken in the current release.
NEW: Statistics module - will be used in the future to provide detailed information 
     from the History of the elements 

[v6r8p6]

NEW: Applied patches from v6r7p23

*Transformation
FIX: TaskManager - allow prepareTransformationTasks to proceed if no OutputDataModule is defined
FIX: TransformationDB - remove INDEX(TaskID) from TransformationTasks. It produces a single counter 
     for the whole table instead of one per TransformationID
     
*WMS     
FIX: WMSUtilities - to allow support for EMI UI's for pilot submission we drop support for glite 3.1

[v6r8p5]

NEW: Applied patches from v6r7p22

*RSS
CHANGE: removed old tests and commented out files

*WMS
FIX: PoolXMLCatalog - proper addFile usage

*Transformation
CHANGE: TransformationAgent - clear replica cache when flushing or setting a file in the workdirectory

[v6r8p4]

*Transformation
FIX: The connection to the jobManager is done only at submission time
FIX: Jenkins complaints fixes

*WMS
BUGFIX: JobDB - CPUtime -> CPUTime
FIX: Jenkins complaints fixes

[v6r8p3]

*DMS
BUGFIX: LcgFileCatalogClient

[v6r8p2]

*DMS:
FIX: LcgFileCatalogClient - remove check for opening a session in __init__ as credentials are not yet set 

*Transformation
CHANGE: reuse RPC clients in Transformation System 

[v6r8p1]

*Core
FIX: dirac-deploy-scripts - restored regression w.r.t. support of scripts starting with "d"

*DMS
BUGFIX: LcgFileCatalogClient - two typos fixed

[v6r8]

CHANGE: Several fixes backported from the v7r0 integration branch

*Core
CHANGE: DictCache - uses global LockRing to avoid locks in multiprocessing
FIX: X509Chain - proxy-info showing an error when there's no CS

*DMS
FIX: TransferAgent - inside loop filter out waiting files dictionary
BUGFIX: dirac-admin-allow-se - there was a continue that was skipping the complete loop for 
        ARCHIVE elements
NEW: LcgFileCatalogClient - test return code in startsess lfc calls       

*WMS:
FIX: OptimizerExecutor, InputData, JobScheduling - check that site candidates have all the 
     replicas

*RSS: 
BUGFIX: ResourceStatus, RSSCacheNoThread - ensure that locks are always released

*Transformation
FIX: TaskManager - site in the job definition is taken into account when submitting
NEW: Transformation - get the allowed plugins from the CS /Operations/Transformations/AllowedPlugins
FIX: ValidateOutputDataAgent - self not needed for static methods

[v6r7p40]

*Resources
FIX: StorageElement class was not properly passing the lifetime argument for prestageFile method

[v6r7p39]

*Core
CHANGE: Grid - in executeGridCommand() allow environment script with arguments needed for ARC client

*DMS
FIX: DFC SEManager - DIP Storage can have a list of ports now

*Resources
FIX: ARCComputingElement - few fixes after debugging

[v6r7p38]

*Core
NEW: DISET FileHelper, TransferClient - possibility to switch off check sum

*Resources
NEW: ARCComputingElement - first version
NEW: StorageFactory - possibility to pass extra protocol parameters to storage object
NEW: DIPStorage - added CheckSum configuration option
BUGFIX: SSHComputingElement - use CE name in the pilot reference construction

*WMS
FIX: StalledJobAgent - if ExecTime < CPUTime make it equal to CPUTime

[v6r7p37]

*Framework
BUGFIX: NotificationDB - typos in SQL statement in purgeExpiredNotifications() 

*WMS
NEW: JobCleaningAgent - added scheduling sandbox LFN removal request 
     when deleting jobs
CHANGE: JobWrapper - report only error code as ApplicationError parameter 
        when payload finishes with errors    
NEW: SiteDirector - possibility to specify extensions to be installed in 
     pilots in /Operations/Pilots/Extensions option in order not to install
     all the server side extensions        

*DMS
CHANGE: FileCatalogFactory - use service path as default URL
CHANGE: FileCatalogFactory - use ObjectLoader to import catalog clients

*SMS
BUGFIX: StorageManagementDB, dirac-stager-monitor-jobs - small bug fixes ( sic, Daniela )

*Resources
CHANGE: DIPStorage - added possibility to specify a list of ports for multiple
        service end-points
CHANGE: InProcessComputingElement - demote log message when payload failure 
        to warning, the job will fail anyway
FIX: StalledJobAgent - if pilot reference is not registered, this is not an 
     error of the StalledJobAgent, no log.error() in  this case                
        
*RMS
CHANGE: RequestTask - ensure that tasks are executed with user credentials 
        even with respect to queries to DIRAC services ( useServerCertificate 
        flag set to false )        

[v6r7p36]

*WMS
FIX: CREAMCE, SiteDirector - make sure that the tmp executable is removed
CHANGE: JobWrapper - remove sending mails via Notification Service in case
        of job rescheduling
        
*SMS
FIX: StorageManagementDB - fix a race condition when old tasks are set failed 
     between stage submission and update.        

[v6r7p35]

*Stager
NEW: Stager API: dirac-stager-monitor-file, dirac-stager-monitor-jobs, 
     dirac-stager-monitor-requests, dirac-stager-show-stats

[v6r7p34]

*Transformation
FIX: TransformationCleaning Agent status was set to 'Deleted' instead of 'Cleaned'

[v6r7p33]

*Interfaces
FIX: Job.py - in setExecutable() - prevent changing the log file name string type

*StorageManagement
NEW: StorageManagementDB(Handler) - kill staging requests at the same time as 
     killing related jobs, closes #1510
FIX: StorageManagementDB - demote the level of several log messages       

[v6r7p32]

*DMS
FIX: StorageElementHandler - do not use getDiskSpace utility, use os.statvfs instead
CHANGE: StorageManagementDB - in getStageRequests() make MySQL do an UNIQUE selection 
        and use implicit loop to speed up queries for large results

*Resources
FIX: lsfce remote script - use re.search instead of re.match in submitJob() to cope with
     multipline output

[v6r7p31]

*WMS
FIX: SiteDirector - make possible more than one SiteDirector (with different pilot identity) attached 
     to a CE, ie sgm and pilot roles. Otherwise one is declaring Aborted the pilots from the other.

[v6r7p30]

*Core
CHANGE: X509Chain - added groupProperties field to the getCredentials() report
BUGFIX: InstallTools - in getSetupComponents() typo fixed: agent -> executor

[v6r7p29]

*DMS
CHANGE: FileCatalog - selection metadata is also returned as compatible metadata in the result
        of getCompatibleMetadata() call
NEW: FileCatalog - added path argument to getCompatibleMetadata() call
NEW: FileCatalogClient - added getFileUserMetadata()
BUGFIX: dirac-dms-fts-monitor - exit with code -1 in case of error

*Resources
FIX: CREAMComputingElement - check globus-url-copy result for errors when retrieving job output

[v6r7p28]

*DMS
BUGFIX: FileCatalog/DirectoryMetadata - wrong MySQL syntax 

[v6r7p27]

*Core
FIX: Mail.py - fix of the problem of colons in the mail's body

*Interfaces
NEW: Job API - added setSubmitPools(), setPlatform() sets ... "Platform"

*WMS
FIX: TaskQueueDB - use SystemConfig as Platform for matching ( if Platform is not set explicitly

*Resources
FIX: SSHComputingElement - use ssh host ( and not CE name ) in the pilot reference
BUGFIX: SSHGEComputingElement - forgotten return statement in _getJobOutputFiles()

*Framework
NEW: dirac-sys-sendmail - email's body can be taken from pipe. Command's argument 
     in this case will be interpreted as a destination address     

[v6r7p26]

*DMS
FIX: ReplicaManager - status names Read/Write -> ReadAccess/WriteAccess

[v6r7p25]

*Core
CHANGE: X509Chain - in getCredentials() failure to contact CS is not fatal, 
        can happen when calling dirac-proxy-init -x, for example

[v6r7p24]

*DMS
NEW: FileCatalog - added getFilesByMetadataWeb() to allow pagination in the Web 
     catalog browser
     
*WMS
CHANGE: WMSAdministrator, DiracAdmin - get banned sites list by specifying the status
        to the respective jobDB call     

[v6r7p23]

*Transformation
BUGFIX: TransformationDB - badly formatted error log message

*RMS
CHANGE: RequestDBMySQL - speedup the lookup of requests

*WMS
BUGFIX: dirac-dms-job-delete - in job selection by group

*DMS
FIX: LcgFileCatalogClient - getDirectorySize made compatible with DFC
BUGFIX: LcgFileCatalogClient - proper call of __getClientCertInfo()

[v6r7p22]

*Transformation
CHANGE: InputDataAgent - treats only suitable transformations, e.g. not the extendable ones. 
CHANGE: TransformationAgent - make some methods more public for easy overload

[v6r7p21]

*Core
FIX: Shifter - pass filePath argument when downloading proxy

[v6r7p20]

*DMS
CHANGE: StrategyHandler - move out SourceSE checking to TransferAgent
CHANGE: ReplicaManager, InputDataAgent - get active replicas
FIX: StorageElement, SRM2Storage - support for 'xxxAccess' statuses, checking results
     of return structures
     
*RSS
NEW: set configurable email address on the CS to send the RSS emails
NEW: RSSCache without thread in background
FIX: Synchronizer - moved to ResourceManager handler     

[v6r7p19]

*DMS
BUGFIX: ReplicaManager - in putAndRegister() SE.putFile() singleFile argument not used explicitly

[v6r7p18]

*WMS
FIX: StalledJobAgent - do not exit the loop over Completed jobs if accounting sending fails
NEW: dirac-wms-job-delete - allow to specify jobs to delete by job group and/or in a file
FIX: JobManifest - If CPUTime is not set, set it to MaxCPUTime value

[v6r7p17]

*Resources
FIX: SRM2Storage - treat properly "22 SRM_REQUEST_QUEUED" result code

[v6r7p16]

*DMS
FIX: StrategyHandler - do not proceed when the source SE is not valid for read 
BUGFIX: StorageElement - putFile can take an optional sourceSize argument
BUGFIX: ReplicaManager - in removeFile() proper loop on failed replicas

*RSS
FIX: SpaceTokenOccupancyCommand, CacheFeederAgent - add timeout when calling lcg_util commands

*WMS
FIX: JobManifest - take all the SubmitPools defined in the TaskQueueAgent 
NEW: StalledJobAgent - declare jobs stuck in Completed status as Failed

[v6r7p15]

*Core
BUGFIX: SocketInfo - in host identity evaluation

*DMS
BUGFIX: FileCatalogHandler - missing import os

*Transformation
CHANGE: JobManifest - getting allowed job types from operations() section 

[v6r7p14]

*DMS
CHANGE: StorageElementProxy - removed getParameters(), closes #1280
FIX: StorageElementProxy - free the getFile space before the next file
FIX: StorageElement - added getPFNBase() to comply with the interface

*Interfaces
CHANGE: Dirac API - allow lists of LFNs in removeFile() and removeReplica()

*WMS
CHANGE: JobSchedulingAgent(Executor) - allow both BannedSite and BannedSites JDL option

*RSS
FIX: ElementInspectorAgent - should only pick elements with rss token ( rs_svc ).
FIX: TokenAgent - using 4th element instead of the 5th. Added option to set admin email on the CS.

[v6r7p13]

*Core
FIX: Resources - in getStorageElementSiteMapping() return only sites with non-empty list of SEs

*DMS
FIX: StorageElement - restored the dropped logic of using proxy SEs
FIX: FileCatalog - fix the UseProxy /LocalSite/Catalog option

*Transformation
FIX: TransformationDB - use lower() string comparison in extendTransformation()

[v6r7p12]

*WMS
BUGFIX: JobManifest - get AllowedSubmitPools from the /Systems section, not from /Operations

*Core
NEW: Resources helper - added getSites(), getStorageElementSiteMapping()

*DMS
CHANGE: StrategyHandler - use getStorageElementSiteMapping helper function
BUGFIX: ReplicaManager - do not modify the loop dictionary inside the loop

[v6r7p11]

*Core
CHANGE: Subprocess - put the use of watchdog in flagging

[v6r7p10]

*Core
NEW: Logger - added getLevel() method, closes #1292
FIX: Subprocess - returns correct structure in case of timeout, closes #1295, #1294
CHANGE: TimeOutExec - dropped unused utility
FIX: Logger - cleaned unused imports

*RSS
CHANGE: ElementInspectorAgent - do not use mangled name and removed shifterProxy agentOption

[v6r7p9]

*Core
BUGFIX: InstallTools - MySQL Port should be an integer

[v6r7p8]

*Core
FIX: Subprocess - consistent timeout error message

*DMS
NEW: RemovalTask - added bulk removal
FIX: StrategyHandler - check file source CEs
CHANGE: DataIntegrityClient - code beautification
CHANGE: ReplicaManager - do not check file existence if replica information is queried anyway,
        do not fail if file to be removed does not exist already. 

[v6r7p7]

FIX: Several fixes to allow automatic code documentation

*Core
NEW: InstallTools - added mysqlPort and mysqlRootUser

*DMS
CHANGE: ReplicaManager - set possibility to force the deletion of non existing files
CHANGE: StrategyHandler - better handling of checksum check during scheduling 

[v6r7p6]

*Core
FIX: dirac-install - restore signal alarm if downloadable file is not found
FIX: Subprocess - using Manager proxy object to pass results from the working process

*DMS:
CHANGE: StorageElement - removed overwride mode
CHANGE: removed obsoleted dirac-dms-remove-lfn-replica, dirac-dms-remove-lfn
NEW: FTSMonitorAgent - filter out sources with checksum mismatch
FIX: FTSMonitorAgent, TransferAgent - fix the names of the RSS states

*RSS
NEW: ElementInspectorAgent runs with a variable number of threads which are automatically adjusted
NEW: Added policies to force a particular state, can be very convenient to keep something Banned for example.
NEW: policy system upgrade, added finer granularity when setting policies and actions

*WMS
NEW: SiteDirector- allow to define pilot DN/Group in the agent options
CHANGE: JobDescription, JobManifest - take values for job parameter verification from Operations CS section

[v6r7p5]

*Interfaces
BUGFIX: dirac-wms-job-get-output - properly treat the case when output directory is not specified 

[v6r7p4]

*Core
FIX: Subprocess - avoid that watchdog kills the executor process before it returns itself

*Framework
BUGFIX: ProxuManagerClient - wrong time for caching proxies

*RSS
FIX: removed obsoleted methods

*DMS
NEW: FileCatalog - added findFilesByMetadataDetailed - provides detailed metadata for 
     selected files

[v6r7p3]

*DMS
FIX: FTSMonitorAgent - logging less verbose

*Transformation
FIX: TransformationAgent - use the new CS defaults locations
FIX: Proper agent initialization
NEW: TransformationPlaugin - in Broadcast plugin added file groupings by number of files, 
     make the TargetSE always defined, even if the SourceSE list contains it 

*ResourceStatus
FIX: Added the shifter's proxy to several agents

*RMS
FIX: RequestContainer - the execution order was not properly set for the single files 

*Framework:
BUGFIX: ProxyManagerClient - proxy time can not be shorter than what was requested

[v6r7p2]

*Core
FIX: dirac-configure - switch to use CS before checking proxy info

*Framework
NEW: dirac-sys-sendmail new command
NEW: SystemAdmininistratorCLI - added show host, uninstall, revert commands
NEW: SystemAdmininistratorHandler - added more info in getHostInfo()
NEW: SystemAdmininistratorHandler - added revertSoftware() interface

*Transformation
FIX: TransformationCleaningAgent - check the status of returned results

[v6r7p1]

*Core
FIX: Subprocess - finalize the Watchdog closing internal connections after a command execution
CHANGE: add timeout for py(shell,system)Call calls where appropriate
CHANGE: Shifter - use gProxyManager in a way that allows proxy caching

*Framework
NEW: ProxyManagerClient - allow to specify validity and caching time separately
FIX: ProxyDB - replace instead of delete+insert proxy in __storeVOMSProxy

*DMS
NEW: FTSMonitorAgent - made multithreaded for better efficiency
FIX: dirac-dms-add-file - allow LFN: prefix for lfn argument

*WMS
NEW: dirac-wms-job-get-output, dirac-wms-job-status - allow to retrieve output for a job group
FIX: TaskQueueDB - fixed selection SQL in __generateTQMatchSQL()
CHANGE: OptimizerExecutor - reduce diversity of MinorStatuses for failed executors

*Resources
FIX: CREAMComputingElement - remove temporary JDL right after the submission 

[v6r6p21]

*DMS
BUGFIX: TransformationCleaningAgent - use the right signature of cleanMetadataCatalogFiles() call

[v6r6p20]

*DMS
FIX: RegistrationTask - properly escaped error messages
BUGFIX: DirectoryMetadata - use getFileMetadataFields from FileMetadata in addMetadataField()
NEW: When there is a missing source error spotted during FTS transfer, file should be reset 
     and rescheduled again until maxAttempt (set to 100) is reached

*WMS
FIX: JobScheduling - fix the site group logic in case of Tier0

[v6r6p19]

*DMS
BUGFIX: All DMS agents  - set up agent name in the initialization

*Core
NEW: Subprocess - timeout wrapper for subprocess calls
BUGFIX: Time - proper interpreting of 0's instead of None
CHANGE: DISET - use cStringIO for ANY read that's longer than 16k (speed improvement) 
        + Less mem when writing data to the net
FIX: Os.py - protection against failed "df" command execution       
NEW: dirac-info prints lcg bindings versions
CHANGE: PlotBase - made a new style class 
NEW: Subprocess - added debug level log message

*Framework
NEW: SystemAdministratorIntegrator client for collecting info from several hosts
NEW: SystemAdministrator - added getHostInfo()
FIX: dirac-proxy-init - always check for errors in S_OK/ERROR returned structures
CHANGE: Do not accept VOMS proxies when uploading a proxy to the proxy manager

*Configuration
FIX: CE2CSAgent - get a fresh copy of the cs data before attempting to modify it, closes #1151
FIX: Do not create useless backups due to slaves connecting and disconnecting
FIX: Refresher - prevent retrying with 'Insane environment'

*Accounting
NEW: Accounting/Job - added validation of reported values to cope with the weird Yandex case
FIX: DBUtils - take into account invalid values, closes #949

*DMS
FIX: FTSSubmitAgent - file for some reason rejected from submission should stay in 'Waiting' in 
     TransferDB.Channel table
FIX: FTSRequest - fix in the log printout     
CHANGE: dirac-dms-add-file removed, dirac-dms-add-files renamed to dirac-dms-add-file
FIX: FileCatalogCLI - check the result of removeFile call
FIX: LcgFileCatalogClient - get rid of LHCb specific VO evaluation
NEW: New FileCatalogProxy service - a generalization of a deprecated LcgFileCatalog service
FIX: Restored StorageElementProxy functionality
CHANGE: dirac-dms-add-file - added printout
NEW: FileCatalog(Factory), StorageElement(Factory) - UseProxy flag moved to /Operations and /LocalSite sections

*RSS
NEW:  general reimplementation: 
      New DB schema using python definition of tables, having three big blocks: Site, Resource and Node.
      MySQLMonkey functionality almost fully covered by DB module, eventually will disappear.
      Services updated to use new database.
      Clients updated to use new database.
      Synchronizer updated to fill the new database. When helpers will be ready, it will need an update.
      One ElementInspectorAgent, configurable now is hardcoded.
      New Generic StateMachine using OOP.
      Commands and Policies simplified.
      ResourceStatus using internal cache, needs to be tested with real load.
      Fixes for the state machine
      Replaced Bad with Degraded status ( outside RSS ).
      Added "Access" to Read|Write|Check|Remove SE statuses wherever it applies.
      ResourceStatus returns by default "Active" instead of "Allowed" for CS calls.
      Caching parameters are defined in the CS
FIX: dirac-admin-allow/ban-se - allow a SE on Degraded ( Degraded->Active ) and ban a SE on Probing 
     ( Probing -> Banned ). In practice, Active and Degraded are "usable" states anyway.            
      
*WMS
FIX: OptimizerExecutor - failed optimizations will still update the job     
NEW: JobWrapper - added LFNUserPrefix VO specific Operations option used for building user LFNs
CHANGE: JobDB - do not interpret SystemConfig in the WMS/JobDB
CHANGE: JobDB - Use CPUTime JDL only, keep MaxCPUTime for backward compatibility
CHANGE: JobWrapper - use CPUTime job parameter instead of MaxCPUTime
CHANGE: JobAgent - use CEType option instead of CEUniqueID
FIX: JobWrapper - do not attempt to untar directories before having checked if they are tarfiles 
NEW: dirac-wms-job-status - get job statuses for jobs in a given job group
 
*SMS
FIX: StorageManagementDB - when removing unlinked replicas, take into account the case where a
     staging request had been submitted, but failed
      
*Resources    
NEW: glexecCE - add new possible locations of the glexec binary: OSG specific stuff and in last resort 
     looking in the PATH    
NEW: LcgFileCatalogClient - in removeReplica() get the needed PFN inside instead of providing it as an argument     
      
*TS      
CHANGE: Transformation types definition are moved to the Operations CS section

*Interfaces
FIX: Dirac.py - CS option Scratchdir was in LocalSite/LocalSite
FIX: Dirac.py - do not define default catalog, use FileCatalog utility instead

[v6r6p19]

*DMS
BUGFIX: All DMS agents  - set up agent name in the initialization

[v6r6p18]

*Transformation
CHANGE: /DIRAC/VOPolicy/OutputDataModule option moved to <Operations>/Transformations/OutputDataModule

*Resources
FIX: ComputingElement - properly check if the pilot proxy has VOMS before adding it to the payload 
     when updating it

*WMS
BUGFIX: JobSanity - fixed misspelled method call SetParam -> SetParameter

[v6r6p17]

*Transformation
BUGFIX: TransformationAgent - corrected  __getDataReplicasRM()

[v6r6p16]

*DMS
FIX: Agents - proper __init__ implementation with arguments passing to the super class
FIX: LcgFileCatalogClient - in removeReplica() reload PFN in case it has changed

[v6r6p15]

*Framework
BUGFIX: ErrorMessageMonitor - corrected updateFields call 

*DMS:
NEW: FTSMonitorAgent completely rewritten in a multithreaded way

*Transformation
FIX: InputDataAgent - proper instantiation of TransformationClient
CHANGE: Transformation - several log message promoted from info to notice level

[v6r6p14]

*Transformation
FIX: Correct instantiation of agents inside several scripts
CHANGE: TransformationCleaningAgent - added verbosity to logs
CHANGE: TransformationAgent - missingLFC to MissingInFC as it could be the DFC as well
FIX: TransformationAgent - return an entry for all LFNs in __getDataReplicasRM

*DMS
FIX: TransferAgent - fix exception reason in registerFiles()

[v6r6p13]

*DMS
CHANGE: TransferAgent - change RM call from getCatalogueReplicas to getActiveReplicas. 
        Lowering log printouts here and there

[v6r6p12]

*DMS
BUGFIX: RemovalTask - Replacing "'" by "" in error str set as attribute for a subRequest file. 
        Without that request cannot be updated when some nasty error occurs.

[v6r6p11]

*RMS:
BUGFIX: RequestClient - log string formatting

*DMS
BUGFIX: RemovalTask - handling for files not existing in the catalogue

*Transformation
FIX: TransformationManager - ignore files in NotProcessed status to get the % of processed files

*Interfaces
FIX: Fixes due to the recent changes in PromptUser utility

[v6r6p10]

*RMS
FIX: RequestDBMySQL - better escaping of queries 

*WMS
FIX: SiteDirector - get compatible platforms before checking Task Queues for a site

[v6r6p9]

*Core
FIX: Utilities/PromptUser.py - better user prompt

*Accounting
NEW: Add some validation to the job records because of weird data coming from YANDEX.ru

*DMS
BUGFIX: ReplicaManager - typo errStr -> infoStr in __replicate()
FIX: FTSRequest - fixed log message

*WMS
FIX: SiteDirector - use CSGlobals.getVO() call instead of explicit CS option

[v6r6p8]

*Transformation
BUGFIX: TransformationDB - typo in getTransformationFiles(): iterValues -> itervalues

[v6r6p7]

*Resources
FIX: StorageFactory - uncommented line that was preventing the status to be returned 
BUGFIX: CE remote scripts - should return status and not call exit()
BUGFIX: SSHComputingElement - wrong pilot ID reference

[v6r6p6]

*WMS
FIX: TaskQueueDB - in findOrphanJobs() retrieve orphaned jobs as list of ints instead of list of tuples
FIX: OptimizerExecutor - added import of datetime to cope with the old style optimizer parameters

*Transformation
FIX: TransformationAgent - fix finalization entering in an infinite loop
NEW: TransformationCLI - added resetProcessedFile command
FIX: TransformationCleaningAgent - treating the archiving delay 
FIX: TransformationDB - fix in getTransformationFiles() in case of empty file list

[v6r6p5]

*Transformation
FIX: TransformationAgent - type( transClient -> transfClient )
FIX: TransformationAgent - self._logInfo -> self.log.info
FIX: TransformationAgent - skip if no Unused files
FIX: TransformationAgent - Use CS option for replica cache lifetime
CHANGE: TransformationAgent - accept No new Unused files every [6] hours

[v6r6p4]

*DMS
FIX: TransferAgent - protection for files that can not be scheduled
BUGFIX: TransferDB - typo (instIDList - > idList ) fixed

*Transformation
BUGFIX: TransformationAgent - typo ( loginfo -> logInfo )

[v6r6p3]

FIX: merged in patch v6r5p14

*Core
BUGFIX: X509Chain - return the right structure in getCredentials() in case of failure
FIX: dirac-deploy-scripts.py - allow short scripts starting from "d"
FIX: dirac-deploy-scripts.py - added DCOMMANDS_PPID env variable in the script wrapper
FIX: ExecutorReactor - reduced error message dropping redundant Task ID 

*Interfaces
BUGFIX: Dirac.py - allow to pass LFN list to replicateFile()

*DMS
FIX: FileManager - extra check if all files are available in _findFiles()
BUGFIX: FileCatalogClientCLI - bug in DirectoryListing

[v6r6p2]

FIX: merged in patch v6r5p13

*WMS
FIX: SiteDirector - if no community set, look for DIRAC/VirtualOrganization setting

*Framework
FIX: SystemLoggingDB - LogLevel made VARCHAR in the MessageRepository table
FIX: Logging - several log messages are split in fixed and variable parts
FIX: SystemLoggingDB - in insertMessage() do not insert new records in auxiliary tables if they 
     are already there

[v6r6p1]

*Core:
CHANGE: PromptUser - changed log level of the printout to NOTICE
NEW: Base Client constructor arguments are passed to the RPCClient constructor

*DMS:
NEW: FTSRequest - added a prestage mechanism for source files
NEW: FileCatalogClientCLI - added -f switch to the size command to use raw faile tables 
     instead of storage usage tables
NEW: FileCatalog - added orphan directory repair tool
NEW: FIleCatalog - more counters to control the catalog sanity     

*WMS:
FIX: SandboxStoreClient - no more kwargs tricks
FIX: SandboxStoreClient returns sandbox file name in case of upload failure to allow failover
FIX: dirac-pilot - fixed VO_%s_SW_DIR env variable in case of OSG

*TS:
FIX: TransformationManagerHandler - avoid multiple Operations() instantiation in 
     getTransformationSummaryWeb()

[v6r6]

*Core
CHANGE: getDNForUsername helper migrated from Core.Security.CS to Registry helper
NEW: SiteSEMapping - new utilities getSitesGroupedByTierLevel(), getTier1WithAttachedTier2(),
     getTier1WithTier2
CHANGE: The DIRAC.Core.Security.CS is replaced by the Registry helper     
BUGFIX: dirac-install - properly parse += in .cfg files
FIX: Graphs.Utilities - allow two lines input in makeDataFromCVS()
FIX: Graphs - allow Graphs package usage if even matplotlib is not installed
NEW: dirac-compile-externals will retrieve the Externals compilation scripts from it's new location 
     in github (DIRACGrid/Externals)
NEW: Possibility to define a thread-global credentials for DISET connections (for web framework)
NEW: Logger - color output ( configurable )
NEW: dirac-admin-sort-cs-sites - to sort sites in the CS
CHANGE: MessageClient(Factor) - added msgClient attribute to messages
NEW: Core.Security.Properties - added JOB_MONITOR and USER_MANAGER properties

*Configuration
NEW: Registry - added getAllGroups() method

*Framework
NEW: SystemAdministratorClientCLI - possibility to define roothPath and lcgVersion when updating software

*Accounting
NEW: JobPlotter - added Normalized CPU plots to Job accounting
FIX: DBUtils - plots going to greater granularity

*DMS
NEW: FileCatalog - storage usage info stored in all the directories, not only those with files
NEW: FileCatalog - added utility to rebuild storage usage info from scratch
FIX: FileCatalog - addMetadataField() allow generic types, e.g. string
FIX: FileCatalog - path argument is normalized before usage in multiple methods
FIX: FileCatalog - new metadata for files(directories) should not be there before for directories(files)
NEW: FileCatalog - added method for rebuilding DirectoryUsage data from scratch 
NEW: FileCatalog - Use DirectoryUsage mechanism for both logical and physical storage
CHANGE: FileCatalog - forbid removing non-empty directories
BUGFIX: FileCatalogClientCLI - in do_ls() check properly the path existence
FIX: FileCatalogClientCLI - protection against non-existing getCatalogCounters method in the LFC client
FIX: DMS Agents - properly call superclass constructor with loadName argument
FIX: ReplicaManager - in removeFile() non-existent file is marked as failed
FIX: Make several classes pylint compliant: DataIntegrityHandler, DataLoggingHandler,
     FileCatalogHandler, StorageElementHandler, StorageElementProxyHandler, TransferDBMonitoringHandler
FIX: LogUploadAgent - remove the OSError exception in __replicate()
FIX: FileCatalogClientCLI - multiple check of proper command inputs,
     automatic completion of several commands with subcommands,
     automatic completion of file names
CHANGE: FileCatalogClientCLI - reformat the output of size command 
FIX: dirac-admin-ban-se - allow to go over all options read/write/check for each SE      
NEW: StrategyHandler - new implementation to speed up file scheduling + better error reporting
NEW: LcgFileCatalogProxy - moved from from LHCbDirac to DIRAC
FIX: ReplicaManager - removed usage of obsolete "/Resources/StorageElements/BannedTarget" 
CHANGE: removed StorageUsageClient.py
CHANGE: removed obsoleted ProcessingDBAgent.py

*WMS
CHANGE: RunNumber job parameter was removed from all the relevant places ( JDL, JobDB, etc )
NEW: dirac-pilot - add environment setting for SSH and BOINC CEs
NEW: WMSAdministrator - get output for non-grid CEs if not yet in the DB
NEW: JobAgent - job publishes BOINC parameters if any
CHANGE: Get rid of LHCbPlatform everywhere except TaskQueueDB
FIX: SiteDirector - provide list of sites to the Matcher in the initial query
FIX: SiteDirector - present a list of all groups of a community to match TQs
CHANGE: dirac-boinc-pilot dropped
CHANGE: TaskQueueDirector does not depend on /LocalSite section any more
CHANGE: reduced default delays for JobCleaningAgent
CHANGE: limit the number of jobs received by JobCleaningAgent
CHANGE: JobDB - use insertFields instead of _insert
CHANGE: Matcher, TaskQueueDB - switch to use Platform rather than LHCbPlatform retaining LHCbPlatform compatibility
BUGFIX: Matcher - proper reporting pilot site and CE
CHANGE: JobManager - improved job Killing/Deleting logic
CHANGE: dirac-pilot - treat the OSG case when jobs on the same WN all run in the same directory
NEW: JobWrapper - added more status reports on different failures
FIX: PilotStatusAgent - use getPilotProxyFromDIRACGroup() instead of getPilotProxyFromVOMSGroup()
CHANGE: JobMonitoringHandler - add cutDate and condDict parameters to getJobGroup()
NEW: JobMonitoringHandler - check access rights with JobPolicy when accessing job info from the web
NEW: JobManager,JobWrapper - report to accounting jobs in Rescheduled final state if rescheduling is successful
FIX: WMSAdministrator, SiteDirector - store only non-empty pilot output to the PilotDB
NEW: added killPilot() to the WMSAdministrator interface, DiracAdmin and dirac-admin-kill-pilot command
NEW: TimeLeft - renormalize time left using DIRAC Normalization if available
FIX: JobManager - reconnect to the OptimizationMind in background if not yet connected
CHANGE: JobManifest - use Operations helper
NEW: JobCleaningAgent - delete logging records from JobLoggingDB when deleting jobs

*RMS
FIX: RequestDBFile - better exception handling in case no JobID supplied
FIX: RequestManagerHandler - make it pylint compliant
NEW: RequestProxyHandler - is forwarding requests from voboxes to central RequestManager. 
     If central RequestManager is down, requests are dumped into file cache and a separate thread 
     running in background is trying to push them into the central. 
CHANGE: Major revision of the code      
CHANGE: RequestDB - added index on SubRequestID in the Files table
CHANGE: RequestClient - readRequestForJobs updated to the new RequetsClient structure

*RSS
NEW: CS.py - Space Tokens were hardcoded, now are obtained after scanning the StorageElements.

*Resources
FIX: SSHComputingElement - enabled multiple hosts in one queue, more debugging
CHANGE: SSHXXX Computing Elements - define SSH class once in the SSHComputingElement
NEW: SSHComputingElement - added option to define private key location
CHANGE: Get rid of legacy methods in ComputingElement
NEW: enable definition of ChecksumType per SE
NEW: SSHBatch, SSHCondor Computing Elements
NEW: SSHxxx Computing Elements - using remote control scripts to better capture remote command errors
CHANGE: put common functionality into SSHComputingElement base class for all SSHxxx CEs
NEW: added killJob() method tp all the CEs
NEW: FileCatalog - take the catalog information info from /Operations CS section, if defined there, 
     to allow specifications per VO 

*Interfaces
CHANGE: Removed Script.initialize() from the API initialization
CHANGE: Some general API polishing
FIX: Dirac.py - when running in mode="local" any directory in the ISB would not get untarred, 
     contrary to what is done in the JobWrapper

*TS
BUGFIX: TaskManager - bug fixed in treating tasks with input data
FIX: TransformationCleaningAgent - properly call superclass constructor with loadName argument
NEW: TransformationCleaningAgent - added _addExtraDirectories() method to extend the list of
     directories to clean in a subclass if needed
CHANGE: TransformationCleaningAgent - removed usage of StorageUsageClient     
NEW: TransformationAgent is multithreaded now ( implementation moved from LHCbDIRAC )
NEW: added unit tests
NEW: InputDataAgent - possibility to refresh only data registered in the last predefined period of time 
NEW: TransformationAgent(Client) - management of derived transformations and more ported from LHCbDIRAC
BUGFIX: TransformationDB - wrong SQL statement generation in setFileStatusForTransformation()

[v6r5p14]

*Core
NEW: Utilities - added Backports utility

*WMS
FIX: Use /Operations/JobScheduling section consistently, drop /Operations/Matching section
NEW: Allow VO specific share correction plugins from extensions
FIX: Executors - several fixes

[v6r5p13]

*WMS
FIX: Executors - VOPlugin will properly send and receive the params
NEW: Correctors can be defined in an extension
FIX: Correctors - Properly retrieve info from the CS using the ops helper

[v6r5p12]

FIX: merged in patch v6r4p34

[v6r5p11]

FIX: merged in patch v6r4p33

*Core
FIX: MySQL - added offset argument to buildConditions()

[v6r5p10]

FIX: merged in patch v6r4p32

[v6r5p9]

FIX: merged in patch v6r4p30

[v6r5p8]

FIX: merged in patch v6r4p29

[v6r5p7]

FIX: merged in patch v6r4p28

[v6r5p6]

FIX: merged in patch v6r4p27

*Transformation
BUGFIX: TransformationDB - StringType must be imported before it can be used

*RSS
NEW: CS.py - Space Tokens were hardcoded, now are obtained after scanning the StorageElements.

[v6r5p5]

FIX: merged in patch v6r4p26

[v6r5p4]

FIX: merged in patch v6r4p25

[v6r5p3]

*Transformation
FIX: merged in patch v6r4p24

[v6r5p2]

*Web
NEW: includes DIRACWeb tag web2012092101

[v6r5p1]

*Core
BUGFIX: ExecutorMindHandler - return S_OK() in the initializeHandler
FIX: OptimizationMindHandler - if the manifest is not dirty it will not be updated by the Mind

*Configuration
NEW: Resources helper - added getCompatiblePlatform(), getDIRACPlatform() methods

*Resources
FIX: SSHComputingElement - add -q option to ssh command to avoid banners in the output
FIX: BOINCComputingElement - removed debugging printout
FIX: ComputingElement - use Platform CS option which will be converted to LHCbPlatform for legacy compatibility

*DMS
FIX: RequestAgentBase - lowering loglevel from ALWAYS to INFO to avoid flooding SystemLogging

*WMS:
FIX: SiteDirector - provide CE platform parameter when interrogating the TQ
FIX: GridPilotDirector - publish pilot OwnerGroup rather than VOMS role
FIX: WMSUtilities - add new error string into the parsing of the job output retrieval

[v6r5]

NEW: Executor framework

*Core
NEW: MySQL.py - added Test case for Time.dateTime time stamps
NEW: MySQL.py - insertFields and updateFields can get values via Lists or Dicts
NEW: DataIntegrityDB - use the new methods from MySQL and add test cases
NEW: DataIntegrityHandler - check connection to DB and create tables (or update their schema)
NEW: DataLoggingDB - use the new methods from MySQL and add test cases
NEW: DataLoggingHandler - check connection to DB and create tables (or update their schema)
FIX: ProcessPool - killing stuck workers after timeout
CHANGE: DB will throw a RuntimeException instead of a sys.exit in case it can't contact the DB
CHANGE: Several improvements on DISET
CHANGE: Fixed all DOS endings to UNIX
CHANGE: Agents, Services and Executors know how to react to CSSection/Module and react accordingly
NEW: install tools are updated to deal with executors
FIX: dirac-install - add -T/--Timeout option to define timeout for distribution downloads
NEW: dirac-install - added possibility of defining dirac-install's global defaults by command line switch
BUGFIX: avoid PathFinder.getServiceURL and use Client class ( DataLoggingClient,LfcFileCatalogProxyClient ) 
FIX: MySQL - added TIMESTAMPADD and TIMESTAMPDIFF to special values not to be scaped by MySQL
NEW: ObjectLoader utility
CHANGE: dirac-distribution - added global defaults flag and changed the flag to -M or --defaultsURL
FIX: Convert to string before trying to escape value in MySQL
NEW: DISET Services - added PacketTimeout option
NEW: SystemLoggingDB - updated to use the renewed MySQL interface and SQL schema
NEW: Added support for multiple entries in /Registry/DefaultGroup, for multi-VO installations
CHANGE: Component installation procedure updated to cope with components inheriting Modules
CHANGE: InstallTools - use dirac- command in runit run scripts
FIX: X509Chain - avoid a return of error when the group is not valid
FIX: MySQL - reduce verbosity of log messages when high level methods are used
CHANGE: Several DB classes have been updated to use the MySQL buildCondition method
NEW: MySQL - provide support for greater and smaller arguments to all MySQL high level methods
FIX: Service.py - check all return values from all initializers

*Configuration
CHANGE: By default return option and section lists ordered as in the CS
NEW: ConfigurationClient - added function to refresh remote configuration

*Framework
FIX: Registry.findDefaultGroup will never return False
CHANGE: ProxyManager does not accept proxies without explicit group
CHANGE: SystemAdministratorHandler - force refreshing the configuration after new component setup

*RSS
CHANGE: removed code execution from __init__
CHANGE: removed unused methods
NEW: Log all policy results 

*Resources
NEW: updated SSHComputingElement which allows multiple job submission
FIX: SGETimeLeft - better parsing of the batch system commands output
FIX: InProcessComputingElement - when starting a new job discard renewal of the previous proxy
NEW: BOINCComputingElement - new CE client to work with the BOINC desktop grid infrastructure 

*WMS
CHANGE: WMS Optimizers are now executors
CHANGE: SandboxStoreClient can directly access the DB if available
CHANGE: Moved JobDescription and improved into JobManifest
FIX: typo in JobLoggingDB
NEW: JobState/CachedJobState allow access to the Job via DB/JobStateSync Service automatically
BUGFIX: DownloadInputData - when not enough disk space, message was using "buffer" while it should be using "data"
FIX: the sandboxmetadataDB explosion when using the sandboxclient without direct access to the DB
NEW: Added support for reset/reschedule in the OptimizationMind
CHANGE: Whenever a DB is not properly initialized it will raise a catchable RuntimeError exception 
        instead of silently returning
FIX: InputDataResolution - just quick mod for easier extensibility, plus removed some LHCb specific stuff
NEW: allow jobids in a file in dirac-wms-job-get-output
NEW: JobManager - zfill in %n parameter substitution to allow alphabetical sorting
NEW: Directors - added checking of the TaskQueue limits when getting eligible queues
CHANGE: Natcher - refactor to simpify the logic, introduced Limiter class
CHANGE: Treat MaxCPUTime and CPUTime the same way in the JDL to avoid confusion
NEW: SiteDirector - added options PilotScript, MaxPilotsToSubmit, MaxJobsInFillMode
BUGFIX: StalledJobAgent - use cpuNormalization as float, not string 
FIX: Don't kill an executor if a task has been taken out from it
NEW: dirac-boinc-pilot - pilot script to be used on the BOINC volunteer nodes
FIX: SiteDirector - better handling of tokens and filling mode 
NEW: Generic pilot identities are automatically selected by the TQD and the SiteDirector 
     if not explicitly defined in /Pilot/GenericDN and GenericGroup
NEW: Generic pilot groups can have a VO that will be taken into account when selecting generic 
     credentials to submit pilots
NEW: Generic pilots that belong to a VO can only match jobs from that VO
NEW: StalledJobAgent - added rescheduling of jobs stuck in Matched or Rescheduled status
BUGFIX: StalledJobAgent - default startTime and endTime to "now", avoid None value
NEW: JobAgent - stop after N failed matching attempts (nothing to do), use StopAfterFailedMatches option
CHANGE: JobAgent - provide resource description as a dictionary to avoid extra JDL parsing by the Matcher
CHANGE: Matcher - report pilot info once instead of sending it several times from the job
CHANGE: Matcher - set the job site instead of making a separate call to JobStateUpdate
NEW: Matcher - added Matches done and matches OK statistics
NEW: TaskQueue - don't delete fresh task queues. Wait 5 minutes to do so.
CHANGE: Disabled TQs can also be matched, if no jobs are there, a retry will be triggered

*Transformation
FIX: TransformationAgent - a small improvement: now can pick the prods status to handle from the CS, 
     plus few minor corrections (e.g. logger messages)
FIX: TransformationCLI - take into accout possible failures in resetFile command     

*Accounting
NEW: AccountingDB - added retrieving RAW records for internal stuff
FIX: AccountingDB - fixed some logic for readonly cases
CHANGE: Added new simpler and faster bucket insertion mechanism
NEW: Added more info when rebucketing
FIX: Calculate the rebucket ETA using remaining records to be processed instead of the total records to be processed
FIX: Plots with no data still carry the plot name

*DMS
NEW: SRM2Storage - added retry in the gfal calls
NEW: added new FTSCleaningAgent cleaning up TransferDB tables
FIX: DataLoggingClient and DataLoggingDB - tests moved to separate files
CHANGE: request agents cleanup

*RMS
CHANGE: Stop using RequestAgentMixIn in the request agents

[v6r4p34]

*DMS
BUGFIX: FileCatalogCLI - fixed wrong indentation
CHANGE: RegistrationTask - removed some LHCb specific defaults

[v6r4p33]

*DMS
CHANGE: FTSRequest - be more verbose if something is wrong with file

[v6r4p32]

*WMS
FIX: StalledJobAgent - avoid exceptions in the stalled job accounting reporting

*DMS
NEW: FTSMonitorAgent - handling of expired FTS jobs 

*Interfaces
CHANGE: Dirac.py - attempt to retrieve output sandbox also for Completed jobs in retrieveRepositorySandboxes()

[v6r4p30]

*Core
BUGFIX: dirac-admin-bdii-ce-voview - proper check of the result structure

*Interfaces
FIX: Dirac.py, Job.py - allow to pass environment variables with special characters

*DMS
NEW: FileCatalogCLI - possibility to sort output in the ls command

*WMS:
FIX: JobWrapper - interpret environment variables with special characters 

[v6r4p29]

*RMS
BUGFIX: RequestDBMySQL - wrong indentation in __updateSubRequestFiles()

[v6r4p28]

*Interfaces
CHANGE: Dirac.py, DiracAdmin.py - remove explicit timeout on RPC client instantiation

*RSS
FIX: CS.py - fix for updated CS location (backward compatible)

*DMS
BUGFIX: StrategyHandler - bug fixed determineReplicationTree()
FIX: FTSRequest - add checksum string to SURLs file before submitting an FTS job

*WMS
FIX: JobWrapper - protection for double quotes in JobName
CHANGE: SiteDirector - switched some logging messages from verbose to info level

*RMS
NEW: Request(Client,DBMySQL,Manager) - added readRequestsForJobs() method

[v6r4p27]

*DMS
FIX: SRM2Storage - removed hack for EOS (fixed server-side)

*Transformation
CHANGE: TransformationClient - limit to 100 the number of transformations in getTransformations()
NEW: TransformationAgent - define the transformations type to use in the configuration

*Interfaces
FIX: Job.py -  fix for empty environmentDict (setExecutionEnv)

[v6r4p26]

*Transformation
BUGFIX: TransformationClient - fixed calling sequence in rpcClient.getTransformationTasks()
NEW: TransformationClient - added log messages in verbose level.

[v6r4p25]

*DMS
BUGFIX: StrategyHandler - sanity check for wrong replication tree 

[v6r4p24]

*Core
NEW: MySQL - add 'offset' argument to the buildCondition()

*Transformation
FIX: TransformationAgent - randomize the LFNs for removal/replication case when large number of those
CHANGE: TransformationClient(DB,Manager) - get transformation files in smaller chunks to
        improve performance
FIX: TransformationAgent(DB) - do not return redundant LFNs in getTransformationFiles()    

[v6r4p23]

*Web
NEW: includes DIRACWeb tag web2012092101

[v6r4p22]

*DMS
FIX: SRM2Storage - fix the problem with the CERN-EOS storage 

[v6r4p21]

*Core
BUGFIX: SGETimeLeft - take into account dd:hh:mm:ss format of the cpu consumed

[v6r4p20]

*WMS
BUGFIX: PilotDirector, GridPilotDirector - make sure that at least 1 pilot is to be submitted
BUGFIX: GridPilotDirector - bug on how pilots are counted when there is an error in the submit loop.
BUGFIX: dirac-pilot - proper install script installation on OSG sites

[v6r4p19]

*RMS
FIX: RequestDBMySQL - optimized request selection query 

[v6r4p18]

*Configuration
BUGFIX: CE2CSAgent.py - the default value must be set outside the loop

*DMS
NEW: dirac-dms-create-replication-request
BUGFIX: dirac-dms-fts-submit, dirac-dms-fts-monitor - print out error messages

*Resources
BUGFIX: TorqueComputingElement.py, plus add UserName for shared Queues

*WMS
BUGFIX: JobManagerHandler - default value for pStart (to avoid Exception)

[v6r4p17]

*Core
FIX: dirac-configure - setup was not updated in dirac.cfg even with -F option
FIX: RequestHandler - added fix for Missing ConnectionError

*DMS
FIX: dirac-dms-clean-directory - command fails with `KeyError: 'Replicas'`.

*WMS
FIX: SiteDirector - adapt to the new method in the Matcher getMatchingTaskQueue 
FIX: SiteDirector - added all SubmitPools to TQ requests

[v6r4p16]

*Core:
FIX: dirac-install - bashrc/cshrc were wrongly created when using versionsDir

*Accounting
CHANGE: Added new simpler and faster bucket insertion mechanism
NEW: Added more info when rebucketing

*WMS
CHANGE: Matcher - refactored to take into account job limits when providing info to directors
NEW: JoAgent - reports SubmitPool parameter if applicable
FIX: Matcher - bad codition if invalid result

[v6r4p15]

*WMS
FIX: gLitePilotDirector - fix the name of the MyProxy server to avoid crasehs of the gLite WMS

*Transformation
FIX: TaskManager - when the file is on many SEs, wrong results were generated

[v6r4p13]

*DMS
FIX: dirac-admin-allow-se - added missing interpreter line

[v6r4p12]

*DMS
CHANGE: RemovalTask - for DataManager shifter change creds after failure of removal with her/his proxy.

*RSS
NEW: Added RssConfiguration class
FIX: ResourceManagementClient  - Fixed wrong method name

[v6r4p11]

*Core
FIX: GGUSTicketsClient - GGUS SOAP URL updated

*DMS
BUGFIX: ReplicaManager - wrong for loop

*RequestManagement
BUGFIX: RequestClient - bug fix in finalizeRequest()

*Transformation
FIX: TaskManager - fix for correctly setting the sites (as list)

[v6r4p10]

*RequestManagement
BUGFIX: RequestContainer - in addSubrequest() function

*Resources
BUGFIX: SRM2Storage - in checksum type evaluation

*ResourceStatusSystem
BUGFIX: InfoGetter - wrong import statement

*WMS
BUGFIX: SandboxMetadataDB - __init__() can not return a value

[v6r4p9]

*DMS
CHANGE: FailoverTransfer - ensure the correct execution order of the subrequests

[v6r4p8]

Bring in fixes from v6r3p17

*Core:
FIX: Don't have the __init__ return True for all DBs
NEW: Added more protection for exceptions thrown in callbacks for the ProcessPool
FIX: Operations will now look in 'Defaults' instead of 'Default'

*DataManagement:
FIX: Put more protection in StrategyHandler for neither channels  not throughput read out of TransferDB
FIX: No JobIDs supplied in getRequestForJobs function for RequestDBMySQL taken into account
FIX: Fix on getRequestStatus
CHANGE: RequestClient proper use of getRequestStatus in finalizeRequest
CHANGE: Refactored RequestDBFile

[v6r4p7]

*WorkloadManagement
FIX: SandboxMetadataDB won't explode DIRAC when there's no access to the DB 
CHANGE: Whenever a DB fails to initialize it raises a catchable exception instead of just returning silently

*DataManagement
CHANGE: Added Lost and Unavailable to the file metadata

[v6r4p6]

Bring fixes from v6r4p6

[v6r4p5]

*Configuration
NEW: Added function to generate Operations CS paths

*Core
FIX: Added proper ProcessPool checks and finalisation

*DataManagement
FIX: don't set Files.Status to Failed for non-existign files, failover transfers won't go
FIX: remove classmethods here and there to unblock requestHolder
CHANGE: RAB, TA: change task timeout: 180 and 600 (was 600 and 900 respectively)
FIX: sorting replication tree by Ancestor, not hopAncestorgit add DataManagementSystem/Agent/TransferAgent.py
NEW: TA: add finalize
CHANGE: TransferAgent: add AcceptableFailedFiles to StrategyHandler to ban FTS channel from scheduling
FIX: if there is no failed files, put an empty dict


*RSS
FIX: RSS is setting Allowed but the StorageElement checks for Active

*Workflows
FIX: Part of WorfklowTask rewritten to fix some issues and allow 'ANY' as site

*Transformation
FIX: Wrong calls to TCA::cleanMetadataCatalogFiles

[v6r4p4]

*Core
FIX: Platform.py - check if Popen.terminate is available (only from 2.6)

[v6r4p3]

*Core
FIX: ProcessPool with watchdog and timeouts - applied in v6r3 first

[v6r4p2]

*StorageManagement
BUGFIX: StorageElement - staging is a Read operation and should be allowed as such

*WMS
BUGFIX: InProcessComputingElement, JobAgent - proper return status code from the job wrapper

*Core
FIX: Platform - manage properly the case of exception in the ldconfig execution

[v6r4p1]

*DMS
FIX: TransferDB.getChannelObservedThroughput - the channelDict was created in a wrong way

*RSS
FIX: ResourceStatus was not returning Allowed by default

[v6r4]

*Core
FIX: dirac-install-db.py: addDatabaseOptionsToCS has added a new keyed argument
NEW: SGETimeLeft.py: Support for SGE backend
FIX: If several extensions are installed, merge ConfigTemplate.cfg
NEW: Service framework - added monitoring of file descriptors open
NEW: Service framework - Reduced handshake timeout to prevent stuck threads
NEW: MySQL class with new high level methods - buildCondition,insertFields,updateFields
     deleteEntries, getFields, getCounters, getDistinctAttributeValues
FIX: ProcessPool - fixes in the locking mechanism with LockRing, stopping workers when the
     parent process is finished     
FIX: Added more locks to the LockRing
NEW: The installation tools are updated to install components by name with the components module specified as an option

*DMS
FIX: TransferDB.py - speed up the Throughput determination
NEW: dirac-dms-add-files: script similar to dirac-dms-remove-files, 
     allows for 1 file specification on the command line, using the usual dirac-dms-add-file options, 
     but also can take a text file in input to upload a bunch of files. Exit code is 0 only if all 
     was fine and is different for every error found. 
NEW: StorageElementProxy- support for data downloading with http protocol from arbitrary storage, 
     needed for the web data download
BUGFIX: FileCatalogCLI - replicate operation does a proper replica registration ( closes #5 )     
FIX: ReplicaManager - __cleanDirectory now working and thus dirac-dms-clean-directory

*WMS
NEW: CPU normalization script to run a quick test in the pilot, used by the JobWrapper
     to report the CPU consumption to the accounting
FIX: StalledJobAgent - StalledTimeHours and FailedTimeHours are read each cycle, refer to the 
     Watchdog heartBeat period (should be renamed); add NormCPUTime to Accounting record
NEW: SiteDirector - support for the operation per VO in multi-VO installations
FIX: StalledJobAgent - get ProcessingType from JDL if defined
BUGFIX: dirac-wms-job-peek - missing printout in the command
NEW: SiteDirector - take into account the number of already waiting pilots when evaluating the number of pilots to submit
FIX: properly report CPU usage when the Watchdog kill the payload.

*RSS
BUGFIX: Result in ClientCache table is a varchar, but the method was getting a datetime
NEW: CacheFeederAgent - VOBOX and SpaceTokenOccupancy commands added (ported from LHCbDIRAC)
CHANGE: RSS components get operational parameters from the Operations handler

*DataManagement
FIX: if there is no failed files, put an empty dict

*Transformation
FIX: Wrong calls to TCA::cleanMetadataCatalogFiles

[v6r3p19]

*WMS
FIX: gLitePilotDirector - fix the name of the MyProxy server to avoid crashes of the gLite WMS

[v6r3p18]

*Resources
BUGFIX: SRM2Storage - in checksum type evaluation

[v6r3p17]

*DataManagement
FIX: Fixes issues #783 and #781. Bugs in ReplicaManager removePhisicalReplica and getFilesFromDirectory
FIX: Return S_ERROR if missing jobid arguments
NEW: Checksum can be verified during FTS and SRM2Storage 

[v6r3p16]

*DataManagement
FIX: better monitoring of FTS channels 
FIX: Handle properly None value for channels and bandwidths

*Core
FIX: Properly calculate the release notes if there are newer releases in the release.notes file

[v6r3p15]

*DataManagement
FIX: if there is no failed files, put an empty dict

*Transformation
FIX: Wrong calls to TCA::cleanMetadataCatalogFiles


[v6r3p14]

* Core

BUGFIX: ProcessPool.py: clean processing and finalisation
BUGFIX: Pfn.py: don't check for 'FileName' in pfnDict

* DMS

NEW: dirac-dms-show-fts-status.py: script showing last hour history for FTS channels
NEW: TransferDBMonitoringHandler.py: new function exporting FST channel queues
BUGFIX: TransferAgent.py,RemovalAgent.py,RegistrationAgent.py - unlinking of temp proxy files, corection of values sent to gMonitor
BUGFIX: StrategyHandler - new config option 'AcceptableFailedFiles' to unblock scheduling for channels if problematic transfers occured for few files
NEW: TransferAgent,RemovalAgent,RegistrationAgent - new confing options for setting timeouts for tasks and ProcessPool finalisation
BUGFIX: ReplicaManager.py - reverse sort of LFNs when deleting files and directories to avoid blocks
NEW: moved StrategyHandler class def to separate file under DMS/private

* TMS

FIX: TransformationCleaningAgent.py: some refactoring, new way of disabling/enabline execution by 'EnableFlag' config option

[v6r3p13]

*Core
FIX: Added proper ProcessPool checks and finalisation

*DataManagement
FIX: don't set Files.Status to Failed for non-existign files, failover transfers won't go
FIX: remove classmethods here and there to unblock requestHolder
CHANGE: RAB, TA: change task timeout: 180 and 600 (was 600 and 900 respectively)
FIX: sorting replication tree by Ancestor, not hopAncestorgit add DataManagementSystem/Agent/TransferAgent.py
NEW: TA: add finalize
CHANGE: TransferAgent: add AcceptableFailedFiles to StrategyHandler to ban FTS channel from scheduling

[v6r3p12]

*Core
FIX: Platform.py - check if Popen.terminate is available (only from 2.6)

[v6r3p11]

*Core
FIX: ProcessPool with watchdog and timeouts

[v6r3p10]

*StorageManagement
BUGFIX: StorageElement - staging is a Read operation and should be allowed as such

*WMS
BUGFIX: InProcessComputingElement, JobAgent - proper return status code from the job wrapper

*Core
FIX: Platform - manage properly the case of exception in the ldconfig execution

[v6r3p9]

*DMS
FIX: TransferDB.getChannelObservedThroughput - the channelDict was created in a wrong way

[v6r3p8]

*Web
CHANGE: return back to the release web2012041601

[v6r3p7]

*Transformation
FIX: TransformationCleaningAgent - protection from deleting requests with jobID 0 

[v6r3p6]

*Core
FIX: dirac-install-db - proper key argument (follow change in InstallTools)
FIX: ProcessPool - release all locks every time WorkignProcess.run is executed, more fixes to come
FIX: dirac-configure - for Multi-Community installations, all vomsdir/vomses files are now created

*WMS
NEW: SiteDirector - add pilot option with CE name to allow matching of SAM jobs.
BUGFIX: dirac-pilot - SGE batch ID was overwriting the CREAM ID
FIX: PilotDirector - protect the CS master if there are at least 3 slaves
NEW: Watchdog - set LocalJobID in the SGE case

[v6r3p5]

*Core:
BUGFIX: ProcessPool - bug making TaskAgents hang after max cycles
BUGFIX: Graphs - proper handling plots with data containing empty string labels
FIX: GateWay - transfers were using an old API
FIX: GateWay - properly calculate the gateway URL
BUGFIX: Utilities/Pfn.py - bug in pfnunparse() when concatenating Path and FileName

*Accounting
NEW: ReportGenerator - make AccountingDB readonly
FIX: DataCache - set daemon the datacache thread
BUGFIX: BasePlotter - proper handling of the Petabyte scale data

*DMS:
BUGFIX: TransferAgent, RegistrationTask - typos 

[v6r3p4]

*DMS:
BUGFIX: TransferAgent - wrong value for failback in TA:execute

[v6r3p3]

*Configuration
BUGFIX: Operations helper - typo

*DMS:
FIX: TransferAgent - change the way of redirecting request to task

[v6r3p2]

*DMS
FIX: FTSRequest - updating metadata for accouting when finalizing FTS requests

*Core
FIX: DIRAC/__init__.py - default version is set to v6r3

[v6r3p1]

*WMS
CHANGE: Use ResourcesStatus and Resources helpers in the InputDataAgent logic

*Configuration
NEW: added getStorageElementOptions in Resources helper

*DMS
FIX: resourceStatus object created in TransferAgent instead of StrategyHandler

[v6r3]

*Core
NEW: Added protections due to the process pool usage in the locking logic

*Resources
FIX: LcgFileCatalogClient - reduce the number of retries: LFC_CONRETRY = 5 to 
     avoid combined catalog to be stuck on a faulty LFC server
     
*RSS
BUGFIX: ResourceStatus - reworked helper to keep DB connections     

*DMS
BUGFIX: ReplicaManager::CatalogBase::_callFileCatalogFcnSingleFile() - wrong argument

*RequestManagement
FIX: TaskAgents - set timeOut for task to 10 min (15 min)
NEW: TaskAgents - fill in Error fields in case of failing operations

*Interfaces
BUGFIX: dirac-wms-select-jobs - wrong use of the Dirac API

[v6r2p9]

*Core
FIX: dirac-configure - make use of getSEsForSite() method to determine LocalSEs

*WMS
NEW: DownloadInputData,InputDataByProtocol - check Files on Tape SEs are on Disk cache 
     before Download or getturl calls from Wrapper
CHANGE: Matcher - add Stalled to "Running" Jobs when JobLimits are applied   
CHANGE: JobDB - allow to specify required platform as Platform JDL parameter,
        the specified platform is taken into account even without /Resources/Computing/OSCompatibility section

*DMS
CHANGE: dirac-admin-allow(ban)-se - removed lhcb-grid email account by default, 
        and added switch to avoid sending email
FIX: TaskAgents - fix for non-existing files
FIX: change verbosity in failoverReplication 
FIX: FileCatalog - remove properly metadata indices 
BUGFIX: FileManagerBase - bugfix in the descendants evaluation logic  
FIX: TransferAgent and TransferTask - update Files.Status to Failed when ReplicaManager.replicateAndRegister 
     will fail completely; when no replica is available at all.

*Core
FIX: dirac-pilot - default lcg bindings version set to 2012-02-20

[v6r2p8]

*DMS:
CHANGE: TransferAgent - fallback to task execution if replication tree is not found

[v6r2p7]

*WMS
BUGFIX: SiteDirector - wrong CS option use: BundleProxy -> HttpProxy
FIX: SiteDirector - use short lines in compressed/encoded files in the executable
     python script

[v6r2p6]

*DataManagement
FIX: Bad logic in StrategyHandler:MinimiseTotalWait

*Core
CHANGE: updated GGUS web portal URL

*RSS
BUGFIX: meta key cannot be reused, it is popped from dictionary

*Framework
FIX: The Gateway service does not have a handler
NEW: ConfingTemplate entry for Gateway
FIX: distribution notes allow for word wrap

*WorkloadManagement
FIX: avoid unnecessary call if no LFN is left in one of the SEs
FIX: When Uploading job outputs, try first Local SEs, if any


[v6r2p5]

*RSS
BUGFIX: several minor bug fixes

*RequestManagement
BUGFIX: RequestDBMySQL - removed unnecessary request type check

*DMS
BUGFIX: FileCatalogClienctCLI - wrong evaluation of the operation in the find command
NEW: FileCatalog - added possibility to remove specified metadata for a given path 
BUGFIX: ReplicaManager - wrong operation order causing failure of UploadLogFile module

*Core
NEW: dirac-install - generate cshrc DIRAC environment setting file for the (t)csh 

*Interfaces
CHANGE: Job - added InputData to each element in the ParametricInputData

*WMS
CHANGE: dirac-jobexec - pass ParametericInputData to the workflow as a semicolon separated string

[v6r2p4]

*WMS
BUGFIX: StalledJobAgent - protection against jobs with no PilotReference in their parameters
BUGFIX: WMSAdministratorHandler - wrong argument type specification for getPilotInfo method

*StorageManagement
BUGFIX: RequestFinalizationAgent - no method existence check when calling RPC method

[v6r2p3]

*WMS
CHANGE: Matcher - fixed the credentials check in requestJob() to simplify it

*ConfigurationSystem
CHANGE: Operations helper - fix that allow no VO to be defined for components that do not need it

*Core
BUGFIX: InstallTools - when applying runsvctrl to a list of components make sure that the config server is treated first and the sysadmin service - last
        
[v6r2p2]

*WMS
BUGFIX: Matcher - restored logic for checking private pilot asking for a given DN for belonging to the same group with JOB_SHARING property.

[v6r2p1]

*RequestManagementSystem
BUGFIX: RequestCleaningAgent - missing import of the "second" interval definition 

[v6r2]

*General
FIX: replaced use of exec() python statement in favor of object method execution

*Accounting
CHANGE: Accounting 'byte' units are in powers of 1000 instead of powers of 1024 (closes #457)

*Core
CHANGE: Pfn.py - pfnparse function rewritten for speed up and mem usage, unit test case added
FIX: DISET Clients are now thread-safe. Same clients used twice in different threads was not 
closing the previous connection
NEW: reduce wait times in DISET protocol machinery to improve performance    
NEW: dirac-fix-mysql-script command to fix the mysql start-up script for the given installation
FIX: TransferClient closes connections properly
FIX: DISET Clients are now thread-safe. Same client used twice in different threads will not close the previous connection
CHANGE: Beautification and reduce wait times to improve performance
NEW: ProcessPool - added functionality to kill all children processes properly when destroying ProcessPool objects
NEW: CS Helper for LocalSite section, with gridEnv method
NEW: Grid module will use Local.gridEnv if nothing passed in the arguments
CHANGE: Add deprecated sections in the CS Operations helper to ease the transition
FIX: dirac-install - execute dirac-fix-mysql-script, if available, to fix the mysql.server startup script
FIX: dirac-distribution - Changed obsoleted tar.list file URL
FIX: typo in dirac-admin-add-host in case of error
CHANGE: dirac-admin-allow(ban)-se - use diracAdmin.sendMail() instead of NotificationClient.sendMail()

*Framework
BUGFIX: UserProfileDB - no more use of "type" variable as it is a reserved keyword 

*RequestManagement:
FIX: RequestDBFile - more consistent treatment of requestDB Path
FIX: RequestMySQL - Execution order is evaluated based on not Done state of subrequests
NEW: RequestCleaningAgent - resetting Assigned requests to Waiting after a configurable period of time

*RSS
CHANGE: RSS Action now inherits from a base class, and Actions are more homogeneous, they all take a uniform set of arguments. The name of modules has been changed from PolType to Action as well.
FIX: CacheFeederAgent - too verbose messages moved to debug instead of info level
BUGFIX: fixed a bug preventing RSS clients to connect to the services     
FIX: Proper services synchronization
FIX: Better handling of exceptions due to timeouts in GOCDBClient   
FIX: RSS.Notification emails are sent again
FIX: Commands have been modified to return S_OK, S_ERROR inside the Result dict. This way, policies get a S_ERROR / S_OK object. CacheFeederAgent has been updated accordingly.
FIX: allow clients, if db connection fails, to reconnect ( or at least try ) to the servers.
CHANGE: access control using CS Authentication options. Default is SiteManager, and get methods are all.
BUGFIX: MySQLMonkey - properly escaped all parameters of the SQL queries, other fixes.
NEW: CleanerAgent renamed to CacheCleanerAgent
NEW: Updated RSS scripts, to set element statuses and / or tokens.
NEW: Added a new script, dirac-rss-synch
BUGFIX: Minor bugfixes spotted on the Web development
FIX: Removed useless decorator from RSS handlers
CHANGE: ResourceStatus helper tool moved to RSS/Client directory, no RSS objects created if the system is InActive
CHANGE: Removed ClientFastDec decorator, using a more verbose alternative.
CHANGE: Removed useless usage of kwargs on helper functions.  
NEW: added getSESitesList method to RSSClient      
FIX: _checkFloat() checks INTEGERS, not datetimes

*DataManagement
CHANGE: refactoring of DMS agents executing requests, allow requests from arbitrary users
NEW: DFC - allow to specify multiple replicas, owner, mode when adding files
CHANGE: DFC - optimization of the directory size evaluation
NEW: Added CREATE TEMPORARY TABLES privilege to FileCatalogDB
CHANGE: DFC - getCatalogCounters() update to show numbers of directories
NEW: lfc_dfc_copy script to migrate data from LFC to DFC
FIX: dirac-dms-user-lfns - fixed the case when the baseDir is specified
FIX: FTS testing scripts were using sys.argv and getting confused if options are passed
NEW: DFC - use DirectoryUsage tables for the storage usage evaluations
NEW: DFC - search by metadata can be limited to a given directory subtree
NEW: DFC - search by both directory and file indexed metadata
BUGFIX: DFC - avoid crash if no directories or files found in metadata query
NEW: DFC FileCatalogHandler - define database location in the configuration
NEW: DFC - new FileCatalogFactory class, possibility to use named DFC services
FIX: FTSMonitor, FTSRequest - fixes in handling replica registration, setting registration requests in FileToCat table for later retry
FIX: Failover registration request in the FTS agents.      
FIX: FTSMonitor - enabled to register new replicas if even the corresponding request were removed from the RequestManagement 
FIX: StorageElement - check if SE has been properly initialized before executing any method     
CHANGE: LFC client getReplica() - make use of the new bulk method lfc.lfc_getreplicasl()
FIX: LFC client - protect against getting None in lfc.lfc_readdirxr( oDirectory, "" )  
FIX: add extra protection in dump method of StorageElement base class
CHANGE: FailoverTransfer - create subrequest per catalog if more than one catalog

*Interface
NEW: Job.py - added method to handle the parametric parameters in the workflow. They are made available to the workflow_commons via the key 'GenericParameters'.
FIX: Dirac.py - fix some type checking things
FIX: Dirac.py - the addFile() method can now register to more than 1 catalog.

*WMS
FIX: removed dependency of the JobSchedulingAgent on RSS. Move the getSiteTier functionality to a new CS Helper.
FIX: WMSAdministratorHandler - Replace StringType by StringTypes in the export methods argument type
FIX: JobAgent - Set explicitly UseServerCertificate to "no" for the job executable
NEW: dirac-pilot - change directory to $OSG_WN_TMP on OSG sites
FIX: SiteDirector passes jobExecDir to pilot, this defaults to "." for CREAM CEs. It can be set in the CS. It will not make use of $TMPDIR in this case.
FIX: Set proper project and release version to the SiteDirector     
NEW: Added "JobDelay" option for the matching, refactored and added CS options to the matcher
FIX: Added installation as an option to the pilots and random MyProxyServer
NEW: Support for parametric jobs with parameters that can be of List type

*Resources
NEW: Added SSH Grid Engine Computing Element
NEW: Added SSH Computing Element
FIX: make sure lfc client will not try to connect for several days

*Transformation
FIX: TransformationDB - in setFileStatusForTransformation() reset ErrorCount to zero if "force" flag and    the new status is "unused"
NEW: TransformationDB - added support for dictionary in metadata for the InputDataQuery mechanism     

[v6r1p13]

*WMS
FIX: JobSchedulingAgent - backported from v6r2 use of Resources helper

[v6r1p12]

*Accounting
FIX: Properly delete cached plots

*Core
FIX: dirac-install - run externals post install after generating the versions dir

[v6r1p11]

*Core
NEW: dirac-install - caches locally the externals and the grid bundle
FIX: dirac-distribution - properly generate releasehistory and releasenotes

[v6r1p10]

*WorloadManagement
FIX: JobAgent - set UseServerCertificate option "no" for the job executable

[v6r1p9]

*Core
FIX: dirac-configure - set the proper /DIRAC/Hostname when defining /LocalInstallation/Host

*DataManagement
FIX: dirac-dms-user-lfns - fixed the case when the baseDir is specified
BUGFIX: dirac-dms-remove-files - fixed crash in case of returned error report in a form of dictionary 

[v6r1p8]

*Web
FIX: restored Run panel in the production monitor

*Resources
FIX: FileCatalog - do not check existence of the catalog client module file

[v6r1p7]

*Web
BUGFIX: fixed scroll bar in the Monitoring plots view

[v6r1p6]

*Core
FIX: TransferClient closes connections properly

[v6r1p5]

*Core
FIX: DISET Clients are now thread-safe. Same clients used twice in different threads was not 
     closing the previous connection
NEW: reduce wait times in DISET protocol machinery to improve performance   

[v6r1p4]

*RequestManagement
BUGFIX: RequestContainer - in isSubRequestDone() treat special case for subrequests with files

*Transformation
BUGFIX: TransformationCleaningAgent - do not clear requests for tasks with no associated jobs

[v6r1p3]

*Framework
NEW: Pass the monitor down to the request RequestHandler
FIX: Define the service location for the monitor
FIX: Close some connections that DISET was leaving open

[v6r1p2]

*WorkloadManagement
BUGFIX: JobSchedulingAgent - use getSiteTiers() with returned direct value and not S_OK

*Transformation
BUGFIX: Uniform use of the TaskManager in the RequestTaskAgent and WorkflowTaskAgent

[v6r1p1]

*RSS
BUGFIX: Alarm_PolType now really send mails instead of crashing silently.

[v6r1]

*RSS
CHANGE: Major refactoring of the RSS system
CHANGE: DB.ResourceStatusDB has been refactored, making it a simple wrapper round ResourceStatusDB.sql with only four methods by table ( insert, update, get & delete )
CHANGE: DB.ResourceStatusDB.sql has been modified to support different statuses per granularity.
CHANGE: DB.ResourceManagementDB has been refactored, making it a simple wrapper round ResourceStatusDB.sql with only four methods by table ( insert, update, get & delete )
CHANGE: Service.ResourceStatusHandler has been refactored, removing all data processing, making it an intermediary between client and DB.
CHANGE: Service.ResourceManagementHandler has been refactored, removing all data processing, making it an intermediary between client and DB.
NEW: Utilities.ResourceStatusBooster makes use of the 'DB primitives' exposed on the client and does some useful data processing, exposing the new functions on the client.
NEW: Utilities.ResourceManagementBooster makes use of the 'DB primitives' exposed on the client and does some useful data processing, exposing the new functions on the client.
CHANGE: Client.ResourceStatusClient has been refactorerd. It connects automatically to DB or to the Service. Exposes DB and booster functions.
CHANGE: Client.ResourceManagementClient has been refactorerd. It connects automatically to DB or to the Service. Exposes DB and booster functions.
CHANGE: Agent.ClientsCacheFeederAgent renamed to CacheFeederAgent. The name was not accurate, as it also feeds Accouting Cache tables.
CHANGE: Agent.InspectorAgent, makes use of automatic API initialization.
CHANGE: Command. refactor and usage of automatic API initialization.
CHANGE: PolicySystem.PEP has reusable client connections, which increase significantly performance.
CHANGE: PolicySystem.PDP has reusable client connections, which increase significantly performance.
NEW: Utilities.Decorators are syntactic sugar for DB, Handler and Clients.
NEW: Utilities.MySQLMonkey is a mixture of laziness and refactoring, in order to generate the SQL statements automatically. Not anymore sqlStatemens hardcoded on the RSS.
NEW: Utilities.Validator are common checks done through RSS modules
CHANGE: Utilities.Synchronizer syncs users and DIRAC sites
CHANGE: cosmetic changes everywhere, added HeadURL and RCSID
CHANGE: Removed all the VOExtension logic on RSS
BUGFIX: ResourceStatusHandler - getStorageElementStatusWeb(), access mode by default is Read
FIX: RSS __init__.py will not crash anymore if no CS info provided
BUGFIX: CS.getSiteTier now behaves correctly when a site is passed as a string

*dirac-setup-site
BUGFIX: fixed typos in the Script class name

*Transformation
FIX: Missing logger in the TaskManager Client (was using agent's one)
NEW: Added UnitTest class for TaskManager Client

*DIRAC API
BUGFIX: Dirac.py. If /LocalSite/FileCatalog is not define the default Catalog was not properly set.
FIX: Dirac.py - fixed __printOutput to properly interpret the first argument: 0:stdout, 1:stderr
NEW: Dirac.py - added getConfigurationValue() method

*Framework
NEW: UsersAndGroups agent to synchronize users from VOMRS server.

*dirac-install
FIX: make Platform.py able to run with python2.3 to be used inside dirac-install
FIX: protection against the old or pro links pointing to non-existent directories
NEW: make use of the HTTP proxies if available
FIX: fixed the logic of creating links to /opt/dirac directories to take into account webRoot subdirs

*WorkloadManagement
FIX: SiteDirector - change getVO() function call to getVOForGroup()

*Core:
FIX: Pfn.py - check the sanity of the pfn and catch the erroneous case

*RequestManagement:
BUGFIX: RequestContainer.isSubrequestDone() - return 0 if Done check fails

*DataManagement
NEW: FileCatalog - possibility to configure multiple FileCatalog services of the same type

[v6r0p4]

*Framework
NEW: Pass the monitor down to the request RequestHandler
FIX: Define the service location for the monitor
FIX: Close some connections that DISET was leaving open

[v6r0p3]

*Framework
FIX: ProxyManager - Registry.groupHasProperties() wasn't returning a result 
CHANGE: Groups without AutoUploadProxy won't receive expiration notifications 
FIX: typo dirac-proxy-info -> dirac-proxy-init in the expiration mail contents
CHANGE: DISET - directly close the connection after a failed handshake

[v6r0p2]

*Framework
FIX: in services logs change ALWAYS log level for query messages to NOTICE

[v6r0p1]

*Core
BUGFIX: List.uniqueElements() preserves the other of the remaining elements

*Framework
CHANGE: By default set authorization rules to authenticated instead of all
FIX: Use all required arguments in read access data for UserProfileDB
FIX: NotificationClient - dropped LHCb-Production setup by default in the __getRPSClient()

[v6r0]

*Framework
NEW: DISET Framework modified client/server protocol, messaging mechanism to be used for optimizers
NEW: move functions in DIRAC.Core.Security.Misc to DIRAC.Core.Security.ProxyInfo
CHANGE: By default log level for agents and services is INFO
CHANGE: Disable the log headers by default before initializing
NEW: dirac-proxy-init modification according to issue #29: 
     -U flag will upload a long lived proxy to the ProxyManager
     If /Registry/DefaultGroup is defined, try to generate a proxy that has that group
     Replaced params.debugMessage by gLogger.verbose. Closes #65
     If AutoUploadProxy = true in the CS, the proxy will automatically be uploaded
CHANGE: Proxy upload by default is one month with dirac-proxy-upload
NEW: Added upload of pilot proxies automatically
NEW: Print info after creating a proxy
NEW: Added setting VOMS extensions automatically
NEW: dirac-proxy-info can also print the information of the uploaded proxies
NEW: dirac-proxy-init will check that the lifetime of the certificate is less than one month and advise to renew it
NEW: dirac-proxy-init will check that the certificate has at least one month of validity
FIX: Never use the host certificate if there is one for dirac-proxy-init
NEW: Proxy manager will send notifications when the uploaded proxies are about to expire (configurable via CS)
NEW: Now the proxyDB also has a knowledge of user names. Queries can use the user name as a query key
FIX: ProxyManager - calculate properly the dates for credentials about to expire
CHANGE: ProxyManager will autoexpire old proxies, also auto purge logs
CHANGE: Rename dirac-proxy-upload to dirac-admin-proxy-upload
NEW: dirac-proxy-init will complain if the user certificate has less than 30 days
CHANGE: SecurityLogging - security log level to verbose
NEW: OracleDB - added Array type 
NEW: MySQL - allow definition of the port number in the configuration
FIX: Utilities/Security - hash VOMS Attributes as string
FIX: Utilities/Security - Generate a chain hash to discover if two chains are equal
NEW: Use chain has to discover if it has already been dumped
FIX: SystemAdministrator - Do not set  a default lcg version
NEW: SystemAdministrator - added Project support for the sysadmin
CHANGE: SysAdmin CLI - will try to connect to the service when setting the host
NEW: SysAdmin CLI - colorization of errors in the cli
NEW: Logger - added showing the thread id in the logger if enabled
     
*Configuration
NEW: added getVOfromProxyGroup() utility
NEW: added getVoForGroup() utility, use it in the code as appropriate
NEW: added Registry and Operations Configuration helpers
NEW: dirac-configuration-shell - a configuration script for CS that behaves like an UNIX shellCHANGE: CSAPI - added more functionality required by updated configuration console
NEW: Added possibility to define LocalSE to any Site using the SiteLocalSEMapping 
     section on the Operations Section     
NEW: introduce Registry/VO section, associate groups to VOs, define SubmitPools per VO
FIX: CE2CSAgent - update the CEType only if there is a relevant info in the BDII  

*ReleaseManagement
NEW: release preparations and installation tools based on installation packages
NEW: dirac-compile-externals will try go get a DIRAC-free environment before compiling
NEW: dirac-disctribution - upload command can be defined via defaults file
NEW: dirac-disctribution - try to find if the version name is a branch or a tag in git and act accordingly
NEW: dirac-disctribution - added keyword substitution when creating a a distribution from git
FIX: Install tools won't write HostDN to the configuration if the Admin username is not set 
FIX: Properly set /DIRAC/Configuration/Servers when installing a CS Master
FIX: install_site.sh - missing option in wget for https download: --no-check-certificate
FIX: dirac-install-agent(service) - If the component being installed already has corresponding 
     CS section, it is not overwritten unless explicitly asked for
NEW: dirac-install functionality enhancement: start using the switches as defined in issue #26;
CHANGE: dirac-install - write the defaults if any under defaults-.cfg so dirac-configure can 
        pick it up
FIX: dirac-install - define DYLD_LIBRARY_PATH ( for Mac installations )     
NEW: dirac-install - put all the goodness under a function so scripts like lhcb-proxy-init can use it easily
FIX: dirac-install - Properly search for the LcgVer
NEW: dirac-install will write down the releases files in -d mode   
CHANGE: use new dirac_install from gothub/integration branch in install_site.sh
NEW: Extensions can request custom external dependencies to be installed via pip when 
     installing DIRAC.
NEW: LCG bundle version can be defined on a per release basis in the releases.cfg 
NEW: dirac-deploy-scripts - when setting the lib path in the deploy scripts. 
     Also search for subpaths of the libdir and include them
NEW: Install tools - plainly separate projects from installations

*Accounting
CHANGE: For the WMSHistory type, send as JobSplitType the JobType
CHANGE: Reduced the size of the max key length to workaround mysql max bytes for index problem
FIX: Modified buckets width of 1week to 1 week + 1 day to fix summer time end week (1 hour more )

*WorkloadManagement
CHANGE: SiteDirector - simplified executable generation
NEW: SiteDirector - few more checks of error conditions   
NEW: SiteDirector - limit the queue max length to the value of MaxQueueLengthOption 
     ( 3 days be default )
BUGFIX: SiteDirector - do not download pilot output if the flag getPilotOutput is not set     
NEW: JobDB will extract the VO when applying DIRAC/VOPolicy from the proper VO
FIX: SSHTorque - retrieve job status by chunks of 100 jobs to avoid too long
NEW: glexecComputingElement - allow glexecComputingElement to "Reschedule" jobs if the Test of
     the glexec fails, instead of defaulting to InProcess. Controlled by
     RescheduleOnError Option of the glexecComputingElement
NEW: SandboxStore - create a different SBPath with the group included     
FIX: JobDB - properly treat Site parameter in the job JDL while rescheduling jobs
NEW: JobSchedulingAgent - set the job Site attribute to the name of a group of sites corresponding 
     to a SE chosen by the data staging procedure 
CHANGE: TimeLeft - call batch system commands with the ( default ) timeout 120 sec
CHANGE: PBSTimeLeft - uses default CPU/WallClock if not present in the output  
FIX: PBSTimeLeft - proper handling of (p)cput parameter in the batch system output, recovery of the
     incomplete batch system output      
NEW: automatically add SubmitPools JDL option of the job owner's VO defines it     
NEW: JobManager - add MaxParametericJobs option to the service configuration
NEW: PilotDirector - each SubmitPool or Middleware can define TargetGrids
NEW: JobAgent - new StopOnApplicationFailure option to make the agent exiting the loop on application failure
NEW: PilotAgentsDB - on demand retrieval of the CREAM pilot output
NEW: Pilot - proper job ID evaluation for the OSG sites
FIX: ComputingElement - fixed proxy renewal logic for generic and private pilots
NEW: JDL - added %j placeholder in the JDL to be replaced by the JobID
BUGFIX: DownloadInputData - bug fixed in the naming of downloaded files
FIX: Matcher - set the group and DN when a request gets to the matcher if the request is not 
     coming from a pilot
FIX: Matcher = take into account JobSharing when checking the owner for the request
CHANGE: PilotDirector, dirac-pilot - interpret -V flag of the pilot as Installation name

*DataManagement
FIX: FileCatalog/DiractoryLevelTree - consistent application of the max directory level using global 
     MAX_LEVELS variable
FIX: FileCatalog - Directory metadata is deleted together with the directory deletion, issue #40    
CHANGE: FileCatalog - the logic of the files query by metadata revisited to increase efficiency 
FIX: LcgFileCatalog - use lfcthr and call lfcthr.init() to allow multithread
     try the import only once and just when LcgFileCatalogClient class is intantiated
NEW: LcgFileCatalogClient - new version of getPathPermissions relying on the lfc_access method to solve the problem
     of multiple user DNs in LFC.     
FIX: StorageElement - get service CS options with getCSOption() method ( closes #97 )
FIX: retrieve FileCatalogs as ordered list, to have a proper default.
CHANGE: FileCatalog - allow up to 15 levels of directories
BUGFIX: FileCatalog - bug fixes in the directory removal methods (closes #98)
BUGFIX: RemovalAgent - TypeError when getting JobID in RemovalAgent
BUGFIX: RemovalAgent - put a limit to be sure the execute method will end after a certain number of iterations
FIX: DownloadInputData - when files have been uploaded with lcg_util, the PFN filename
     might not match the LFN file name
FIX: putting FTSMonitor web page back
NEW: The default file catalog is now determined using /LocalSite/FileCatalog. The old behavior 
     is provided as a fallback solution
NEW: ReplicaManager - can now deal with multiple catalogs. Makes sure the surl used for removal is 
the same as the one used for registration.   
NEW: PoolXMLCatalog - added getTypeByPfn() function to get the type of the given PFN  
NEW: dirac-dms-ban(allow)-se - added possibility to use CheckAccess property of the SE

*StorageManagement
FIX: Stager - updateJobFromStager(): only return S_ERROR if the Status sent is not
recognized or if a state update fails. If the jobs has been removed or
has moved forward to another status, the Stager will get an S_OK and
should forget about the job.
NEW: new option in the StorageElement configuration "CheckAccess"
FIX: Requests older than 1 day, which haven't been staged are retried. Tasks older than "daysOld" 
     number of days are set to Failed. These tasks have already been retried "daysOld" times for staging.
FIX: CacheReplicas and StageRequests records are kept until the pin has expired. This way the 
     StageRequest agent will have proper accounting of the amount of staged data in cache.
NEW: FTSCleaningAgent will allow to fix transient errors in RequestDB. At the moment it's 
     only fixing Requests for which SourceTURL is equal to TargetSURL.
NEW: Stager - added new command dirac-stager-stage-files          
FIX: Update Stager code in v6 to the same point as v5r13p37
FIX: StorageManager - avoid race condition by ensuring that Links=0 in the query while removing replicas

*RequestManagement
FIX: RequestDBFile - get request in chronological order (closes issue #84)
BUGFIX: RequestDBFile - make getRequest return value for getRequest the same as for

*ResourceStatusSystem
NEW: Major code refacoring. First refactoring of RSS's PEP. Actions are now function 
     defined in modules residing in directory "Actions".
NEW: methods to store cached environment on a DB and ge them.
CHANGE: command caller looks on the extension for commands.
CHANGE: RSS use now the CS instead of getting info from Python modules.
BUGFIX: Cleaned RSS scripts, they are still prototypes
CHANGE: PEP actions now reside in separate modules outside PEP module.
NEW: RSS CS module add facilities to extract info from CS.
CHANGE: Updating various RSS tests to make them compatible with
changes in the system.
NEW: CS is used instead of ad-hoc configuration module in most places.
NEW: Adding various helper functions in RSS Utils module. These are
functions used by RSS developers, including mainly myself, and are
totally independant from the rest of DIRAC.
CHANGE: Mostly trivial changes, typos, etc in various files in RSS     
CHANGE: TokenAgent sends e-mails with current status   

*Transformation
CHANGE: allow Target SE specification for jobs, Site parameter is not set in this case
CHANGE: TransformationAgent  - add new file statuses in production monitoring display
CHANGE: TransformationAgent - limit the number of files to be treated in TransformationAgent 
        for replication and removal (default 5000)
BUGFIX: TransformationDB - not removing task when site is not set
BUGFIX: TransformationCleaningAgent - archiving instead of cleaning Removal and Replication 
        transformations 
FIX: TransformationCleaningAgent - kill jobs before deleting them        

*Workflow
NEW: allow modules to define Input and Output parameters that can be
     used instead of the step_commons/workflow_commons (Workflow.py, Step.py, Module.py)

*Various fixes
BUGFIX: Mail.py uses SMTP class rather than inheriting it
FIX: Platform utility will properly discover libc version even for the new Ubuntu
FIX: Removed old sandbox and other obsoleted components<|MERGE_RESOLUTION|>--- conflicted
+++ resolved
@@ -1,5 +1,4 @@
-<<<<<<< HEAD
-[v6r16-pre6]
+[v6r16-pre7]
 
 *Core
 CHANGE: dirac-install, dirac-configure - use Extensions options consistently, drop
@@ -21,7 +20,7 @@
 *Resources
 NEW: MessageQueue resources to manage MQ connections complemented with
      MQListener and MQPublisher helper classes
-=======
+
 [v6r15p19]
 
 *Core
@@ -34,7 +33,6 @@
 *TMS
 FIX: FileReport - after successful update of input files status, clear the 
      cache disctionary to avoid double update      
->>>>>>> d7194393
 
 [v6r15p18]
 
