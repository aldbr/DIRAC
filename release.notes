--- conflicted
+++ resolved
@@ -1,4 +1,3 @@
-<<<<<<< HEAD
 [v7r3-pre4]
 
 FIX: (#5028) Replaced all the cases of BaseException use by Exception
@@ -18,9 +17,6 @@
 *tests
 CHANGE: (#5046) don't use mail in the self generated certificates
 
-[v7r2p2]
-
-=======
 [v7r2p3]
 
 FIX: Fixes from v7r054 and v7r1p37
@@ -49,7 +45,6 @@
 
 [v7r2p2]
 
->>>>>>> 94165d80
 FIX: Fixes from v7r053 and v7r1p36
 
 [v7r2p1]
