--- conflicted
+++ resolved
@@ -1,4 +1,3 @@
-<<<<<<< HEAD
 [v7r2-pre32]
 
 FIX: python 2-3 compatibility fixes
@@ -85,7 +84,7 @@
 FIX: (#4677) Ignore tornado services and test DBs
 NEW: (#4677) new integration tests for Tornado based services
 NEW: (#4910) --runslow option on unit tests to allow faster local tests
-=======
+
 [v7r1p27]
 
 FIX: Fixes from v7r0p47
@@ -120,7 +119,6 @@
 NEW: (#4853) user management, ProxyManager
 CHANGE: (#4853) move Registry from ConfReference to dirac.cfg
 CHANGE: (#4853) move CommandReference content to scripts docs
->>>>>>> b47d9319
 
 [v7r1p26]
 
