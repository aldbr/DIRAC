[v6r2-pre7]

*Accounting
CHANGE: Accounting 'byte' units are in powers of 1000 instead of powers of 1024 (closes #457)

*Core
CHANGE: Pfn.py - pfnparse function rewritten for speed up and mem usage, unit test case added
FIX: DISET Clients are now thread-safe. Same clients used twice in different threads was not 
     closing the previous connection
NEW: reduce wait times in DISET protocol machinery to improve performance    
NEW: dirac-fix-mysql-script command to fix the mysql start-up script for the given installation
FIX: TransferClient closes connections properly
FIX: DISET Clients are now thread-safe. Same client used twice in different threads will not close the previous connection
CHANGE: Beautification and reduce wait times to improve performance
NEW: ProcessPool - added functionality to kill all children processes properly when destroying ProcessPool objects
NEW: CS Helper for LocalSite section, with gridEnv method
NEW: Grid module will use Local.gridEnv if nothing passed in the arguments
CHANGE: Add deprecated sections in the CS Operations helper to ease the transition
FIX: dirac-install - execute dirac-fix-mysql-script, if available, to fix the mysql.server startup script

*RequestManagement:
FIX: RequestDBFile - more consistent treatment of requestDB Path

*RSS
CHANGE: RSS Action now inherits from a base class, and Actions are more homogeneous, they all take 
        a uniform set of arguments. The name of modules has been changed from PolType to Action as well.
FIX: CacheFeederAgent - too verbose messages moved to debug instead of info level
BUGFIX: fixed a bug preventing RSS clients to connect to the services     
FIX: Proper services synchronization
FIX: Better handling of exceptions due to timeouts in GOCDBClient   
FIX: RSS.Notification emails are sent again
FIX: Commands have been modified to return S_OK, S_ERROR inside the Result dict. This way, policies get a 
     S_ERROR / S_OK object. CacheFeederAgent has been updated accordingly.
FIX: allow clients, if db connection fails, to reconnect ( or at least try ) to the servers.
CHANGE: access control using CS Authentication options. Default is SiteManager, and get methods are all.
BUGFIX: MySQLMonkey - properly escaped all parameters of the SQL queries, other fixes.
NEW: CleanerAgent renamed to CacheCleanerAgent
NEW: Updated RSS scripts, to set element statuses and / or tokens.

*DataManagement
CHANGE: refactoring of DMS agents executing requests, allow requests from arbitrary users
NEW: DFC - allow to specify multiple replicas, owner, mode when adding files
CHANGE: DFC - optimization of the directory size evaluation
NEW: Added CREATE TEMPORARY TABLES privilege to FileCatalogDB
CHANGE: DFC - getCatalogCounters() update to show numbers of directories
NEW: lfc_dfc_copy script to migrate data from LFC to DFC
FIX: dirac-dms-user-lfns - fixed the case when the baseDir is specified
FIX: FTS testing scripts were using sys.argv and getting confused if options are passed
NEW: DFC - use DirectoryUsage tables for the storage usage evaluations
NEW: DFC - search by metadata can be limited to a given directory subtree
NEW: DFC - search by both directory and file indexed metadata
FIX: FTSMonitor, FTSRequest - fixes in handling replica registration, setting registration requests
     in FileToCat table for later retry
FIX: Failover registration request in the FTS agents.      
FIX: FTSMonitor - enabled to register new replicas if even the corresponding request were removed
     from the RequestManagement 

*Interface
NEW: Job.py - added method to handle the parametric parameters in the workflow. 
     They are made available to the workflow_commons via the key 'GenericParameters'.
FIX: Dirac.py - fix some type checking things

*WMS
FIX: removed dependency of the JobSchedulingAgent on RSS. Move the getSiteTier functionality to a new CS Helper.

*Resources
NEW: Added SSH Grid Engine Computing Element
NEW: Added SSH Computing Element

*Transformation
FIX: TransformationDB - in setFileStatusForTransformation() reset ErrorCount to zero if "force" flag and
     the new status is "unused"

<<<<<<< HEAD
=======
[v6r1p11]

*Core
NEW: dirac-install - caches locally the externals and the grid bundle
FIX: dirac-distribution - properly generate releasehistory and releasenotes

>>>>>>> 7acad774
[v6r1p10]

*WorloadManagement
FIX: JobAgent - set UseServerCertificate option "no" for the job executable

[v6r1p9]

*Core
FIX: dirac-configure - set the proper /DIRAC/Hostname when defining /LocalInstallation/Host

*DataManagement
FIX: dirac-dms-user-lfns - fixed the case when the baseDir is specified
BUGFIX: dirac-dms-remove-files - fixed crash in case of returned error report in a form of dictionary 

[v6r1p8]

*Web
FIX: restored Run panel in the production monitor

*Resources
FIX: FileCatalog - do not check existence of the catalog client module file

[v6r1p7]

*Web
BUGFIX: fixed scroll bar in the Monitoring plots view

[v6r1p6]

*Core
FIX: TransferClient closes connections properly

[v6r1p5]

*Core
FIX: DISET Clients are now thread-safe. Same clients used twice in different threads was not 
     closing the previous connection
NEW: reduce wait times in DISET protocol machinery to improve performance   

[v6r1p4]

*RequestManagement
BUGFIX: RequestContainer - in isSubRequestDone() treat special case for subrequests with files

*Transformation
BUGFIX: TransformationCleaningAgent - do not clear requests for tasks with no associated jobs

[v6r1p3]

*Framework
NEW: Pass the monitor down to the request RequestHandler
FIX: Define the service location for the monitor
FIX: Close some connections that DISET was leaving open

[v6r1p2]

*WorkloadManagement
BUGFIX: JobSchedulingAgent - use getSiteTiers() with returned direct value and not S_OK

*Transformation
BUGFIX: Uniform use of the TaskManager in the RequestTaskAgent and WorkflowTaskAgent

[v6r1p1]

*RSS
BUGFIX: Alarm_PolType now really send mails instead of crashing silently.

[v6r1]

*RSS
CHANGE: Major refactoring of the RSS system
CHANGE: DB.ResourceStatusDB has been refactored, making it a simple wrapper round ResourceStatusDB.sql with only four methods by table ( insert, update, get & delete )
CHANGE: DB.ResourceStatusDB.sql has been modified to support different statuses per granularity.
CHANGE: DB.ResourceManagementDB has been refactored, making it a simple wrapper round ResourceStatusDB.sql with only four methods by table ( insert, update, get & delete )
CHANGE: Service.ResourceStatusHandler has been refactored, removing all data processing, making it an intermediary between client and DB.
CHANGE: Service.ResourceManagementHandler has been refactored, removing all data processing, making it an intermediary between client and DB.
NEW: Utilities.ResourceStatusBooster makes use of the 'DB primitives' exposed on the client and does some useful data processing, exposing the new functions on the client.
NEW: Utilities.ResourceManagementBooster makes use of the 'DB primitives' exposed on the client and does some useful data processing, exposing the new functions on the client.
CHANGE: Client.ResourceStatusClient has been refactorerd. It connects automatically to DB or to the Service. Exposes DB and booster functions.
CHANGE: Client.ResourceManagementClient has been refactorerd. It connects automatically to DB or to the Service. Exposes DB and booster functions.
CHANGE: Agent.ClientsCacheFeederAgent renamed to CacheFeederAgent. The name was not accurate, as it also feeds Accouting Cache tables.
CHANGE: Agent.InspectorAgent, makes use of automatic API initialization.
CHANGE: Command. refactor and usage of automatic API initialization.
CHANGE: PolicySystem.PEP has reusable client connections, which increase significantly performance.
CHANGE: PolicySystem.PDP has reusable client connections, which increase significantly performance.
NEW: Utilities.Decorators are syntactic sugar for DB, Handler and Clients.
NEW: Utilities.MySQLMonkey is a mixture of laziness and refactoring, in order to generate the SQL statements automatically. Not anymore sqlStatemens hardcoded on the RSS.
NEW: Utilities.Validator are common checks done through RSS modules
CHANGE: Utilities.Synchronizer syncs users and DIRAC sites
CHANGE: cosmetic changes everywhere, added HeadURL and RCSID
CHANGE: Removed all the VOExtension logic on RSS
BUGFIX: ResourceStatusHandler - getStorageElementStatusWeb(), access mode by default is Read
FIX: RSS __init__.py will not crash anymore if no CS info provided
BUGFIX: CS.getSiteTier now behaves correctly when a site is passed as a string

*dirac-setup-site
BUGFIX: fixed typos in the Script class name

*Transformation
FIX: Missing logger in the TaskManager Client (was using agent's one)
NEW: Added UnitTest class for TaskManager Client

*DIRAC API
BUGFIX: Dirac.py. If /LocalSite/FileCatalog is not define the default Catalog was not properly set.
FIX: Dirac.py - fixed __printOutput to properly interpret the first argument: 0:stdout, 1:stderr
NEW: Dirac.py - added getConfigurationValue() method

*Framework
NEW: UsersAndGroups agent to synchronize users from VOMRS server.

*dirac-install
FIX: make Platform.py able to run with python2.3 to be used inside dirac-install
FIX: protection against the old or pro links pointing to non-existent directories
NEW: make use of the HTTP proxies if available
FIX: fixed the logic of creating links to /opt/dirac directories to take into account webRoot subdirs

*WorkloadManagement
FIX: SiteDirector - change getVO() function call to getVOForGroup()

*Core:
FIX: Pfn.py - check the sanity of the pfn and catch the erroneous case

*RequestManagement:
BUGFIX: RequestContainer.isSubrequestDone() - return 0 if Done check fails

*DataManagement
NEW: FileCatalog - possibility to configure multiple FileCatalog services of the same type

[v6r0p4]

*Framework
NEW: Pass the monitor down to the request RequestHandler
FIX: Define the service location for the monitor
FIX: Close some connections that DISET was leaving open

[v6r0p3]

*Framework
FIX: ProxyManager - Registry.groupHasProperties() wasn't returning a result 
CHANGE: Groups without AutoUploadProxy won't receive expiration notifications 
FIX: typo dirac-proxy-info -> dirac-proxy-init in the expiration mail contents
CHANGE: DISET - directly close the connection after a failed handshake

[v6r0p2]

*Framework
FIX: in services logs change ALWAYS log level for query messages to NOTICE

[v6r0p1]

*Core
BUGFIX: List.uniqueElements() preserves the other of the remaining elements

*Framework
CHANGE: By default set authorization rules to authenticated instead of all
FIX: Use all required arguments in read access data for UserProfileDB
FIX: NotificationClient - dropped LHCb-Production setup by default in the __getRPSClient()

[v6r0]

*Framework
NEW: DISET Framework modified client/server protocol, messaging mechanism to be used for optimizers
NEW: move functions in DIRAC.Core.Security.Misc to DIRAC.Core.Security.ProxyInfo
CHANGE: By default log level for agents and services is INFO
CHANGE: Disable the log headers by default before initializing
NEW: dirac-proxy-init modification according to issue #29: 
     -U flag will upload a long lived proxy to the ProxyManager
     If /Registry/DefaultGroup is defined, try to generate a proxy that has that group
     Replaced params.debugMessage by gLogger.verbose. Closes #65
     If AutoUploadProxy = true in the CS, the proxy will automatically be uploaded
CHANGE: Proxy upload by default is one month with dirac-proxy-upload
NEW: Added upload of pilot proxies automatically
NEW: Print info after creating a proxy
NEW: Added setting VOMS extensions automatically
NEW: dirac-proxy-info can also print the information of the uploaded proxies
NEW: dirac-proxy-init will check that the lifetime of the certificate is less than one month and advise to renew it
NEW: dirac-proxy-init will check that the certificate has at least one month of validity
FIX: Never use the host certificate if there is one for dirac-proxy-init
NEW: Proxy manager will send notifications when the uploaded proxies are about to expire (configurable via CS)
NEW: Now the proxyDB also has a knowledge of user names. Queries can use the user name as a query key
FIX: ProxyManager - calculate properly the dates for credentials about to expire
CHANGE: ProxyManager will autoexpire old proxies, also auto purge logs
CHANGE: Rename dirac-proxy-upload to dirac-admin-proxy-upload
NEW: dirac-proxy-init will complain if the user certificate has less than 30 days
CHANGE: SecurityLogging - security log level to verbose
NEW: OracleDB - added Array type 
NEW: MySQL - allow definition of the port number in the configuration
FIX: Utilities/Security - hash VOMS Attributes as string
FIX: Utilities/Security - Generate a chain hash to discover if two chains are equal
NEW: Use chain has to discover if it has already been dumped
FIX: SystemAdministrator - Do not set  a default lcg version
NEW: SystemAdministrator - added Project support for the sysadmin
CHANGE: SysAdmin CLI - will try to connect to the service when setting the host
NEW: SysAdmin CLI - colorization of errors in the cli
NEW: Logger - added showing the thread id in the logger if enabled
     
*Configuration
NEW: added getVOfromProxyGroup() utility
NEW: added getVoForGroup() utility, use it in the code as appropriate
NEW: added Registry and Operations Configuration helpers
NEW: dirac-configuration-shell - a configuration script for CS that behaves like an UNIX shellCHANGE: CSAPI - added more functionality required by updated configuration console
NEW: Added possibility to define LocalSE to any Site using the SiteLocalSEMapping 
     section on the Operations Section     
NEW: introduce Registry/VO section, associate groups to VOs, define SubmitPools per VO
FIX: CE2CSAgent - update the CEType only if there is a relevant info in the BDII  

*ReleaseManagement
NEW: release preparations and installation tools based on installation packages
NEW: dirac-compile-externals will try go get a DIRAC-free environment before compiling
NEW: dirac-disctribution - upload command can be defined via defaults file
NEW: dirac-disctribution - try to find if the version name is a branch or a tag in git and act accordingly
NEW: dirac-disctribution - added keyword substitution when creating a a distribution from git
FIX: Install tools won't write HostDN to the configuration if the Admin username is not set 
FIX: Properly set /DIRAC/Configuration/Servers when installing a CS Master
FIX: install_site.sh - missing option in wget for https download: --no-check-certificate
FIX: dirac-install-agent(service) - If the component being installed already has corresponding 
     CS section, it is not overwritten unless explicitly asked for
NEW: dirac-install functionality enhancement: start using the switches as defined in issue #26;
CHANGE: dirac-install - write the defaults if any under defaults-.cfg so dirac-configure can 
        pick it up
FIX: dirac-install - define DYLD_LIBRARY_PATH ( for Mac installations )     
NEW: dirac-install - put all the goodness under a function so scripts like lhcb-proxy-init can use it easily
FIX: dirac-install - Properly search for the LcgVer
NEW: dirac-install will write down the releases files in -d mode   
CHANGE: use new dirac_install from gothub/integration branch in install_site.sh
NEW: Extensions can request custom external dependencies to be installed via pip when 
     installing DIRAC.
NEW: LCG bundle version can be defined on a per release basis in the releases.cfg 
NEW: dirac-deploy-scripts - when setting the lib path in the deploy scripts. 
     Also search for subpaths of the libdir and include them
NEW: Install tools - plainly separate projects from installations

*Accounting
CHANGE: For the WMSHistory type, send as JobSplitType the JobType
CHANGE: Reduced the size of the max key length to workaround mysql max bytes for index problem
FIX: Modified buckets width of 1week to 1 week + 1 day to fix summer time end week (1 hour more )

*WorkloadManagement
CHANGE: SiteDirector - simplified executable generation
NEW: SiteDirector - few more checks of error conditions   
NEW: SiteDirector - limit the queue max length to the value of MaxQueueLengthOption 
     ( 3 days be default )
BUGFIX: SiteDirector - do not download pilot output if the flag getPilotOutput is not set     
NEW: JobDB will extract the VO when applying DIRAC/VOPolicy from the proper VO
FIX: SSHTorque - retrieve job status by chunks of 100 jobs to avoid too long
NEW: glexecComputingElement - allow glexecComputingElement to "Reschedule" jobs if the Test of
     the glexec fails, instead of defaulting to InProcess. Controlled by
     RescheduleOnError Option of the glexecComputingElement
NEW: SandboxStore - create a different SBPath with the group included     
FIX: JobDB - properly treat Site parameter in the job JDL while rescheduling jobs
NEW: JobSchedulingAgent - set the job Site attribute to the name of a group of sites corresponding 
     to a SE chosen by the data staging procedure 
CHANGE: TimeLeft - call batch system commands with the ( default ) timeout 120 sec
CHANGE: PBSTimeLeft - uses default CPU/WallClock if not present in the output  
FIX: PBSTimeLeft - proper handling of (p)cput parameter in the batch system output, recovery of the
     incomplete batch system output      
NEW: automatically add SubmitPools JDL option of the job owner's VO defines it     
NEW: JobManager - add MaxParametericJobs option to the service configuration
NEW: PilotDirector - each SubmitPool or Middleware can define TargetGrids
NEW: JobAgent - new StopOnApplicationFailure option to make the agent exiting the loop on application failure
NEW: PilotAgentsDB - on demand retrieval of the CREAM pilot output
NEW: Pilot - proper job ID evaluation for the OSG sites
FIX: ComputingElement - fixed proxy renewal logic for generic and private pilots
NEW: JDL - added %j placeholder in the JDL to be replaced by the JobID
BUGFIX: DownloadInputData - bug fixed in the naming of downloaded files
FIX: Matcher - set the group and DN when a request gets to the matcher if the request is not 
     coming from a pilot
FIX: Matcher = take into account JobSharing when checking the owner for the request
CHANGE: PilotDirector, dirac-pilot - interpret -V flag of the pilot as Installation name

*DataManagement
FIX: FileCatalog/DiractoryLevelTree - consistent application of the max directory level using global 
     MAX_LEVELS variable
FIX: FileCatalog - Directory metadata is deleted together with the directory deletion, issue #40    
CHANGE: FileCatalog - the logic of the files query by metadata revisited to increase efficiency 
FIX: LcgFileCatalog - use lfcthr and call lfcthr.init() to allow multithread
     try the import only once and just when LcgFileCatalogClient class is intantiated
NEW: LcgFileCatalogClient - new version of getPathPermissions relying on the lfc_access method to solve the problem
     of multiple user DNs in LFC.     
FIX: StorageElement - get service CS options with getCSOption() method ( closes #97 )
FIX: retrieve FileCatalogs as ordered list, to have a proper default.
CHANGE: FileCatalog - allow up to 15 levels of directories
BUGFIX: FileCatalog - bug fixes in the directory removal methods (closes #98)
BUGFIX: RemovalAgent - TypeError when getting JobID in RemovalAgent
BUGFIX: RemovalAgent - put a limit to be sure the execute method will end after a certain number of iterations
FIX: DownloadInputData - when files have been uploaded with lcg_util, the PFN filename
     might not match the LFN file name
FIX: putting FTSMonitor web page back
NEW: The default file catalog is now determined using /LocalSite/FileCatalog. The old behavior 
     is provided as a fallback solution
NEW: ReplicaManager - can now deal with multiple catalogs. Makes sure the surl used for removal is 
the same as the one used for registration.   
NEW: PoolXMLCatalog - added getTypeByPfn() function to get the type of the given PFN  
NEW: dirac-dms-ban(allow)-se - added possibility to use CheckAccess property of the SE

*StorageManagement
FIX: Stager - updateJobFromStager(): only return S_ERROR if the Status sent is not
recognized or if a state update fails. If the jobs has been removed or
has moved forward to another status, the Stager will get an S_OK and
should forget about the job.
NEW: new option in the StorageElement configuration "CheckAccess"
FIX: Requests older than 1 day, which haven't been staged are retried. Tasks older than "daysOld" 
     number of days are set to Failed. These tasks have already been retried "daysOld" times for staging.
FIX: CacheReplicas and StageRequests records are kept until the pin has expired. This way the 
     StageRequest agent will have proper accounting of the amount of staged data in cache.
NEW: FTSCleaningAgent will allow to fix transient errors in RequestDB. At the moment it's 
     only fixing Requests for which SourceTURL is equal to TargetSURL.
NEW: Stager - added new command dirac-stager-stage-files          
FIX: Update Stager code in v6 to the same point as v5r13p37
FIX: StorageManager - avoid race condition by ensuring that Links=0 in the query while removing replicas

*RequestManagement
FIX: RequestDBFile - get request in chronological order (closes issue #84)
BUGFIX: RequestDBFile - make getRequest return value for getRequest the same as for

*ResourceStatusSystem
NEW: Major code refacoring. First refactoring of RSS's PEP. Actions are now function 
     defined in modules residing in directory "Actions".
NEW: methods to store cached environment on a DB and ge them.
CHANGE: command caller looks on the extension for commands.
CHANGE: RSS use now the CS instead of getting info from Python modules.
BUGFIX: Cleaned RSS scripts, they are still prototypes
CHANGE: PEP actions now reside in separate modules outside PEP module.
NEW: RSS CS module add facilities to extract info from CS.
CHANGE: Updating various RSS tests to make them compatible with
changes in the system.
NEW: CS is used instead of ad-hoc configuration module in most places.
NEW: Adding various helper functions in RSS Utils module. These are
functions used by RSS developers, including mainly myself, and are
totally independant from the rest of DIRAC.
CHANGE: Mostly trivial changes, typos, etc in various files in RSS     
CHANGE: TokenAgent sends e-mails with current status   

*Transformation
CHANGE: allow Target SE specification for jobs, Site parameter is not set in this case
CHANGE: TransformationAgent  - add new file statuses in production monitoring display
CHANGE: TransformationAgent - limit the number of files to be treated in TransformationAgent 
        for replication and removal (default 5000)
BUGFIX: TransformationDB - not removing task when site is not set
BUGFIX: TransformationCleaningAgent - archiving instead of cleaning Removal and Replication 
        transformations 
FIX: TransformationCleaningAgent - kill jobs before deleting them        

*Workflow
NEW: allow modules to define Input and Output parameters that can be
     used instead of the step_commons/workflow_commons (Workflow.py, Step.py, Module.py)

*Various fixes
BUGFIX: Mail.py uses SMTP class rather than inheriting it
FIX: Platform utility will properly discover libc version even for the new Ubuntu
FIX: Removed old sandbox and other obsoleted components<|MERGE_RESOLUTION|>--- conflicted
+++ resolved
@@ -71,15 +71,12 @@
 FIX: TransformationDB - in setFileStatusForTransformation() reset ErrorCount to zero if "force" flag and
      the new status is "unused"
 
-<<<<<<< HEAD
-=======
 [v6r1p11]
 
 *Core
 NEW: dirac-install - caches locally the externals and the grid bundle
 FIX: dirac-distribution - properly generate releasehistory and releasenotes
 
->>>>>>> 7acad774
 [v6r1p10]
 
 *WorloadManagement
