--- conflicted
+++ resolved
@@ -1,4 +1,3 @@
-<<<<<<< HEAD
 [v6r10-pre12]
 
 *Core
@@ -89,13 +88,12 @@
 *Workflow
 NEW: Porting the LHCb Workflow package to DIRAC to make the use of general purpose modules and
      simplify construction of workflows        
-=======
+
 [v6r9p25]
 
 *TS
 CHANGE: TransformationClient - changed default timeout values for service calls
 FIX: TransformationClient - fixes for processing of derived transformations 
->>>>>>> e5aafaea
 
 [v6r9p24]
 
