--- conflicted
+++ resolved
@@ -1,4 +1,3 @@
-<<<<<<< HEAD
 [v6r15-pre19]
 
 Removed general "from DIRAC.Core.Utilities import *" in the top-level __init__.py
@@ -108,7 +107,7 @@
 
 *tests
 NEW: The contents of the TestDIRAC package is moved into the tests directory here
-=======
+
 [v6r14p26]
 
 NEW: Enabled on-the-fly tests using the Travis-CI service
@@ -119,7 +118,6 @@
 
 *WMS
 FIX: JobScheduling executor - check properly if staging is allowed, it was always True before
->>>>>>> a2bd74a9
 
 [v6r14p25]
 
