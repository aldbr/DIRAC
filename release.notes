--- conflicted
+++ resolved
@@ -1,4 +1,3 @@
-<<<<<<< HEAD
 [v7r1p25]
 
 FIX: Fixes from v7r0p45
@@ -450,7 +449,7 @@
 *docs
 NEW: (#4289) Document how to run integration tests in docker
 NEW: (#4551) add DNProperties description to Registry/Users subsection
-=======
+
 [v7r0p45]
 
 *WMS
@@ -458,7 +457,6 @@
 
 *Resources
 CHANGE: (#4896) ARC CE: request all processors on the same node.
->>>>>>> 05898274
 
 [v7r0p44]
 
