<<<<<<< HEAD
[v6r13-pre10]

CHANGE: Separating fixed and variable parts of error log messages for multiple systems 
        to allow SystemLogging to work

*Core
NEW: Changes to make the DISET protocol IP V6 ready

*DMS
NEW: Native use of the FTS3 services
CHANGE: Removed the use of current DataLogging service
CHANGE: DataManager - changes to manage URLs inside StorageElement objects only

*RMS
CHANGE: Removed files from the previous generation RMS
CHANGE: RMS refactored based on SQLAlchemy 
NEW: ReqClient - added options to putRequest(): useFailoverProxy and retryMainServer
CHANGE: DMSRequestOperationsBase - delay execution or cancel request based on SE statuses 
        from RSS/CS

*Resources
NEW: Computing - BatchSystem classes introduced to be used both in Local and SSH Computing Elements
CHANGE: Storage - reworked Storage Element/Plugins to encapsulate physical URLs  
=======
[v6r12p14]

*TS
FIX: TaskManagerAgentBase: avoid race conditions when submitting to WMS

*DMS
NEW: FileCatalog - added new components ( directory tree, file manager ) 
     making use of foreign keys and stored procedures
FIX: DataManager returns properly the FileCatalog errors     
>>>>>>> d83e9e26

[v6r12p13]

*TS
BUGFIX: TransformationAgent - data member not defined

*WMS
FIX: InputData(Resolution,ByProtocol) - possibility to define RemoteProtocol

[v6r12p12]

*WMS
BUGFIX: pilotTools - missing comma

[v6r12p11]

*WMS
FIX: CPUNormalization - dealing with the case when the maxCPUTime is not set in the queue
     definition
FIX: pilotTools - added option pilotCFGFile

[v6r12p10]

*DMS
FIX: StorageElementProxy - BASE_PATH should be a full path

*Resources
FIX: SRM2Storage - return specific error in putFile

*TS
FIX: TransformationAgent - fix to avoid an exception in finalize and double printing 
     when terminating the agent
BUGFIX: TransformationDB - fix return value in setTransformationParameter()

[v6r12p9]

*Core
CHANGE: SiteCEMapping - getSiteForCE can take site argument to avoid confusion

*Interfaces
FIX: Job - provide optional site name in setDestinationCE()

*WMS
FIX: pilotCommands - check properly the presence of extra cfg files
     when starting job agent
FIX: JobAgent - can pick up local cfg file if extraOptions are specified     

[v6r12p8]

*Core
FIX: dirac-configure - correctly deleting useServerCertificate flag
BUGFIX: InstallTools - in fixMySQLScript()

*DMS
BUGFIX: DatasetManager - bug fixes
CHANGE: StorageElementProxy - internal SE object created with the VO of the requester

*TS
FIX: dirac-transformation-xxx commands - do not check the transformation status
CHANGE: Agents - do not use shifter proxy 
FIX: TransformationAgent - correct handling of replica cache for transformations 
     when there were more files in the transformation than accepted to be executed
FIX: TransformationAgent - do not get replicas for the Removal transformations     

*RMS
NEW: new SetFileStatus Operation

[v6r12p7]

*Core
FIX: dirac-configure - always removing the UseServerCertificate flag before leaving
FIX: ProcessPool - one more check for the executing task ending properly 

*Interfaces 
FIX: Dirac.py - use printTable in loggingInfo()

[v6r12p6]

FIX: fixes from v6r11p26 patch release

[v6r12p5]

*Core
FIX: VOMS.py - do not use obsoleted -dont-verify-ac flag with voms-proxy-info

*TS
FIX: TransformationManager - no status checked at level service

[v6r12p4]

FIX: fixes from v6r11p23 patch release

[v6r12p3]

*Configuration
CHANGE: dirac-admin-add-resources - define VOPath/ option when adding new SE 

*Resources
NEW: StorageFactory - modify protocol Path for VO specific value

*DMS
FIX: FileCatalog - check for empty input in checkArgumentFormat utility
FIX: DataManager - protect against FC queries with empty input

[v6r12p2]

*Core
FIX: dirac-install - svn.cern.ch rather than svnweb.cern.ch is now needed for direct 
     HTTP access to files in SVN

*WMS
FIX: dirac-wms-cpu-normalization - when re-configuring, do not try to dump in the 
     diracConfigFilePath

[v6r12p1]

*Configuration
FIX: Core.Utilities.Grid, dirac-admin-add-resources - fix to make a best effort to 
     guess the proper VO specific path of a new SE
*WMS
FIX: dirac-configure, pilotCommands, pilotTools - fixes to use server certificate

[v6r12]

*Core
CHANGE: ProcessPool - do not stop working processes by default
NEW: ReturnValue - added returnSingleResult() utility 
FIX: MySQL - correctly parse BooleanType
FIX: dirac-install - use python 2.7 by default
FIX: dirac-install-xxx commands - complement installation with the component setup
     in runit
NEW: dirac-configure - added --SkipVOMSDownload switch, added --Output switch
     to define output configuration file
CHANGE: ProcessPool - exit from the working process if a task execution timed out  
NEW: ProcessMonitor - added evaluation of the memory consumed by a process and its children   
NEW: InstallTools - added flag to require MySQL installation
FIX: InstallTools - correctly installing DBs extended (with sql to be sourced) 
FIX: InstallTools - run MySQL commands one by one when creating a new database
FIX: InstallTools - fixMySQLScripts() fixes the mysql start script to ognore /etc/my.cnf file
CHANGE: Os.py - the use of "which" is replaced by distutils.spawn.find_executable
NEW: Grid.py - ldapSA replaced by ldapSE, added getBdiiSE(CE)Info() methods
CHANGE: CFG.py - only lines starting with ^\s*# will be treated as comments
CHANGE: Shifter - Agents will now have longer proxies cached to prevent errors 
        for heavy duty agents, closes #2110
NEW: Bdii2CSAgent - reworked to apply also for SEs and use the same utilities for the
     corresponding command line tool
NEW: dirac-admin-add-resources - an interactive tool to add and update sites, CEs, SEs
     to the DIRAC CS   
CHANGE: dirac-proxy-init - added message in case of impossibility to add VOMS extension   
FIX: GOCDBClient - handle correctly the case of multiple elements in the same DT            


*Accounting
NEW: Allow to have more than one DB for accounting
CHANGE: Accounting - use TypeLoader to load plotters

*Framework
FIX: Logger - fix FileBackend implementation

*WMS
NEW: Refactored pilots ( dirac-pilot-2 ) to become modular following RFC #18, 
     added pilotCommands.py, SiteDirector modified accordingly 
CHANGE: InputData(Executor) - use VO specific catalogs      
NEW: JobWrapper, Watchdog - monitor memory consumption by the job ( in a Warning mode )
FIX: SandboxStoreHandler - treat the case of exception while cleaning sandboxes
CHANGE: JobCleaningAgent - the delays of job removals become CS parameters
BUGFIX: JobDB - %j placeholder not replaced after rescheduling
FIX: JobDB - in the SQL schema description reorder tables to allow foreign keys
BUGFIX: JobAgent, Matcher - logical bug in using PilotInfoReported flag
FIX: OptimizerExecutor - when a job fails the optimization chain set the minor status 
     to the optimiser name and the app status to the fail error

*Resources
NEW: StorageElement - added a cache of already created SE objects
CHANGE: SSHTorqueComputingElement - mv getCEStatus to remote script

*ResourceStatus
NEW: ResourceManagementClient/DB, DowntimeCommand - distinguish Disk and Tape storage 
FIX: GODDBClient  - downTimeXMLParsing() can now handle the "service type" parameter properly
CHANGE: dirac-rss-xxx commands use the printTable standard utility
FIX: dirac-dms-ftsdb-summary - bug fix for #2096

*DMS
NEW: DataManager - add masterCatalogOnly flag in the constructor
FIX: DataManager - fix to protect against non valid SE
CHANGE: FC.DirectoryLevelTree - use SELECT ... FOR UPDATE lock in makeDir()
FIX: FileCatalog - fixes in using file and replica status
CHANGE: DataManager - added a new argument to the constructor - vo
CHANGE: DataManager - removed removeCatalogFile() and dirac-dms-remove-catalog-file adjusted
CHANGE: Several components - field/parameter CheckSumType all changed to ChecksumType
CHANGE: PoolXMLCatalog - add the SE by default in the xml dump and use the XML library 
        for dumping the XML
FIX: XROOTStorageElement - fixes to comply with the interface formalism        

*SMS
FIX: StorageManagementDB - small bugfix to avoid SQL errors

*RMS
NEW: Added 'since' and 'until' parameters for getting requests
NEW: Request - added optimize() method to merge similar operations when
     first inserting the request
NEW: ReqClient, RequestDB - added getBulkRequest() interface. RequestExecutingAgent
     can use it controlled by a special flag     
FIX: Operation, Request - set LastUpdate time stamp when reaching final state
FIX: OperationHandlerBase - don't erase the original message when reaching the max attempts      
FIX: removed some deprecated codes
FIX: RequestTask - always set useServerCerificate flag to tru in case of executing inside
     an agent
CHANGE: gRequestValidator removed to avoid object instantiation at import   
NEW: dirac-rms-cancel-request command and related additions to the db and service classes  

*TMS
NEW: WorkflowTaskAgent is now multi-threaded
NEW: Better use of threads in Transformation Agents
CHANGE: TransformationDB - modified such that the body in a transformation can be updated
FIX: TransformationCleaningAgent - removed non-ASCII characters in a comment

[v6r11p30]

*DMS
CHANGE: FileCatalogCLI - add new -D flag for find to print only directories

[v6r11p29]

*DMS
FIX: FTS(Agent,Startegy,Gragh) - make use of MaxActiveJobs parameter, bug fixes

*TMS
FIX: Transformation(Agent,Client) - Operations CS parameters can be defined for each plugin: MaxFiles, SortedBy, NoUnusedDelay. Fixes to facilitate work with large numbers of files.

[v6r11p28]

*Core
FIX: InstallTools - check properly the module availability before installation

*WMS
FIX: JobScheduling - protection against missing dict field RescheduleCounter

*TMS
FIX: TransformationCleaningAgent - execute DM operations with the shifter proxy

[v6r11p27]

*Core
BUGFIX: InstallTools - bug fix in installNewPortal()

*WMS
FIX: Watchdog - disallow cputime and wallclock to be negative

*TS
FIX: TransformationAgent - correct handling of replica caches when more than 5000 files


BUGFIX: ModuleBase - bug fix in execute()
BUGFIX: Workflow - bug fix in createStepInstance()

*DMS
BUGFIX: DiractoryTreeBase - bug fix in getDirectoryPhysicalSizeFromUsage()

*Resources
FIX: XROOTStorage - back ported fixes from #2126: putFile would place file in 
     the wrong location on eos

[v6r11p26]

*Framework
FIX: UserProfileDB.py - add PublishAccess field to the UserProfileDB

*RSS
FIX: Synchronizer.py - fix deletion of old resources

*DMS
FIX: DataManager - allow that permissions are OK for part of a list of LFNs ( __verifyWritePermission() )
     (when testing write access to parent directory). Allows removal of replicas 
     even if one cannot be removed
FIX: DataManager - test SE validity before removing replica     
     
*RMS
FIX: RequestTask - fail requests for users who are no longer in the system
FIX: RequestExecutingAgent - fix request timeout computation

[v6r11p25]

*Interfaces
FIX: Job.py - bring back different logfile names if they have not been specified by the user

[v6r11p24]

*DMS
BUGFIX: SEManagerDB - bug fixed in getting connection in __add/__removeSE

[v6r11p23]

*DMS
CHANGE: FTSRequest is left only to support dirac-dms-fts-XXX commands

[v6r11p22]

*DMS
FIX: FTSJob - fixes in the glite-transfer-status command outpu parsing
FIX: TransformationClient - allow single lfn in setFileStatusForTransformation()

*WMS
FIX: StatesMonitoringAgent - install pika on the fly as a temporary solution

[v6r11p21]

*DMS
BUGFIX: dirac-dms-remove-replicas - continue in case of single replica failure
FIX: dirac-rms-xxx scripts - use Script.getPositionalArgs() instead of sys.argv

*Workflow
FIX: Test_Modules.py - fix in mocking functions, less verbose logging

[v6r11p20]

*DMS
BUGFIX: DataManager - in __SEActive() use resolved SE name to deal with aliases
BUGFIX: FileMetadata - multiple bugs in __buildUserMetaQuery()

[v6r11p19]

*DMS
FIX: FTSJob - fix FTS job monitoring a la FTS2

*RMS
CHANGE: ReqClient - added setServer() method
FIX: File,Operation,Request - call the getters to fetch the up-to-date information 
     from the parent

[v6r11p18]

*DMS
FIX: FTSAgent(Job) - fixes for transfers requiring staging (bringOnline) and adaptation 
     to the FTS3 interface

*WMS
FIX: StatesMonitoringAgent - resend the records in case of failure

[v6r11p17]

*DMS
FIX: FileCatalog - in multi-VO case get common catalogs if even VO is not specified

*Resources
FIX: ComputintgElement - bugfix in available() method

*WMS
FIX: SiteDirector - if not pilots registered in the DB, pass empty list to the ce.available()

[v6r11p16]

*RMS
BUGFIX: Request,Operation,File - do not cast to str None values

[v6r11p15]

*DMS
FIX: ReplicateAndRegister - do not create FTSClient if no FTSMode requested
CHANGE: FTSAgent(Job,File) - allow to define the FTS2 submission command;
        added --copy-pin-lifetime only for a tape backend
        parse output of both commands (FTS2, FTS3)
        consider additional state for FTS retry (Canceled)
        
*RMS
FIX: Operation, Request - treat updates specially for Error fields        

*TMS
FIX: TransformationAgent - fixes in preparing json serialization of requests

*WMS
NEW: StateMonitoringAgent - sends WMS history data through MQ messages 

[v6r11p14]

*WMS
CHANGE: JobDB - removed unused tables and methods
CHANGE: removed obsoleted tests

*DMS
FIX: FTSAgent - recover case when a target is not in FTSDB
CHANGE: FTSAgent(Job) - give possibility to specify a pin life time in CS 

*RMS
FIX: Make RMS objects comply with Python Data Model by adding __nonzero__ methods 

[v6r11p13]

*DMS
BUGFIX: SEManager - in SEManagerDB.__addSE() bad _getConnection call, closes #2062

[v6r11p12]

*Resources
CHANGE: ARCComputingElement - accomodate changes in the ARC job reported states

*Configuration
CHANGE: Resources - define a default FTS server in the CS (only for v6r11 and v6r12)

*DMS
FIX: FTSStrategy - allow to use a given channel more than once in a tree 
FIX: FTSAgent - remove request from cache if not found
FIX: FTSAgent - recover deadlock situations when FTS Files had not been correctly 
     updated or were not in the DB

*RMS
FIX: RequestExecutingAgent - fix a race condition (cache was cleared after the request was put)
FIX: RequestValidator - check that the Operation handlers are defined when inserting a request

[v6r11p11]

*Core
FIX: TransportPool - fixed exception due to uninitialized variable
FIX: HTTPDISETSocket - readline() takes optional argument size ( = 0 )

*DMS
FIX: FTSAgent - check the type of the Operation object ( can be None ) and
     some other protections
FIX: FTSClient - avoid duplicates in the file list

*RMS
FIX: ReqClient - modified log message
CHANGE: dirac-dms-fts-monitor - allow multiple comma separated LFNs in the arguments

[v6r11p10]

*RSS
FIX: DowntimeCommand, Test_RSS_Command_GOCDBStatusCommand - correctly interpreting list of downtimes

*RMS
FIX: ReplicateAndRegister - Create a RegisterReplica (not RegisterFile) if ReplicateAndRegister 
     fails to register
FIX: OperationHandlerBase - handle correctly Attempt counters when SEs are banned
FIX: ReplicateAndRegister - use FC checksum in case of mismatch request/PFN
FIX: FTSAgent - in case a file is Submitted but the FTSJob is unknown, resubmit
FIX: FTSAgent - log exceptions and put request to DB in case of exception
FIX: FTSAgent - handle FTS error "Unknown transfer state NOT_USED", due to same file 
     registered twice (to be fixed in RMS, not clear origin)

*WMS
FIX: JobStateUpdateHandler - status not updated while jobLogging is, due to time skew between 
     WN and DB service
FIX: JobStateUpdateHandler - stager callback not getting the correct status Staging 
     (retry for 10 seconds)     

[v6r11p9]

*Core
NEW: AgentModule - set AGENT_WORKDIRECTORY env variable with the workDirectory
NEW: InstallTools - added methods for the new web portal installation

*DMS
FIX: ReplicateAndRegister - apply same error logic for DM replication as for FTS

*Resources:
FIX: SRM2Storage - fix log message level
FIX: SRM2Storage - avoid useless existence checks 

*RMS
FIX: ForwardDISET - a temporary fix for a special LHCb case, to be removed asap
FIX: ReqClient - prettyPrint is even prettier
FIX: RequestTask - always use server certificates when executed within an agent

[v6r11p8]

*TMS
FIX: TransformationDB - fix default value within ON DUPLICATE KEY UPDATE mysql statement

[v6r11p7]

*Framework
BUGFIX: ProxyDB.py - bug in a MySQL table definition

*DMS
FIX: ReplicateAndRegister.py - FTS client is not instantiated in the c'tor as it 
     might not be used, 

*WMS
FIX: JobWrapper - don't delete the sandbox tar file if upload fails
FIX: JobWrapper - fix in setting the failover request

*RMS
FIX: RequestDB - add protections when trying to get a non existing request

[v6r11p6]

*WMS
FIX: InpudDataResolution - fix the case when some files only have a local replica
FIX: DownloadInputData, InputDataByProtocol - fix the return structure of the
     execute() method
     
*Resources
NEW: LocalComputingElement, CondorComputingElement      

[v6r11p5]

FIX: Incorporated changes from v6r10p25 patch

*Framework
NEW: Added getUserProfileNames() interface

*WMS
NEW: WMSAdministrator - added getPilotStatistics() interface
BUGFIX: JobWrapperTemplate - use sendJobAccounting() instead of sendWMSAccounting()
FIX: JobCleaningAgent - skip if no jobs to remove

*DMS
BUGFIX: FileCatalogClientCLI - bug fix in the metaquery construction

*Resources
CHANGE: StorageElement - enable Storage Element proxy configuration by protocol name

*TMS
NEW: TransformationManager - add Scheduled to task state for monitoring

[v6r11p4]

*Framework
NEW: ProxyDB - added primary key to ProxyDB_Log table
CHANGE: ProxyManagerHandler - purge logs once in 6 hours

*DMS
FIX: DataManager - fix in the accounting report for deletion operation
CHANGE: FTSRequest - print FTS GUID when submitting request
FIX: dirac-dms-fts-monitor - fix for using the new FTS structure
FIX: DataLoggingDB - fix type of the StatusTimeOrder field
FIX: DataLoggingDB - take into account empty date argument in addFileRecord()
FIX: ReplicateAndRegister - use active replicas
FIX: FTS related modules - multiple fixes

*WMS
NEW: SiteDirector - pass the list of already registered pilots to the CE.available() query
FIX: JobCleaningAgent - do not attempt job removal if no eligible jobs

*Resources
FIX: LcgFileCatalogClient - if replica already exists while registration, reregister
NEW: CREAM, SSH, ComputingElement - consider only registered pilots to evaluate queue occupancy

[v6r11p3]

FIX: import gMonitor from it is original location

*Core
FIX: FC.Utilities - treat properly the LFN names starting with /grid ( /gridpp case )

*Configuration
FIX: LocalConfiguration - added exitCode optional argument to showHelp(), closes #1821

*WMS
FIX: StalledJobAgent - extra checks when failing Completed jobs, closes #1944
FIX: JobState - added protection against absent job in getStatus(), closes #1853

[v6r11p2]

*Core
FIX: dirac-install - skip expectedBytes check if Content-Length not returned by server
FIX: AgentModule - demote message "Cycle had an error:" to warning

*Accounting
FIX: BaseReporter - protect against division by zero

*DMS
CHANGE: FileCatalogClientCLI - quite "-q" option in find command
FIX: DataManager - bug fix in __initializeReplication()
FIX: DataManager - less verbose log message 
FIX: DataManager - report the size of removed files only for successfully removed ones
FIX: File, FTSFile, FTSJob - SQL tables schema change: Size filed INTEGER -> BIGINT

*RMS
FIX: dirac-rms-reset-request, dirac-rms-show-request - fixes
FIX: ForwardDISET - execute with trusted host certificate

*Resources
FIX: SSHComputingElement - SSHOptions are parsed at the wrong place
NEW: ComputingElement - evaluate the number of available cores if relevant

*WMS
NEW: JobMonitoringHander - added export_getOwnerGroup() interface

*TMS
CHANGE: TransformationCleaningAgent - instantiation of clients moved in the initialize()

[v6r11p1]

*RMS
FIX: ReqClient - failures due to banned sites are considered to be recoverable

*DMS
BUGFIX: dirac-dms-replicate-and-register-request - minor bug fixes

*Resources
FIX: InProcessComputingElement - stop proxy renewal thread for a finished payload

[v6r11]

*Core
FIX: Client - fix in __getattr__() to provide dir() functionality
CHANGE: dirac-configure - use Registry helper to get VOMS servers information
BUGFIX: ObjectLoader - extensions must be looked up first for plug-ins
CHANGE: Misc.py - removed obsoleted
NEW: added returnSingleResult() generic utility by moving it from Resources/Utils module 

*Configuration
CHANGE: Resources.getDIRACPlatform() returns a list of compatible DIRAC platforms
NEW: Resources.getDIRACPlatforms() used to access platforms from /Resources/Computing/OSCompatibility
     section
NEW: Registry - added getVOs() and getVOMSServerInfo()     
NEW: CE2CSAgent - added VO management

*Accounting
FIX: AccountingDB, Job - extra checks for invalid values

*WMS
NEW: WMS tags to allow jobs require special site/CE/queue properties  
CHANGES: DownloadInputData, InputDataByProtocol, InputDataResolution - allows to get multiple 
         PFNs for the protocol resolution
NEW: JobDB, JobMonitoringHandler - added traceJobParameters(s)() methods     
CHANGE: TaskQueueDirector - use ObjectLoader to load directors    
CHANGE: dirac-pilot - use Python 2.7 by default, 2014-04-09 LCG bundles

*DMS
NEW: DataManager to replace ReplicaManager class ( simplification, streamlining )
FIX: InputDataByProtocol - fix the case where file is only on tape
FIX: FTSAgent - multiple fixes
BUGFIX: ReplicateAndRegister - do not ask SE with explicit SRM2 protocol

*Interfaces
CHANGE: Dirac - instantiate SandboxStoreClient and WMSClient when needed, not in the constructor
CHANGE: Job - removed setSystemConfig() method
NEW: Job.py - added setTag() interface

*Resources
CHANGE: StorageElement - changes to avoid usage PFNs
FIX: XROOTStorage, SRM2Storage - changes in PFN construction 
NEW: PoolComputingElement - a CE allowing to manage multi-core slots
FIX: SSHTorqueComputingElement - specify the SSHUser user for querying running/waiting jobs 

*RSS
NEW: added commands dirac-rss-query-db and dirac-rss-query-dtcache

*RMS
CHANGE: ReqDB - added Foreign Keys to ReqDB tables
NEW: dirac-rms-reset-request command
FIX: RequestTask - always execute operations with owner proxy

*SMS
FIX: few minor fixes to avoid pylint warnings

[v6r10p25]

*DMS
CHANGE: FileCatalog - optimized file selection by metadata

[v6r10p24]

*DMS
FIX: FC.FileMetadata - optimized queries for list interception evaluation

[v6r10p23]

*Resoures
CHANGE: SSHComputingElement - allow SSH options to be passed from CS setup of SSH Computing Element
FIX: SSHComputingElement - use SharedArea path as $HOME by default

[v6r10p22]

*CS
CHANGE: Operations helper - if not given, determine the VO from the current proxy 

*Resources
FIX: glexecComputingElement - allows Application Failed with Errors results to show through, 
     rather than be masked by false "glexec CE submission" errors
     
*DMS     
CHANGE: ReplicaManager - in getReplicas() rebuild PFN if 
        <Operations>/DataManagement/UseCatalogPFN option is set to False ( True by default )

[v6r10p21]

*Configuration
FIX: CSGlobals - allow to specify extensions in xxxDIRAC form in the CS

*Interfaces
FIX: Job - removed self.reqParams
FIX: Job - setSubmitPools renamed to setSubmitPool, fixed parameter definition string

*WMS
FIX: JobMonitorigHandler, JobPolicy - allow JobMonitor property to access job information

[v6r10p20]

*DMS
FIX: FTSAgent/Client, ReplicateAndRegister - fixes to properly process failed
     FTS request scheduling

[v6r10p19]

*DMS
FIX: FTSAgent - putRequest when leaving processRequest
FIX: ReplicaManager - bug in getReplicas() in dictionary creation

[v6r10p18]

*DMS
FIX: ReplicateAndRegister - dictionary items incorrectly called in ftsTransfer()

[v6r10p17]

*RMS
FIX: RequestDB.py - typo in a table name
NEW: ReqManagerHandler - added getDistinctValues() to allow selectors in the web page

*DMS
CHANGE: ReplicaManager - bulk PFN lookup in getReplicas()

[v6r10p16]

*Framework
NEW: PlottingClient - added curveGraph() function

*Transformation
FIX: TaskManagerAgentBase - add the missing Scheduled state

*WMS
FIX: TaskQueueDB - reduced number of lines in the matching parameters printout

*DMS
FIX: dirac-dms-show-se-status - exit on error in the service call, closes #1840

*Interface
FIX: API.Job - removed special interpretation of obsoleted JDLreqt type parameters

*Resources
FIX: SSHComputingElement - increased timeout in getJobStatusOnHost() ssh call, closes #1830

[v6r10p15]

*DMS
FIX: FTSAgent - added missing monitoring activity
FIX: FileCatalog - do not check directory permissions when creating / directory

*Resources
FIX: SSHTorqueComputingElement - removed obsoleted stuff

[v6r10p14]

*SMS
FIX: RequestPreparationAgent - typo fixed

[v6r10p13]

*SMS
FIX: RequestPreparationAgent - use ReplicaManager to get active replicas

*DMS
FIX: ReplicaManager - getReplicas returns all replicas ( in all statuses ) by default
CHANGE: FC/SecurityManager - give full ACL access to the catalog to groups with admin rights

*WMS
CHANGE: SiteDirector - changes to reduce the load on computing elements
FIX: JobWrapper - do not set Completed status for the case with failed application thread

[v6r10p12]

*WMS
CHANGE: Replace consistently everywhere SAM JobType by Test JobType
FIX: JobWrapper - the outputSandbox should be always uploaded (outsized, in failed job)

*DMS
FIX: RemoveFile - bugfix
FIX: ReplicateAndRegister - fixes in the checksum check, retry failed FTS transfer 
     with RM transfer
NEW: RegisterReplica request operation     

*RMS
FIX: ReqClient - fix in the request state machine
FIX: Request - enhance digest string
NEW: dirac-dms-reset-request command
CHANGE: dirac-rms-show-request - allow selection of a request by job ID

*TS
FIX: TransformationDB - in getTransformationParameters() dropped "Submitted" counter 
     in the output

[v6r10p11]

*Core
FIX: X509Chain - cast life time to int before creating cert

*Accounting
FIX: DataStoreClient - self.__maxRecordsInABundle = 5000 instead of 1000
FIX: JobPolicy - allow access for JOB_MONITOR property

*RMS
FIX: ReqClient - fix the case when a job is Completed but in an unknown minor status

*Resources
BUGFIX: ProxyStorage - use checkArgumentFormat() instead of self.__checkArgumentFormatDict()

[v6r10p10]

*DMS
FIX: Several fixes to make FTS accounting working (FTSAgent/Job, ReplicaManager, File )

[v6r10p9]

*Core
BUGFIX: LineGraph - Ymin was set to a minimal plot value rather than 0.

*DMS
CHANGE: FTSJob(Agent) - get correct information for FTS accounting (registration)

[v6r10p8]

*Core
FIX: InstallTools - admin e-mail default location changed

*Framework
FIX: SystemAdministratorClientCLI - allow "set host localhost"
FIX: BundleDelivery - protect against empty bundle

*WMS
FIX: SiteDirector - Pass siteNames and ceList as None if any is accepted
FIX: WorkloadManagement.ConfigTemplate.SiteDorectory - set Site to Any by default 

*DMS
FIX: FileCatalogCLI - ignore Datasets in ls command for backward compatibility

*Resources
FIX: SSH - some platforms use Password instead of password prompt

[v6r10p7]

*Core
FIX: dirac-install - execute dirac-fix-mysql-script and dirac-external-requirements after sourcing the environment
FIX: InstallTools - set basedir variable in fixMySQLScript()
FIX: InstallTools - define user root@host.domain in installMySQL()

*Framework
BUGFIX: SystemAdministratorCLI - bug fixed in default() call signature

*DMS
FIX: FTSRequest - handle properly FTS server in the old system 
FIX: ReplicaManager - check if file is in FC before removing 
FIX: Request/RemovalTask - handle properly proxies for removing files 
BUGFIX: DatasetManager - in the table description

[v6r10p6]

*Core
FIX: X509Certificate - reenabled fix in getDIRACGroup()

*Configuration
FIX: CSAPI - Group should be taken from the X509 chain and not the certificate

*RMS
CHANGE: ReqClient - if the job does not exist, do not try further finalization

[v6r10p5]

*Core
FIX: X509Certificate - reverted fix in getDIRACGroup()

[v6r10p4]

*Core
NEW: dirac-info - extra printout
CHANGE: PrettyPrint - extra options in printTable()
FIX: X509Certificate - bug fixed in getDIRACGroup()

*Framework
NEW: SystemAdministratorCLI - new showall command to show components across hosts
NEW: ProxyDB - allow to upload proxies without DIRAC group

*RMS
CHANGE: ReqClient - requests from failed jobs update job status to Failed
CHANGE: RequestTask - retry in the request finalize()

[v6r10p3]

*Configuration
CHANGE: Registry - allow to define a default group per user

*WMS
BUGFIX: JobReport - typo in generateForwardDISET()

[v6r10p2]

*TMS
CHANGE: Backward compatibility fixes when setting the Transformation files status

*DMS
BUGFIX: ReplicateAndRegister - bugfix when replicating to multiple destination by ReplicaManager

*WMS
BUGFIX: JobManager - bug fix when deleting no-existing jobs

[v6r10p1]

*RMS
FIX: ReqDB.Operations - Arguments field changed type from BLOB to MEDIUMBLOB

*DMS
FIX: FileCatalog - check for non-exiting directories in removeDirectory()

*TMS
FIX: TransformationDB - removed constraint that was making impossible to derive a production

[v6r10]

*Core
FIX: Several fixes on DB classes(AccountingDB, SystemLoggingDB, UserProfileDB, TransformationDB, 
     JobDB, PilotAgentsDB) after the new movement to the new MySQL implementation with a persistent 
     connection per running thread
NEW: SystemAdministratorCLI - better support for executing remote commands 
FIX: DIRAC.__init__.py - avoid re-definition of platform variable    
NEW: Graphs - added CurveGraph class to draw non-stacked lines with markers
NEW: Graphs - allow graphs with negative Y values
NEW: Graphs - allow to provide errors with the data and display them in the CurveGraph
FIX: InstallTools - fix for creation of the root@'host' user in MySQL 
FIX: dirac-install - create links to permanent directories before module installation
CHANGE: InstallTools - use printTable() utility for table printing
CHANGE: move printTable() utility to Core.Utilities.PrettyPrint
NEW: added installation configuration examples
FIX: dirac-install - fixBuildPath() operates only on files in the directory
FIX: VOMSService - added X-VOMS-CSRF-GUARD to the html header to be compliant with EMI-3 servers

*CS
CHANGE: getVOMSVOForGroup() uses the VOMSName option of the VO definition 
NEW: CE2CSAgent - added ARC CE information lookup

*Framework
FIX: SystemAdministratorIntegrator - use Host option to get the host address in addition to the section name, closes #1628
FIX: dirac-proxy-init - uses getVOMSVOForGroup() when adding VOMS extensions

*DMS
CHANGE: DFC - optimization and bug fixes of the bulk file addition
FIX: TransferAgent - protection against badly defined LFNs in collectFiles()
NEW: DFC - added getDirectoryReplicas() service method support similar to the LFC
CHANGE: DFC - added new option VisibleReplicaStatus which is used in replica getting commands
CHANGE: FileCatalogClientCLI client shows number of replicas in the 2nd column rather than 
        unimplemented number of links
CHANGE: DFC - optimizations for the bulk replica look-up
CHANGE: DFC updated scalability testing tool FC_Scaling_test.py        
NEW: DFC - methods returning replicas provide also SE definitions instead of PFNs to construct PFNs on the client side
NEW: DFC - added getReplicasByMetadata() interface
CHANGE: DFC - optimized getDirectoryReplicas()
CHANGE: FileCatalogClient - treat the reduced output from various service queries restoring LFNs and PFNs on the fly
NEW: DFC - LFNPFNConvention flag can be None, Weak or Strong to facilitate compatibility with LFC data 
CHANGE: FileCatalog - do not return PFNs, construct them on the client side
CHANGE: FileCatalog - simplified FC_Scaling_test.py script
NEW: FileCatalog/DatasetManager class to define and manipulate datasets corresponding to meta queries
NEW: FileCatalogHandler - new interface methods to expose DatasetManager functionality
NEW: FileCatalogClientCLI - new dataset family of commands
FIX: StorageFactory, ReplicaManager - resolve SE alias name recursively
FIX: FTSRequest, ReplicaManager, SRM2Storage - use current proxy owner as user name in accounting reports, closes #1602
BUGFIX: FileCatalogClientCLI - bug fix in do_ls, missing argument to addFile() call, closes #1658
NEW: FileCatalog - added new setMetadataBulk() interface, closes #1358
FIX: FileCatalog - initial argument check strips off leading lfn:, LFN:, /grid, closes #448
NEW: FileCatalog - added new setFileStatus() interface, closes #170, valid and visible file and replica statuses can be defined in respective options.
CHANGE: multiple new FTS system fixes
CHANGE: uniform argument checking with checkArgumentFormat() in multiple modules
CHANGE: FileCatalog - add Trash to the default replica valid statuses
CHANGE: ReplicaManager,FTSRequest,StorageElement - no use of PFN as returned by the FC except for file removal,
        rather constructing it always on the fly
        
*SMS
CHANGE: PinRequestAgent, SENamespaceCatalogCheckAgent - removed
CHANGE: Use StorageManagerClient instead of StorageDB directly        

*WMS
CHANGE: JobPolicy - optimization for bulk job verification
NEW: JobPolicy - added getControlledUsers() to get users which jobs can be accessed for 
     a given operation
CHANGE: JobMonitoringHandler - Avoid doing a selection of all Jobs, first count matching jobs 
        and then use "limit" to select only the required JobIDs.
NEW: JobMonitoringHandler - use JobPolicy to filter jobs in getJobSummaryWeb()
NEW: new Operations option /Services/JobMonitoring/GlobalJobsInfo ( True by default ) to 
     allow or not job info lookup by anybody, used in JobMonitoringHandler       
BUGFIX: SiteDirector - take into account the target queue Platform
BUGFIX: JobDB - bug in __insertNewJDL()    
CHANGE: dirac-admin-show-task-queues - enhanced output  
CHANGE: JobLoggingDB.sql - use trigger to manage the new LoggingInfo structure  
CHANGE: JobWrapper - trying several times to upload a request before declaring the job failed
FIX: JobScheduling executor - fix race condition that causes a job to remain in Staging
NEW: SiteDirector - do not touch sites for which there is no work available
NEW: SiteDirector - allow sites not in mask to take jobs with JobType Test
NEW: SiteDirector - allow 1 hour grace period for pilots in Unknown state before aborting them
CHANGE: Allow usage of non-plural form of the job requirement options ( PilotType, GridCE, BannedSite, 
        SubmitPool ), keep backward compatibility with a plural form
        
*RSS
FIX: DowntimeCommand - take the latest Downtime that fits    
NEW: porting new Policies from integration  
NEW: RSS SpaceToken command querying endpoints/tokens that exist  
        
*Resources
NEW: added SSHOARComputingElement class 
NEW: added XROOTStorage class       
FIX: CREAMComputingElement - extra checks for validity of returned pilot references
        
*TS
CHANGE: TransformationClient(DB,Manager) - set file status for transformation as bulk operation 
CHANGE: TransformationClient - applying state machine when changing transformation status
BUGFIX: TransformationClient(Handler) - few minor fixes
NEW: TransformationDB - backported __deleteTransformationFileTask(s) methods
CHANGE: TransformationDB(Client) - fixes to reestablish the FileCatalog interface
FIX: TransformationAgent - added MissingInFC to consider for Removal transformations
BUGFIX: TransformationAgent - in _getTransformationFiles() variable 'now' was not defined
FIX: TransformationDB.sql - DataFiles primary key is changed to (FileID) from (FileID,LFN) 
CHANGE: TransformationDB(.sql) - schema changes suitable for InnoDB
FIX: TaskManager(AgentBase) - consider only submitted tasks for updating status
CHANGE: TransformationDB(.sql) - added index on LFN in DataFiles table

*RMS
NEW: Migrate to use the new Request Management by all the clients
CHANGE: RequestContainer - Retry failed transfers 10 times and avoid sub-requests to be set Done 
        when the files are failed
CHANGE: Use a unique name for storing the proxy as processes may use the same "random" name and 
        give conflicts
NEW: RequestClient(Handler) - add new method readRequest( requestname)                 

*Workflow
NEW: Porting the LHCb Workflow package to DIRAC to make the use of general purpose modules and
     simplify construction of workflows        

[v6r9p33]

*Accounting
BUGFIX: AccountingDB - wrong indentation

[v6r9p32]

*Accounting
FIX: AccountingDB - use old style grouping if the default grouping is altered, e.g. by Country

[v6r9p31]

*Accounting
CHANGE: AccountingDB - changes to speed up queries: use "values" in GROUP By clause;
        drop duplicate indexes; reorder fields in the UniqueConstraint index of the
        "bucket" tables  

[v6r9p30]

*DMS
CHANGE: FileCatalogFactory - construct CatalogURL from CatalogType by default

*SMS
FIX: dirac-stager-stage-files - changed the order of the arguments

[v6r9p29]

*TS
FIX: TaskManager(AgentBase) - fix for considering only submitted tasks 

[v6r9p28]

*TS
FIX: TransformationDB(ManagerHandler) - several portings from v6r10

[v6r9p27]

*SMS
FIX: StorageManagementDB - in removeUnlinkedReplicas() second look for CacheReplicas 
     for which there is no entry in StageRequests

[v6r9p26]

*Resources
CHANGE: CREAMComputigElement - Make sure that pilots submitted to CREAM get a 
        fresh proxy during their complete lifetime
*Framework
FIX: ProxyDB - process properly any SQLi with DNs/groups with 's in the name

[v6r9p25]

*TS
CHANGE: TransformationClient - changed default timeout values for service calls
FIX: TransformationClient - fixes for processing of derived transformations 

[v6r9p24]

*TS
FIX: TransformationClient - in moveFilesToDerivedTransformation() set file status
     to Moved-<prod>

[v6r9p23]

*Core
BUGFIX: InstallTools - improper configuration prevents a fresh new installation

*WMS
BUGFIX: PilotDirector - Operations Helper non-instantiated

[v6r9p22]

*WMS
FIX: PilotDirector - allow to properly define extensions to be installed by the 
     Pilot differently to those installed at the server
FIX: Watchdog - convert pid to string in ProcessMonitor

*TS
FIX: TransformationDB - splitting files in chunks

*DMS
NEW: dirac-dms-create-removal-request command
CHANGE: update dirac-dms-xxx commands to use the new RMS client,
        strip lines when reading LFNs from a file

[v6r9p21]

*TS
FIX: Transformation(Client,DB,Manager) - restored FileCatalog compliant interface
FIX: TransformationDB - fix in __insertIntoExistingTransformationFiles()

[v6r9p20]

*Core
BUGFIX: ProxyUpload - an on the fly upload does not require a proxy to exist

*DMS
CHANGE: TransferAgent - use compareAdler() for checking checksum
FIX: FailoverTransfer - recording the sourceSE in case of failover transfer request 

*WMS
FIX: ProcessMonitor - some fixes added, printout when <1 s of consumed CPU is found

*Transformation
BUGFIX: TransformationClient - fixed return value in moveFilesToDerivedTransformation()

*RMS
BUGFIX: CleanReqDBAgent - now() -> utcnow() in initialize()

*Resources
FIX: ARCComputingElement - fix the parsing of CE status if no jobs are available

[v6r9p19]

*DMS
FIX: FileCatalog/DirectoryMetadata - inherited metadata is used while selecting directories
     in findDirIDsByMetadata()

[v6r9p18]

*DMS
FIX: FTSSubmitAgent, FTSRequest - fixes the staging mechanism in the FTS transfer submission
NEW: TransferDBMonitoringHandler - added getFilesForChannel(), resetFileChannelStatus()

[v6r9p17]

*Accounting
FIX: DataStoreClient - send accounting records in batches of 1000 records instead of 100

*DMS:
FIX: FailoverTransfer - catalog name from list to string
FIX: FTSSubmitAgent, FTSRequest - handle FTS3 as new protocol and fix bad submission time
FIX: FTSSubmitAgent, FTSRequest - do not submit FTS transfers for staging files

*WMS
FIX: TaskQueueDB - do not check enabled when TQs are requested from Directors
FIX: TaskQueueDB - check for Enabled in the TaskQueues when inserting jobs to print an alert
NEW: TaskQueueDB - each TQ can have at most 5k jobs, if beyond the limit create a new TQ 
     to prevent long matching times when there are way too many jobs in a single TQ

[v6r9p16]

*TS
BUGFIX: typos in TransformationCleaningAgent.py

*DMS
CHANGE: DownloadInputData - check the available disk space in the right input data directory
FIX: DownloadInputData - try to download only Cached replicas 

[v6r9p15]

*Core
FIX: MySQL - do not decrease the retry counter after ping failure

*DMS
CHANGE: FC/DirectoryMetadata - Speed up findFilesByMetadataWeb when many files match
FIX: RemovalTask - fix error string when removing a non existing file (was incompatible 
     with the LHCb BK client). 

*WMS
FIX: JobReport - minor fix ( removed unused imports )
FIX: JobMonitoring(JobStateUpdate)Handler - jobID argument can be either string, int or long

*TS
CHANGE: TransformationClient - change status of Moved files to a deterministic value
FIX: FileReport - minor fix ( inherits object ) 

[v6r9p14]

*DMS
CHANGE: FTSDB - changed schema: removing FTSSite table. From now on FTS sites 
        would be read from CS Resources

[v6r9p13]

FIX: included fixes from v6r8p26 patch release

[v6r9p12]

FIX: included fixes from v6r8p25 patch release

[v6r9p11]

*DMS
BUGFIX: FTSRequest - in __resolveFTSServer() type "=" -> "=="

[v6r9p10]

FIX: included fixes from v6r8p24 patch release

*Core
NEW: StateMachine utility

*DMS
BUGFIX: in RegisterFile operation handler

*Interfaces
FIX: Dirac.py - in splitInputData() consider only Active replicas

[v6r9p9]

*RMS
FIX: RequestDB - added getRequestFileStatus(), getRequestName() methods

[v6r9p8]

*DMS
FIX: RequestDB - get correct digest ( short request description ) of a request

[v6r9p7]

FIX: included fixes from v6r8p23 patch release

*RSS
FIX: SpaceTokenOccupancyPolicy - SpaceToken Policy decision was based on 
     percentage by mistake
     
*RMS
NEW: new scripts dirac-dms-ftsdb-summary, dirac-dms-show-ftsjobs    
FIX: FTSAgent - setting space tokens for newly created FTSJobs 

[v6r9p6]

*DMS
BUGFIX: dirac-admin-add-ftssite - missing import

*RMS
NEW: RequestDB, ReqManagerHandler - added getRequestStatus() method

*TS
FIX: fixes when using new RequestClient with the TransformationCleaningAgent

*WMS
BUGFIX: typo in SandboxStoreHandler transfer_fromClient() method

[v6r9p5]

*DMS
BUGFIX: missing proxy in service env in the FTSManager service. By default service 
        will use DataManager proxy refreshed every 6 hours.

*Resources
NEW: StorageElement - new checkAccess policy: split the self.checkMethods in 
     self.okMethods. okMethods are the methods that do not use the physical SE. 
     The isValid returns S_OK for all those immediately

*RSS
FIX: SpaceTokenOccupancyPolicy - Policy that now takes into account absolute values 
     for the space left
     
*TS
FIX: TransformationCleaningAgent - will look for both old and new RMS     

[v6r9p4]

*Stager
NEW: Stager API: dirac-stager-monitor-file, dirac-stager-monitor-jobs, 
     dirac-stager-monitor-requests, dirac-stager-show-stats

[v6r9p3]

*Transformation
FIX: TransformationCleaning Agent status was set to 'Deleted' instead of 'Cleaned'

[v6r9p2]

*RSS
NEW: Added Component family tables and statuses
FIX: removed old & unused code 
NEW: allow RSS policies match wild cards on CS

*WMS
BUGFIX: FailoverTransfer,JobWrapper - proper propagation of file metadata

[v6r9p1]

*RMS
NEW: FTSAgent - update rwAccessValidStamp,
     update ftsGraphValidStamp,
     new option for staging files before submission,
     better log handling here and there
CHANGE: FTSJob - add staging flag in in submitFTS2
CHANGE: Changes in WMS (FailoverTransfer, JobReport, JobWrapper, SandboxStoreHandler) 
        and TS (FileReport) to follow the new RMS.
NEW: Full CRUD support in RMS.

*RSS
NEW: ResourceManagementDB - new table ErrorReportBuffer
NEW: new ResourceManagementClient methods - insertErrorReportBuffer, selectErrorReportBuffer,
     deleteErrorReportBuffer

[v6r9]

NEW: Refactored Request Management System, related DMS agents and FTS management
     components

[v6r8p28]

*Core
BUGFIX: RequestHandler - the lock Name includes ActionType/Action

*DMS
FIX: dirac-dms-filecatalog-cli - prevent exception in case of missing proxy

[v6r8p27]

*DMS
BUGFIX: dirac-dms-add-file - fixed typo item -> items

[v6r8p26]

*Core
NEW: RequestHandler - added getServiceOption() to properly resolve inherited options 
     in the global service handler initialize method
NEW: FileCatalogHandler, StorageElementHandler - use getServiceOption()

[v6r8p25]

FIX: included fixes from v6r7p40 patch release

*Resources
FIX: SRM2Storage - do not account gfal_ls operations

[v6r8p24]

FIX: included fixes from v6r7p39 patch release

*Core
FIX: SiteSEMapping was returning wrong info

*DMS
FIX: FTSRequest - choose explicitly target FTS point for RAL and CERN
BUGFIX: StrategyHandler - wrong return value in __getRWAccessForSE()

*Resources
CHANGE: SRM2Storage - do not account gfal_ls operations any more

[v6r8p23]

FIX: included fixes from v6r7p37 patch release

*TS
FIX: TransformationDB - allow tasks made with ProbInFC files
FIX: TransformationCleaingAgent,Client - correct setting of transformation 
     status while cleaning

[v6r8p22]

FIX: included fixes from v6r7p36 patch release

[v6r8p21]

*DMS
FIX: FileCatalog/DirectoryMetadata - even if there is no meta Selection 
     the path should be considered when getting Compatible Metadata
FIX: FileCatalog/DirectoryNodeTree - findDir will return S_OK( '' ) if dir not 
     found, always return the same error from DirectoryMetadata in this case.     

*RSS
FIX: DowntimeCommand - use UTC time stamps

*TS
FIX: TransformationAgent - in _getTransformationFiles() get also ProbInFC files in 
     addition to Used 

[v6r8p20]

*Stager
NEW: Stager API: dirac-stager-monitor-file, dirac-stager-monitor-jobs, 
     dirac-stager-monitor-requests, dirac-stager-show-stats

[v6r8p19]

*Transformation
FIX: TransformationCleaning Agent status was set to 'Deleted' instead of 'Cleaned'

[v6r8p18]

*TS
BUGFIX: TransformationAgent - regression in __cleanCache()

[v6r8p17]

FIX: included fixes from v6r7p32 patch release

*WMS
FIX: StalledJobAgent - for accidentally stopped jobs ExecTime can be not set, 
     set it to CPUTime for the accounting purposes in this case

[v6r8p16]

FIX: included fixes from v6r7p31 patch release

*WMS
BUGFIX: TaskQueueDB - fixed a bug in the negative matching conditions SQL construction

*RSS
NEW: improved doc strings of PEP, PDP modules ( part of PolicySystem )
FIX: Minor changes to ensure consistency if ElementInspectorAgent and 
     users interact simultaneously with the same element
CHANGE: removed DatabaseCleanerAgent ( to be uninstalled if already installed )
FIX: SummarizeLogsAgent - the logic of the agent was wrong, the agent has been re-written.
     
[v6r8p15]

*Core
FIX: X509Chain - fix invalid information when doing dirac-proxy-info without CS
     ( in getCredentials() )

*RSS
NEW: PDP, PEP - added support for option "doNotCombineResult" on PDP

[v6r8p14]

*Core
FIX: dirac-deploy-scripts - can now work with the system python

*WMS
NEW: dirac-wms-cpu-normalization - added -R option to modify a given configuration file
FIX: Executor/InputData - Add extra check for LFns in InputData optimizer, closes #1472

*Transformation
CHANGE: TransformationAgent - add possibility to kick a transformation (not skip it if no 
        unused files), by touching a file in workDirectory
BUGFIX: TransformationAgent - bug in __cleanCache() dict modified in a loop        

[v6r8p13]

*Transformation
BUGFIX: TransformationDB - restored import of StringType

[v6r8p12]

NEW: Applied patches from v6r7p29

*WMS
FIX: JobDB - check if SystemConfig is present in the job definition and convert it 
     into Platform

*DMS
FIX: ReplicaManager - do not get metadata of files when getting files in a directory 
     if not strictly necessary

*RSS
NEW: ported from LHCb PublisherHandler for RSS web views

[v6r8p11]

NEW: Applied patches from v6r7p27

*RSS
NEW: SpaceTokenOccupancyPolicy - ported from LHCbDIRAC 
NEW: db._checkTable done on service initialization ( removed dirac-rss-setup script doing it )

*Transformation
FIX: TaskManager - reset oJob for each task in prepareTransformationTasks()
BUGFIX: ValidateOutputDataAgent - typo fixed in getTransformationDirectories()
FIX: TransformationManagerHandler - use CS to get files statuses not to include in 
     processed file fraction calculation for the web monitoring pages

[v6r8p10]

NEW: Applied patches from v6r7p27

[v6r8p9]

*DMS
FIX: TransferAgent,dirac-dms-show-se-status, ResourceStatus,TaskManager - fixes
     needed for DMS components to use RSS status information
NEW: ReplicaManager - allow to get metadata for an LFN+SE as well as PFN+SE     

[v6r8p8]

*RSS
BUGFIX: dirac-rss-setup - added missing return of S_OK() result

[v6r8p7]

NEW: Applied patches from v6r7p24

*DMS
BUGFIX: LcgFileCatalogClient - bug in addFile()

*RSS
BUGFIX: fixed script dirac-rss-set-token, broken in the current release.
NEW: Statistics module - will be used in the future to provide detailed information 
     from the History of the elements 

[v6r8p6]

NEW: Applied patches from v6r7p23

*Transformation
FIX: TaskManager - allow prepareTransformationTasks to proceed if no OutputDataModule is defined
FIX: TransformationDB - remove INDEX(TaskID) from TransformationTasks. It produces a single counter 
     for the whole table instead of one per TransformationID
     
*WMS     
FIX: WMSUtilities - to allow support for EMI UI's for pilot submission we drop support for glite 3.1

[v6r8p5]

NEW: Applied patches from v6r7p22

*RSS
CHANGE: removed old tests and commented out files

*WMS
FIX: PoolXMLCatalog - proper addFile usage

*Transformation
CHANGE: TransformationAgent - clear replica cache when flushing or setting a file in the workdirectory

[v6r8p4]

*Transformation
FIX: The connection to the jobManager is done only at submission time
FIX: Jenkins complaints fixes

*WMS
BUGFIX: JobDB - CPUtime -> CPUTime
FIX: Jenkins complaints fixes

[v6r8p3]

*DMS
BUGFIX: LcgFileCatalogClient

[v6r8p2]

*DMS:
FIX: LcgFileCatalogClient - remove check for opening a session in __init__ as credentials are not yet set 

*Transformation
CHANGE: reuse RPC clients in Transformation System 

[v6r8p1]

*Core
FIX: dirac-deploy-scripts - restored regression w.r.t. support of scripts starting with "d"

*DMS
BUGFIX: LcgFileCatalogClient - two typos fixed

[v6r8]

CHANGE: Several fixes backported from the v7r0 integration branch

*Core
CHANGE: DictCache - uses global LockRing to avoid locks in multiprocessing
FIX: X509Chain - proxy-info showing an error when there's no CS

*DMS
FIX: TransferAgent - inside loop filter out waiting files dictionary
BUGFIX: dirac-admin-allow-se - there was a continue that was skipping the complete loop for 
        ARCHIVE elements
NEW: LcgFileCatalogClient - test return code in startsess lfc calls       

*WMS:
FIX: OptimizerExecutor, InputData, JobScheduling - check that site candidates have all the 
     replicas

*RSS: 
BUGFIX: ResourceStatus, RSSCacheNoThread - ensure that locks are always released

*Transformation
FIX: TaskManager - site in the job definition is taken into account when submitting
NEW: Transformation - get the allowed plugins from the CS /Operations/Transformations/AllowedPlugins
FIX: ValidateOutputDataAgent - self not needed for static methods

[v6r7p40]

*Resources
FIX: StorageElement class was not properly passing the lifetime argument for prestageFile method

[v6r7p39]

*Core
CHANGE: Grid - in executeGridCommand() allow environment script with arguments needed for ARC client

*DMS
FIX: DFC SEManager - DIP Storage can have a list of ports now

*Resources
FIX: ARCComputingElement - few fixes after debugging

[v6r7p38]

*Core
NEW: DISET FileHelper, TransferClient - possibility to switch off check sum

*Resources
NEW: ARCComputingElement - first version
NEW: StorageFactory - possibility to pass extra protocol parameters to storage object
NEW: DIPStorage - added CheckSum configuration option
BUGFIX: SSHComputingElement - use CE name in the pilot reference construction

*WMS
FIX: StalledJobAgent - if ExecTime < CPUTime make it equal to CPUTime

[v6r7p37]

*Framework
BUGFIX: NotificationDB - typos in SQL statement in purgeExpiredNotifications() 

*WMS
NEW: JobCleaningAgent - added scheduling sandbox LFN removal request 
     when deleting jobs
CHANGE: JobWrapper - report only error code as ApplicationError parameter 
        when payload finishes with errors    
NEW: SiteDirector - possibility to specify extensions to be installed in 
     pilots in /Operations/Pilots/Extensions option in order not to install
     all the server side extensions        

*DMS
CHANGE: FileCatalogFactory - use service path as default URL
CHANGE: FileCatalogFactory - use ObjectLoader to import catalog clients

*SMS
BUGFIX: StorageManagementDB, dirac-stager-monitor-jobs - small bug fixes ( sic, Daniela )

*Resources
CHANGE: DIPStorage - added possibility to specify a list of ports for multiple
        service end-points
CHANGE: InProcessComputingElement - demote log message when payload failure 
        to warning, the job will fail anyway
FIX: StalledJobAgent - if pilot reference is not registered, this is not an 
     error of the StalledJobAgent, no log.error() in  this case                
        
*RMS
CHANGE: RequestTask - ensure that tasks are executed with user credentials 
        even with respect to queries to DIRAC services ( useServerCertificate 
        flag set to false )        

[v6r7p36]

*WMS
FIX: CREAMCE, SiteDirector - make sure that the tmp executable is removed
CHANGE: JobWrapper - remove sending mails via Notification Service in case
        of job rescheduling
        
*SMS
FIX: StorageManagementDB - fix a race condition when old tasks are set failed 
     between stage submission and update.        

[v6r7p35]

*Stager
NEW: Stager API: dirac-stager-monitor-file, dirac-stager-monitor-jobs, 
     dirac-stager-monitor-requests, dirac-stager-show-stats

[v6r7p34]

*Transformation
FIX: TransformationCleaning Agent status was set to 'Deleted' instead of 'Cleaned'

[v6r7p33]

*Interfaces
FIX: Job.py - in setExecutable() - prevent changing the log file name string type

*StorageManagement
NEW: StorageManagementDB(Handler) - kill staging requests at the same time as 
     killing related jobs, closes #1510
FIX: StorageManagementDB - demote the level of several log messages       

[v6r7p32]

*DMS
FIX: StorageElementHandler - do not use getDiskSpace utility, use os.statvfs instead
CHANGE: StorageManagementDB - in getStageRequests() make MySQL do an UNIQUE selection 
        and use implicit loop to speed up queries for large results

*Resources
FIX: lsfce remote script - use re.search instead of re.match in submitJob() to cope with
     multipline output

[v6r7p31]

*WMS
FIX: SiteDirector - make possible more than one SiteDirector (with different pilot identity) attached 
     to a CE, ie sgm and pilot roles. Otherwise one is declaring Aborted the pilots from the other.

[v6r7p30]

*Core
CHANGE: X509Chain - added groupProperties field to the getCredentials() report
BUGFIX: InstallTools - in getSetupComponents() typo fixed: agent -> executor

[v6r7p29]

*DMS
CHANGE: FileCatalog - selection metadata is also returned as compatible metadata in the result
        of getCompatibleMetadata() call
NEW: FileCatalog - added path argument to getCompatibleMetadata() call
NEW: FileCatalogClient - added getFileUserMetadata()
BUGFIX: dirac-dms-fts-monitor - exit with code -1 in case of error

*Resources
FIX: CREAMComputingElement - check globus-url-copy result for errors when retrieving job output

[v6r7p28]

*DMS
BUGFIX: FileCatalog/DirectoryMetadata - wrong MySQL syntax 

[v6r7p27]

*Core
FIX: Mail.py - fix of the problem of colons in the mail's body

*Interfaces
NEW: Job API - added setSubmitPools(), setPlatform() sets ... "Platform"

*WMS
FIX: TaskQueueDB - use SystemConfig as Platform for matching ( if Platform is not set explicitly

*Resources
FIX: SSHComputingElement - use ssh host ( and not CE name ) in the pilot reference
BUGFIX: SSHGEComputingElement - forgotten return statement in _getJobOutputFiles()

*Framework
NEW: dirac-sys-sendmail - email's body can be taken from pipe. Command's argument 
     in this case will be interpreted as a destination address     

[v6r7p26]

*DMS
FIX: ReplicaManager - status names Read/Write -> ReadAccess/WriteAccess

[v6r7p25]

*Core
CHANGE: X509Chain - in getCredentials() failure to contact CS is not fatal, 
        can happen when calling dirac-proxy-init -x, for example

[v6r7p24]

*DMS
NEW: FileCatalog - added getFilesByMetadataWeb() to allow pagination in the Web 
     catalog browser
     
*WMS
CHANGE: WMSAdministrator, DiracAdmin - get banned sites list by specifying the status
        to the respective jobDB call     

[v6r7p23]

*Transformation
BUGFIX: TransformationDB - badly formatted error log message

*RMS
CHANGE: RequestDBMySQL - speedup the lookup of requests

*WMS
BUGFIX: dirac-dms-job-delete - in job selection by group

*DMS
FIX: LcgFileCatalogClient - getDirectorySize made compatible with DFC
BUGFIX: LcgFileCatalogClient - proper call of __getClientCertInfo()

[v6r7p22]

*Transformation
CHANGE: InputDataAgent - treats only suitable transformations, e.g. not the extendable ones. 
CHANGE: TransformationAgent - make some methods more public for easy overload

[v6r7p21]

*Core
FIX: Shifter - pass filePath argument when downloading proxy

[v6r7p20]

*DMS
CHANGE: StrategyHandler - move out SourceSE checking to TransferAgent
CHANGE: ReplicaManager, InputDataAgent - get active replicas
FIX: StorageElement, SRM2Storage - support for 'xxxAccess' statuses, checking results
     of return structures
     
*RSS
NEW: set configurable email address on the CS to send the RSS emails
NEW: RSSCache without thread in background
FIX: Synchronizer - moved to ResourceManager handler     

[v6r7p19]

*DMS
BUGFIX: ReplicaManager - in putAndRegister() SE.putFile() singleFile argument not used explicitly

[v6r7p18]

*WMS
FIX: StalledJobAgent - do not exit the loop over Completed jobs if accounting sending fails
NEW: dirac-wms-job-delete - allow to specify jobs to delete by job group and/or in a file
FIX: JobManifest - If CPUTime is not set, set it to MaxCPUTime value

[v6r7p17]

*Resources
FIX: SRM2Storage - treat properly "22 SRM_REQUEST_QUEUED" result code

[v6r7p16]

*DMS
FIX: StrategyHandler - do not proceed when the source SE is not valid for read 
BUGFIX: StorageElement - putFile can take an optional sourceSize argument
BUGFIX: ReplicaManager - in removeFile() proper loop on failed replicas

*RSS
FIX: SpaceTokenOccupancyCommand, CacheFeederAgent - add timeout when calling lcg_util commands

*WMS
FIX: JobManifest - take all the SubmitPools defined in the TaskQueueAgent 
NEW: StalledJobAgent - declare jobs stuck in Completed status as Failed

[v6r7p15]

*Core
BUGFIX: SocketInfo - in host identity evaluation

*DMS
BUGFIX: FileCatalogHandler - missing import os

*Transformation
CHANGE: JobManifest - getting allowed job types from operations() section 

[v6r7p14]

*DMS
CHANGE: StorageElementProxy - removed getParameters(), closes #1280
FIX: StorageElementProxy - free the getFile space before the next file
FIX: StorageElement - added getPFNBase() to comply with the interface

*Interfaces
CHANGE: Dirac API - allow lists of LFNs in removeFile() and removeReplica()

*WMS
CHANGE: JobSchedulingAgent(Executor) - allow both BannedSite and BannedSites JDL option

*RSS
FIX: ElementInspectorAgent - should only pick elements with rss token ( rs_svc ).
FIX: TokenAgent - using 4th element instead of the 5th. Added option to set admin email on the CS.

[v6r7p13]

*Core
FIX: Resources - in getStorageElementSiteMapping() return only sites with non-empty list of SEs

*DMS
FIX: StorageElement - restored the dropped logic of using proxy SEs
FIX: FileCatalog - fix the UseProxy /LocalSite/Catalog option

*Transformation
FIX: TransformationDB - use lower() string comparison in extendTransformation()

[v6r7p12]

*WMS
BUGFIX: JobManifest - get AllowedSubmitPools from the /Systems section, not from /Operations

*Core
NEW: Resources helper - added getSites(), getStorageElementSiteMapping()

*DMS
CHANGE: StrategyHandler - use getStorageElementSiteMapping helper function
BUGFIX: ReplicaManager - do not modify the loop dictionary inside the loop

[v6r7p11]

*Core
CHANGE: Subprocess - put the use of watchdog in flagging

[v6r7p10]

*Core
NEW: Logger - added getLevel() method, closes #1292
FIX: Subprocess - returns correct structure in case of timeout, closes #1295, #1294
CHANGE: TimeOutExec - dropped unused utility
FIX: Logger - cleaned unused imports

*RSS
CHANGE: ElementInspectorAgent - do not use mangled name and removed shifterProxy agentOption

[v6r7p9]

*Core
BUGFIX: InstallTools - MySQL Port should be an integer

[v6r7p8]

*Core
FIX: Subprocess - consistent timeout error message

*DMS
NEW: RemovalTask - added bulk removal
FIX: StrategyHandler - check file source CEs
CHANGE: DataIntegrityClient - code beautification
CHANGE: ReplicaManager - do not check file existence if replica information is queried anyway,
        do not fail if file to be removed does not exist already. 

[v6r7p7]

FIX: Several fixes to allow automatic code documentation

*Core
NEW: InstallTools - added mysqlPort and mysqlRootUser

*DMS
CHANGE: ReplicaManager - set possibility to force the deletion of non existing files
CHANGE: StrategyHandler - better handling of checksum check during scheduling 

[v6r7p6]

*Core
FIX: dirac-install - restore signal alarm if downloadable file is not found
FIX: Subprocess - using Manager proxy object to pass results from the working process

*DMS:
CHANGE: StorageElement - removed overwride mode
CHANGE: removed obsoleted dirac-dms-remove-lfn-replica, dirac-dms-remove-lfn
NEW: FTSMonitorAgent - filter out sources with checksum mismatch
FIX: FTSMonitorAgent, TransferAgent - fix the names of the RSS states

*RSS
NEW: ElementInspectorAgent runs with a variable number of threads which are automatically adjusted
NEW: Added policies to force a particular state, can be very convenient to keep something Banned for example.
NEW: policy system upgrade, added finer granularity when setting policies and actions

*WMS
NEW: SiteDirector- allow to define pilot DN/Group in the agent options
CHANGE: JobDescription, JobManifest - take values for job parameter verification from Operations CS section

[v6r7p5]

*Interfaces
BUGFIX: dirac-wms-job-get-output - properly treat the case when output directory is not specified 

[v6r7p4]

*Core
FIX: Subprocess - avoid that watchdog kills the executor process before it returns itself

*Framework
BUGFIX: ProxuManagerClient - wrong time for caching proxies

*RSS
FIX: removed obsoleted methods

*DMS
NEW: FileCatalog - added findFilesByMetadataDetailed - provides detailed metadata for 
     selected files

[v6r7p3]

*DMS
FIX: FTSMonitorAgent - logging less verbose

*Transformation
FIX: TransformationAgent - use the new CS defaults locations
FIX: Proper agent initialization
NEW: TransformationPlaugin - in Broadcast plugin added file groupings by number of files, 
     make the TargetSE always defined, even if the SourceSE list contains it 

*ResourceStatus
FIX: Added the shifter's proxy to several agents

*RMS
FIX: RequestContainer - the execution order was not properly set for the single files 

*Framework:
BUGFIX: ProxyManagerClient - proxy time can not be shorter than what was requested

[v6r7p2]

*Core
FIX: dirac-configure - switch to use CS before checking proxy info

*Framework
NEW: dirac-sys-sendmail new command
NEW: SystemAdmininistratorCLI - added show host, uninstall, revert commands
NEW: SystemAdmininistratorHandler - added more info in getHostInfo()
NEW: SystemAdmininistratorHandler - added revertSoftware() interface

*Transformation
FIX: TransformationCleaningAgent - check the status of returned results

[v6r7p1]

*Core
FIX: Subprocess - finalize the Watchdog closing internal connections after a command execution
CHANGE: add timeout for py(shell,system)Call calls where appropriate
CHANGE: Shifter - use gProxyManager in a way that allows proxy caching

*Framework
NEW: ProxyManagerClient - allow to specify validity and caching time separately
FIX: ProxyDB - replace instead of delete+insert proxy in __storeVOMSProxy

*DMS
NEW: FTSMonitorAgent - made multithreaded for better efficiency
FIX: dirac-dms-add-file - allow LFN: prefix for lfn argument

*WMS
NEW: dirac-wms-job-get-output, dirac-wms-job-status - allow to retrieve output for a job group
FIX: TaskQueueDB - fixed selection SQL in __generateTQMatchSQL()
CHANGE: OptimizerExecutor - reduce diversity of MinorStatuses for failed executors

*Resources
FIX: CREAMComputingElement - remove temporary JDL right after the submission 

[v6r6p21]

*DMS
BUGFIX: TransformationCleaningAgent - use the right signature of cleanMetadataCatalogFiles() call

[v6r6p20]

*DMS
FIX: RegistrationTask - properly escaped error messages
BUGFIX: DirectoryMetadata - use getFileMetadataFields from FileMetadata in addMetadataField()
NEW: When there is a missing source error spotted during FTS transfer, file should be reset 
     and rescheduled again until maxAttempt (set to 100) is reached

*WMS
FIX: JobScheduling - fix the site group logic in case of Tier0

[v6r6p19]

*DMS
BUGFIX: All DMS agents  - set up agent name in the initialization

*Core
NEW: Subprocess - timeout wrapper for subprocess calls
BUGFIX: Time - proper interpreting of 0's instead of None
CHANGE: DISET - use cStringIO for ANY read that's longer than 16k (speed improvement) 
        + Less mem when writing data to the net
FIX: Os.py - protection against failed "df" command execution       
NEW: dirac-info prints lcg bindings versions
CHANGE: PlotBase - made a new style class 
NEW: Subprocess - added debug level log message

*Framework
NEW: SystemAdministratorIntegrator client for collecting info from several hosts
NEW: SystemAdministrator - added getHostInfo()
FIX: dirac-proxy-init - always check for errors in S_OK/ERROR returned structures
CHANGE: Do not accept VOMS proxies when uploading a proxy to the proxy manager

*Configuration
FIX: CE2CSAgent - get a fresh copy of the cs data before attempting to modify it, closes #1151
FIX: Do not create useless backups due to slaves connecting and disconnecting
FIX: Refresher - prevent retrying with 'Insane environment'

*Accounting
NEW: Accounting/Job - added validation of reported values to cope with the weird Yandex case
FIX: DBUtils - take into account invalid values, closes #949

*DMS
FIX: FTSSubmitAgent - file for some reason rejected from submission should stay in 'Waiting' in 
     TransferDB.Channel table
FIX: FTSRequest - fix in the log printout     
CHANGE: dirac-dms-add-file removed, dirac-dms-add-files renamed to dirac-dms-add-file
FIX: FileCatalogCLI - check the result of removeFile call
FIX: LcgFileCatalogClient - get rid of LHCb specific VO evaluation
NEW: New FileCatalogProxy service - a generalization of a deprecated LcgFileCatalog service
FIX: Restored StorageElementProxy functionality
CHANGE: dirac-dms-add-file - added printout
NEW: FileCatalog(Factory), StorageElement(Factory) - UseProxy flag moved to /Operations and /LocalSite sections

*RSS
NEW:  general reimplementation: 
      New DB schema using python definition of tables, having three big blocks: Site, Resource and Node.
      MySQLMonkey functionality almost fully covered by DB module, eventually will disappear.
      Services updated to use new database.
      Clients updated to use new database.
      Synchronizer updated to fill the new database. When helpers will be ready, it will need an update.
      One ElementInspectorAgent, configurable now is hardcoded.
      New Generic StateMachine using OOP.
      Commands and Policies simplified.
      ResourceStatus using internal cache, needs to be tested with real load.
      Fixes for the state machine
      Replaced Bad with Degraded status ( outside RSS ).
      Added "Access" to Read|Write|Check|Remove SE statuses wherever it applies.
      ResourceStatus returns by default "Active" instead of "Allowed" for CS calls.
      Caching parameters are defined in the CS
FIX: dirac-admin-allow/ban-se - allow a SE on Degraded ( Degraded->Active ) and ban a SE on Probing 
     ( Probing -> Banned ). In practice, Active and Degraded are "usable" states anyway.            
      
*WMS
FIX: OptimizerExecutor - failed optimizations will still update the job     
NEW: JobWrapper - added LFNUserPrefix VO specific Operations option used for building user LFNs
CHANGE: JobDB - do not interpret SystemConfig in the WMS/JobDB
CHANGE: JobDB - Use CPUTime JDL only, keep MaxCPUTime for backward compatibility
CHANGE: JobWrapper - use CPUTime job parameter instead of MaxCPUTime
CHANGE: JobAgent - use CEType option instead of CEUniqueID
FIX: JobWrapper - do not attempt to untar directories before having checked if they are tarfiles 
NEW: dirac-wms-job-status - get job statuses for jobs in a given job group
 
*SMS
FIX: StorageManagementDB - when removing unlinked replicas, take into account the case where a
     staging request had been submitted, but failed
      
*Resources    
NEW: glexecCE - add new possible locations of the glexec binary: OSG specific stuff and in last resort 
     looking in the PATH    
NEW: LcgFileCatalogClient - in removeReplica() get the needed PFN inside instead of providing it as an argument     
      
*TS      
CHANGE: Transformation types definition are moved to the Operations CS section

*Interfaces
FIX: Dirac.py - CS option Scratchdir was in LocalSite/LocalSite
FIX: Dirac.py - do not define default catalog, use FileCatalog utility instead

[v6r6p19]

*DMS
BUGFIX: All DMS agents  - set up agent name in the initialization

[v6r6p18]

*Transformation
CHANGE: /DIRAC/VOPolicy/OutputDataModule option moved to <Operations>/Transformations/OutputDataModule

*Resources
FIX: ComputingElement - properly check if the pilot proxy has VOMS before adding it to the payload 
     when updating it

*WMS
BUGFIX: JobSanity - fixed misspelled method call SetParam -> SetParameter

[v6r6p17]

*Transformation
BUGFIX: TransformationAgent - corrected  __getDataReplicasRM()

[v6r6p16]

*DMS
FIX: Agents - proper __init__ implementation with arguments passing to the super class
FIX: LcgFileCatalogClient - in removeReplica() reload PFN in case it has changed

[v6r6p15]

*Framework
BUGFIX: ErrorMessageMonitor - corrected updateFields call 

*DMS:
NEW: FTSMonitorAgent completely rewritten in a multithreaded way

*Transformation
FIX: InputDataAgent - proper instantiation of TransformationClient
CHANGE: Transformation - several log message promoted from info to notice level

[v6r6p14]

*Transformation
FIX: Correct instantiation of agents inside several scripts
CHANGE: TransformationCleaningAgent - added verbosity to logs
CHANGE: TransformationAgent - missingLFC to MissingInFC as it could be the DFC as well
FIX: TransformationAgent - return an entry for all LFNs in __getDataReplicasRM

*DMS
FIX: TransferAgent - fix exception reason in registerFiles()

[v6r6p13]

*DMS
CHANGE: TransferAgent - change RM call from getCatalogueReplicas to getActiveReplicas. 
        Lowering log printouts here and there

[v6r6p12]

*DMS
BUGFIX: RemovalTask - Replacing "'" by "" in error str set as attribute for a subRequest file. 
        Without that request cannot be updated when some nasty error occurs.

[v6r6p11]

*RMS:
BUGFIX: RequestClient - log string formatting

*DMS
BUGFIX: RemovalTask - handling for files not existing in the catalogue

*Transformation
FIX: TransformationManager - ignore files in NotProcessed status to get the % of processed files

*Interfaces
FIX: Fixes due to the recent changes in PromptUser utility

[v6r6p10]

*RMS
FIX: RequestDBMySQL - better escaping of queries 

*WMS
FIX: SiteDirector - get compatible platforms before checking Task Queues for a site

[v6r6p9]

*Core
FIX: Utilities/PromptUser.py - better user prompt

*Accounting
NEW: Add some validation to the job records because of weird data coming from YANDEX.ru

*DMS
BUGFIX: ReplicaManager - typo errStr -> infoStr in __replicate()
FIX: FTSRequest - fixed log message

*WMS
FIX: SiteDirector - use CSGlobals.getVO() call instead of explicit CS option

[v6r6p8]

*Transformation
BUGFIX: TransformationDB - typo in getTransformationFiles(): iterValues -> itervalues

[v6r6p7]

*Resources
FIX: StorageFactory - uncommented line that was preventing the status to be returned 
BUGFIX: CE remote scripts - should return status and not call exit()
BUGFIX: SSHComputingElement - wrong pilot ID reference

[v6r6p6]

*WMS
FIX: TaskQueueDB - in findOrphanJobs() retrieve orphaned jobs as list of ints instead of list of tuples
FIX: OptimizerExecutor - added import of datetime to cope with the old style optimizer parameters

*Transformation
FIX: TransformationAgent - fix finalization entering in an infinite loop
NEW: TransformationCLI - added resetProcessedFile command
FIX: TransformationCleaningAgent - treating the archiving delay 
FIX: TransformationDB - fix in getTransformationFiles() in case of empty file list

[v6r6p5]

*Transformation
FIX: TransformationAgent - type( transClient -> transfClient )
FIX: TransformationAgent - self._logInfo -> self.log.info
FIX: TransformationAgent - skip if no Unused files
FIX: TransformationAgent - Use CS option for replica cache lifetime
CHANGE: TransformationAgent - accept No new Unused files every [6] hours

[v6r6p4]

*DMS
FIX: TransferAgent - protection for files that can not be scheduled
BUGFIX: TransferDB - typo (instIDList - > idList ) fixed

*Transformation
BUGFIX: TransformationAgent - typo ( loginfo -> logInfo )

[v6r6p3]

FIX: merged in patch v6r5p14

*Core
BUGFIX: X509Chain - return the right structure in getCredentials() in case of failure
FIX: dirac-deploy-scripts.py - allow short scripts starting from "d"
FIX: dirac-deploy-scripts.py - added DCOMMANDS_PPID env variable in the script wrapper
FIX: ExecutorReactor - reduced error message dropping redundant Task ID 

*Interfaces
BUGFIX: Dirac.py - allow to pass LFN list to replicateFile()

*DMS
FIX: FileManager - extra check if all files are available in _findFiles()
BUGFIX: FileCatalogClientCLI - bug in DirectoryListing

[v6r6p2]

FIX: merged in patch v6r5p13

*WMS
FIX: SiteDirector - if no community set, look for DIRAC/VirtualOrganization setting

*Framework
FIX: SystemLoggingDB - LogLevel made VARCHAR in the MessageRepository table
FIX: Logging - several log messages are split in fixed and variable parts
FIX: SystemLoggingDB - in insertMessage() do not insert new records in auxiliary tables if they 
     are already there

[v6r6p1]

*Core:
CHANGE: PromptUser - changed log level of the printout to NOTICE
NEW: Base Client constructor arguments are passed to the RPCClient constructor

*DMS:
NEW: FTSRequest - added a prestage mechanism for source files
NEW: FileCatalogClientCLI - added -f switch to the size command to use raw faile tables 
     instead of storage usage tables
NEW: FileCatalog - added orphan directory repair tool
NEW: FIleCatalog - more counters to control the catalog sanity     

*WMS:
FIX: SandboxStoreClient - no more kwargs tricks
FIX: SandboxStoreClient returns sandbox file name in case of upload failure to allow failover
FIX: dirac-pilot - fixed VO_%s_SW_DIR env variable in case of OSG

*TS:
FIX: TransformationManagerHandler - avoid multiple Operations() instantiation in 
     getTransformationSummaryWeb()

[v6r6]

*Core
CHANGE: getDNForUsername helper migrated from Core.Security.CS to Registry helper
NEW: SiteSEMapping - new utilities getSitesGroupedByTierLevel(), getTier1WithAttachedTier2(),
     getTier1WithTier2
CHANGE: The DIRAC.Core.Security.CS is replaced by the Registry helper     
BUGFIX: dirac-install - properly parse += in .cfg files
FIX: Graphs.Utilities - allow two lines input in makeDataFromCVS()
FIX: Graphs - allow Graphs package usage if even matplotlib is not installed
NEW: dirac-compile-externals will retrieve the Externals compilation scripts from it's new location 
     in github (DIRACGrid/Externals)
NEW: Possibility to define a thread-global credentials for DISET connections (for web framework)
NEW: Logger - color output ( configurable )
NEW: dirac-admin-sort-cs-sites - to sort sites in the CS
CHANGE: MessageClient(Factor) - added msgClient attribute to messages
NEW: Core.Security.Properties - added JOB_MONITOR and USER_MANAGER properties

*Configuration
NEW: Registry - added getAllGroups() method

*Framework
NEW: SystemAdministratorClientCLI - possibility to define roothPath and lcgVersion when updating software

*Accounting
NEW: JobPlotter - added Normalized CPU plots to Job accounting
FIX: DBUtils - plots going to greater granularity

*DMS
NEW: FileCatalog - storage usage info stored in all the directories, not only those with files
NEW: FileCatalog - added utility to rebuild storage usage info from scratch
FIX: FileCatalog - addMetadataField() allow generic types, e.g. string
FIX: FileCatalog - path argument is normalized before usage in multiple methods
FIX: FileCatalog - new metadata for files(directories) should not be there before for directories(files)
NEW: FileCatalog - added method for rebuilding DirectoryUsage data from scratch 
NEW: FileCatalog - Use DirectoryUsage mechanism for both logical and physical storage
CHANGE: FileCatalog - forbid removing non-empty directories
BUGFIX: FileCatalogClientCLI - in do_ls() check properly the path existence
FIX: FileCatalogClientCLI - protection against non-existing getCatalogCounters method in the LFC client
FIX: DMS Agents - properly call superclass constructor with loadName argument
FIX: ReplicaManager - in removeFile() non-existent file is marked as failed
FIX: Make several classes pylint compliant: DataIntegrityHandler, DataLoggingHandler,
     FileCatalogHandler, StorageElementHandler, StorageElementProxyHandler, TransferDBMonitoringHandler
FIX: LogUploadAgent - remove the OSError exception in __replicate()
FIX: FileCatalogClientCLI - multiple check of proper command inputs,
     automatic completion of several commands with subcommands,
     automatic completion of file names
CHANGE: FileCatalogClientCLI - reformat the output of size command 
FIX: dirac-admin-ban-se - allow to go over all options read/write/check for each SE      
NEW: StrategyHandler - new implementation to speed up file scheduling + better error reporting
NEW: LcgFileCatalogProxy - moved from from LHCbDirac to DIRAC
FIX: ReplicaManager - removed usage of obsolete "/Resources/StorageElements/BannedTarget" 
CHANGE: removed StorageUsageClient.py
CHANGE: removed obsoleted ProcessingDBAgent.py

*WMS
CHANGE: RunNumber job parameter was removed from all the relevant places ( JDL, JobDB, etc )
NEW: dirac-pilot - add environment setting for SSH and BOINC CEs
NEW: WMSAdministrator - get output for non-grid CEs if not yet in the DB
NEW: JobAgent - job publishes BOINC parameters if any
CHANGE: Get rid of LHCbPlatform everywhere except TaskQueueDB
FIX: SiteDirector - provide list of sites to the Matcher in the initial query
FIX: SiteDirector - present a list of all groups of a community to match TQs
CHANGE: dirac-boinc-pilot dropped
CHANGE: TaskQueueDirector does not depend on /LocalSite section any more
CHANGE: reduced default delays for JobCleaningAgent
CHANGE: limit the number of jobs received by JobCleaningAgent
CHANGE: JobDB - use insertFields instead of _insert
CHANGE: Matcher, TaskQueueDB - switch to use Platform rather than LHCbPlatform retaining LHCbPlatform compatibility
BUGFIX: Matcher - proper reporting pilot site and CE
CHANGE: JobManager - improved job Killing/Deleting logic
CHANGE: dirac-pilot - treat the OSG case when jobs on the same WN all run in the same directory
NEW: JobWrapper - added more status reports on different failures
FIX: PilotStatusAgent - use getPilotProxyFromDIRACGroup() instead of getPilotProxyFromVOMSGroup()
CHANGE: JobMonitoringHandler - add cutDate and condDict parameters to getJobGroup()
NEW: JobMonitoringHandler - check access rights with JobPolicy when accessing job info from the web
NEW: JobManager,JobWrapper - report to accounting jobs in Rescheduled final state if rescheduling is successful
FIX: WMSAdministrator, SiteDirector - store only non-empty pilot output to the PilotDB
NEW: added killPilot() to the WMSAdministrator interface, DiracAdmin and dirac-admin-kill-pilot command
NEW: TimeLeft - renormalize time left using DIRAC Normalization if available
FIX: JobManager - reconnect to the OptimizationMind in background if not yet connected
CHANGE: JobManifest - use Operations helper
NEW: JobCleaningAgent - delete logging records from JobLoggingDB when deleting jobs

*RMS
FIX: RequestDBFile - better exception handling in case no JobID supplied
FIX: RequestManagerHandler - make it pylint compliant
NEW: RequestProxyHandler - is forwarding requests from voboxes to central RequestManager. 
     If central RequestManager is down, requests are dumped into file cache and a separate thread 
     running in background is trying to push them into the central. 
CHANGE: Major revision of the code      
CHANGE: RequestDB - added index on SubRequestID in the Files table
CHANGE: RequestClient - readRequestForJobs updated to the new RequetsClient structure

*RSS
NEW: CS.py - Space Tokens were hardcoded, now are obtained after scanning the StorageElements.

*Resources
FIX: SSHComputingElement - enabled multiple hosts in one queue, more debugging
CHANGE: SSHXXX Computing Elements - define SSH class once in the SSHComputingElement
NEW: SSHComputingElement - added option to define private key location
CHANGE: Get rid of legacy methods in ComputingElement
NEW: enable definition of ChecksumType per SE
NEW: SSHBatch, SSHCondor Computing Elements
NEW: SSHxxx Computing Elements - using remote control scripts to better capture remote command errors
CHANGE: put common functionality into SSHComputingElement base class for all SSHxxx CEs
NEW: added killJob() method tp all the CEs
NEW: FileCatalog - take the catalog information info from /Operations CS section, if defined there, 
     to allow specifications per VO 

*Interfaces
CHANGE: Removed Script.initialize() from the API initialization
CHANGE: Some general API polishing
FIX: Dirac.py - when running in mode="local" any directory in the ISB would not get untarred, 
     contrary to what is done in the JobWrapper

*TS
BUGFIX: TaskManager - bug fixed in treating tasks with input data
FIX: TransformationCleaningAgent - properly call superclass constructor with loadName argument
NEW: TransformationCleaningAgent - added _addExtraDirectories() method to extend the list of
     directories to clean in a subclass if needed
CHANGE: TransformationCleaningAgent - removed usage of StorageUsageClient     
NEW: TransformationAgent is multithreaded now ( implementation moved from LHCbDIRAC )
NEW: added unit tests
NEW: InputDataAgent - possibility to refresh only data registered in the last predefined period of time 
NEW: TransformationAgent(Client) - management of derived transformations and more ported from LHCbDIRAC
BUGFIX: TransformationDB - wrong SQL statement generation in setFileStatusForTransformation()

[v6r5p14]

*Core
NEW: Utilities - added Backports utility

*WMS
FIX: Use /Operations/JobScheduling section consistently, drop /Operations/Matching section
NEW: Allow VO specific share correction plugins from extensions
FIX: Executors - several fixes

[v6r5p13]

*WMS
FIX: Executors - VOPlugin will properly send and receive the params
NEW: Correctors can be defined in an extension
FIX: Correctors - Properly retrieve info from the CS using the ops helper

[v6r5p12]

FIX: merged in patch v6r4p34

[v6r5p11]

FIX: merged in patch v6r4p33

*Core
FIX: MySQL - added offset argument to buildConditions()

[v6r5p10]

FIX: merged in patch v6r4p32

[v6r5p9]

FIX: merged in patch v6r4p30

[v6r5p8]

FIX: merged in patch v6r4p29

[v6r5p7]

FIX: merged in patch v6r4p28

[v6r5p6]

FIX: merged in patch v6r4p27

*Transformation
BUGFIX: TransformationDB - StringType must be imported before it can be used

*RSS
NEW: CS.py - Space Tokens were hardcoded, now are obtained after scanning the StorageElements.

[v6r5p5]

FIX: merged in patch v6r4p26

[v6r5p4]

FIX: merged in patch v6r4p25

[v6r5p3]

*Transformation
FIX: merged in patch v6r4p24

[v6r5p2]

*Web
NEW: includes DIRACWeb tag web2012092101

[v6r5p1]

*Core
BUGFIX: ExecutorMindHandler - return S_OK() in the initializeHandler
FIX: OptimizationMindHandler - if the manifest is not dirty it will not be updated by the Mind

*Configuration
NEW: Resources helper - added getCompatiblePlatform(), getDIRACPlatform() methods

*Resources
FIX: SSHComputingElement - add -q option to ssh command to avoid banners in the output
FIX: BOINCComputingElement - removed debugging printout
FIX: ComputingElement - use Platform CS option which will be converted to LHCbPlatform for legacy compatibility

*DMS
FIX: RequestAgentBase - lowering loglevel from ALWAYS to INFO to avoid flooding SystemLogging

*WMS:
FIX: SiteDirector - provide CE platform parameter when interrogating the TQ
FIX: GridPilotDirector - publish pilot OwnerGroup rather than VOMS role
FIX: WMSUtilities - add new error string into the parsing of the job output retrieval

[v6r5]

NEW: Executor framework

*Core
NEW: MySQL.py - added Test case for Time.dateTime time stamps
NEW: MySQL.py - insertFields and updateFields can get values via Lists or Dicts
NEW: DataIntegrityDB - use the new methods from MySQL and add test cases
NEW: DataIntegrityHandler - check connection to DB and create tables (or update their schema)
NEW: DataLoggingDB - use the new methods from MySQL and add test cases
NEW: DataLoggingHandler - check connection to DB and create tables (or update their schema)
FIX: ProcessPool - killing stuck workers after timeout
CHANGE: DB will throw a RuntimeException instead of a sys.exit in case it can't contact the DB
CHANGE: Several improvements on DISET
CHANGE: Fixed all DOS endings to UNIX
CHANGE: Agents, Services and Executors know how to react to CSSection/Module and react accordingly
NEW: install tools are updated to deal with executors
FIX: dirac-install - add -T/--Timeout option to define timeout for distribution downloads
NEW: dirac-install - added possibility of defining dirac-install's global defaults by command line switch
BUGFIX: avoid PathFinder.getServiceURL and use Client class ( DataLoggingClient,LfcFileCatalogProxyClient ) 
FIX: MySQL - added TIMESTAMPADD and TIMESTAMPDIFF to special values not to be scaped by MySQL
NEW: ObjectLoader utility
CHANGE: dirac-distribution - added global defaults flag and changed the flag to -M or --defaultsURL
FIX: Convert to string before trying to escape value in MySQL
NEW: DISET Services - added PacketTimeout option
NEW: SystemLoggingDB - updated to use the renewed MySQL interface and SQL schema
NEW: Added support for multiple entries in /Registry/DefaultGroup, for multi-VO installations
CHANGE: Component installation procedure updated to cope with components inheriting Modules
CHANGE: InstallTools - use dirac- command in runit run scripts
FIX: X509Chain - avoid a return of error when the group is not valid
FIX: MySQL - reduce verbosity of log messages when high level methods are used
CHANGE: Several DB classes have been updated to use the MySQL buildCondition method
NEW: MySQL - provide support for greater and smaller arguments to all MySQL high level methods
FIX: Service.py - check all return values from all initializers

*Configuration
CHANGE: By default return option and section lists ordered as in the CS
NEW: ConfigurationClient - added function to refresh remote configuration

*Framework
FIX: Registry.findDefaultGroup will never return False
CHANGE: ProxyManager does not accept proxies without explicit group
CHANGE: SystemAdministratorHandler - force refreshing the configuration after new component setup

*RSS
CHANGE: removed code execution from __init__
CHANGE: removed unused methods
NEW: Log all policy results 

*Resources
NEW: updated SSHComputingElement which allows multiple job submission
FIX: SGETimeLeft - better parsing of the batch system commands output
FIX: InProcessComputingElement - when starting a new job discard renewal of the previous proxy
NEW: BOINCComputingElement - new CE client to work with the BOINC desktop grid infrastructure 

*WMS
CHANGE: WMS Optimizers are now executors
CHANGE: SandboxStoreClient can directly access the DB if available
CHANGE: Moved JobDescription and improved into JobManifest
FIX: typo in JobLoggingDB
NEW: JobState/CachedJobState allow access to the Job via DB/JobStateSync Service automatically
BUGFIX: DownloadInputData - when not enough disk space, message was using "buffer" while it should be using "data"
FIX: the sandboxmetadataDB explosion when using the sandboxclient without direct access to the DB
NEW: Added support for reset/reschedule in the OptimizationMind
CHANGE: Whenever a DB is not properly initialized it will raise a catchable RuntimeError exception 
        instead of silently returning
FIX: InputDataResolution - just quick mod for easier extensibility, plus removed some LHCb specific stuff
NEW: allow jobids in a file in dirac-wms-job-get-output
NEW: JobManager - zfill in %n parameter substitution to allow alphabetical sorting
NEW: Directors - added checking of the TaskQueue limits when getting eligible queues
CHANGE: Natcher - refactor to simpify the logic, introduced Limiter class
CHANGE: Treat MaxCPUTime and CPUTime the same way in the JDL to avoid confusion
NEW: SiteDirector - added options PilotScript, MaxPilotsToSubmit, MaxJobsInFillMode
BUGFIX: StalledJobAgent - use cpuNormalization as float, not string 
FIX: Don't kill an executor if a task has been taken out from it
NEW: dirac-boinc-pilot - pilot script to be used on the BOINC volunteer nodes
FIX: SiteDirector - better handling of tokens and filling mode 
NEW: Generic pilot identities are automatically selected by the TQD and the SiteDirector 
     if not explicitly defined in /Pilot/GenericDN and GenericGroup
NEW: Generic pilot groups can have a VO that will be taken into account when selecting generic 
     credentials to submit pilots
NEW: Generic pilots that belong to a VO can only match jobs from that VO
NEW: StalledJobAgent - added rescheduling of jobs stuck in Matched or Rescheduled status
BUGFIX: StalledJobAgent - default startTime and endTime to "now", avoid None value
NEW: JobAgent - stop after N failed matching attempts (nothing to do), use StopAfterFailedMatches option
CHANGE: JobAgent - provide resource description as a dictionary to avoid extra JDL parsing by the Matcher
CHANGE: Matcher - report pilot info once instead of sending it several times from the job
CHANGE: Matcher - set the job site instead of making a separate call to JobStateUpdate
NEW: Matcher - added Matches done and matches OK statistics
NEW: TaskQueue - don't delete fresh task queues. Wait 5 minutes to do so.
CHANGE: Disabled TQs can also be matched, if no jobs are there, a retry will be triggered

*Transformation
FIX: TransformationAgent - a small improvement: now can pick the prods status to handle from the CS, 
     plus few minor corrections (e.g. logger messages)
FIX: TransformationCLI - take into accout possible failures in resetFile command     

*Accounting
NEW: AccountingDB - added retrieving RAW records for internal stuff
FIX: AccountingDB - fixed some logic for readonly cases
CHANGE: Added new simpler and faster bucket insertion mechanism
NEW: Added more info when rebucketing
FIX: Calculate the rebucket ETA using remaining records to be processed instead of the total records to be processed
FIX: Plots with no data still carry the plot name

*DMS
NEW: SRM2Storage - added retry in the gfal calls
NEW: added new FTSCleaningAgent cleaning up TransferDB tables
FIX: DataLoggingClient and DataLoggingDB - tests moved to separate files
CHANGE: request agents cleanup

*RMS
CHANGE: Stop using RequestAgentMixIn in the request agents

[v6r4p34]

*DMS
BUGFIX: FileCatalogCLI - fixed wrong indentation
CHANGE: RegistrationTask - removed some LHCb specific defaults

[v6r4p33]

*DMS
CHANGE: FTSRequest - be more verbose if something is wrong with file

[v6r4p32]

*WMS
FIX: StalledJobAgent - avoid exceptions in the stalled job accounting reporting

*DMS
NEW: FTSMonitorAgent - handling of expired FTS jobs 

*Interfaces
CHANGE: Dirac.py - attempt to retrieve output sandbox also for Completed jobs in retrieveRepositorySandboxes()

[v6r4p30]

*Core
BUGFIX: dirac-admin-bdii-ce-voview - proper check of the result structure

*Interfaces
FIX: Dirac.py, Job.py - allow to pass environment variables with special characters

*DMS
NEW: FileCatalogCLI - possibility to sort output in the ls command

*WMS:
FIX: JobWrapper - interpret environment variables with special characters 

[v6r4p29]

*RMS
BUGFIX: RequestDBMySQL - wrong indentation in __updateSubRequestFiles()

[v6r4p28]

*Interfaces
CHANGE: Dirac.py, DiracAdmin.py - remove explicit timeout on RPC client instantiation

*RSS
FIX: CS.py - fix for updated CS location (backward compatible)

*DMS
BUGFIX: StrategyHandler - bug fixed determineReplicationTree()
FIX: FTSRequest - add checksum string to SURLs file before submitting an FTS job

*WMS
FIX: JobWrapper - protection for double quotes in JobName
CHANGE: SiteDirector - switched some logging messages from verbose to info level

*RMS
NEW: Request(Client,DBMySQL,Manager) - added readRequestsForJobs() method

[v6r4p27]

*DMS
FIX: SRM2Storage - removed hack for EOS (fixed server-side)

*Transformation
CHANGE: TransformationClient - limit to 100 the number of transformations in getTransformations()
NEW: TransformationAgent - define the transformations type to use in the configuration

*Interfaces
FIX: Job.py -  fix for empty environmentDict (setExecutionEnv)

[v6r4p26]

*Transformation
BUGFIX: TransformationClient - fixed calling sequence in rpcClient.getTransformationTasks()
NEW: TransformationClient - added log messages in verbose level.

[v6r4p25]

*DMS
BUGFIX: StrategyHandler - sanity check for wrong replication tree 

[v6r4p24]

*Core
NEW: MySQL - add 'offset' argument to the buildCondition()

*Transformation
FIX: TransformationAgent - randomize the LFNs for removal/replication case when large number of those
CHANGE: TransformationClient(DB,Manager) - get transformation files in smaller chunks to
        improve performance
FIX: TransformationAgent(DB) - do not return redundant LFNs in getTransformationFiles()    

[v6r4p23]

*Web
NEW: includes DIRACWeb tag web2012092101

[v6r4p22]

*DMS
FIX: SRM2Storage - fix the problem with the CERN-EOS storage 

[v6r4p21]

*Core
BUGFIX: SGETimeLeft - take into account dd:hh:mm:ss format of the cpu consumed

[v6r4p20]

*WMS
BUGFIX: PilotDirector, GridPilotDirector - make sure that at least 1 pilot is to be submitted
BUGFIX: GridPilotDirector - bug on how pilots are counted when there is an error in the submit loop.
BUGFIX: dirac-pilot - proper install script installation on OSG sites

[v6r4p19]

*RMS
FIX: RequestDBMySQL - optimized request selection query 

[v6r4p18]

*Configuration
BUGFIX: CE2CSAgent.py - the default value must be set outside the loop

*DMS
NEW: dirac-dms-create-replication-request
BUGFIX: dirac-dms-fts-submit, dirac-dms-fts-monitor - print out error messages

*Resources
BUGFIX: TorqueComputingElement.py, plus add UserName for shared Queues

*WMS
BUGFIX: JobManagerHandler - default value for pStart (to avoid Exception)

[v6r4p17]

*Core
FIX: dirac-configure - setup was not updated in dirac.cfg even with -F option
FIX: RequestHandler - added fix for Missing ConnectionError

*DMS
FIX: dirac-dms-clean-directory - command fails with `KeyError: 'Replicas'`.

*WMS
FIX: SiteDirector - adapt to the new method in the Matcher getMatchingTaskQueue 
FIX: SiteDirector - added all SubmitPools to TQ requests

[v6r4p16]

*Core:
FIX: dirac-install - bashrc/cshrc were wrongly created when using versionsDir

*Accounting
CHANGE: Added new simpler and faster bucket insertion mechanism
NEW: Added more info when rebucketing

*WMS
CHANGE: Matcher - refactored to take into account job limits when providing info to directors
NEW: JoAgent - reports SubmitPool parameter if applicable
FIX: Matcher - bad codition if invalid result

[v6r4p15]

*WMS
FIX: gLitePilotDirector - fix the name of the MyProxy server to avoid crasehs of the gLite WMS

*Transformation
FIX: TaskManager - when the file is on many SEs, wrong results were generated

[v6r4p13]

*DMS
FIX: dirac-admin-allow-se - added missing interpreter line

[v6r4p12]

*DMS
CHANGE: RemovalTask - for DataManager shifter change creds after failure of removal with her/his proxy.

*RSS
NEW: Added RssConfiguration class
FIX: ResourceManagementClient  - Fixed wrong method name

[v6r4p11]

*Core
FIX: GGUSTicketsClient - GGUS SOAP URL updated

*DMS
BUGFIX: ReplicaManager - wrong for loop

*RequestManagement
BUGFIX: RequestClient - bug fix in finalizeRequest()

*Transformation
FIX: TaskManager - fix for correctly setting the sites (as list)

[v6r4p10]

*RequestManagement
BUGFIX: RequestContainer - in addSubrequest() function

*Resources
BUGFIX: SRM2Storage - in checksum type evaluation

*ResourceStatusSystem
BUGFIX: InfoGetter - wrong import statement

*WMS
BUGFIX: SandboxMetadataDB - __init__() can not return a value

[v6r4p9]

*DMS
CHANGE: FailoverTransfer - ensure the correct execution order of the subrequests

[v6r4p8]

Bring in fixes from v6r3p17

*Core:
FIX: Don't have the __init__ return True for all DBs
NEW: Added more protection for exceptions thrown in callbacks for the ProcessPool
FIX: Operations will now look in 'Defaults' instead of 'Default'

*DataManagement:
FIX: Put more protection in StrategyHandler for neither channels  not throughput read out of TransferDB
FIX: No JobIDs supplied in getRequestForJobs function for RequestDBMySQL taken into account
FIX: Fix on getRequestStatus
CHANGE: RequestClient proper use of getRequestStatus in finalizeRequest
CHANGE: Refactored RequestDBFile

[v6r4p7]

*WorkloadManagement
FIX: SandboxMetadataDB won't explode DIRAC when there's no access to the DB 
CHANGE: Whenever a DB fails to initialize it raises a catchable exception instead of just returning silently

*DataManagement
CHANGE: Added Lost and Unavailable to the file metadata

[v6r4p6]

Bring fixes from v6r4p6

[v6r4p5]

*Configuration
NEW: Added function to generate Operations CS paths

*Core
FIX: Added proper ProcessPool checks and finalisation

*DataManagement
FIX: don't set Files.Status to Failed for non-existign files, failover transfers won't go
FIX: remove classmethods here and there to unblock requestHolder
CHANGE: RAB, TA: change task timeout: 180 and 600 (was 600 and 900 respectively)
FIX: sorting replication tree by Ancestor, not hopAncestorgit add DataManagementSystem/Agent/TransferAgent.py
NEW: TA: add finalize
CHANGE: TransferAgent: add AcceptableFailedFiles to StrategyHandler to ban FTS channel from scheduling
FIX: if there is no failed files, put an empty dict


*RSS
FIX: RSS is setting Allowed but the StorageElement checks for Active

*Workflows
FIX: Part of WorfklowTask rewritten to fix some issues and allow 'ANY' as site

*Transformation
FIX: Wrong calls to TCA::cleanMetadataCatalogFiles

[v6r4p4]

*Core
FIX: Platform.py - check if Popen.terminate is available (only from 2.6)

[v6r4p3]

*Core
FIX: ProcessPool with watchdog and timeouts - applied in v6r3 first

[v6r4p2]

*StorageManagement
BUGFIX: StorageElement - staging is a Read operation and should be allowed as such

*WMS
BUGFIX: InProcessComputingElement, JobAgent - proper return status code from the job wrapper

*Core
FIX: Platform - manage properly the case of exception in the ldconfig execution

[v6r4p1]

*DMS
FIX: TransferDB.getChannelObservedThroughput - the channelDict was created in a wrong way

*RSS
FIX: ResourceStatus was not returning Allowed by default

[v6r4]

*Core
FIX: dirac-install-db.py: addDatabaseOptionsToCS has added a new keyed argument
NEW: SGETimeLeft.py: Support for SGE backend
FIX: If several extensions are installed, merge ConfigTemplate.cfg
NEW: Service framework - added monitoring of file descriptors open
NEW: Service framework - Reduced handshake timeout to prevent stuck threads
NEW: MySQL class with new high level methods - buildCondition,insertFields,updateFields
     deleteEntries, getFields, getCounters, getDistinctAttributeValues
FIX: ProcessPool - fixes in the locking mechanism with LockRing, stopping workers when the
     parent process is finished     
FIX: Added more locks to the LockRing
NEW: The installation tools are updated to install components by name with the components module specified as an option

*DMS
FIX: TransferDB.py - speed up the Throughput determination
NEW: dirac-dms-add-files: script similar to dirac-dms-remove-files, 
     allows for 1 file specification on the command line, using the usual dirac-dms-add-file options, 
     but also can take a text file in input to upload a bunch of files. Exit code is 0 only if all 
     was fine and is different for every error found. 
NEW: StorageElementProxy- support for data downloading with http protocol from arbitrary storage, 
     needed for the web data download
BUGFIX: FileCatalogCLI - replicate operation does a proper replica registration ( closes #5 )     
FIX: ReplicaManager - __cleanDirectory now working and thus dirac-dms-clean-directory

*WMS
NEW: CPU normalization script to run a quick test in the pilot, used by the JobWrapper
     to report the CPU consumption to the accounting
FIX: StalledJobAgent - StalledTimeHours and FailedTimeHours are read each cycle, refer to the 
     Watchdog heartBeat period (should be renamed); add NormCPUTime to Accounting record
NEW: SiteDirector - support for the operation per VO in multi-VO installations
FIX: StalledJobAgent - get ProcessingType from JDL if defined
BUGFIX: dirac-wms-job-peek - missing printout in the command
NEW: SiteDirector - take into account the number of already waiting pilots when evaluating the number of pilots to submit
FIX: properly report CPU usage when the Watchdog kill the payload.

*RSS
BUGFIX: Result in ClientCache table is a varchar, but the method was getting a datetime
NEW: CacheFeederAgent - VOBOX and SpaceTokenOccupancy commands added (ported from LHCbDIRAC)
CHANGE: RSS components get operational parameters from the Operations handler

*DataManagement
FIX: if there is no failed files, put an empty dict

*Transformation
FIX: Wrong calls to TCA::cleanMetadataCatalogFiles

[v6r3p19]

*WMS
FIX: gLitePilotDirector - fix the name of the MyProxy server to avoid crashes of the gLite WMS

[v6r3p18]

*Resources
BUGFIX: SRM2Storage - in checksum type evaluation

[v6r3p17]

*DataManagement
FIX: Fixes issues #783 and #781. Bugs in ReplicaManager removePhisicalReplica and getFilesFromDirectory
FIX: Return S_ERROR if missing jobid arguments
NEW: Checksum can be verified during FTS and SRM2Storage 

[v6r3p16]

*DataManagement
FIX: better monitoring of FTS channels 
FIX: Handle properly None value for channels and bandwidths

*Core
FIX: Properly calculate the release notes if there are newer releases in the release.notes file

[v6r3p15]

*DataManagement
FIX: if there is no failed files, put an empty dict

*Transformation
FIX: Wrong calls to TCA::cleanMetadataCatalogFiles


[v6r3p14]

* Core

BUGFIX: ProcessPool.py: clean processing and finalisation
BUGFIX: Pfn.py: don't check for 'FileName' in pfnDict

* DMS

NEW: dirac-dms-show-fts-status.py: script showing last hour history for FTS channels
NEW: TransferDBMonitoringHandler.py: new function exporting FST channel queues
BUGFIX: TransferAgent.py,RemovalAgent.py,RegistrationAgent.py - unlinking of temp proxy files, corection of values sent to gMonitor
BUGFIX: StrategyHandler - new config option 'AcceptableFailedFiles' to unblock scheduling for channels if problematic transfers occured for few files
NEW: TransferAgent,RemovalAgent,RegistrationAgent - new confing options for setting timeouts for tasks and ProcessPool finalisation
BUGFIX: ReplicaManager.py - reverse sort of LFNs when deleting files and directories to avoid blocks
NEW: moved StrategyHandler class def to separate file under DMS/private

* TMS

FIX: TransformationCleaningAgent.py: some refactoring, new way of disabling/enabline execution by 'EnableFlag' config option

[v6r3p13]

*Core
FIX: Added proper ProcessPool checks and finalisation

*DataManagement
FIX: don't set Files.Status to Failed for non-existign files, failover transfers won't go
FIX: remove classmethods here and there to unblock requestHolder
CHANGE: RAB, TA: change task timeout: 180 and 600 (was 600 and 900 respectively)
FIX: sorting replication tree by Ancestor, not hopAncestorgit add DataManagementSystem/Agent/TransferAgent.py
NEW: TA: add finalize
CHANGE: TransferAgent: add AcceptableFailedFiles to StrategyHandler to ban FTS channel from scheduling

[v6r3p12]

*Core
FIX: Platform.py - check if Popen.terminate is available (only from 2.6)

[v6r3p11]

*Core
FIX: ProcessPool with watchdog and timeouts

[v6r3p10]

*StorageManagement
BUGFIX: StorageElement - staging is a Read operation and should be allowed as such

*WMS
BUGFIX: InProcessComputingElement, JobAgent - proper return status code from the job wrapper

*Core
FIX: Platform - manage properly the case of exception in the ldconfig execution

[v6r3p9]

*DMS
FIX: TransferDB.getChannelObservedThroughput - the channelDict was created in a wrong way

[v6r3p8]

*Web
CHANGE: return back to the release web2012041601

[v6r3p7]

*Transformation
FIX: TransformationCleaningAgent - protection from deleting requests with jobID 0 

[v6r3p6]

*Core
FIX: dirac-install-db - proper key argument (follow change in InstallTools)
FIX: ProcessPool - release all locks every time WorkignProcess.run is executed, more fixes to come
FIX: dirac-configure - for Multi-Community installations, all vomsdir/vomses files are now created

*WMS
NEW: SiteDirector - add pilot option with CE name to allow matching of SAM jobs.
BUGFIX: dirac-pilot - SGE batch ID was overwriting the CREAM ID
FIX: PilotDirector - protect the CS master if there are at least 3 slaves
NEW: Watchdog - set LocalJobID in the SGE case

[v6r3p5]

*Core:
BUGFIX: ProcessPool - bug making TaskAgents hang after max cycles
BUGFIX: Graphs - proper handling plots with data containing empty string labels
FIX: GateWay - transfers were using an old API
FIX: GateWay - properly calculate the gateway URL
BUGFIX: Utilities/Pfn.py - bug in pfnunparse() when concatenating Path and FileName

*Accounting
NEW: ReportGenerator - make AccountingDB readonly
FIX: DataCache - set daemon the datacache thread
BUGFIX: BasePlotter - proper handling of the Petabyte scale data

*DMS:
BUGFIX: TransferAgent, RegistrationTask - typos 

[v6r3p4]

*DMS:
BUGFIX: TransferAgent - wrong value for failback in TA:execute

[v6r3p3]

*Configuration
BUGFIX: Operations helper - typo

*DMS:
FIX: TransferAgent - change the way of redirecting request to task

[v6r3p2]

*DMS
FIX: FTSRequest - updating metadata for accouting when finalizing FTS requests

*Core
FIX: DIRAC/__init__.py - default version is set to v6r3

[v6r3p1]

*WMS
CHANGE: Use ResourcesStatus and Resources helpers in the InputDataAgent logic

*Configuration
NEW: added getStorageElementOptions in Resources helper

*DMS
FIX: resourceStatus object created in TransferAgent instead of StrategyHandler

[v6r3]

*Core
NEW: Added protections due to the process pool usage in the locking logic

*Resources
FIX: LcgFileCatalogClient - reduce the number of retries: LFC_CONRETRY = 5 to 
     avoid combined catalog to be stuck on a faulty LFC server
     
*RSS
BUGFIX: ResourceStatus - reworked helper to keep DB connections     

*DMS
BUGFIX: ReplicaManager::CatalogBase::_callFileCatalogFcnSingleFile() - wrong argument

*RequestManagement
FIX: TaskAgents - set timeOut for task to 10 min (15 min)
NEW: TaskAgents - fill in Error fields in case of failing operations

*Interfaces
BUGFIX: dirac-wms-select-jobs - wrong use of the Dirac API

[v6r2p9]

*Core
FIX: dirac-configure - make use of getSEsForSite() method to determine LocalSEs

*WMS
NEW: DownloadInputData,InputDataByProtocol - check Files on Tape SEs are on Disk cache 
     before Download or getturl calls from Wrapper
CHANGE: Matcher - add Stalled to "Running" Jobs when JobLimits are applied   
CHANGE: JobDB - allow to specify required platform as Platform JDL parameter,
        the specified platform is taken into account even without /Resources/Computing/OSCompatibility section

*DMS
CHANGE: dirac-admin-allow(ban)-se - removed lhcb-grid email account by default, 
        and added switch to avoid sending email
FIX: TaskAgents - fix for non-existing files
FIX: change verbosity in failoverReplication 
FIX: FileCatalog - remove properly metadata indices 
BUGFIX: FileManagerBase - bugfix in the descendants evaluation logic  
FIX: TransferAgent and TransferTask - update Files.Status to Failed when ReplicaManager.replicateAndRegister 
     will fail completely; when no replica is available at all.

*Core
FIX: dirac-pilot - default lcg bindings version set to 2012-02-20

[v6r2p8]

*DMS:
CHANGE: TransferAgent - fallback to task execution if replication tree is not found

[v6r2p7]

*WMS
BUGFIX: SiteDirector - wrong CS option use: BundleProxy -> HttpProxy
FIX: SiteDirector - use short lines in compressed/encoded files in the executable
     python script

[v6r2p6]

*DataManagement
FIX: Bad logic in StrategyHandler:MinimiseTotalWait

*Core
CHANGE: updated GGUS web portal URL

*RSS
BUGFIX: meta key cannot be reused, it is popped from dictionary

*Framework
FIX: The Gateway service does not have a handler
NEW: ConfingTemplate entry for Gateway
FIX: distribution notes allow for word wrap

*WorkloadManagement
FIX: avoid unnecessary call if no LFN is left in one of the SEs
FIX: When Uploading job outputs, try first Local SEs, if any


[v6r2p5]

*RSS
BUGFIX: several minor bug fixes

*RequestManagement
BUGFIX: RequestDBMySQL - removed unnecessary request type check

*DMS
BUGFIX: FileCatalogClienctCLI - wrong evaluation of the operation in the find command
NEW: FileCatalog - added possibility to remove specified metadata for a given path 
BUGFIX: ReplicaManager - wrong operation order causing failure of UploadLogFile module

*Core
NEW: dirac-install - generate cshrc DIRAC environment setting file for the (t)csh 

*Interfaces
CHANGE: Job - added InputData to each element in the ParametricInputData

*WMS
CHANGE: dirac-jobexec - pass ParametericInputData to the workflow as a semicolon separated string

[v6r2p4]

*WMS
BUGFIX: StalledJobAgent - protection against jobs with no PilotReference in their parameters
BUGFIX: WMSAdministratorHandler - wrong argument type specification for getPilotInfo method

*StorageManagement
BUGFIX: RequestFinalizationAgent - no method existence check when calling RPC method

[v6r2p3]

*WMS
CHANGE: Matcher - fixed the credentials check in requestJob() to simplify it

*ConfigurationSystem
CHANGE: Operations helper - fix that allow no VO to be defined for components that do not need it

*Core
BUGFIX: InstallTools - when applying runsvctrl to a list of components make sure that the config server is treated first and the sysadmin service - last
        
[v6r2p2]

*WMS
BUGFIX: Matcher - restored logic for checking private pilot asking for a given DN for belonging to the same group with JOB_SHARING property.

[v6r2p1]

*RequestManagementSystem
BUGFIX: RequestCleaningAgent - missing import of the "second" interval definition 

[v6r2]

*General
FIX: replaced use of exec() python statement in favor of object method execution

*Accounting
CHANGE: Accounting 'byte' units are in powers of 1000 instead of powers of 1024 (closes #457)

*Core
CHANGE: Pfn.py - pfnparse function rewritten for speed up and mem usage, unit test case added
FIX: DISET Clients are now thread-safe. Same clients used twice in different threads was not 
closing the previous connection
NEW: reduce wait times in DISET protocol machinery to improve performance    
NEW: dirac-fix-mysql-script command to fix the mysql start-up script for the given installation
FIX: TransferClient closes connections properly
FIX: DISET Clients are now thread-safe. Same client used twice in different threads will not close the previous connection
CHANGE: Beautification and reduce wait times to improve performance
NEW: ProcessPool - added functionality to kill all children processes properly when destroying ProcessPool objects
NEW: CS Helper for LocalSite section, with gridEnv method
NEW: Grid module will use Local.gridEnv if nothing passed in the arguments
CHANGE: Add deprecated sections in the CS Operations helper to ease the transition
FIX: dirac-install - execute dirac-fix-mysql-script, if available, to fix the mysql.server startup script
FIX: dirac-distribution - Changed obsoleted tar.list file URL
FIX: typo in dirac-admin-add-host in case of error
CHANGE: dirac-admin-allow(ban)-se - use diracAdmin.sendMail() instead of NotificationClient.sendMail()

*Framework
BUGFIX: UserProfileDB - no more use of "type" variable as it is a reserved keyword 

*RequestManagement:
FIX: RequestDBFile - more consistent treatment of requestDB Path
FIX: RequestMySQL - Execution order is evaluated based on not Done state of subrequests
NEW: RequestCleaningAgent - resetting Assigned requests to Waiting after a configurable period of time

*RSS
CHANGE: RSS Action now inherits from a base class, and Actions are more homogeneous, they all take a uniform set of arguments. The name of modules has been changed from PolType to Action as well.
FIX: CacheFeederAgent - too verbose messages moved to debug instead of info level
BUGFIX: fixed a bug preventing RSS clients to connect to the services     
FIX: Proper services synchronization
FIX: Better handling of exceptions due to timeouts in GOCDBClient   
FIX: RSS.Notification emails are sent again
FIX: Commands have been modified to return S_OK, S_ERROR inside the Result dict. This way, policies get a S_ERROR / S_OK object. CacheFeederAgent has been updated accordingly.
FIX: allow clients, if db connection fails, to reconnect ( or at least try ) to the servers.
CHANGE: access control using CS Authentication options. Default is SiteManager, and get methods are all.
BUGFIX: MySQLMonkey - properly escaped all parameters of the SQL queries, other fixes.
NEW: CleanerAgent renamed to CacheCleanerAgent
NEW: Updated RSS scripts, to set element statuses and / or tokens.
NEW: Added a new script, dirac-rss-synch
BUGFIX: Minor bugfixes spotted on the Web development
FIX: Removed useless decorator from RSS handlers
CHANGE: ResourceStatus helper tool moved to RSS/Client directory, no RSS objects created if the system is InActive
CHANGE: Removed ClientFastDec decorator, using a more verbose alternative.
CHANGE: Removed useless usage of kwargs on helper functions.  
NEW: added getSESitesList method to RSSClient      
FIX: _checkFloat() checks INTEGERS, not datetimes

*DataManagement
CHANGE: refactoring of DMS agents executing requests, allow requests from arbitrary users
NEW: DFC - allow to specify multiple replicas, owner, mode when adding files
CHANGE: DFC - optimization of the directory size evaluation
NEW: Added CREATE TEMPORARY TABLES privilege to FileCatalogDB
CHANGE: DFC - getCatalogCounters() update to show numbers of directories
NEW: lfc_dfc_copy script to migrate data from LFC to DFC
FIX: dirac-dms-user-lfns - fixed the case when the baseDir is specified
FIX: FTS testing scripts were using sys.argv and getting confused if options are passed
NEW: DFC - use DirectoryUsage tables for the storage usage evaluations
NEW: DFC - search by metadata can be limited to a given directory subtree
NEW: DFC - search by both directory and file indexed metadata
BUGFIX: DFC - avoid crash if no directories or files found in metadata query
NEW: DFC FileCatalogHandler - define database location in the configuration
NEW: DFC - new FileCatalogFactory class, possibility to use named DFC services
FIX: FTSMonitor, FTSRequest - fixes in handling replica registration, setting registration requests in FileToCat table for later retry
FIX: Failover registration request in the FTS agents.      
FIX: FTSMonitor - enabled to register new replicas if even the corresponding request were removed from the RequestManagement 
FIX: StorageElement - check if SE has been properly initialized before executing any method     
CHANGE: LFC client getReplica() - make use of the new bulk method lfc.lfc_getreplicasl()
FIX: LFC client - protect against getting None in lfc.lfc_readdirxr( oDirectory, "" )  
FIX: add extra protection in dump method of StorageElement base class
CHANGE: FailoverTransfer - create subrequest per catalog if more than one catalog

*Interface
NEW: Job.py - added method to handle the parametric parameters in the workflow. They are made available to the workflow_commons via the key 'GenericParameters'.
FIX: Dirac.py - fix some type checking things
FIX: Dirac.py - the addFile() method can now register to more than 1 catalog.

*WMS
FIX: removed dependency of the JobSchedulingAgent on RSS. Move the getSiteTier functionality to a new CS Helper.
FIX: WMSAdministratorHandler - Replace StringType by StringTypes in the export methods argument type
FIX: JobAgent - Set explicitly UseServerCertificate to "no" for the job executable
NEW: dirac-pilot - change directory to $OSG_WN_TMP on OSG sites
FIX: SiteDirector passes jobExecDir to pilot, this defaults to "." for CREAM CEs. It can be set in the CS. It will not make use of $TMPDIR in this case.
FIX: Set proper project and release version to the SiteDirector     
NEW: Added "JobDelay" option for the matching, refactored and added CS options to the matcher
FIX: Added installation as an option to the pilots and random MyProxyServer
NEW: Support for parametric jobs with parameters that can be of List type

*Resources
NEW: Added SSH Grid Engine Computing Element
NEW: Added SSH Computing Element
FIX: make sure lfc client will not try to connect for several days

*Transformation
FIX: TransformationDB - in setFileStatusForTransformation() reset ErrorCount to zero if "force" flag and    the new status is "unused"
NEW: TransformationDB - added support for dictionary in metadata for the InputDataQuery mechanism     

[v6r1p13]

*WMS
FIX: JobSchedulingAgent - backported from v6r2 use of Resources helper

[v6r1p12]

*Accounting
FIX: Properly delete cached plots

*Core
FIX: dirac-install - run externals post install after generating the versions dir

[v6r1p11]

*Core
NEW: dirac-install - caches locally the externals and the grid bundle
FIX: dirac-distribution - properly generate releasehistory and releasenotes

[v6r1p10]

*WorloadManagement
FIX: JobAgent - set UseServerCertificate option "no" for the job executable

[v6r1p9]

*Core
FIX: dirac-configure - set the proper /DIRAC/Hostname when defining /LocalInstallation/Host

*DataManagement
FIX: dirac-dms-user-lfns - fixed the case when the baseDir is specified
BUGFIX: dirac-dms-remove-files - fixed crash in case of returned error report in a form of dictionary 

[v6r1p8]

*Web
FIX: restored Run panel in the production monitor

*Resources
FIX: FileCatalog - do not check existence of the catalog client module file

[v6r1p7]

*Web
BUGFIX: fixed scroll bar in the Monitoring plots view

[v6r1p6]

*Core
FIX: TransferClient closes connections properly

[v6r1p5]

*Core
FIX: DISET Clients are now thread-safe. Same clients used twice in different threads was not 
     closing the previous connection
NEW: reduce wait times in DISET protocol machinery to improve performance   

[v6r1p4]

*RequestManagement
BUGFIX: RequestContainer - in isSubRequestDone() treat special case for subrequests with files

*Transformation
BUGFIX: TransformationCleaningAgent - do not clear requests for tasks with no associated jobs

[v6r1p3]

*Framework
NEW: Pass the monitor down to the request RequestHandler
FIX: Define the service location for the monitor
FIX: Close some connections that DISET was leaving open

[v6r1p2]

*WorkloadManagement
BUGFIX: JobSchedulingAgent - use getSiteTiers() with returned direct value and not S_OK

*Transformation
BUGFIX: Uniform use of the TaskManager in the RequestTaskAgent and WorkflowTaskAgent

[v6r1p1]

*RSS
BUGFIX: Alarm_PolType now really send mails instead of crashing silently.

[v6r1]

*RSS
CHANGE: Major refactoring of the RSS system
CHANGE: DB.ResourceStatusDB has been refactored, making it a simple wrapper round ResourceStatusDB.sql with only four methods by table ( insert, update, get & delete )
CHANGE: DB.ResourceStatusDB.sql has been modified to support different statuses per granularity.
CHANGE: DB.ResourceManagementDB has been refactored, making it a simple wrapper round ResourceStatusDB.sql with only four methods by table ( insert, update, get & delete )
CHANGE: Service.ResourceStatusHandler has been refactored, removing all data processing, making it an intermediary between client and DB.
CHANGE: Service.ResourceManagementHandler has been refactored, removing all data processing, making it an intermediary between client and DB.
NEW: Utilities.ResourceStatusBooster makes use of the 'DB primitives' exposed on the client and does some useful data processing, exposing the new functions on the client.
NEW: Utilities.ResourceManagementBooster makes use of the 'DB primitives' exposed on the client and does some useful data processing, exposing the new functions on the client.
CHANGE: Client.ResourceStatusClient has been refactorerd. It connects automatically to DB or to the Service. Exposes DB and booster functions.
CHANGE: Client.ResourceManagementClient has been refactorerd. It connects automatically to DB or to the Service. Exposes DB and booster functions.
CHANGE: Agent.ClientsCacheFeederAgent renamed to CacheFeederAgent. The name was not accurate, as it also feeds Accouting Cache tables.
CHANGE: Agent.InspectorAgent, makes use of automatic API initialization.
CHANGE: Command. refactor and usage of automatic API initialization.
CHANGE: PolicySystem.PEP has reusable client connections, which increase significantly performance.
CHANGE: PolicySystem.PDP has reusable client connections, which increase significantly performance.
NEW: Utilities.Decorators are syntactic sugar for DB, Handler and Clients.
NEW: Utilities.MySQLMonkey is a mixture of laziness and refactoring, in order to generate the SQL statements automatically. Not anymore sqlStatemens hardcoded on the RSS.
NEW: Utilities.Validator are common checks done through RSS modules
CHANGE: Utilities.Synchronizer syncs users and DIRAC sites
CHANGE: cosmetic changes everywhere, added HeadURL and RCSID
CHANGE: Removed all the VOExtension logic on RSS
BUGFIX: ResourceStatusHandler - getStorageElementStatusWeb(), access mode by default is Read
FIX: RSS __init__.py will not crash anymore if no CS info provided
BUGFIX: CS.getSiteTier now behaves correctly when a site is passed as a string

*dirac-setup-site
BUGFIX: fixed typos in the Script class name

*Transformation
FIX: Missing logger in the TaskManager Client (was using agent's one)
NEW: Added UnitTest class for TaskManager Client

*DIRAC API
BUGFIX: Dirac.py. If /LocalSite/FileCatalog is not define the default Catalog was not properly set.
FIX: Dirac.py - fixed __printOutput to properly interpret the first argument: 0:stdout, 1:stderr
NEW: Dirac.py - added getConfigurationValue() method

*Framework
NEW: UsersAndGroups agent to synchronize users from VOMRS server.

*dirac-install
FIX: make Platform.py able to run with python2.3 to be used inside dirac-install
FIX: protection against the old or pro links pointing to non-existent directories
NEW: make use of the HTTP proxies if available
FIX: fixed the logic of creating links to /opt/dirac directories to take into account webRoot subdirs

*WorkloadManagement
FIX: SiteDirector - change getVO() function call to getVOForGroup()

*Core:
FIX: Pfn.py - check the sanity of the pfn and catch the erroneous case

*RequestManagement:
BUGFIX: RequestContainer.isSubrequestDone() - return 0 if Done check fails

*DataManagement
NEW: FileCatalog - possibility to configure multiple FileCatalog services of the same type

[v6r0p4]

*Framework
NEW: Pass the monitor down to the request RequestHandler
FIX: Define the service location for the monitor
FIX: Close some connections that DISET was leaving open

[v6r0p3]

*Framework
FIX: ProxyManager - Registry.groupHasProperties() wasn't returning a result 
CHANGE: Groups without AutoUploadProxy won't receive expiration notifications 
FIX: typo dirac-proxy-info -> dirac-proxy-init in the expiration mail contents
CHANGE: DISET - directly close the connection after a failed handshake

[v6r0p2]

*Framework
FIX: in services logs change ALWAYS log level for query messages to NOTICE

[v6r0p1]

*Core
BUGFIX: List.uniqueElements() preserves the other of the remaining elements

*Framework
CHANGE: By default set authorization rules to authenticated instead of all
FIX: Use all required arguments in read access data for UserProfileDB
FIX: NotificationClient - dropped LHCb-Production setup by default in the __getRPSClient()

[v6r0]

*Framework
NEW: DISET Framework modified client/server protocol, messaging mechanism to be used for optimizers
NEW: move functions in DIRAC.Core.Security.Misc to DIRAC.Core.Security.ProxyInfo
CHANGE: By default log level for agents and services is INFO
CHANGE: Disable the log headers by default before initializing
NEW: dirac-proxy-init modification according to issue #29: 
     -U flag will upload a long lived proxy to the ProxyManager
     If /Registry/DefaultGroup is defined, try to generate a proxy that has that group
     Replaced params.debugMessage by gLogger.verbose. Closes #65
     If AutoUploadProxy = true in the CS, the proxy will automatically be uploaded
CHANGE: Proxy upload by default is one month with dirac-proxy-upload
NEW: Added upload of pilot proxies automatically
NEW: Print info after creating a proxy
NEW: Added setting VOMS extensions automatically
NEW: dirac-proxy-info can also print the information of the uploaded proxies
NEW: dirac-proxy-init will check that the lifetime of the certificate is less than one month and advise to renew it
NEW: dirac-proxy-init will check that the certificate has at least one month of validity
FIX: Never use the host certificate if there is one for dirac-proxy-init
NEW: Proxy manager will send notifications when the uploaded proxies are about to expire (configurable via CS)
NEW: Now the proxyDB also has a knowledge of user names. Queries can use the user name as a query key
FIX: ProxyManager - calculate properly the dates for credentials about to expire
CHANGE: ProxyManager will autoexpire old proxies, also auto purge logs
CHANGE: Rename dirac-proxy-upload to dirac-admin-proxy-upload
NEW: dirac-proxy-init will complain if the user certificate has less than 30 days
CHANGE: SecurityLogging - security log level to verbose
NEW: OracleDB - added Array type 
NEW: MySQL - allow definition of the port number in the configuration
FIX: Utilities/Security - hash VOMS Attributes as string
FIX: Utilities/Security - Generate a chain hash to discover if two chains are equal
NEW: Use chain has to discover if it has already been dumped
FIX: SystemAdministrator - Do not set  a default lcg version
NEW: SystemAdministrator - added Project support for the sysadmin
CHANGE: SysAdmin CLI - will try to connect to the service when setting the host
NEW: SysAdmin CLI - colorization of errors in the cli
NEW: Logger - added showing the thread id in the logger if enabled
     
*Configuration
NEW: added getVOfromProxyGroup() utility
NEW: added getVoForGroup() utility, use it in the code as appropriate
NEW: added Registry and Operations Configuration helpers
NEW: dirac-configuration-shell - a configuration script for CS that behaves like an UNIX shellCHANGE: CSAPI - added more functionality required by updated configuration console
NEW: Added possibility to define LocalSE to any Site using the SiteLocalSEMapping 
     section on the Operations Section     
NEW: introduce Registry/VO section, associate groups to VOs, define SubmitPools per VO
FIX: CE2CSAgent - update the CEType only if there is a relevant info in the BDII  

*ReleaseManagement
NEW: release preparations and installation tools based on installation packages
NEW: dirac-compile-externals will try go get a DIRAC-free environment before compiling
NEW: dirac-disctribution - upload command can be defined via defaults file
NEW: dirac-disctribution - try to find if the version name is a branch or a tag in git and act accordingly
NEW: dirac-disctribution - added keyword substitution when creating a a distribution from git
FIX: Install tools won't write HostDN to the configuration if the Admin username is not set 
FIX: Properly set /DIRAC/Configuration/Servers when installing a CS Master
FIX: install_site.sh - missing option in wget for https download: --no-check-certificate
FIX: dirac-install-agent(service) - If the component being installed already has corresponding 
     CS section, it is not overwritten unless explicitly asked for
NEW: dirac-install functionality enhancement: start using the switches as defined in issue #26;
CHANGE: dirac-install - write the defaults if any under defaults-.cfg so dirac-configure can 
        pick it up
FIX: dirac-install - define DYLD_LIBRARY_PATH ( for Mac installations )     
NEW: dirac-install - put all the goodness under a function so scripts like lhcb-proxy-init can use it easily
FIX: dirac-install - Properly search for the LcgVer
NEW: dirac-install will write down the releases files in -d mode   
CHANGE: use new dirac_install from gothub/integration branch in install_site.sh
NEW: Extensions can request custom external dependencies to be installed via pip when 
     installing DIRAC.
NEW: LCG bundle version can be defined on a per release basis in the releases.cfg 
NEW: dirac-deploy-scripts - when setting the lib path in the deploy scripts. 
     Also search for subpaths of the libdir and include them
NEW: Install tools - plainly separate projects from installations

*Accounting
CHANGE: For the WMSHistory type, send as JobSplitType the JobType
CHANGE: Reduced the size of the max key length to workaround mysql max bytes for index problem
FIX: Modified buckets width of 1week to 1 week + 1 day to fix summer time end week (1 hour more )

*WorkloadManagement
CHANGE: SiteDirector - simplified executable generation
NEW: SiteDirector - few more checks of error conditions   
NEW: SiteDirector - limit the queue max length to the value of MaxQueueLengthOption 
     ( 3 days be default )
BUGFIX: SiteDirector - do not download pilot output if the flag getPilotOutput is not set     
NEW: JobDB will extract the VO when applying DIRAC/VOPolicy from the proper VO
FIX: SSHTorque - retrieve job status by chunks of 100 jobs to avoid too long
NEW: glexecComputingElement - allow glexecComputingElement to "Reschedule" jobs if the Test of
     the glexec fails, instead of defaulting to InProcess. Controlled by
     RescheduleOnError Option of the glexecComputingElement
NEW: SandboxStore - create a different SBPath with the group included     
FIX: JobDB - properly treat Site parameter in the job JDL while rescheduling jobs
NEW: JobSchedulingAgent - set the job Site attribute to the name of a group of sites corresponding 
     to a SE chosen by the data staging procedure 
CHANGE: TimeLeft - call batch system commands with the ( default ) timeout 120 sec
CHANGE: PBSTimeLeft - uses default CPU/WallClock if not present in the output  
FIX: PBSTimeLeft - proper handling of (p)cput parameter in the batch system output, recovery of the
     incomplete batch system output      
NEW: automatically add SubmitPools JDL option of the job owner's VO defines it     
NEW: JobManager - add MaxParametericJobs option to the service configuration
NEW: PilotDirector - each SubmitPool or Middleware can define TargetGrids
NEW: JobAgent - new StopOnApplicationFailure option to make the agent exiting the loop on application failure
NEW: PilotAgentsDB - on demand retrieval of the CREAM pilot output
NEW: Pilot - proper job ID evaluation for the OSG sites
FIX: ComputingElement - fixed proxy renewal logic for generic and private pilots
NEW: JDL - added %j placeholder in the JDL to be replaced by the JobID
BUGFIX: DownloadInputData - bug fixed in the naming of downloaded files
FIX: Matcher - set the group and DN when a request gets to the matcher if the request is not 
     coming from a pilot
FIX: Matcher = take into account JobSharing when checking the owner for the request
CHANGE: PilotDirector, dirac-pilot - interpret -V flag of the pilot as Installation name

*DataManagement
FIX: FileCatalog/DiractoryLevelTree - consistent application of the max directory level using global 
     MAX_LEVELS variable
FIX: FileCatalog - Directory metadata is deleted together with the directory deletion, issue #40    
CHANGE: FileCatalog - the logic of the files query by metadata revisited to increase efficiency 
FIX: LcgFileCatalog - use lfcthr and call lfcthr.init() to allow multithread
     try the import only once and just when LcgFileCatalogClient class is intantiated
NEW: LcgFileCatalogClient - new version of getPathPermissions relying on the lfc_access method to solve the problem
     of multiple user DNs in LFC.     
FIX: StorageElement - get service CS options with getCSOption() method ( closes #97 )
FIX: retrieve FileCatalogs as ordered list, to have a proper default.
CHANGE: FileCatalog - allow up to 15 levels of directories
BUGFIX: FileCatalog - bug fixes in the directory removal methods (closes #98)
BUGFIX: RemovalAgent - TypeError when getting JobID in RemovalAgent
BUGFIX: RemovalAgent - put a limit to be sure the execute method will end after a certain number of iterations
FIX: DownloadInputData - when files have been uploaded with lcg_util, the PFN filename
     might not match the LFN file name
FIX: putting FTSMonitor web page back
NEW: The default file catalog is now determined using /LocalSite/FileCatalog. The old behavior 
     is provided as a fallback solution
NEW: ReplicaManager - can now deal with multiple catalogs. Makes sure the surl used for removal is 
the same as the one used for registration.   
NEW: PoolXMLCatalog - added getTypeByPfn() function to get the type of the given PFN  
NEW: dirac-dms-ban(allow)-se - added possibility to use CheckAccess property of the SE

*StorageManagement
FIX: Stager - updateJobFromStager(): only return S_ERROR if the Status sent is not
recognized or if a state update fails. If the jobs has been removed or
has moved forward to another status, the Stager will get an S_OK and
should forget about the job.
NEW: new option in the StorageElement configuration "CheckAccess"
FIX: Requests older than 1 day, which haven't been staged are retried. Tasks older than "daysOld" 
     number of days are set to Failed. These tasks have already been retried "daysOld" times for staging.
FIX: CacheReplicas and StageRequests records are kept until the pin has expired. This way the 
     StageRequest agent will have proper accounting of the amount of staged data in cache.
NEW: FTSCleaningAgent will allow to fix transient errors in RequestDB. At the moment it's 
     only fixing Requests for which SourceTURL is equal to TargetSURL.
NEW: Stager - added new command dirac-stager-stage-files          
FIX: Update Stager code in v6 to the same point as v5r13p37
FIX: StorageManager - avoid race condition by ensuring that Links=0 in the query while removing replicas

*RequestManagement
FIX: RequestDBFile - get request in chronological order (closes issue #84)
BUGFIX: RequestDBFile - make getRequest return value for getRequest the same as for

*ResourceStatusSystem
NEW: Major code refacoring. First refactoring of RSS's PEP. Actions are now function 
     defined in modules residing in directory "Actions".
NEW: methods to store cached environment on a DB and ge them.
CHANGE: command caller looks on the extension for commands.
CHANGE: RSS use now the CS instead of getting info from Python modules.
BUGFIX: Cleaned RSS scripts, they are still prototypes
CHANGE: PEP actions now reside in separate modules outside PEP module.
NEW: RSS CS module add facilities to extract info from CS.
CHANGE: Updating various RSS tests to make them compatible with
changes in the system.
NEW: CS is used instead of ad-hoc configuration module in most places.
NEW: Adding various helper functions in RSS Utils module. These are
functions used by RSS developers, including mainly myself, and are
totally independant from the rest of DIRAC.
CHANGE: Mostly trivial changes, typos, etc in various files in RSS     
CHANGE: TokenAgent sends e-mails with current status   

*Transformation
CHANGE: allow Target SE specification for jobs, Site parameter is not set in this case
CHANGE: TransformationAgent  - add new file statuses in production monitoring display
CHANGE: TransformationAgent - limit the number of files to be treated in TransformationAgent 
        for replication and removal (default 5000)
BUGFIX: TransformationDB - not removing task when site is not set
BUGFIX: TransformationCleaningAgent - archiving instead of cleaning Removal and Replication 
        transformations 
FIX: TransformationCleaningAgent - kill jobs before deleting them        

*Workflow
NEW: allow modules to define Input and Output parameters that can be
     used instead of the step_commons/workflow_commons (Workflow.py, Step.py, Module.py)

*Various fixes
BUGFIX: Mail.py uses SMTP class rather than inheriting it
FIX: Platform utility will properly discover libc version even for the new Ubuntu
FIX: Removed old sandbox and other obsoleted components<|MERGE_RESOLUTION|>--- conflicted
+++ resolved
@@ -1,4 +1,3 @@
-<<<<<<< HEAD
 [v6r13-pre10]
 
 CHANGE: Separating fixed and variable parts of error log messages for multiple systems 
@@ -22,7 +21,7 @@
 *Resources
 NEW: Computing - BatchSystem classes introduced to be used both in Local and SSH Computing Elements
 CHANGE: Storage - reworked Storage Element/Plugins to encapsulate physical URLs  
-=======
+
 [v6r12p14]
 
 *TS
@@ -32,7 +31,6 @@
 NEW: FileCatalog - added new components ( directory tree, file manager ) 
      making use of foreign keys and stored procedures
 FIX: DataManager returns properly the FileCatalog errors     
->>>>>>> d83e9e26
 
 [v6r12p13]
 
