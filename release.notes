--- conflicted
+++ resolved
@@ -1,4 +1,3 @@
-<<<<<<< HEAD
 [v7r2p12]
 
 CHANGE: (#5219) Service Handlers discover DBs in Extensions
@@ -276,7 +275,7 @@
 NEW: (#4910) --runslow option on unit tests to allow faster local tests
 NEW: (#4938) added a helloworld test for the (yet to be implemented) cloud testing in certification
 CHANGE: (#4968) Change the defaults for tests (to MySQL 8 and ES 7)
-=======
+
 [v7r1p44]
 
 *WorkloadManagement
@@ -292,7 +291,6 @@
 *Interfaces
 NEW: (#5201) Implemented a function that allows programmatic listing of directories in the DFC.
 Meant to replace the never fully deployed listCatalog function.
->>>>>>> 1e27806a
 
 [v7r1p43]
 
