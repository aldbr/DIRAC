<<<<<<< HEAD
[v7r0-pre22]

FIX: (#3962) use print function instead of print statement
FIX: (#3962) remove the usage of the long suffix to distinguish between long and int
FIX: (#3962) convert octal literals to new syntax
NEW: (#3962) Add pylint test to check python 3 compatibility

*Framework
CHANGE: (#4180) Removed local MySQL handling (DIRACOS won't have install it)
CHANGE: (#4180) Removed setup of old portal

*Accounting
CHANGE: (Multi)AccountingDB - Grouping Type and Object loader together with the MonitoringSystem ones.

*WorkloadManagementSystem
NEW: Add JobElasticDB.py with getJobParameters and setJobParameter methods to work with ElasticSearch (ES) backend.
NEW: Add gJobElasticDB variable and indicates the activation of ES backend.
CHANGE: Modify export_getJobParameter(s) to report values from ES if available.
CHANGE: (#3748) Reduced (removed, in fact) interactions of Optimizers with JobParameters, using only OptimizerParameters
NEW: (#3760) Add Client/JobStateUpdateClient.py
NEW: (#3760) Add Client/JobManagerClient.py
CHANGE: (#3760) Use the above Client classes instead of invoking RPCClient()
NEW: Added ES backend to WMSAdministratorHandler to get JobParameters.
NEW: Added separate MySQL table for JobsStatus in JobDB, and modified code accordingly.
CHANGE: ElasticJobDB.py: Modify setJobParameter method to register JobAttributes like Owner, Proxy, JobGroup etc.
CHANGE: ElasticJobDB.py: added getJobParametersAndAttributes method to retrieve both parameters and attributes for a given JobID.
CHANGE: Pilot Watchdog - using python UNIX services for some watchdog calls
CHANGE: (#3890) JobState always connects to DBs directly
CHANGE: (#3890) remove JobStateSync service
CHANGE: (#3873) Watchdog: use Profiler instead of ProcessMonitor
NEW: (#4163) SiteDirectors send by default Pilot3 (flag for pilot2 is still kept)
FIX: (#4163) removed unicode_literals (messes up things with DEncode)

*Core
NEW: (#3744) Add update method to the ElasticSearchDB.py to update or if not available create the values 
     sent from the setJobParameter function. Uses update_by_query and index ES APIs.
CHANGE: (#3744) generateFullIndexName() method made static under the ElasticSearchDB class.
CHANGE: (#3744) removed unused/outdated stuff from Distribution module
FIX: check for empty /etc/grid-security/certificates dir
NEW: (#3842) Add createClient decorator to add wrapper for all export_ functions automatically
NEW: (#3678) dirac-install can install a non released code directly from the git repository
FIX: (#3931) AuthManager - modified to work with the case of unregistered DN in credDict
FIX: (#4182) Add CountryName OID and be more permissive in the String type for decoding VOMSExtensions

*TransformationSystem
NEW: (#4124) InputDataQuery and OutputDataQuery parameters can be set for Transformations before 
     they are added to the transformation system. Solves #4071

*ProductionManagement
NEW: (#3703) ProductionManagement system is introduced

*Interfaces
CHANGE: (#4163) removed deprecated methods from Dirac.py

*ResourceStatusSystem
CHANGE: (#4177) use the ObjectLoader for Clients, in PEP

*Monitoring
FIX: MonitoringReporter - make processResords() method thread safe, fixes #4193

*tests
NEW: Add ChangeESFlag.py script to modify useES flag in dirac.cfg. To be integrated with Jenkins code.
CHANGE: (#3760) Use the above Client classes instead of invoking RPCClient()
NEW: (#3744) Added performance tests for ES and MySQL for WMS DB backends
NEW: (#3744) Added miniInstallDIRAC function for Jenkins jobs
FIX: (#4177) restored test of JobsMonitor().JobParameters

*Docs
FIX: Better dirac.cfg example configuration for web
NEW: (#3744) Add WMS documentation in DeveloperGuide/Systems
NEW: Added script (docs/Tools/UpdateDiracCFG.py) to collate the ConfigTemplate.cfg 
     files into the main dirac.cfg file
CHANGE: (#4110) updated basic tutorial for CC7 instead of SLC6.     
NEW: (#4170) added Production system documentation
=======
[v6r22p5]

*WMS
CHANGE: (#4217) Sandbox: Adding OwnerDN and OwnerGroup for DelayedExternalDeletion

*DMS
CHANGE: (#4202) relax permissions on getLFNForGUID

*Resources
FIX: (#4200) re-allow the use of the gsiftp cache in the SE
CHANGE: (#4206) Storage - improved treatment for the case without SpaceToken in SpaceOccupancy
>>>>>>> 6b6423fd

[v6r22p4]

*Core
NEW: (#4181) Allow to install an extension of DIRACOS

*Docs
FIX: (#4187) Create a TransformationAgent Plugin -- more concrete 
     descriptions for adding a plugin to AllowedPlugins

[v6r22p3]

*WMS
CHANGE: (#4175) added function to get the number of Processors, using it in dirac-wms-get-wn-parameters (invoked by the pilots)
CHANGE: (#4175) changed port of PilotManager from 9129 to 9171

*docs
CHANGE: (#4174) update WebApp administrator docs
CHANGE: (#4175) removed mentions of MPIService

[v6r22p2]

*Core
FIX: (#4165) $Id$ keyword must be replaced only at the beginning of the file

*RSS
FIX: (#4169) PublisherHandler fix (UnboundLocalError)

*Docs
NEW: (#4167) /Operations/DataManagement - Added a link to the documentation on "Multi Protocol"

[v6r22p1]

*WMS
NEW: (#4147) added option for specifying a LocalCEType (which by default is "InProcess")

*Interfaces
NEW: (#4146) added setNumberOfProcessors method to Job() API

*Resources
NEW: (#4159) add dav(s) in the protocol lists of GFAL2_HTTPS

*tests
NEW: (#4154) Using variable for location of INSTALL_CFG_FILE (useful for extensions)

[v6r22]

*WorkloadManagementSystem
NEW: (#4045) PilotsHandler service (to interact with PilotAgentsDB)
CHANGE: (#4049) Pilot wrapper for pilot3: download files at runtime
CHANGE: (#4119) removed last bit looking into /Registry/VOMS/ section
CHANGE: (#4119) VOMS2CSAgent: mailFrom option is invalid, use MailFrom instead
FIX: (#4074) fixed PilotManager service name in ConfigTemplate.cfg
FIX: (#4100) use CAs to upload the pilot files to a dedicated web server using requests
FIX: (#4106) fixes for logging messages for Matcher
FIX: (#4106) fixes for logging messages for Optimizers
NEW: (#4136) added DIRACOS option (for SiteDirectors)

*ConfigurationSystem
NEW: (#4053) VOMS2CSSynchronizer/VOMS2CSAgent - enable automatic synchronization of the 
     Suspended user status with the VOMS database
CHANGE: (#4113) VOMS2CSSynchronizer: considering the case when no email is provided by VOMS

*Core
NEW: (#4053) AuthManager - interpret the Suspended user status considering suspended 
     users as anonymous visitors
CHANGE: (#4053) The use of CS.py module is replaced by the use of Registry.py and CSGlobals.py

*Interfaces
CHANGE: (#4098) removed dirac-admin-get-site-protocols.py as it could give potentially wrong results (use dirac-dms-protocol-matrix instead)

*Resources
NEW: (#4142) enable to get SE occupancy from plugin
NEW: (#4142) add occupancy plugin to retrieve the info from BDII
CHANGE: (#4142) GFAL2_SRM2Storage.getOccupancy() calls parent if SpaceToken is not given

*ResourceStatusSystem
CHANGE: clients: using DIRAC.Core.Base.Client as base
CHANGE: (#4098) SiteInspectorAgent runs only on sites with tokenOwner="rs_svc"
CHANGE: (#4098) remove SRM dependencies
CHANGE: (#4136) downtimeCommand will use the GOCServiceType only for SRM SEs
FIX: (#4139) only take the first endpoint for the SpaceOccupancy

*DataManagementSystem
CHANGE: (#4136) Moved methods from ResourceStatusSystem/CSHelpers to DMSHelpers
CHANGE: (#4138) FTS3 is now the default

*docs
NEW: (#4099) Instructions about setting up the DIRAC web server for pilot3
CHANGE: (#4119) added note on MultiProcessor jobs preparation

*test
FIX: (#4119) Not lhcb but dteam (for DIRAC certification)
FIX: (#4139) client_dms.sh not lhcb specific
CHANGE:(#4140) adapt transformation certification tests to dteam VO

[v6r21p15]

*WMS
CHANGE: (#4214) Add an argument to the constructor of SandboxStoreClient for using in scripts 
        that cannot use the DB directly

*DMS
NEW: (#4171) ArchiveFiles Request Operation: to create a tarball out of a list of LFNs
NEW: (#4171) CheckMigration Request Operation to hold the request progress until the attached 
             LFNs are migrated to tape
NEW: (#4171) FCOnlyStorage StorageElement plugin to register LFNs without physical replica to 
             conserve LFN metadata when they are archived, for example
NEW: (#4171) dirac-dms-create-archive-request command to create a request to archive a list of 
             LFNs and remove their physical copies
NEW: (#4171) dirac-dms-create-moving-request command to move LFNs from a to b with optional 
             "CheckMigration" step. as it uses the ReplicateAndRegister operation, transfer via 
             FTS is also possible
FIX: (#4171) FileCatalogClient: add "addFileAncestors" to list of "write functions"

[v6r21p14]

*DMS
FIX: (#4192) dirac-dms-clean-directory correct usage message for list of arguments
FIX: (#4192) dirac-dms-clean-directory now properly prints error messages
FIX: (#4192) dirac-dms-clean-directory will now also clean empty directories
FIX: (#4192) FileCatalog.DirectoryMetadata: prevent error when removeMetadataDirectory is 
     called on empty list of directories, triggered when calling removeDirectory 
     on non-existing directory
FIX: (#4192) FileCatalog.DirectoryTreeBase: prevent maximum recursion depth exception 
     when calling remove directory with illegal path

*Resources
CHANGE: (#4191) Storages: catch specific DPM/Globus error code when creating existing directory

[v6r21p13]

*RSS
FIX: (#4173) only use the hostname of FTS servers in the RSS commands

[v6r21p12]

*WMS
FIX: (#4155) JobDB.getAttributesForJobList: Return S_ERROR if unknown attributes are requested. 
     Instead of potentially returning garbage a clear error message is returned.

[v6r21p11]

*Transformation
FIX: (#4144) fixed a logic bug in counting numberOfTasks in MCExtension which is expected
     to limit the total number of tasks for MC transformations

*Accounting
FIX: (#4151) In AccountingDB.insertRecordThroughQueue fix bad dictionary key "0K"

[v6r21p10]

*Core
FIX: (#4133) dirac-install: correct location for ARC plugins with DIRACOS

*WMS
CHANGE: (#4136) JobStateUpdateHandler - restoring the job status to Running after hearbeat

*Docs
NEW: (#4134) Added /Operations/DataManagement parameters for protocols

[v6r21p9]

*Core
FIX: (#4130) correct symlinks in dirac-deploy

[v6r21p8]

*WMS
CHANGE: (#4111) Better logging in JobWrapper
CHANGE: (#4114) JobScheduling - allow both Tag and Tags option in the job JDL

*DMS
FIX: (#4101) FileManagerBase - use returned ID:LFN dict instead of the LFN list. Fixes the bug in 
             getReplicasByMetadata reported in #4058

*TransformationSystem
FIX: (#4112) TaskManager.py - testing if the request ID is correct was not done properly, test the numerical value

[v6r21p7]

*Core
FIX: (#4076) A certain module like WebAppDIRAC must be checked out from the code repository once.

*Resources
FIX: (#4078) Fix the exception when StorageElement objects are created with a list of plugins

*SMS
NEW: (#4086) StageMonitorAgent: new option StoragePlugins to limit the protocols used to contact storagelements for staged files.

*WMS
FIX: (#4093) better logging from services

*TS
CHANGE: (#4095) ConfigTemplate for RequestTaskAgent now contains all options
CHANGE: (#4096) the Broadcast TransformationPlugin no longer requires a SourceSE to be set. If it is set, the behaviour is unchanged
CHANGE: (#4096) dirac-transformation-replication: change default pluging back to Broadcast (reverts #4066)

*Docs:
CHANGE: (#4095) AdministratorGuide install TS tutorial: added options MonitorFiles and MonitorTasks for TaskAgents

[v6r21p6]

*CS
FIX: (#4064) Fix exception when calling dirac-admin-add-shifter with already existing values

*Core
NEW: (#4065) getIndexInList utility in List.py

*Resources
NEW: (#4065) add a SpaceReservation concept to storages
NEW: (#4065) add a getEndpoint method to StorageBase

*RSS
CHANGE: (#4065) CSHelpers.getStorageElementEndpoint returns the endpoint or non srm protocol
CHANGE: (#4065) add the SpaceReservation to the FreeDiskSpaceCommand result

*TS
FIX: (#4066) The dirac-transformation-replication script will now create valid transformations 
     given only the required arguments. Instead of the 'Broadcast' plugin, the 'Standard' plugin 
     is created if not SourceSE is given. If a value for the plugin argument is given, that will 
     be used.

*docs
CHANGE: (#4069) DIRAC installation procedure is updated taking account DIRACOS
CHANGE: (#4094) Pilots3 options: moved to /Operation/Pilot section

[v6r21p5]

*Core
NEW: (#4046) allow install_site to install DIRACOS
FIX: (#4047) dirac-deploy-scripts uses correct regex to find scripts
NEW: (#4047) dirac-deploy-scripts can use symplink instead of wrapper
CHANGE: (#4051) use debug level for logs in the ProcessPool

*RequestManagementSystem
CHANGE: (#4051) split log messages

*ResourceStatusSystem
FIX: (#4050) fix reporting from EmailAgent
CHANGE: (#4051) split log messages in static and dynamic parts

*Docs
CHANGE: (#4034) Add magic runs to setup DIRAC in example scripts, so they work out of the box.
NEW: (#4046) add a tuto for setting up a basic installation
NEW: (#4046) add a tuto for setting up two Dirac SEs
NEW: (#4046) add a tuto for setting up the DFC
NEW: (#4046) add a tuto for managing identities
NEW: (#4046) add a tuto for setting up the RMS
NEW: (#4046) add a tuto for doing DMS with TS

*ConfigurationSystem
CHANGE: (#4044) dirac-configure: forcing update (override, in fact) of CS list

*WorkloadManagementSystem
FIX: (#4052) SiteDirector - restore the logic of limiting the number of pilots to submit due to the  
             WaitingToRunningRatio option
FIX: (#4052) Matcher - if a pilot presents OwnerGroup parameter in its description, this is interpreted 
             as a pilot requirement to jobs and should not be overriden.
CHANGE: (#4027) Improve scalability of HTCondorCE jobs

*Accounting
CHANGE: (#4033) accounting clients use DIRAC.Core.Base.Client as base

*DataManagementSystem
FIX: (#4042) add exit handler for stored procedure
FIX: (#4048) correct the header of the CSV file generated by dirac-dms-protocol-matrix

*TransformationSystem
FIX: (#4038) TransformationCleaningAgent cancels the Request instead of removing them

*Resources
CHANGE: (#4048) SE: give preference to native plugins when generating third party URLS

[v6r21p4]

WorkloadManagementSystem
CHANGE: (#4008) Modification of utility function PilotCStoJSONSynchronizer. The modification 
        allows to add information to created json file about the DNs fields of users belonging 
        to 'lhcb_pilot' group. This information is needed for the second level authorization 
        used in the Pilot Logger architecture. Also, some basic unit tests are added.

*Docs
CHANGE: (#4028) update instructions to install and setup runit

*TransformationSystem
FIX: (#4022) when a site was requested inside the job workflow description, and BulkSubmission was used, such site was not considered.

*Resources
FIX: (#4006) Resources/MessageQueue: add a dedicated listener ReconnectListener

[v6r21p3]

*Core
FIX: (#4005) getDiracModules is removed, class member is used instead.
FIX: (#4013) Use getCAsLocation in order to avoid non-exist os.environ['X509_CERT_DIR']

*ConfigurationSystem
FIX: (#4004) BDII2CSAgent: fix for CEs with incomplete BDII info

*WorkloadManagementSystem
NEW: (#4016) JobAgent - added possibility to try out several CE descriptions when 
             getting jobs in one cycle
NEW: (#4016) Matcher - MultiProcessor tag is added to the resource description if appropriate
NEW: (#4016) JobScheduling - MultiProcessor tag is added to the job description if it 
             specifies multiple processor requirements
FIX: (#4018) JobMonitoring.getJobParameter cast to int
NEW: (#4019) added WMSAdministratorClient module, and using it throughout the code

*Resources/MessageQueue
CHANGE: (#4007) change the way of defining identifier  format for MQ resources: 
        accepted values are  'Topics' or 'Queues'.

*DataManagementSystem
CHANGE: (#4017) DIP handler internally uses bytes instead of MB
NEW: (#4010) add dirac-dms-protocol-matrix script
CHANGE: (#4010) remove dirac-dms-add-files script

*Resources
NEW: (#4016) PoolComputingElement - getDescription returns a list of descriptions 
             with different requirements to jobs to be matched
CHANGE: (#4017) Standardize sizes returned by StoragePlugins in Bytes
CHANGE: (#4011) MQ: randomzied the broker list when putting message

[v6r21p2]

*Core
CHANGE: (#3992) dirac-install does not define REQUESTS_CA_BUNDLE in the bashrc anymore
NEW: (#3998) dirac-install if DIRACOS already installed and DIRACOS is not requested, 
             it will force to install it
CHANGE: (#3992) specify the ca location when calling requests
CHANGE: (#3991) MySQL class prints only debug logs
FIX: (#4003) dirac-install - if the DIRACOS version is not given then use the proper 
             release version

*WorkloadManagementSystem
CHANGE: (#3992) specify the ca location when calling requests
FIX: (#4002) Local protocols are retrieved as a list in InputDataResolution

*Interfaces
FIX: (#4000) Dirac.py - bug fixed: return value of getJobParameters changed that
     should be taken into account by the clients

[v6r21p1]

*WorkloadManagementSystem
CHANGE: (#3989) JobDB.py - do not add default SubmitPool parameter to a job description
FIX: (#3989) dirac-admin-get-site-mask - show only sites in Active state

*DataManagementSystem
CHANGE: (#3985) FTS3DB: getActiveJobs, those jobs are now selected that have been monitored the longest time ago. Ensure better cycling through FTS Jobs
FIX: (#3987) check missing file with another string

[v6r21]

*Core
NEW: (#3921) DictCache - allow threadLocal cache
FIX: (#3936) DictCache - Fix exception upon delete
FIX: (#3922) allow Script.py to accommodate specific test calls with pytest
CHANGE: (#3940) dirac-install - instrument to support DiracOS
FIX: (#3945) set DIRACOS environment variable before souring diracosrc
CHANGE: (#3949) Removed unattended dirac-install-client.py
CHANGE: (#3950) File.py - do not follow links when getting files list or size 
        in directory via getGlobbedFiles and getGlobbedTotalSize
CHANGE: (#3969) Use EOS for installing DIRAC software        

*FrameworkSystem
FIX: (#3968) removed the old logging

*ResourceStatusSystem
FIX: (#3921) fix logic of the RSSCache leading in expired keys

*Accounting
CHANGE: (#3933) Change the columns size of the FinalMinorStatus

*WorkloadManagementSystem
CHANGE: (#3923) Clean PYTHONPATH from *rc when installing DIRAC from the pilot
NEW: (#3941) JobDB: getJobParameters work also with list on job IDs
CHANGE: (#3941) JobCleaningAgent queries for job parameters in bulk
CHANGE: (#3941) Optimizers only set optimizers parameters (backported from v7r0)
CHANGE: (#3970) streamlining code in OptimizerModule. Also pep8 formatting (ignore white spaces for reviewing)
FIX: (#3976) fixed Banned Sites matching in TaskQueueDB
FIX: (#3970) when an optimizer agent was instantiating JobDB (via the base class) and the machine 
     was overloaded, the connection to the DB failed but this was not noticed and the agent was 
     not working until restarted after max cycles. Now testing JobDB  is valid in OptimizerModule 
     base class and exit if not valid.

*TransformationSystem
CHANGE: (#3946) Remove directory listing from ValidateOutputDataAgent
CHANGE: (#3946) Remove directory listing from TransformationCleaningAgent
FIX: (#3967) TransformationCleaningAgent: don't return error if log directory does not exist

*Interfaces
CHANGE: (#3947) removed old methods going through old RMS
CHANGE: (#3960) Dirac.py - getLFNMetadata returns result for both file and directory LFNs
FIX: (#3966) Dirac: replace the use of deprecated function status by getJobStatus

*DataManagementSystem
FIX: (#3922) Fixes FTS3 duplicate transfers
FIX: (#3982) respect the source limitation when picking source for an FTS transfer

*MonitoringSystem
CHANGE: (#3956) Change the bucket size from week to day.

*Resources
CHANGE: (#3933) When crating a consumer or producer then the error message must be 
        handled by the caller.
CHANGE: (#3937) MessageQueue log backends is now set to VERBOSE instead of DEBUG        
NEW: (#3943) SSHComputingElement - added Preamble option to define a command to be 
     executed right before the batch system job submission command
NEW: (#3953) Added the possibility to add filters to log backends to refine the 
     output shown/stored
NEW: (#3953) Resources.LogFilters.ModuleFilter: Filter that allows one to set the 
     LogLevel for individual modules
NEW: (#3953) Resources.LogFilter.PatternFilter: Filter to select or reject log 
     output based on words
FIX: (#3959) PoolComputingElement - bug fix: initialize process pool if not yet 
     done in getCEStatus()     

*test
CHANGE: (#3948) integration tests run with unittest now exit with exit code != 0 if failed

*docs
NEW: (#3974) Added HowTo section to the User Guide

[v6r20p28]

*WorkloadManagementSystem
FIX: (#4092) pilotTools - Ensure maxNumberOfProcessors is an int

[v6r20p27]

*WMS
FIX: (#4020) SiteDirector - do not use keywords in addPilotTQReference/setPilotStatus calls

[v6r20p26]

*WorkloadManagementSystem
FIX: (#3932) MutiProcessorSiteDirector: get platform is checkPLatform flag is true

*DataManagementSystem
FIX: (#3928) `FileCatalogClient` now properly forwards function docstrings through 
     `checkCatalogArguments` decorator, fixes #3927
CHANGE: (#3928) `Resources.Catalog.Utilities`: use functool_wraps in `checkCatalogArguments`

*TransformationSystem
CHANGE: (#3934) make the recursive removal of the log directory explicit in the TransformationCleaningAgent

[v6r20p25]

*Core
FIX: (#3909) DISET - always close the socket even in case of exception

*FrameworkSystem
FIX: (#3913) NotificationHandler - bugfixed: changed SMTPServer to SMTP
FIX: (#3914) add extjs6 support to the web compiler

*docs
NEW: (#3910) Added documentation on MultiProcessor jobs

*WorkloadManagementSystem
FIX: (#3910) TaskQueueDB - fixed strict matching with tags, plus extended the integration test

*DataManagementSystem
CHANGE: (#3917) FTS3: speedup by using subqueries for the Jobs table

*TransformationSystem
CHANGE: (#3916) use SE.isSameSE() method

*Resources
NEW: (#3916) Add isSameSE method to StorageElement which works for all protocols

[v6r20p24]

*WorkloadManagementSystem
FIX: (#3904) SiteDirector fixed case with TQs for 'ANY' site

[v6r20p23]

*TransformationSystem
NEW: (#3903)  do not remove archive SEs when looking at closerSE

*CORE
NEW: (#3902) When the environment variable DIRAC_DEPRECATED_FAIL is set to a non-empty value, 
     the use of deprecated functions will raise a NotImplementError exception

*ConfigurationSystem
FIX: (#3903) ServiceInterface - fix exception when removing dead slave

*FrameworkSystem
FIX: (#3901) NotificationClient - bug fix

[v6r20p22]

*Core
FIX: (#3897) ObjectLoader returns DErrno code
FIX: (#3895) more debug messages in BaseClient

*ResourceStatusSystem
FIX: (#3895) fixed bug in dirac-rss-set-token script

*WorkloadManagementSystem
FIX: (#3897) SiteDirector: using checkPlatform flag everwhere needed
CHANGE: (#3894) Using JobStateUpdateClient instead of RPCClient to it
CHANGE: (#3894) Using JobManagerClient instead of RPCClient to it

[v6r20p20]

*Core
CHANGE: (#3885) Script.parseCommandLine: the called script is not necessarily the first in sys.argv

*ConfigurationSystem
CHANGE: (#3887) /Client/Helpers/Registry.py: Added search dirac user for ID and CA

*MonitoringSystem
FIX: (#3888) mqProducer field in MonitoringReporter can be set to None, and the comparison was broken. 
     It is fixed. Also some additional checks are added.

*WorkloadManagementSystem
CHANGE: (#3889) removed confusing Job parameter LocalBatchID
CHANGE: (#3854) TQ matching (TaskQueueDB.py): when "ANY" is specified, don't exclude task queues 
        (fix with "Platforms" matching in mind)
CHANGE: (#3854) SiteDirector: split method getPlatforms, for extension purposes

*DataManagementSystem
FIX: (#3884) restore correct default value for the SEPrefix in the FileCatalogClient
FIX: (#3886) FTS3: remove the hardcoded srm protocol for registration
FIX: (#3886) FTS3: return an empty spacetoken if SRM is not available

*TransformationSystem
CHANGE: (#3891) ReplicationTransformation.createDataTransformation: returns S_OK with the 
        transformation object when it was successfully added, instead of S_OK(None)

*Resources
NEW: (#3886) SE - return a standard error in case the requested protocol is not available

[v6r20p18]

*DataManagementSystem
CHANGE: (#3882) script for allow/ban SEs now accepting -a/--All switch, for allo status types

*Core
FIX: (#3882) ClassAdLight - fix to avoid returning a list with empty string

*Resources
FIX: (#3882) Add site name configuration for the dirac installation inside singularity CE

*test
FIX: (#3882) fully activating RSS in Jenkins tests

[v6r20p17]

*Core
CHANGE: (#3874) dirac-create-distribution-tarball - add tests directory to the tar file and fix pylint warnings.
FIX: (#3876) Add function "discoverInterfaces" again which is still needed for VMDIRAC

*ConfigurationSystem
CHANGE: (#3875) Resources - allow to pass a list of platforms to getDIRACPlatform()

*WorkloadManagement
CHANGE: (#3867) SandboxStoreClient - Returning file location in output of getOutputSandbox
CHANGE: (#3875) JobDB - allow to define a list of Platforms in a job description JDL

*ResourceStatusSystem
CHANGE: (#3863) deprecated CSHelpers.getSites() function

*Interfaces
NEW: (#3872) Add protocol option to dirac-dms-lfn-accessURL
CHANGE: (#3864) marked deprecated some API functions (perfect replace exists already, as specified)

*Resources
FIX: (#3868) GFAL2_SRM2Storage: only set SPACETOKENDESC when SpaceToken is not an empty string

*Test
CHANGE: (#3863) Enable RSS in Jenkins

*DataManagementSystem
FIX: (#3859) FTS3: resubmit files in status Canceled on the FTS server
NEW: (#3871) FTS submissions can use any third party protocol
NEW: (#3871) Storage plugin for Echo (gsiftp+root)
FIX: (#3871) replace deprecated calls to the gfal2 API
NEW: (#3871) Generic implementation for retrieving space occupancy on storage

*TransformationSystem
FIX: (#3865) fixed submission of parametric jobs with InputData from WorkflowTask
FIX: (#3865) better logging for parametric jobs submission

*StorageManagamentSystem
FIX: (#3868) Fix StageRequestAgent failures for SEs without a SpaceToken

*RequestManagementSystem
FIX: (#3861) tests do not re-use File objects

[v6r20p16]

*WorkloadManagementSystem
CHANGE: (#3850) the platform discovery can be VO-specific.

*Interfaces
CHANGE: (#3856) setParameterSequence always return S_OK/S_ERROR

*TransformationSystem
FIX: (#3856) check for return value on Job interface and handle it

*ResourceStatusSystem
FIX: (#3852) site may not have any SE

[v6r20p15]

*Interface
FIX: (#3843) Fix the sandbox download, returning the inMemory default.

*WorkloadManagementSystem
FIX: (#3845) late creation on RPC in JobMonitoringClient and PilotsLoggingClient

*DataManagementSystem
FIX: (#3839) Update obsolete dirac-rms-show-request command in user message displayed when running dirac-dms-replicate-and-register-request

*FrameworkSystem
FIX: (#3845) added setServer for NotificationClient

*Docs
NEW: (#3847) Added some info on parametric jobs

[v6r20p14]

CHANGE: (#3826) emacs backup file pattern added to .gitignore

*MonitoringSystem
CHANGE: (#3827) The default name of the Message Queue can be changed

*Core
FIX: (#3832) VOMSService.py: better logging and error prevention

*ConfigurationSystem
FIX: (#3837) Corrected configuration location for Pilot 3 files synchronization

*FrameworkSystem
FIX: (#3830) InstalledComponentDB.__filterFields: fix error in "Component History Web App" when filter values are unicode

*Interface
CHANGE: (#3836) Dirac.py API - make the unpacking of downloaded sandboxes optional

*Accounting
CHANGE: (#3831) ReportGenerator: Authenticated users without JOB_SHARING will now only get plots showing their own jobs, solves #3776

*ResourceStatusSystem
FIX: (#3833) Documentation update
CHANGE: (#3838) For some info, use DMSHelper instead of CSHelper for better precision

*RequestManagementSystem
FIX: (#3829) catch more exception in the ReqClient when trying to display the associated FTS jobs

[v6r20p13]

*FrameworkSystem

FIX: (#3822) obsolete parameter maxQueueSize in UserProfileDB initialization removed

*WorkloadManagementSystem

FIX: (#3824) Added Parameter "Queue" to methods invoked on batch systems by LocalComputingElement
FIX: (#3818) Testing parametric jobs locally now should also work for parametric input data
NEW: (#3818) Parameters from Parametric jobs are also replaced for ModuleParameters, 
             and not only for common workflow parameters

*DataManagementSystem

FIX: (#3825) FileCatalogCLI: print error message when removeReplica encounters weird return value
FIX: (#3819) ReplicateAndRegister: fix a problem when transferring files to multiple storage 
             elements, if more than one attempt was needed the transfer to all SEs was not always 
             happening.
CHANGE: (#3821) FTS3Agent: set pool_size of the FTS3DB

*TransformationSystem

FIX: (#3820) Fix exception in TransformationCleaningAgent: "'str' object not callable"

*ConfigurationSystem

FIX: (#3816) The VOMS2CSAgent was not sending notification emails when the DetailedReport 
             option was set to False, it will now send emails again when things change for a VO.
CHANGE: (#3816) VOMS2CSAgent: Users to be checked for deletion are now printed sorted and line 
                by line
NEW: (#3817) dirac-admin-check-config-options script to compare options and values between 
             the current Configuration and the ConfigTemplates. Allows one to find wrong or 
             missing option names or just see the difference between the current settings and 
             the default values.

[v6r20p12]

*Core
FIX: (#3807) Glue2 will return a constant 2500 for the SI00 queue parameter, 
     any value is needed so that the SiteDirector does not ignore the queue, fixes #3790

*ConfigurationSystem
FIX: (#3797) VOMS2CSAgent: return error when VO is not set (instead of exception)
FIX: (#3797) BDII2CSAgent: Fix for GLUE2URLs option in ConfigTemplate (Lower case S at the end)

*DataManagementSystem
FIX: (#3814) SEManager - adapt to the new meaning of the SE plugin section name
FIX: (#3814) SEManager - return also VO specific prefixes for the getReplicas() and similar calls
FIX: (#3814) FileCatalogClient - take into account VO specific prefixes when constructing PFNs on the fly

*TransformationSystem
FIX: (#3812) checking return value of jobManagerClient.getMaxParametricJobs() call

[v6r20p11]

*Core
FIX: (#3805) ElasticSearchDB - fix a typo (itertems -> iteritems())

[v6r20p10]

*Core
NEW: (#3801) ElasticSearchDB - add method which allows for deletion by query
NEW: (#3792) added breakDictionaryIntoChunks utility

*WorkloadManagementSystem
FIX: (#3796) Removed legacy "SystemConfig" and "LHCbPlatform" checks
FIX: (#3803) bug fix: missing loop on pRef in SiteDirector
NEW: (#3792) JobManager exposes a call to get the maxParametricJobs

*TransformationSystem
NEW: (#3804) new option for dirac-transformation-replication scrip `--GroupName/-R`
FIX: (#3804) The TransformationGroup is now properly set for transformation created with dirac-transformation-replication, previously a transformation parameter Group was created instead.
FIX: (#3792) Adding JobType as parameter to parametric jobs
FIX: (#3792) WorkflowTaskAgent is submitting a chunk of tasks not exceeding the MaxParametricJobs accepted by JobManager

[v6r20p9]

*Core
FIX: (#3794) Fix executeWithUserProxy when called with proxyUserDN, 
     fixes exception in WMSAdministrator getPilotLoggingInfo and TransformationCleaningAgent

*DataManagementSystem
CHANGE: (#3793) reuse of the ThreadPool in the FTS3Agent in order to optimize the Context use

*WorkloadManagementSystem
FIX: (#3787) Better and simpler code and test for SiteDirector 
FIX: (#3791) Fix exception in TaskQueueDB.getActiveTaskQueues, triggered 
             by dirac-admin-show-task-queues

[v6r20p8]

*ResourceStatusSystem
FIX: (#3782) try/except for OperationalError for sqlite (EmailAction)

*Core
FIX: (#3785) Adjust voms-proxy-init timeouts
NEW: (#3773) New Core.Utilities.Proxy.UserProxy class to be used as a contextManager
FIX: (#3773) Fix race condition in Core.Utilities.Proxy.executeWithUserProxy, 
     the $X509_USER_PROXY environment variable from one thread could leak to another, fixes #3764


*ConfigurationSystem
NEW: (#3784) Bdii2CSAgent: New option **SelectedSites**, if any sites are set, only those will 
     be updated
NEW: (#3788) for CS/Registry section: added possibility to define a QuarantineGroup per VO

*WorkloadManagementSystem

FIX: (#3786) StalledJobAgent: fix "Proxy not found" error when sending kill command to stalled job, 
     fixes #3783
FIX: (#3773) The solution for bug #3764 fixes a problem with the JobScheduling executor, where 
     files could end up in the checking state with the error "Couldn't get storage metadata 
     of some files"
FIX: (#3779) Add setting of X509_USER_PROXY in pilot wrapper script, 
which is needed to establish pilot env in work nodes of Cluster sites.

*DataManagementSystem
FIX: (#3778) Added template for RegisterReplica
FIX: (#3772) add a protection against race condition between RMS and FTS3
FIX: (#3774) Fix FTS3 multi-VO support by setting VO name in SE constructor.

*TransformationSystem
FIX: (#3789) better tests for TS agents

*StorageManagamentSystem
FIX: (#3773) Fix setting of the user proxy for StorageElement.getFileMetadata calls, fixes #3764

[v6r20p7]

*Core
FIX: (#3768) The Glue2 parsing handles some common issues more gracefully:
     handle cases where the execution environment just does not exist, use sensible;
     dummy values in this case (many sites);
     handle multiple execution environments at a single computing share (i.e., CERN);
     handle multiple execution environments with the same ID (e.g., SARA)
     
CHANGE: (#3768) some print outs are prefixed with "SCHEMA PROBLEM", which seem to point to problems in the published information, i.e. keys pointing to non-existent entries, or non-unique IDs

*Tests
NEW: (#3769) allow to install DIRACOS if DIRACOSVER env variable is specified

*ResourceStatusSystem
CHANGE: (#3767) Added a post-processing function in InfoGetter, for handling special case of FreeDisk policies

*WorkloadManagementSystem
FIX: (#3767) corrected inconsistent option name for pilotFileServer CS option

*TransformationSystem
CHANGE: (#3766) TransformationCleaningAgent can now run without a shifterProxy, it uses 
        the author of the transformation for the cleanup actions instead.
CHANGE: (#3766) TransformationCleaningAgent: the default value for shifterProxy was removed
FIX: (#3766) TaskManagerAgent: RequestTasks/WorkflowTasks: value for useCertficates to `False` 
     instead of `None`. Fixes the broken submission when using a shifterProxy for the TaskManagerAgents

[v6r20p6]

*Tests
CHANGE: (#3757) generate self signed certificate TLS compliant

*Interfaces
FIX: (#3754) classmethods should not have self! (Dirac.py)

*WorkloadManagementSystem
FIX: (#3755) JobManager - bug fix in __deleteJob resulting in exceptions

*DataManagementSystem
NEW: (#3736) FTS3 add kicking of stuck jobs
FIX: (#3736) FTS3 update files in sequence to avoid mysql deadlock
CHANGE: (#3736) Canceled is not a final state for FTS3 Files
CHANGE: (#3736) FTS3Operations are finalized if the Request is in a final state (instead of Scheduled)
FIX: (#3724) change the ps_delete_files and ps_delete_replicas_from_file_ids to not lock on MySQL 5.7

*TransformationSystem
CHANGE: (#3758) re-written a large test as pytest (much less verbosity, plan to extend it)
FIX: (#3758) added BulkSubmission option in documentation for WorkflowTaskAgent

*RequestManagementSystem
FIX: (#3759) dirac-rms-request: silence a warning, when not using the old FTS Services

*ResourceStatusSystem
FIX: (#3753) - style changes

[v6r20p5]

*Docs

FIX: (#3747) fix many warnings
FIX: (#3735) GetReleaseNotes.py no longer depends on curl, but the python requests packe
FIX: (#3740) Fix fake environments for sqlalchemy.ext import, some code documentation pages were not build, e.g. FTS3Agent
NEW: (#3762) Add --repo option, e.g. --repo DiracGrid/DiracOS, or just --repo DiracOS, fixes DIRACGrid/DIRACOS#30

*TransformationSystem

FIX: (#3726) If the result can not be evaluated, it can be converted to list
FIX: (#3723) TaskManagerAgentBase - add option ShifterCredentials to set the credentials to 
     use for all submissions, this is single VO only
FIX: (#3723) WorkflowTasks/RequestTasks: pass ownerDN and ownerGroup parameter to all the submission 
     clients if using shifterProxy ownerDN and ownerGroup are None thus reproducing the original behaviour
FIX: (#3723) TaskManagerAgentBase - refactor adding operations for transformation to separate function to 
     ensure presence of Owner/DN/Group in dict entries RequestTaskAgent no longer sets shifterProxy by default.

*Resources

CHANGE: (#3745) Add the deprecated decorator to native XROOT plugin

[v6r20p4]

*DMS
FIX: (#3727) use proxy location in the SECache

*RMS
FIX: (#3727) use downloadVOMSProxyToFile in RequestTask

*TS
FIX: (#3720) TaskManager - pass output data arguments as lists rather 
     than strings to the parametric job description

Docs:
FIX: (#3725) AdministratorGuide TransformationSystem spell check and added a few 
     phrases, notably for bulk submission working in v6r20p3

[v6r20p3]

*Framework
FIX: SystemAdministrator - Get the correct cpu usage data for each component

*TS
NEW: new command dirac-transformation-replication to create replication transformation to copy files from some SEs to other SEs, resolves #3700

*RMS
FIX: fix integration tests to work with privileged and non privileged proxies

*RSS
FIX: Fix for downtime publisher: wrong column names. Avoiding dates (not reflected in web app)

[v6r20p2]

*Core

CHANGE: (#3713) Fixes the infamous "invalid action proposal" by speeding up the handshake and not looking up the user/group in the baseStub

*RequestManagementSystem
CHANGE: (#3713) FowardDISET uses the owner/group of Request to execute the stub
CHANGE: (#3713) owner/group of the Requests are evaluated/authorized on the server side
CHANGE: (#3713) LimitedDelegation or FullDelegation are required to set requests on behalf of others -> pilot user and hosts should must them (which should already be the case)

*docs

NEW: (#3699) documentation on Workflow
CHANGE: (#3699) update on documentation for integration tests

*ConfigurationSystem

CHANGE: (#3699) for pilotCS2JSONSynchronizer: if pilotFileServer is not set, still print out the content

*WorkloadManagementSystem

CHANGE: (#3693) introduce options for sites to choose usage of Singularity

*TransformationSystem

FIX: (#3706) TaskManger with bulksubmission might have occasional exception, depending on order of entries in a dictionary
FIX: (#3709) TaskManager - fix the generated JobName to be of the form ProdID_TaskID
FIX: (#3709) TaskManager - check the JOB_ID and PRODUCTION_ID parameters are defined in the workflow

*Interfaces

FIX: (#3709) Job API - do not merge workflow non-JDL parameters with the sequence parameters of the same name

[v6r20p1]

*WorkloadManagementSystem

FIX: (#3697) Ensure retrieveTaskQueues doesn't return anything when given an empty list of TQ IDs.
FIX: (#3698) Call optimizer fast-path for non-bulk jobs

[v6r20]

*Core
NEW: MJF utility added, providing a general interface to Machine/Job Features values.
NEW: DEncode - added unit tests
NEW: JEncode for json based serialization
NEW: Add conditional printout of the traceback when serializing/deserializing non json compatible
     object in DEncode (enabled with DIRAC_DEBUG_DENCODE_CALLSTACK environment variable)
NEW: File.py - utility to convert file sizes between different unit
NEW: new flag in dirac-install script to install DIRAC-OS on demand
CHANGE: Removed deprecated option "ExtraModules" (dirac-configure, dirac-install scripts)
CHANGE: dirac-deploy-scripts, dirac-install - allow command modules with underscores in 
        their names in order for better support for the code checking tools
CHANGE: dirac-distribution and related scripts - compile web code while release
        generation
CHANGE: dirac-external-requirements - reimplemented to use preinstalled pip command rather than
the pip python API
FIX: dirac-distribution - fixed wrong indentation  
NEW: new command name for voms proxy
FIX: dirac-install default behaviour preserved even with diracos options
New: Add additional check in MJF utility to look for a shutdown file located at '/var/run/shutdown_time'
FIX: The hardcoded rule was not taken into account when the query was coming from the web server
CHANGE: VOMSService - reimplemented using VOMS REST interface
FIX: MJF utility won't throw exceptions when MJF is not fully deployed at a site

*Framework
NEW: WebAppCompiler methods is implemented, which is used to compile the web framework
NEW: add JsonFormatter for logs
NEW: add default configuration to CS: only TrustedHost can upload file
CHANGE: ComponentInstaller - remove the old web portal configuration data used during the installation
CHANGE: MessageQueue log handler uses JsonFormatter

*Monitoring
CHANGE: fixes for testing in Jenkins with locally-deployed ElasticSearch
FIX: fixes in the query results interpretation

*Configuration
FIX: ConfigurationHandler, PilotCStoJSONSynchronizer - fixes for enabling pilotCStoJSONSynchronizer, and doc
NEW: dirac-admin-voms-sync - command line for VOMS to CS synchronization
NEW: VOMS2CSSynchronizer - new class encapsulating VOMS to CS synchronization
CHANGE: VOMS2CSAgent - reimplemented to use VOMS2CSSynchronizer

*WorkloadManagementSystem
NEW: StopSigRegex, StopSigStartSeconds, StopSigFinishSeconds, StopSigNumber added to JDL, which cause Watchdog to send a signal StopSigNumber to payload processes matching StopSigRegex when there are less than StopSigFinishSeconds of wall clock remaining according to MJF.
NEW: PilotLoggingDB, Service and Client for handling extended pilot logging
NEW: added a new synchronizer for Pilot3: sync of subset of CS info to JSON file, 
     and sync of pilot3 files
NEW: dirac-admin-get-pilotslogging script for viewing PilotsLogging
NEW: Bulk job submission with protection of the operation transaction
NEW: WMSHistoryCorrector and MonitoringHistoryCorrector classes inheriting from a common BaseHistoryCorrector class
CHANGE: SiteDirector - refactored Site Director for better extensibility
CHANGE: dirac-wms-cpu-normalization uses the abstracted DB12 benchmark script used by the HEPiX Benchmarking Working Group, and the new MJF utility to obtain values from the system and to save them into the DIRAC LocalSite configuration.
CHANGE: Removed TaskQueueDirector and the other old style (WMS) *PilotDirector
CHANGE: TaskQueueDB - removed PilotsRequirements table
CHANGE: TaskQueueDB - added FOREIGN KEYS 
CHANGE: Removed gLite pilot related WMS code
FIX: always initialize gPilotAgentsDB object
FIX: JobManager - Added some debug message when deleting jobs
FIX: Job.py - fixing finding XML file
NEW: SiteDirector - added flag for sending pilot3 files
CHANGE: SiteDirector - changed the way we create the pilotWrapper (better extensibility)
NEW: SiteDirector - added possibility for deploying environment variables in the pilot wrapper

*Workflow
CHANGE: Script.py: created _exitWithError method for extension possibilities

*TS
FIX: TranformationCleaningAgent - just few simplifications 

*DMS
NEW: FTS3Agent working only with the FTS3 service to replace the existing one
NEW: FTS3Utilities - use correct FTS Server Selection Policy
NEW: StorageElement service - getFreeDiskSpace() and getTotalDiskSpace() take into account 
     MAX_STORAGE_SIZE parameter value
CHANGE: Adding vo name argument for StorageElement   
CHANGE: Fixing rss to fetch fts3 server status
NEW: Add a feature to the DFC LHCbManager to dump the content of an SE as a CSV file
FIX: FTS3DB: sqlalchemy filter statements with "is None" do not work and result in no lines being selected
NEW: FTS3Agent and FTS3DB: add functionality to kick stuck requests and delete old requests
NEW: FTS3Agent - add accounting report

*RMS
FIX: Really exit the RequestExecutingAgent when the result queue is buggy

*RSS
CHANGE: Using StorageElement.getOccupancy()
FIX: Initialize RPC to WMSAdministrator only once
FIX: Using MB as default for the size
FIX: flagged some commands that for the moment are unusable
FIX: fixed documentation of how to develop commands

*Resources
NEW: New SingularityComputingElement to submit jobs to a Singularity container
NEW: Added StorageElement.getOccupancy() method for DIP and GFAL2_SMR2 SE types
CHANGE: enable Stomp logging only if DIRAC_DEBUG_STOMP environment variable is set to any value

*Interfaces
CHANGE: Dirac.py - saving output of jobs run with 'runLocal' when they fail (for DEBUG purposes)

*Docs
CHANGE: WebApp release procedure
FIX: Update of the FTS3 docs

*Tests
FIX: add MonitoringDB to the configuration
FIX: Installing elasticSeach locally in Jenkins, with ComponentInstaller support.

[v6r19p25]

*TransformationSystem
FIX: (#3742) TransformationDB - when adding files to transformations with a multi-threaded agent, 
     it might happen that 2 threads are adding the same file at the same time. The LFN was not 
     unique in the DataFiles table, which was a mistake... This fix assumes the LFN is unique, 
     i.e. if not the table had been cleaned and the table updated to be unique.

[v6r19p24]

*WMS
FIX: (#3739) pilotTools - added --tag and --requiredTag options
FIX: (#3739) pilotCommands - make NumberOfProcessors = 1 if nowhere defined (default)

*Resources
FIX: (#3739) CREAMComputingElement - possibility to defined CEQueueName to be used in the pilot submission command

[v6r19p23]

*TS
FIX: (#3734) catch correct exception for ast.literal_eval

[v6r19p22]

*Core
CHANGE: Backport from v6r20 - fixes the infamous "invalid action proposal" by speeding up 
        the handshake and not looking up the user/group in the baseStub

RMS:
CHANGE: Backport from v6r20 - FowardDISET uses the owner/group of Request to execute the stub
CHANGE: Backport from v6r20 - owner/group of the Requests are evaluated/authorized on the server side
CHANGE: Backport from v6r20 - LimitedDelegation or FullDelegation are required to set requests on behalf 
        of others -> pilot user and hosts should must them (which should already be the case)

*API
NEW: Dirac.py - running jobs locally now also works for parametric jobs. Only the first sequence will be run
FIX: Dirac.py - running jobs locally will now properly work with LFNs in the inputSanbdox

*DMS
FIX: DMSHelpers - in getLocalSiteForSE() return None as LocalSite if an SE is at no site

[v6r19p21]

*Configuration
FIX: Bdii2CSAgent - make the GLUE2 information gathering less verbose; Silently ignore StorageShares

*Test
CHANGE: backported some of the CI tools from the integration branch 

[v6r19p20]

*StorageManagement
FIX: StorageManagementDB - fixed buggy group by with MySQL 5.7

[v6r19p19]

*Configuration

NEW: BDII2CSAgent - new options: GLUE2URLs, if set this is queried in addition to the other BDII;
    GLUE2Only to turn off looking on the old schema, if true only the main BDII URL is queried;
    Host to set the BDII host to search

NEW: dirac-admin-add-resources new option G/glue2 , enable looking at GLUE2 Schema, 
     H/host to set the host URL to something else

[v6r19p18]

*Configuration
CHANGE: Better logging of the Configuration file write exception

*RSS
FIX: SummarizeLogsAgent - fix the case when no previous history

[v6r19p17]

*Framework
FIX: ProxyManager - if an extension has a ProxyDB, use it

*RSS
FIX: CSHelpers.py minor fixes

[v6r19p16]

*WMS
FIX: pilotCommands - cast maxNumOfProcs to an int.
CHANGE: pilotTools - change maxNumOfProcs short option from -P to -m.

[v6r19p15]

*Framework
NEW: ProxyDB - allow FROM address to be set for proxy expiry e-mails

*DMS
CHANGE: FTSJob - FailedSize is now BIGINT in FTSJob
CHANGE: FTSJob - increase the bringonline time

*WMS
FIX: SiteDirector won't set CPUTime of the pilot
FIX: convert MaxRAM inside the pilots to int

*RSS
FIX: SummarizeLogsAgent: comparison bug fix
FIX: Fixed sites synchronizer

[v6r19p14]

*WMS
NEW: pilotCommands/Tools - added possibility to specify a maxNumberOfProcessors parameter for pilots
CHANGE: MultiProcessorSiteDirector - allow kwargs to SiteDirector getExecutable & _getPilotOptions functions

*RMS
FIX: Fix a bug in ReplicateAndRegister Operation preventing files having failed once to be retried

*DMS
FIX: FileCatalogWithFkAndPsDB.sql - Fixes for the DFC to be compatible with strict group by mode 
     (https://dev.mysql.com/doc/refman/5.7/en/sql-mode.html#sqlmode_only_full_group_by)

*docs
CHANGE: added little documentation for lcgBundles

[v6r19p13]

*WMS
FIX: JobWrapper - added a debug message
FIX: Allow non-processor related tags to match TQ in MultiProcessorSiteDirector.

*Test
CHANGE: improve Gfal2 integration tests by checking the metadata

[v6r19p12]

*Core
CHANGE: QualityMapGraph - change the color map of the Quality plots

*Framework
FIX: Logging - remove the space after log messages if no variable message is printed, fixes #3587

*MonitoringSystem
CHANGE: ElasticSearch 6 does not support multiple types, only one type is created instead.

*RSS
FIX: GOCDBClient - encode in utf-8, update goc db web api URL
FIX: fixed bug in creation of history of status (avoid repetition of entries)

*DMS
FIX: fixed bug in FTSAgent initialization

*WMS
FIX: fix bug in dirac-wms-job-select: treating the case of jobGroup(s) not requested

[v6r19p11]

*Framework:
CHANGE: moved column "Instance" of InstalledComponentsDB.InstalledComponent 
        table from 64 to 32 characters

*WMS
FIX: JobWrapperTemplate - fix exception handling
CHANGE: dirac-wms-select-jobs - new option to limit the number of selected jobs
CHANGE: returning an error when sandboxes can't be unassigned from jobs (JobCleaningAgent)

*RMS
FIX: RequestDB - add missing JOIN in the web summary query
NEW: dirac-rms-request - add option to allow resetting the NotBefore member even 
     for non-failed requests

*DMS
FIX: FTSAgent - change data member names from uppercase to lower case

*Interfaces
CHANGE: autopep8 on the API/Dirac module

*docs:
NEW: added some doc about shifterProxy

[v6r19p10]

*Core
FIX: MySQL - catch exception when closing closed connection

*TS
CHANGE: add possibility to get extension-specific tasks and files statuses in TransformationMonitor web application

*RMS
NEW: dirac-rms-request - add option --ListJobs to list the jobs for a set of requests

*Resources
FIX: Use parameters given at construction for SRM2 protocols List

*StorageManagement
FIX: use StorageElement object to get disk cache size

*DMS
FIX: DMSHelpers - fix case when no site is found for an SE
FIX: ReplicateAndRegister - don't try and get SE metadata is replica is inactive

[v6r19p9]

*WMS
CHANGE: DownloadInputData was instantiating all local SEs which is not necessary... Only instantiate those that are needed
CHANGE: JobWrapper - use resolveSEGroup in order to allow defining SE groups including other SE groups
FIX: JobDB - fixed typo in getSiteMaskStatus() method
FIX: Fix getSiteMaskStatus in SiteDirector and MultiProcessSiteDirector
CHANGE: WatchdogLinux - using python modules in  instead of shell calls

*DMS
FIX: in DMSHelpers don't complain if an SE is at 0 sites

*Interfaces
CHANGE: Job.py - using the deprecated decorator for 2 deprecated methods

*RSS
FIX: EmailAction considers also CEs, not only SEs

*Resources
FIX: removed a useless/broken method in Resources helper
FIX: marked as obsoleted two methods in Resources helper (FTS2 related)

[v6r19p8]

*Configuration
FIX; Resources - don't overwrite queue tags if requiredtags are set.

*Framework
CHANGE: dirac-proxy-init - increase dirac-proxy-init CRL update frequency

*Accounting
CHANGE: AccountingDB - if the bucket length is part of the selected conditions, 
        add to the grouping

*WorkloadManagement
FIX: ConfigTemplate.cfg - allow user access to getSiteMaskStatus

*DataManagementSystem
FIX: DMSHelpers - recursive resolution of SEGroup was keeping the SEGroup in the list

*RSS
FIX: CSHelper - getting FTS from the correct location
CHANGE: use the SiteStatus object wherever possible

*Resources
FIX: CREAMComputingElement - added CS option for extra JDL parameters

*Documentation
CHANGE: point README to master and add badges for integration

[v6r19p7]

*WorkloadManagement
FIX: SiteDirector - correct escaping in pilot template
FIX: dirac-wms-get-wn-parameters - added some printouts to dirac-wms-get-wn-parameters

[v6r19p6]

*Core
FIX: SocketInfo - log proper message on CA's init failure.

*Accounting
CHANGE: NetworkAgent - remove support of perfSONAR summaries and add support of raw metrics.

*WMS
FIX: JobDB - don't trigger exception in webSummary if a site with a single dot is in the system
CHANGE: SiteDirector - added logging format and UTC timestamp to pilot wrapper
FIX: JobMonitoring - fix in getJobPageSummaryWeb() for showing correct sign of life for stalled jobs

*TS
FIX: TransformationManager - fix for wrong method called by the Manager

*RSS
NEW: SiteStatus object uses the RSS Cache
FIX: expiration time is a date (dirac-rss-query-db)

[v6r19p5]

*WMS
CHANGE: ParametricJob - added getParameterVectorLength() to replace getNumberOfParameters with a more detailed check of the job JDL validity
FIX: JobManagerHandler - restored the use of MaxParametricJobs configuration option

*Interfaces
FIX: Always use a list of LFNs for input data resolution (local run, mostly)

*tests
FIX: use rootPath instead of environment variable


[v6r19p4]

NEW: Added dummy setup.py in anticipation for standard installation procedure

*Core
CHANGE: SocketInfoFactory - version check of GSI at run time is removed

*Configuration 
FIX: Resources - fix RequiredTags in getQueue() function

*Interfaces
FIX: fix exception when using Dirac.Job.getJobJDL

*WMS
FIX: SiteDirector - fix proxy validity check in updatePilotStatus, a new proxy was 
     never created because isProxyValid returns non-empty dictionary
FIX: JobMonitoring - web table was not considering correctly Failed jobs because 
     stalled for setting the LastSignOfLife     

*DMS
FIX: StorageFactory - avoid complaining if Access option is not in SE section
CHANGE: dirac-dms-user-lfns - the wildcard flag will always assume leading "*" to match files, 
       unless the full path was specified in the wildcard no files were previously matched

*RSS
FIX: CacheFeederAgent resilient to command exceptions

*Resources
FIX: ARCComputingElement - the proxy environment variable was assumed before the 
     return value of the prepareProxy function was checked, which could lead to exceptions

[v6r19p3]

CHANGE: .pylintrc - disable redefined-variable-type
CHANGE: .pylintrc - max-nested-blocks=10 due to the many tests of result['OK']
CHANGE: use autopep8 for auto-formatting with following exceptions:
        tabs = 2 spaces and not 4
        line length check disabled (i.e. 120 characters instead of 80)
        Option for autopep8 are: --ignore E111,E101,E501

*Configuration
FIX: retrigger the initialization of the logger and the ObjectLoader after 
     all the CS has been loaded

*WMS
FIX: pilot commands will add /DIRAC/Extensions=extensions if requested
FIX: SiteDirector, pilotCommands - fix support for multiple values in the 
     RequiredTag CE parameter
FIX: MultiProcessorSiteDirector - fix dictionary changed size exception 

*Workflow
FIX: application log name can also come from step_commons.get['logFile']

*Resources
CHANGE: Condor, SLURM, SSHComputingElement - added parameters to force allocation
        of multi-core job slots

[v6r19p2]

*DMS
FIX: dirac-admin-allow-se: fix crash because of usage of old RSS function

*RSS
FIX: ResourceStatusDB - microseconds should always be 0 
FIX: Multiple fixes for the RSS tests

[v6r19p1]

*Core
FIX: ElasticSearchDB - certifi package was miscalled
FIX: ElasticSearchDB - added debug messages for DB connection

*Framework
FIX: ComponentInstaller - handling correctly extensions of DBs found in sql files

*WMS
FIX: SudoComputingElement - prevent message overwriting application errors
FIX: JobDB.getInputData now returns list of cleaned LFNs strings, possible "LFN:" 
     prefix is removed

*Interfaces
FIX: Dirac.py - bring back treatment of files in working local submission directory

[v6r19]

FIX: In multiple places - use systemCall() rather than shellCall() to avoid
     potential shell injection problems

FIX: All Databases are granting also REFERENCES grant to Dirac user to comply with
     more strict policies of MySQL version >= 5.7

*Accounting
NEW: new functionality to plot the data gathered by perfSONARs. It allows to 
     present jitter, one-way delay, packet-loss rate and some derived functions.
FIX: compatibility of AccountingDB with MySQL 5.7

*ConfigurationSystem
NEW: Allow to define FailoverURLs and to reference MainServers in the URLs

*FrameworkSystem
NEW: gLogger is replaced by the new logging system based on the python logging module
NEW: Added ElasticSearch backend for the logging
NEW: Central Backends configuration to customize their use by multiple components 
NEW: BundleDelivery - serves also CA's and CRL's all-in-one files
NEW: added shell scripts for generating CAs and CRLs with the possibility to specify the Input and/or output directories
CHANGE: can now send mails to multiple recipients using the NotificationClient
CHANGE: Make the new logging system thread-safe
FIX: Adapting query to MySLQ 5.7 "GROUP BY" clause
FIX: TopErrorMessagesReporter - more precise selection to please stricter versions of MySQL
CHANGE: ProxyGeneration - make RFC proxies by default, added -L/--legacy flag to dirac-proxy-init
        to force generation of no-RFC proxies

*Core
FIX: dirac-install - allow to use local md5 files
CHANGE: X509Chain - fixes to allow robot proxies with embedded DIRAC group extension
        ( allow DIRAC group extension not in the first certificate chain step )
CHANGE: BaseClient - recheck the useServerCertificate while establishing connection
        and take it into account even if it has changed after the client object creation    
FIX: PlainTransport - fixed socket creation in initAsClient()         
NEW: Technology preview of new logging system, based on standard python logging module
CHANGE: Added graphviz extension to sphinx builds
FIX: Added documentation of low level RPC/DISET classes
FIX: Gateway service - multiple fixes to resurrect the service and to correctly instantiate it
NEW: dirac-install will change the shebang of the python scripts to use the environment 
     python instead of the system one
NEW: Security.Utilities - methods to generate all-in-one CA certificates and CRLs files     
NEW: ElasticSearchDB - gets CA's all-in-one file from the BundleDelivery service if needed
NEW: genAllCAs.sh, genRevokedCerts.sh - DIRAC-free commands to generate all-in-one CA 
     certificates and CRLs files     
CHANGE: dirac-create-distribution-tarball - removing docs and tests directories when 
        creating release tarballs     

*DMS
CHANGE: FTSJob - use Request wrapper for the fts3 REST interface instead of pycurl based
        client
CHANGE: FTSHistoryView - drop FTSServer field from the view description   
CHANGE: FTSFile DB table: increased length of fields LFN(955), SourceSURL(1024), TargetSURL(1024)
CHANGE: Uniform length of LFN to 255 across DIRAC dbs
FIX: FTSJob - fix the serialization of 0 values
FIX: FTSFile, FTSJob - fix SQL statement generation for stricter versions of MySQL

*Resources
NEW: New method in the StorageElement to generate pair of URLs for third party copy.
     Implement the logic to generate pair of URLs to do third party copy. 
     This will be used mostly by FTS, but is not enabled as of now
FIX: StorageElement - fix different weird behaviors in Storage Element, in particular, 
     the inheritance of the protocol sections     
FIX: GFAL2 storage element: update for compatibility with GFAL2 2.13.3 APIs
NEW: Introduced Resources/StorageElementBases configuration section for definitions
     of abstract SEs to be used in real SEs definition by inheritance     

*RMS
NEW: dirac-rms-request - command including functionality of several other commands:
     dirac-rms-cancel|reset|show-request which are dropped. The required functionality
     is selected by the appropriate switches   

*RSS
NEW: Put Sites, ComputingElements, FTS and Catalogs under the status control of the
     RSS system 
NEW: Rewrote RsourceStatus/ResourceManagementDB tables with sqlAlchemy (RM DB with declarative base style)
NEW: SiteStatus client to interrogate site status with respect to RSS
CHANGE: introduced backward compatibility of RSS services with DIRAC v6r17 clients
CHANGE: moved some integration tests from pytest to unittest
CHANGE: Moved ResourceStatusDB to sqlAlchemy declarative_base
FIX: Automated setting of lastCheckTime and Dateffective in ResourceStatusDB and ResourceManagementDB
FIX: fixes for tables inheritance and extensions
FIX: fixes for Web return structure ("meta" column)
FIX: ResourceStatus, RSSCacheNoThread - fixed RSS cache generation 
FIX: ResourceStatus - fixes for getting status from the CS information
FIX: ResourceManagement/StatusDB - fixed bugs in meta parameter check
FIX: fixed incompatibility between Active/InActive RSS clients return format
FIX: SiteStatus - bug fixed in getSites() method - siteState argument not propagated to
     the service call
FIX: ResourceStatus - return the same structure for status lookup in both RSS and CS cases     
FIX: Bug fixes in scripts getting data out of DB


*Monitoring
CHANGE: DBUtils - change the bucket sizes for the monitoring plots as function of the time span

*WMS
NEW: SiteDirector - checks the status of CEs and Sites with respect to RSS  
NEW: pilotCommands - new ReplaceDIRACCode command mostly for testing purposes
NEW: JobAgent, JobWrapper - several fixes to allow the work with PoolComputingElement
     to support multiprocessor jobs    
NEW: JobScheduling - interpret WholeNode and NumberOfProcessors job JDL parameters and
     convert then to corresponding tags
NEW: SiteDirector - CEs can define QueryCEFlag in the Configuration Service which can be
     used to disallow querying the CE status and use information from PiltAgentsDB instead     
NEW: The application error codes, when returned, are passed to the JobWrapper, and maybe interpreted.
NEW: The JobWrapperTemplate can reschedule a job if the payload exits with status DErrno.EWMSRESC & 255 (222)
FIX: SiteDirector - unlink is also to be skipped for Local Condor batch system
FIX: JobDB - fixes necessary to suite MySQL 5.7
FIX: dirac-pilot, pilotTools - PYTHONPATH is cleared on pilot start, pilot option keepPP
     can override this
FIX: WMSAdministratorHandler - make methods static appropriately
FIX: Bug fix for correctly excluding WebApp extensions
CHANGE: JobScheduling - more precise site name while the job is Waiting, using the set of 
        sites at which the input files are online rather than checking Tier1s in eligible sites      
FIX: SiteDirector - aggregate tags for the general job availability test         
FIX: JobScheduling - bug fix in __sendToTQ()
FIX: pilotTools,pilotCommands - pick up all the necessary settings from the site/queue configuration
     related to Tags and multi-processor
NEW: SiteDirector - added option to force lcgBundle version in the pilot
FIX: SiteDirector - if MaxWaitingJobs or MaxTotalJobs not defined for a queue, assume a default value of 10
FIX: MatcherHandler - preprocess resource description in getMatchingTaskQueues()
FIX: JobDB - set CPUTime to a default value if not defined when rescheduling jobs

*TS
FIX: TransformationClient - fix issue #3446 for wrong file error counting in TS
FIX: TransformationDB - set ExternalID before ExternalStatus in tasks
BUGFIX: TransformationClient - fix a bug in the TS files state machine (comparing old status.lower() 
        with new status)

*Interfaces
CHANGE: Dirac API - expose the protocol parameter of getAccessURL()
CHANGE: Dirac API - added runLocal as an API method

*Docs
NEW: Documentation for developing with a container (includes Dockerfile)
NEW: Add script to collate release notes from Pull Request comments  
NEW: Chapter on scaling and limitations
CHANGE: Added documentation about runsv installation outside of DIRAC

*tests
NEW: Added client (scripts) system test
CHANGE: Add to the TS system test, the test for transformations with meta-filters
FIX: Minor fixes in the TS system test
FIX: correctly update the DFC DB configuration in jenkins' tests

[v6r17p35]

*Core
FIX: GOCDBClient - add EXTENSIONS & SCOPE tag support to GOCDB service queries.

[v6r17p34]

*SMS
FIX: StorageManagerClient - fix logic for JobScheduling executor when CheckOnlyTapeSEs is 
     its default true and the lfn is only on a tapeSE

[v6r17p33]

*WMS
FIX: StalledJobAgent - if no PilotReference found in jobs parameters, do as if there would be 
     no pilot information, i.e. set Stalled job Failed immediately
CHANGE: DownloadInputData - job parameters report not only successful downloads but also failed ones
FIX: JobDB - back port - set CPUTime to 0 if not defined at all for the given job 
FIX: JobDB - back port - use default CPUTime in the job description when rescheduling jobs

*Resources
FIX: ARCComputingElement - fix job submission issue due to timeout for newer lcg-bundles

[v6r17p32]

Resources:
CHANGE: /Computing/BatchSystems/Condor.py: do not copy SiteDirector's shell environment variables into the job environment

*WMS
CHANGE: Add option to clear PYTHONPATH on pilot start

[v6r17p31]

*RMS
FIX: ReqClient - avoid INFO message in client
*WMS
CHANGE: JobWrapper - allow SE-USER to be defined as another SE group (e.g. Tier1-USER)
*DMS
CHANGE: DMSHelpers - make resolveSEGroup recursive in order to be able to define SE groups in terms of SE groups

[v6r17p30]

*DMS
CHANGE: StorageElement - added status(), storageElementName(), checksumType() methods returning
        values directly without the S_OK structure. Remove the checks of OK everywhere
NEW: dirac-dms-add-file, DataManager - added option (-f) to force an overwrite of an existing file

*TS:
FIX: TransformationDB.py - set the ExternalID before the ExternalStatus in order to avoid inconsistent 
     tasks if setting the ExternalID fails

*StorageManagementSystem
FIX: StorageManagementClient.py - return the full list of onlineSites while it was previously happy 
     with only one

*Resources
FIX: HTCondorCEComputingElement.py - transfer output files(only log and err) for remote scheduler

[v6r17p29]

*WMS
CHANGE: split time left margins in cpuMargin and wallClockMargin. Also simplified check.


[v6r17p28]

*WMS
BUGFIX: JobScheduling - fix a bug introduced in 6r17p27 changes

*Monitoring
BUGFIX: MonitoringReporter - do not try to close the MQ connection if MD is not used

[v6r17p27]

*Configuration
FIX: ConfigurationClient - allow default value to be a tuple, a dict or a set

*Monitoring
CHANGE: DBUtils - change bucket sizes and simplify settings

*DMS
FIX: DMSRequestOperationsBase, RemoveFile - allow request to not fail if an SE is temporarily banned
FIX: dirac-admin-allow-se - first call of gLogger after its import

*RMS
CHANGE: remove scripts dirac-rms-show-request, dirac-rms-cancel-request and dirac-rms-reset-request 
        and replace with a single script dirac-rms-request with option (default is "show")
CHANGE: allow script to finalize a request if needed and set the job status appropriately

*Resources
FIX: LocalComputingElement - pilot jobIDs start with ssh to be compatible with pilotCommands. 
     Still original jobIDs are passed to getJobStatus. To be reviewed

*WMS
CHANGE: JobScheduling - assign a job to Group.<site>.<country>, if input files are at <site>.<country>.
        If several input replicas, assign Waiting to "MultipleInput"

[v6r17p26]

*Core
FIX: dirac-install.py to fail when installation of lcgBundle has failed
FIX: ClassAdLight - getAttributeInt() and getAttributeFloat() return None 
     if the corresponding JDL attribute is not defined

*MonitoringSystem
CHANGE: The Consumer and Producer use separate connections to the MQ; 
        If the db is not accessible, the messaged will not be consumed.

*WMS
FIX: JobDB - fix the case where parametric job placeholder %j is used in the JobName attribute
FIX: JobDB - take into account that ClassAdLight methods return None if numerical attribute is not defined
FIX: ParametricJob utility - fixed bug in evaluation of the ParameterStart|Step|Factor.X job numerical attribute

[v6r17p25]

*Monitoring
NEW: Implemented the support of monthly indexes and the unit tests are fixed

*RMS
FIX: RequestExecutingAgent - fix infinite loop for duplicate requests

*WMS 
NEW: ARCComputingElement - add support for multiprocessor jobs

[v6r17p24]

*WMS
FIX: SiteDirector - unlink is also to be skipped for Local Condor batch system

[v6r17p23]

*WMS
FIX: get job output for remote scheduler in the case of HTCondorCE

[v6r17p22]

*Framework
FIX: NotificationClient - added avoidSpam flag to sendMail() method which is propagated to
     the corresponding service call
     
*Integration
FIX: several fixes in integration testing scripts     

[v6r17p21]

*Core
NEW: Mail.py - added mechanism to compare mail objects
FIX: Grid.py - take into account the case sometimes happening to ARC CEs 
     where ARC-CE BDII definitions have SubClusters where the name isn't set to 
     the hostname of the machine

*Framework
FIX: Notification service - avoid duplicate emails mechanism 

[v6r17p20]

*Core
NEW: API.py - added __getstate__, __setstate__ to allow pickling objects inheriting
     API class by special treatment of internal Logger objects, fixes #3334

*Framework
FIX: SystemAdministrator - sort software version directories by explicit versions in the
     old software cleaning logic
FIX: MonitoringUtilities - sets a suitable "unknown" username when installing DIRAC from scratch, 
     and the CS isn't initialized fully when running dirac-setup-site     
CHANGE: Logger - added getter methods to access internal protected variables, use these methods
        in various places instead of access Logger protected variables     

*WMS
CHANGE: JobDB - removed unused CPUTime field in the Jobs table
CHANGE: JobScheduling - make check for requested Platform among otherwise eligible sites
        for a given job, fail jobs if no site with requested Platform are available

*RSS
FIX: Commands - improved logging messages

*SMS
FIX: StorageManagerClient - instantiate StorageElement object with an explicit vo argument,
     fixes #3335

*Interfaces
NEW: dirac-framework-self-ping command for a server to self ping using it's own certificate

[v6r17p19]

*Core
FIX: Adler - fix checksum with less than 8 characters to be 8 chars long

*Configuration
FIX: VOMS2CSAgent - fix to accomodate some weird new user DNs (containing only CN field)

*DMS
FIX: FileCatalog - fix for the doc strings usage in file catalog CLI, fixes #3306
FIX: FileCatalog - modified recursive file parameter setting to enable usage of the index

*SMS
CHANGE: StorageManagerClient - try to get sites with data online if possible in getFilesToStage

*RMS
FIX: RequestExecutingAgent - tuning of the request caching while execution

*WMS
FIX: DownloadInputData - do not mistakenly use other metadata from the replica info than SEs
FIX: JobScheduling - put sites holding data before others in the list of available sites
FIX: JobScheduling - try and select replicas for staging at the same site as online files
FIX: SiteDirector - keep the old pilot status if the new one can not be obtained in updatePilotStatus()

*Resources
FIX: CREAMComputingElement - return error when pilot output is missing in getJobOutput()

*Monitoring
FIX: DBUtils - change the buckets in order to support queries which require more than one year 
     data. The maximum buckets size is 7 weeks

[v6r17p18]

*Framework
NEW: SystemAdministrator - added possibility to remove old software installations keeping
     only a predefined number of the most recent ones.

*DMS
FIX: RemoveReplica - removing replica of a non-existing file is considered successful

*SMS
CHANGE: StorageManagerClient - restrict usage of executeWithUserProxy decorator 
        to calling the SE.getFileMetadata only; added flag to check only replicas 
        at tape SEs
        
*WMS
FIX: JobScheduling - added CS option to flag checking only replicas at tape SEs;
     fail jobs with input data not available in the File Catalog        

[v6r17p17]

*DMS
NEW: FTSAgent has a new CS parameter ProcessJobRequests to be able to process job
     requests only. This allows to run 2 FTS agents in parallel
     
*Resources
FIX: GFAL2_StorageBase - only set the space token if there is one to avoid problems
     with some SEs     

[v6r17p16]

*Configuration
FIX: VOMS2CSAgent - create user home directory in the catalog without
     recursion in the chown command
     
*RMS
FIX: RequestExecutingAgent - catch error of the cacheRequest() call
FIX: ReqClient - enhanced log error message

*SMS
FIX: StorageManagerClient - treat the case of absent and offline files on an SE 
     while staging
     
*TS
FIX: TaskManagerBase - process tasks in chunks of 100 in order to 
     update faster the TS (tasks and files)          

*WMS
FIX: JobScheduling - do not assume that all non-online files required staging

[v6r17p15]

*WMS
CHANGE: StalledJobAgent - ignore or prolong the Stalled state period for jobs 
        at particular sites which can be suspended, e.g. Boinc sites

[v6r17p14]

*Core
FIX: PrettyPrint.printTable utility enhanced to allow multi-row fields and
     justification specification for each field value  

*Accounting
NEW: DataStore - allow to run several instances of the service with only one which
     is enabled to do the bucketing

*RMS
NEW: new dirac-rms-list-req-cache command to list the requests in the ReqProxies services

*Interfaces
CHANGE: Dirac API - make several private methods visible to derived class

[v6r17p13]

*Core
NEW: Proxy - added executeWithoutServerCertificate() decorator function 

*Resources
FIX: CREAMComputingElement - split CREAM proxy renewal operation into smaller chunks for 
     improved reliability

[v6r17p12]

*Framework
FIX: SecurityFileLog  - when the security logs are rotated, the buffer size is reduced
     to 1 MB to avoid gzip failures ( was 2 GBs )

*WMS
FIX: pilotCommands - fix for interpreting DNs when saving the installation environment
FIX: SandboxStoreClient - do not check/make destination directory if requested sandbox 
     is returned InMemory

*TS
FIX: TransformationAgent CS option MaxFiles split in MaxFilesToProcess and MaxFilesPerTask,
     MaxFiles option is interpreted as MaxFilesPerTask for backward compatibility

*Resources
NEW: Added plug-ins for GSIFTP and HTTPS Storage protocols 

[v6r17p11]

*Core
FIX: ElasticSearchDB - set a very high number (10K) for the size of the ElasticSearch result

*Monitoring
FIX: MonitoringDB - et a very high number (10K) for the size of the ElasticSearch result

*WMS
FIX: pilotCommands - get the pilot environment from the contents of the bashrc script

*DMS
FIX: RemoveReplica - fix for the problem that if an error was set it was never reset
FIX: SE metadata usage in several components: ConsistencyInspector, DataIntwgrityClient,
     FTSRequest, dirac-dms-replica-metadata, StageMonitorAgent, StageRequestAgent,
     StorageManagerClient, DownloadInputData, InputDataByProtocol

[v6r17p10]

*Core
NEW: Logger - printing methods return True/False if the message was printed or not
FIX: ElastocSearchDB - error messages demoted to warnings

*Monitoring
FIX: MonitoringReporter - create producers if the CS definitions are properly in place

*TS
CHANGE: TaskManagerPlugin - allow to redefine the AutoAddedSites for each job type

[v6r17p9]

*WMS
BUGFIX: JobScheduling - bug fixed introduced in the previous patch 
NEW: pilotTools - introduced -o swicth for a generic CS option

*SMS
FIX: StorageManagerClient - fixes in the unit test

*DMS
FIX: FileManagerPs - in _getFileLFNs() - break a long list of LFNs into smaller chunks

[v6r17p8]

*Core
NEW: DErrno.ENOGROUP error to denote proxies without DIRAC group extension embedded
CHANGE: X509Chain - use DErrno.ENOGROUP error
FIX: dirac-install, dirac-deploy-scripts - fixes to allow DIRAC client installation on
     recent MacOS versions with System Integrity Protection feature
CHANGE: Proxy - added executionLock optional argument to executeWithUserProxy() decorator
        to lock while executing the function with user proxy 
FIX: Proxy - fix indentation in getProxy() preventing looping on the DNs  

*Framework
FIX: ProxyDB - fix of error message check in completeDelegation()

*WMS
FIX: TaskQueueDB - when an empty TaskQueue is marked for deletion, it can still get matches 
     which result in no selected jobs that produced unnecessary error messages 
FIX: JobScheduling executor - calls getFilesToStage() with a flag to lock while file lookup
     with user proxy; same for InputData executor for calling _resolveInputData()      

*TS
FIX: FileReport - fix in setFileStatus() for setting status for multiple LFNs at once

*SMS
FIX: StorageManagerClient - in getFilesToStage() avoid using proxy if no files to check
     on a storage element

*Resources
FIX: GFAL2_XROOTStorage - fix to allow interactive use of xroot plugin
FIX: GFAL2_StorageBase - enable IPV6 for gsiftp

[v6r17p7]

*DMS
FIX: dirac-dms-user-lfns - do not print out empty directories

*WMS
FIX: InputData Executor, JobWrapper - use DataManager.getReplicasForJobs() for
     getting input data replicas

*TS
FIX: TransformationAgent - use DataManager.getReplicasForJobs() for transformations
     creating jobs  

[v6r17p6]

*DMS
NEW: DataManager - add key argument forJobs (default False) in getReplicas() in order 
     to get only replicas that can be used for jobs (as defined in the CS); added
     getReplicasForJobs(), also used in the Dirac API

*SMS
FIX: Stager agents - monitor files even when there is no requestID, e.g. dCache returns None 
     when staging a file that is already staged    

*Resources
FIX: StorageFactory - bug fixes when interpreting SEs inheriting other SE parameters
NEW: Test_StorageFactory unit test and corresponding docs
FIX: Torque - some sites put advertising in the command answer that can not be parsed:
     redirect stderr to /dev/null

[v6r17p5]

*Resources
FIX: LcgFileCatalogClient - do not evaluate GUID if it is not a string

[v6r17p4]

*Configuration
FIX: Utilities - fixed interpretation of weird values of GlueCEPolicyMaxWallClockTime
     BDII parameter; newMaxCPUTime should is made integer

*Framework
FIX: Logger - make subloggers processing messages with the same level
     as the parent logger

*Docs
NEW: Updated documentation in several sections

*DMS
FIX: RemoveReplica operation - don't set file Done in RemoveReplicas if there is an error

[v6r17p3]

*RSS
FIX: Synchronizer - the sync method removes the resources that are no longer 
     in the CS from the DowntimeCache table

*DMS
CHANGE: dirac-dms-find-lfns - added SE switch to look for files only having
        replicas on a given SE (list)

*TS
FIX: TaskManager - optimization of the site checking while preparing job; optimized
     creation of the job template

*Resources
CHANGE: GFAL2_SRM2Storage, SRM2Storage - added gsiftp to the list of OUTPUT protocols 

[v6r17p2]

*Monitoring
FIX: ElasticSearchDB - fixes required to use host certificate for connection;
     fixes required to pass to version 5.0.1 of the elasticsearch.py binding

[v6r17p1]

*RSS
FIX: GOCDBSync - make commmand more verbose and added some minor fixes

[v6r17]

*Core
FIX: Adler - check explicitly if the checksum value is "False"
FIX: install_site.sh - added command line option to choose DIRAC version to install
NEW: ComponentInstaller - added configuration parameters to setup NoSQL database

*Framework
CHANGE: Logger - test level before processing string (i.e. mostly converting objects to strings)  
CHANGE: dirac-proxy-init - check and attempt to update local CRLs at the same time as
        generating user proxy
CHANGE: ProxyManager service - always store the uploaded proxy even if the already stored
        one is of the same validity length to allow replacement in case of proxy type
        changes, e.g. RFC type proxies           

*DMS
NEW: Next in implementation multi-protocol support for storage elements. When performing 
     an action on the StorageElement, instead of looping over all the protocol plugins, 
     we loop over a filtered list. This list is built taking into account which action 
     is taken (read vs write), and is also sorted according to lists defined in the CS.
     The negotiation for third party transfer is also improved: it takes into account all 
     possible protocols the source SE is able to produce, and all protocols the target is 
     able to receive as input.
NEW: StorageElement - added methods for monitoring used disk space
FIX: ReplicateAndRegister - fix the case when checksum is False in the FC
NEW: DMSHelpers - get list of sites from CS via methods; allow to add automatically sites 
     with storage

*RSS
NEW: FreeDiskSpace - added new command which is used to get the total and the remaining 
     disk space of all dirac storage elements that are found in the CS and inserts the 
     results in the SpaceTokenOccupancyCache table of ResourceManagementDB database.  
NEW: GOCDBSync command to ensure that all the downtime dates in the DowntimeCache 
     table are up to date       

Resources*
NEW: Updated Message Queue interface: MQ service connection management, support for
     SSL connections, better code arrangement

*Workflow
FIX: Modulebase, Script - avoid too many unnecessarily different application states

*WMS
FIX: JobStateUpdate service - in setJobStatusBulk() avoid adding false information when adding 
     an application status
     
*TS
FIX: TaskManager, TaskManagerAgentBase - standardize the logging information; removed unnecessary 
     code; use iterators wherever possible     
NEW: Introduced metadata-based filters when registering new data in the TS as catalog       

[v6r16p6]

*WMS
NEW: Added MultiProcessorSiteDirector section to the ConfigTemplate.cfg

*DMS
FIX: FileCatalogClient - added missing read methods to the interface description
     getDirectoryUserMetadata(), getFileUserMetadata()

[v6r16p5]

FIX: included patches from v6r15p27

[v6r16p4]

FIX: applied fixes from v6r15p26

[v6r16p3]

FIX: incorporated fixes from v6r15p25

[v6r16p2]

*Configuration
CHANGE: VOMS2CSAgent - remove user DNs which are no more in VOMS. Fixes #3130

*Monitoring
CHANGE: WMSHistory - added user, jobgroup and usergroup selection keys

*DMS
FIX: DataManager - retry checksum calculation on putAndRegister, pass checksum to the DataManager
     object in the FailoverTransfer object.
FIX: DatasetManager, FileCatalogClientCLI - bug fixes in the dataset management and commands      
     
*WMS
CHANGE: JobManager - added 'Killed' to list of jobs status that can be deleted     

[v6r16p1]

*Monitoring
CHANGE: MonitorinDB - allow to use more than one filter condition

*WMS
CHANGE: StalledJobAgent - send a kill signal to the job before setting it Failed. This should 
        prevent jobs to continue running after they have been found Stalled and then Failed.

[v6r16]

*Core
CHANGE: dirac-install, dirac-configure - use Extensions options consistently, drop
        ExtraModule option
CHANGE: dirac-install - use insecure ssl context for downloading files with urllib2.urlopen    
CHANGE: GOCDBClient - replaced urllib2 with requests module
        FIX: dirac-setup-site - added switch to exitOnError, do not exit on error by default
CHANGE: Added environment variables to rc files to enable certificates verification (necessary for python 2.7.9+)
FIX: ComponentInstaller - always update CS when a database is installed, even if it is
     already existing in the db server 
FIX: SSLSocketFactory - in __checkKWArgs() use correct host address composed of 2 parts      

*Framework
FIX: SystemAdministrator service - do not install WebAppDIRAC by default, only for the host
     really running the web portal

*Accounting
FIX: JobPolicy - remove User field from the policy conditions to fix a problem that 
     non-authenticated user gets more privileges on the Accounting info.

*Monitoring
NEW: New Monitoring system is introduced to collect, analyze and display various
     monitoring information on DIRAC components status and behavior using ElasticSearch
     database. The initial implementation is to collect WMSHistory counters.

*DMS
NEW: MoveReplica operation for the RMS system and a corresponding dirac-dms-move-replica-request
     comand line tool

*Resources
NEW: MessageQueue resources to manage MQ connections complemented with
     MQListener and MQPublisher helper classes
NEW: SudoComputingElement - computing element to execute payload with a sudo to a dedicated
     UNIX account     

[v6r15p27]

*Configuration
FIX: CSAPI - changed so that empty but existing options in the CS can be still
     modified

[v6r15p26]

*WMS
FIX: SandboxStoreClient - ensure that the latest sandbox is returned in the Web
     portal in the case the job was reset.

[v6r15p25]

*Resources
FIX: HTCondorCEComputingElement - cast useLocalSchedd to bool value even if it
     is defined as srting

[v6r15p24]

*Resources
CHANGE: HTCondorCE - added option to use remote scheduler daemon

[v6r15p23]

*DMS
FIX: dirac-dms-find-lfns - fixed bug causing generl script failure

[v6r15p22]

*Interfaces
CHANGE: Dirac API - add possibility to define the VO in the API
CHANGE: Dirac API - add checkSEAccess() method for checking SE status

[v6r15p21]

*WMS
FIX: removed default LCG version from the pilot (dirac-install will use the one of the requested release)

*RMS
FIX: reject bad checksum

[v6r15p20]

*Framework
FIX: SystemAdministratorHandler - in updateSoftware() put explicitly the project
     name into the command
FIX: ComponentInstaller - added baseDir option to the mysql_install_db call
     while a fresh new database server installation     

[v6r15p19]

*Core
FIX: dirac-install - lcg-binding version specified in the command switch
     overrides the configuration option value
     
*DMS
FIX: RemoveFile operation - Remove all files that are not at banned SEs

*TMS
FIX: FileReport - after successful update of input files status, clear the 
     cache dictionary to avoid double update      

[v6r15p18]

*Configuration
FIX: Utilities - take into account WallClock time limit while the MaxCPUTime
     evaluation in the Bdii@CSAgent 

*DMS
FIX: FTSJob - specify checksum type at FTS request submission

*StorageManagement
FIX: StorageManagerClient - in getFilesToStage() avoid exception in case
     of no active replicas

*Resources
FIX: StorageBase - in getParameters() added baseURL in the list of parameters returned 

*WMS
FIX: CPUNormalization - minor code rearrangement

[v6r15p17]

*Core
CHANGE: GOCDBClient - catch all downtimes, independently of their scope
FIX: LSFTimeLeft - accept 2 "word" output from bqueues command
CHANGE: dirac-install - create bashrc/cshrc with the possibility to define
        installation path in the $DIRAC env variable, this is needed for
        the cvmfs DIRAC client installation

[v6r15p16]

*Core
CHANGE: AgentModule - added a SIGALARM handler to set a hard timeout for each Agent
        cycle to avoid agents stuck forever due to some faults in the execution code

*DMS
FIX: DataManager - cache SE status information in filterTapeReplicas() to speed up execution
     
*WMS
BUGFIX: InputDataByProtocol - the failed resolution for local SEs was not considered correctly:
        if there were other SEs that were ignored (e.g. because on tape)     
     
*TS
FIX: TransformationAgent - in getDataReplicasDM() no need to get replica PFNs     

[v6r15p15]

*Configuration
CHANGE: VOMS2CSAgent - added new features: deleting users no more registered in VOMS;
        automatic creation of home directories in the File Catalog for new users

*WMS
CHANGE: JobScheduling - correct handling of user specified sites in the executor,
        including non-existent (misspelled) site names
FIX: CPUNormalization - accept if the JOBFEATURES information is zero or absent        

[v6r15p14]

*Core
FIX: BaseClient - proper error propagation to avoid excessive output in the logger

*Configuration
CHANGE: Resources helper - in getStorageElementOptions() dereference SEs containing
        BaseSE and Alias references

*Accounting
FIX: AccountingDB - changes to use DB index to speed-up removal query

*DMS
CHANGE: DMSHelpers - define SE groups SEsUsedForFailover, SEsNotToBeUsedForJobs, 
        SEsUsedForArchive in the Operations/DataManagement and use them in the
        corresponding helper functions
FIX: FTSJob - temporary fix for the FTS rest interface Request object until it is
     fixed in the FTS REST server         

*Resources
FIX: HTCondorCEComputingElement - check that some path was found in findFile(), return with error otherwise
CHANGE: ARCComputingElement - consider jobs in Hold state as Failed as they never come back
CHANGE: ARCComputingElement - do not use JobSupervisor tool for bulk job cancellation as
        it does not seem to work, cancel jobs one by one
FIX: ARCComputingElement - ensure that pilot jobs that are queued also get their proxies renewed on ARC-CE        

*WMS
FIX: SiteDirector - ensure that a proxy of at least 3 hours is available to the updatePilotStatus 
     function so that if it renews any proxies, it's not renewing them with a very short proxy

[v6r15p13]

*Resources
FIX: HTCondorCEComputingElement - fixed location of log/output files 
  
*TS
FIX: ValidateOutputDataAgent - works now with the DataManager shifter proxy

[v6r15p12]

*Core
FIX: Graphs - make sure matplotlib package is always using Agg backend
FIX: cshrc - added protection for cases with undefined environment variables
NEW: AuthManager - added possibility to define authorization rules by VO
     and by user group

*Configuration
NEW: Resources, ComputingElement(Factory) - added possibility to define site-wide
     CE parameters; added possibility to define common parameters for a given
     CE type.

*Framework
FIX: SystemAdministrator service - avoid using its own client to connect
     to itself for storing host information
FIX: SystemAdministratorClientCLI, dirac-populate-component-db - fix insertion
     of wrongly configured component to the ComponentMonitorDB     

*DMS
FIX: FileCatalog service - fix the argument type for getAncestor(), getDescendents()

*WMS
NEW: JobCleaningAgent - add an option (disabled by default) to remove Jobs from the 
     dirac server irrespective of their state

*Resources
CHANGE: HTCondorCE - added new configurable options - ExtraSubmitString, WorkingDirectory
        DaysToKeepLogs

[v6r15p11]

*Framework
NEW: dirac-proxy-destroy command to destroy proxy locally and in the ProxyManager
     service
CHANGE: ProxyManagerClient - reduce the proxy caching time to be more suitable
        for cases with short VOMS extensions     

*Configuration
FIX: VOMS2CSAgent - fixed typo bug in execute()

*RMS
FIX: RequestTask - fix if the problem when the processing of an operation times out, 
     there was no increment of the attempts done.

*DMS
FIX: FTSAgent - avoid FTS to fetch a request that was canceled

*Resources
FIX: HTCondorCE - protect against non-standard line in 'job status' list in the getJobStatus()
CHANGE: ComputingElement - reduce the default time length of the payload proxy to accomodate
        the case with short VOMS extensions

[v6r15p10]

*Core
FIX: MySQL - do not print database access password explicitly in the logs

*Configuration
CHANGE: VOMS2CSAgent - show in the log if there are changes ready to be committed
CHANGE: Bdii2CSAgent - get information from alternative BDII's for sites not 
        existing in central BDII

*Framework
FIX: ComponentInstaller - fixed location of stop_agent file in the content of t file
     of the runsv tool 

*RMS
FIX: Changed default port of ReqProxy service to 9161 from 9198

*Resources
FIX: BatchSystem/Condor, HYCondroCEComputingElement - more resilient parsing 
     of the status lookup command
FIX: CREAMComputingElement - in case of glite-ce-job-submit error print our both 
     std.err and std.out for completeness and better understanding    

*DMS
FIX: FileCatalogClient - bug fix in getDirectoryUserMetadata()

*Interfaces
FIX: Dirac - in replicateFile() in case of copying via the local cache check if 
     there is another copy for the same file name is happening at the same time

[v6r15p9]

*Configuration
FIX: fixed CS agents initialization bug

*DMS
FIX: fixed inconsistency between DataIntegrity and ConsistencyInspector modules

*Interfaces
FIX: Fix download of LFNs in InputSandbox when running job locally

[v6r15p8]

*Configuration
NEW: Added DryRun option for CS agents (false by default, True for new installations)

[v6r15p7]

*Core
CHANGE: Enabled attachments in the emails

*TS
*CHANGE: Added possibility for multiple operations in Data Operation Transformations

[v6r15p6]

*Resources
FIX: FCConditionParser: ProxyPlugin handles the case of having no proxy

*WMS
FIX: MJF messages correctly parsed from the pilot
NEW: Added integration test for TimeLeft utility and script calling it

[v6r15p5]

Included fixes from v6r14p36 patch release

*Framework
FIX: added GOCDB2CSAgent in template
FIX: Fixed permissions for HostLogging

*DMS
FIX: Introduced hopefully temporary fix to circumvent globus bug in gfal2

*WMS:
FIX: added test for MJF and made code more robust

*RSS
NEW: HTML notification Emails


[v6r15p4]

Included fixes from v6r14p35 patch release

*Core
NEW: Added a new way of doing pfnparse and pfnunparse using the standard python library. 
     The two methods now contains a flag to know which method to use. By default, the old 
     hand made one is used. The new one works perfectly for all standard protocols, except SRM

*RSS
FIX: dirac-rss-sync - command fixed to work with calling services rather than 
     databases directly
     
*Resources     
CHANGE: In multiple Storage classes use pfnparse and pfnunparse methods to manipulate
        url strings instead of using just string operations
NEW: A new attribute is added to the storage plugins: DYNAMIC_OPTIONS. This allows to construct 
     URLs with attributes going at the end of the URL, in the form ?key1=value1&key2=value2 
     This is useful for xroot and http.         

[v6r15p3]

Included changes from v6r14p34 patch release

*Accounting
FIX: DataStoreClient - catch all exceptions in sending failover accounting 
     requests as it could disrupt the logic of the caller 

*DMS
CHANGE: dirac-dms-show-se-status - added switches to show SEs only accessible by
        a given VO and SEs not assigned to any VO
FIX: dirac-dms-replicate-and-register-request - prints out the new request IDs
     to allow their monitoring by ID rather than possibly ambiguous request name      

[v6r15p2]

*WMS
FIX: pilotCommands - protect calls to external commands in case of empty
     or erroneous output
FIX: Matcher - fixed bug in the tag matching logic: if a site presented an empty
     Tag list instead of no Tag field at all, it was interpreted as site accepts
     all the tags
FIX: Matcher - matching parameters are printed out in the Matcher rather than
     in the TaskQueueDB, MaxRAM and Processors are not expanded into tags           

[v6r15p1]

Included patches for v6r14p32

*Configuration
CHANGE: Resources helper - remove "dips" protocol from the default list of third party
        protocols

*Resources
FIX: XROOTStorage - bug fixed in __createSingleDirectory() - proper interpretation
     of the xrootClient.mkdir return status
FIX: XROOTStorage unit test reenabled by mocking the xrootd import      

[v6r15]

Removed general "from DIRAC.Core.Utilities import *" in the top-level __init__.py

Made service handlers systematically working with unicode string arguments
Added requirements.txt and Makefile in the root of the project to support pip style installation

DIRAC documentation moved to the "docs" directory if the DIRAC project from the
DIRACDocs separate project.

*Accounting
CHANGE: INTEGER -> BIGINT for "id" in "in" accountingDB tables

*Core
NEW: The S_ERROR has an enhanced structure containing also the error code and the call
     stack from where the structure was created
NEW: DErrno module to contain definitions of the DIRAC error numbers and standard
     descriptions to be used from now on in any error code check      
CHANGE: gMonitor instantiation removed from DIRAC.__init__.py to avoid problems in
        documentation generation
CHANGE: removed Core.Utilities.List.sortList (sorted does the job)
CHANGE: removed unused module Core.Utilities.TimeSeries
NEW: dirac-install - makes us of the DIRAC tar files in CVMFS if available
NEW: dirac-install-client - a guiding script to install the DIRAC client from A to Z        
CHANGE: dirac-install - when generating bashrc and cshrc scripts prepend DIRAC paths
        to the ones existing in the environment already
NEW: MJFTimeLeft - using Machine JOb features in the TimeLeft utility
FIX: BaseClient - only give warning log message "URL banned" when one of the
     service URLs is really banned
CHANGE: DISET components - improved logic of service URL retries to speedup queries
        in case of problematic services     
NEW: dirac-rss-policy-manager - allows to interactively modify and test only the 
     policy section of Dirac.cfg     
FIX: XXXTimeLeft - do not mix CPU and WallTime values     
FIX: ComponentInstaller - longer timeout for checking components PID (after restart)
CHANGE: Proxy - in executeWithUserProxy() when multiple DNs are present, try all of them
CHANGE: List utility - change uniqueElements() to be much faster
NEW: Platform - added getPlatform() and getPlatformTuple() utilities to evaluate lazily the
     DIRAC platform only when it is needed, this accelerates DIRAC commands not needing
     the platform information. 

*Configuration
NEW: GOCDB2CSAgent agent to synchronize GOCDB and CS data about perfSONAR services
NEW: VOMS2CSAgent to synchronize VOMS user data with the DIRAC Registry
CHANGE: ConfigurationData - lazy config data compression in getCompressedData()

*Framework
CHANGE: SystemAdministratorIntegrator - make initial pinging of the hosts in parallel
        to speed up the operation
CHANGE: InstalledComponentsDB - table to cache host status information populated
        by a periodic task    
NEW: ComponentInstaller Client class to encapsulate all the installation utilities
     from InstallTools module    
NEW: SystemAdministratorClientCLI - added uninstall host command
NEW: SystemAdministratorClientCLI - added show ports command
NEW: SystemAdministratorHandler - added getUsedPorts() interface
NEW: SystemAdministratorHandler - show host command shows also versions of the Extensions
NEW: InstalledComponentsDB - added Extension field to the HostLogging table 
FIX: SystemLoggingDB - fixed double creation of db tables

*Accounting
FIX: DataStoreClient - Synchronizer based decorators have been replaced with a simple 
     lock as they were blocking addRegister() during every commit(); 

*RSS
NEW: CE Availability policy, closing #2373
CHANGE: Ported setStatus and setToken rpc calls to PublisherHandler from LHCb implementation
NEW: E-mails generated while RSS actions are now aggregated to avoid avalanches of mails
NEW: dirac-rss-sync is also synchronizing Sites now

*DMS
CHANGE: FileCatalogClient - make explicit methods for all service calls
CHANGE: DataManager, StorageElement - move physical accounting the StorageElement
CHANGE: FileCatalog - added recursive changePathXXX operations
CHANGE: FileCatalog contained objects have Master attribute defined in the CS. Extra check of eligibility of the catalogs specified explicitely. No-LFN write methods return just the Master result to be compatible with the current use in the clients.
CHANGE: Removed LcgFileCatalogXXX obsoleted classes
NEW: ConsistencyInspector class to perform data consistency checks between 
     different databases
CHANGE: FileCatalog(Client) - refactored to allow clients declare which interface
        they implement     
NEW: FileCatalog - conditional FileCatalog instantiation based on the configured
     Operations criteria        

*TS
CHANGE: TransformationDB table TaskInputs: InputVector column from BLOB to MEDIUMTEXT
FIX: TaskManager - fix bug in case there is no InputData for a task, the Request created 
     for the previous task was reassigned
NEW: TaskManager - possibility to submit one bulk job for a series of tasks     

*WMS
NEW: TaskQueueDB - possibility to present requirements in a form of tags from the 
     site( pilot ) to the jobs to select ones with required properties
FIX: JobWrapper - the InputData optimizer parameters are now DEncoded     
CHANGE: JobAgent - add Processors and WholeNode tags to the resources description
CHANGE: SiteDirector - flag to always download pilot output is set to False by default
FIX: SiteDirector - using PilotRunDirectory as WorkingDirectory, if available at the CE 
     level in the CS. Featire requested in issue #2746
NEW: MultiProcessorSiteDirector - new director to experiment with the multiprocessor/
     wholeNode queues
CHANGE: JobMemory utility renamed to JobParameters
CHANGE: CheckWNCapabilities pilot command changed to get WN parameters from the
        Machine Job Features (MJF) - NumberOfProcessors, MaxRAM    
NEW: JobManager, ParametricJob - utilities and support for parametric jobs with multiple
     parameter sequences      
NEW: SiteDirector - added logic to send pilots to sites with no waiting pilots even if
     the number of already sent pilots exceeds the number of waiting jobs. The functionality
     is switched on/off by the AddPilotsToEmptySites option.        

*RMS
FIX: Request - fix for the case when one of the request is malformed, the rest of 
     the requests could not be swiped
FIX: ReqProxyHandler - don't block the ReqProxy sweeping if one of the request is buggy     
CHANGE: ReqProxyHandler - added monitoring counters
NEW: ReqProxyHandler - added interface methods to list and show requests in a ReqProxy

*Resources
FIX: SRM2Storage - do not add accounting to the output structure as it is done in 
     the container StorageElement class
CHANGE: Add standard metadata in the output of all the Storage plugins     

*Interfaces
NEW: Job API - added setParameterSequence() to add an arbitrary number of parameter
     sequences for parametric jobs, generate the corresponding JDL

*tests
NEW: The contents of the TestDIRAC package is moved into the tests directory here

[v6r14p39]

Patch to include WebApp version v1r6p32

[v6r14p38]

*Core
CHANGE: Unhashable objects as DAG graph nodes

*RMS
CHANGE: Added possibility of constant delay for RMS operations

[v6r14p37]

*Core
NEW: Added soft implementation of a Direct Acyclic Graph

*Configuration
FIX: Bdii2CSAgent finds all CEs of a site (was finding only one)

*Resources
FIX: Make sure transferClient connects to the same ProxyStorage instance

[v6r14p36]

*Core
FIX: Sending mails to multiple recipients was not working

*WMS
FIX: Allow staging from SEs accessible by protocol


[v6r14p35]

*Core
FIX: SOAPFactory - fixes for import statements of suds module to work with the
     suds-jurko package that replaces the suds package

*Resources
FIX: BatchSystems.Torque - take into account that in some cases jobID includes
     a host name that should be stripped off
FIX: SSHComputingElement - in _getJobOutputFiles() fixed bug where the output
     of scpCall() call was wrongly interpreted    
FIX: ProxyStorage - evaluate the service url as simple /DataManagement/StorageElementProxy
     to solve the problem with redundant StorageElementProxy services with multiple
     possible urls       
     
*RSS
CHANGE: Configurations.py - Added DTScheduled3 policy (3 hours before downtime)     
     
*WMS
FIX: pilotCommands - take into account that in the case of Torque batch system
     jobID includes a host name that should be stripped off   
       
[v6r14p34]

*Configuration
FIX: Bdii2CSAgent - reinitilize the BDII info cache at each cycle in order not to 
     carry on obsoleted stuff. Fixes #2959

*Resources
FIX: Slurm.py - use --partition rather --cluster for passing the DIRAC queue name
FIX: DIPStorage - fixed bug in putFile preventing third party-like transfer from
     another DIPS Storage Element. Fixes #2413

*WMS
CHANGE: JobWrapper - added BOINC user ID to the job parameters
FIX: pilotCommands - interpret SLURM_JOBID environment if present
FIX: WMSClient - strip of comments in the job JDL before any processing.
     Passing jdl with comments to the WMS could provoke errors in the
     job checking.

[v6r14p33]

*WMS
FIX: JobAgent - included a mechanism to stop JobAgent if the host operator
     creates /var/lib/dirac_drain
FIX: CPUNormalization - fixed a typo in getPowerFromMJF() in the name of the
     exception log message           

[v6r14p32]

*Core
FIX: InstallTools - getStartupComponentStatus() uses "ps -p <pid>" variant of the
     system call to be independent of the OS differences

*DMS
FIX: RemoveReplica - bulkRemoval() was modifying its input dict argument and returning it,
     which was useless, only modify argument

*WMS
CHANGE: CPUNormalization - get HS'06 worker node value from JOBFEATURES if available

*RMS
FIX: ReqClient - bug fixed preventing the client to contact multiple instances of ReqManager
     service

[v6r14p31]

*DMS
FIX: FTSAgent - if a file was not Scheduled, the FTSAgent was setting it Done even if it had 
     not been replicated.

*Workflow
FIX: FailoverRequest - forcing setting the input file Unused if it was already set Processed

[v6r14p30]

*Framework
BUGFIX: MonitoringHandler - in deleteActivities() use retVal['Message'] if result is not OK

*Resources
FIX: XROOTStorage - in getFile() evaluate file URL without URL parameters
                    in __putSingleFile() use result['Message'] in case of error
                    
*RMS
FIX: dirac-rms-cancel-request - fixed crash because of gLogger object was not imported

*TS
FIX: TransformationCLI - in resetProcessedFile() added check that the Failed dictionary
     is present in the result of a call                    

[v6r14p29]

*Core
FIX: Time - skip the effect of timeThis decorator if not running interractively

*DMS
FIX: DataManager - in getFile(), select preferentially local disk replicas, if none disk replicas, 
     if none tape replicas
FIX: DataManager - avoid changing argument of public method checkActiveReplicas()
FIX: FTSAgent - wait 3 times longer for monitoring FTS jobs if Staging

*Accounting
CHANGE: Jobs per pilot plot is presented as Quality plot rather than a histogram

*WMS
CHANGE: dirac-wms-cpu-normalization - reduce memory usage by using xrange() instead of range()
        in the large test loop

[v6r14p28]

*TS
FIX: TaskManager - protection against am empty task dictionary in 
     prepareTransformationTasks()
FIX: Test_Client_TransformationSystem - fixes ti run in the Travis CI 
     environment
     
*WMS
FIX: JobMemory - use urllib instead of requests Python module as the latter
     can be unavailable in pilots.           

[v6r14p27]

*Core
FIX: PlainTransport,SocketInfoFactory - fix for the IPv6 "Address family not supported 
     by protocol" problems

*Interfaces
NEW: Dirac.py - in ping()/pingService() allow to ping a specific URL

*Resources
FIX: LcgFileCatalogClient - convert LFN into str in __fullLfn to allow LFNs
     in a unicode encoding

*WMS
FIX: JobWrapper - set the job minor status to 'Failover Request Failed' 
     if the failover request fails sending

*TS
FIX: TransformationDB - in getTransformationTasks(),getTaskInputVector 
     forward error result to the callers
FIX: TaskManager - in case there is no InputData for a task, the Request created 
     for the previous task was reassigned. This fixes this bug.      

*tests
FIX: several fixes to satisfy on-the-fly unit tests with teh Travis CI service 

[v6r14p26]

NEW: Enabled on-the-fly tests using the Travis-CI service

*Core
FIX: Subprocess - fix two potential infinite loops which can result in indefinite
     output buffer overflow

*WMS
FIX: JobScheduling executor - check properly if staging is allowed, it was always True before

[v6r14p25]

*Core
FIX: Subprocess - more detailed error log message in case ov output buffer
     overflow

*DMS
FIX: DataManager - fix for getActiveReplicas(): first check Active replicas before 
     selecting disk SEs

*Resources
FIX: StorageElementCache - fixes to make this class thread safe
FIX: StorageFactory - fix in getConfigStorageProtocols() to properly get options
     for inheriting SE definitions

[v6r14p24]

*Accounting
FIX: Plots, JobPlotter - fix sorting by plot labels in case the enddata != "now"

*DMS
FIX: dirac-dms-user-lfns - add error message when proxy is expired 

[v6r14p23]

*Interfaces
FIX: Job.py - setCPUTime() method sets both CPUTime and MaxCPUTime JDL parameters
     for backward compatibility. Otherwise this setting was ignored by scheduling

*TS
BUGFIX: TaskManager - bug fixed in submitTransformationTasks in getting the TransformationID 

[v6r14p22]

CHANGE: Multiple commands - permissions bits changed from 644 to 755  

*Framework
FIX: UserProfileDB - in case of desktop name belonging to two different users we have 
     to use both desktop name and user id to identify the desktop

*WMS
BUGFIX: JobWrapperTemplate - bug fixed in evaluation of the job arguments

*TMS
CHANGE: TaskManager - added TransformationID to the log messages

[v6r14p21]

*DMS
CHANGE: dirac-admin-allow(ban)-se - allow an SE group to be banned/allowed

*SMS
FIX: RequestPreparationAgent - fix crash in execute() in case no replica information
     available

*WMS
FIX: TaskQueueDB, PilotAgentsDB - escape DN strings to avoid potential SQL injection
FIX: JobWrapperTemplate - pass JobArguments through a json file to fix the case
     of having apostrophes in the values

*TMS
FIX: TransformationAgent - in processTransformation() fix reduction of number of files

[v6r14p20]

*WMS
FIX: SandboxMetadataDB - escape values in SandboxMetadataDB SQL queries to accommodate
     DNs containing apostrophe 

[v6r14p19]

*Core
NEW: CLI base class for all the DIRAC CLI consoles, common methods moved to the new class,
     XXXCLI classes updated to inherit the base class
FIX: Network - fix crash when path is empty string, fixes partly #2413     
     
*Configuration
FIX: Utilities.addToChangeSet() - fix the case when comma is in the BDII Site description 
     followed by a white space, the description string was constantly updated in the CS

*Interfaces
FIX: Dirac.py - in retrieveRepositorySandboxes/Data - "Retrieved" and "OutputData" key values
     are strings '0' in the jobDict when a repository file is read, need to cast it to int

*DMS
FIX: RegisterReplica - if operation fails on a file that no longer exists and has no 
     replica at that SE, consider the operation as Done.

*Resources
FIX: ARCComputingElement - bug fix in getJobOutput in using the S_ERROR()

[v6r14p18]

*Core
FIX: VOMSService - attGetUserNickname() can only return string type values
FIX: dirac-deploy-scripts - install DIRAC scripts first so that they can be 
     overwritten by versions from extensions

*Framework
FIX: dirac-populate-component-db - bug fixed to avoid duplicate entries in the
     database

*TS
FIX: TaskManager - do not use ReqProxy when submitting Request for Tasks, otherwise
     no RequestID can be obtained

*Interfaces
CHANGE: Dirac.py - increase verbosity of a error log message in selectJobs

*Resources
FIX: XROOTStorage - fixed KeyError exception while checking file existence
FIX: ARCComputingElement - in getJobOutput test for existence of an already 
     downloaded pilot log

[v6r14p17]

*Core
FIX: Service.py - use the service name as defined in the corresponding section in the CS
     and not the name defined in service Module option. This fixes the problem with the
     StorageElement service not interpreting properly the PFN name and using a wrong local
     data path. 

*Resources
CHANGE: ARCComputingElement - if the VO is not discoverable from the environment, use ARC API
        call in the getCEStatus, use ldapsearch otherwise

[v6r14p16]

*Resources
CHANGE: ARC Computing Element automatically renew proxies of jobs when needed

[v6r14p15]

*Core
FIX: VOMS.py - Fixed bug that generates proxies which are a mix between legacy and rfc proxies.

*DMS
CHANGE: Allow selecting disk replicas in getActiveReplicas() and getReplicas()

*WMS
CHANGE: Use the preferDisk option in the InputData optimizer, the TransformationAgent and in the Interface splitter


[v6r14p14]

*Core
FIX: VOMS.py - return RFC proxy if necessary after adding the VOMS extension

*Configuration
FIX: Validate maxCPUTime and Site description value

*Resources
FIX: XROOTStorage - changes to allow third party transfers between XROOT storages
CHANGE: HTCondorCEComputingElement - the Condor logging can now be obtained in the webinterface;
        SIGTERM (instead of SIGKILL) is send to the application in case jobs are killed by the host site;
        when pilots are put in held status we kill them in condor and mark them as aborted.

*WMS
FIX: pilotCommands - fixes for intrepreting tags in the pilot

[v6r14p13]

*WMS
FIX: pilot commands CheckCECapabilities and CheckWNCapabilities were not considering the case of missing proxy

[v6r14p12]

*Core
FIX: allow a renormalization of the estimated CPU power
FIX: dirac-install: Make hashlib optional again (for previous versions of python, since the pilot may end up on old machines)

*Framework
FIX: allow to install agents with non-standard names (different from the module name)

*DMS
CHANGE: Consider files to reschedule and submit when they are Failed in FTS

*WMS
CHANGE: Move getCEStatus function back to using the ARC API

[v6r14p11]

*Core
FIX: XXXTimeLeft - set limit to CPU lower than wall clock if unknown
FIX: Logger - fix exception printing in gLogger.exception()
CHANGE: InstallTools - added more info about the process in getStartupComponentStatus()
CHANGE: Time - better report from timeThis() decorator

*DMS
CHANGE: FTSAgent - wait some time between 2 monitorings of each job

*WMS
NEW: pilotCommands - added CheckCECapabilities, CheckWNCapabilities commands
NEW: Added dirac-wms-get-wn-parameters command

*TS
NEW: Added dirac-production-runjoblocal command
FIX: TransformationAgent(Plugin) - clean getNextSite() and normalizeShares()
FIX: TransformationPlugin - added setParameters() method

*RSS
FIX: dirac-rss-sync - move imports to after the Script.getPositionalArguments()

*Resources
NEW: Added dirac-resource-get-parameters command

[v6r14p10]
*Configuration
FIX: Resources - getQueue() is fixed to get properly Tag parameters

*Framework
FIX: SecurityFileLog - fix for zipping very large files

*Resources
NEW: added dirac-resource-get-parameters command

*WMS
NEW: JobMonitoringHandler - add getJobsParameters() method
NEW: pilotCommands - added CheckCECapabilities, CheckWNCapabilities
NEW: Added dirac-wms-get-wn-parameters command
NEW: Matcher - generate internal tags for MaxRAM and NumberOfProcessors parameters
CHANGE: SiteDirector does not pass Tags to the Pilot
FIX: Matcher(Handler) - do not send error log message if No match found,
     fixed Matcher return value not correctly interpreted

[v6r14p9]

*Core
FIX: BaseClient - enhance retry connection logic to minimize the overall delay
FIX: MessageBroker - fix of calling private __remove() method from outside
     of the class

*Framework
BUGFIX: dirac-(un)install-component - bug in importing InstallTools module

*WMS:
FIX: JobWrapper - fix in getting the OutputPath defined in the job

*Resources
FIX: ARCComputingElement - add queue to the XRSL string

[v6r14p8]

*Core
FIX: XXXTimeLeft - minor fixes plus added the corresponding Test case
FIX: ReturnValues - fixes in the doc strings to comply with the sphinx syntax
FIX: SocketInfoFactory - in __sockConnect() catch exception when creating a
     socket

*Interfaces
FIX: Job.py - fixes in the doc strings to comply with the sphinx syntax

*RSS
NEW: Configurations.py - new possible configuration options for Downtime Policies

*WMS
CHANGE: StatesAccountingAgent - retry once and empty the local messages cache
        in case of failure to avoid large backlog of messages
CHANGE: SiteDirector - do not send SharedArea and ClientPlatform as pilot
        invocation arguments  
CHANGE: Matcher - allow matching by hosts in multi-VO installations              

[v6r14p7]

*Core
CHANGE: XXXTimeLeft utilities revisited - all return real seconds,
        code refactoring - use consistently always the same CPU power 

*WMS
FIX: JobAgent - code refactoring for the timeLeft logic part

*Resources
BUGFIX: ComputingElement - get rid of legacy getResourcesDict() call

[v6r14p6]

*Configuration
FIX: Bdii2CSAgent - refresh configuration from Master before updating
FIX: Bdii2CSAgent - distinguish the CE and the Cluster in the Glue 1.0 schema

*DMS
CHANGE: FTSAgent - make the amount of scheduled requests fetched by the 
        FTSAgent a parameter in the CS 
CHANGE: RMS Operations - check whether the always banned policy is applied for SEs
        to a given access type

*RMS
FIX: RequestClient(DB,Manager) - fix bulk requests, lock the lines when selecting 
     the requests to be assigned, update the LastUpdate time, and expose the 
     assigned flag to the client

*WMS
FIX: JobAgent - when the application finishes with errors but the agent continues 
     to take jobs, the timeLeft was not evaluated
FIX: JobAgent - the initial timeLeft value was always set to 0.0     

[v6r14p5]

*Core
FIX: X509Certificate - protect from VOMS attributes that are not decodable


*Resources
FIX: GFAL2_StorageBase - fixed indentation and a debug log typo

*WMS
BUGFIX: Matcher - only the first job was associated with the given pilot
FIX: pilotTools - 0o22 is only a valid int for recent python interpreters, 
     replaced by 18

[v6r14p4]

*Core
FIX: DictCache - fix the exception in the destructor preventing the final
     cache cleaning

*Framework
FIX: SystemAdministratorClientCLI - corrected info line inviting to update
     the pilot version after the software update

*DMS
FIX: FTSAgent - Add recovery of FTS files that can be left in weird statuses 
     when the agent dies
CHANGE: DataManager - allow to not get URLs of the replicas
CHANGE: FTSJob - keep and reuse the FTS3 Context object

*Storage
CHANGE: StorageManagerClient - don't fail getting metadata for staging if at 
        least one staged replica found

*WMS
FIX: CPUNormalization - protect MJF from 0 logical cores
FIX: JobScheduling - fix printout that was saying "single site" and "multiple sites" 
     in two consecutive lines
NEW: pilotTools,Commands - added CEType argument, e.g. to specify Pool CE usage 
FIX: WatchDog - added checks of function return status, added hmsCPU initialization to 0,
     removed extra printout     
     
*Resources
FIX: GFAL2 plugins - multiple bug fixes     

[v6r14p3]

*Core
BUGFIX: small bug fixed in dirac-install-component, dirac-uninstall-component
BUGFIX: VOMS - remove the temporary file created when issuing getVOMSProxyInfo
FIX: FileHelper - support unicode file names
FIX: DictCache - purges all the entry of the DictCache when deleting the DictCache object 

*Framework
BUGFIX: dirac-populate-component-db - avoid return statement out of scope

*Interfaces
BUGFIX: Dirac - in submitJob() faulty use of os.open

*WMS
FIX: JobWrapper - avoid evaluation of OutputData to ['']
FIX: Matcher - the Matcher object uses a VO dependent Operations helper
CHANGE: JobAgent - stop agent if time left is too small (default 1000 HS06.s)
FIX: CPUNormalization - use correct denominator to get power in MJF

*Resources
FIX: ARCComputingElement - changed implementation of ldap query for getCEStatus

[v6r14p2]

*Core
FIX: Use GSI version 0.6.3 by default
CHANGE: Time - print out the caller information in the timed decorator
CHANGE: dirac-install - set up ARC_PLUGIN_PATH environment variable

*Framework
FIX: dirac-proxy-info - use actimeleft VOMS attribute

*Accounting
CHANGE: Removed SRMSpaceTokenDeployment Accounting type

*RSS
CHANGE: ResourceStatus - re-try few times to update the RSS SE cache before giving up
FIX: XXXCommand, XXXAction - use self.lof instead of gLogger
CHANGE: Added support for all protocols for SEs managed by RSS

*RMS
FIX: Request - produce enhanced digest string
FIX: RequestDB - fix in getDigest() in case of errors while getting request

*Resources
CHANGE: Propagate hideExceptions flag to the ObjectLoader when creating StorageElements
FIX: ARCComputingElement - multiple fixes after experience in production

*WMS
FIX: Pilot commands - fixed an important bug, when using the 
     dirac-wms-cpu-normalization script

[v6r14p1]

The version is buggy when used in pilots

*Core
NEW: dirac-install-component command replacing dirac-install-agent/service/executor
     commands
     
*Resources
NEW: FileStorage - plugin for "file" protocol
FIX: ARCComputingElement - evaluate as int the job exit code

*RSS
FIX: CSHelpers - several fixes and beautifications     

[v6r14]

*Core
NEW: CSGlobals - includes Extensions class to consistently check the returned
     list of extensions with proper names 
NEW: ProxyManagerXXX, ProxyGeneration, X509XXX - support for RFC proxies
NEW: ProxyInfo - VOMS proxy information without using voms commands
NEW: LocalConfiguration - option to print out license information    
FIX: SocketInfo.py - check the CRL lists while handshaking  

Configuration
NEW: ConfigurationClient - added getSectionTree() method

*Framework
NEW: InstalledComponentsDB will now store information about the user who did the 
     installation/uninstallation of components.

*Resources
NEW: ARCComputingElement based on the ARC python API

*RSS
FIX: Improved logging all over the place 

*DMS
NEW: New FileCatalog SecurityManager with access control based on policies,
     VOMSPolicy as one of the policy implementations.
NEW: lfc_dfc_db_copy - script used by LHCb to migrate from the LFC to the DFC with 
     Foreign Keys and Stored Procedures by accessing the databases directly     
NEW: FileManagerPs.py - added _getFileLFNs() to serve info for the Web Portal     
CHANGE: Moving several tests to TestDIRAC

*Interfaces
CHANGE: use jobDescription.xml as a StringIO object to avoid multiple disk
        write operations while massive job submission

*WMS
FIX: Watchdog - review for style and pylint
CHANGE: Review of the Matcher code, extracting Limiter and Matcher as standalone 
        utilities
        

*Transformation
NEW: New ported plugins from LHCb, added unit tests


[v6r13p21]

*TS
FIX: Registering TargetSE for Standard TransformationAgent plugin

[v6r13p20]

*DMS
FIX: DMSHelpers - allow for more than one Site defined to be local per SE

*Resources
FIX: XRootStorage - fix in getURLBase()

[v6r13p19]

FIX: changes incorporated from v6r12p53 patch

[v6r13p18]

*WMS
FIX: JobWrapper - ported back from v6r14p9 the fix for getting OutputPath

[v6r13p17]

FIX: changes incorporated from v6r12p52 patch

[v6r13p16]

FIX: changes incorporated from v6r12p51 patch

[v6r13p15]

Included patches from v6r12p50 release 

[v6r13p14]

*DMS
FIX: ReplicateAndRegister - fix a problem when a file is set Problematic 
     in the FC but indeed doesn't exist at all 

*Resources
CHANGE: StorageFactory - enhance the logic of BaseSE inheritance in the
        SE definition in the CS
        
*WMS
CHANGE: CPUNormalization, dirac-wms-cpu-normalization - reading CPU power 
        from MJF for comparison with the DIRAC evaluation
FIX: SiteDirector - create pilot working directory in the batch system working
     directory and not in "/tmp"                

[v6r13p13]

*DMS
BUGFIX: FileCatalogClient - bug fixed in getDirectoryMetadata()

[v6r13p12]

*Resources
FIX: StorageElement - bug fixed in inValid()
CHANGE: StorageFactory - do not interpret VO parameter as mandatory

[v6r13p11]

*DMS
BUGFIX: RemoveReplica - fix in singleRemoval()
FIX: dirac-dms-user-lfns - increased timeout

[v6r13p10]

CHANGE: Use sublogger to better identify log source in multiple places

*Core
CHANGE: Review / beautify code in TimeLeft and LSFTimeLeft
FIX: LSFTimeLeft - is setting shell variables, not environment variables, 
     therefore added an "export" command to get the relevant variable 
     and extract then the correct normalization

*Accounting
FIX: DataOperationPlotter - add better names to the data operations

*DMS:
FIX: DataManager - add mandatory vo parameter in __SEActive()
CHANGE: dirac-dms-replicate-and-register-request - submit multiple requests
        to avoid too many files in a single FTS request
FIX: FileCatalog - typo in getDirectoryMetadata()
FIX: FileCatalog - pass directory name to getDirectoryMetadata and not file name 
FIX: DataManager - in __SEActive() break LFN list in smaller chunks when
     getting replicas from a catalog        

*WMS
FIX: WMSAdministratorHandler - fix in reporting pilot statistics
FIX: JobScheduling - fix in __getSitesRequired() when calling self.jobLog.info 
CHANGE: pilotCommands - when exiting with error, print out current processes info

[v6r13p9]

*Framework
FIX: SystemLoggingDB - schema change for ClientIPs table to store IPv6 addresses

*DMS
BUGFIX: DMSRequestOperationsBase - bug fix in checkSEsRSS()
FIX: RemoveFile - in __call__(): bug fix; fix in the BannedSE treatment logic

*RMS
BUGFIX: Operation - in catalogList()
BUGFIX: ReqClient - in printOperation()

*Resources
FIX: GFAL2_StorageBase - added Lost, Cached, Unavailable in getSingleFileMetadata() output
BUGFIX: GFAL2_StorageBase - fixed URL construction in put(get)SingleFile() methods

*WMS
FIX: InputDataByProtocol - removed StorageElement object caching

[v6r13p8]

*Framework
FIX: MonitoringUtilities - minor bug fix

*DMS
FIX: DataManager - remove local file when doing two hops transfer

*WMS
FIX: SandboxStoreClient - get the VO info from the delegatedGroup argument to 
     use for the StorageElement instantiation

*TMS
CHANGE: Transformation(Client,DB,Manager) - multiple code clean-up without
        changing the logic

[v6r13p7]

*Core
NEW: X509CRL - class to handle certificate revocation lists

*DMS
FIX: RequestOperations/RemoveFile.py - check target SEs to be online before
     performing the removal operation. 
FIX: SecurityManager, VOMSPolicy - make the vomspolicy compatible with the old client 
     by calling in case of need the old SecurityManager     

*Resources
BUGFIX: Torque, GE - methods must return Message field in case of non-zero return status
FIX: SRM2Storage - when used internaly, listDirectory should return urls and not lfns

*WMS
FIX: ConfigureCPURequirements pilot command - add queue CPU length to the extra local
     configuration
FIX: JobWrapper - load extra local configuration of any     

*RMS
FIX: RequestDB - fix in getRequestSummaryWeb() to suit the Web Portal requirements

*Transformation
FIX: TransformationManagerHandler - fix in getTransformationSummaryWeb() to suit 
     the Web Portal requirements

[v6r13p6]

*Core
FIX: X509Chain - use SHA1 signature encryption in all tha cases

*Resources
FIX: ComputingElement - take CPUTime from its configuration defined in the 
     pilot parameters

*WMS
FIX: SiteDirector - correctly configure jobExecDir and httpProxy Queue parameters

[v6r13p5]

*Resources
BUGFIX: Torque - getCEStatus() must return integer job numbers
FIX: StorageBase - removed checking the VO name inside the LFN 

*WMS
FIX: InputData, JobScheduling - StorageElement needs to know its VO

*DMS
FIX: ReplicateAndRegister - Add checksumType to RMS files when adding 
     checksum value
FIX: DataManager - remove unnecessary access to RSS and use SE.getStatus()     
FIX: DMHelpers - take into account Alias and BaseSE in site-SE relation

*RMS
FIX: Request - bug fixed in optimize() in File reassignment from one
     Operation to another  

*Transformation
FIX: TransformationDB - set derived transformation to Automatic

[v6r13p4]

*Core
FIX: VOMSService - treat properly the case when the VOMS service returns no result
     in attGetUserNickname()

*DMS
FIX: FTSAgent, ReplicateAndRegister - make sure we use source replicas with correct 
     checksum 

*RMS
FIX: Request - minor fix in setting the Request properties, suppressing pylint
     warnings
CHANGE: File, Reques, Operation, RequestDB - remove the use of sqlalchemy on 
        the client side     
     
*Resources
FIX: StorageElement - import FileCatalog class rather than the corresponding module     
FIX: SLURM - proper formatting commands using %j, %T placeholders
FIX: SSHComputingElement - return full job references from getJobStatus() 

*RSS
FIX: DowntimeCommand - checking for downtimes including the time to start in hours

*Workflow
CHANGE: FailoverRequest - assign to properties rather than using setters

*Transformation
FIX: TransformationClient(DB,Utilities) - fixes to make derived transformations work

[v6r13p3]

*DMS
FIX: DataManager - in putAndRegister() specify explicitly registration protocol
     to ensure the file URL available right after the transfer
     
*Resources
FIX: SRM2Storage - use the proper se.getStatus() interface ( not the one of the RSS )     

[v6r13p2]

*Framework
FIX: SystemAdministratorHandler - install WebAppDIRAC extension only in case
     of Web Portal installation
CHANGE: dirac-populate-component-db - check the setup of the hosts to register 
        into the DB only installations from the same setup; check the MySQL installation
        before retrieving the database information      

*DMS
FIX: FTSAgent - fix in parsing the server result
FIX: FTSFile - added Waiting status
FIX: FTSJob - updated regexps for the "missing source" reports from the server;
     more logging message 

*Resources
FIX: SRM2Storage - fix in treating the checksum type 
FIX: StorageElement - removed getTransportURL from read methods

*RMS
FIX: Request - typo in the optimize() method

[v6r13p1]

*Framework
CHANGE: SystemAdminstratorIntegrator - can take a list of hosts to exclude from contacting

*DMS
FIX: DataManager - fix in __getFile() in resolving local SEs
FIX: dirac-dms-user-lfns - sort result, simplify logic

*RMS
FIX: Request - Use DMSHelper to resolve the Failovers SEs
FIX: Operation - treat the case where the SourceSE is None

*WMS
FIX: WMSAdministratorHandler - return per DN dictionary from getPilotStatistics 

[v6r13]

CHANGE: Separating fixed and variable parts of error log messages for multiple systems 
        to allow SystemLogging to work

*Core
FIX: MySQL.py - treat in detailed way datetime functions in __escapeString()
FIX: DictCache.get() returns now None instead of False if no or expired value
NEW: InstallTools - allow to define environment variables to be added to the component
     runit run script
NEW: Changes to make the DISET protocol IP V6 ready
CHANGE: BaseClient - retry service call on another instance in case of failure
CHANGE: InnerRPCClient - retry 3 times in case of exception in the transport layer
CHANGE: SocketInfo - retry 3 times in case of handshaking error
CHANGE: MySQL - possibility to specify charset in the table definition
FIX: dirac-install, dirac-distribution - removed obsoleted defaults     
NEW: Proxy utility module with executeWithUserProxy decorator function

*Configuration
NEW: CSAPI,dirac-admin-add-shifter - function, and script, for adding or modifying a 
     shifter in the CS

*Framework
FIX: NotificationDB - escape fields for sorting in getNotifications()
NEW: Database, Service, Client, commands for tracking the installed DIRAC components

*Interfaces
CHANGE: Dirac - changed method names, keeping backward compatibility
CHANGE: multiple commands updated to use the new Dirac API method names

*DMS
NEW: Native use of the FTS3 services
CHANGE: Removed the use of current DataLogging service
CHANGE: DataManager - changes to manage URLs inside StorageElement objects only
FIX: DataManager - define SEGroup as accessible at a site
CHANGE: DirectoryListing - extracted from FileCatalogClientCLI as an independent utility
CHANGE: MetaQuery - extracted from FileCatalogClientCLI as an independent utility
CHANGE: FileCatalogClientCLI uses external DirectoryListing, MetaQuery utilities
CHANGE: FileCatalog - replace getDirectoryMetadata by getDirectoryUserMetadata
NEW: FileCatalog - added new getDirectoryMetadata() interface to get standard directory metadata
NEW: FileCatalog - possibility to find files by standard metadata
NEW: FileCatalog - possibility to use wildcards in the metadata values for queries
NEW: DMSHelpers class
NEW: dirac-dms-find-lfns command

*WMS
NEW: SiteDirector - support for the MaxRAM queue description parameter
CHANGE: JobScheduling executor uses the job owner proxy to evaluate which files to stage
FIX: DownloadInputData - localFile was not defined properly
FIX: DownloadInputData - could not find cached files (missing [lfn])

*RMS
CHANGE: Removed files from the previous generation RMS
CHANGE: RMS refactored based on SQLAlchemy 
NEW: ReqClient - added options to putRequest(): useFailoverProxy and retryMainServer
CHANGE: DMSRequestOperationsBase - delay execution or cancel request based on SE statuses 
        from RSS/CS
FIX: Fixes to make use of RequestID as a unique identifier. RequestName can be used in
     commands in case of its uniqueness        

*Resources
NEW: Computing - BatchSystem classes introduced to be used both in Local and SSH Computing Elements
CHANGE: Storage - reworked Storage Element/Plugins to encapsulate physical URLs 
NEW: GFAL2_StorageBase.py, GFAL2_SRM2Storage.py, GFAL2_XROOTStorage.py 

*RSS:
NEW: dirac-admin-allow(ban)-se - added RemoveAccess status
CHANGE: TokenAgent - added more info to the mail

*TS
CHANGE: Task Manager plugins

[v6r12p53]

*DMS
CHANGE: FileCatalogClientCLI - ls order by size, human readable size value
FIX: DirectoryMetadata - enhanced error message in getDirectoryMetadata

*WMS
BUGFIX: JobAgent - bug when rescheduling job due to glexec failure

*TS
NEW: TransformationCLI - added getOutputFiles, getAllByUser commands
NEW: Transformation - added getAuthorDNfromProxy, getTransformationsByUser methods

*Resources
CHANGE: GlobusComputingElement - simplify creating of pilotStamp

[v6r12p52]

*DMS
NEW: dirac-dms-directory-sync - new command to synchronize the contents of a
     local and remote directories
FIX: DataManager - in removeFile() return successfully if empty input file list     

*TS
NEW: TransformationCLI - getInputDataQuery command returning inputDataQuery 
     of a given transformation

[v6r12p51]

*Core
FIX: dirac-install - fix to work with python version prior to 2.5

*DMS
CHANGE: FileCatalogClientCLI - possibility to set multiple metadata with one command

*Resources
FIX: HTCondorComputingElement - multiple improvements

[v6r12p50]

*Core
FIX: dirac-install - define TERMINFO variable to include local sources as well

*Framework
FIX: SystemAdministratorHandler - show also executors in the log overview

*DMS
FIX: FileCatalogClientCLI - use getPath utility systematically to normalize the
     paths passed by users

*WMS
FIX: PilotStatusAgent - split dynamic and static parts in the log error message

*Resources
NEW: HTCondorCEComputingElement class

[v6r12p49]

*Resources
FIX: GlobusComputingElement - in killJob added -f switch to globus-job-clean command
FIX: ARCComputingElement - create working directory if it does not exist

*DMS
CHANGE: DataManager - added XROOTD to registration protocols

*TMS
FIX: TransformationCLI - doc string

[v6r12p48]

*DMS
FIX: DirectoryTreeBase - fix in changeDirectoryXXX methods to properly interpret input

[v6r12p47]

*DMS
BUGFIX: FileCatalogClientCLI - wrong signature in the removeMetadata() service call

[v6r12p46]

*Core
FIX: GraphData - check for missing keys in parsed_data in initialize()

*WMS
CHANGE: PilotStatusAgent - kill pilots being deleted; do not delete pilots still
        running jobs
  
*RSS
CHANGE: Instantiate RequestManagementDB/Client taking into account possible extensions        

*Resources
FIX: GlobusComputingElement - evaluate WaitingJobs in getCEStatus()
FIX: SRM2Storage - error 16 of exists call is interpreted as existing file
FIX: XROOTStorage - added Lost, Cached, Unavailable in the output of getSingleMetadata()

*WMS
FIX: pilotCommands - removed unnecessary doOSG() function

[v6r12p45]

*Resources
FIX: SRM2Storage - error 22 of exists call is interpreted as existing file
     ( backport from v6r13 )

[v6r12p44]

*WMS
FIX: SiteDirector - consider also pilots in Waiting status when evaluating
     queue slots available

*Resources
NEW: SRM2Storage - makes use of /Resources/StorageElements/SRMBusyFilesExist option
     to set up the mode of interpreting the 22 error code as existing file

[v6r12p43]

*DMS:
FIX: DirectoryTreeBase - avoid double definition of FC_DirectoryUsage table
     in _rebuildDirectoryUsage()

[v6r12p42]

FIX: added fixes from v6r11p34 patch release

[v6r12p41]

*WMS
CHANGE: dirac-wms-job-submit - "-r" switch to enable job repo

[v6r12p40]

*DMS
FIX: DirectoryTreeBase.py - set database engine to InnoDB 

[v6r12p39]

FIX: imported fixes from rel-v6r11

[v6r12p38]

*DMS
CHANGE: DataManager - enhanced real SE name resolution

*RMS
FIX: Request - fixed bug in the optimization of requests with failover operations

*Resources
CHANGE: StorageFactory - allow for BaseSE option in the SE definition

[v6r12p37]

*Core
FIX: InstallTools - force $HOME/.my.cnf to be the only defaults file

[v6r12p36]

*Configuration
FIX: Utilities.py - bug fix getSiteUpdates()

[v6r12p35]

*Core
CHANGE: VOMSService - add URL for the method to get certificates

*DMS
FIX: DataManager - in __replicate() set do not pass file size to the SE if no
     third party transfer
FIX: RemoveFile, ReplicateAndRegister - regular expression for "no replicas"
     common for both DFC and LFC     
     
*WMS
FIX: WMSHistoryCorrector - make explicit error if no data returned from WMSHistory
     accounting query     

[v6r12p34]

*DMS
BUGFIX: FileCatalogWithFkAndPsDB - fix storage usage calculation

[v6r12p33]

*Core
NEW: VOMSService - added method admListCertificates()

*DMS
BUGFIX: dirac-dms-put-and-register-request - missing Operation in the request

*Resources
FIX: sshce - better interpretation of the "ps" command output

[v6r12p32]

*RMS
FIX: ReqManager - in getRequest() possibility to accept None type
     argument for any request 

[v6r12p31]

*WMS
FIX: pilotCommands - import json module only in case it is needed

[v6r12p30]

*Core
FIX: InstallTools - 't' file is deployed for agents installation only
FIX: GOCDBClient - creates unique DowntimeID using the ENDPOINT

*Framework
FIX: SystemAdministratorHandler - use WebAppDIRAC extension, not just WebApp

*DMS:
FIX: FileCatalogComponents.Utilities - do not allow empty LFN names in
     checkArgumentDict()

[v6r12p29]

*CS
CHANGE: CSCLI - use readline to store and resurrect command history

*WMS
FIX: JobWrapper - bug fixed in the failoverTransfer() call
CHANGE: dirac-wms-job-submit - added -f flag to store ids

*DMS
FIX: DataManager - make successful removeReplica if missing replica 
     in one catalog

*RMS
FIX: Operation, Request - limit the length of the error message

[v6r12p28]

*RMS
FIX: Request - do not optimize requests already in the DB 

[v6r12p27]

*Core
CHANGE: InstallTools - install "t" script to gracefully stop agents

*DMS
FIX: FileCatalog - return GUID in DirectoryParameters

*Resource
CHANGE: DFC/LFC clients - added setReplicaProblematic()

[v6r12p26]

*DMS
BUGFIX: FileCatalog - getDirectoryMetadata was wrongly in ro_meta_methods list 

*RMS
FIX: Operation - temporary fix in catalog names evaluation to smooth
     LFC->DFC migration - not to forget to remove afterwards !

*WMS
CHANGE: JobWrapper - added MasterCatalogOnlyFlag configuration option

[v6r12p25]

*DMS
BUGFIX: PutAndRegister, RegitserFile, RegisterReplica, ReplicateAndRegister - do not
        evaluate the catalog list if None

[v6r12p24]

*DMS:
FIX: DataManager - retry RSS call 5 times - to be reviewed

[v6r12p23]

*DMS
FIX: pass a catalog list to the DataManager methods
FIX: FileCatalog - bug fixed in the catalog list evaluation

[v6r12p22]

*DMS
FIX: RegisterFile, PutAndRegister - pass a list of catalogs to the DataManager instead of a comma separated string
FIX: FTSJob - log when a job is not found in FTS
CHANGE: dropped commands dirac-admin-allow(ban)-catalog

*Interfaces
CHANGE: Dirac, JobMonitoringHandler,dirac-wms-job-get-jdl - possibility to retrieve original JDL

*WMS
CHANGE: JobManifest - make MaxInputData a configurable option

[v6r12p21]

*RMS
BUGFIX: File,Operation,RequestDB - bug making that the request would always show 
        the current time for LastUpdate
  
*WMS
FIX: JobAgent - storing on disk retrieved job JDL as required by VMDIRAC
     ( to be reviewed )        

[v6r12p20]

*DMS
FIX: DataManager - more informative log messages, checking return structure
FIX: FileCatalog - make exists() behave like LFC file catalog client by checking
     the unicity of supplied GUID if any
FIX: StorageElementProxyHandler - do not remove the cache directory

*Framework
FIX: SystemAdministratorClient - increase the timeout to 300 for the software update     

*RMS
FIX: Operation.py - set Operation Scheduled if one file is Scheduled
CHANGE: Request - group ReplicateAndRegister operations together for failover 
        requests: it allows to launch all FTS jobs at once

*Resources
FIX: LcgFileCatalogClient - fix longstanding problem in LFC when several files 
     were not available (only one was returned) 

*TS
BUGFIX: TransformationCleaning,ValidateOutputDataAgent - interpret correctly
        the result of getTransformationParameters() call
FIX: TaskManager - fix exception in RequestTaskAgent        

[v6r12p19]

*Core
FIX: Core.py - check return value of getRecursive() call

*DMS
FIX: FileCatalog - directory removal is successful if does not exist
     special treatment of Delete operation

*WMS
FIX: InputDataByProtocol - fix interpretation of return values

[v6r12p18]

*DMS
FIX: FTSStrategy - config option name
FIX: DataManager - removing dirac_directory flag file only of it is there
     in __cleanDirectory()

*RMS
FIX: Operation - MAX_FILES limit set to 10000
FIX: ReqClient - enhanced log messages

*TMS
FIX: TaskManager - enhanced log messages

*RSS
FIX: DowntimeCommand - fixed mix of SRM.NEARLINE and SRM

*WMS
FIX: InputDataByProtocol - fixed return structure

[v6r12p16]

*DMS
FIX: IRODSStorageElement more complete implementation
FIX: FileCatalogHandler(DB) - make removeMetadata bulk method

*Resources
FIX: FileCatalog - make a special option CatalogList (Operations) to specify catalogs used by a given VO

[v6r12p15]

*Core
FIX: ProcessPool - kill the working process in case of the task timeout
FIX: FileHelper - count transfered bytes in DataSourceToNetwork()

*DMS
BUGFIX: FileCatalogCLI - changed interface in changePathXXX() methods
NEW: IRODSStorageElementHandler class
CHANGE: FileCatalog - separate metadata and file catalog methods, 
        apply metadata methods only to Metadata Catalogs 

*Resources
FIX: SSHTorqueComputingElement - check the status of the ssh call for qstat 

*WMS
FIX: WatchdogLinux - fixed typo

[v6r12p14]

*TS
FIX: TaskManagerAgentBase: avoid race conditions when submitting to WMS

*DMS
NEW: FileCatalog - added new components ( directory tree, file manager ) 
     making use of foreign keys and stored procedures
FIX: DataManager returns properly the FileCatalog errors     

[v6r12p13]

*TS
BUGFIX: TransformationAgent - data member not defined

*WMS
FIX: InputData(Resolution,ByProtocol) - possibility to define RemoteProtocol

[v6r12p12]

*WMS
BUGFIX: pilotTools - missing comma

[v6r12p11]

*WMS
FIX: CPUNormalization - dealing with the case when the maxCPUTime is not set in the queue
     definition
FIX: pilotTools - added option pilotCFGFile

[v6r12p10]

*DMS
FIX: StorageElementProxy - BASE_PATH should be a full path

*Resources
FIX: SRM2Storage - return specific error in putFile

*TS
FIX: TransformationAgent - fix to avoid an exception in finalize and double printing 
     when terminating the agent
BUGFIX: TransformationDB - fix return value in setTransformationParameter()

[v6r12p9]

*Core
CHANGE: SiteCEMapping - getSiteForCE can take site argu

ment to avoid confusion

*Interfaces
FIX: Job - provide optional site name in setDestinationCE()

*WMS
FIX: pilotCommands - check properly the presence of extra cfg files
     when starting job agent
FIX: JobAgent - can pick up local cfg file if extraOptions are specified     

[v6r12p8]

*Core
FIX: dirac-configure - correctly deleting useServerCertificate flag
BUGFIX: InstallTools - in fixMySQLScript()

*DMS
BUGFIX: DatasetManager - bug fixes
CHANGE: StorageElementProxy - internal SE object created with the VO of the requester

*TS
FIX: dirac-transformation-xxx commands - do not check the transformation status
CHANGE: Agents - do not use shifter proxy 
FIX: TransformationAgent - correct handling of replica cache for transformations 
     when there were more files in the transformation than accepted to be executed
FIX: TransformationAgent - do not get replicas for the Removal transformations     

*RMS
NEW: new SetFileStatus Operation

[v6r12p7]

*Core
FIX: dirac-configure - always removing the UseServerCertificate flag before leaving
FIX: ProcessPool - one more check for the executing task ending properly 

*Interfaces 
FIX: Dirac.py - use printTable in loggingInfo()

[v6r12p6]

FIX: fixes from v6r11p26 patch release

[v6r12p5]

*Core
FIX: VOMS.py - do not use obsoleted -dont-verify-ac flag with voms-proxy-info

*TS
FIX: TransformationManager - no status checked at level service

[v6r12p4]

FIX: fixes from v6r11p23 patch release

[v6r12p3]

*Configuration
CHANGE: dirac-admin-add-resources - define VOPath/ option when adding new SE 

*Resources
NEW: StorageFactory - modify protocol Path for VO specific value

*DMS
FIX: FileCatalog - check for empty input in checkArgumentFormat utility
FIX: DataManager - protect against FC queries with empty input

[v6r12p2]

*Core
FIX: dirac-install - svn.cern.ch rather than svnweb.cern.ch is now needed for direct 
     HTTP access to files in SVN

*WMS
FIX: dirac-wms-cpu-normalization - when re-configuring, do not try to dump in the 
     diracConfigFilePath

[v6r12p1]

*Configuration
FIX: Core.Utilities.Grid, dirac-admin-add-resources - fix to make a best effort to 
     guess the proper VO specific path of a new SE
*WMS
FIX: dirac-configure, pilotCommands, pilotTools - fixes to use server certificate

[v6r12]

*Core
CHANGE: ProcessPool - do not stop working processes by default
NEW: ReturnValue - added returnSingleResult() utility 
FIX: MySQL - correctly parse BooleanType
FIX: dirac-install - use python 2.7 by default
FIX: dirac-install-xxx commands - complement installation with the component setup
     in runit
NEW: dirac-configure - added --SkipVOMSDownload switch, added --Output switch
     to define output configuration file
CHANGE: ProcessPool - exit from the working process if a task execution timed out  
NEW: ProcessMonitor - added evaluation of the memory consumed by a process and its children   
NEW: InstallTools - added flag to require MySQL installation
FIX: InstallTools - correctly installing DBs extended (with sql to be sourced) 
FIX: InstallTools - run MySQL commands one by one when creating a new database
FIX: InstallTools - fixMySQLScripts() fixes the mysql start script to ognore /etc/my.cnf file
CHANGE: Os.py - the use of "which" is replaced by distutils.spawn.find_executable
NEW: Grid.py - ldapSA replaced by ldapSE, added getBdiiSE(CE)Info() methods
CHANGE: CFG.py - only lines starting with ^\s*# will be treated as comments
CHANGE: Shifter - Agents will now have longer proxies cached to prevent errors 
        for heavy duty agents, closes #2110
NEW: Bdii2CSAgent - reworked to apply also for SEs and use the same utilities for the
     corresponding command line tool
NEW: dirac-admin-add-resources - an interactive tool to add and update sites, CEs, SEs
     to the DIRAC CS   
CHANGE: dirac-proxy-init - added message in case of impossibility to add VOMS extension   
FIX: GOCDBClient - handle correctly the case of multiple elements in the same DT            


*Accounting
NEW: Allow to have more than one DB for accounting
CHANGE: Accounting - use TypeLoader to load plotters

*Framework
FIX: Logger - fix FileBackend implementation

*WMS
NEW: Refactored pilots ( dirac-pilot-2 ) to become modular following RFC #18, 
     added pilotCommands.py, SiteDirector modified accordingly 
CHANGE: InputData(Executor) - use VO specific catalogs      
NEW: JobWrapper, Watchdog - monitor memory consumption by the job ( in a Warning mode )
FIX: SandboxStoreHandler - treat the case of exception while cleaning sandboxes
CHANGE: JobCleaningAgent - the delays of job removals become CS parameters
BUGFIX: JobDB - %j placeholder not replaced after rescheduling
FIX: JobDB - in the SQL schema description reorder tables to allow foreign keys
BUGFIX: JobAgent, Matcher - logical bug in using PilotInfoReported flag
FIX: OptimizerExecutor - when a job fails the optimization chain set the minor status 
     to the optimiser name and the app status to the fail error

*Resources
NEW: StorageElement - added a cache of already created SE objects
CHANGE: SSHTorqueComputingElement - mv getCEStatus to remote script

*ResourceStatus
NEW: ResourceManagementClient/DB, DowntimeCommand - distinguish Disk and Tape storage 
FIX: GODDBClient  - downTimeXMLParsing() can now handle the "service type" parameter properly
CHANGE: dirac-rss-xxx commands use the printTable standard utility
FIX: dirac-dms-ftsdb-summary - bug fix for #2096

*DMS
NEW: DataManager - add masterCatalogOnly flag in the constructor
FIX: DataManager - fix to protect against non valid SE
CHANGE: FC.DirectoryLevelTree - use SELECT ... FOR UPDATE lock in makeDir()
FIX: FileCatalog - fixes in using file and replica status
CHANGE: DataManager - added a new argument to the constructor - vo
CHANGE: DataManager - removed removeCatalogFile() and dirac-dms-remove-catalog-file adjusted
CHANGE: Several components - field/parameter CheckSumType all changed to ChecksumType
CHANGE: PoolXMLCatalog - add the SE by default in the xml dump and use the XML library 
        for dumping the XML
FIX: XROOTStorageElement - fixes to comply with the interface formalism        

*SMS
FIX: StorageManagementDB - small bugfix to avoid SQL errors

*RMS
NEW: Added 'since' and 'until' parameters for getting requests
NEW: Request - added optimize() method to merge similar operations when
     first inserting the request
NEW: ReqClient, RequestDB - added getBulkRequest() interface. RequestExecutingAgent
     can use it controlled by a special flag     
FIX: Operation, Request - set LastUpdate time stamp when reaching final state
FIX: OperationHandlerBase - don't erase the original message when reaching the max attempts      
FIX: removed some deprecated codes
FIX: RequestTask - always set useServerCerificate flag to tru in case of executing inside
     an agent
CHANGE: gRequestValidator removed to avoid object instantiation at import   
NEW: dirac-rms-cancel-request command and related additions to the db and service classes  

*TMS
NEW: WorkflowTaskAgent is now multi-threaded
NEW: Better use of threads in Transformation Agents
CHANGE: TransformationDB - modified such that the body in a transformation can be updated
FIX: TransformationCleaningAgent - removed non-ASCII characters in a comment

[v6r11p34]

*Resources
NEW: GlobusComputingElement class

[v6r11p33]

*Configuration
FIX: Resources - avoid white spaces in OSCompatibility

[v6r11p32]

*Core
CHANGE: BaseClient, SSLSocketFactory, SocketInfo - enable TLSv1 for outgoing 
        connections via suds, possibility to configure SSL connection details
        per host/IP 

[v6r11p31]

*Core
FIX: CFG - bug fixed in loadFromBuffer() resulting in a loss of comments

*Resources
FIX: SSHTorqueComputingElement - check the status of ssh call for qstat

*DMS
FIX: FileCatalog - return LFN name instead of True from exists() call if LFN
     already in the catalog

[v6r11p30]

*DMS
CHANGE: FileCatalogCLI - add new -D flag for find to print only directories

[v6r11p29]

*DMS
FIX: FTS(Agent,Startegy,Gragh) - make use of MaxActiveJobs parameter, bug fixes

*TMS
FIX: Transformation(Agent,Client) - Operations CS parameters can be defined for each plugin: MaxFiles, SortedBy, NoUnusedDelay. Fixes to facilitate work with large numbers of files.

[v6r11p28]

*Core
FIX: InstallTools - check properly the module availability before installation

*WMS
FIX: JobScheduling - protection against missing dict field RescheduleCounter

*TMS
FIX: TransformationCleaningAgent - execute DM operations with the shifter proxy

[v6r11p27]

*Core
BUGFIX: InstallTools - bug fix in installNewPortal()

*WMS
FIX: Watchdog - disallow cputime and wallclock to be negative

*TS
FIX: TransformationAgent - correct handling of replica caches when more than 5000 files


BUGFIX: ModuleBase - bug fix in execute()
BUGFIX: Workflow - bug fix in createStepInstance()

*DMS
BUGFIX: DiractoryTreeBase - bug fix in getDirectoryPhysicalSizeFromUsage()

*Resources
FIX: XROOTStorage - back ported fixes from #2126: putFile would place file in 
     the wrong location on eos

[v6r11p26]

*Framework
FIX: UserProfileDB.py - add PublishAccess field to the UserProfileDB

*RSS
FIX: Synchronizer.py - fix deletion of old resources

*DMS
FIX: DataManager - allow that permissions are OK for part of a list of LFNs ( __verifyWritePermission() )
     (when testing write access to parent directory). Allows removal of replicas 
     even if one cannot be removed
FIX: DataManager - test SE validity before removing replica     
     
*RMS
FIX: RequestTask - fail requests for users who are no longer in the system
FIX: RequestExecutingAgent - fix request timeout computation

[v6r11p25]

*Interfaces
FIX: Job.py - bring back different logfile names if they have not been specified by the user

[v6r11p24]

*DMS
BUGFIX: SEManagerDB - bug fixed in getting connection in __add/__removeSE

[v6r11p23]

*DMS
CHANGE: FTSRequest is left only to support dirac-dms-fts-XXX commands

[v6r11p22]

*DMS
FIX: FTSJob - fixes in the glite-transfer-status command outpu parsing
FIX: TransformationClient - allow single lfn in setFileStatusForTransformation()

*WMS
FIX: StatesMonitoringAgent - install pika on the fly as a temporary solution

[v6r11p21]

*DMS
BUGFIX: dirac-dms-remove-replicas - continue in case of single replica failure
FIX: dirac-rms-xxx scripts - use Script.getPositionalArgs() instead of sys.argv

*Workflow
FIX: Test_Modules.py - fix in mocking functions, less verbose logging

[v6r11p20]

*DMS
BUGFIX: DataManager - in __SEActive() use resolved SE name to deal with aliases
BUGFIX: FileMetadata - multiple bugs in __buildUserMetaQuery()

[v6r11p19]

*DMS
FIX: FTSJob - fix FTS job monitoring a la FTS2

*RMS
CHANGE: ReqClient - added setServer() method
FIX: File,Operation,Request - call the getters to fetch the up-to-date information 
     from the parent

[v6r11p18]

*DMS
FIX: FTSAgent(Job) - fixes for transfers requiring staging (bringOnline) and adaptation 
     to the FTS3 interface

*WMS
FIX: StatesMonitoringAgent - resend the records in case of failure

[v6r11p17]

*DMS
FIX: FileCatalog - in multi-VO case get common catalogs if even VO is not specified

*Resources
FIX: ComputintgElement - bugfix in available() method

*WMS
FIX: SiteDirector - if not pilots registered in the DB, pass empty list to the ce.available()

[v6r11p16]

*RMS
BUGFIX: Request,Operation,File - do not cast to str None values

[v6r11p15]

*DMS
FIX: ReplicateAndRegister - do not create FTSClient if no FTSMode requested
CHANGE: FTSAgent(Job,File) - allow to define the FTS2 submission command;
        added --copy-pin-lifetime only for a tape backend
        parse output of both commands (FTS2, FTS3)
        consider additional state for FTS retry (Canceled)
        
*RMS
FIX: Operation, Request - treat updates specially for Error fields        

*TMS
FIX: TransformationAgent - fixes in preparing json serialization of requests

*WMS
NEW: StateMonitoringAgent - sends WMS history data through MQ messages 

[v6r11p14]

*WMS
CHANGE: JobDB - removed unused tables and methods
CHANGE: removed obsoleted tests

*DMS
FIX: FTSAgent - recover case when a target is not in FTSDB
CHANGE: FTSAgent(Job) - give possibility to specify a pin life time in CS 

*RMS
FIX: Make RMS objects comply with Python Data Model by adding __nonzero__ methods 

[v6r11p13]

*DMS
BUGFIX: SEManager - in SEManagerDB.__addSE() bad _getConnection call, closes #2062

[v6r11p12]

*Resources
CHANGE: ARCComputingElement - accomodate changes in the ARC job reported states

*Configuration
CHANGE: Resources - define a default FTS server in the CS (only for v6r11 and v6r12)

*DMS
FIX: FTSStrategy - allow to use a given channel more than once in a tree 
FIX: FTSAgent - remove request from cache if not found
FIX: FTSAgent - recover deadlock situations when FTS Files had not been correctly 
     updated or were not in the DB

*RMS
FIX: RequestExecutingAgent - fix a race condition (cache was cleared after the request was put)
FIX: RequestValidator - check that the Operation handlers are defined when inserting a request

[v6r11p11]

*Core
FIX: TransportPool - fixed exception due to uninitialized variable
FIX: HTTPDISETSocket - readline() takes optional argument size ( = 0 )

*DMS
FIX: FTSAgent - check the type of the Operation object ( can be None ) and
     some other protections
FIX: FTSClient - avoid duplicates in the file list

*RMS
FIX: ReqClient - modified log message
CHANGE: dirac-dms-fts-monitor - allow multiple comma separated LFNs in the arguments

[v6r11p10]

*RSS
FIX: DowntimeCommand, Test_RSS_Command_GOCDBStatusCommand - correctly interpreting list of downtimes

*RMS
FIX: ReplicateAndRegister - Create a RegisterReplica (not RegisterFile) if ReplicateAndRegister 
     fails to register
FIX: OperationHandlerBase - handle correctly Attempt counters when SEs are banned
FIX: ReplicateAndRegister - use FC checksum in case of mismatch request/PFN
FIX: FTSAgent - in case a file is Submitted but the FTSJob is unknown, resubmit
FIX: FTSAgent - log exceptions and put request to DB in case of exception
FIX: FTSAgent - handle FTS error "Unknown transfer state NOT_USED", due to same file 
     registered twice (to be fixed in RMS, not clear origin)

*WMS
FIX: JobStateUpdateHandler - status not updated while jobLogging is, due to time skew between 
     WN and DB service
FIX: JobStateUpdateHandler - stager callback not getting the correct status Staging 
     (retry for 10 seconds)     

[v6r11p9]

*Core
NEW: AgentModule - set AGENT_WORKDIRECTORY env variable with the workDirectory
NEW: InstallTools - added methods for the new web portal installation

*DMS
FIX: ReplicateAndRegister - apply same error logic for DM replication as for FTS

*Resources:
FIX: SRM2Storage - fix log message level
FIX: SRM2Storage - avoid useless existence checks 

*RMS
FIX: ForwardDISET - a temporary fix for a special LHCb case, to be removed asap
FIX: ReqClient - prettyPrint is even prettier
FIX: RequestTask - always use server certificates when executed within an agent

[v6r11p8]

*TMS
FIX: TransformationDB - fix default value within ON DUPLICATE KEY UPDATE mysql statement

[v6r11p7]

*Framework
BUGFIX: ProxyDB.py - bug in a MySQL table definition

*DMS
FIX: ReplicateAndRegister.py - FTS client is not instantiated in the c'tor as it 
     might not be used, 

*WMS
FIX: JobWrapper - don't delete the sandbox tar file if upload fails
FIX: JobWrapper - fix in setting the failover request

*RMS
FIX: RequestDB - add protections when trying to get a non existing request

[v6r11p6]

*WMS
FIX: InpudDataResolution - fix the case when some files only have a local replica
FIX: DownloadInputData, InputDataByProtocol - fix the return structure of the
     execute() method
     
*Resources
NEW: LocalComputingElement, CondorComputingElement      

[v6r11p5]

FIX: Incorporated changes from v6r10p25 patch

*Framework
NEW: Added getUserProfileNames() interface

*WMS
NEW: WMSAdministrator - added getPilotStatistics() interface
BUGFIX: JobWrapperTemplate - use sendJobAccounting() instead of sendWMSAccounting()
FIX: JobCleaningAgent - skip if no jobs to remove

*DMS
BUGFIX: FileCatalogClientCLI - bug fix in the metaquery construction

*Resources
CHANGE: StorageElement - enable Storage Element proxy configuration by protocol name

*TMS
NEW: TransformationManager - add Scheduled to task state for monitoring

[v6r11p4]

*Framework
NEW: ProxyDB - added primary key to ProxyDB_Log table
CHANGE: ProxyManagerHandler - purge logs once in 6 hours

*DMS
FIX: DataManager - fix in the accounting report for deletion operation
CHANGE: FTSRequest - print FTS GUID when submitting request
FIX: dirac-dms-fts-monitor - fix for using the new FTS structure
FIX: DataLoggingDB - fix type of the StatusTimeOrder field
FIX: DataLoggingDB - take into account empty date argument in addFileRecord()
FIX: ReplicateAndRegister - use active replicas
FIX: FTS related modules - multiple fixes

*WMS
NEW: SiteDirector - pass the list of already registered pilots to the CE.available() query
FIX: JobCleaningAgent - do not attempt job removal if no eligible jobs

*Resources
FIX: LcgFileCatalogClient - if replica already exists while registration, reregister
NEW: CREAM, SSH, ComputingElement - consider only registered pilots to evaluate queue occupancy

[v6r11p3]

FIX: import gMonitor from it is original location

*Core
FIX: FC.Utilities - treat properly the LFN names starting with /grid ( /gridpp case )

*Configuration
FIX: LocalConfiguration - added exitCode optional argument to showHelp(), closes #1821

*WMS
FIX: StalledJobAgent - extra checks when failing Completed jobs, closes #1944
FIX: JobState - added protection against absent job in getStatus(), closes #1853

[v6r11p2]

*Core
FIX: dirac-install - skip expectedBytes check if Content-Length not returned by server
FIX: AgentModule - demote message "Cycle had an error:" to warning

*Accounting
FIX: BaseReporter - protect against division by zero

*DMS
CHANGE: FileCatalogClientCLI - quite "-q" option in find command
FIX: DataManager - bug fix in __initializeReplication()
FIX: DataManager - less verbose log message 
FIX: DataManager - report the size of removed files only for successfully removed ones
FIX: File, FTSFile, FTSJob - SQL tables schema change: Size filed INTEGER -> BIGINT

*RMS
FIX: dirac-rms-reset-request, dirac-rms-show-request - fixes
FIX: ForwardDISET - execute with trusted host certificate

*Resources
FIX: SSHComputingElement - SSHOptions are parsed at the wrong place
NEW: ComputingElement - evaluate the number of available cores if relevant

*WMS
NEW: JobMonitoringHander - added export_getOwnerGroup() interface

*TMS
CHANGE: TransformationCleaningAgent - instantiation of clients moved in the initialize()

[v6r11p1]

*RMS
FIX: ReqClient - failures due to banned sites are considered to be recoverable

*DMS
BUGFIX: dirac-dms-replicate-and-register-request - minor bug fixes

*Resources
FIX: InProcessComputingElement - stop proxy renewal thread for a finished payload

[v6r11]

*Core
FIX: Client - fix in __getattr__() to provide dir() functionality
CHANGE: dirac-configure - use Registry helper to get VOMS servers information
BUGFIX: ObjectLoader - extensions must be looked up first for plug-ins
CHANGE: Misc.py - removed obsoleted
NEW: added returnSingleResult() generic utility by moving it from Resources/Utils module 

*Configuration
CHANGE: Resources.getDIRACPlatform() returns a list of compatible DIRAC platforms
NEW: Resources.getDIRACPlatforms() used to access platforms from /Resources/Computing/OSCompatibility
     section
NEW: Registry - added getVOs() and getVOMSServerInfo()     
NEW: CE2CSAgent - added VO management

*Accounting
FIX: AccountingDB, Job - extra checks for invalid values

*WMS
NEW: WMS tags to allow jobs require special site/CE/queue properties  
CHANGES: DownloadInputData, InputDataByProtocol, InputDataResolution - allows to get multiple 
         PFNs for the protocol resolution
NEW: JobDB, JobMonitoringHandler - added traceJobParameters(s)() methods     
CHANGE: TaskQueueDirector - use ObjectLoader to load directors    
CHANGE: dirac-pilot - use Python 2.7 by default, 2014-04-09 LCG bundles

*DMS
NEW: DataManager to replace ReplicaManager class ( simplification, streamlining )
FIX: InputDataByProtocol - fix the case where file is only on tape
FIX: FTSAgent - multiple fixes
BUGFIX: ReplicateAndRegister - do not ask SE with explicit SRM2 protocol

*Interfaces
CHANGE: Dirac - instantiate SandboxStoreClient and WMSClient when needed, not in the constructor
CHANGE: Job - removed setSystemConfig() method
NEW: Job.py - added setTag() interface

*Resources
CHANGE: StorageElement - changes to avoid usage PFNs
FIX: XROOTStorage, SRM2Storage - changes in PFN construction 
NEW: PoolComputingElement - a CE allowing to manage multi-core slots
FIX: SSHTorqueComputingElement - specify the SSHUser user for querying running/waiting jobs 

*RSS
NEW: added commands dirac-rss-query-db and dirac-rss-query-dtcache

*RMS
CHANGE: ReqDB - added Foreign Keys to ReqDB tables
NEW: dirac-rms-reset-request command
FIX: RequestTask - always execute operations with owner proxy

*SMS
FIX: few minor fixes to avoid pylint warnings

[v6r10p25]

*DMS
CHANGE: FileCatalog - optimized file selection by metadata

[v6r10p24]

*DMS
FIX: FC.FileMetadata - optimized queries for list interception evaluation

[v6r10p23]

*Resoures
CHANGE: SSHComputingElement - allow SSH options to be passed from CS setup of SSH Computing Element
FIX: SSHComputingElement - use SharedArea path as $HOME by default

[v6r10p22]

*CS
CHANGE: Operations helper - if not given, determine the VO from the current proxy 

*Resources
FIX: glexecComputingElement - allows Application Failed with Errors results to show through, 
     rather than be masked by false "glexec CE submission" errors
     
*DMS     
CHANGE: ReplicaManager - in getReplicas() rebuild PFN if 
        <Operations>/DataManagement/UseCatalogPFN option is set to False ( True by default )

[v6r10p21]

*Configuration
FIX: CSGlobals - allow to specify extensions in xxxDIRAC form in the CS

*Interfaces
FIX: Job - removed self.reqParams
FIX: Job - setSubmitPools renamed to setSubmitPool, fixed parameter definition string

*WMS
FIX: JobMonitorigHandler, JobPolicy - allow JobMonitor property to access job information

[v6r10p20]

*DMS
FIX: FTSAgent/Client, ReplicateAndRegister - fixes to properly process failed
     FTS request scheduling

[v6r10p19]

*DMS
FIX: FTSAgent - putRequest when leaving processRequest
FIX: ReplicaManager - bug in getReplicas() in dictionary creation

[v6r10p18]

*DMS
FIX: ReplicateAndRegister - dictionary items incorrectly called in ftsTransfer()

[v6r10p17]

*RMS
FIX: RequestDB.py - typo in a table name
NEW: ReqManagerHandler - added getDistinctValues() to allow selectors in the web page

*DMS
CHANGE: ReplicaManager - bulk PFN lookup in getReplicas()

[v6r10p16]

*Framework
NEW: PlottingClient - added curveGraph() function

*Transformation
FIX: TaskManagerAgentBase - add the missing Scheduled state

*WMS
FIX: TaskQueueDB - reduced number of lines in the matching parameters printout

*DMS
FIX: dirac-dms-show-se-status - exit on error in the service call, closes #1840

*Interface
FIX: API.Job - removed special interpretation of obsoleted JDLreqt type parameters

*Resources
FIX: SSHComputingElement - increased timeout in getJobStatusOnHost() ssh call, closes #1830

[v6r10p15]

*DMS
FIX: FTSAgent - added missing monitoring activity
FIX: FileCatalog - do not check directory permissions when creating / directory

*Resources
FIX: SSHTorqueComputingElement - removed obsoleted stuff

[v6r10p14]

*SMS
FIX: RequestPreparationAgent - typo fixed

[v6r10p13]

*SMS
FIX: RequestPreparationAgent - use ReplicaManager to get active replicas

*DMS
FIX: ReplicaManager - getReplicas returns all replicas ( in all statuses ) by default
CHANGE: FC/SecurityManager - give full ACL access to the catalog to groups with admin rights

*WMS
CHANGE: SiteDirector - changes to reduce the load on computing elements
FIX: JobWrapper - do not set Completed status for the case with failed application thread

[v6r10p12]

*WMS
CHANGE: Replace consistently everywhere SAM JobType by Test JobType
FIX: JobWrapper - the outputSandbox should be always uploaded (outsized, in failed job)

*DMS
FIX: RemoveFile - bugfix
FIX: ReplicateAndRegister - fixes in the checksum check, retry failed FTS transfer 
     with RM transfer
NEW: RegisterReplica request operation     

*RMS
FIX: ReqClient - fix in the request state machine
FIX: Request - enhance digest string
NEW: dirac-dms-reset-request command
CHANGE: dirac-rms-show-request - allow selection of a request by job ID

*TS
FIX: TransformationDB - in getTransformationParameters() dropped "Submitted" counter 
     in the output

[v6r10p11]

*Core
FIX: X509Chain - cast life time to int before creating cert

*Accounting
FIX: DataStoreClient - self.__maxRecordsInABundle = 5000 instead of 1000
FIX: JobPolicy - allow access for JOB_MONITOR property

*RMS
FIX: ReqClient - fix the case when a job is Completed but in an unknown minor status

*Resources
BUGFIX: ProxyStorage - use checkArgumentFormat() instead of self.__checkArgumentFormatDict()

[v6r10p10]

*DMS
FIX: Several fixes to make FTS accounting working (FTSAgent/Job, ReplicaManager, File )

[v6r10p9]

*Core
BUGFIX: LineGraph - Ymin was set to a minimal plot value rather than 0.

*DMS
CHANGE: FTSJob(Agent) - get correct information for FTS accounting (registration)

[v6r10p8]

*Core
FIX: InstallTools - admin e-mail default location changed

*Framework
FIX: SystemAdministratorClientCLI - allow "set host localhost"
FIX: BundleDelivery - protect against empty bundle

*WMS
FIX: SiteDirector - Pass siteNames and ceList as None if any is accepted
FIX: WorkloadManagement.ConfigTemplate.SiteDorectory - set Site to Any by default 

*DMS
FIX: FileCatalogCLI - ignore Datasets in ls command for backward compatibility

*Resources
FIX: SSH - some platforms use Password instead of password prompt

[v6r10p7]

*Core
FIX: dirac-install - execute dirac-fix-mysql-script and dirac-external-requirements after sourcing the environment
FIX: InstallTools - set basedir variable in fixMySQLScript()
FIX: InstallTools - define user root@host.domain in installMySQL()

*Framework
BUGFIX: SystemAdministratorCLI - bug fixed in default() call signature

*DMS
FIX: FTSRequest - handle properly FTS server in the old system 
FIX: ReplicaManager - check if file is in FC before removing 
FIX: Request/RemovalTask - handle properly proxies for removing files 
BUGFIX: DatasetManager - in the table description

[v6r10p6]

*Core
FIX: X509Certificate - reenabled fix in getDIRACGroup()

*Configuration
FIX: CSAPI - Group should be taken from the X509 chain and not the certificate

*RMS
CHANGE: ReqClient - if the job does not exist, do not try further finalization

[v6r10p5]

*Core
FIX: X509Certificate - reverted fix in getDIRACGroup()

[v6r10p4]

*Core
NEW: dirac-info - extra printout
CHANGE: PrettyPrint - extra options in printTable()
FIX: X509Certificate - bug fixed in getDIRACGroup()

*Framework
NEW: SystemAdministratorCLI - new showall command to show components across hosts
NEW: ProxyDB - allow to upload proxies without DIRAC group

*RMS
CHANGE: ReqClient - requests from failed jobs update job status to Failed
CHANGE: RequestTask - retry in the request finalize()

[v6r10p3]

*Configuration
CHANGE: Registry - allow to define a default group per user

*WMS
BUGFIX: JobReport - typo in generateForwardDISET()

[v6r10p2]

*TMS
CHANGE: Backward compatibility fixes when setting the Transformation files status

*DMS
BUGFIX: ReplicateAndRegister - bugfix when replicating to multiple destination by ReplicaManager

*WMS
BUGFIX: JobManager - bug fix when deleting no-existing jobs

[v6r10p1]

*RMS
FIX: ReqDB.Operations - Arguments field changed type from BLOB to MEDIUMBLOB

*DMS
FIX: FileCatalog - check for non-exiting directories in removeDirectory()

*TMS
FIX: TransformationDB - removed constraint that was making impossible to derive a production

[v6r10]

*Core
FIX: Several fixes on DB classes(AccountingDB, SystemLoggingDB, UserProfileDB, TransformationDB, 
     JobDB, PilotAgentsDB) after the new movement to the new MySQL implementation with a persistent 
     connection per running thread
NEW: SystemAdministratorCLI - better support for executing remote commands 
FIX: DIRAC.__init__.py - avoid re-definition of platform variable    
NEW: Graphs - added CurveGraph class to draw non-stacked lines with markers
NEW: Graphs - allow graphs with negative Y values
NEW: Graphs - allow to provide errors with the data and display them in the CurveGraph
FIX: InstallTools - fix for creation of the root@'host' user in MySQL 
FIX: dirac-install - create links to permanent directories before module installation
CHANGE: InstallTools - use printTable() utility for table printing
CHANGE: move printTable() utility to Core.Utilities.PrettyPrint
NEW: added installation configuration examples
FIX: dirac-install - fixBuildPath() operates only on files in the directory
FIX: VOMSService - added X-VOMS-CSRF-GUARD to the html header to be compliant with EMI-3 servers

*CS
CHANGE: getVOMSVOForGroup() uses the VOMSName option of the VO definition 
NEW: CE2CSAgent - added ARC CE information lookup

*Framework
FIX: SystemAdministratorIntegrator - use Host option to get the host address in addition to the section name, closes #1628
FIX: dirac-proxy-init - uses getVOMSVOForGroup() when adding VOMS extensions

*DMS
CHANGE: DFC - optimization and bug fixes of the bulk file addition
FIX: TransferAgent - protection against badly defined LFNs in collectFiles()
NEW: DFC - added getDirectoryReplicas() service method support similar to the LFC
CHANGE: DFC - added new option VisibleReplicaStatus which is used in replica getting commands
CHANGE: FileCatalogClientCLI client shows number of replicas in the 2nd column rather than 
        unimplemented number of links
CHANGE: DFC - optimizations for the bulk replica look-up
CHANGE: DFC updated scalability testing tool FC_Scaling_test.py        
NEW: DFC - methods returning replicas provide also SE definitions instead of PFNs to construct PFNs on the client side
NEW: DFC - added getReplicasByMetadata() interface
CHANGE: DFC - optimized getDirectoryReplicas()
CHANGE: FileCatalogClient - treat the reduced output from various service queries restoring LFNs and PFNs on the fly
NEW: DFC - LFNPFNConvention flag can be None, Weak or Strong to facilitate compatibility with LFC data 
CHANGE: FileCatalog - do not return PFNs, construct them on the client side
CHANGE: FileCatalog - simplified FC_Scaling_test.py script
NEW: FileCatalog/DatasetManager class to define and manipulate datasets corresponding to meta queries
NEW: FileCatalogHandler - new interface methods to expose DatasetManager functionality
NEW: FileCatalogClientCLI - new dataset family of commands
FIX: StorageFactory, ReplicaManager - resolve SE alias name recursively
FIX: FTSRequest, ReplicaManager, SRM2Storage - use current proxy owner as user name in accounting reports, closes #1602
BUGFIX: FileCatalogClientCLI - bug fix in do_ls, missing argument to addFile() call, closes #1658
NEW: FileCatalog - added new setMetadataBulk() interface, closes #1358
FIX: FileCatalog - initial argument check strips off leading lfn:, LFN:, /grid, closes #448
NEW: FileCatalog - added new setFileStatus() interface, closes #170, valid and visible file and replica statuses can be defined in respective options.
CHANGE: multiple new FTS system fixes
CHANGE: uniform argument checking with checkArgumentFormat() in multiple modules
CHANGE: FileCatalog - add Trash to the default replica valid statuses
CHANGE: ReplicaManager,FTSRequest,StorageElement - no use of PFN as returned by the FC except for file removal,
        rather constructing it always on the fly
        
*SMS
CHANGE: PinRequestAgent, SENamespaceCatalogCheckAgent - removed
CHANGE: Use StorageManagerClient instead of StorageDB directly        

*WMS
CHANGE: JobPolicy - optimization for bulk job verification
NEW: JobPolicy - added getControlledUsers() to get users which jobs can be accessed for 
     a given operation
CHANGE: JobMonitoringHandler - Avoid doing a selection of all Jobs, first count matching jobs 
        and then use "limit" to select only the required JobIDs.
NEW: JobMonitoringHandler - use JobPolicy to filter jobs in getJobSummaryWeb()
NEW: new Operations option /Services/JobMonitoring/GlobalJobsInfo ( True by default ) to 
     allow or not job info lookup by anybody, used in JobMonitoringHandler       
BUGFIX: SiteDirector - take into account the target queue Platform
BUGFIX: JobDB - bug in __insertNewJDL()    
CHANGE: dirac-admin-show-task-queues - enhanced output  
CHANGE: JobLoggingDB.sql - use trigger to manage the new LoggingInfo structure  
CHANGE: JobWrapper - trying several times to upload a request before declaring the job failed
FIX: JobScheduling executor - fix race condition that causes a job to remain in Staging
NEW: SiteDirector - do not touch sites for which there is no work available
NEW: SiteDirector - allow sites not in mask to take jobs with JobType Test
NEW: SiteDirector - allow 1 hour grace period for pilots in Unknown state before aborting them
CHANGE: Allow usage of non-plural form of the job requirement options ( PilotType, GridCE, BannedSite, 
        SubmitPool ), keep backward compatibility with a plural form
        
*RSS
FIX: DowntimeCommand - take the latest Downtime that fits    
NEW: porting new Policies from integration  
NEW: RSS SpaceToken command querying endpoints/tokens that exist  
        
*Resources
NEW: added SSHOARComputingElement class 
NEW: added XROOTStorage class       
FIX: CREAMComputingElement - extra checks for validity of returned pilot references
        
*TS
CHANGE: TransformationClient(DB,Manager) - set file status for transformation as bulk operation 
CHANGE: TransformationClient - applying state machine when changing transformation status
BUGFIX: TransformationClient(Handler) - few minor fixes
NEW: TransformationDB - backported __deleteTransformationFileTask(s) methods
CHANGE: TransformationDB(Client) - fixes to reestablish the FileCatalog interface
FIX: TransformationAgent - added MissingInFC to consider for Removal transformations
BUGFIX: TransformationAgent - in _getTransformationFiles() variable 'now' was not defined
FIX: TransformationDB.sql - DataFiles primary key is changed to (FileID) from (FileID,LFN) 
CHANGE: TransformationDB(.sql) - schema changes suitable for InnoDB
FIX: TaskManager(AgentBase) - consider only submitted tasks for updating status
CHANGE: TransformationDB(.sql) - added index on LFN in DataFiles table

*RMS
NEW: Migrate to use the new Request Management by all the clients
CHANGE: RequestContainer - Retry failed transfers 10 times and avoid sub-requests to be set Done 
        when the files are failed
CHANGE: Use a unique name for storing the proxy as processes may use the same "random" name and 
        give conflicts
NEW: RequestClient(Handler) - add new method readRequest( requestname)                 

*Workflow
NEW: Porting the LHCb Workflow package to DIRAC to make the use of general purpose modules and
     simplify construction of workflows        

[v6r9p33]

*Accounting
BUGFIX: AccountingDB - wrong indentation

[v6r9p32]

*Accounting
FIX: AccountingDB - use old style grouping if the default grouping is altered, e.g. by Country

[v6r9p31]

*Accounting
CHANGE: AccountingDB - changes to speed up queries: use "values" in GROUP By clause;
        drop duplicate indexes; reorder fields in the UniqueConstraint index of the
        "bucket" tables  

[v6r9p30]

*DMS
CHANGE: FileCatalogFactory - construct CatalogURL from CatalogType by default

*SMS
FIX: dirac-stager-stage-files - changed the order of the arguments

[v6r9p29]

*TS
FIX: TaskManager(AgentBase) - fix for considering only submitted tasks 

[v6r9p28]

*TS
FIX: TransformationDB(ManagerHandler) - several portings from v6r10

[v6r9p27]

*SMS
FIX: StorageManagementDB - in removeUnlinkedReplicas() second look for CacheReplicas 
     for which there is no entry in StageRequests

[v6r9p26]

*Resources
CHANGE: CREAMComputigElement - Make sure that pilots submitted to CREAM get a 
        fresh proxy during their complete lifetime
*Framework
FIX: ProxyDB - process properly any SQLi with DNs/groups with 's in the name

[v6r9p25]

*TS
CHANGE: TransformationClient - changed default timeout values for service calls
FIX: TransformationClient - fixes for processing of derived transformations 

[v6r9p24]

*TS
FIX: TransformationClient - in moveFilesToDerivedTransformation() set file status
     to Moved-<prod>

[v6r9p23]

*Core
BUGFIX: InstallTools - improper configuration prevents a fresh new installation

*WMS
BUGFIX: PilotDirector - Operations Helper non-instantiated

[v6r9p22]

*WMS
FIX: PilotDirector - allow to properly define extensions to be installed by the 
     Pilot differently to those installed at the server
FIX: Watchdog - convert pid to string in ProcessMonitor

*TS
FIX: TransformationDB - splitting files in chunks

*DMS
NEW: dirac-dms-create-removal-request command
CHANGE: update dirac-dms-xxx commands to use the new RMS client,
        strip lines when reading LFNs from a file

[v6r9p21]

*TS
FIX: Transformation(Client,DB,Manager) - restored FileCatalog compliant interface
FIX: TransformationDB - fix in __insertIntoExistingTransformationFiles()

[v6r9p20]

*Core
BUGFIX: ProxyUpload - an on the fly upload does not require a proxy to exist

*DMS
CHANGE: TransferAgent - use compareAdler() for checking checksum
FIX: FailoverTransfer - recording the sourceSE in case of failover transfer request 

*WMS
FIX: ProcessMonitor - some fixes added, printout when <1 s of consumed CPU is found

*Transformation
BUGFIX: TransformationClient - fixed return value in moveFilesToDerivedTransformation()

*RMS
BUGFIX: CleanReqDBAgent - now() -> utcnow() in initialize()

*Resources
FIX: ARCComputingElement - fix the parsing of CE status if no jobs are available

[v6r9p19]

*DMS
FIX: FileCatalog/DirectoryMetadata - inherited metadata is used while selecting directories
     in findDirIDsByMetadata()

[v6r9p18]

*DMS
FIX: FTSSubmitAgent, FTSRequest - fixes the staging mechanism in the FTS transfer submission
NEW: TransferDBMonitoringHandler - added getFilesForChannel(), resetFileChannelStatus()

[v6r9p17]

*Accounting
FIX: DataStoreClient - send accounting records in batches of 1000 records instead of 100

*DMS:
FIX: FailoverTransfer - catalog name from list to string
FIX: FTSSubmitAgent, FTSRequest - handle FTS3 as new protocol and fix bad submission time
FIX: FTSSubmitAgent, FTSRequest - do not submit FTS transfers for staging files

*WMS
FIX: TaskQueueDB - do not check enabled when TQs are requested from Directors
FIX: TaskQueueDB - check for Enabled in the TaskQueues when inserting jobs to print an alert
NEW: TaskQueueDB - each TQ can have at most 5k jobs, if beyond the limit create a new TQ 
     to prevent long matching times when there are way too many jobs in a single TQ

[v6r9p16]

*TS
BUGFIX: typos in TransformationCleaningAgent.py

*DMS
CHANGE: DownloadInputData - check the available disk space in the right input data directory
FIX: DownloadInputData - try to download only Cached replicas 

[v6r9p15]

*Core
FIX: MySQL - do not decrease the retry counter after ping failure

*DMS
CHANGE: FC/DirectoryMetadata - Speed up findFilesByMetadataWeb when many files match
FIX: RemovalTask - fix error string when removing a non existing file (was incompatible 
     with the LHCb BK client). 

*WMS
FIX: JobReport - minor fix ( removed unused imports )
FIX: JobMonitoring(JobStateUpdate)Handler - jobID argument can be either string, int or long

*TS
CHANGE: TransformationClient - change status of Moved files to a deterministic value
FIX: FileReport - minor fix ( inherits object ) 

[v6r9p14]

*DMS
CHANGE: FTSDB - changed schema: removing FTSSite table. From now on FTS sites 
        would be read from CS Resources

[v6r9p13]

FIX: included fixes from v6r8p26 patch release

[v6r9p12]

FIX: included fixes from v6r8p25 patch release

[v6r9p11]

*DMS
BUGFIX: FTSRequest - in __resolveFTSServer() type "=" -> "=="

[v6r9p10]

FIX: included fixes from v6r8p24 patch release

*Core
NEW: StateMachine utility

*DMS
BUGFIX: in RegisterFile operation handler

*Interfaces
FIX: Dirac.py - in splitInputData() consider only Active replicas

[v6r9p9]

*RMS
FIX: RequestDB - added getRequestFileStatus(), getRequestName() methods

[v6r9p8]

*DMS
FIX: RequestDB - get correct digest ( short request description ) of a request

[v6r9p7]

FIX: included fixes from v6r8p23 patch release

*RSS
FIX: SpaceTokenOccupancyPolicy - SpaceToken Policy decision was based on 
     percentage by mistake
     
*RMS
NEW: new scripts dirac-dms-ftsdb-summary, dirac-dms-show-ftsjobs    
FIX: FTSAgent - setting space tokens for newly created FTSJobs 

[v6r9p6]

*DMS
BUGFIX: dirac-admin-add-ftssite - missing import

*RMS
NEW: RequestDB, ReqManagerHandler - added getRequestStatus() method

*TS
FIX: fixes when using new RequestClient with the TransformationCleaningAgent

*WMS
BUGFIX: typo in SandboxStoreHandler transfer_fromClient() method

[v6r9p5]

*DMS
BUGFIX: missing proxy in service env in the FTSManager service. By default service 
        will use DataManager proxy refreshed every 6 hours.

*Resources
NEW: StorageElement - new checkAccess policy: split the self.checkMethods in 
     self.okMethods. okMethods are the methods that do not use the physical SE. 
     The isValid returns S_OK for all those immediately

*RSS
FIX: SpaceTokenOccupancyPolicy - Policy that now takes into account absolute values 
     for the space left
     
*TS
FIX: TransformationCleaningAgent - will look for both old and new RMS     

[v6r9p4]

*Stager
NEW: Stager API: dirac-stager-monitor-file, dirac-stager-monitor-jobs, 
     dirac-stager-monitor-requests, dirac-stager-show-stats

[v6r9p3]

*Transformation
FIX: TransformationCleaning Agent status was set to 'Deleted' instead of 'Cleaned'

[v6r9p2]

*RSS
NEW: Added Component family tables and statuses
FIX: removed old & unused code 
NEW: allow RSS policies match wild cards on CS

*WMS
BUGFIX: FailoverTransfer,JobWrapper - proper propagation of file metadata

[v6r9p1]

*RMS
NEW: FTSAgent - update rwAccessValidStamp,
     update ftsGraphValidStamp,
     new option for staging files before submission,
     better log handling here and there
CHANGE: FTSJob - add staging flag in in submitFTS2
CHANGE: Changes in WMS (FailoverTransfer, JobReport, JobWrapper, SandboxStoreHandler) 
        and TS (FileReport) to follow the new RMS.
NEW: Full CRUD support in RMS.

*RSS
NEW: ResourceManagementDB - new table ErrorReportBuffer
NEW: new ResourceManagementClient methods - insertErrorReportBuffer, selectErrorReportBuffer,
     deleteErrorReportBuffer

[v6r9]

NEW: Refactored Request Management System, related DMS agents and FTS management
     components

[v6r8p28]

*Core
BUGFIX: RequestHandler - the lock Name includes ActionType/Action

*DMS
FIX: dirac-dms-filecatalog-cli - prevent exception in case of missing proxy

[v6r8p27]

*DMS
BUGFIX: dirac-dms-add-file - fixed typo item -> items

[v6r8p26]

*Core
NEW: RequestHandler - added getServiceOption() to properly resolve inherited options 
     in the global service handler initialize method
NEW: FileCatalogHandler, StorageElementHandler - use getServiceOption()

[v6r8p25]

FIX: included fixes from v6r7p40 patch release

*Resources
FIX: SRM2Storage - do not account gfal_ls operations

[v6r8p24]

FIX: included fixes from v6r7p39 patch release

*Core
FIX: SiteSEMapping was returning wrong info

*DMS
FIX: FTSRequest - choose explicitly target FTS point for RAL and CERN
BUGFIX: StrategyHandler - wrong return value in __getRWAccessForSE()

*Resources
CHANGE: SRM2Storage - do not account gfal_ls operations any more

[v6r8p23]

FIX: included fixes from v6r7p37 patch release

*TS
FIX: TransformationDB - allow tasks made with ProbInFC files
FIX: TransformationCleaingAgent,Client - correct setting of transformation 
     status while cleaning

[v6r8p22]

FIX: included fixes from v6r7p36 patch release

[v6r8p21]

*DMS
FIX: FileCatalog/DirectoryMetadata - even if there is no meta Selection 
     the path should be considered when getting Compatible Metadata
FIX: FileCatalog/DirectoryNodeTree - findDir will return S_OK( '' ) if dir not 
     found, always return the same error from DirectoryMetadata in this case.     

*RSS
FIX: DowntimeCommand - use UTC time stamps

*TS
FIX: TransformationAgent - in _getTransformationFiles() get also ProbInFC files in 
     addition to Used 

[v6r8p20]

*Stager
NEW: Stager API: dirac-stager-monitor-file, dirac-stager-monitor-jobs, 
     dirac-stager-monitor-requests, dirac-stager-show-stats

[v6r8p19]

*Transformation
FIX: TransformationCleaning Agent status was set to 'Deleted' instead of 'Cleaned'

[v6r8p18]

*TS
BUGFIX: TransformationAgent - regression in __cleanCache()

[v6r8p17]

FIX: included fixes from v6r7p32 patch release

*WMS
FIX: StalledJobAgent - for accidentally stopped jobs ExecTime can be not set, 
     set it to CPUTime for the accounting purposes in this case

[v6r8p16]

FIX: included fixes from v6r7p31 patch release

*WMS
BUGFIX: TaskQueueDB - fixed a bug in the negative matching conditions SQL construction

*RSS
NEW: improved doc strings of PEP, PDP modules ( part of PolicySystem )
FIX: Minor changes to ensure consistency if ElementInspectorAgent and 
     users interact simultaneously with the same element
CHANGE: removed DatabaseCleanerAgent ( to be uninstalled if already installed )
FIX: SummarizeLogsAgent - the logic of the agent was wrong, the agent has been re-written.
     
[v6r8p15]

*Core
FIX: X509Chain - fix invalid information when doing dirac-proxy-info without CS
     ( in getCredentials() )

*RSS
NEW: PDP, PEP - added support for option "doNotCombineResult" on PDP

[v6r8p14]

*Core
FIX: dirac-deploy-scripts - can now work with the system python

*WMS
NEW: dirac-wms-cpu-normalization - added -R option to modify a given configuration file
FIX: Executor/InputData - Add extra check for LFns in InputData optimizer, closes #1472

*Transformation
CHANGE: TransformationAgent - add possibility to kick a transformation (not skip it if no 
        unused files), by touching a file in workDirectory
BUGFIX: TransformationAgent - bug in __cleanCache() dict modified in a loop        

[v6r8p13]

*Transformation
BUGFIX: TransformationDB - restored import of StringType

[v6r8p12]

NEW: Applied patches from v6r7p29

*WMS
FIX: JobDB - check if SystemConfig is present in the job definition and convert it 
     into Platform

*DMS
FIX: ReplicaManager - do not get metadata of files when getting files in a directory 
     if not strictly necessary

*RSS
NEW: ported from LHCb PublisherHandler for RSS web views

[v6r8p11]

NEW: Applied patches from v6r7p27

*RSS
NEW: SpaceTokenOccupancyPolicy - ported from LHCbDIRAC 
NEW: db._checkTable done on service initialization ( removed dirac-rss-setup script doing it )

*Transformation
FIX: TaskManager - reset oJob for each task in prepareTransformationTasks()
BUGFIX: ValidateOutputDataAgent - typo fixed in getTransformationDirectories()
FIX: TransformationManagerHandler - use CS to get files statuses not to include in 
     processed file fraction calculation for the web monitoring pages

[v6r8p10]

NEW: Applied patches from v6r7p27

[v6r8p9]

*DMS
FIX: TransferAgent,dirac-dms-show-se-status, ResourceStatus,TaskManager - fixes
     needed for DMS components to use RSS status information
NEW: ReplicaManager - allow to get metadata for an LFN+SE as well as PFN+SE     

[v6r8p8]

*RSS
BUGFIX: dirac-rss-setup - added missing return of S_OK() result

[v6r8p7]

NEW: Applied patches from v6r7p24

*DMS
BUGFIX: LcgFileCatalogClient - bug in addFile()

*RSS
BUGFIX: fixed script dirac-rss-set-token, broken in the current release.
NEW: Statistics module - will be used in the future to provide detailed information 
     from the History of the elements 

[v6r8p6]

NEW: Applied patches from v6r7p23

*Transformation
FIX: TaskManager - allow prepareTransformationTasks to proceed if no OutputDataModule is defined
FIX: TransformationDB - remove INDEX(TaskID) from TransformationTasks. It produces a single counter 
     for the whole table instead of one per TransformationID
     
*WMS     
FIX: WMSUtilities - to allow support for EMI UI's for pilot submission we drop support for glite 3.1

[v6r8p5]

NEW: Applied patches from v6r7p22

*RSS
CHANGE: removed old tests and commented out files

*WMS
FIX: PoolXMLCatalog - proper addFile usage

*Transformation
CHANGE: TransformationAgent - clear replica cache when flushing or setting a file in the workdirectory

[v6r8p4]

*Transformation
FIX: The connection to the jobManager is done only at submission time
FIX: Jenkins complaints fixes

*WMS
BUGFIX: JobDB - CPUtime -> CPUTime
FIX: Jenkins complaints fixes

[v6r8p3]

*DMS
BUGFIX: LcgFileCatalogClient

[v6r8p2]

*DMS:
FIX: LcgFileCatalogClient - remove check for opening a session in __init__ as credentials are not yet set 

*Transformation
CHANGE: reuse RPC clients in Transformation System 

[v6r8p1]

*Core
FIX: dirac-deploy-scripts - restored regression w.r.t. support of scripts starting with "d"

*DMS
BUGFIX: LcgFileCatalogClient - two typos fixed

[v6r8]

CHANGE: Several fixes backported from the v7r0 integration branch

*Core
CHANGE: DictCache - uses global LockRing to avoid locks in multiprocessing
FIX: X509Chain - proxy-info showing an error when there's no CS

*DMS
FIX: TransferAgent - inside loop filter out waiting files dictionary
BUGFIX: dirac-admin-allow-se - there was a continue that was skipping the complete loop for 
        ARCHIVE elements
NEW: LcgFileCatalogClient - test return code in startsess lfc calls       

*WMS:
FIX: OptimizerExecutor, InputData, JobScheduling - check that site candidates have all the 
     replicas

*RSS: 
BUGFIX: ResourceStatus, RSSCacheNoThread - ensure that locks are always released

*Transformation
FIX: TaskManager - site in the job definition is taken into account when submitting
NEW: Transformation - get the allowed plugins from the CS /Operations/Transformations/AllowedPlugins
FIX: ValidateOutputDataAgent - self not needed for static methods

[v6r7p40]

*Resources
FIX: StorageElement class was not properly passing the lifetime argument for prestageFile method

[v6r7p39]

*Core
CHANGE: Grid - in executeGridCommand() allow environment script with arguments needed for ARC client

*DMS
FIX: DFC SEManager - DIP Storage can have a list of ports now

*Resources
FIX: ARCComputingElement - few fixes after debugging

[v6r7p38]

*Core
NEW: DISET FileHelper, TransferClient - possibility to switch off check sum

*Resources
NEW: ARCComputingElement - first version
NEW: StorageFactory - possibility to pass extra protocol parameters to storage object
NEW: DIPStorage - added CheckSum configuration option
BUGFIX: SSHComputingElement - use CE name in the pilot reference construction

*WMS
FIX: StalledJobAgent - if ExecTime < CPUTime make it equal to CPUTime

[v6r7p37]

*Framework
BUGFIX: NotificationDB - typos in SQL statement in purgeExpiredNotifications() 

*WMS
NEW: JobCleaningAgent - added scheduling sandbox LFN removal request 
     when deleting jobs
CHANGE: JobWrapper - report only error code as ApplicationError parameter 
        when payload finishes with errors    
NEW: SiteDirector - possibility to specify extensions to be installed in 
     pilots in /Operations/Pilots/Extensions option in order not to install
     all the server side extensions        

*DMS
CHANGE: FileCatalogFactory - use service path as default URL
CHANGE: FileCatalogFactory - use ObjectLoader to import catalog clients

*SMS
BUGFIX: StorageManagementDB, dirac-stager-monitor-jobs - small bug fixes ( sic, Daniela )

*Resources
CHANGE: DIPStorage - added possibility to specify a list of ports for multiple
        service end-points
CHANGE: InProcessComputingElement - demote log message when payload failure 
        to warning, the job will fail anyway
FIX: StalledJobAgent - if pilot reference is not registered, this is not an 
     error of the StalledJobAgent, no log.error() in  this case                
        
*RMS
CHANGE: RequestTask - ensure that tasks are executed with user credentials 
        even with respect to queries to DIRAC services ( useServerCertificate 
        flag set to false )        

[v6r7p36]

*WMS
FIX: CREAMCE, SiteDirector - make sure that the tmp executable is removed
CHANGE: JobWrapper - remove sending mails via Notification Service in case
        of job rescheduling
        
*SMS
FIX: StorageManagementDB - fix a race condition when old tasks are set failed 
     between stage submission and update.        

[v6r7p35]

*Stager
NEW: Stager API: dirac-stager-monitor-file, dirac-stager-monitor-jobs, 
     dirac-stager-monitor-requests, dirac-stager-show-stats

[v6r7p34]

*Transformation
FIX: TransformationCleaning Agent status was set to 'Deleted' instead of 'Cleaned'

[v6r7p33]

*Interfaces
FIX: Job.py - in setExecutable() - prevent changing the log file name string type

*StorageManagement
NEW: StorageManagementDB(Handler) - kill staging requests at the same time as 
     killing related jobs, closes #1510
FIX: StorageManagementDB - demote the level of several log messages       

[v6r7p32]

*DMS
FIX: StorageElementHandler - do not use getDiskSpace utility, use os.statvfs instead
CHANGE: StorageManagementDB - in getStageRequests() make MySQL do an UNIQUE selection 
        and use implicit loop to speed up queries for large results

*Resources
FIX: lsfce remote script - use re.search instead of re.match in submitJob() to cope with
     multipline output

[v6r7p31]

*WMS
FIX: SiteDirector - make possible more than one SiteDirector (with different pilot identity) attached 
     to a CE, ie sgm and pilot roles. Otherwise one is declaring Aborted the pilots from the other.

[v6r7p30]

*Core
CHANGE: X509Chain - added groupProperties field to the getCredentials() report
BUGFIX: InstallTools - in getSetupComponents() typo fixed: agent -> executor

[v6r7p29]

*DMS
CHANGE: FileCatalog - selection metadata is also returned as compatible metadata in the result
        of getCompatibleMetadata() call
NEW: FileCatalog - added path argument to getCompatibleMetadata() call
NEW: FileCatalogClient - added getFileUserMetadata()
BUGFIX: dirac-dms-fts-monitor - exit with code -1 in case of error

*Resources
FIX: CREAMComputingElement - check globus-url-copy result for errors when retrieving job output

[v6r7p28]

*DMS
BUGFIX: FileCatalog/DirectoryMetadata - wrong MySQL syntax 

[v6r7p27]

*Core
FIX: Mail.py - fix of the problem of colons in the mail's body

*Interfaces
NEW: Job API - added setSubmitPools(), setPlatform() sets ... "Platform"

*WMS
FIX: TaskQueueDB - use SystemConfig as Platform for matching ( if Platform is not set explicitly

*Resources
FIX: SSHComputingElement - use ssh host ( and not CE name ) in the pilot reference
BUGFIX: SSHGEComputingElement - forgotten return statement in _getJobOutputFiles()

*Framework
NEW: dirac-sys-sendmail - email's body can be taken from pipe. Command's argument 
     in this case will be interpreted as a destination address     

[v6r7p26]

*DMS
FIX: ReplicaManager - status names Read/Write -> ReadAccess/WriteAccess

[v6r7p25]

*Core
CHANGE: X509Chain - in getCredentials() failure to contact CS is not fatal, 
        can happen when calling dirac-proxy-init -x, for example

[v6r7p24]

*DMS
NEW: FileCatalog - added getFilesByMetadataWeb() to allow pagination in the Web 
     catalog browser
     
*WMS
CHANGE: WMSAdministrator, DiracAdmin - get banned sites list by specifying the status
        to the respective jobDB call     

[v6r7p23]

*Transformation
BUGFIX: TransformationDB - badly formatted error log message

*RMS
CHANGE: RequestDBMySQL - speedup the lookup of requests

*WMS
BUGFIX: dirac-dms-job-delete - in job selection by group

*DMS
FIX: LcgFileCatalogClient - getDirectorySize made compatible with DFC
BUGFIX: LcgFileCatalogClient - proper call of __getClientCertInfo()

[v6r7p22]

*Transformation
CHANGE: InputDataAgent - treats only suitable transformations, e.g. not the extendable ones. 
CHANGE: TransformationAgent - make some methods more public for easy overload

[v6r7p21]

*Core
FIX: Shifter - pass filePath argument when downloading proxy

[v6r7p20]

*DMS
CHANGE: StrategyHandler - move out SourceSE checking to TransferAgent
CHANGE: ReplicaManager, InputDataAgent - get active replicas
FIX: StorageElement, SRM2Storage - support for 'xxxAccess' statuses, checking results
     of return structures
     
*RSS
NEW: set configurable email address on the CS to send the RSS emails
NEW: RSSCache without thread in background
FIX: Synchronizer - moved to ResourceManager handler     

[v6r7p19]

*DMS
BUGFIX: ReplicaManager - in putAndRegister() SE.putFile() singleFile argument not used explicitly

[v6r7p18]

*WMS
FIX: StalledJobAgent - do not exit the loop over Completed jobs if accounting sending fails
NEW: dirac-wms-job-delete - allow to specify jobs to delete by job group and/or in a file
FIX: JobManifest - If CPUTime is not set, set it to MaxCPUTime value

[v6r7p17]

*Resources
FIX: SRM2Storage - treat properly "22 SRM_REQUEST_QUEUED" result code

[v6r7p16]

*DMS
FIX: StrategyHandler - do not proceed when the source SE is not valid for read 
BUGFIX: StorageElement - putFile can take an optional sourceSize argument
BUGFIX: ReplicaManager - in removeFile() proper loop on failed replicas

*RSS
FIX: SpaceTokenOccupancyCommand, CacheFeederAgent - add timeout when calling lcg_util commands

*WMS
FIX: JobManifest - take all the SubmitPools defined in the TaskQueueAgent 
NEW: StalledJobAgent - declare jobs stuck in Completed status as Failed

[v6r7p15]

*Core
BUGFIX: SocketInfo - in host identity evaluation

*DMS
BUGFIX: FileCatalogHandler - missing import os

*Transformation
CHANGE: JobManifest - getting allowed job types from operations() section 

[v6r7p14]

*DMS
CHANGE: StorageElementProxy - removed getParameters(), closes #1280
FIX: StorageElementProxy - free the getFile space before the next file
FIX: StorageElement - added getPFNBase() to comply with the interface

*Interfaces
CHANGE: Dirac API - allow lists of LFNs in removeFile() and removeReplica()

*WMS
CHANGE: JobSchedulingAgent(Executor) - allow both BannedSite and BannedSites JDL option

*RSS
FIX: ElementInspectorAgent - should only pick elements with rss token ( rs_svc ).
FIX: TokenAgent - using 4th element instead of the 5th. Added option to set admin email on the CS.

[v6r7p13]

*Core
FIX: Resources - in getStorageElementSiteMapping() return only sites with non-empty list of SEs

*DMS
FIX: StorageElement - restored the dropped logic of using proxy SEs
FIX: FileCatalog - fix the UseProxy /LocalSite/Catalog option

*Transformation
FIX: TransformationDB - use lower() string comparison in extendTransformation()

[v6r7p12]

*WMS
BUGFIX: JobManifest - get AllowedSubmitPools from the /Systems section, not from /Operations

*Core
NEW: Resources helper - added getSites(), getStorageElementSiteMapping()

*DMS
CHANGE: StrategyHandler - use getStorageElementSiteMapping helper function
BUGFIX: ReplicaManager - do not modify the loop dictionary inside the loop

[v6r7p11]

*Core
CHANGE: Subprocess - put the use of watchdog in flagging

[v6r7p10]

*Core
NEW: Logger - added getLevel() method, closes #1292
FIX: Subprocess - returns correct structure in case of timeout, closes #1295, #1294
CHANGE: TimeOutExec - dropped unused utility
FIX: Logger - cleaned unused imports

*RSS
CHANGE: ElementInspectorAgent - do not use mangled name and removed shifterProxy agentOption

[v6r7p9]

*Core
BUGFIX: InstallTools - MySQL Port should be an integer

[v6r7p8]

*Core
FIX: Subprocess - consistent timeout error message

*DMS
NEW: RemovalTask - added bulk removal
FIX: StrategyHandler - check file source CEs
CHANGE: DataIntegrityClient - code beautification
CHANGE: ReplicaManager - do not check file existence if replica information is queried anyway,
        do not fail if file to be removed does not exist already. 

[v6r7p7]

FIX: Several fixes to allow automatic code documentation

*Core
NEW: InstallTools - added mysqlPort and mysqlRootUser

*DMS
CHANGE: ReplicaManager - set possibility to force the deletion of non existing files
CHANGE: StrategyHandler - better handling of checksum check during scheduling 

[v6r7p6]

*Core
FIX: dirac-install - restore signal alarm if downloadable file is not found
FIX: Subprocess - using Manager proxy object to pass results from the working process

*DMS:
CHANGE: StorageElement - removed overwride mode
CHANGE: removed obsoleted dirac-dms-remove-lfn-replica, dirac-dms-remove-lfn
NEW: FTSMonitorAgent - filter out sources with checksum mismatch
FIX: FTSMonitorAgent, TransferAgent - fix the names of the RSS states

*RSS
NEW: ElementInspectorAgent runs with a variable number of threads which are automatically adjusted
NEW: Added policies to force a particular state, can be very convenient to keep something Banned for example.
NEW: policy system upgrade, added finer granularity when setting policies and actions

*WMS
NEW: SiteDirector- allow to define pilot DN/Group in the agent options
CHANGE: JobDescription, JobManifest - take values for job parameter verification from Operations CS section

[v6r7p5]

*Interfaces
BUGFIX: dirac-wms-job-get-output - properly treat the case when output directory is not specified 

[v6r7p4]

*Core
FIX: Subprocess - avoid that watchdog kills the executor process before it returns itself

*Framework
BUGFIX: ProxuManagerClient - wrong time for caching proxies

*RSS
FIX: removed obsoleted methods

*DMS
NEW: FileCatalog - added findFilesByMetadataDetailed - provides detailed metadata for 
     selected files

[v6r7p3]

*DMS
FIX: FTSMonitorAgent - logging less verbose

*Transformation
FIX: TransformationAgent - use the new CS defaults locations
FIX: Proper agent initialization
NEW: TransformationPlaugin - in Broadcast plugin added file groupings by number of files, 
     make the TargetSE always defined, even if the SourceSE list contains it 

*ResourceStatus
FIX: Added the shifter's proxy to several agents

*RMS
FIX: RequestContainer - the execution order was not properly set for the single files 

*Framework:
BUGFIX: ProxyManagerClient - proxy time can not be shorter than what was requested

[v6r7p2]

*Core
FIX: dirac-configure - switch to use CS before checking proxy info

*Framework
NEW: dirac-sys-sendmail new command
NEW: SystemAdmininistratorCLI - added show host, uninstall, revert commands
NEW: SystemAdmininistratorHandler - added more info in getHostInfo()
NEW: SystemAdmininistratorHandler - added revertSoftware() interface

*Transformation
FIX: TransformationCleaningAgent - check the status of returned results

[v6r7p1]

*Core
FIX: Subprocess - finalize the Watchdog closing internal connections after a command execution
CHANGE: add timeout for py(shell,system)Call calls where appropriate
CHANGE: Shifter - use gProxyManager in a way that allows proxy caching

*Framework
NEW: ProxyManagerClient - allow to specify validity and caching time separately
FIX: ProxyDB - replace instead of delete+insert proxy in __storeVOMSProxy

*DMS
NEW: FTSMonitorAgent - made multithreaded for better efficiency
FIX: dirac-dms-add-file - allow LFN: prefix for lfn argument

*WMS
NEW: dirac-wms-job-get-output, dirac-wms-job-status - allow to retrieve output for a job group
FIX: TaskQueueDB - fixed selection SQL in __generateTQMatchSQL()
CHANGE: OptimizerExecutor - reduce diversity of MinorStatuses for failed executors

*Resources
FIX: CREAMComputingElement - remove temporary JDL right after the submission 

[v6r6p21]

*DMS
BUGFIX: TransformationCleaningAgent - use the right signature of cleanMetadataCatalogFiles() call

[v6r6p20]

*DMS
FIX: RegistrationTask - properly escaped error messages
BUGFIX: DirectoryMetadata - use getFileMetadataFields from FileMetadata in addMetadataField()
NEW: When there is a missing source error spotted during FTS transfer, file should be reset 
     and rescheduled again until maxAttempt (set to 100) is reached

*WMS
FIX: JobScheduling - fix the site group logic in case of Tier0

[v6r6p19]

*DMS
BUGFIX: All DMS agents  - set up agent name in the initialization

*Core
NEW: Subprocess - timeout wrapper for subprocess calls
BUGFIX: Time - proper interpreting of 0's instead of None
CHANGE: DISET - use cStringIO for ANY read that's longer than 16k (speed improvement) 
        + Less mem when writing data to the net
FIX: Os.py - protection against failed "df" command execution       
NEW: dirac-info prints lcg bindings versions
CHANGE: PlotBase - made a new style class 
NEW: Subprocess - added debug level log message

*Framework
NEW: SystemAdministratorIntegrator client for collecting info from several hosts
NEW: SystemAdministrator - added getHostInfo()
FIX: dirac-proxy-init - always check for errors in S_OK/ERROR returned structures
CHANGE: Do not accept VOMS proxies when uploading a proxy to the proxy manager

*Configuration
FIX: CE2CSAgent - get a fresh copy of the cs data before attempting to modify it, closes #1151
FIX: Do not create useless backups due to slaves connecting and disconnecting
FIX: Refresher - prevent retrying with 'Insane environment'

*Accounting
NEW: Accounting/Job - added validation of reported values to cope with the weird Yandex case
FIX: DBUtils - take into account invalid values, closes #949

*DMS
FIX: FTSSubmitAgent - file for some reason rejected from submission should stay in 'Waiting' in 
     TransferDB.Channel table
FIX: FTSRequest - fix in the log printout     
CHANGE: dirac-dms-add-file removed, dirac-dms-add-files renamed to dirac-dms-add-file
FIX: FileCatalogCLI - check the result of removeFile call
FIX: LcgFileCatalogClient - get rid of LHCb specific VO evaluation
NEW: New FileCatalogProxy service - a generalization of a deprecated LcgFileCatalog service
FIX: Restored StorageElementProxy functionality
CHANGE: dirac-dms-add-file - added printout
NEW: FileCatalog(Factory), StorageElement(Factory) - UseProxy flag moved to /Operations and /LocalSite sections

*RSS
NEW:  general reimplementation: 
      New DB schema using python definition of tables, having three big blocks: Site, Resource and Node.
      MySQLMonkey functionality almost fully covered by DB module, eventually will disappear.
      Services updated to use new database.
      Clients updated to use new database.
      Synchronizer updated to fill the new database. When helpers will be ready, it will need an update.
      One ElementInspectorAgent, configurable now is hardcoded.
      New Generic StateMachine using OOP.
      Commands and Policies simplified.
      ResourceStatus using internal cache, needs to be tested with real load.
      Fixes for the state machine
      Replaced Bad with Degraded status ( outside RSS ).
      Added "Access" to Read|Write|Check|Remove SE statuses wherever it applies.
      ResourceStatus returns by default "Active" instead of "Allowed" for CS calls.
      Caching parameters are defined in the CS
FIX: dirac-admin-allow/ban-se - allow a SE on Degraded ( Degraded->Active ) and ban a SE on Probing 
     ( Probing -> Banned ). In practice, Active and Degraded are "usable" states anyway.            
      
*WMS
FIX: OptimizerExecutor - failed optimizations will still update the job     
NEW: JobWrapper - added LFNUserPrefix VO specific Operations option used for building user LFNs
CHANGE: JobDB - do not interpret SystemConfig in the WMS/JobDB
CHANGE: JobDB - Use CPUTime JDL only, keep MaxCPUTime for backward compatibility
CHANGE: JobWrapper - use CPUTime job parameter instead of MaxCPUTime
CHANGE: JobAgent - use CEType option instead of CEUniqueID
FIX: JobWrapper - do not attempt to untar directories before having checked if they are tarfiles 
NEW: dirac-wms-job-status - get job statuses for jobs in a given job group
 
*SMS
FIX: StorageManagementDB - when removing unlinked replicas, take into account the case where a
     staging request had been submitted, but failed
      
*Resources    
NEW: glexecCE - add new possible locations of the glexec binary: OSG specific stuff and in last resort 
     looking in the PATH    
NEW: LcgFileCatalogClient - in removeReplica() get the needed PFN inside instead of providing it as an argument     
      
*TS      
CHANGE: Transformation types definition are moved to the Operations CS section

*Interfaces
FIX: Dirac.py - CS option Scratchdir was in LocalSite/LocalSite
FIX: Dirac.py - do not define default catalog, use FileCatalog utility instead

[v6r6p19]

*DMS
BUGFIX: All DMS agents  - set up agent name in the initialization

[v6r6p18]

*Transformation
CHANGE: /DIRAC/VOPolicy/OutputDataModule option moved to <Operations>/Transformations/OutputDataModule

*Resources
FIX: ComputingElement - properly check if the pilot proxy has VOMS before adding it to the payload 
     when updating it

*WMS
BUGFIX: JobSanity - fixed misspelled method call SetParam -> SetParameter

[v6r6p17]

*Transformation
BUGFIX: TransformationAgent - corrected  __getDataReplicasRM()

[v6r6p16]

*DMS
FIX: Agents - proper __init__ implementation with arguments passing to the super class
FIX: LcgFileCatalogClient - in removeReplica() reload PFN in case it has changed

[v6r6p15]

*Framework
BUGFIX: ErrorMessageMonitor - corrected updateFields call 

*DMS:
NEW: FTSMonitorAgent completely rewritten in a multithreaded way

*Transformation
FIX: InputDataAgent - proper instantiation of TransformationClient
CHANGE: Transformation - several log message promoted from info to notice level

[v6r6p14]

*Transformation
FIX: Correct instantiation of agents inside several scripts
CHANGE: TransformationCleaningAgent - added verbosity to logs
CHANGE: TransformationAgent - missingLFC to MissingInFC as it could be the DFC as well
FIX: TransformationAgent - return an entry for all LFNs in __getDataReplicasRM

*DMS
FIX: TransferAgent - fix exception reason in registerFiles()

[v6r6p13]

*DMS
CHANGE: TransferAgent - change RM call from getCatalogueReplicas to getActiveReplicas. 
        Lowering log printouts here and there

[v6r6p12]

*DMS
BUGFIX: RemovalTask - Replacing "'" by "" in error str set as attribute for a subRequest file. 
        Without that request cannot be updated when some nasty error occurs.

[v6r6p11]

*RMS:
BUGFIX: RequestClient - log string formatting

*DMS
BUGFIX: RemovalTask - handling for files not existing in the catalogue

*Transformation
FIX: TransformationManager - ignore files in NotProcessed status to get the % of processed files

*Interfaces
FIX: Fixes due to the recent changes in PromptUser utility

[v6r6p10]

*RMS
FIX: RequestDBMySQL - better escaping of queries 

*WMS
FIX: SiteDirector - get compatible platforms before checking Task Queues for a site

[v6r6p9]

*Core
FIX: Utilities/PromptUser.py - better user prompt

*Accounting
NEW: Add some validation to the job records because of weird data coming from YANDEX.ru

*DMS
BUGFIX: ReplicaManager - typo errStr -> infoStr in __replicate()
FIX: FTSRequest - fixed log message

*WMS
FIX: SiteDirector - use CSGlobals.getVO() call instead of explicit CS option

[v6r6p8]

*Transformation
BUGFIX: TransformationDB - typo in getTransformationFiles(): iterValues -> itervalues

[v6r6p7]

*Resources
FIX: StorageFactory - uncommented line that was preventing the status to be returned 
BUGFIX: CE remote scripts - should return status and not call exit()
BUGFIX: SSHComputingElement - wrong pilot ID reference

[v6r6p6]

*WMS
FIX: TaskQueueDB - in findOrphanJobs() retrieve orphaned jobs as list of ints instead of list of tuples
FIX: OptimizerExecutor - added import of datetime to cope with the old style optimizer parameters

*Transformation
FIX: TransformationAgent - fix finalization entering in an infinite loop
NEW: TransformationCLI - added resetProcessedFile command
FIX: TransformationCleaningAgent - treating the archiving delay 
FIX: TransformationDB - fix in getTransformationFiles() in case of empty file list

[v6r6p5]

*Transformation
FIX: TransformationAgent - type( transClient -> transfClient )
FIX: TransformationAgent - self._logInfo -> self.log.info
FIX: TransformationAgent - skip if no Unused files
FIX: TransformationAgent - Use CS option for replica cache lifetime
CHANGE: TransformationAgent - accept No new Unused files every [6] hours

[v6r6p4]

*DMS
FIX: TransferAgent - protection for files that can not be scheduled
BUGFIX: TransferDB - typo (instIDList - > idList ) fixed

*Transformation
BUGFIX: TransformationAgent - typo ( loginfo -> logInfo )

[v6r6p3]

FIX: merged in patch v6r5p14

*Core
BUGFIX: X509Chain - return the right structure in getCredentials() in case of failure
FIX: dirac-deploy-scripts.py - allow short scripts starting from "d"
FIX: dirac-deploy-scripts.py - added DCOMMANDS_PPID env variable in the script wrapper
FIX: ExecutorReactor - reduced error message dropping redundant Task ID 

*Interfaces
BUGFIX: Dirac.py - allow to pass LFN list to replicateFile()

*DMS
FIX: FileManager - extra check if all files are available in _findFiles()
BUGFIX: FileCatalogClientCLI - bug in DirectoryListing

[v6r6p2]

FIX: merged in patch v6r5p13

*WMS
FIX: SiteDirector - if no community set, look for DIRAC/VirtualOrganization setting

*Framework
FIX: SystemLoggingDB - LogLevel made VARCHAR in the MessageRepository table
FIX: Logging - several log messages are split in fixed and variable parts
FIX: SystemLoggingDB - in insertMessage() do not insert new records in auxiliary tables if they 
     are already there

[v6r6p1]

*Core:
CHANGE: PromptUser - changed log level of the printout to NOTICE
NEW: Base Client constructor arguments are passed to the RPCClient constructor

*DMS:
NEW: FTSRequest - added a prestage mechanism for source files
NEW: FileCatalogClientCLI - added -f switch to the size command to use raw faile tables 
     instead of storage usage tables
NEW: FileCatalog - added orphan directory repair tool
NEW: FIleCatalog - more counters to control the catalog sanity     

*WMS:
FIX: SandboxStoreClient - no more kwargs tricks
FIX: SandboxStoreClient returns sandbox file name in case of upload failure to allow failover
FIX: dirac-pilot - fixed VO_%s_SW_DIR env variable in case of OSG

*TS:
FIX: TransformationManagerHandler - avoid multiple Operations() instantiation in 
     getTransformationSummaryWeb()

[v6r6]

*Core
CHANGE: getDNForUsername helper migrated from Core.Security.CS to Registry helper
NEW: SiteSEMapping - new utilities getSitesGroupedByTierLevel(), getTier1WithAttachedTier2(),
     getTier1WithTier2
CHANGE: The DIRAC.Core.Security.CS is replaced by the Registry helper     
BUGFIX: dirac-install - properly parse += in .cfg files
FIX: Graphs.Utilities - allow two lines input in makeDataFromCVS()
FIX: Graphs - allow Graphs package usage if even matplotlib is not installed
NEW: dirac-compile-externals will retrieve the Externals compilation scripts from it's new location 
     in github (DIRACGrid/Externals)
NEW: Possibility to define a thread-global credentials for DISET connections (for web framework)
NEW: Logger - color output ( configurable )
NEW: dirac-admin-sort-cs-sites - to sort sites in the CS
CHANGE: MessageClient(Factor) - added msgClient attribute to messages
NEW: Core.Security.Properties - added JOB_MONITOR and USER_MANAGER properties

*Configuration
NEW: Registry - added getAllGroups() method

*Framework
NEW: SystemAdministratorClientCLI - possibility to define roothPath and lcgVersion when updating software

*Accounting
NEW: JobPlotter - added Normalized CPU plots to Job accounting
FIX: DBUtils - plots going to greater granularity

*DMS
NEW: FileCatalog - storage usage info stored in all the directories, not only those with files
NEW: FileCatalog - added utility to rebuild storage usage info from scratch
FIX: FileCatalog - addMetadataField() allow generic types, e.g. string
FIX: FileCatalog - path argument is normalized before usage in multiple methods
FIX: FileCatalog - new metadata for files(directories) should not be there before for directories(files)
NEW: FileCatalog - added method for rebuilding DirectoryUsage data from scratch 
NEW: FileCatalog - Use DirectoryUsage mechanism for both logical and physical storage
CHANGE: FileCatalog - forbid removing non-empty directories
BUGFIX: FileCatalogClientCLI - in do_ls() check properly the path existence
FIX: FileCatalogClientCLI - protection against non-existing getCatalogCounters method in the LFC client
FIX: DMS Agents - properly call superclass constructor with loadName argument
FIX: ReplicaManager - in removeFile() non-existent file is marked as failed
FIX: Make several classes pylint compliant: DataIntegrityHandler, DataLoggingHandler,
     FileCatalogHandler, StorageElementHandler, StorageElementProxyHandler, TransferDBMonitoringHandler
FIX: LogUploadAgent - remove the OSError exception in __replicate()
FIX: FileCatalogClientCLI - multiple check of proper command inputs,
     automatic completion of several commands with subcommands,
     automatic completion of file names
CHANGE: FileCatalogClientCLI - reformat the output of size command 
FIX: dirac-admin-ban-se - allow to go over all options read/write/check for each SE      
NEW: StrategyHandler - new implementation to speed up file scheduling + better error reporting
NEW: LcgFileCatalogProxy - moved from from LHCbDirac to DIRAC
FIX: ReplicaManager - removed usage of obsolete "/Resources/StorageElements/BannedTarget" 
CHANGE: removed StorageUsageClient.py
CHANGE: removed obsoleted ProcessingDBAgent.py

*WMS
CHANGE: RunNumber job parameter was removed from all the relevant places ( JDL, JobDB, etc )
NEW: dirac-pilot - add environment setting for SSH and BOINC CEs
NEW: WMSAdministrator - get output for non-grid CEs if not yet in the DB
NEW: JobAgent - job publishes BOINC parameters if any
CHANGE: Get rid of LHCbPlatform everywhere except TaskQueueDB
FIX: SiteDirector - provide list of sites to the Matcher in the initial query
FIX: SiteDirector - present a list of all groups of a community to match TQs
CHANGE: dirac-boinc-pilot dropped
CHANGE: TaskQueueDirector does not depend on /LocalSite section any more
CHANGE: reduced default delays for JobCleaningAgent
CHANGE: limit the number of jobs received by JobCleaningAgent
CHANGE: JobDB - use insertFields instead of _insert
CHANGE: Matcher, TaskQueueDB - switch to use Platform rather than LHCbPlatform retaining LHCbPlatform compatibility
BUGFIX: Matcher - proper reporting pilot site and CE
CHANGE: JobManager - improved job Killing/Deleting logic
CHANGE: dirac-pilot - treat the OSG case when jobs on the same WN all run in the same directory
NEW: JobWrapper - added more status reports on different failures
FIX: PilotStatusAgent - use getPilotProxyFromDIRACGroup() instead of getPilotProxyFromVOMSGroup()
CHANGE: JobMonitoringHandler - add cutDate and condDict parameters to getJobGroup()
NEW: JobMonitoringHandler - check access rights with JobPolicy when accessing job info from the web
NEW: JobManager,JobWrapper - report to accounting jobs in Rescheduled final state if rescheduling is successful
FIX: WMSAdministrator, SiteDirector - store only non-empty pilot output to the PilotDB
NEW: added killPilot() to the WMSAdministrator interface, DiracAdmin and dirac-admin-kill-pilot command
NEW: TimeLeft - renormalize time left using DIRAC Normalization if available
FIX: JobManager - reconnect to the OptimizationMind in background if not yet connected
CHANGE: JobManifest - use Operations helper
NEW: JobCleaningAgent - delete logging records from JobLoggingDB when deleting jobs

*RMS
FIX: RequestDBFile - better exception handling in case no JobID supplied
FIX: RequestManagerHandler - make it pylint compliant
NEW: RequestProxyHandler - is forwarding requests from voboxes to central RequestManager. 
     If central RequestManager is down, requests are dumped into file cache and a separate thread 
     running in background is trying to push them into the central. 
CHANGE: Major revision of the code      
CHANGE: RequestDB - added index on SubRequestID in the Files table
CHANGE: RequestClient - readRequestForJobs updated to the new RequetsClient structure

*RSS
NEW: CS.py - Space Tokens were hardcoded, now are obtained after scanning the StorageElements.

*Resources
FIX: SSHComputingElement - enabled multiple hosts in one queue, more debugging
CHANGE: SSHXXX Computing Elements - define SSH class once in the SSHComputingElement
NEW: SSHComputingElement - added option to define private key location
CHANGE: Get rid of legacy methods in ComputingElement
NEW: enable definition of ChecksumType per SE
NEW: SSHBatch, SSHCondor Computing Elements
NEW: SSHxxx Computing Elements - using remote control scripts to better capture remote command errors
CHANGE: put common functionality into SSHComputingElement base class for all SSHxxx CEs
NEW: added killJob() method tp all the CEs
NEW: FileCatalog - take the catalog information info from /Operations CS section, if defined there, 
     to allow specifications per VO 

*Interfaces
CHANGE: Removed Script.initialize() from the API initialization
CHANGE: Some general API polishing
FIX: Dirac.py - when running in mode="local" any directory in the ISB would not get untarred, 
     contrary to what is done in the JobWrapper

*TS
BUGFIX: TaskManager - bug fixed in treating tasks with input data
FIX: TransformationCleaningAgent - properly call superclass constructor with loadName argument
NEW: TransformationCleaningAgent - added _addExtraDirectories() method to extend the list of
     directories to clean in a subclass if needed
CHANGE: TransformationCleaningAgent - removed usage of StorageUsageClient     
NEW: TransformationAgent is multithreaded now ( implementation moved from LHCbDIRAC )
NEW: added unit tests
NEW: InputDataAgent - possibility to refresh only data registered in the last predefined period of time 
NEW: TransformationAgent(Client) - management of derived transformations and more ported from LHCbDIRAC
BUGFIX: TransformationDB - wrong SQL statement generation in setFileStatusForTransformation()

[v6r5p14]

*Core
NEW: Utilities - added Backports utility

*WMS
FIX: Use /Operations/JobScheduling section consistently, drop /Operations/Matching section
NEW: Allow VO specific share correction plugins from extensions
FIX: Executors - several fixes

[v6r5p13]

*WMS
FIX: Executors - VOPlugin will properly send and receive the params
NEW: Correctors can be defined in an extension
FIX: Correctors - Properly retrieve info from the CS using the ops helper

[v6r5p12]

FIX: merged in patch v6r4p34

[v6r5p11]

FIX: merged in patch v6r4p33

*Core
FIX: MySQL - added offset argument to buildConditions()

[v6r5p10]

FIX: merged in patch v6r4p32

[v6r5p9]

FIX: merged in patch v6r4p30

[v6r5p8]

FIX: merged in patch v6r4p29

[v6r5p7]

FIX: merged in patch v6r4p28

[v6r5p6]

FIX: merged in patch v6r4p27

*Transformation
BUGFIX: TransformationDB - StringType must be imported before it can be used

*RSS
NEW: CS.py - Space Tokens were hardcoded, now are obtained after scanning the StorageElements.

[v6r5p5]

FIX: merged in patch v6r4p26

[v6r5p4]

FIX: merged in patch v6r4p25

[v6r5p3]

*Transformation
FIX: merged in patch v6r4p24

[v6r5p2]

*Web
NEW: includes DIRACWeb tag web2012092101

[v6r5p1]

*Core
BUGFIX: ExecutorMindHandler - return S_OK() in the initializeHandler
FIX: OptimizationMindHandler - if the manifest is not dirty it will not be updated by the Mind

*Configuration
NEW: Resources helper - added getCompatiblePlatform(), getDIRACPlatform() methods

*Resources
FIX: SSHComputingElement - add -q option to ssh command to avoid banners in the output
FIX: BOINCComputingElement - removed debugging printout
FIX: ComputingElement - use Platform CS option which will be converted to LHCbPlatform for legacy compatibility

*DMS
FIX: RequestAgentBase - lowering loglevel from ALWAYS to INFO to avoid flooding SystemLogging

*WMS:
FIX: SiteDirector - provide CE platform parameter when interrogating the TQ
FIX: GridPilotDirector - publish pilot OwnerGroup rather than VOMS role
FIX: WMSUtilities - add new error string into the parsing of the job output retrieval

[v6r5]

NEW: Executor framework

*Core
NEW: MySQL.py - added Test case for Time.dateTime time stamps
NEW: MySQL.py - insertFields and updateFields can get values via Lists or Dicts
NEW: DataIntegrityDB - use the new methods from MySQL and add test cases
NEW: DataIntegrityHandler - check connection to DB and create tables (or update their schema)
NEW: DataLoggingDB - use the new methods from MySQL and add test cases
NEW: DataLoggingHandler - check connection to DB and create tables (or update their schema)
FIX: ProcessPool - killing stuck workers after timeout
CHANGE: DB will throw a RuntimeException instead of a sys.exit in case it can't contact the DB
CHANGE: Several improvements on DISET
CHANGE: Fixed all DOS endings to UNIX
CHANGE: Agents, Services and Executors know how to react to CSSection/Module and react accordingly
NEW: install tools are updated to deal with executors
FIX: dirac-install - add -T/--Timeout option to define timeout for distribution downloads
NEW: dirac-install - added possibility of defining dirac-install's global defaults by command line switch
BUGFIX: avoid PathFinder.getServiceURL and use Client class ( DataLoggingClient,LfcFileCatalogProxyClient ) 
FIX: MySQL - added TIMESTAMPADD and TIMESTAMPDIFF to special values not to be scaped by MySQL
NEW: ObjectLoader utility
CHANGE: dirac-distribution - added global defaults flag and changed the flag to -M or --defaultsURL
FIX: Convert to string before trying to escape value in MySQL
NEW: DISET Services - added PacketTimeout option
NEW: SystemLoggingDB - updated to use the renewed MySQL interface and SQL schema
NEW: Added support for multiple entries in /Registry/DefaultGroup, for multi-VO installations
CHANGE: Component installation procedure updated to cope with components inheriting Modules
CHANGE: InstallTools - use dirac- command in runit run scripts
FIX: X509Chain - avoid a return of error when the group is not valid
FIX: MySQL - reduce verbosity of log messages when high level methods are used
CHANGE: Several DB classes have been updated to use the MySQL buildCondition method
NEW: MySQL - provide support for greater and smaller arguments to all MySQL high level methods
FIX: Service.py - check all return values from all initializers

*Configuration
CHANGE: By default return option and section lists ordered as in the CS
NEW: ConfigurationClient - added function to refresh remote configuration

*Framework
FIX: Registry.findDefaultGroup will never return False
CHANGE: ProxyManager does not accept proxies without explicit group
CHANGE: SystemAdministratorHandler - force refreshing the configuration after new component setup

*RSS
CHANGE: removed code execution from __init__
CHANGE: removed unused methods
NEW: Log all policy results 

*Resources
NEW: updated SSHComputingElement which allows multiple job submission
FIX: SGETimeLeft - better parsing of the batch system commands output
FIX: InProcessComputingElement - when starting a new job discard renewal of the previous proxy
NEW: BOINCComputingElement - new CE client to work with the BOINC desktop grid infrastructure 

*WMS
CHANGE: WMS Optimizers are now executors
CHANGE: SandboxStoreClient can directly access the DB if available
CHANGE: Moved JobDescription and improved into JobManifest
FIX: typo in JobLoggingDB
NEW: JobState/CachedJobState allow access to the Job via DB/JobStateSync Service automatically
BUGFIX: DownloadInputData - when not enough disk space, message was using "buffer" while it should be using "data"
FIX: the sandboxmetadataDB explosion when using the sandboxclient without direct access to the DB
NEW: Added support for reset/reschedule in the OptimizationMind
CHANGE: Whenever a DB is not properly initialized it will raise a catchable RuntimeError exception 
        instead of silently returning
FIX: InputDataResolution - just quick mod for easier extensibility, plus removed some LHCb specific stuff
NEW: allow jobids in a file in dirac-wms-job-get-output
NEW: JobManager - zfill in %n parameter substitution to allow alphabetical sorting
NEW: Directors - added checking of the TaskQueue limits when getting eligible queues
CHANGE: Natcher - refactor to simpify the logic, introduced Limiter class
CHANGE: Treat MaxCPUTime and CPUTime the same way in the JDL to avoid confusion
NEW: SiteDirector - added options PilotScript, MaxPilotsToSubmit, MaxJobsInFillMode
BUGFIX: StalledJobAgent - use cpuNormalization as float, not string 
FIX: Don't kill an executor if a task has been taken out from it
NEW: dirac-boinc-pilot - pilot script to be used on the BOINC volunteer nodes
FIX: SiteDirector - better handling of tokens and filling mode 
NEW: Generic pilot identities are automatically selected by the TQD and the SiteDirector 
     if not explicitly defined in /Pilot/GenericDN and GenericGroup
NEW: Generic pilot groups can have a VO that will be taken into account when selecting generic 
     credentials to submit pilots
NEW: Generic pilots that belong to a VO can only match jobs from that VO
NEW: StalledJobAgent - added rescheduling of jobs stuck in Matched or Rescheduled status
BUGFIX: StalledJobAgent - default startTime and endTime to "now", avoid None value
NEW: JobAgent - stop after N failed matching attempts (nothing to do), use StopAfterFailedMatches option
CHANGE: JobAgent - provide resource description as a dictionary to avoid extra JDL parsing by the Matcher
CHANGE: Matcher - report pilot info once instead of sending it several times from the job
CHANGE: Matcher - set the job site instead of making a separate call to JobStateUpdate
NEW: Matcher - added Matches done and matches OK statistics
NEW: TaskQueue - don't delete fresh task queues. Wait 5 minutes to do so.
CHANGE: Disabled TQs can also be matched, if no jobs are there, a retry will be triggered

*Transformation
FIX: TransformationAgent - a small improvement: now can pick the prods status to handle from the CS, 
     plus few minor corrections (e.g. logger messages)
FIX: TransformationCLI - take into accout possible failures in resetFile command     

*Accounting
NEW: AccountingDB - added retrieving RAW records for internal stuff
FIX: AccountingDB - fixed some logic for readonly cases
CHANGE: Added new simpler and faster bucket insertion mechanism
NEW: Added more info when rebucketing
FIX: Calculate the rebucket ETA using remaining records to be processed instead of the total records to be processed
FIX: Plots with no data still carry the plot name

*DMS
NEW: SRM2Storage - added retry in the gfal calls
NEW: added new FTSCleaningAgent cleaning up TransferDB tables
FIX: DataLoggingClient and DataLoggingDB - tests moved to separate files
CHANGE: request agents cleanup

*RMS
CHANGE: Stop using RequestAgentMixIn in the request agents

[v6r4p34]

*DMS
BUGFIX: FileCatalogCLI - fixed wrong indentation
CHANGE: RegistrationTask - removed some LHCb specific defaults

[v6r4p33]

*DMS
CHANGE: FTSRequest - be more verbose if something is wrong with file

[v6r4p32]

*WMS
FIX: StalledJobAgent - avoid exceptions in the stalled job accounting reporting

*DMS
NEW: FTSMonitorAgent - handling of expired FTS jobs 

*Interfaces
CHANGE: Dirac.py - attempt to retrieve output sandbox also for Completed jobs in retrieveRepositorySandboxes()

[v6r4p30]

*Core
BUGFIX: dirac-admin-bdii-ce-voview - proper check of the result structure

*Interfaces
FIX: Dirac.py, Job.py - allow to pass environment variables with special characters

*DMS
NEW: FileCatalogCLI - possibility to sort output in the ls command

*WMS:
FIX: JobWrapper - interpret environment variables with special characters 

[v6r4p29]

*RMS
BUGFIX: RequestDBMySQL - wrong indentation in __updateSubRequestFiles()

[v6r4p28]

*Interfaces
CHANGE: Dirac.py, DiracAdmin.py - remove explicit timeout on RPC client instantiation

*RSS
FIX: CS.py - fix for updated CS location (backward compatible)

*DMS
BUGFIX: StrategyHandler - bug fixed determineReplicationTree()
FIX: FTSRequest - add checksum string to SURLs file before submitting an FTS job

*WMS
FIX: JobWrapper - protection for double quotes in JobName
CHANGE: SiteDirector - switched some logging messages from verbose to info level

*RMS
NEW: Request(Client,DBMySQL,Manager) - added readRequestsForJobs() method

[v6r4p27]

*DMS
FIX: SRM2Storage - removed hack for EOS (fixed server-side)

*Transformation
CHANGE: TransformationClient - limit to 100 the number of transformations in getTransformations()
NEW: TransformationAgent - define the transformations type to use in the configuration

*Interfaces
FIX: Job.py -  fix for empty environmentDict (setExecutionEnv)

[v6r4p26]

*Transformation
BUGFIX: TransformationClient - fixed calling sequence in rpcClient.getTransformationTasks()
NEW: TransformationClient - added log messages in verbose level.

[v6r4p25]

*DMS
BUGFIX: StrategyHandler - sanity check for wrong replication tree 

[v6r4p24]

*Core
NEW: MySQL - add 'offset' argument to the buildCondition()

*Transformation
FIX: TransformationAgent - randomize the LFNs for removal/replication case when large number of those
CHANGE: TransformationClient(DB,Manager) - get transformation files in smaller chunks to
        improve performance
FIX: TransformationAgent(DB) - do not return redundant LFNs in getTransformationFiles()    

[v6r4p23]

*Web
NEW: includes DIRACWeb tag web2012092101

[v6r4p22]

*DMS
FIX: SRM2Storage - fix the problem with the CERN-EOS storage 

[v6r4p21]

*Core
BUGFIX: SGETimeLeft - take into account dd:hh:mm:ss format of the cpu consumed

[v6r4p20]

*WMS
BUGFIX: PilotDirector, GridPilotDirector - make sure that at least 1 pilot is to be submitted
BUGFIX: GridPilotDirector - bug on how pilots are counted when there is an error in the submit loop.
BUGFIX: dirac-pilot - proper install script installation on OSG sites

[v6r4p19]

*RMS
FIX: RequestDBMySQL - optimized request selection query 

[v6r4p18]

*Configuration
BUGFIX: CE2CSAgent.py - the default value must be set outside the loop

*DMS
NEW: dirac-dms-create-replication-request
BUGFIX: dirac-dms-fts-submit, dirac-dms-fts-monitor - print out error messages

*Resources
BUGFIX: TorqueComputingElement.py, plus add UserName for shared Queues

*WMS
BUGFIX: JobManagerHandler - default value for pStart (to avoid Exception)

[v6r4p17]

*Core
FIX: dirac-configure - setup was not updated in dirac.cfg even with -F option
FIX: RequestHandler - added fix for Missing ConnectionError

*DMS
FIX: dirac-dms-clean-directory - command fails with `KeyError: 'Replicas'`.

*WMS
FIX: SiteDirector - adapt to the new method in the Matcher getMatchingTaskQueue 
FIX: SiteDirector - added all SubmitPools to TQ requests

[v6r4p16]

*Core:
FIX: dirac-install - bashrc/cshrc were wrongly created when using versionsDir

*Accounting
CHANGE: Added new simpler and faster bucket insertion mechanism
NEW: Added more info when rebucketing

*WMS
CHANGE: Matcher - refactored to take into account job limits when providing info to directors
NEW: JoAgent - reports SubmitPool parameter if applicable
FIX: Matcher - bad codition if invalid result

[v6r4p15]

*WMS
FIX: gLitePilotDirector - fix the name of the MyProxy server to avoid crasehs of the gLite WMS

*Transformation
FIX: TaskManager - when the file is on many SEs, wrong results were generated

[v6r4p13]

*DMS
FIX: dirac-admin-allow-se - added missing interpreter line

[v6r4p12]

*DMS
CHANGE: RemovalTask - for DataManager shifter change creds after failure of removal with her/his proxy.

*RSS
NEW: Added RssConfiguration class
FIX: ResourceManagementClient  - Fixed wrong method name

[v6r4p11]

*Core
FIX: GGUSTicketsClient - GGUS SOAP URL updated

*DMS
BUGFIX: ReplicaManager - wrong for loop

*RequestManagement
BUGFIX: RequestClient - bug fix in finalizeRequest()

*Transformation
FIX: TaskManager - fix for correctly setting the sites (as list)

[v6r4p10]

*RequestManagement
BUGFIX: RequestContainer - in addSubrequest() function

*Resources
BUGFIX: SRM2Storage - in checksum type evaluation

*ResourceStatusSystem
BUGFIX: InfoGetter - wrong import statement

*WMS
BUGFIX: SandboxMetadataDB - __init__() can not return a value

[v6r4p9]

*DMS
CHANGE: FailoverTransfer - ensure the correct execution order of the subrequests

[v6r4p8]

Bring in fixes from v6r3p17

*Core:
FIX: Don't have the __init__ return True for all DBs
NEW: Added more protection for exceptions thrown in callbacks for the ProcessPool
FIX: Operations will now look in 'Defaults' instead of 'Default'

*DataManagement:
FIX: Put more protection in StrategyHandler for neither channels  not throughput read out of TransferDB
FIX: No JobIDs supplied in getRequestForJobs function for RequestDBMySQL taken into account
FIX: Fix on getRequestStatus
CHANGE: RequestClient proper use of getRequestStatus in finalizeRequest
CHANGE: Refactored RequestDBFile

[v6r4p7]

*WorkloadManagement
FIX: SandboxMetadataDB won't explode DIRAC when there's no access to the DB 
CHANGE: Whenever a DB fails to initialize it raises a catchable exception instead of just returning silently

*DataManagement
CHANGE: Added Lost and Unavailable to the file metadata

[v6r4p6]

Bring fixes from v6r4p6

[v6r4p5]

*Configuration
NEW: Added function to generate Operations CS paths

*Core
FIX: Added proper ProcessPool checks and finalisation

*DataManagement
FIX: don't set Files.Status to Failed for non-existign files, failover transfers won't go
FIX: remove classmethods here and there to unblock requestHolder
CHANGE: RAB, TA: change task timeout: 180 and 600 (was 600 and 900 respectively)
FIX: sorting replication tree by Ancestor, not hopAncestorgit add DataManagementSystem/Agent/TransferAgent.py
NEW: TA: add finalize
CHANGE: TransferAgent: add AcceptableFailedFiles to StrategyHandler to ban FTS channel from scheduling
FIX: if there is no failed files, put an empty dict


*RSS
FIX: RSS is setting Allowed but the StorageElement checks for Active

*Workflows
FIX: Part of WorfklowTask rewritten to fix some issues and allow 'ANY' as site

*Transformation
FIX: Wrong calls to TCA::cleanMetadataCatalogFiles

[v6r4p4]

*Core
FIX: Platform.py - check if Popen.terminate is available (only from 2.6)

[v6r4p3]

*Core
FIX: ProcessPool with watchdog and timeouts - applied in v6r3 first

[v6r4p2]

*StorageManagement
BUGFIX: StorageElement - staging is a Read operation and should be allowed as such

*WMS
BUGFIX: InProcessComputingElement, JobAgent - proper return status code from the job wrapper

*Core
FIX: Platform - manage properly the case of exception in the ldconfig execution

[v6r4p1]

*DMS
FIX: TransferDB.getChannelObservedThroughput - the channelDict was created in a wrong way

*RSS
FIX: ResourceStatus was not returning Allowed by default

[v6r4]

*Core
FIX: dirac-install-db.py: addDatabaseOptionsToCS has added a new keyed argument
NEW: SGETimeLeft.py: Support for SGE backend
FIX: If several extensions are installed, merge ConfigTemplate.cfg
NEW: Service framework - added monitoring of file descriptors open
NEW: Service framework - Reduced handshake timeout to prevent stuck threads
NEW: MySQL class with new high level methods - buildCondition,insertFields,updateFields
     deleteEntries, getFields, getCounters, getDistinctAttributeValues
FIX: ProcessPool - fixes in the locking mechanism with LockRing, stopping workers when the
     parent process is finished     
FIX: Added more locks to the LockRing
NEW: The installation tools are updated to install components by name with the components module specified as an option

*DMS
FIX: TransferDB.py - speed up the Throughput determination
NEW: dirac-dms-add-files: script similar to dirac-dms-remove-files, 
     allows for 1 file specification on the command line, using the usual dirac-dms-add-file options, 
     but also can take a text file in input to upload a bunch of files. Exit code is 0 only if all 
     was fine and is different for every error found. 
NEW: StorageElementProxy- support for data downloading with http protocol from arbitrary storage, 
     needed for the web data download
BUGFIX: FileCatalogCLI - replicate operation does a proper replica registration ( closes #5 )     
FIX: ReplicaManager - __cleanDirectory now working and thus dirac-dms-clean-directory

*WMS
NEW: CPU normalization script to run a quick test in the pilot, used by the JobWrapper
     to report the CPU consumption to the accounting
FIX: StalledJobAgent - StalledTimeHours and FailedTimeHours are read each cycle, refer to the 
     Watchdog heartBeat period (should be renamed); add NormCPUTime to Accounting record
NEW: SiteDirector - support for the operation per VO in multi-VO installations
FIX: StalledJobAgent - get ProcessingType from JDL if defined
BUGFIX: dirac-wms-job-peek - missing printout in the command
NEW: SiteDirector - take into account the number of already waiting pilots when evaluating the number of pilots to submit
FIX: properly report CPU usage when the Watchdog kill the payload.

*RSS
BUGFIX: Result in ClientCache table is a varchar, but the method was getting a datetime
NEW: CacheFeederAgent - VOBOX and SpaceTokenOccupancy commands added (ported from LHCbDIRAC)
CHANGE: RSS components get operational parameters from the Operations handler

*DataManagement
FIX: if there is no failed files, put an empty dict

*Transformation
FIX: Wrong calls to TCA::cleanMetadataCatalogFiles

[v6r3p19]

*WMS
FIX: gLitePilotDirector - fix the name of the MyProxy server to avoid crashes of the gLite WMS

[v6r3p18]

*Resources
BUGFIX: SRM2Storage - in checksum type evaluation

[v6r3p17]

*DataManagement
FIX: Fixes issues #783 and #781. Bugs in ReplicaManager removePhisicalReplica and getFilesFromDirectory
FIX: Return S_ERROR if missing jobid arguments
NEW: Checksum can be verified during FTS and SRM2Storage 

[v6r3p16]

*DataManagement
FIX: better monitoring of FTS channels 
FIX: Handle properly None value for channels and bandwidths

*Core
FIX: Properly calculate the release notes if there are newer releases in the release.notes file

[v6r3p15]

*DataManagement
FIX: if there is no failed files, put an empty dict

*Transformation
FIX: Wrong calls to TCA::cleanMetadataCatalogFiles


[v6r3p14]

* Core

BUGFIX: ProcessPool.py: clean processing and finalisation
BUGFIX: Pfn.py: don't check for 'FileName' in pfnDict

* DMS

NEW: dirac-dms-show-fts-status.py: script showing last hour history for FTS channels
NEW: TransferDBMonitoringHandler.py: new function exporting FST channel queues
BUGFIX: TransferAgent.py,RemovalAgent.py,RegistrationAgent.py - unlinking of temp proxy files, corection of values sent to gMonitor
BUGFIX: StrategyHandler - new config option 'AcceptableFailedFiles' to unblock scheduling for channels if problematic transfers occured for few files
NEW: TransferAgent,RemovalAgent,RegistrationAgent - new confing options for setting timeouts for tasks and ProcessPool finalisation
BUGFIX: ReplicaManager.py - reverse sort of LFNs when deleting files and directories to avoid blocks
NEW: moved StrategyHandler class def to separate file under DMS/private

* TMS

FIX: TransformationCleaningAgent.py: some refactoring, new way of disabling/enabline execution by 'EnableFlag' config option

[v6r3p13]

*Core
FIX: Added proper ProcessPool checks and finalisation

*DataManagement
FIX: don't set Files.Status to Failed for non-existign files, failover transfers won't go
FIX: remove classmethods here and there to unblock requestHolder
CHANGE: RAB, TA: change task timeout: 180 and 600 (was 600 and 900 respectively)
FIX: sorting replication tree by Ancestor, not hopAncestorgit add DataManagementSystem/Agent/TransferAgent.py
NEW: TA: add finalize
CHANGE: TransferAgent: add AcceptableFailedFiles to StrategyHandler to ban FTS channel from scheduling

[v6r3p12]

*Core
FIX: Platform.py - check if Popen.terminate is available (only from 2.6)

[v6r3p11]

*Core
FIX: ProcessPool with watchdog and timeouts

[v6r3p10]

*StorageManagement
BUGFIX: StorageElement - staging is a Read operation and should be allowed as such

*WMS
BUGFIX: InProcessComputingElement, JobAgent - proper return status code from the job wrapper

*Core
FIX: Platform - manage properly the case of exception in the ldconfig execution

[v6r3p9]

*DMS
FIX: TransferDB.getChannelObservedThroughput - the channelDict was created in a wrong way

[v6r3p8]

*Web
CHANGE: return back to the release web2012041601

[v6r3p7]

*Transformation
FIX: TransformationCleaningAgent - protection from deleting requests with jobID 0 

[v6r3p6]

*Core
FIX: dirac-install-db - proper key argument (follow change in InstallTools)
FIX: ProcessPool - release all locks every time WorkignProcess.run is executed, more fixes to come
FIX: dirac-configure - for Multi-Community installations, all vomsdir/vomses files are now created

*WMS
NEW: SiteDirector - add pilot option with CE name to allow matching of SAM jobs.
BUGFIX: dirac-pilot - SGE batch ID was overwriting the CREAM ID
FIX: PilotDirector - protect the CS master if there are at least 3 slaves
NEW: Watchdog - set LocalJobID in the SGE case

[v6r3p5]

*Core:
BUGFIX: ProcessPool - bug making TaskAgents hang after max cycles
BUGFIX: Graphs - proper handling plots with data containing empty string labels
FIX: GateWay - transfers were using an old API
FIX: GateWay - properly calculate the gateway URL
BUGFIX: Utilities/Pfn.py - bug in pfnunparse() when concatenating Path and FileName

*Accounting
NEW: ReportGenerator - make AccountingDB readonly
FIX: DataCache - set daemon the datacache thread
BUGFIX: BasePlotter - proper handling of the Petabyte scale data

*DMS:
BUGFIX: TransferAgent, RegistrationTask - typos 

[v6r3p4]

*DMS:
BUGFIX: TransferAgent - wrong value for failback in TA:execute

[v6r3p3]

*Configuration
BUGFIX: Operations helper - typo

*DMS:
FIX: TransferAgent - change the way of redirecting request to task

[v6r3p2]

*DMS
FIX: FTSRequest - updating metadata for accouting when finalizing FTS requests

*Core
FIX: DIRAC/__init__.py - default version is set to v6r3

[v6r3p1]

*WMS
CHANGE: Use ResourcesStatus and Resources helpers in the InputDataAgent logic

*Configuration
NEW: added getStorageElementOptions in Resources helper

*DMS
FIX: resourceStatus object created in TransferAgent instead of StrategyHandler

[v6r3]

*Core
NEW: Added protections due to the process pool usage in the locking logic

*Resources
FIX: LcgFileCatalogClient - reduce the number of retries: LFC_CONRETRY = 5 to 
     avoid combined catalog to be stuck on a faulty LFC server
     
*RSS
BUGFIX: ResourceStatus - reworked helper to keep DB connections     

*DMS
BUGFIX: ReplicaManager::CatalogBase::_callFileCatalogFcnSingleFile() - wrong argument

*RequestManagement
FIX: TaskAgents - set timeOut for task to 10 min (15 min)
NEW: TaskAgents - fill in Error fields in case of failing operations

*Interfaces
BUGFIX: dirac-wms-select-jobs - wrong use of the Dirac API

[v6r2p9]

*Core
FIX: dirac-configure - make use of getSEsForSite() method to determine LocalSEs

*WMS
NEW: DownloadInputData,InputDataByProtocol - check Files on Tape SEs are on Disk cache 
     before Download or getturl calls from Wrapper
CHANGE: Matcher - add Stalled to "Running" Jobs when JobLimits are applied   
CHANGE: JobDB - allow to specify required platform as Platform JDL parameter,
        the specified platform is taken into account even without /Resources/Computing/OSCompatibility section

*DMS
CHANGE: dirac-admin-allow(ban)-se - removed lhcb-grid email account by default, 
        and added switch to avoid sending email
FIX: TaskAgents - fix for non-existing files
FIX: change verbosity in failoverReplication 
FIX: FileCatalog - remove properly metadata indices 
BUGFIX: FileManagerBase - bugfix in the descendants evaluation logic  
FIX: TransferAgent and TransferTask - update Files.Status to Failed when ReplicaManager.replicateAndRegister 
     will fail completely; when no replica is available at all.

*Core
FIX: dirac-pilot - default lcg bindings version set to 2012-02-20

[v6r2p8]

*DMS:
CHANGE: TransferAgent - fallback to task execution if replication tree is not found

[v6r2p7]

*WMS
BUGFIX: SiteDirector - wrong CS option use: BundleProxy -> HttpProxy
FIX: SiteDirector - use short lines in compressed/encoded files in the executable
     python script

[v6r2p6]

*DataManagement
FIX: Bad logic in StrategyHandler:MinimiseTotalWait

*Core
CHANGE: updated GGUS web portal URL

*RSS
BUGFIX: meta key cannot be reused, it is popped from dictionary

*Framework
FIX: The Gateway service does not have a handler
NEW: ConfingTemplate entry for Gateway
FIX: distribution notes allow for word wrap

*WorkloadManagement
FIX: avoid unnecessary call if no LFN is left in one of the SEs
FIX: When Uploading job outputs, try first Local SEs, if any


[v6r2p5]

*RSS
BUGFIX: several minor bug fixes

*RequestManagement
BUGFIX: RequestDBMySQL - removed unnecessary request type check

*DMS
BUGFIX: FileCatalogClienctCLI - wrong evaluation of the operation in the find command
NEW: FileCatalog - added possibility to remove specified metadata for a given path 
BUGFIX: ReplicaManager - wrong operation order causing failure of UploadLogFile module

*Core
NEW: dirac-install - generate cshrc DIRAC environment setting file for the (t)csh 

*Interfaces
CHANGE: Job - added InputData to each element in the ParametricInputData

*WMS
CHANGE: dirac-jobexec - pass ParametericInputData to the workflow as a semicolon separated string

[v6r2p4]

*WMS
BUGFIX: StalledJobAgent - protection against jobs with no PilotReference in their parameters
BUGFIX: WMSAdministratorHandler - wrong argument type specification for getPilotInfo method

*StorageManagement
BUGFIX: RequestFinalizationAgent - no method existence check when calling RPC method

[v6r2p3]

*WMS
CHANGE: Matcher - fixed the credentials check in requestJob() to simplify it

*ConfigurationSystem
CHANGE: Operations helper - fix that allow no VO to be defined for components that do not need it

*Core
BUGFIX: InstallTools - when applying runsvctrl to a list of components make sure that the config server is treated first and the sysadmin service - last
        
[v6r2p2]

*WMS
BUGFIX: Matcher - restored logic for checking private pilot asking for a given DN for belonging to the same group with JOB_SHARING property.

[v6r2p1]

*RequestManagementSystem
BUGFIX: RequestCleaningAgent - missing import of the "second" interval definition 

[v6r2]

*General
FIX: replaced use of exec() python statement in favor of object method execution

*Accounting
CHANGE: Accounting 'byte' units are in powers of 1000 instead of powers of 1024 (closes #457)

*Core
CHANGE: Pfn.py - pfnparse function rewritten for speed up and mem usage, unit test case added
FIX: DISET Clients are now thread-safe. Same clients used twice in different threads was not 
closing the previous connection
NEW: reduce wait times in DISET protocol machinery to improve performance    
NEW: dirac-fix-mysql-script command to fix the mysql start-up script for the given installation
FIX: TransferClient closes connections properly
FIX: DISET Clients are now thread-safe. Same client used twice in different threads will not close the previous connection
CHANGE: Beautification and reduce wait times to improve performance
NEW: ProcessPool - added functionality to kill all children processes properly when destroying ProcessPool objects
NEW: CS Helper for LocalSite section, with gridEnv method
NEW: Grid module will use Local.gridEnv if nothing passed in the arguments
CHANGE: Add deprecated sections in the CS Operations helper to ease the transition
FIX: dirac-install - execute dirac-fix-mysql-script, if available, to fix the mysql.server startup script
FIX: dirac-distribution - Changed obsoleted tar.list file URL
FIX: typo in dirac-admin-add-host in case of error
CHANGE: dirac-admin-allow(ban)-se - use diracAdmin.sendMail() instead of NotificationClient.sendMail()

*Framework
BUGFIX: UserProfileDB - no more use of "type" variable as it is a reserved keyword 

*RequestManagement:
FIX: RequestDBFile - more consistent treatment of requestDB Path
FIX: RequestMySQL - Execution order is evaluated based on not Done state of subrequests
NEW: RequestCleaningAgent - resetting Assigned requests to Waiting after a configurable period of time

*RSS
CHANGE: RSS Action now inherits from a base class, and Actions are more homogeneous, they all take a uniform set of arguments. The name of modules has been changed from PolType to Action as well.
FIX: CacheFeederAgent - too verbose messages moved to debug instead of info level
BUGFIX: fixed a bug preventing RSS clients to connect to the services     
FIX: Proper services synchronization
FIX: Better handling of exceptions due to timeouts in GOCDBClient   
FIX: RSS.Notification emails are sent again
FIX: Commands have been modified to return S_OK, S_ERROR inside the Result dict. This way, policies get a S_ERROR / S_OK object. CacheFeederAgent has been updated accordingly.
FIX: allow clients, if db connection fails, to reconnect ( or at least try ) to the servers.
CHANGE: access control using CS Authentication options. Default is SiteManager, and get methods are all.
BUGFIX: MySQLMonkey - properly escaped all parameters of the SQL queries, other fixes.
NEW: CleanerAgent renamed to CacheCleanerAgent
NEW: Updated RSS scripts, to set element statuses and / or tokens.
NEW: Added a new script, dirac-rss-synch
BUGFIX: Minor bugfixes spotted on the Web development
FIX: Removed useless decorator from RSS handlers
CHANGE: ResourceStatus helper tool moved to RSS/Client directory, no RSS objects created if the system is InActive
CHANGE: Removed ClientFastDec decorator, using a more verbose alternative.
CHANGE: Removed useless usage of kwargs on helper functions.  
NEW: added getSESitesList method to RSSClient      
FIX: _checkFloat() checks INTEGERS, not datetimes

*DataManagement
CHANGE: refactoring of DMS agents executing requests, allow requests from arbitrary users
NEW: DFC - allow to specify multiple replicas, owner, mode when adding files
CHANGE: DFC - optimization of the directory size evaluation
NEW: Added CREATE TEMPORARY TABLES privilege to FileCatalogDB
CHANGE: DFC - getCatalogCounters() update to show numbers of directories
NEW: lfc_dfc_copy script to migrate data from LFC to DFC
FIX: dirac-dms-user-lfns - fixed the case when the baseDir is specified
FIX: FTS testing scripts were using sys.argv and getting confused if options are passed
NEW: DFC - use DirectoryUsage tables for the storage usage evaluations
NEW: DFC - search by metadata can be limited to a given directory subtree
NEW: DFC - search by both directory and file indexed metadata
BUGFIX: DFC - avoid crash if no directories or files found in metadata query
NEW: DFC FileCatalogHandler - define database location in the configuration
NEW: DFC - new FileCatalogFactory class, possibility to use named DFC services
FIX: FTSMonitor, FTSRequest - fixes in handling replica registration, setting registration requests in FileToCat table for later retry
FIX: Failover registration request in the FTS agents.      
FIX: FTSMonitor - enabled to register new replicas if even the corresponding request were removed from the RequestManagement 
FIX: StorageElement - check if SE has been properly initialized before executing any method     
CHANGE: LFC client getReplica() - make use of the new bulk method lfc.lfc_getreplicasl()
FIX: LFC client - protect against getting None in lfc.lfc_readdirxr( oDirectory, "" )  
FIX: add extra protection in dump method of StorageElement base class
CHANGE: FailoverTransfer - create subrequest per catalog if more than one catalog

*Interface
NEW: Job.py - added method to handle the parametric parameters in the workflow. They are made available to the workflow_commons via the key 'GenericParameters'.
FIX: Dirac.py - fix some type checking things
FIX: Dirac.py - the addFile() method can now register to more than 1 catalog.

*WMS
FIX: removed dependency of the JobSchedulingAgent on RSS. Move the getSiteTier functionality to a new CS Helper.
FIX: WMSAdministratorHandler - Replace StringType by StringTypes in the export methods argument type
FIX: JobAgent - Set explicitly UseServerCertificate to "no" for the job executable
NEW: dirac-pilot - change directory to $OSG_WN_TMP on OSG sites
FIX: SiteDirector passes jobExecDir to pilot, this defaults to "." for CREAM CEs. It can be set in the CS. It will not make use of $TMPDIR in this case.
FIX: Set proper project and release version to the SiteDirector     
NEW: Added "JobDelay" option for the matching, refactored and added CS options to the matcher
FIX: Added installation as an option to the pilots and random MyProxyServer
NEW: Support for parametric jobs with parameters that can be of List type

*Resources
NEW: Added SSH Grid Engine Computing Element
NEW: Added SSH Computing Element
FIX: make sure lfc client will not try to connect for several days

*Transformation
FIX: TransformationDB - in setFileStatusForTransformation() reset ErrorCount to zero if "force" flag and    the new status is "unused"
NEW: TransformationDB - added support for dictionary in metadata for the InputDataQuery mechanism     

[v6r1p13]

*WMS
FIX: JobSchedulingAgent - backported from v6r2 use of Resources helper

[v6r1p12]

*Accounting
FIX: Properly delete cached plots

*Core
FIX: dirac-install - run externals post install after generating the versions dir

[v6r1p11]

*Core
NEW: dirac-install - caches locally the externals and the grid bundle
FIX: dirac-distribution - properly generate releasehistory and releasenotes

[v6r1p10]

*WorloadManagement
FIX: JobAgent - set UseServerCertificate option "no" for the job executable

[v6r1p9]

*Core
FIX: dirac-configure - set the proper /DIRAC/Hostname when defining /LocalInstallation/Host

*DataManagement
FIX: dirac-dms-user-lfns - fixed the case when the baseDir is specified
BUGFIX: dirac-dms-remove-files - fixed crash in case of returned error report in a form of dictionary 

[v6r1p8]

*Web
FIX: restored Run panel in the production monitor

*Resources
FIX: FileCatalog - do not check existence of the catalog client module file

[v6r1p7]

*Web
BUGFIX: fixed scroll bar in the Monitoring plots view

[v6r1p6]

*Core
FIX: TransferClient closes connections properly

[v6r1p5]

*Core
FIX: DISET Clients are now thread-safe. Same clients used twice in different threads was not 
     closing the previous connection
NEW: reduce wait times in DISET protocol machinery to improve performance   

[v6r1p4]

*RequestManagement
BUGFIX: RequestContainer - in isSubRequestDone() treat special case for subrequests with files

*Transformation
BUGFIX: TransformationCleaningAgent - do not clear requests for tasks with no associated jobs

[v6r1p3]

*Framework
NEW: Pass the monitor down to the request RequestHandler
FIX: Define the service location for the monitor
FIX: Close some connections that DISET was leaving open

[v6r1p2]

*WorkloadManagement
BUGFIX: JobSchedulingAgent - use getSiteTiers() with returned direct value and not S_OK

*Transformation
BUGFIX: Uniform use of the TaskManager in the RequestTaskAgent and WorkflowTaskAgent

[v6r1p1]

*RSS
BUGFIX: Alarm_PolType now really send mails instead of crashing silently.

[v6r1]

*RSS
CHANGE: Major refactoring of the RSS system
CHANGE: DB.ResourceStatusDB has been refactored, making it a simple wrapper round ResourceStatusDB.sql with only four methods by table ( insert, update, get & delete )
CHANGE: DB.ResourceStatusDB.sql has been modified to support different statuses per granularity.
CHANGE: DB.ResourceManagementDB has been refactored, making it a simple wrapper round ResourceStatusDB.sql with only four methods by table ( insert, update, get & delete )
CHANGE: Service.ResourceStatusHandler has been refactored, removing all data processing, making it an intermediary between client and DB.
CHANGE: Service.ResourceManagementHandler has been refactored, removing all data processing, making it an intermediary between client and DB.
NEW: Utilities.ResourceStatusBooster makes use of the 'DB primitives' exposed on the client and does some useful data processing, exposing the new functions on the client.
NEW: Utilities.ResourceManagementBooster makes use of the 'DB primitives' exposed on the client and does some useful data processing, exposing the new functions on the client.
CHANGE: Client.ResourceStatusClient has been refactorerd. It connects automatically to DB or to the Service. Exposes DB and booster functions.
CHANGE: Client.ResourceManagementClient has been refactorerd. It connects automatically to DB or to the Service. Exposes DB and booster functions.
CHANGE: Agent.ClientsCacheFeederAgent renamed to CacheFeederAgent. The name was not accurate, as it also feeds Accouting Cache tables.
CHANGE: Agent.InspectorAgent, makes use of automatic API initialization.
CHANGE: Command. refactor and usage of automatic API initialization.
CHANGE: PolicySystem.PEP has reusable client connections, which increase significantly performance.
CHANGE: PolicySystem.PDP has reusable client connections, which increase significantly performance.
NEW: Utilities.Decorators are syntactic sugar for DB, Handler and Clients.
NEW: Utilities.MySQLMonkey is a mixture of laziness and refactoring, in order to generate the SQL statements automatically. Not anymore sqlStatemens hardcoded on the RSS.
NEW: Utilities.Validator are common checks done through RSS modules
CHANGE: Utilities.Synchronizer syncs users and DIRAC sites
CHANGE: cosmetic changes everywhere, added HeadURL and RCSID
CHANGE: Removed all the VOExtension logic on RSS
BUGFIX: ResourceStatusHandler - getStorageElementStatusWeb(), access mode by default is Read
FIX: RSS __init__.py will not crash anymore if no CS info provided
BUGFIX: CS.getSiteTier now behaves correctly when a site is passed as a string

*dirac-setup-site
BUGFIX: fixed typos in the Script class name

*Transformation
FIX: Missing logger in the TaskManager Client (was using agent's one)
NEW: Added UnitTest class for TaskManager Client

*DIRAC API
BUGFIX: Dirac.py. If /LocalSite/FileCatalog is not define the default Catalog was not properly set.
FIX: Dirac.py - fixed __printOutput to properly interpret the first argument: 0:stdout, 1:stderr
NEW: Dirac.py - added getConfigurationValue() method

*Framework
NEW: UsersAndGroups agent to synchronize users from VOMRS server.

*dirac-install
FIX: make Platform.py able to run with python2.3 to be used inside dirac-install
FIX: protection against the old or pro links pointing to non-existent directories
NEW: make use of the HTTP proxies if available
FIX: fixed the logic of creating links to /opt/dirac directories to take into account webRoot subdirs

*WorkloadManagement
FIX: SiteDirector - change getVO() function call to getVOForGroup()

*Core:
FIX: Pfn.py - check the sanity of the pfn and catch the erroneous case

*RequestManagement:
BUGFIX: RequestContainer.isSubrequestDone() - return 0 if Done check fails

*DataManagement
NEW: FileCatalog - possibility to configure multiple FileCatalog services of the same type

[v6r0p4]

*Framework
NEW: Pass the monitor down to the request RequestHandler
FIX: Define the service location for the monitor
FIX: Close some connections that DISET was leaving open

[v6r0p3]

*Framework
FIX: ProxyManager - Registry.groupHasProperties() wasn't returning a result 
CHANGE: Groups without AutoUploadProxy won't receive expiration notifications 
FIX: typo dirac-proxy-info -> dirac-proxy-init in the expiration mail contents
CHANGE: DISET - directly close the connection after a failed handshake

[v6r0p2]

*Framework
FIX: in services logs change ALWAYS log level for query messages to NOTICE

[v6r0p1]

*Core
BUGFIX: List.uniqueElements() preserves the other of the remaining elements

*Framework
CHANGE: By default set authorization rules to authenticated instead of all
FIX: Use all required arguments in read access data for UserProfileDB
FIX: NotificationClient - dropped LHCb-Production setup by default in the __getRPSClient()

[v6r0]

*Framework
NEW: DISET Framework modified client/server protocol, messaging mechanism to be used for optimizers
NEW: move functions in DIRAC.Core.Security.Misc to DIRAC.Core.Security.ProxyInfo
CHANGE: By default log level for agents and services is INFO
CHANGE: Disable the log headers by default before initializing
NEW: dirac-proxy-init modification according to issue #29: 
     -U flag will upload a long lived proxy to the ProxyManager
     If /Registry/DefaultGroup is defined, try to generate a proxy that has that group
     Replaced params.debugMessage by gLogger.verbose. Closes #65
     If AutoUploadProxy = true in the CS, the proxy will automatically be uploaded
CHANGE: Proxy upload by default is one month with dirac-proxy-upload
NEW: Added upload of pilot proxies automatically
NEW: Print info after creating a proxy
NEW: Added setting VOMS extensions automatically
NEW: dirac-proxy-info can also print the information of the uploaded proxies
NEW: dirac-proxy-init will check that the lifetime of the certificate is less than one month and advise to renew it
NEW: dirac-proxy-init will check that the certificate has at least one month of validity
FIX: Never use the host certificate if there is one for dirac-proxy-init
NEW: Proxy manager will send notifications when the uploaded proxies are about to expire (configurable via CS)
NEW: Now the proxyDB also has a knowledge of user names. Queries can use the user name as a query key
FIX: ProxyManager - calculate properly the dates for credentials about to expire
CHANGE: ProxyManager will autoexpire old proxies, also auto purge logs
CHANGE: Rename dirac-proxy-upload to dirac-admin-proxy-upload
NEW: dirac-proxy-init will complain if the user certificate has less than 30 days
CHANGE: SecurityLogging - security log level to verbose
NEW: OracleDB - added Array type 
NEW: MySQL - allow definition of the port number in the configuration
FIX: Utilities/Security - hash VOMS Attributes as string
FIX: Utilities/Security - Generate a chain hash to discover if two chains are equal
NEW: Use chain has to discover if it has already been dumped
FIX: SystemAdministrator - Do not set  a default lcg version
NEW: SystemAdministrator - added Project support for the sysadmin
CHANGE: SysAdmin CLI - will try to connect to the service when setting the host
NEW: SysAdmin CLI - colorization of errors in the cli
NEW: Logger - added showing the thread id in the logger if enabled
     
*Configuration
NEW: added getVOfromProxyGroup() utility
NEW: added getVoForGroup() utility, use it in the code as appropriate
NEW: added Registry and Operations Configuration helpers
NEW: dirac-configuration-shell - a configuration script for CS that behaves like an UNIX shellCHANGE: CSAPI - added more functionality required by updated configuration console
NEW: Added possibility to define LocalSE to any Site using the SiteLocalSEMapping 
     section on the Operations Section     
NEW: introduce Registry/VO section, associate groups to VOs, define SubmitPools per VO
FIX: CE2CSAgent - update the CEType only if there is a relevant info in the BDII  

*ReleaseManagement
NEW: release preparations and installation tools based on installation packages
NEW: dirac-compile-externals will try go get a DIRAC-free environment before compiling
NEW: dirac-disctribution - upload command can be defined via defaults file
NEW: dirac-disctribution - try to find if the version name is a branch or a tag in git and act accordingly
NEW: dirac-disctribution - added keyword substitution when creating a a distribution from git
FIX: Install tools won't write HostDN to the configuration if the Admin username is not set 
FIX: Properly set /DIRAC/Configuration/Servers when installing a CS Master
FIX: install_site.sh - missing option in wget for https download: --no-check-certificate
FIX: dirac-install-agent(service) - If the component being installed already has corresponding 
     CS section, it is not overwritten unless explicitly asked for
NEW: dirac-install functionality enhancement: start using the switches as defined in issue #26;
CHANGE: dirac-install - write the defaults if any under defaults-.cfg so dirac-configure can 
        pick it up
FIX: dirac-install - define DYLD_LIBRARY_PATH ( for Mac installations )     
NEW: dirac-install - put all the goodness under a function so scripts like lhcb-proxy-init can use it easily
FIX: dirac-install - Properly search for the LcgVer
NEW: dirac-install will write down the releases files in -d mode   
CHANGE: use new dirac_install from gothub/integration branch in install_site.sh
NEW: Extensions can request custom external dependencies to be installed via pip when 
     installing DIRAC.
NEW: LCG bundle version can be defined on a per release basis in the releases.cfg 
NEW: dirac-deploy-scripts - when setting the lib path in the deploy scripts. 
     Also search for subpaths of the libdir and include them
NEW: Install tools - plainly separate projects from installations

*Accounting
CHANGE: For the WMSHistory type, send as JobSplitType the JobType
CHANGE: Reduced the size of the max key length to workaround mysql max bytes for index problem
FIX: Modified buckets width of 1week to 1 week + 1 day to fix summer time end week (1 hour more )

*WorkloadManagement
CHANGE: SiteDirector - simplified executable generation
NEW: SiteDirector - few more checks of error conditions   
NEW: SiteDirector - limit the queue max length to the value of MaxQueueLengthOption 
     ( 3 days be default )
BUGFIX: SiteDirector - do not download pilot output if the flag getPilotOutput is not set     
NEW: JobDB will extract the VO when applying DIRAC/VOPolicy from the proper VO
FIX: SSHTorque - retrieve job status by chunks of 100 jobs to avoid too long
NEW: glexecComputingElement - allow glexecComputingElement to "Reschedule" jobs if the Test of
     the glexec fails, instead of defaulting to InProcess. Controlled by
     RescheduleOnError Option of the glexecComputingElement
NEW: SandboxStore - create a different SBPath with the group included     
FIX: JobDB - properly treat Site parameter in the job JDL while rescheduling jobs
NEW: JobSchedulingAgent - set the job Site attribute to the name of a group of sites corresponding 
     to a SE chosen by the data staging procedure 
CHANGE: TimeLeft - call batch system commands with the ( default ) timeout 120 sec
CHANGE: PBSTimeLeft - uses default CPU/WallClock if not present in the output  
FIX: PBSTimeLeft - proper handling of (p)cput parameter in the batch system output, recovery of the
     incomplete batch system output      
NEW: automatically add SubmitPools JDL option of the job owner's VO defines it     
NEW: JobManager - add MaxParametericJobs option to the service configuration
NEW: PilotDirector - each SubmitPool or Middleware can define TargetGrids
NEW: JobAgent - new StopOnApplicationFailure option to make the agent exiting the loop on application failure
NEW: PilotAgentsDB - on demand retrieval of the CREAM pilot output
NEW: Pilot - proper job ID evaluation for the OSG sites
FIX: ComputingElement - fixed proxy renewal logic for generic and private pilots
NEW: JDL - added %j placeholder in the JDL to be replaced by the JobID
BUGFIX: DownloadInputData - bug fixed in the naming of downloaded files
FIX: Matcher - set the group and DN when a request gets to the matcher if the request is not 
     coming from a pilot
FIX: Matcher = take into account JobSharing when checking the owner for the request
CHANGE: PilotDirector, dirac-pilot - interpret -V flag of the pilot as Installation name

*DataManagement
FIX: FileCatalog/DiractoryLevelTree - consistent application of the max directory level using global 
     MAX_LEVELS variable
FIX: FileCatalog - Directory metadata is deleted together with the directory deletion, issue #40    
CHANGE: FileCatalog - the logic of the files query by metadata revisited to increase efficiency 
FIX: LcgFileCatalog - use lfcthr and call lfcthr.init() to allow multithread
     try the import only once and just when LcgFileCatalogClient class is intantiated
NEW: LcgFileCatalogClient - new version of getPathPermissions relying on the lfc_access method to solve the problem
     of multiple user DNs in LFC.     
FIX: StorageElement - get service CS options with getCSOption() method ( closes #97 )
FIX: retrieve FileCatalogs as ordered list, to have a proper default.
CHANGE: FileCatalog - allow up to 15 levels of directories
BUGFIX: FileCatalog - bug fixes in the directory removal methods (closes #98)
BUGFIX: RemovalAgent - TypeError when getting JobID in RemovalAgent
BUGFIX: RemovalAgent - put a limit to be sure the execute method will end after a certain number of iterations
FIX: DownloadInputData - when files have been uploaded with lcg_util, the PFN filename
     might not match the LFN file name
FIX: putting FTSMonitor web page back
NEW: The default file catalog is now determined using /LocalSite/FileCatalog. The old behavior 
     is provided as a fallback solution
NEW: ReplicaManager - can now deal with multiple catalogs. Makes sure the surl used for removal is 
the same as the one used for registration.   
NEW: PoolXMLCatalog - added getTypeByPfn() function to get the type of the given PFN  
NEW: dirac-dms-ban(allow)-se - added possibility to use CheckAccess property of the SE

*StorageManagement
FIX: Stager - updateJobFromStager(): only return S_ERROR if the Status sent is not
recognized or if a state update fails. If the jobs has been removed or
has moved forward to another status, the Stager will get an S_OK and
should forget about the job.
NEW: new option in the StorageElement configuration "CheckAccess"
FIX: Requests older than 1 day, which haven't been staged are retried. Tasks older than "daysOld" 
     number of days are set to Failed. These tasks have already been retried "daysOld" times for staging.
FIX: CacheReplicas and StageRequests records are kept until the pin has expired. This way the 
     StageRequest agent will have proper accounting of the amount of staged data in cache.
NEW: FTSCleaningAgent will allow to fix transient errors in RequestDB. At the moment it's 
     only fixing Requests for which SourceTURL is equal to TargetSURL.
NEW: Stager - added new command dirac-stager-stage-files          
FIX: Update Stager code in v6 to the same point as v5r13p37
FIX: StorageManager - avoid race condition by ensuring that Links=0 in the query while removing replicas

*RequestManagement
FIX: RequestDBFile - get request in chronological order (closes issue #84)
BUGFIX: RequestDBFile - make getRequest return value for getRequest the same as for

*ResourceStatusSystem
NEW: Major code refacoring. First refactoring of RSS's PEP. Actions are now function 
     defined in modules residing in directory "Actions".
NEW: methods to store cached environment on a DB and ge them.
CHANGE: command caller looks on the extension for commands.
CHANGE: RSS use now the CS instead of getting info from Python modules.
BUGFIX: Cleaned RSS scripts, they are still prototypes
CHANGE: PEP actions now reside in separate modules outside PEP module.
NEW: RSS CS module add facilities to extract info from CS.
CHANGE: Updating various RSS tests to make them compatible with
changes in the system.
NEW: CS is used instead of ad-hoc configuration module in most places.
NEW: Adding various helper functions in RSS Utils module. These are
functions used by RSS developers, including mainly myself, and are
totally independant from the rest of DIRAC.
CHANGE: Mostly trivial changes, typos, etc in various files in RSS     
CHANGE: TokenAgent sends e-mails with current status   

*Transformation
CHANGE: allow Target SE specification for jobs, Site parameter is not set in this case
CHANGE: TransformationAgent  - add new file statuses in production monitoring display
CHANGE: TransformationAgent - limit the number of files to be treated in TransformationAgent 
        for replication and removal (default 5000)
BUGFIX: TransformationDB - not removing task when site is not set
BUGFIX: TransformationCleaningAgent - archiving instead of cleaning Removal and Replication 
        transformations 
FIX: TransformationCleaningAgent - kill jobs before deleting them        

*Workflow
NEW: allow modules to define Input and Output parameters that can be
     used instead of the step_commons/workflow_commons (Workflow.py, Step.py, Module.py)

*Various fixes
BUGFIX: Mail.py uses SMTP class rather than inheriting it
FIX: Platform utility will properly discover libc version even for the new Ubuntu
FIX: Removed old sandbox and other obsoleted components<|MERGE_RESOLUTION|>--- conflicted
+++ resolved
@@ -1,4 +1,3 @@
-<<<<<<< HEAD
 [v7r0-pre22]
 
 FIX: (#3962) use print function instead of print statement
@@ -73,7 +72,7 @@
      files into the main dirac.cfg file
 CHANGE: (#4110) updated basic tutorial for CC7 instead of SLC6.     
 NEW: (#4170) added Production system documentation
-=======
+
 [v6r22p5]
 
 *WMS
@@ -85,7 +84,6 @@
 *Resources
 FIX: (#4200) re-allow the use of the gsiftp cache in the SE
 CHANGE: (#4206) Storage - improved treatment for the case without SpaceToken in SpaceOccupancy
->>>>>>> 6b6423fd
 
 [v6r22p4]
 
