--- conflicted
+++ resolved
@@ -1,4 +1,3 @@
-<<<<<<< HEAD
 [v7r2-pre12]
 
 FIX: python 2-3 compatibility fixes
@@ -31,7 +30,7 @@
 
 *tests
 NEW: (#4179) Set up Gitlab CI pipeline using Docker containers
-=======
+
 [v7r1p8]
 
 *WMS
@@ -47,7 +46,6 @@
 *tests
 FIX: (#4695) Tests are modified so the MultiVO File catalog is not a master catalog anymore.
      Addresses #4682 .
->>>>>>> 4807905b
 
 [v7r1p7]
 
