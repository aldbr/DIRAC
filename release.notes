<<<<<<< HEAD
[v6r8-pre6]

FIX: removed __init__ files from test directories to avoid importing

NEW: Change the schema of the Resources description in CS, use new Resources helper to 
     interpret this information
NEW: Base RSS resources representation on the new CS Resources schema     

*Core
FIX: multiple fixes to remove pylint complaints
CHANGE: Moved log coloring to utilities so it can be used consistently across DIRAC

*Accounting
FIX: AccountingDB - align properly days with MySQL bucketing. Closes #1219

*Framework
FIX: ProxyDB - prevent duplicate key errors on writing VOMSProxies to DB. Closes #1228

*Configuration
NEW: Resources helper class to work with the new /Resources structure according to RFC #5
NEW: dirac-configuration-convert-resources-schema - command to convert old /Resources schema
     to the new one

*WMS
CHANGE: JobScheduling - is now extensible. Added unit test

*Transformation
NEW: TaskManager - if a site is specified in the job definition, it is now taken into account 
     when submitting the task
NEW: Speeding up the getTransformationSummary call, using an UpdateTransformationCounters agent     


*Resources
FIX: ComputingElement - properly check if the pilot proxy has VOMS before adding it to the 
     payload when updating it
=======
[v6r7p13]

*Core
FIX: Resources - in getStorageElementSiteMapping() return only sites with non-empty list of SEs

*DMS
FIX: StorageElement - restored the dropped logic of using proxy SEs
FIX: FileCatalog - fix the UseProxy /LocalSite/Catalog option

*Transformation
FIX: TransformationDB - use lower() string comparison in extendTransformation()
>>>>>>> 7cafc694

[v6r7p12]

*WMS
BUGFIX: JobManifest - get AllowedSubmitPools from the /Systems section, not from /Operations

*Core
NEW: Resources helper - added getSites(), getStorageElementSiteMapping()

*DMS
CHANGE: StrategyHandler - use getStorageElementSiteMapping helper function
BUGFIX: ReplicaManager - do not modify the loop dictionary inside the loop

[v6r7p11]

*Core
CHANGE: Subprocess - put the use of watchdog in flagging

[v6r7p10]

*Core
NEW: Logger - added getLevel() method, closes #1292
FIX: Subprocess - returns correct structure in case of timeout, closes #1295, #1294
CHANGE: TimeOutExec - dropped unused utility
FIX: Logger - cleaned unused imports

*RSS
CHANGE: ElementInspectorAgent - do not use mangled name and removed shifterProxy agentOption

[v6r7p9]

*Core
BUGFIX: InstallTools - MySQL Port should be an integer

[v6r7p8]

*Core
FIX: Subprocess - consistent timeout error message

*DMS
NEW: RemovalTask - added bulk removal
FIX: StrategyHandler - check file source CEs
CHANGE: DataIntegrityClient - code beautification
CHANGE: ReplicaManager - do not check file existence if replica information is queried anyway,
        do not fail if file to be removed does not exist already. 

[v6r7p7]

FIX: Several fixes to allow automatic code documentation

*Core
NEW: InstallTools - added mysqlPort and mysqlRootUser

*DMS
CHANGE: ReplicaManager - set possibility to force the deletion of non existing files
CHANGE: StrategyHandler - better handling of checksum check during scheduling 

[v6r7p6]

*Core
FIX: dirac-install - restore signal alarm if downloadable file is not found
FIX: Subprocess - using Manager proxy object to pass results from the working process

*DMS:
CHANGE: StorageElement - removed overwride mode
CHANGE: removed obsoleted dirac-dms-remove-lfn-replica, dirac-dms-remove-lfn
NEW: FTSMonitorAgent - filter out sources with checksum mismatch
FIX: FTSMonitorAgent, TransferAgent - fix the names of the RSS states

*RSS
NEW: ElementInspectorAgent runs with a variable number of threads which are automatically adjusted
NEW: Added policies to force a particular state, can be very convenient to keep something Banned for example.
NEW: policy system upgrade, added finer granularity when setting policies and actions

*WMS
NEW: SiteDirector- allow to define pilot DN/Group in the agent options
CHANGE: JobDescription, JobManifest - take values for job parameter verification from Operations CS section

[v6r7p5]

*Interfaces
BUGFIX: dirac-wms-job-get-output - properly treat the case when output directory is not specified 

[v6r7p4]

*Core
FIX: Subprocess - avoid that watchdog kills the executor process before it returns itself

*Framework
BUGFIX: ProxuManagerClient - wrong time for caching proxies

*RSS
FIX: removed obsoleted methods

*DMS
NEW: FileCatalog - added findFilesByMetadataDetailed - provides detailed metadata for 
     selected files

[v6r7p3]

*DMS
FIX: FTSMonitorAgent - logging less verbose

*Transformation
FIX: TransformationAgent - use the new CS defaults locations
FIX: Proper agent initialization
NEW: TransformationPlaugin - in Broadcast plugin added file groupings by number of files, 
     make the TargetSE always defined, even if the SourceSE list contains it 

*ResourceStatus
FIX: Added the shifter's proxy to several agents

*RMS
FIX: RequestContainer - the execution order was not properly set for the single files 

*Framework:
BUGFIX: ProxyManagerClient - proxy time can not be shorter than what was requested

[v6r7p2]

*Core
FIX: dirac-configure - switch to use CS before checking proxy info

*Framework
NEW: dirac-sys-sendmail new command
NEW: SystemAdmininistratorCLI - added show host, uninstall, revert commands
NEW: SystemAdmininistratorHandler - added more info in getHostInfo()
NEW: SystemAdmininistratorHandler - added revertSoftware() interface

*Transformation
FIX: TransformationCleaningAgent - check the status of returned results

[v6r7p1]

*Core
FIX: Subprocess - finalize the Watchdog closing internal connections after a command execution
CHANGE: add timeout for py(shell,system)Call calls where appropriate
CHANGE: Shifter - use gProxyManager in a way that allows proxy caching

*Framework
NEW: ProxyManagerClient - allow to specify validity and caching time separately
FIX: ProxyDB - replace instead of delete+insert proxy in __storeVOMSProxy

*DMS
NEW: FTSMonitorAgent - made multithreaded for better efficiency
FIX: dirac-dms-add-file - allow LFN: prefix for lfn argument

*WMS
NEW: dirac-wms-job-get-output, dirac-wms-job-status - allow to retrieve output for a job group
FIX: TaskQueueDB - fixed selection SQL in __generateTQMatchSQL()
CHANGE: OptimizerExecutor - reduce diversity of MinorStatuses for failed executors

*Resources
FIX: CREAMComputingElement - remove temporary JDL right after the submission 

[v6r6p21]

*DMS
BUGFIX: TransformationCleaningAgent - use the right signature of cleanMetadataCatalogFiles() call

[v6r6p20]

*DMS
FIX: RegistrationTask - properly escaped error messages
BUGFIX: DirectoryMetadata - use getFileMetadataFields from FileMetadata in addMetadataField()
NEW: When there is a missing source error spotted during FTS transfer, file should be reset 
     and rescheduled again until maxAttempt (set to 100) is reached

*WMS
FIX: JobScheduling - fix the site group logic in case of Tier0

[v6r6p19]

*DMS
BUGFIX: All DMS agents  - set up agent name in the initialization

*Core
NEW: Subprocess - timeout wrapper for subprocess calls
BUGFIX: Time - proper interpreting of 0's instead of None
CHANGE: DISET - use cStringIO for ANY read that's longer than 16k (speed improvement) 
        + Less mem when writing data to the net
FIX: Os.py - protection against failed "df" command execution       
NEW: dirac-info prints lcg bindings versions
CHANGE: PlotBase - made a new style class 
NEW: Subprocess - added debug level log message

*Framework
NEW: SystemAdministratorIntegrator client for collecting info from several hosts
NEW: SystemAdministrator - added getHostInfo()
FIX: dirac-proxy-init - always check for errors in S_OK/ERROR returned structures
CHANGE: Do not accept VOMS proxies when uploading a proxy to the proxy manager

*Configuration
FIX: CE2CSAgent - get a fresh copy of the cs data before attempting to modify it, closes #1151
FIX: Do not create useless backups due to slaves connecting and disconnecting
FIX: Refresher - prevent retrying with 'Insane environment'

*Accounting
NEW: Accounting/Job - added validation of reported values to cope with the weird Yandex case
FIX: DBUtils - take into account invalid values, closes #949

*DMS
FIX: FTSSubmitAgent - file for some reason rejected from submission should stay in 'Waiting' in 
     TransferDB.Channel table
FIX: FTSRequest - fix in the log printout     
CHANGE: dirac-dms-add-file removed, dirac-dms-add-files renamed to dirac-dms-add-file
FIX: FileCatalogCLI - check the result of removeFile call
FIX: LcgFileCatalogClient - get rid of LHCb specific VO evaluation
NEW: New FileCatalogProxy service - a generalization of a deprecated LcgFileCatalog service
FIX: Restored StorageElementProxy functionality
CHANGE: dirac-dms-add-file - added printout
NEW: FileCatalog(Factory), StorageElement(Factory) - UseProxy flag moved to /Operations and /LocalSite sections

*RSS
NEW:  general reimplementation: 
      New DB schema using python definition of tables, having three big blocks: Site, Resource and Node.
      MySQLMonkey functionality almost fully covered by DB module, eventually will disappear.
      Services updated to use new database.
      Clients updated to use new database.
      Synchronizer updated to fill the new database. When helpers will be ready, it will need an update.
      One ElementInspectorAgent, configurable now is hardcoded.
      New Generic StateMachine using OOP.
      Commands and Policies simplified.
      ResourceStatus using internal cache, needs to be tested with real load.
      Fixes for the state machine
      Replaced Bad with Degraded status ( outside RSS ).
      Added "Access" to Read|Write|Check|Remove SE statuses wherever it applies.
      ResourceStatus returns by default "Active" instead of "Allowed" for CS calls.
      Caching parameters are defined in the CS
FIX: dirac-admin-allow/ban-se - allow a SE on Degraded ( Degraded->Active ) and ban a SE on Probing 
     ( Probing -> Banned ). In practice, Active and Degraded are "usable" states anyway.            
      
*WMS
FIX: OptimizerExecutor - failed optimizations will still update the job     
NEW: JobWrapper - added LFNUserPrefix VO specific Operations option used for building user LFNs
CHANGE: JobDB - do not interpret SystemConfig in the WMS/JobDB
CHANGE: JobDB - Use CPUTime JDL only, keep MaxCPUTime for backward compatibility
CHANGE: JobWrapper - use CPUTime job parameter instead of MaxCPUTime
CHANGE: JobAgent - use CEType option instead of CEUniqueID
FIX: JobWrapper - do not attempt to untar directories before having checked if they are tarfiles 
NEW: dirac-wms-job-status - get job statuses for jobs in a given job group
 
*SMS
FIX: StorageManagementDB - when removing unlinked replicas, take into account the case where a
     staging request had been submitted, but failed
      
*Resources    
NEW: glexecCE - add new possible locations of the glexec binary: OSG specific stuff and in last resort 
     looking in the PATH    
NEW: LcgFileCatalogClient - in removeReplica() get the needed PFN inside instead of providing it as an argument     
      
*TS      
CHANGE: Transformation types definition are moved to the Operations CS section

*Interfaces
FIX: Dirac.py - CS option Scratchdir was in LocalSite/LocalSite
FIX: Dirac.py - do not define default catalog, use FileCatalog utility instead

[v6r6p19]

*DMS
BUGFIX: All DMS agents  - set up agent name in the initialization

[v6r6p18]

*Transformation
CHANGE: /DIRAC/VOPolicy/OutputDataModule option moved to <Operations>/Transformations/OutputDataModule

*Resources
FIX: ComputingElement - properly check if the pilot proxy has VOMS before adding it to the payload 
     when updating it

*WMS
BUGFIX: JobSanity - fixed misspelled method call SetParam -> SetParameter

[v6r6p17]

*Transformation
BUGFIX: TransformationAgent - corrected  __getDataReplicasRM()

[v6r6p16]

*DMS
FIX: Agents - proper __init__ implementation with arguments passing to the super class
FIX: LcgFileCatalogClient - in removeReplica() reload PFN in case it has changed

[v6r6p15]

*Framework
BUGFIX: ErrorMessageMonitor - corrected updateFields call 

*DMS:
NEW: FTSMonitorAgent completely rewritten in a multithreaded way

*Transformation
FIX: InputDataAgent - proper instantiation of TransformationClient
CHANGE: Transformation - several log message promoted from info to notice level

[v6r6p14]

*Transformation
FIX: Correct instantiation of agents inside several scripts
CHANGE: TransformationCleaningAgent - added verbosity to logs
CHANGE: TransformationAgent - missingLFC to MissingInFC as it could be the DFC as well
FIX: TransformationAgent - return an entry for all LFNs in __getDataReplicasRM

*DMS
FIX: TransferAgent - fix exception reason in registerFiles()

[v6r6p13]

*DMS
CHANGE: TransferAgent - change RM call from getCatalogueReplicas to getActiveReplicas. 
        Lowering log printouts here and there

[v6r6p12]

*DMS
BUGFIX: RemovalTask - Replacing "'" by "" in error str set as attribute for a subRequest file. 
        Without that request cannot be updated when some nasty error occurs.

[v6r6p11]

*RMS:
BUGFIX: RequestClient - log string formatting

*DMS
BUGFIX: RemovalTask - handling for files not existing in the catalogue

*Transformation
FIX: TransformationManager - ignore files in NotProcessed status to get the % of processed files

*Interfaces
FIX: Fixes due to the recent changes in PromptUser utility

[v6r6p10]

*RMS
FIX: RequestDBMySQL - better escaping of queries 

*WMS
FIX: SiteDirector - get compatible platforms before checking Task Queues for a site

[v6r6p9]

*Core
FIX: Utilities/PromptUser.py - better user prompt

*Accounting
NEW: Add some validation to the job records because of weird data coming from YANDEX.ru

*DMS
BUGFIX: ReplicaManager - typo errStr -> infoStr in __replicate()
FIX: FTSRequest - fixed log message

*WMS
FIX: SiteDirector - use CSGlobals.getVO() call instead of explicit CS option

[v6r6p8]

*Transformation
BUGFIX: TransformationDB - typo in getTransformationFiles(): iterValues -> itervalues

[v6r6p7]

*Resources
FIX: StorageFactory - uncommented line that was preventing the status to be returned 
BUGFIX: CE remote scripts - should return status and not call exit()
BUGFIX: SSHComputingElement - wrong pilot ID reference

[v6r6p6]

*WMS
FIX: TaskQueueDB - in findOrphanJobs() retrieve orphaned jobs as list of ints instead of list of tuples
FIX: OptimizerExecutor - added import of datetime to cope with the old style optimizer parameters

*Transformation
FIX: TransformationAgent - fix finalization entering in an infinite loop
NEW: TransformationCLI - added resetProcessedFile command
FIX: TransformationCleaningAgent - treating the archiving delay 
FIX: TransformationDB - fix in getTransformationFiles() in case of empty file list

[v6r6p5]

*Transformation
FIX: TransformationAgent - type( transClient -> transfClient )
FIX: TransformationAgent - self._logInfo -> self.log.info
FIX: TransformationAgent - skip if no Unused files
FIX: TransformationAgent - Use CS option for replica cache lifetime
CHANGE: TransformationAgent - accept No new Unused files every [6] hours

[v6r6p4]

*DMS
FIX: TransferAgent - protection for files that can not be scheduled
BUGFIX: TransferDB - typo (instIDList - > idList ) fixed

*Transformation
BUGFIX: TransformationAgent - typo ( loginfo -> logInfo )

[v6r6p3]

FIX: merged in patch v6r5p14

*Core
BUGFIX: X509Chain - return the right structure in getCredentials() in case of failure
FIX: dirac-deploy-scripts.py - allow short scripts starting from "d"
FIX: dirac-deploy-scripts.py - added DCOMMANDS_PPID env variable in the script wrapper
FIX: ExecutorReactor - reduced error message dropping redundant Task ID 

*Interfaces
BUGFIX: Dirac.py - allow to pass LFN list to replicateFile()

*DMS
FIX: FileManager - extra check if all files are available in _findFiles()
BUGFIX: FileCatalogClientCLI - bug in DirectoryListing

[v6r6p2]

FIX: merged in patch v6r5p13

*WMS
FIX: SiteDirector - if no community set, look for DIRAC/VirtualOrganization setting

*Framework
FIX: SystemLoggingDB - LogLevel made VARCHAR in the MessageRepository table
FIX: Logging - several log messages are split in fixed and variable parts
FIX: SystemLoggingDB - in insertMessage() do not insert new records in auxiliary tables if they 
     are already there

[v6r6p1]

*Core:
CHANGE: PromptUser - changed log level of the printout to NOTICE
NEW: Base Client constructor arguments are passed to the RPCClient constructor

*DMS:
NEW: FTSRequest - added a prestage mechanism for source files
NEW: FileCatalogClientCLI - added -f switch to the size command to use raw faile tables 
     instead of storage usage tables
NEW: FileCatalog - added orphan directory repair tool
NEW: FIleCatalog - more counters to control the catalog sanity     

*WMS:
FIX: SandboxStoreClient - no more kwargs tricks
FIX: SandboxStoreClient returns sandbox file name in case of upload failure to allow failover
FIX: dirac-pilot - fixed VO_%s_SW_DIR env variable in case of OSG

*TS:
FIX: TransformationManagerHandler - avoid multiple Operations() instantiation in 
     getTransformationSummaryWeb()

[v6r6]

*Core
CHANGE: getDNForUsername helper migrated from Core.Security.CS to Registry helper
NEW: SiteSEMapping - new utilities getSitesGroupedByTierLevel(), getTier1WithAttachedTier2(),
     getTier1WithTier2
CHANGE: The DIRAC.Core.Security.CS is replaced by the Registry helper     
BUGFIX: dirac-install - properly parse += in .cfg files
FIX: Graphs.Utilities - allow two lines input in makeDataFromCVS()
FIX: Graphs - allow Graphs package usage if even matplotlib is not installed
NEW: dirac-compile-externals will retrieve the Externals compilation scripts from it's new location 
     in github (DIRACGrid/Externals)
NEW: Possibility to define a thread-global credentials for DISET connections (for web framework)
NEW: Logger - color output ( configurable )
NEW: dirac-admin-sort-cs-sites - to sort sites in the CS
CHANGE: MessageClient(Factor) - added msgClient attribute to messages
NEW: Core.Security.Properties - added JOB_MONITOR and USER_MANAGER properties

*Configuration
NEW: Registry - added getAllGroups() method

*Framework
NEW: SystemAdministratorClientCLI - possibility to define roothPath and lcgVersion when updating software

*Accounting
NEW: JobPlotter - added Normalized CPU plots to Job accounting
FIX: DBUtils - plots going to greater granularity

*DMS
NEW: FileCatalog - storage usage info stored in all the directories, not only those with files
NEW: FileCatalog - added utility to rebuild storage usage info from scratch
FIX: FileCatalog - addMetadataField() allow generic types, e.g. string
FIX: FileCatalog - path argument is normalized before usage in multiple methods
FIX: FileCatalog - new metadata for files(directories) should not be there before for directories(files)
NEW: FileCatalog - added method for rebuilding DirectoryUsage data from scratch 
NEW: FileCatalog - Use DirectoryUsage mechanism for both logical and physical storage
CHANGE: FileCatalog - forbid removing non-empty directories
BUGFIX: FileCatalogClientCLI - in do_ls() check properly the path existence
FIX: FileCatalogClientCLI - protection against non-existing getCatalogCounters method in the LFC client
FIX: DMS Agents - properly call superclass constructor with loadName argument
FIX: ReplicaManager - in removeFile() non-existent file is marked as failed
FIX: Make several classes pylint compliant: DataIntegrityHandler, DataLoggingHandler,
     FileCatalogHandler, StorageElementHandler, StorageElementProxyHandler, TransferDBMonitoringHandler
FIX: LogUploadAgent - remove the OSError exception in __replicate()
FIX: FileCatalogClientCLI - multiple check of proper command inputs,
     automatic completion of several commands with subcommands,
     automatic completion of file names
CHANGE: FileCatalogClientCLI - reformat the output of size command 
FIX: dirac-admin-ban-se - allow to go over all options read/write/check for each SE      
NEW: StrategyHandler - new implementation to speed up file scheduling + better error reporting
NEW: LcgFileCatalogProxy - moved from from LHCbDirac to DIRAC
FIX: ReplicaManager - removed usage of obsolete "/Resources/StorageElements/BannedTarget" 
CHANGE: removed StorageUsageClient.py
CHANGE: removed obsoleted ProcessingDBAgent.py

*WMS
CHANGE: RunNumber job parameter was removed from all the relevant places ( JDL, JobDB, etc )
NEW: dirac-pilot - add environment setting for SSH and BOINC CEs
NEW: WMSAdministrator - get output for non-grid CEs if not yet in the DB
NEW: JobAgent - job publishes BOINC parameters if any
CHANGE: Get rid of LHCbPlatform everywhere except TaskQueueDB
FIX: SiteDirector - provide list of sites to the Matcher in the initial query
FIX: SiteDirector - present a list of all groups of a community to match TQs
CHANGE: dirac-boinc-pilot dropped
CHANGE: TaskQueueDirector does not depend on /LocalSite section any more
CHANGE: reduced default delays for JobCleaningAgent
CHANGE: limit the number of jobs received by JobCleaningAgent
CHANGE: JobDB - use insertFields instead of _insert
CHANGE: Matcher, TaskQueueDB - switch to use Platform rather than LHCbPlatform retaining LHCbPlatform compatibility
BUGFIX: Matcher - proper reporting pilot site and CE
CHANGE: JobManager - improved job Killing/Deleting logic
CHANGE: dirac-pilot - treat the OSG case when jobs on the same WN all run in the same directory
NEW: JobWrapper - added more status reports on different failures
FIX: PilotStatusAgent - use getPilotProxyFromDIRACGroup() instead of getPilotProxyFromVOMSGroup()
CHANGE: JobMonitoringHandler - add cutDate and condDict parameters to getJobGroup()
NEW: JobMonitoringHandler - check access rights with JobPolicy when accessing job info from the web
NEW: JobManager,JobWrapper - report to accounting jobs in Rescheduled final state if rescheduling is successful
FIX: WMSAdministrator, SiteDirector - store only non-empty pilot output to the PilotDB
NEW: added killPilot() to the WMSAdministrator interface, DiracAdmin and dirac-admin-kill-pilot command
NEW: TimeLeft - renormalize time left using DIRAC Normalization if available
FIX: JobManager - reconnect to the OptimizationMind in background if not yet connected
CHANGE: JobManifest - use Operations helper
NEW: JobCleaningAgent - delete logging records from JobLoggingDB when deleting jobs

*RMS
FIX: RequestDBFile - better exception handling in case no JobID supplied
FIX: RequestManagerHandler - make it pylint compliant
NEW: RequestProxyHandler - is forwarding requests from voboxes to central RequestManager. 
     If central RequestManager is down, requests are dumped into file cache and a separate thread 
     running in background is trying to push them into the central. 
CHANGE: Major revision of the code      
CHANGE: RequestDB - added index on SubRequestID in the Files table
CHANGE: RequestClient - readRequestForJobs updated to the new RequetsClient structure

*RSS
NEW: CS.py - Space Tokens were hardcoded, now are obtained after scanning the StorageElements.

*Resources
FIX: SSHComputingElement - enabled multiple hosts in one queue, more debugging
CHANGE: SSHXXX Computing Elements - define SSH class once in the SSHComputingElement
NEW: SSHComputingElement - added option to define private key location
CHANGE: Get rid of legacy methods in ComputingElement
NEW: enable definition of ChecksumType per SE
NEW: SSHBatch, SSHCondor Computing Elements
NEW: SSHxxx Computing Elements - using remote control scripts to better capture remote command errors
CHANGE: put common functionality into SSHComputingElement base class for all SSHxxx CEs
NEW: added killJob() method tp all the CEs
NEW: FileCatalog - take the catalog information info from /Operations CS section, if defined there, 
     to allow specifications per VO 

*Interfaces
CHANGE: Removed Script.initialize() from the API initialization
CHANGE: Some general API polishing
FIX: Dirac.py - when running in mode="local" any directory in the ISB would not get untarred, 
     contrary to what is done in the JobWrapper

*TS
BUGFIX: TaskManager - bug fixed in treating tasks with input data
FIX: TransformationCleaningAgent - properly call superclass constructor with loadName argument
NEW: TransformationCleaningAgent - added _addExtraDirectories() method to extend the list of
     directories to clean in a subclass if needed
CHANGE: TransformationCleaningAgent - removed usage of StorageUsageClient     
NEW: TransformationAgent is multithreaded now ( implementation moved from LHCbDIRAC )
NEW: added unit tests
NEW: InputDataAgent - possibility to refresh only data registered in the last predefined period of time 
NEW: TransformationAgent(Client) - management of derived transformations and more ported from LHCbDIRAC
BUGFIX: TransformationDB - wrong SQL statement generation in setFileStatusForTransformation()

[v6r5p14]

*Core
NEW: Utilities - added Backports utility

*WMS
FIX: Use /Operations/JobScheduling section consistently, drop /Operations/Matching section
NEW: Allow VO specific share correction plugins from extensions
FIX: Executors - several fixes

[v6r5p13]

*WMS
FIX: Executors - VOPlugin will properly send and receive the params
NEW: Correctors can be defined in an extension
FIX: Correctors - Properly retrieve info from the CS using the ops helper

[v6r5p12]

FIX: merged in patch v6r4p34

[v6r5p11]

FIX: merged in patch v6r4p33

*Core
FIX: MySQL - added offset argument to buildConditions()

[v6r5p10]

FIX: merged in patch v6r4p32

[v6r5p9]

FIX: merged in patch v6r4p30

[v6r5p8]

FIX: merged in patch v6r4p29

[v6r5p7]

FIX: merged in patch v6r4p28

[v6r5p6]

FIX: merged in patch v6r4p27

*Transformation
BUGFIX: TransformationDB - StringType must be imported before it can be used

*RSS
NEW: CS.py - Space Tokens were hardcoded, now are obtained after scanning the StorageElements.

[v6r5p5]

FIX: merged in patch v6r4p26

[v6r5p4]

FIX: merged in patch v6r4p25

[v6r5p3]

*Transformation
FIX: merged in patch v6r4p24

[v6r5p2]

*Web
NEW: includes DIRACWeb tag web2012092101

[v6r5p1]

*Core
BUGFIX: ExecutorMindHandler - return S_OK() in the initializeHandler
FIX: OptimizationMindHandler - if the manifest is not dirty it will not be updated by the Mind

*Configuration
NEW: Resources helper - added getCompatiblePlatform(), getDIRACPlatform() methods

*Resources
FIX: SSHComputingElement - add -q option to ssh command to avoid banners in the output
FIX: BOINCComputingElement - removed debugging printout
FIX: ComputingElement - use Platform CS option which will be converted to LHCbPlatform for legacy compatibility

*DMS
FIX: RequestAgentBase - lowering loglevel from ALWAYS to INFO to avoid flooding SystemLogging

*WMS:
FIX: SiteDirector - provide CE platform parameter when interrogating the TQ
FIX: GridPilotDirector - publish pilot OwnerGroup rather than VOMS role
FIX: WMSUtilities - add new error string into the parsing of the job output retrieval

[v6r5]

NEW: Executor framework

*Core
NEW: MySQL.py - added Test case for Time.dateTime time stamps
NEW: MySQL.py - insertFields and updateFields can get values via Lists or Dicts
NEW: DataIntegrityDB - use the new methods from MySQL and add test cases
NEW: DataIntegrityHandler - check connection to DB and create tables (or update their schema)
NEW: DataLoggingDB - use the new methods from MySQL and add test cases
NEW: DataLoggingHandler - check connection to DB and create tables (or update their schema)
FIX: ProcessPool - killing stuck workers after timeout
CHANGE: DB will throw a RuntimeException instead of a sys.exit in case it can't contact the DB
CHANGE: Several improvements on DISET
CHANGE: Fixed all DOS endings to UNIX
CHANGE: Agents, Services and Executors know how to react to CSSection/Module and react accordingly
NEW: install tools are updated to deal with executors
FIX: dirac-install - add -T/--Timeout option to define timeout for distribution downloads
NEW: dirac-install - added possibility of defining dirac-install's global defaults by command line switch
BUGFIX: avoid PathFinder.getServiceURL and use Client class ( DataLoggingClient,LfcFileCatalogProxyClient ) 
FIX: MySQL - added TIMESTAMPADD and TIMESTAMPDIFF to special values not to be scaped by MySQL
NEW: ObjectLoader utility
CHANGE: dirac-distribution - added global defaults flag and changed the flag to -M or --defaultsURL
FIX: Convert to string before trying to escape value in MySQL
NEW: DISET Services - added PacketTimeout option
NEW: SystemLoggingDB - updated to use the renewed MySQL interface and SQL schema
NEW: Added support for multiple entries in /Registry/DefaultGroup, for multi-VO installations
CHANGE: Component installation procedure updated to cope with components inheriting Modules
CHANGE: InstallTools - use dirac- command in runit run scripts
FIX: X509Chain - avoid a return of error when the group is not valid
FIX: MySQL - reduce verbosity of log messages when high level methods are used
CHANGE: Several DB classes have been updated to use the MySQL buildCondition method
NEW: MySQL - provide support for greater and smaller arguments to all MySQL high level methods
FIX: Service.py - check all return values from all initializers

*Configuration
CHANGE: By default return option and section lists ordered as in the CS
NEW: ConfigurationClient - added function to refresh remote configuration

*Framework
FIX: Registry.findDefaultGroup will never return False
CHANGE: ProxyManager does not accept proxies without explicit group
CHANGE: SystemAdministratorHandler - force refreshing the configuration after new component setup

*RSS
CHANGE: removed code execution from __init__
CHANGE: removed unused methods
NEW: Log all policy results 

*Resources
NEW: updated SSHComputingElement which allows multiple job submission
FIX: SGETimeLeft - better parsing of the batch system commands output
FIX: InProcessComputingElement - when starting a new job discard renewal of the previous proxy
NEW: BOINCComputingElement - new CE client to work with the BOINC desktop grid infrastructure 

*WMS
CHANGE: WMS Optimizers are now executors
CHANGE: SandboxStoreClient can directly access the DB if available
CHANGE: Moved JobDescription and improved into JobManifest
FIX: typo in JobLoggingDB
NEW: JobState/CachedJobState allow access to the Job via DB/JobStateSync Service automatically
BUGFIX: DownloadInputData - when not enough disk space, message was using "buffer" while it should be using "data"
FIX: the sandboxmetadataDB explosion when using the sandboxclient without direct access to the DB
NEW: Added support for reset/reschedule in the OptimizationMind
CHANGE: Whenever a DB is not properly initialized it will raise a catchable RuntimeError exception 
        instead of silently returning
FIX: InputDataResolution - just quick mod for easier extensibility, plus removed some LHCb specific stuff
NEW: allow jobids in a file in dirac-wms-job-get-output
NEW: JobManager - zfill in %n parameter substitution to allow alphabetical sorting
NEW: Directors - added checking of the TaskQueue limits when getting eligible queues
CHANGE: Natcher - refactor to simpify the logic, introduced Limiter class
CHANGE: Treat MaxCPUTime and CPUTime the same way in the JDL to avoid confusion
NEW: SiteDirector - added options PilotScript, MaxPilotsToSubmit, MaxJobsInFillMode
BUGFIX: StalledJobAgent - use cpuNormalization as float, not string 
FIX: Don't kill an executor if a task has been taken out from it
NEW: dirac-boinc-pilot - pilot script to be used on the BOINC volunteer nodes
FIX: SiteDirector - better handling of tokens and filling mode 
NEW: Generic pilot identities are automatically selected by the TQD and the SiteDirector 
     if not explicitly defined in /Pilot/GenericDN and GenericGroup
NEW: Generic pilot groups can have a VO that will be taken into account when selecting generic 
     credentials to submit pilots
NEW: Generic pilots that belong to a VO can only match jobs from that VO
NEW: StalledJobAgent - added rescheduling of jobs stuck in Matched or Rescheduled status
BUGFIX: StalledJobAgent - default startTime and endTime to "now", avoid None value
NEW: JobAgent - stop after N failed matching attempts (nothing to do), use StopAfterFailedMatches option
CHANGE: JobAgent - provide resource description as a dictionary to avoid extra JDL parsing by the Matcher
CHANGE: Matcher - report pilot info once instead of sending it several times from the job
CHANGE: Matcher - set the job site instead of making a separate call to JobStateUpdate
NEW: Matcher - added Matches done and matches OK statistics
NEW: TaskQueue - don't delete fresh task queues. Wait 5 minutes to do so.
CHANGE: Disabled TQs can also be matched, if no jobs are there, a retry will be triggered

*Transformation
FIX: TransformationAgent - a small improvement: now can pick the prods status to handle from the CS, 
     plus few minor corrections (e.g. logger messages)
FIX: TransformationCLI - take into accout possible failures in resetFile command     

*Accounting
NEW: AccountingDB - added retrieving RAW records for internal stuff
FIX: AccountingDB - fixed some logic for readonly cases
CHANGE: Added new simpler and faster bucket insertion mechanism
NEW: Added more info when rebucketing
FIX: Calculate the rebucket ETA using remaining records to be processed instead of the total records to be processed
FIX: Plots with no data still carry the plot name

*DMS
NEW: SRM2Storage - added retry in the gfal calls
NEW: added new FTSCleaningAgent cleaning up TransferDB tables
FIX: DataLoggingClient and DataLoggingDB - tests moved to separate files
CHANGE: request agents cleanup

*RMS
CHANGE: Stop using RequestAgentMixIn in the request agents

[v6r4p34]

*DMS
BUGFIX: FileCatalogCLI - fixed wrong indentation
CHANGE: RegistrationTask - removed some LHCb specific defaults

[v6r4p33]

*DMS
CHANGE: FTSRequest - be more verbose if something is wrong with file

[v6r4p32]

*WMS
FIX: StalledJobAgent - avoid exceptions in the stalled job accounting reporting

*DMS
NEW: FTSMonitorAgent - handling of expired FTS jobs 

*Interfaces
CHANGE: Dirac.py - attempt to retrieve output sandbox also for Completed jobs in retrieveRepositorySandboxes()

[v6r4p30]

*Core
BUGFIX: dirac-admin-bdii-ce-voview - proper check of the result structure

*Interfaces
FIX: Dirac.py, Job.py - allow to pass environment variables with special characters

*DMS
NEW: FileCatalogCLI - possibility to sort output in the ls command

*WMS:
FIX: JobWrapper - interpret environment variables with special characters 

[v6r4p29]

*RMS
BUGFIX: RequestDBMySQL - wrong indentation in __updateSubRequestFiles()

[v6r4p28]

*Interfaces
CHANGE: Dirac.py, DiracAdmin.py - remove explicit timeout on RPC client instantiation

*RSS
FIX: CS.py - fix for updated CS location (backward compatible)

*DMS
BUGFIX: StrategyHandler - bug fixed determineReplicationTree()
FIX: FTSRequest - add checksum string to SURLs file before submitting an FTS job

*WMS
FIX: JobWrapper - protection for double quotes in JobName
CHANGE: SiteDirector - switched some logging messages from verbose to info level

*RMS
NEW: Request(Client,DBMySQL,Manager) - added readRequestsForJobs() method

[v6r4p27]

*DMS
FIX: SRM2Storage - removed hack for EOS (fixed server-side)

*Transformation
CHANGE: TransformationClient - limit to 100 the number of transformations in getTransformations()
NEW: TransformationAgent - define the transformations type to use in the configuration

*Interfaces
FIX: Job.py -  fix for empty environmentDict (setExecutionEnv)

[v6r4p26]

*Transformation
BUGFIX: TransformationClient - fixed calling sequence in rpcClient.getTransformationTasks()
NEW: TransformationClient - added log messages in verbose level.

[v6r4p25]

*DMS
BUGFIX: StrategyHandler - sanity check for wrong replication tree 

[v6r4p24]

*Core
NEW: MySQL - add 'offset' argument to the buildCondition()

*Transformation
FIX: TransformationAgent - randomize the LFNs for removal/replication case when large number of those
CHANGE: TransformationClient(DB,Manager) - get transformation files in smaller chunks to
        improve performance
FIX: TransformationAgent(DB) - do not return redundant LFNs in getTransformationFiles()    

[v6r4p23]

*Web
NEW: includes DIRACWeb tag web2012092101

[v6r4p22]

*DMS
FIX: SRM2Storage - fix the problem with the CERN-EOS storage 

[v6r4p21]

*Core
BUGFIX: SGETimeLeft - take into account dd:hh:mm:ss format of the cpu consumed

[v6r4p20]

*WMS
BUGFIX: PilotDirector, GridPilotDirector - make sure that at least 1 pilot is to be submitted
BUGFIX: GridPilotDirector - bug on how pilots are counted when there is an error in the submit loop.
BUGFIX: dirac-pilot - proper install script installation on OSG sites

[v6r4p19]

*RMS
FIX: RequestDBMySQL - optimized request selection query 

[v6r4p18]

*Configuration
BUGFIX: CE2CSAgent.py - the default value must be set outside the loop

*DMS
NEW: dirac-dms-create-replication-request
BUGFIX: dirac-dms-fts-submit, dirac-dms-fts-monitor - print out error messages

*Resources
BUGFIX: TorqueComputingElement.py, plus add UserName for shared Queues

*WMS
BUGFIX: JobManagerHandler - default value for pStart (to avoid Exception)

[v6r4p17]

*Core
FIX: dirac-configure - setup was not updated in dirac.cfg even with -F option
FIX: RequestHandler - added fix for Missing ConnectionError

*DMS
FIX: dirac-dms-clean-directory - command fails with `KeyError: 'Replicas'`.

*WMS
FIX: SiteDirector - adapt to the new method in the Matcher getMatchingTaskQueue 
FIX: SiteDirector - added all SubmitPools to TQ requests

[v6r4p16]

*Core:
FIX: dirac-install - bashrc/cshrc were wrongly created when using versionsDir

*Accounting
CHANGE: Added new simpler and faster bucket insertion mechanism
NEW: Added more info when rebucketing

*WMS
CHANGE: Matcher - refactored to take into account job limits when providing info to directors
NEW: JoAgent - reports SubmitPool parameter if applicable
FIX: Matcher - bad codition if invalid result

[v6r4p15]

*WMS
FIX: gLitePilotDirector - fix the name of the MyProxy server to avoid crasehs of the gLite WMS

*Transformation
FIX: TaskManager - when the file is on many SEs, wrong results were generated

[v6r4p13]

*DMS
FIX: dirac-admin-allow-se - added missing interpreter line

[v6r4p12]

*DMS
CHANGE: RemovalTask - for DataManager shifter change creds after failure of removal with her/his proxy.

*RSS
NEW: Added RssConfiguration class
FIX: ResourceManagementClient  - Fixed wrong method name

[v6r4p11]

*Core
FIX: GGUSTicketsClient - GGUS SOAP URL updated

*DMS
BUGFIX: ReplicaManager - wrong for loop

*RequestManagement
BUGFIX: RequestClient - bug fix in finalizeRequest()

*Transformation
FIX: TaskManager - fix for correctly setting the sites (as list)

[v6r4p10]

*RequestManagement
BUGFIX: RequestContainer - in addSubrequest() function

*Resources
BUGFIX: SRM2Storage - in checksum type evaluation

*ResourceStatusSystem
BUGFIX: InfoGetter - wrong import statement

*WMS
BUGFIX: SandboxMetadataDB - __init__() can not return a value

[v6r4p9]

*DMS
CHANGE: FailoverTransfer - ensure the correct execution order of the subrequests

[v6r4p8]

Bring in fixes from v6r3p17

*Core:
FIX: Don't have the __init__ return True for all DBs
NEW: Added more protection for exceptions thrown in callbacks for the ProcessPool
FIX: Operations will now look in 'Defaults' instead of 'Default'

*DataManagement:
FIX: Put more protection in StrategyHandler for neither channels  not throughput read out of TransferDB
FIX: No JobIDs supplied in getRequestForJobs function for RequestDBMySQL taken into account
FIX: Fix on getRequestStatus
CHANGE: RequestClient proper use of getRequestStatus in finalizeRequest
CHANGE: Refactored RequestDBFile

[v6r4p7]

*WorkloadManagement
FIX: SandboxMetadataDB won't explode DIRAC when there's no access to the DB 
CHANGE: Whenever a DB fails to initialize it raises a catchable exception instead of just returning silently

*DataManagement
CHANGE: Added Lost and Unavailable to the file metadata

[v6r4p6]

Bring fixes from v6r4p6

[v6r4p5]

*Configuration
NEW: Added function to generate Operations CS paths

*Core
FIX: Added proper ProcessPool checks and finalisation

*DataManagement
FIX: don't set Files.Status to Failed for non-existign files, failover transfers won't go
FIX: remove classmethods here and there to unblock requestHolder
CHANGE: RAB, TA: change task timeout: 180 and 600 (was 600 and 900 respectively)
FIX: sorting replication tree by Ancestor, not hopAncestorgit add DataManagementSystem/Agent/TransferAgent.py
NEW: TA: add finalize
CHANGE: TransferAgent: add AcceptableFailedFiles to StrategyHandler to ban FTS channel from scheduling
FIX: if there is no failed files, put an empty dict


*RSS
FIX: RSS is setting Allowed but the StorageElement checks for Active

*Workflows
FIX: Part of WorfklowTask rewritten to fix some issues and allow 'ANY' as site

*Transformation
FIX: Wrong calls to TCA::cleanMetadataCatalogFiles

[v6r4p4]

*Core
FIX: Platform.py - check if Popen.terminate is available (only from 2.6)

[v6r4p3]

*Core
FIX: ProcessPool with watchdog and timeouts - applied in v6r3 first

[v6r4p2]

*StorageManagement
BUGFIX: StorageElement - staging is a Read operation and should be allowed as such

*WMS
BUGFIX: InProcessComputingElement, JobAgent - proper return status code from the job wrapper

*Core
FIX: Platform - manage properly the case of exception in the ldconfig execution

[v6r4p1]

*DMS
FIX: TransferDB.getChannelObservedThroughput - the channelDict was created in a wrong way

*RSS
FIX: ResourceStatus was not returning Allowed by default

[v6r4]

*Core
FIX: dirac-install-db.py: addDatabaseOptionsToCS has added a new keyed argument
NEW: SGETimeLeft.py: Support for SGE backend
FIX: If several extensions are installed, merge ConfigTemplate.cfg
NEW: Service framework - added monitoring of file descriptors open
NEW: Service framework - Reduced handshake timeout to prevent stuck threads
NEW: MySQL class with new high level methods - buildCondition,insertFields,updateFields
     deleteEntries, getFields, getCounters, getDistinctAttributeValues
FIX: ProcessPool - fixes in the locking mechanism with LockRing, stopping workers when the
     parent process is finished     
FIX: Added more locks to the LockRing
NEW: The installation tools are updated to install components by name with the components module specified as an option

*DMS
FIX: TransferDB.py - speed up the Throughput determination
NEW: dirac-dms-add-files: script similar to dirac-dms-remove-files, 
     allows for 1 file specification on the command line, using the usual dirac-dms-add-file options, 
     but also can take a text file in input to upload a bunch of files. Exit code is 0 only if all 
     was fine and is different for every error found. 
NEW: StorageElementProxy- support for data downloading with http protocol from arbitrary storage, 
     needed for the web data download
BUGFIX: FileCatalogCLI - replicate operation does a proper replica registration ( closes #5 )     
FIX: ReplicaManager - __cleanDirectory now working and thus dirac-dms-clean-directory

*WMS
NEW: CPU normalization script to run a quick test in the pilot, used by the JobWrapper
     to report the CPU consumption to the accounting
FIX: StalledJobAgent - StalledTimeHours and FailedTimeHours are read each cycle, refer to the 
     Watchdog heartBeat period (should be renamed); add NormCPUTime to Accounting record
NEW: SiteDirector - support for the operation per VO in multi-VO installations
FIX: StalledJobAgent - get ProcessingType from JDL if defined
BUGFIX: dirac-wms-job-peek - missing printout in the command
NEW: SiteDirector - take into account the number of already waiting pilots when evaluating the number of pilots to submit
FIX: properly report CPU usage when the Watchdog kill the payload.

*RSS
BUGFIX: Result in ClientCache table is a varchar, but the method was getting a datetime
NEW: CacheFeederAgent - VOBOX and SpaceTokenOccupancy commands added (ported from LHCbDIRAC)
CHANGE: RSS components get operational parameters from the Operations handler

*DataManagement
FIX: if there is no failed files, put an empty dict

*Transformation
FIX: Wrong calls to TCA::cleanMetadataCatalogFiles

[v6r3p19]

*WMS
FIX: gLitePilotDirector - fix the name of the MyProxy server to avoid crashes of the gLite WMS

[v6r3p18]

*Resources
BUGFIX: SRM2Storage - in checksum type evaluation

[v6r3p17]

*DataManagement
FIX: Fixes issues #783 and #781. Bugs in ReplicaManager removePhisicalReplica and getFilesFromDirectory
FIX: Return S_ERROR if missing jobid arguments
NEW: Checksum can be verified during FTS and SRM2Storage 

[v6r3p16]

*DataManagement
FIX: better monitoring of FTS channels 
FIX: Handle properly None value for channels and bandwidths

*Core
FIX: Properly calculate the release notes if there are newer releases in the release.notes file

[v6r3p15]

*DataManagement
FIX: if there is no failed files, put an empty dict

*Transformation
FIX: Wrong calls to TCA::cleanMetadataCatalogFiles


[v6r3p14]

* Core

BUGFIX: ProcessPool.py: clean processing and finalisation
BUGFIX: Pfn.py: don't check for 'FileName' in pfnDict

* DMS

NEW: dirac-dms-show-fts-status.py: script showing last hour history for FTS channels
NEW: TransferDBMonitoringHandler.py: new function exporting FST channel queues
BUGFIX: TransferAgent.py,RemovalAgent.py,RegistrationAgent.py - unlinking of temp proxy files, corection of values sent to gMonitor
BUGFIX: StrategyHandler - new config option 'AcceptableFailedFiles' to unblock scheduling for channels if problematic transfers occured for few files
NEW: TransferAgent,RemovalAgent,RegistrationAgent - new confing options for setting timeouts for tasks and ProcessPool finalisation
BUGFIX: ReplicaManager.py - reverse sort of LFNs when deleting files and directories to avoid blocks
NEW: moved StrategyHandler class def to separate file under DMS/private

* TMS

FIX: TransformationCleaningAgent.py: some refactoring, new way of disabling/enabline execution by 'EnableFlag' config option

[v6r3p13]

*Core
FIX: Added proper ProcessPool checks and finalisation

*DataManagement
FIX: don't set Files.Status to Failed for non-existign files, failover transfers won't go
FIX: remove classmethods here and there to unblock requestHolder
CHANGE: RAB, TA: change task timeout: 180 and 600 (was 600 and 900 respectively)
FIX: sorting replication tree by Ancestor, not hopAncestorgit add DataManagementSystem/Agent/TransferAgent.py
NEW: TA: add finalize
CHANGE: TransferAgent: add AcceptableFailedFiles to StrategyHandler to ban FTS channel from scheduling

[v6r3p12]

*Core
FIX: Platform.py - check if Popen.terminate is available (only from 2.6)

[v6r3p11]

*Core
FIX: ProcessPool with watchdog and timeouts

[v6r3p10]

*StorageManagement
BUGFIX: StorageElement - staging is a Read operation and should be allowed as such

*WMS
BUGFIX: InProcessComputingElement, JobAgent - proper return status code from the job wrapper

*Core
FIX: Platform - manage properly the case of exception in the ldconfig execution

[v6r3p9]

*DMS
FIX: TransferDB.getChannelObservedThroughput - the channelDict was created in a wrong way

[v6r3p8]

*Web
CHANGE: return back to the release web2012041601

[v6r3p7]

*Transformation
FIX: TransformationCleaningAgent - protection from deleting requests with jobID 0 

[v6r3p6]

*Core
FIX: dirac-install-db - proper key argument (follow change in InstallTools)
FIX: ProcessPool - release all locks every time WorkignProcess.run is executed, more fixes to come
FIX: dirac-configure - for Multi-Community installations, all vomsdir/vomses files are now created

*WMS
NEW: SiteDirector - add pilot option with CE name to allow matching of SAM jobs.
BUGFIX: dirac-pilot - SGE batch ID was overwriting the CREAM ID
FIX: PilotDirector - protect the CS master if there are at least 3 slaves
NEW: Watchdog - set LocalJobID in the SGE case

[v6r3p5]

*Core:
BUGFIX: ProcessPool - bug making TaskAgents hang after max cycles
BUGFIX: Graphs - proper handling plots with data containing empty string labels
FIX: GateWay - transfers were using an old API
FIX: GateWay - properly calculate the gateway URL
BUGFIX: Utilities/Pfn.py - bug in pfnunparse() when concatenating Path and FileName

*Accounting
NEW: ReportGenerator - make AccountingDB readonly
FIX: DataCache - set daemon the datacache thread
BUGFIX: BasePlotter - proper handling of the Petabyte scale data

*DMS:
BUGFIX: TransferAgent, RegistrationTask - typos 

[v6r3p4]

*DMS:
BUGFIX: TransferAgent - wrong value for failback in TA:execute

[v6r3p3]

*Configuration
BUGFIX: Operations helper - typo

*DMS:
FIX: TransferAgent - change the way of redirecting request to task

[v6r3p2]

*DMS
FIX: FTSRequest - updating metadata for accouting when finalizing FTS requests

*Core
FIX: DIRAC/__init__.py - default version is set to v6r3

[v6r3p1]

*WMS
CHANGE: Use ResourcesStatus and Resources helpers in the InputDataAgent logic

*Configuration
NEW: added getStorageElementOptions in Resources helper

*DMS
FIX: resourceStatus object created in TransferAgent instead of StrategyHandler

[v6r3]

*Core
NEW: Added protections due to the process pool usage in the locking logic

*Resources
FIX: LcgFileCatalogClient - reduce the number of retries: LFC_CONRETRY = 5 to 
     avoid combined catalog to be stuck on a faulty LFC server
     
*RSS
BUGFIX: ResourceStatus - reworked helper to keep DB connections     

*DMS
BUGFIX: ReplicaManager::CatalogBase::_callFileCatalogFcnSingleFile() - wrong argument

*RequestManagement
FIX: TaskAgents - set timeOut for task to 10 min (15 min)
NEW: TaskAgents - fill in Error fields in case of failing operations

*Interfaces
BUGFIX: dirac-wms-select-jobs - wrong use of the Dirac API

[v6r2p9]

*Core
FIX: dirac-configure - make use of getSEsForSite() method to determine LocalSEs

*WMS
NEW: DownloadInputData,InputDataByProtocol - check Files on Tape SEs are on Disk cache 
     before Download or getturl calls from Wrapper
CHANGE: Matcher - add Stalled to "Running" Jobs when JobLimits are applied   
CHANGE: JobDB - allow to specify required platform as Platform JDL parameter,
        the specified platform is taken into account even without /Resources/Computing/OSCompatibility section

*DMS
CHANGE: dirac-admin-allow(ban)-se - removed lhcb-grid email account by default, 
        and added switch to avoid sending email
FIX: TaskAgents - fix for non-existing files
FIX: change verbosity in failoverReplication 
FIX: FileCatalog - remove properly metadata indices 
BUGFIX: FileManagerBase - bugfix in the descendants evaluation logic  
FIX: TransferAgent and TransferTask - update Files.Status to Failed when ReplicaManager.replicateAndRegister 
     will fail completely; when no replica is available at all.

*Core
FIX: dirac-pilot - default lcg bindings version set to 2012-02-20

[v6r2p8]

*DMS:
CHANGE: TransferAgent - fallback to task execution if replication tree is not found

[v6r2p7]

*WMS
BUGFIX: SiteDirector - wrong CS option use: BundleProxy -> HttpProxy
FIX: SiteDirector - use short lines in compressed/encoded files in the executable
     python script

[v6r2p6]

*DataManagement
FIX: Bad logic in StrategyHandler:MinimiseTotalWait

*Core
CHANGE: updated GGUS web portal URL

*RSS
BUGFIX: meta key cannot be reused, it is popped from dictionary

*Framework
FIX: The Gateway service does not have a handler
NEW: ConfingTemplate entry for Gateway
FIX: distribution notes allow for word wrap

*WorkloadManagement
FIX: avoid unnecessary call if no LFN is left in one of the SEs
FIX: When Uploading job outputs, try first Local SEs, if any


[v6r2p5]

*RSS
BUGFIX: several minor bug fixes

*RequestManagement
BUGFIX: RequestDBMySQL - removed unnecessary request type check

*DMS
BUGFIX: FileCatalogClienctCLI - wrong evaluation of the operation in the find command
NEW: FileCatalog - added possibility to remove specified metadata for a given path 
BUGFIX: ReplicaManager - wrong operation order causing failure of UploadLogFile module

*Core
NEW: dirac-install - generate cshrc DIRAC environment setting file for the (t)csh 

*Interfaces
CHANGE: Job - added InputData to each element in the ParametricInputData

*WMS
CHANGE: dirac-jobexec - pass ParametericInputData to the workflow as a semicolon separated string

[v6r2p4]

*WMS
BUGFIX: StalledJobAgent - protection against jobs with no PilotReference in their parameters
BUGFIX: WMSAdministratorHandler - wrong argument type specification for getPilotInfo method

*StorageManagement
BUGFIX: RequestFinalizationAgent - no method existence check when calling RPC method

[v6r2p3]

*WMS
CHANGE: Matcher - fixed the credentials check in requestJob() to simplify it

*ConfigurationSystem
CHANGE: Operations helper - fix that allow no VO to be defined for components that do not need it

*Core
BUGFIX: InstallTools - when applying runsvctrl to a list of components make sure that the config server is treated first and the sysadmin service - last
        
[v6r2p2]

*WMS
BUGFIX: Matcher - restored logic for checking private pilot asking for a given DN for belonging to the same group with JOB_SHARING property.

[v6r2p1]

*RequestManagementSystem
BUGFIX: RequestCleaningAgent - missing import of the "second" interval definition 

[v6r2]

*General
FIX: replaced use of exec() python statement in favor of object method execution

*Accounting
CHANGE: Accounting 'byte' units are in powers of 1000 instead of powers of 1024 (closes #457)

*Core
CHANGE: Pfn.py - pfnparse function rewritten for speed up and mem usage, unit test case added
FIX: DISET Clients are now thread-safe. Same clients used twice in different threads was not 
closing the previous connection
NEW: reduce wait times in DISET protocol machinery to improve performance    
NEW: dirac-fix-mysql-script command to fix the mysql start-up script for the given installation
FIX: TransferClient closes connections properly
FIX: DISET Clients are now thread-safe. Same client used twice in different threads will not close the previous connection
CHANGE: Beautification and reduce wait times to improve performance
NEW: ProcessPool - added functionality to kill all children processes properly when destroying ProcessPool objects
NEW: CS Helper for LocalSite section, with gridEnv method
NEW: Grid module will use Local.gridEnv if nothing passed in the arguments
CHANGE: Add deprecated sections in the CS Operations helper to ease the transition
FIX: dirac-install - execute dirac-fix-mysql-script, if available, to fix the mysql.server startup script
FIX: dirac-distribution - Changed obsoleted tar.list file URL
FIX: typo in dirac-admin-add-host in case of error
CHANGE: dirac-admin-allow(ban)-se - use diracAdmin.sendMail() instead of NotificationClient.sendMail()

*Framework
BUGFIX: UserProfileDB - no more use of "type" variable as it is a reserved keyword 

*RequestManagement:
FIX: RequestDBFile - more consistent treatment of requestDB Path
FIX: RequestMySQL - Execution order is evaluated based on not Done state of subrequests
NEW: RequestCleaningAgent - resetting Assigned requests to Waiting after a configurable period of time

*RSS
CHANGE: RSS Action now inherits from a base class, and Actions are more homogeneous, they all take a uniform set of arguments. The name of modules has been changed from PolType to Action as well.
FIX: CacheFeederAgent - too verbose messages moved to debug instead of info level
BUGFIX: fixed a bug preventing RSS clients to connect to the services     
FIX: Proper services synchronization
FIX: Better handling of exceptions due to timeouts in GOCDBClient   
FIX: RSS.Notification emails are sent again
FIX: Commands have been modified to return S_OK, S_ERROR inside the Result dict. This way, policies get a S_ERROR / S_OK object. CacheFeederAgent has been updated accordingly.
FIX: allow clients, if db connection fails, to reconnect ( or at least try ) to the servers.
CHANGE: access control using CS Authentication options. Default is SiteManager, and get methods are all.
BUGFIX: MySQLMonkey - properly escaped all parameters of the SQL queries, other fixes.
NEW: CleanerAgent renamed to CacheCleanerAgent
NEW: Updated RSS scripts, to set element statuses and / or tokens.
NEW: Added a new script, dirac-rss-synch
BUGFIX: Minor bugfixes spotted on the Web development
FIX: Removed useless decorator from RSS handlers
CHANGE: ResourceStatus helper tool moved to RSS/Client directory, no RSS objects created if the system is InActive
CHANGE: Removed ClientFastDec decorator, using a more verbose alternative.
CHANGE: Removed useless usage of kwargs on helper functions.  
NEW: added getSESitesList method to RSSClient      
FIX: _checkFloat() checks INTEGERS, not datetimes

*DataManagement
CHANGE: refactoring of DMS agents executing requests, allow requests from arbitrary users
NEW: DFC - allow to specify multiple replicas, owner, mode when adding files
CHANGE: DFC - optimization of the directory size evaluation
NEW: Added CREATE TEMPORARY TABLES privilege to FileCatalogDB
CHANGE: DFC - getCatalogCounters() update to show numbers of directories
NEW: lfc_dfc_copy script to migrate data from LFC to DFC
FIX: dirac-dms-user-lfns - fixed the case when the baseDir is specified
FIX: FTS testing scripts were using sys.argv and getting confused if options are passed
NEW: DFC - use DirectoryUsage tables for the storage usage evaluations
NEW: DFC - search by metadata can be limited to a given directory subtree
NEW: DFC - search by both directory and file indexed metadata
BUGFIX: DFC - avoid crash if no directories or files found in metadata query
NEW: DFC FileCatalogHandler - define database location in the configuration
NEW: DFC - new FileCatalogFactory class, possibility to use named DFC services
FIX: FTSMonitor, FTSRequest - fixes in handling replica registration, setting registration requests in FileToCat table for later retry
FIX: Failover registration request in the FTS agents.      
FIX: FTSMonitor - enabled to register new replicas if even the corresponding request were removed from the RequestManagement 
FIX: StorageElement - check if SE has been properly initialized before executing any method     
CHANGE: LFC client getReplica() - make use of the new bulk method lfc.lfc_getreplicasl()
FIX: LFC client - protect against getting None in lfc.lfc_readdirxr( oDirectory, "" )  
FIX: add extra protection in dump method of StorageElement base class
CHANGE: FailoverTransfer - create subrequest per catalog if more than one catalog

*Interface
NEW: Job.py - added method to handle the parametric parameters in the workflow. They are made available to the workflow_commons via the key 'GenericParameters'.
FIX: Dirac.py - fix some type checking things
FIX: Dirac.py - the addFile() method can now register to more than 1 catalog.

*WMS
FIX: removed dependency of the JobSchedulingAgent on RSS. Move the getSiteTier functionality to a new CS Helper.
FIX: WMSAdministratorHandler - Replace StringType by StringTypes in the export methods argument type
FIX: JobAgent - Set explicitly UseServerCertificate to "no" for the job executable
NEW: dirac-pilot - change directory to $OSG_WN_TMP on OSG sites
FIX: SiteDirector passes jobExecDir to pilot, this defaults to "." for CREAM CEs. It can be set in the CS. It will not make use of $TMPDIR in this case.
FIX: Set proper project and release version to the SiteDirector     
NEW: Added "JobDelay" option for the matching, refactored and added CS options to the matcher
FIX: Added installation as an option to the pilots and random MyProxyServer
NEW: Support for parametric jobs with parameters that can be of List type

*Resources
NEW: Added SSH Grid Engine Computing Element
NEW: Added SSH Computing Element
FIX: make sure lfc client will not try to connect for several days

*Transformation
FIX: TransformationDB - in setFileStatusForTransformation() reset ErrorCount to zero if "force" flag and    the new status is "unused"
NEW: TransformationDB - added support for dictionary in metadata for the InputDataQuery mechanism     

[v6r1p13]

*WMS
FIX: JobSchedulingAgent - backported from v6r2 use of Resources helper

[v6r1p12]

*Accounting
FIX: Properly delete cached plots

*Core
FIX: dirac-install - run externals post install after generating the versions dir

[v6r1p11]

*Core
NEW: dirac-install - caches locally the externals and the grid bundle
FIX: dirac-distribution - properly generate releasehistory and releasenotes

[v6r1p10]

*WorloadManagement
FIX: JobAgent - set UseServerCertificate option "no" for the job executable

[v6r1p9]

*Core
FIX: dirac-configure - set the proper /DIRAC/Hostname when defining /LocalInstallation/Host

*DataManagement
FIX: dirac-dms-user-lfns - fixed the case when the baseDir is specified
BUGFIX: dirac-dms-remove-files - fixed crash in case of returned error report in a form of dictionary 

[v6r1p8]

*Web
FIX: restored Run panel in the production monitor

*Resources
FIX: FileCatalog - do not check existence of the catalog client module file

[v6r1p7]

*Web
BUGFIX: fixed scroll bar in the Monitoring plots view

[v6r1p6]

*Core
FIX: TransferClient closes connections properly

[v6r1p5]

*Core
FIX: DISET Clients are now thread-safe. Same clients used twice in different threads was not 
     closing the previous connection
NEW: reduce wait times in DISET protocol machinery to improve performance   

[v6r1p4]

*RequestManagement
BUGFIX: RequestContainer - in isSubRequestDone() treat special case for subrequests with files

*Transformation
BUGFIX: TransformationCleaningAgent - do not clear requests for tasks with no associated jobs

[v6r1p3]

*Framework
NEW: Pass the monitor down to the request RequestHandler
FIX: Define the service location for the monitor
FIX: Close some connections that DISET was leaving open

[v6r1p2]

*WorkloadManagement
BUGFIX: JobSchedulingAgent - use getSiteTiers() with returned direct value and not S_OK

*Transformation
BUGFIX: Uniform use of the TaskManager in the RequestTaskAgent and WorkflowTaskAgent

[v6r1p1]

*RSS
BUGFIX: Alarm_PolType now really send mails instead of crashing silently.

[v6r1]

*RSS
CHANGE: Major refactoring of the RSS system
CHANGE: DB.ResourceStatusDB has been refactored, making it a simple wrapper round ResourceStatusDB.sql with only four methods by table ( insert, update, get & delete )
CHANGE: DB.ResourceStatusDB.sql has been modified to support different statuses per granularity.
CHANGE: DB.ResourceManagementDB has been refactored, making it a simple wrapper round ResourceStatusDB.sql with only four methods by table ( insert, update, get & delete )
CHANGE: Service.ResourceStatusHandler has been refactored, removing all data processing, making it an intermediary between client and DB.
CHANGE: Service.ResourceManagementHandler has been refactored, removing all data processing, making it an intermediary between client and DB.
NEW: Utilities.ResourceStatusBooster makes use of the 'DB primitives' exposed on the client and does some useful data processing, exposing the new functions on the client.
NEW: Utilities.ResourceManagementBooster makes use of the 'DB primitives' exposed on the client and does some useful data processing, exposing the new functions on the client.
CHANGE: Client.ResourceStatusClient has been refactorerd. It connects automatically to DB or to the Service. Exposes DB and booster functions.
CHANGE: Client.ResourceManagementClient has been refactorerd. It connects automatically to DB or to the Service. Exposes DB and booster functions.
CHANGE: Agent.ClientsCacheFeederAgent renamed to CacheFeederAgent. The name was not accurate, as it also feeds Accouting Cache tables.
CHANGE: Agent.InspectorAgent, makes use of automatic API initialization.
CHANGE: Command. refactor and usage of automatic API initialization.
CHANGE: PolicySystem.PEP has reusable client connections, which increase significantly performance.
CHANGE: PolicySystem.PDP has reusable client connections, which increase significantly performance.
NEW: Utilities.Decorators are syntactic sugar for DB, Handler and Clients.
NEW: Utilities.MySQLMonkey is a mixture of laziness and refactoring, in order to generate the SQL statements automatically. Not anymore sqlStatemens hardcoded on the RSS.
NEW: Utilities.Validator are common checks done through RSS modules
CHANGE: Utilities.Synchronizer syncs users and DIRAC sites
CHANGE: cosmetic changes everywhere, added HeadURL and RCSID
CHANGE: Removed all the VOExtension logic on RSS
BUGFIX: ResourceStatusHandler - getStorageElementStatusWeb(), access mode by default is Read
FIX: RSS __init__.py will not crash anymore if no CS info provided
BUGFIX: CS.getSiteTier now behaves correctly when a site is passed as a string

*dirac-setup-site
BUGFIX: fixed typos in the Script class name

*Transformation
FIX: Missing logger in the TaskManager Client (was using agent's one)
NEW: Added UnitTest class for TaskManager Client

*DIRAC API
BUGFIX: Dirac.py. If /LocalSite/FileCatalog is not define the default Catalog was not properly set.
FIX: Dirac.py - fixed __printOutput to properly interpret the first argument: 0:stdout, 1:stderr
NEW: Dirac.py - added getConfigurationValue() method

*Framework
NEW: UsersAndGroups agent to synchronize users from VOMRS server.

*dirac-install
FIX: make Platform.py able to run with python2.3 to be used inside dirac-install
FIX: protection against the old or pro links pointing to non-existent directories
NEW: make use of the HTTP proxies if available
FIX: fixed the logic of creating links to /opt/dirac directories to take into account webRoot subdirs

*WorkloadManagement
FIX: SiteDirector - change getVO() function call to getVOForGroup()

*Core:
FIX: Pfn.py - check the sanity of the pfn and catch the erroneous case

*RequestManagement:
BUGFIX: RequestContainer.isSubrequestDone() - return 0 if Done check fails

*DataManagement
NEW: FileCatalog - possibility to configure multiple FileCatalog services of the same type

[v6r0p4]

*Framework
NEW: Pass the monitor down to the request RequestHandler
FIX: Define the service location for the monitor
FIX: Close some connections that DISET was leaving open

[v6r0p3]

*Framework
FIX: ProxyManager - Registry.groupHasProperties() wasn't returning a result 
CHANGE: Groups without AutoUploadProxy won't receive expiration notifications 
FIX: typo dirac-proxy-info -> dirac-proxy-init in the expiration mail contents
CHANGE: DISET - directly close the connection after a failed handshake

[v6r0p2]

*Framework
FIX: in services logs change ALWAYS log level for query messages to NOTICE

[v6r0p1]

*Core
BUGFIX: List.uniqueElements() preserves the other of the remaining elements

*Framework
CHANGE: By default set authorization rules to authenticated instead of all
FIX: Use all required arguments in read access data for UserProfileDB
FIX: NotificationClient - dropped LHCb-Production setup by default in the __getRPSClient()

[v6r0]

*Framework
NEW: DISET Framework modified client/server protocol, messaging mechanism to be used for optimizers
NEW: move functions in DIRAC.Core.Security.Misc to DIRAC.Core.Security.ProxyInfo
CHANGE: By default log level for agents and services is INFO
CHANGE: Disable the log headers by default before initializing
NEW: dirac-proxy-init modification according to issue #29: 
     -U flag will upload a long lived proxy to the ProxyManager
     If /Registry/DefaultGroup is defined, try to generate a proxy that has that group
     Replaced params.debugMessage by gLogger.verbose. Closes #65
     If AutoUploadProxy = true in the CS, the proxy will automatically be uploaded
CHANGE: Proxy upload by default is one month with dirac-proxy-upload
NEW: Added upload of pilot proxies automatically
NEW: Print info after creating a proxy
NEW: Added setting VOMS extensions automatically
NEW: dirac-proxy-info can also print the information of the uploaded proxies
NEW: dirac-proxy-init will check that the lifetime of the certificate is less than one month and advise to renew it
NEW: dirac-proxy-init will check that the certificate has at least one month of validity
FIX: Never use the host certificate if there is one for dirac-proxy-init
NEW: Proxy manager will send notifications when the uploaded proxies are about to expire (configurable via CS)
NEW: Now the proxyDB also has a knowledge of user names. Queries can use the user name as a query key
FIX: ProxyManager - calculate properly the dates for credentials about to expire
CHANGE: ProxyManager will autoexpire old proxies, also auto purge logs
CHANGE: Rename dirac-proxy-upload to dirac-admin-proxy-upload
NEW: dirac-proxy-init will complain if the user certificate has less than 30 days
CHANGE: SecurityLogging - security log level to verbose
NEW: OracleDB - added Array type 
NEW: MySQL - allow definition of the port number in the configuration
FIX: Utilities/Security - hash VOMS Attributes as string
FIX: Utilities/Security - Generate a chain hash to discover if two chains are equal
NEW: Use chain has to discover if it has already been dumped
FIX: SystemAdministrator - Do not set  a default lcg version
NEW: SystemAdministrator - added Project support for the sysadmin
CHANGE: SysAdmin CLI - will try to connect to the service when setting the host
NEW: SysAdmin CLI - colorization of errors in the cli
NEW: Logger - added showing the thread id in the logger if enabled
     
*Configuration
NEW: added getVOfromProxyGroup() utility
NEW: added getVoForGroup() utility, use it in the code as appropriate
NEW: added Registry and Operations Configuration helpers
NEW: dirac-configuration-shell - a configuration script for CS that behaves like an UNIX shellCHANGE: CSAPI - added more functionality required by updated configuration console
NEW: Added possibility to define LocalSE to any Site using the SiteLocalSEMapping 
     section on the Operations Section     
NEW: introduce Registry/VO section, associate groups to VOs, define SubmitPools per VO
FIX: CE2CSAgent - update the CEType only if there is a relevant info in the BDII  

*ReleaseManagement
NEW: release preparations and installation tools based on installation packages
NEW: dirac-compile-externals will try go get a DIRAC-free environment before compiling
NEW: dirac-disctribution - upload command can be defined via defaults file
NEW: dirac-disctribution - try to find if the version name is a branch or a tag in git and act accordingly
NEW: dirac-disctribution - added keyword substitution when creating a a distribution from git
FIX: Install tools won't write HostDN to the configuration if the Admin username is not set 
FIX: Properly set /DIRAC/Configuration/Servers when installing a CS Master
FIX: install_site.sh - missing option in wget for https download: --no-check-certificate
FIX: dirac-install-agent(service) - If the component being installed already has corresponding 
     CS section, it is not overwritten unless explicitly asked for
NEW: dirac-install functionality enhancement: start using the switches as defined in issue #26;
CHANGE: dirac-install - write the defaults if any under defaults-.cfg so dirac-configure can 
        pick it up
FIX: dirac-install - define DYLD_LIBRARY_PATH ( for Mac installations )     
NEW: dirac-install - put all the goodness under a function so scripts like lhcb-proxy-init can use it easily
FIX: dirac-install - Properly search for the LcgVer
NEW: dirac-install will write down the releases files in -d mode   
CHANGE: use new dirac_install from gothub/integration branch in install_site.sh
NEW: Extensions can request custom external dependencies to be installed via pip when 
     installing DIRAC.
NEW: LCG bundle version can be defined on a per release basis in the releases.cfg 
NEW: dirac-deploy-scripts - when setting the lib path in the deploy scripts. 
     Also search for subpaths of the libdir and include them
NEW: Install tools - plainly separate projects from installations

*Accounting
CHANGE: For the WMSHistory type, send as JobSplitType the JobType
CHANGE: Reduced the size of the max key length to workaround mysql max bytes for index problem
FIX: Modified buckets width of 1week to 1 week + 1 day to fix summer time end week (1 hour more )

*WorkloadManagement
CHANGE: SiteDirector - simplified executable generation
NEW: SiteDirector - few more checks of error conditions   
NEW: SiteDirector - limit the queue max length to the value of MaxQueueLengthOption 
     ( 3 days be default )
BUGFIX: SiteDirector - do not download pilot output if the flag getPilotOutput is not set     
NEW: JobDB will extract the VO when applying DIRAC/VOPolicy from the proper VO
FIX: SSHTorque - retrieve job status by chunks of 100 jobs to avoid too long
NEW: glexecComputingElement - allow glexecComputingElement to "Reschedule" jobs if the Test of
     the glexec fails, instead of defaulting to InProcess. Controlled by
     RescheduleOnError Option of the glexecComputingElement
NEW: SandboxStore - create a different SBPath with the group included     
FIX: JobDB - properly treat Site parameter in the job JDL while rescheduling jobs
NEW: JobSchedulingAgent - set the job Site attribute to the name of a group of sites corresponding 
     to a SE chosen by the data staging procedure 
CHANGE: TimeLeft - call batch system commands with the ( default ) timeout 120 sec
CHANGE: PBSTimeLeft - uses default CPU/WallClock if not present in the output  
FIX: PBSTimeLeft - proper handling of (p)cput parameter in the batch system output, recovery of the
     incomplete batch system output      
NEW: automatically add SubmitPools JDL option of the job owner's VO defines it     
NEW: JobManager - add MaxParametericJobs option to the service configuration
NEW: PilotDirector - each SubmitPool or Middleware can define TargetGrids
NEW: JobAgent - new StopOnApplicationFailure option to make the agent exiting the loop on application failure
NEW: PilotAgentsDB - on demand retrieval of the CREAM pilot output
NEW: Pilot - proper job ID evaluation for the OSG sites
FIX: ComputingElement - fixed proxy renewal logic for generic and private pilots
NEW: JDL - added %j placeholder in the JDL to be replaced by the JobID
BUGFIX: DownloadInputData - bug fixed in the naming of downloaded files
FIX: Matcher - set the group and DN when a request gets to the matcher if the request is not 
     coming from a pilot
FIX: Matcher = take into account JobSharing when checking the owner for the request
CHANGE: PilotDirector, dirac-pilot - interpret -V flag of the pilot as Installation name

*DataManagement
FIX: FileCatalog/DiractoryLevelTree - consistent application of the max directory level using global 
     MAX_LEVELS variable
FIX: FileCatalog - Directory metadata is deleted together with the directory deletion, issue #40    
CHANGE: FileCatalog - the logic of the files query by metadata revisited to increase efficiency 
FIX: LcgFileCatalog - use lfcthr and call lfcthr.init() to allow multithread
     try the import only once and just when LcgFileCatalogClient class is intantiated
NEW: LcgFileCatalogClient - new version of getPathPermissions relying on the lfc_access method to solve the problem
     of multiple user DNs in LFC.     
FIX: StorageElement - get service CS options with getCSOption() method ( closes #97 )
FIX: retrieve FileCatalogs as ordered list, to have a proper default.
CHANGE: FileCatalog - allow up to 15 levels of directories
BUGFIX: FileCatalog - bug fixes in the directory removal methods (closes #98)
BUGFIX: RemovalAgent - TypeError when getting JobID in RemovalAgent
BUGFIX: RemovalAgent - put a limit to be sure the execute method will end after a certain number of iterations
FIX: DownloadInputData - when files have been uploaded with lcg_util, the PFN filename
     might not match the LFN file name
FIX: putting FTSMonitor web page back
NEW: The default file catalog is now determined using /LocalSite/FileCatalog. The old behavior 
     is provided as a fallback solution
NEW: ReplicaManager - can now deal with multiple catalogs. Makes sure the surl used for removal is 
the same as the one used for registration.   
NEW: PoolXMLCatalog - added getTypeByPfn() function to get the type of the given PFN  
NEW: dirac-dms-ban(allow)-se - added possibility to use CheckAccess property of the SE

*StorageManagement
FIX: Stager - updateJobFromStager(): only return S_ERROR if the Status sent is not
recognized or if a state update fails. If the jobs has been removed or
has moved forward to another status, the Stager will get an S_OK and
should forget about the job.
NEW: new option in the StorageElement configuration "CheckAccess"
FIX: Requests older than 1 day, which haven't been staged are retried. Tasks older than "daysOld" 
     number of days are set to Failed. These tasks have already been retried "daysOld" times for staging.
FIX: CacheReplicas and StageRequests records are kept until the pin has expired. This way the 
     StageRequest agent will have proper accounting of the amount of staged data in cache.
NEW: FTSCleaningAgent will allow to fix transient errors in RequestDB. At the moment it's 
     only fixing Requests for which SourceTURL is equal to TargetSURL.
NEW: Stager - added new command dirac-stager-stage-files          
FIX: Update Stager code in v6 to the same point as v5r13p37
FIX: StorageManager - avoid race condition by ensuring that Links=0 in the query while removing replicas

*RequestManagement
FIX: RequestDBFile - get request in chronological order (closes issue #84)
BUGFIX: RequestDBFile - make getRequest return value for getRequest the same as for

*ResourceStatusSystem
NEW: Major code refacoring. First refactoring of RSS's PEP. Actions are now function 
     defined in modules residing in directory "Actions".
NEW: methods to store cached environment on a DB and ge them.
CHANGE: command caller looks on the extension for commands.
CHANGE: RSS use now the CS instead of getting info from Python modules.
BUGFIX: Cleaned RSS scripts, they are still prototypes
CHANGE: PEP actions now reside in separate modules outside PEP module.
NEW: RSS CS module add facilities to extract info from CS.
CHANGE: Updating various RSS tests to make them compatible with
changes in the system.
NEW: CS is used instead of ad-hoc configuration module in most places.
NEW: Adding various helper functions in RSS Utils module. These are
functions used by RSS developers, including mainly myself, and are
totally independant from the rest of DIRAC.
CHANGE: Mostly trivial changes, typos, etc in various files in RSS     
CHANGE: TokenAgent sends e-mails with current status   

*Transformation
CHANGE: allow Target SE specification for jobs, Site parameter is not set in this case
CHANGE: TransformationAgent  - add new file statuses in production monitoring display
CHANGE: TransformationAgent - limit the number of files to be treated in TransformationAgent 
        for replication and removal (default 5000)
BUGFIX: TransformationDB - not removing task when site is not set
BUGFIX: TransformationCleaningAgent - archiving instead of cleaning Removal and Replication 
        transformations 
FIX: TransformationCleaningAgent - kill jobs before deleting them        

*Workflow
NEW: allow modules to define Input and Output parameters that can be
     used instead of the step_commons/workflow_commons (Workflow.py, Step.py, Module.py)

*Various fixes
BUGFIX: Mail.py uses SMTP class rather than inheriting it
FIX: Platform utility will properly discover libc version even for the new Ubuntu
FIX: Removed old sandbox and other obsoleted components<|MERGE_RESOLUTION|>--- conflicted
+++ resolved
@@ -1,4 +1,3 @@
-<<<<<<< HEAD
 [v6r8-pre6]
 
 FIX: removed __init__ files from test directories to avoid importing
@@ -34,7 +33,7 @@
 *Resources
 FIX: ComputingElement - properly check if the pilot proxy has VOMS before adding it to the 
      payload when updating it
-=======
+
 [v6r7p13]
 
 *Core
@@ -46,7 +45,6 @@
 
 *Transformation
 FIX: TransformationDB - use lower() string comparison in extendTransformation()
->>>>>>> 7cafc694
 
 [v6r7p12]
 
