--- conflicted
+++ resolved
@@ -1,4 +1,3 @@
-<<<<<<< HEAD
 [v7r0-pre23]
 
 FIX: (#3962) use print function instead of print statement
@@ -86,7 +85,7 @@
 CHANGE: (#4110) updated basic tutorial for CC7 instead of SLC6.     
 NEW: (#4170) added Production system documentation
 CHANGE: (#4224) Pilot 3 is the default
-=======
+
 [v6r22p7]
 
 *WMS
@@ -94,7 +93,6 @@
 
 *Resources
 CHANGE: (#4242) DFC SEManagerDB: only acquire the lock if the cache needs to be modified
->>>>>>> 0a890c57
 
 [v6r22p6]
 
