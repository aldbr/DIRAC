<<<<<<< HEAD
[v7r1p24]

FIX: fixes from v7r0p44

*TransformationSystem
FIX: (#4883) fix to allow to pass a list of sourceSE to dirac-transformation-replication

[v7r1p23]

FIX: Fixes from v7r0p43

*Configuration
FIX: (#4869) Bdii2CSAgent: remove constant update of NumberOfProcessors parameter.
     Comparison between int and str lead to "new" value every run.

*WMS
FIX: (#4868) JobLoggingDB: fix for backward compatibility

*Monitoring
CHANGE: (#4872) better, faster aggregations. Always using term queries for keyword fields,
         and other less important changes
CHANGE: (#4872) do not return error if trying to delete non-existing index

*tests
NEW: (#4872) added integration test for MonitoringDB

[v7r1p22]

*WMS
NEW: (#4852) new module JobMinorStatus.py to put some standard minor statuses
CHANGE: (#4852) JobStateUpdateHandler - set startTime of job (in attributes) as from when the
        (#4852) job is Running (was when the application started). As agreed in a mail discussion...
CHANGE: (#4852) JobWrapper - send failover requests and accounting information after setting the final status

[v7r1p21]

*ConfigurationSystem
FIX: (#4854) Fix typo in CERNLDAPSyncPlugin

*Resources
FIX: (#4848) Fix SingularityComputingElement for non-server-style installations

[v7r1p20]

*Core
CHANGE: (#4842) TLS: read proxy flag from M2Crypto.X509

*Framework
CHANGE: (#4832) NotificationHandler: sendMail: the avoidSpam parameter is deprecated.
        All emails (same subject, address, body) are now only sent once per 24h

*WorkloadManagementSystem
FIX: (#4839) There was a bug handling the bulk status updates that was not updating
             correctly the job status although the job logging information was correct).
             This PR fixes this bug. It was tested in certification as a hotfix
CHANGE: (#4839) internally always call the setJobStatusBulk() method in order to be consistent
CHANGE: (#4839) in JobReport, only send statuses that are not empty, and remove handling of
                ApplicationCounter that is never sent nor used anywhere
CHANGE: (#4834) JobStateUpdateHandler: use class variables instead of global

*Resources
FIX: (#4841) Fix using SingularityComputingElement with the host's DIRAC installation

*Interfaces
FIX: (#4834) Job.py: use --cfg option for JobConfigArgs

*RSS
FIX: (#4834) Added one field for retrieving the corrected order of columns

[v7r1p19]

FIX: Fixes from v7r0p40

*Configuration
FIX: (#4821) Bdii2CSAgent: Updating CE information wasn't working because the list of
     CEs wasn't picked up from the right place (Site/CE option, instead of Site/CES/<CE_Sections>)
FIX: (#4821) Glue2: fix association of CEs to sites if the CE associated sitename in the BDII differs
     from the Name given in the CS
FIX: (#4821) dirac-admin-add-resources: Fix bug preventing the use of GLUE2 mode
CHANGE: (#4636) BDII2CSAgent: stop looking for SEs in BDII

*Resources
FIX: (#4827) SingularityCE: Create pilot.cfg as part of the inner DIRAC install.

*RSS
FIX: (#4830) added vo field to ResourceStatusClient calls

[v7r1p18]

*RSS
FIX: (#4815) Fix a problem with vo being returned in a middle to a list in toList

[v7r1p17]

*Configuration
NEW: (#4784) VOMS2CSAgent introduce SyncPlugins to add extra or validate user information information
NEW: (#4809) Add CERNLDAPSyncPlugin for VOMS2CSAgent

*Accounting
CHANGE: (#4798) multiply wallclock per the number of processors used

*WMS
FIX: (#4816) JobStateUpdateHandler - Fix bug when using elasticJobParametersDB

*Resources
FIX: (#4792) Initialisation of arc.Endpoint in ARCComputingElement

*RSS
FIX: (#4790) use createClient decorator for RSS clients

[v7r1p16]

*Resources
FIX: (#4786) FileCatalogClient: correctly returning error in getReplicas() call

[v7r1p15]

*Configuration
FIX: (#4766) Bdii2CSAgent: Fix exception if selectedSites was set, but some unknown Sites were found by the agent
CHANGE: Bdii2CSAgent: if selectedSites is configured, also remove all CEs from unknown sites from the results

*Framework
CHANGE: (#4766) NotificationHandler: sendMail: the avoidSpam parameter is deprecated. All emails (same subject, address,
        body) are now only sent once per 24h

*Resources
FIX: (#4777) Mount the host's DIRAC installation in the container when using SingularityCE without
     InstallDIRACInContainer

*RSS
CHANGE: (#4767) SummarizeLogAgent uses list instead of tuples

*WorkloadManagement
CHANGE: (#4767) JobMonitoring uses cls/self attributes instead of global variable
CHANGE: (#4772) JobMonitoring.getJobPageSummaryWeb can provide jobIDs according to the pilotJobReferences

[v7r1p14]

*Core
CHANGE: (#4752) Glue2: the number of ldap searches has been reduced to three making lookups much faster
CHANGE: (#4752) Glue2: return also unknown sites not found in the information provider for given VO
CHANGE: (#4752) Glue2: fill value for SI00 for queues as well. Value is fixed at 2500 and will overwrite any existing value.
CHANGE: (#4752) Glue2: architecture will now always be lowercase.
CHANGE: (#4752) Glue2: Read the GLUE2ComputingShareMaxSlotsPerJob value and fill the NumberOfProcessors entry for
                the respective queue. Ignores CREAM CEs. A Ceiling for this number can be set by
                /Resources/Computing/CEDefaults/MaxNumberOfProcessors, defaults to 8. Solves #3926
CHANGE: (#4747) Added support for ElasticSearch 7.
CHANGE: (#4747)  Find cas.pem and crls.pem if they are local, before generating them.

*Configuration:
CHANGE: (#4752) Bdii2CSAgent: change email subject to agent name
CHANGE: (#4752) Bdii2CSAgent: Make GLUE2Only=True the default
CHANGE: (#4752) Bdii2CSAgent: Email also information about CEs not found in the specified information, CEs can be ignored with BannedCEs option, solves #1034
CHANGE: (#4752) dirac-admin-add-resources: printout CEs that are not known at the given information provider
CHANGE: (#4752) dirac-admin-add-resources: default to Glue2, deprecate -G flag. Add -g flag to use glue1
FIX: (#4752) dirac-admin-add-resources: Do not exit if no new CEs are found, still look for changes of existing CEs

*Monitoring
CHANGE: (#4747) Eliminate types from MonitoringDB for support for ElasticSearch 7

*WMS
CHANGE: (#4747) renamed ElasticJobDB.py in ElasticJobParametersDB.py
CHANGE: (#4747) Eliminate types from ElasticJobParametersDB.py for support for ElasticSearch 7
CHANGE: (#4747) Use ES query DSL for searches in ElasticJobParametersDB.py, also for deleting entries

*Resources

CHANGE: (#4755) remove backward compatibility for BaseSE defined in StorageElements section (issue #3516)
CHANGE: (#4755) Clearer error message related to LFN convention (issue #2790)

[v7r1p13]

*WMS
CHANGE: (#4750) JobMonitoring casts for JSON

*Framework
CHANGE: (#4750) ignore serialization error for JSON in the Monitoring

*RMS
CHANGE: (#4750) ignore serialization error in ForwardDISET

tests
FIX: (#4745, #4746) transformation_replication - fix integration test

[v7r1p12]

*Core:
FIX: (#4724) correctly pass the argument to the new ThreadPool in MessageBroker
FIX: (#4737) modify logging when CAs & CRLs sync

*Framework
FIX: (#4728) Fix hashing of local CA and CRL bundles
FIX: (#4737) add check of availability of directories for sync CAs in BundleDeliveryClient

*Production
FIX: (#4739) Fixes for JSON serialization

*WMS
FIX: (#4739) Fixes for JSON serialization

*Transformation
FIX: (#4739) TransformationManagerHandler: fixes for JSON serialization


*ResourceStatusSystem
CHANGE: (#4720) add a VO column to all tables as apart of the primary key and a default value='all'

*Resources
NEW: (#4721) SingularityCE: singularityCE: added possibility to run without re-installing DIRAC inside the container
CHANGE: (#4733) SingularityComputingElement: Enable userns option in singularity if possible.
CHANGE: (#4733) SingularityComputingElement: Use CVMFS as singularity fallback location if userns is enabled.

*docs:
CHANGE: (#4721) improved doc for SingularityCE options

*tests
FIX: (#4724) fix rss-scripts syntax

[v7r1p11]

*WMS
FIX: (#4712) PilotStatusAgent was crashing due to a bug

*Test
FIX: (#4712) fix for main RSS system test

[v7r1p10]

Fixes from v7r0p32

CHANGE: (#4690) ComponentInstaller uses --cfg option

[v7r1p9]

Fixes from v7r0p31

*Resources
FIX: (#4704) ARCComputingElement: fix use of gLogger, which was replaced by self.log

[v7r1p8]

*WMS
NEW: (#4699) add a retryUpload option in the JobWrapper

*DMS
NEW: (#4699) add a retryUpload option to FailoverTransfer
CHANGE: (#4693) Retry file upload for any error condition, not just file catalogue failure.

*Resources
FIX: (#4669) multiple minor style fixes

*tests
FIX: (#4695) Tests are modified so the MultiVO File catalog is not a master catalog anymore.
     Addresses #4682 .

[v7r1p7]

*Core
FIX: (#4679) dirac-install is getting the globalDefaults.cfg from CVMFS if available
FIX: (#4679) dirac-install - loads the installation configuration from etc/dirac.cfg if it is present
NEW: (#4679) dirac-install-extension - new command to add an extension to an existing installation
CHANGE: (#4679) dirac-deploy-scripts - added --module option to inspect only specified modules

*WMS
CHANGE: (#4674) DownloadInputData no longer fails if getFileMetadata fails for the first SE, tries others if available

*DMS
FIX: (#4678) Fix problem where a FileCatalog instance was not aware of SEs added by a different instance.
     SEManager.getSEName now refreshes if an seID is not known. Fixes #4653

*docs
FIX: (#4667) some more info on duplications

*tests
FIX: (#4681) Test_UserMetadata makes dynamic lfns using VO

[v7r1p6]

*Framework
CHANGE: (#4643) BundleDeliveryClient: inheriting from Client

*SMS
FIX: (#4645) StorageManagementDB - drop the tables in the correct order to avoid foreign key errors

*TS
NEW: (#4641) TransformationCleaningAgent will (re)clean very old transformations that are still in the system

*tests
FIX: (#4645) dropDBs uses real array;
FIX: (#4645) remove readonly variables

[v7r1p5]

*Framework
FIX: (#4640) Install of ES DBs: only search in *DB.py files

[v7r1p4]

Includes fixes from v6r22p30, v7r0p26

*Framework
CHANGE: (#4632) dirac-sysadmin - handle installation possible also for ES DBs

*tests
NEW: (#4633) added xmltodict module - makes working with XML feel like working with JSON.

[v7r1p3]

Includes fixes from v6r22p29, v7r0p25

*Framework
FIX: (#4611) ProxyManager, dirac-admin-get-proxy - allow bool type for vomsAttribute parameter
     on service side. Fixes #4608

[v7r1p2]

Changes from v7r0p24 patch

[v7r1p1]

Changes from v6r22p28 patch

*Framework
CHANGE: (#4572) removed group from proxy expiration notification

[v7r1]

NEW: Add environment.yml file for preparing an environment with conda
CHANGE: (#4507) autopep8 for the entire code stack

*Core
NEW: initial support for mysql8
NEW: (#4236) DISET - pass the client DIRAC version as part of the request description structure
NEW: (#4274) Allow installation from a local directory
FIX: (#4289) Use subprocess32 if possible for significantly better performance
FIX: (#4289) TypeLoader should not be a singleton as it has a cache
CHANGE: (#4362) RPC parameters are cast to list/tuples when needed
FIX: (#4410) M2Crypto transport cast socket.error to strings
CHANGE: (#4410) (JSON) rpcStub uses list instead of tuples
NEW: (#4410) add utilities for JSON Serialization (strToIntDict and ignoreEncodeWarning)
CHANGE: (#4354) ThreadPool - replaced by ThreadPoolExecutor(native python)
FIX: (#4439) MySQLDB _connect method
NEW: (#4510) Removed dirac-distribution (use docker image)
CHANGE: (#4491) Streamline of CS helpers for sites and computing elements
NEW: (#4538) MixedEncode - allows for json serialization transition
CHANGE: (#4461) use M2Crypto by default
CHANGE: (#4565) Source bashrc in wrapper script

*Configuration
CHANGE: (#4157) add new helper methods for IdP/Proxy Providers, OAuthManager. Add methods that 
        read DN options in dirac user section
NEW: (#4241) Slave configuration servers are automatically updated as part of the new configuration 
     changes commit
NEW: (#4241) Configuration Server - added forceGlobalConfigurationUpdate() interface to force all 
     registered service to update their configuration
NEW: (#4257) Add search emails for group method in Registry
NEW: (#4397) ConfigurationClient - added getOptionsDictRecursively method, add docs
CHANGE: (#4551) Registry - change search DN properties logic

*Framework
CHANGE: (#4157) add possibility to work with Proxy Providers and "clean" proxy without 
        voms/dirac extensions
NEW: (#4257) Filter of duplicate mails in Notification
FIX: (#4257) Optimize test in NotificationHandler
FIX: (#4289) Avoid leaking std(in|out|err) file handles when running runsvdir
CHANGE: (#4362) BundleDeliveryFramework uses list instead of tuple
CHANGE: (#4410) (JSON) use of list instead of tuples for SecurityLog

*WMS
CHANGE: (#4362) SandboxStoreClient uses list instead of tuple
CHANGE: (#4396) Removed outdated PilotMonitorAgent
CHANGE: (#4410) (JSON) use of list instead of tuples for JobReport and Watchdog
CHANGE: (#4416) As explained in #4412, Completed jobs is used as major status for jobs during
        completion while it is also used for jobs that have a pending request and require a further
        action before being Done or Failed.
CHANGE: (#4416) Completing jobs are treated exactly like Running jobs, i.e. set Stalled if they
        didn't give sign of life, and are not set Failed directly as before. Jobs to be checked
        are those that had not sent a heartbeat within the stalledTime period, in order to reduce
        the number of jobs to check.
NEW: (#4416) Created a file JobStatus.py for replacing the literal job statuses, and updated many
        modules using these new variables. Note that there are still many others to change, but
        could be done gradually...
FIX: (#4451) StalledJobAgent - use int factor to the seconds time delta
FIX: (#4451) ProxyDB - set UserName in setPersistencyFlag() if it is a first record in ProxyDB_Proxies
FIX: (#4514) JobWrapper: try to send the failover requests BEFORE declaring the job status
FIX: (#4514) JobAgent: do not override the job status after the job has finished

*DMS
CHANGE: (#4243) FileCatalog - standard components are loaded using ObjectLoader mechanism
NEW: (#4279) FileCatalog - added VOMSSecurityManager class
CHANGE: (#4279) FileCatalog - dropped PolicyBasedSecurityManager and VOMSPolicy classes
CHANGE: (#4410) (JSON) correct casts for serialization for FTS
CHANGE: (#4364) remove all the SE mangling in the DFC (SEPrefix, resolvePFN, SEDefinition)
CHANGE: (#4423) FileMetadata - split getFileMetadataFields into getFileMetadataFields and _getFileMetadataFields
CHANGE: (#4423) DirectoryMetadata - split getMetadataFields into getMetadataFields and _getMetadataFields
NEW: (#4465) FileCatalog - a FileMetadata and DirectoryMetadata multi VO targeted plug-in wrappers for
     user metadata operations.
FIX: (#4535) StorageElement - do not return negative values in getFreeDiskSpace()

*RMS
CHANGE: (#4410) (JSON) correct casts for serialization
FIX: (#4517) When finalising the request, one should take into account the fact that if the job is
     Stalled one must find its previous status. This is fixed in ReqClient

*Resources
NEW: (#4157) ProxyProvider resources with implementation for DIRAC CA and PUSP proxy providers
NEW: (#4276) IdProvider resources to represent external user identity providers
FIX: (#4455) discrepancy in CE._reset() methods return value in different CE implementations
NEW: (#4546) add Test_ProxyProviderFactory, docs


*RSS
CHANGE: (#4362) SQL query orders using list instead of tuples
CHANGE: (#4410) (JSON) db ordering uses list instead of tuples
FIX: (#4462) convert the dictionary keys to number, when it is required.
CHANGE: (#4463) Dynamically load database handlers for ResourceStatus and ResourceManagement modules in
         preparation for a schema changes needed by multi-VO versions of these.


*StorageManagement
CHANGE: (#4410) (JSON) use lists instead of tuples

*tests
CHANGE: (#4279) use VOMSSecurityManager for integration instead of PolicyBasedSecurityManager/VOMSPolicy
FIX: (#4284) DMS client tests to use DIRAC user name, rather than the local system user name
NEW: (#4289) CI for unit/lint/integration testing with GitHub actions
NEW: (#4289) Start using shell linting of the test scripts
FIX: (#4289) Exit quickly if the installation fails to make it easier to find issues
CHANGE: (#4410) call pytest directly instead of as a module
FIX: (#4426) restored system test, moved Jenkins test to appropriate location
CHANGE: (#4439) integrate test_MySQLDB to all_integration_server_tests

*tests
FIX: (#4469) ProxyDB integration tests fixed for the M2Crypto case
FIX: (#4551) align ProxyDB test to current changes

*docs
NEW: (#4289) Document how to run integration tests in docker
NEW: (#4551) add DNProperties description to Registry/Users subsection
=======
[v7r0p44]

*Core
CHANGE: (#4873) default generated bashrc does not overwrite X509* variables if already set
NEW: (#4873) Add DIRAC_X509_HOST_CERT and DIRAC_X509_HOST_KEY environment variables

*WMS
CHANGE: (#4836) JobWrapper: Add extraOptions only when the executable is a DIRAC script
>>>>>>> 5a5516db

[v7r0p43]

*RSS
FIX: (#4871) SiteInspectorAgent: prevent the agent from getting locked if an exception occurs during enforcement
FIX: (#4871) ElementInspectorAgent: prevent the agent from getting locked if an exception occurs during enforcement

[v7r0p42]

*Configuration
CHANGE: (#4587) Added possibility to load more then one cfg file from DIRACSYSCONFIGFILE env variable

[v7r0p41]

*Core
FIX: (#4845) Fix hashing SubjectName in X509Chain

*FrameworkSystem
FIX: (#4833) pilot update script, update global CS not the local one
NEW: (#4840) Add option to retry to update hosts in dirac-admin-update-instance

*WorkloadManagementSystem
FIX: (#4838) SiteDirector - Flatten platform list avoid crash if CheckPlatform=True

[v7r0p40]

*docs
FIX: (#4826) correct link to LHCb documentation

[v7r0p39]

NEW: (#4814) FileManager, FileCatalogDB - added repairFilesTable function to fix differencies between FC_Files
     and FC_FileInfo tables
NEW: (#4814) FileCatalog CLI - rmdir command can perform recursive directory removal
NEW: (#4814) FileCatalog CLI - repair command adapted to multiple repair operations

[v7r0p38]

*Configuration
FIX: (#4807) --cfg option supports tilde
FIX: (#4813) Show username when deleting users

*FrameworkSystem
NEW: (#4800) new tool dirac-admin-update-instance to update all servers of a dirac instance from command line
NEW: (#4800) new tool dirac-admin-update-pilot to update version of pilot in CS from command line

*DMS
CHANGE: (#4807) FTS3 gives priority to disk replicas

*Resources
NEW: (#4807) CTA compatible Storage plugin
FIX: (#4812) get SSH hostname from the CE config instead of the job ID to get the job output

*tests
FIX: (#4803) Use GitHub Container registry due to pull limit on dockerhub
CHANGE: (#4806) Remove obsolete gitlab integration

[v7r0p37]

*TS
CHANGE: (#4769) consider all sites when getting sites with storage (not only LCG sites with Tier0, 1 or 2

*WMS
FIX: (#4769) dirac-wms-job-parameters: output was printed twice

*docs
NEW: (#4771) admin tutorial on how to install the WorkloadManagementSystem
CHANGE: (#4780) mock the MySQLDB python module as we cannot install it in RTD any longer

[v7r0p36]

FIX: fixes from v6r22p35 patch release

[v7r0p35]

*Core
FIX: (#4751) Do not read suspensionReason from VOMS as it's not used anywhere and
     needs special permissions to give this information
FIX: (#4756) Fix for silly-formed XMLs from GOCDB

*Framework
CHANGE: (#4753) NotificationService: if avoidSpam=True the email is now sent immediately
        and cached for up to one hour, instead of being cached and then sent after up to an hour.

*Resources
FIX: (#4743) remove dots in xroot virtual username

[v7r0p34]

*Core
NEW: (#4391) Make M2Crypto TLS implementation compatible with openssl 1.1 series

*DataManagement
FIX: (#4729) Allow no LFNs to be passed to getReplicas

*RSS
FIX: (#4722) GOCDBClient: fix for different forms of XML answer from GOC

*Resources
FIX: (#4725) create "task kwargs" with the required arguments in PoolCE before passing them to the ProcessPool
FIX: (#4738) create chunks before using the Arc.JobSupervisor

[v7r0p33]

*Interfaces
FIX: (#4713) Pass useCertificates to WMSClient in Dirac API

*Resources
NEW: (#4716) better way to discover the innerCESubmissionType (Pool CE)
CHANGE: (#4716) SingularityCE: get info from Pilot3 pilot.json, if present

*tests
NEW: (#4716) added integration test for SingularityCE

[v7r0p32]

*Core
FIX: (#4688) M2Crypto based protocol - better handling of timeout
NEW: (#4710) add loadCRLFromFile to pyGSI implementation of X509CRL

*WorkloadManagement
NEW: (#4708) JobAgent - define DIRAC_JOB_PROCESSORS environment to number of
     processors allocated for the user job

[v7r0p31]

*WorkloadManagement
FIX: (#4706) Crash getting available memory limits when MJF is not available

[v7r0p30]

*Core
FIX: (#4698) Glue2: Fix crash in bdii2CSAgent, when ARC CEs do not have an ExecutionEnvironment

*WorkloadManagementSystem
FIX: (#4701) Ensure JobParameters.getNumberOfProcessors always returns an integer

*RSS
NEW: (#4691) GOCDB - interpret also downtimes with URLs different from the hostname

*Resources
CHANGE: (#4666) ARCComputingElement - enable GLUE2 queries on ARC CEs, which is now strongly recommended
        as GLUE1 publishing is stopped in ARC6.

*docs
NEW: (#4684) Added documentation for HTCondor/use full proxy length setting.

[v7r0p29]

*Core
FIX: (#4683) M2Crypto - force bio free and shutdown when closing

*Configuration
CHANGE: (#4651) Add --cfg option for config files, deprecating old non-option version.

*TransformationSystem
FIX: (#4680) Bug fixed in updateFilterQueries. The bug was affecting only TS catalog interface.

*Production
FIX: (#4672) minor fix in ProdValidator
FIX: (#4672) more detailed output added in dirac-prod-get-trans

*Resources
FIX: (#4673) hack in Slurm ResourceUsage to stop jobs running out of time on multi-processors resources

[v7r0p28]

*Core
FIX: (#4642) M2Crypto closes the socket after dereferencing the Connection instance

*DMS
FIX: (#4644) Cancel FTS3 Operation if the RMS request does not exist

*RMS
NEW: (#4644) getRequestStatus returns ENOENT if the request does not exist

*TS
FIX: (#4647) TaskManager - hospital sites were not looked for correctly, which
      generated an exception
FIX: (#4656) fix parsing of command line flags (e.g., -ddd) for dirac-transformation-archive/clean/remove-output/verify-outputdata

*Interfaces
CHANGE: (#4652) dirac-admin-add-host now inserts hosts into the ComponentMonitoring if the host
        is not yet known

[v7r0p27]

*Framework
FIX: (#4639) MySQL - commit transaction when creating tables

[v7r0p26]

*Resources
CHANGE: (#4626) Test_PoolComputingElement - increase delays for job submission
CHANGE: (#4626) PoolComputingElement - fix the logic of number of processors evaluation
FIX: (#4634) Add pilot.cfg symlink in SingularityCE for Pilot3 compatibility.
FIX: (#4620) in getPilotOutput, returns errors when the HTCondor working directory is
     not available and condor_transfer_data fails

*WMS
NEW: (#4614) uploadToWebApp flag to disable the json upload for the CSToJson
FIX: (#4614) Fix an absolute path in the CSToJSON
NEW: (#4620) pop the pilot reference from the failedPilotOutput dictionary when
     maxRetryGetPilotOutput is reached
NEW: (#4619) Watchdog - added DISABLE_WATCHDOG_CPU_WALLCLOCK_CHECK env variable
FIX: (#4619) Watchdog - Split check methods for better control

*Docs:
CHANGE: (#4614) allow to generate only header/footer in the release notes if no PR were merged
FIX: (#4635) add missing packages for the UBUNTU Linux Distribution that need to be installed
     before installing DIRAC
NEW: (#4635) add useful commands for working with conda environments
CHANGE: (#4622) diracdoctools - No longer mock numpy and matplotlib
FIX: (#4619) added doc about DIRACSYSCONFIG environment variable

[v7r0p25]

Fixes from v6r22p29 patch

*Core
FIX: (#4615) M2SSLTransport does not catch all the exceptions
FIX: (#4615) M2SSLTransport calls parent class when renewing context
CHANGE: (#4615) default to split handshake
NEW: (#4617) Added test for profiler.py

*WMS
FIX: (#4617) Watchdog - use 2 flags for profiler: withChildren and withTerminatedChildren

[v7r0p24]

*Core
FIX: (#4584) M2SSLTransport catch exceptions and convert them into S_ERROR
CHANGE: (#4584) M2SSLTransport: allow to do the SSL handshake in threads
CHANGE: (#4584) Do not query the Registry when doing the handshake

*WMS
CHANGE: (#4587) Check LFN InputSandbox separately from InputData
NEW: (#4593) option to only retry to get pilot outputs a limited number of times
CHANGE: (#4594) SandboxStoreClient - remove direct access to SandboxMetadataDB by default
CHANGE: (#4594) JobSanity - instantiate SandboxStoreClient with direct access to SandboxMetadataDB
FIX: (#4601) JobAgent: check if there are arguments

*Resources
CHANGE: (#4593) retrieve pilot output paths in getJobOutput using the pilot IDs instead of calling condor

*Interfaces
Change: (#4594) Dirac - instantiate SandboxStoreClient without smdb=False which is now a default

*docs
FIX: (#4598) Use also time in addition to date to get list of PRs since last tag

[v7r0p23]

*Core
FIX: (#4580) The CPU for the jobWrapper process group was incorrectly calculated as
     it was not including former children of the JobWrapper.

*Framework
FIX: (#4570) MonitoringCatalog only prints an error when there is really one

*WMS
NEW: (#4576) add a workDir to PilotCStoJSONSynchronizer
FIX: (#4591) Fix exception when calling HTCondorCE killJob, used when killing pilots
     with dirac-admin-kill-pilot for example. Fixes #4590

*DMS
FIX: (#4591) allow dirac-dms-protocol-matrix be run for non LHCb VOs

*RMS
CHANGE: (#4573) Add include from ConfigTemplate to CleanReqDBAgent, RequestExecutingAgent, ReqManager
CHANGE: (#4573) align defaults in ConfigTemplate with those in the Code

*Resources
FIX: (#4588) HTCondorCE cleanup only the pilots files related to the CE

*Docs:
NEW: (#4571) the DiracDocTools are now also compatible with python3
NEW: (#4571) added ".readthedocs.yml" config

[v7r0p22]

*Core:
CHANGE: (#4554) dirac-install: remove empty lines between options in dirac-install --help

*Configuration
CHANGE: (#4563) move documentation to ConfigTemplate, Module docstrings

*Accounting
CHANGE: (#4564) Move documentation about agent and services configuration to module docstrings, ConfigTemplate

*Docs
CHANGE: (#4554) Small restructuring in the DeveloperGuide: merge sections on testing, add note about generating command references
NEW: (#4554) DeveloperGuide: add section about DIRACOS and link to diracos.readthedocs.io
CHANGE: (#4560) allow release notes to be empty in dirac-docs-get-release-notes

*Tests
FIX: (#4560) DataManager tests check VO dynamically

[v7r0p21]

*Core
CHANGE: (#4506) remove rst2pdf from dirac-create-distribution-tarball

*Framework
CHANGE: (#4536) Don't loop forever if a query does not work in the MonitoringCatalog

[v7r0p20]

*Core
FIX: (#4531) Mail.py - add SMTP parameters

*DMS
CHANGE: (#4528) FTS3 - failoverTransfer sleep & retries in case of FC unavailability

*Resources
NEW: (#4529) WLCGAccountingHTTPJson occupancy plugin

*TS
CHANGE: (#4525) clean the DataFiles table when cleaning a Transformation

[v7r0p19]

*DMS
CHANGE: (#4505) explicitly delegate the proxy to FTS3 with a configurable lifetime
NEW: (#4519) S3 storage support

*RSS
FIX: (#4520) correct verbosity (avoid non-necessary warnings)

*docs
NEW: (#4520) Minimal documentation on Bdii2CSAgent and GOCDB2CSAgent

[v7r0p18]

*Interfaces
CHANGE: (#4502) run jobs locally: use $DIRAC for $DIRACROOT

*Docs
NEW: (#4513) add recommonmark extension to allow use of markdown files in the documenation

[v7r0p17]

*WMS
FIX: (#4496) PilotCS2Json: fix writing of local pilot.json file, which is used to calculate the hash
FIX: (#4496) PilotCS2Json: write checksum file in text mode

*DMS
FIX: (#4476) StorageElementHandler: removed ignoreMaxStorageSize flag from getTotalDiskSpace and getFreeDiskSpace

*Resources
FIX: (#4499) Slurm Resource Usage

[v7r0p16]

*Core
CHANGE: (#4482) TimeLeft modules become ResourceUsage and inherit from an abstract module called ResourceUsage
NEW: (#4482) TimeLeft/SLURMResourceUsage module to get resource usage from a SLURM installation
CHANGE: (#4482) Move TimeLeft from Core/Utilities to Resources/Computing/BatchSystems

*WMS
NEW: (#4493) Add checksum calculation for PilotCSToJsonSynchroniser
NEW: (#4493) Add checksum checks to PilotWrapper
FIX: (#4493) Fix download checks in PilotWrapper in case the webserver does not return 404 but not the expected file content either.

*Resources
FIX: (#4482) LocalCE: proxy submission and getJobStatus
FIX: (#4482) Slurm getJobStatus() making use of sacct
FIX: (#4466) Stomp reconnection only reconnect the connection that dropped

[v7r0p15]

*Accounting
NEW: (#4464) StorageOccupancy accounting

*RSS
NEW: (#4464) FreeDiskSpaceCommand used to fill the StorageOccupancy accounting
CHANGE: (#4464) FreeDiskSpaceCommand can clean the from not-anymore-existing SEs

*WMS
CHANGE: (#4471) Optimizer: treat input sandboxes uploaded as LFNs ad Input Data

[v7r0p14]

*Framework
CHANGE: (#4458) Remove LHCb specific code used to install cx_Oracle

*Core
CHANGE: (#4460) agents exit with sys.exit(2) in case of errors

*Resources
CHANGE: (#4460) InProcess CE correctly reports number of processors available

*WMS
FIX: (#4454) PilotWrapper: try to untar also with system tar

[v7r0p13]

*Core
FIX: (#4448) SubProcess: rewritten function for getting child PIDs

*ResourceStatusSystem
NEW: (#4419) Backported GGUSTicketsPolicy from LHCb
CHANGE: (#4419) removed dangerous script dirac-rss-policy-manager

*tests
NEW: (#4429) Allow extensions to extend the continuous integration tests

*docs
NEW: (#4431) dirac-doc-get-release-notes can take a sinceLatestTag option, header and footer messages,
     and can create github/gitlab release

[v7r0p12]

*WMS
FIX: (#4432) Better logging for WMS Optimizers
NEW: (#4435) PilotCS2JSONSynchronizer: added options pilotRepoBranch and pilotVORepoBranch

*DMS
FIX: (#4436) dirac-dms-clean-directory: also works on single empty directory, fixes #4420

*Framework
FIX: (#4436) dirac-install-component: fix bug prohibiting use of the -m/--module parameter

*tests
NEW: (#4429) Allow extensions to extend the continuous integration tests
NEW: (#4433) added README.rst for every subdirectory

*docs
FIX: (#4438) update notes for dirac-distribution (add extensions)

[v7r0p11]

*Core
FIX: (#4411) Make dirac-install tool python 3 compatible
NEW: (#4409) Allow --dirac-os-version argument to dirac-install.py to be a path or URL to a tarball

[v7r0p10]

*Core
FIX: (#4394) RequestHandler - fix log output for the case where the ActionTuple is actually a string
FIX: (#4394) AuthManager - manage the case where ExtraCredentials are in a form of a list
NEW: (#4379) dirac-install accepts userEnvVariables switch, adds user-requested env variables
     to *rc* files

*WMS
FIX: (#4404) Fix the matching delay functionality, fixes #2983
NEW: (#4403) JobCleaningAgent: Add possibility to remove HeartBeatLoggingInfo before jobs are
     completely removed.
FIX: (#4394) SiteDirector - do not add downloading files ti the pilot if Pilot3 flag is False
FIX: (#4390) Watchdog: get the CPU consumed by children processes too
FIX: (#4370) SiteDirector: Pilot3 option easier to interpret
CHANGE: (#4338) getStatus method in ARC CE now uses a JobSupervisor to get status of multiple pilots at once.
CHANGE: (#4338) SiteDirector.updatePilotStatus has been parallelized using threads.
NEW: (#4338) AvailableSlotsUpdateCycleFactor is a parameter part of the configuration allowing to control
     the rate of the update of the available slots in the queues.
FIX: (#4338) Revert to queueCECache being an object attribute to fix the CEs instantiation.

*RMS
CHANGE: (#4400) ReqDB: Add pool_recycle=3600 parameter for sql engine setup, might prevent
        occasional "Mysql Server has gone away" errors

*Resources
FIX: (#4380) ComputingElement classes: use GridEnv if present
CHANGE: (#4360) in HTCondor CEs, the pilot stamps are now used to retrieve outputs and logging info

*DMS
CHANGE: (#4400) FTS3DB: Add pool_recycle=3600 parameter for sql engine setup, might prevent
        occasional "Mysql Server has gone away" errors

*Docs
CHANGE: (#4402) dirac-docs-get-release-notes.py does not require a GITLABTOKEN

[v7r0p9]

*Core
CHANGE: (#4302) Simplify and convert command wrapper scripts to bash. Also removed some obsolete MacOS code.
FIX: (#4361) restore the possibility to set a global timeout for a Client

*DMS
CHANGE: (#4353) FTS3 persistOperation method checks that the caller is allowed to do so
CHANGE: (#4353) FTS3Manager: do not expose updateJobStatus and updateFileStatus on the service
CHANGE: (#4353) FTS3 operation is canceled if the matching request is canceled
CHANGE: (#4353) when a source file does not exist, defunct the FTS3File associated
CHANGE: (#4353) use the JEncode serializer instead of the custom FTS3Serializer
CHANGE: (#4353) cancel an FTS3Job together with its associated FTS3Files if the job is not found on the server

*RSS
CHANGE: (#4336) remove a call to shifterProxy configuration which would not work for multi VO Dirac

*docs
CHANGE: (#4378) using docker images from docker hub

[v7r0p8]

*Configuration
CHANGE: Let update the config, even if the Pilot info is not in the CS

[v7r0p7]

*Core
CHANGE: {bash,tchs,diracos}rc set the PYTHONPATH to only dirac (ignore existing PYTHONPATH)
CHANGE: dirac-configure might work without the need of a proxy
CHANGE: the timeout of an RPC call is always updated

[v7r0p6]

*Core
NEW: Add environment.yml file for preparing an environment with conda
CHANGE: Use subprocess32 if possible for significantly better performance
FIX: TypeLoader should not be a singleton as it has a cache

*FrameworkSystem
FIX: Avoid leaking std(in|out|err) file handles when running runsvdir

*WorkloadManagementSystem
NEW: To activate the pilot logging mechanism the following option must be present in CS: Pilot/PilotLogging with a value set to "true", "yes" or "y".

*Tests
NEW: CI for unit/lint/integration testing with GitHub actions
NEW: Start using shell linting of the test scripts
FIX: Exit quickly if the installation fails to make it easier to find issues

*Docs
NEW: Document how to run integration tests in docker
CHANGE: The options in the command reference sections: 'ignore' and 'scripts', are replaced by 'exclude' and 'manual' respectively. The entries in 'exclude' will now reject scripts that are otherwise picked up by the 'patterns'. Entries in 'manual' will be added to the indexFile, but their rst file has to be provided by hand. Fixes #4345


[v7r0p5]

FIX: changes from v6r22p15 included

[v7r0p4]

*Core
FIX: (#4337) remove unexisting import from dirac-info

*WMS
CHANGE: (#4317) dealing with min and max number of processors from the job

*docs
CHANGE: (#4317) added WMS admin doc (job state machine)

[v7r0p3]

*Core
FIX: (#4298) install_site.sh : set UpdatePilotCStoJSONFile=False for initial installations

*WMS
FIX: (#4294) JobState - restored logic of having database clients at the class level

*TS
CHANGE: (#4308) Rename Operations option Productions/ProductionFilesMaxResetCounter to Transformations/FilesMaxResetCounter

*Resources, WMS, tests
CHANGE: (#4295) save the number of processors as jobLimits in pilot cfg

*tests
CHANGE: (#4291) removed pilot2 tests

*docs
NEW: (#4309) Added how to create a dedicated dirac file catalog

[v7r0p2]

*Accounting
FIX: (#4290) Allow longer user and site names.

*WMS
NEW: (#4287) dirac-wms-get-wn and dirac-wms-pilot-job-info scripts (ported from LHCbDIRAC)

*docs
CHANGE: (#4266) the AdministratorGuide has been restructured

[v7r0p1]

FIX: Removing some deprecated codes

[v7r0]

FIX: (#3962) use print function instead of print statement
FIX: (#3962) remove the usage of the long suffix to distinguish between long and int
FIX: (#3962) convert octal literals to new syntax
NEW: (#3962) Add pylint test to check python 3 compatibility

*Configuration
CHANGE: (#4249) The flag UpdatePilotCStoJSONFile has been moved to Operations/[]/Pilot section
NEW: (#4255) Resources - added getStorageElements() method

*Framework
CHANGE: (#4180) Removed local MySQL handling (DIRACOS won't have install it)
CHANGE: (#4180) Removed setup of old portal

*Accounting
CHANGE: (Multi)AccountingDB - Grouping Type and Object loader together with the MonitoringSystem ones.

*WorkloadManagementSystem
NEW: Add JobElasticDB.py with getJobParameters and setJobParameter methods to work with ElasticSearch (ES) backend.
NEW: Add gJobElasticDB variable and indicates the activation of ES backend.
CHANGE: Modify export_getJobParameter(s) to report values from ES if available.
CHANGE: (#3748) Reduced (removed, in fact) interactions of Optimizers with JobParameters, using only OptimizerParameters
NEW: (#3760) Add Client/JobStateUpdateClient.py
NEW: (#3760) Add Client/JobManagerClient.py
CHANGE: (#3760) Use the above Client classes instead of invoking RPCClient()
NEW: Added ES backend to WMSAdministratorHandler to get JobParameters.
NEW: Added separate MySQL table for JobsStatus in JobDB, and modified code accordingly.
CHANGE: ElasticJobDB.py: Modify setJobParameter method to register JobAttributes like Owner, Proxy, JobGroup etc.
CHANGE: ElasticJobDB.py: added getJobParametersAndAttributes method to retrieve both parameters and attributes for a given JobID.
CHANGE: Pilot Watchdog - using python UNIX services for some watchdog calls
CHANGE: (#3890) JobState always connects to DBs directly
CHANGE: (#3890) remove JobStateSync service
CHANGE: (#3873) Watchdog: use Profiler instead of ProcessMonitor
NEW: (#4163) SiteDirectors send by default Pilot3 (flag for pilot2 is still kept)
FIX: (#4163) removed unicode_literals (messes up things with DEncode)
NEW: (#4224) PilotWrapper can get the Pilot files from a list of locations
CHANGE: (#4224) PilotWrapper is compatible with several python versions
NEW: (#4260) New dirac-wms-match command to test a given job for matching computing resources
NEW: (#4260) QueueUtilities - utilities relevant to queues manipulation
FIX: (#4265) urllib.urlopen() call with and without the 'context' parameter in Utilities/PilotWrapper.py 
     according to the version of urllib instead of the python version
CHANGE: (#4244) Modified flag for using the JobParameters on ElasticSearch database

*Core
NEW: (#3744) Add update method to the ElasticSearchDB.py to update or if not available create the values 
     sent from the setJobParameter function. Uses update_by_query and index ES APIs.
CHANGE: (#3744) generateFullIndexName() method made static under the ElasticSearchDB class.
CHANGE: (#3744) removed unused/outdated stuff from Distribution module
FIX: check for empty /etc/grid-security/certificates dir
NEW: (#3842) Add createClient decorator to add wrapper for all export_ functions automatically
NEW: (#3678) dirac-install can install a non released code directly from the git repository
FIX: (#3931) AuthManager - modified to work with the case of unregistered DN in credDict
FIX: (#4182) Add CountryName OID and be more permissive in the String type for decoding VOMSExtensions
FIX: (#4211) change orders of @deprecated and @classmethod decorators in X509Chain
NEW: (#4229) dirac-install defines XRD_RUNFORKHANDLER environment variable

*TransformationSystem
NEW: (#4124) InputDataQuery and OutputDataQuery parameters can be set for Transformations before 
     they are added to the transformation system. Solves #4071
CHANGE: (#4238) TransformationDB.getTransformationMetaQuery returns ENOENT if no meta query exists
FIX: (#4238) InputDataAgent: silence warnings about transformations not having a input data query

*ProductionManagement
NEW: (#3703) ProductionManagement system is introduced

*Interfaces
CHANGE: (#4163) removed deprecated methods from Dirac.py

*Resources
FIX: (#4229) add proxy location as a virtual user for xroot urls
FIX: (#4234) future import in executeBatch script that prevented the pilot deployment on SSH CE, fixes #4233
FIX: (#4231) SE __executeMethod: only pass protocols parameter to getTransportURL
NEW: (#4255) New dirac-resource-info command to display computing and storage resources available
     to a given VO     

*ResourceStatusSystem
CHANGE: (#4177) use the ObjectLoader for Clients, in PEP

*Monitoring
FIX: MonitoringReporter - make processRecords() method thread safe, fixes #4193

*tests
NEW: Add ChangeESFlag.py script to modify useES flag in dirac.cfg. To be integrated with Jenkins code.
CHANGE: (#3760) Use the above Client classes instead of invoking RPCClient()
NEW: (#3744) Added performance tests for ES and MySQL for WMS DB backends
NEW: (#3744) Added miniInstallDIRAC function for Jenkins jobs
FIX: (#4177) restored test of JobsMonitor().JobParameters
NEW: (#4224) added a test for PilotWrapper
NEW: (#4244) integration test for JobParameters on ElasticSearch database

*Docs
FIX: Better dirac.cfg example configuration for web
NEW: (#3744) Add WMS documentation in DeveloperGuide/Systems
NEW: Added script (docs/Tools/UpdateDiracCFG.py) to collate the ConfigTemplate.cfg 
     files into the main dirac.cfg file
CHANGE: (#4110) updated basic tutorial for CC7 instead of SLC6.     
NEW: (#4170) added Production system documentation
CHANGE: (#4224) Pilot 3 is the default
NEW: (#4244) Added a few notes on using the JobParameters on ElasticSearch database

[v6r22p35]

*WMS
FIX: (#4759) exclude fuse from df (watchdog checks)

[v6r22p34]

*DMS
FIX: (#4748) FTS3Agent - Rotate FTS3Operations list to fetch all. Fixes #4727

[v6r22p33]

*Core
NEW: (#4710) add loadCRLFromFile to pyGSI implementation of X509CRL

[v6r22p32]

*Core
Change: (#4665) ElasticSearchDB - existing index function is modified to add argument option of document id
NEW: (#4665) ElasticSearchDB - update() function is added.

*Resources
CHANGE: (#4676) ARCComputingElement - reserve the number of cores as defined in the NumberOfProcessors
        configuration parameter
FIX: (#4676) ARCComputingElement - use CEQueueName configuration parameter if defined

[v6r22p31]

*DMS
FIX: (#4646) Print error from dirac-dms-add-file if input LFN list file is missing.

*RMS
FIX: (#4657) RequestDB - fix getRequestCountersWeb error in DIRACOS

[v6r22p30]

*DataManagementSystem
FIX: (#4627) Throw an error if LFN contains '//'

[v6r22p29]

*WorkloadManagementSystem
CHANGE: (#4603) Updated to customize the JobType of user jobs in JobDescription and JobManifest

*DataManagementSystem
CHANGE: (#4618) dirac-dms-remove-catalog-files and dirac-dms-remove-catalog-files use
        Operations/.../DataManagement/AllowUserReplicaManagement to allow users perform
        direct File Catalog operations

[v6r22p28]

*TS
FIX: (#4569) TransformationClient - allow "LFN" condition as a string to be compatible with the service

[v6r22p27]

*Monitoring
CHANGE: (#4543) Allow to retrieve multiple variables from Monitoring DB.
        Add functions to calculate efficiency.

*TS
FIX: (#4550) infinite loop when a file was requested an it was not in the TS
CHANGE: (#4550) show headers in Utilities sub logger (but this is not effective yet)

[v6r22p26]

*Resources
FIX: (#4518) HTCondorCE - added missing multicore option

*Transformation
FIX: (#4523) when getTransformationFiles was called with a large list
     of LFNs, the DB couldn't cope. This fix truncates the list of
     LFNs in chunks such that each call to the DB is fast enough.

[v6r22p25]

*Framework
FIX: (#4503) SystemLoggingDB: reduce too long messages to 255 characters (see also #1780 ?)

*WMS
FIX: (#4503) JobLoggingDB: Limit StatusSource to 32 characters

*TS
CHANGE: (#4503) TransformationDB.Transformations TransformationGroup column increased to 255 characters
        (ALTER TABLE Transformations MODIFY TransformationGroup VARCHAR(255) NOT NULL default 'General';)

*Resources
FIX: (#4511) Moved _prepareRemoteHost in SSHComputingElement

[v6r22p24]

*Core
FIX: (#4477) Try to untar using system tar in case tarfile module is failing

[v6r22p23]

*DMS
CHANGE: (#4472) DM.getFile only checks metadata of files with replicas

[v6r22p22]

*Framework
CHANGE: (#4457) Web portal compilation is done during the DIRAC distribution, it is not
        required to compile during the installation

*RSS
FIX: (#4452) PublisherHandler - fix UnboundLocalError

[v6r22p21]

*Core
FIX: (#4442) If no port is set in the CS for ES assume that the URL points to right location

*RSS
FIX: (#4441) DowntimeCommand - fix typo that was preventing to update expired or deleted
     downtimes from RSS downtime cache.

*ConfigurationSystem
FIX: (#4447) remove logging from inside getConfigurationTree

*MonitoringSystem
FIX: (#4447) add check if MQ is setup for Monitoring
CHANGE: (#4443) Read the IndexPrefix for the CS and use this index prefix when creating ES indices,
        if not given use the name of the setup

[v6r22p20]

*Core
CHANGE: (#4424) SocketInfo.py - DEFAULT_SSL_CIPHERS updated following the issue #4393

*WorkloadManagement
FIX: (#4440) ServerUtils.py - server name in ServerUtils.getPilotAgentsDB()

*Transformation
FIX: (#4434) TaskManager.py - fix bug in finding the settings for Clinics in the hospital

[v6r22p19]

*Framework
CHANGE: (#4415) ComponentInstaller - do not start runsvdir if not needed

*Resources
FIX: (#4414) Enable setting of WaitingToRunningRatio from Global CE Defaults, fixes #4368

*DMS
CHANGE: (#4413) FTS3Agent - change proxy lifetime of FTS3Agent from 2 to 12 hours

[v6r22p18]

*TS
CHANGE: (#4331) TaskManager - give possibility to run jobs for different problematic productions at
        different Hospital sites

[v6r22p17]

CHANGE: Just update the Web version

[v6r22p16]

*Core
CHANGE: remove many calls to gLogger.debug() of low level DB modules (in particular MySQL.py) that may slowdown services

*FrameworkSystem
FIX: PRIVATE_LIMITED_DELEGATION role can download its own proxies

*ResourceStatusSystem
FIX: PublisherHandler: Convert set to list, because set can not be serialized using DEncode.

[v6r22p15]

*Resources
NEW: GFAL2_StorageBase: Disable GRIDFTP SESSION_REUSE by default. It can be enabled via 
     an environment variable export DIRAC_GFAL_GRIDFTP_SESSION_REUSE=True. This export 
     should be added in server bashrc files.

[v6r22p14]

*Framework
FIX: (#4318) NotificationHandler: fix name of initializeHandler function so the 
     handler is properly initialized and the periodicTasks are created
CHANGE: (#4325) InstalledComponentsDB.addInstalledComponents: Instead of creating a new 
        Host entry if only the CPU model changed, update the CPU field in the DBCHANGE: 
        InstalledComponentsDB.addInstalledComponents: Instead of creating a new Host entry 
        if only the CPU model changed, update the CPU field in the DB

*WMS
FIX: (#4329) Fix exception for PilotManager or PilotStatusAgent: itertems -> iteritems

*DMS
FIX: (#4327) avoid introducing inconsistencies in the DB due to the FTS inconsistencies

*Resources
CHANGE: (#4313) increase the SE logging level for plugin errors

*TS
CHANGE: (#4315) DataRecoveryAgent: Tweak information printout for email formatting; 
        clarify use of default values; reduce logging verbosity

[v6r22p13]

*Resources
FIX: (#4299) CREAMComputingElement - possibility to defined CEQueueName to be used in the pilot submission command
CHANGE: (#4297) SingularityCE: Delete workDir at end of job by default.
FIX: (#4297) SingularityCE: Always stop proxy renewal thread at end of job.

*TS
NEW: (#4301) DataRecoveryAgent to perform and apply consistency checks for transformations
NEW: (#4301) dirac-transformation-recover-data : script to manually run consistency checks on 
     individual transformations, for debugging and testing of the DataRecoveryAgent

[v6r22p12]

FIX: fixes from v6r21p16

[v6r22p11]

*Interfaces
FIX: (#4277) Dirac.py - fix error handling in getJobParameters()

[v6r22p10]

*Resources
FIX: (#4271) StorageElement - loadObject of occupancyPlugin is called with the path to OccupancyPlugins

[v6r22p9]

*Core
FIX: (#4269) Workflow - revert changes introduced in #4253

[v6r22p8]

*WMS
FIX: (#4256) handle empty results of getJobParameter in StalledJobAgent

*Resources
NEW: (#4223) Storage - occupancy plugin for WLCG standard accounting JSON
FIX: (#4259) SingularityComputingElement - ensure lcgBundle is installed in container if LCGBundleVersion is set.

[v6r22p7]

*Core
FIX: (#4253) Workflow - accept unicode file path to workflow XML

*WMS
NEW: (#4205) Statistics of Pilot submission is sent to Accounting System by SiteDirector.
FIX: (#4250) use host credentials to query the SandboxMetadataDB for async removal

*Resources
CHANGE: (#4242) DFC SEManagerDB: only acquire the lock if the cache needs to be modified
FIX: (#4251) preamble attribute was missing in SSHBatchComputingElement causing an error 
     in _submitJobHost()

*DMS
FIX: (#4248) SEManager correct order of calls at init

[v6r22p6]

*Core
CHANGE: (#4203) A VO with diracos extension, must be able to install the main diracos from DIRAC repository.

*TS
CHANGE: (#4218) do not set Job type 'hospital'

[v6r22p5]

*WMS
CHANGE: (#4217) Sandbox: Adding OwnerDN and OwnerGroup for DelayedExternalDeletion

*DMS
CHANGE: (#4202) relax permissions on getLFNForGUID

*Resources
FIX: (#4200) re-allow the use of the gsiftp cache in the SE
CHANGE: (#4206) Storage - improved treatment for the case without SpaceToken in SpaceOccupancy

[v6r22p4]

*Core
NEW: (#4181) Allow to install an extension of DIRACOS

*Docs
FIX: (#4187) Create a TransformationAgent Plugin -- more concrete 
     descriptions for adding a plugin to AllowedPlugins

[v6r22p3]

*WMS
CHANGE: (#4175) added function to get the number of Processors, using it in dirac-wms-get-wn-parameters (invoked by the pilots)
CHANGE: (#4175) changed port of PilotManager from 9129 to 9171

*docs
CHANGE: (#4174) update WebApp administrator docs
CHANGE: (#4175) removed mentions of MPIService

[v6r22p2]

*Core
FIX: (#4165) $Id$ keyword must be replaced only at the beginning of the file

*RSS
FIX: (#4169) PublisherHandler fix (UnboundLocalError)

*Docs
NEW: (#4167) /Operations/DataManagement - Added a link to the documentation on "Multi Protocol"

[v6r22p1]

*WMS
NEW: (#4147) added option for specifying a LocalCEType (which by default is "InProcess")

*Interfaces
NEW: (#4146) added setNumberOfProcessors method to Job() API

*Resources
NEW: (#4159) add dav(s) in the protocol lists of GFAL2_HTTPS

*tests
NEW: (#4154) Using variable for location of INSTALL_CFG_FILE (useful for extensions)

[v6r22]

*WorkloadManagementSystem
NEW: (#4045) PilotsHandler service (to interact with PilotAgentsDB)
CHANGE: (#4049) Pilot wrapper for pilot3: download files at runtime
CHANGE: (#4119) removed last bit looking into /Registry/VOMS/ section
CHANGE: (#4119) VOMS2CSAgent: mailFrom option is invalid, use MailFrom instead
FIX: (#4074) fixed PilotManager service name in ConfigTemplate.cfg
FIX: (#4100) use CAs to upload the pilot files to a dedicated web server using requests
FIX: (#4106) fixes for logging messages for Matcher
FIX: (#4106) fixes for logging messages for Optimizers
NEW: (#4136) added DIRACOS option (for SiteDirectors)

*ConfigurationSystem
NEW: (#4053) VOMS2CSSynchronizer/VOMS2CSAgent - enable automatic synchronization of the 
     Suspended user status with the VOMS database
CHANGE: (#4113) VOMS2CSSynchronizer: considering the case when no email is provided by VOMS

*Core
NEW: (#4053) AuthManager - interpret the Suspended user status considering suspended 
     users as anonymous visitors
CHANGE: (#4053) The use of CS.py module is replaced by the use of Registry.py and CSGlobals.py

*Interfaces
CHANGE: (#4098) removed dirac-admin-get-site-protocols.py as it could give potentially wrong results (use dirac-dms-protocol-matrix instead)

*Resources
NEW: (#4142) enable to get SE occupancy from plugin
NEW: (#4142) add occupancy plugin to retrieve the info from BDII
CHANGE: (#4142) GFAL2_SRM2Storage.getOccupancy() calls parent if SpaceToken is not given

*ResourceStatusSystem
CHANGE: clients: using DIRAC.Core.Base.Client as base
CHANGE: (#4098) SiteInspectorAgent runs only on sites with tokenOwner="rs_svc"
CHANGE: (#4098) remove SRM dependencies
CHANGE: (#4136) downtimeCommand will use the GOCServiceType only for SRM SEs
FIX: (#4139) only take the first endpoint for the SpaceOccupancy

*DataManagementSystem
CHANGE: (#4136) Moved methods from ResourceStatusSystem/CSHelpers to DMSHelpers
CHANGE: (#4138) FTS3 is now the default

*docs
NEW: (#4099) Instructions about setting up the DIRAC web server for pilot3
CHANGE: (#4119) added note on MultiProcessor jobs preparation

*test
FIX: (#4119) Not lhcb but dteam (for DIRAC certification)
FIX: (#4139) client_dms.sh not lhcb specific
CHANGE:(#4140) adapt transformation certification tests to dteam VO

[v6r21p16]

*Resources
FIX: (#4292) SSHComputingElement - define X509_USER_PROXY in case of gsissh access

*WMS
FIX: (#4292) SiteDirector - do not use keyword arguments when making setPilotStatus call

[v6r21p15]

*WMS
CHANGE: (#4214) Add an argument to the constructor of SandboxStoreClient for using in scripts 
        that cannot use the DB directly

*DMS
NEW: (#4171) ArchiveFiles Request Operation: to create a tarball out of a list of LFNs
NEW: (#4171) CheckMigration Request Operation to hold the request progress until the attached 
             LFNs are migrated to tape
NEW: (#4171) FCOnlyStorage StorageElement plugin to register LFNs without physical replica to 
             conserve LFN metadata when they are archived, for example
NEW: (#4171) dirac-dms-create-archive-request command to create a request to archive a list of 
             LFNs and remove their physical copies
NEW: (#4171) dirac-dms-create-moving-request command to move LFNs from a to b with optional 
             "CheckMigration" step. as it uses the ReplicateAndRegister operation, transfer via 
             FTS is also possible
FIX: (#4171) FileCatalogClient: add "addFileAncestors" to list of "write functions"

[v6r21p14]

*DMS
FIX: (#4192) dirac-dms-clean-directory correct usage message for list of arguments
FIX: (#4192) dirac-dms-clean-directory now properly prints error messages
FIX: (#4192) dirac-dms-clean-directory will now also clean empty directories
FIX: (#4192) FileCatalog.DirectoryMetadata: prevent error when removeMetadataDirectory is 
     called on empty list of directories, triggered when calling removeDirectory 
     on non-existing directory
FIX: (#4192) FileCatalog.DirectoryTreeBase: prevent maximum recursion depth exception 
     when calling remove directory with illegal path

*Resources
CHANGE: (#4191) Storages: catch specific DPM/Globus error code when creating existing directory

[v6r21p13]

*RSS
FIX: (#4173) only use the hostname of FTS servers in the RSS commands

[v6r21p12]

*WMS
FIX: (#4155) JobDB.getAttributesForJobList: Return S_ERROR if unknown attributes are requested. 
     Instead of potentially returning garbage a clear error message is returned.

[v6r21p11]

*Transformation
FIX: (#4144) fixed a logic bug in counting numberOfTasks in MCExtension which is expected
     to limit the total number of tasks for MC transformations

*Accounting
FIX: (#4151) In AccountingDB.insertRecordThroughQueue fix bad dictionary key "0K"

[v6r21p10]

*Core
FIX: (#4133) dirac-install: correct location for ARC plugins with DIRACOS

*WMS
CHANGE: (#4136) JobStateUpdateHandler - restoring the job status to Running after hearbeat

*Docs
NEW: (#4134) Added /Operations/DataManagement parameters for protocols

[v6r21p9]

*Core
FIX: (#4130) correct symlinks in dirac-deploy

[v6r21p8]

*WMS
CHANGE: (#4111) Better logging in JobWrapper
CHANGE: (#4114) JobScheduling - allow both Tag and Tags option in the job JDL

*DMS
FIX: (#4101) FileManagerBase - use returned ID:LFN dict instead of the LFN list. Fixes the bug in 
             getReplicasByMetadata reported in #4058

*TransformationSystem
FIX: (#4112) TaskManager.py - testing if the request ID is correct was not done properly, test the numerical value

[v6r21p7]

*Core
FIX: (#4076) A certain module like WebAppDIRAC must be checked out from the code repository once.

*Resources
FIX: (#4078) Fix the exception when StorageElement objects are created with a list of plugins

*SMS
NEW: (#4086) StageMonitorAgent: new option StoragePlugins to limit the protocols used to contact storagelements for staged files.

*WMS
FIX: (#4093) better logging from services

*TS
CHANGE: (#4095) ConfigTemplate for RequestTaskAgent now contains all options
CHANGE: (#4096) the Broadcast TransformationPlugin no longer requires a SourceSE to be set. If it is set, the behaviour is unchanged
CHANGE: (#4096) dirac-transformation-replication: change default pluging back to Broadcast (reverts #4066)

*Docs:
CHANGE: (#4095) AdministratorGuide install TS tutorial: added options MonitorFiles and MonitorTasks for TaskAgents

[v6r21p6]

*CS
FIX: (#4064) Fix exception when calling dirac-admin-add-shifter with already existing values

*Core
NEW: (#4065) getIndexInList utility in List.py

*Resources
NEW: (#4065) add a SpaceReservation concept to storages
NEW: (#4065) add a getEndpoint method to StorageBase

*RSS
CHANGE: (#4065) CSHelpers.getStorageElementEndpoint returns the endpoint or non srm protocol
CHANGE: (#4065) add the SpaceReservation to the FreeDiskSpaceCommand result

*TS
FIX: (#4066) The dirac-transformation-replication script will now create valid transformations 
     given only the required arguments. Instead of the 'Broadcast' plugin, the 'Standard' plugin 
     is created if not SourceSE is given. If a value for the plugin argument is given, that will 
     be used.

*docs
CHANGE: (#4069) DIRAC installation procedure is updated taking account DIRACOS
CHANGE: (#4094) Pilots3 options: moved to /Operation/Pilot section

[v6r21p5]

*Core
NEW: (#4046) allow install_site to install DIRACOS
FIX: (#4047) dirac-deploy-scripts uses correct regex to find scripts
NEW: (#4047) dirac-deploy-scripts can use symplink instead of wrapper
CHANGE: (#4051) use debug level for logs in the ProcessPool

*RequestManagementSystem
CHANGE: (#4051) split log messages

*ResourceStatusSystem
FIX: (#4050) fix reporting from EmailAgent
CHANGE: (#4051) split log messages in static and dynamic parts

*Docs
CHANGE: (#4034) Add magic runs to setup DIRAC in example scripts, so they work out of the box.
NEW: (#4046) add a tuto for setting up a basic installation
NEW: (#4046) add a tuto for setting up two Dirac SEs
NEW: (#4046) add a tuto for setting up the DFC
NEW: (#4046) add a tuto for managing identities
NEW: (#4046) add a tuto for setting up the RMS
NEW: (#4046) add a tuto for doing DMS with TS

*ConfigurationSystem
CHANGE: (#4044) dirac-configure: forcing update (override, in fact) of CS list

*WorkloadManagementSystem
FIX: (#4052) SiteDirector - restore the logic of limiting the number of pilots to submit due to the  
             WaitingToRunningRatio option
FIX: (#4052) Matcher - if a pilot presents OwnerGroup parameter in its description, this is interpreted 
             as a pilot requirement to jobs and should not be overriden.
CHANGE: (#4027) Improve scalability of HTCondorCE jobs

*Accounting
CHANGE: (#4033) accounting clients use DIRAC.Core.Base.Client as base

*DataManagementSystem
FIX: (#4042) add exit handler for stored procedure
FIX: (#4048) correct the header of the CSV file generated by dirac-dms-protocol-matrix

*TransformationSystem
FIX: (#4038) TransformationCleaningAgent cancels the Request instead of removing them

*Resources
CHANGE: (#4048) SE: give preference to native plugins when generating third party URLS

[v6r21p4]

WorkloadManagementSystem
CHANGE: (#4008) Modification of utility function PilotCStoJSONSynchronizer. The modification 
        allows to add information to created json file about the DNs fields of users belonging 
        to 'lhcb_pilot' group. This information is needed for the second level authorization 
        used in the Pilot Logger architecture. Also, some basic unit tests are added.

*Docs
CHANGE: (#4028) update instructions to install and setup runit

*TransformationSystem
FIX: (#4022) when a site was requested inside the job workflow description, and BulkSubmission was used, such site was not considered.

*Resources
FIX: (#4006) Resources/MessageQueue: add a dedicated listener ReconnectListener

[v6r21p3]

*Core
FIX: (#4005) getDiracModules is removed, class member is used instead.
FIX: (#4013) Use getCAsLocation in order to avoid non-exist os.environ['X509_CERT_DIR']

*ConfigurationSystem
FIX: (#4004) BDII2CSAgent: fix for CEs with incomplete BDII info

*WorkloadManagementSystem
NEW: (#4016) JobAgent - added possibility to try out several CE descriptions when 
             getting jobs in one cycle
NEW: (#4016) Matcher - MultiProcessor tag is added to the resource description if appropriate
NEW: (#4016) JobScheduling - MultiProcessor tag is added to the job description if it 
             specifies multiple processor requirements
FIX: (#4018) JobMonitoring.getJobParameter cast to int
NEW: (#4019) added WMSAdministratorClient module, and using it throughout the code

*Resources/MessageQueue
CHANGE: (#4007) change the way of defining identifier  format for MQ resources: 
        accepted values are  'Topics' or 'Queues'.

*DataManagementSystem
CHANGE: (#4017) DIP handler internally uses bytes instead of MB
NEW: (#4010) add dirac-dms-protocol-matrix script
CHANGE: (#4010) remove dirac-dms-add-files script

*Resources
NEW: (#4016) PoolComputingElement - getDescription returns a list of descriptions 
             with different requirements to jobs to be matched
CHANGE: (#4017) Standardize sizes returned by StoragePlugins in Bytes
CHANGE: (#4011) MQ: randomzied the broker list when putting message

[v6r21p2]

*Core
CHANGE: (#3992) dirac-install does not define REQUESTS_CA_BUNDLE in the bashrc anymore
NEW: (#3998) dirac-install if DIRACOS already installed and DIRACOS is not requested, 
             it will force to install it
CHANGE: (#3992) specify the ca location when calling requests
CHANGE: (#3991) MySQL class prints only debug logs
FIX: (#4003) dirac-install - if the DIRACOS version is not given then use the proper 
             release version

*WorkloadManagementSystem
CHANGE: (#3992) specify the ca location when calling requests
FIX: (#4002) Local protocols are retrieved as a list in InputDataResolution

*Interfaces
FIX: (#4000) Dirac.py - bug fixed: return value of getJobParameters changed that
     should be taken into account by the clients

[v6r21p1]

*WorkloadManagementSystem
CHANGE: (#3989) JobDB.py - do not add default SubmitPool parameter to a job description
FIX: (#3989) dirac-admin-get-site-mask - show only sites in Active state

*DataManagementSystem
CHANGE: (#3985) FTS3DB: getActiveJobs, those jobs are now selected that have been monitored the longest time ago. Ensure better cycling through FTS Jobs
FIX: (#3987) check missing file with another string

[v6r21]

*Core
NEW: (#3921) DictCache - allow threadLocal cache
FIX: (#3936) DictCache - Fix exception upon delete
FIX: (#3922) allow Script.py to accommodate specific test calls with pytest
CHANGE: (#3940) dirac-install - instrument to support DiracOS
FIX: (#3945) set DIRACOS environment variable before souring diracosrc
CHANGE: (#3949) Removed unattended dirac-install-client.py
CHANGE: (#3950) File.py - do not follow links when getting files list or size 
        in directory via getGlobbedFiles and getGlobbedTotalSize
CHANGE: (#3969) Use EOS for installing DIRAC software        

*FrameworkSystem
FIX: (#3968) removed the old logging

*ResourceStatusSystem
FIX: (#3921) fix logic of the RSSCache leading in expired keys

*Accounting
CHANGE: (#3933) Change the columns size of the FinalMinorStatus

*WorkloadManagementSystem
CHANGE: (#3923) Clean PYTHONPATH from *rc when installing DIRAC from the pilot
NEW: (#3941) JobDB: getJobParameters work also with list on job IDs
CHANGE: (#3941) JobCleaningAgent queries for job parameters in bulk
CHANGE: (#3941) Optimizers only set optimizers parameters (backported from v7r0)
CHANGE: (#3970) streamlining code in OptimizerModule. Also pep8 formatting (ignore white spaces for reviewing)
FIX: (#3976) fixed Banned Sites matching in TaskQueueDB
FIX: (#3970) when an optimizer agent was instantiating JobDB (via the base class) and the machine 
     was overloaded, the connection to the DB failed but this was not noticed and the agent was 
     not working until restarted after max cycles. Now testing JobDB  is valid in OptimizerModule 
     base class and exit if not valid.

*TransformationSystem
CHANGE: (#3946) Remove directory listing from ValidateOutputDataAgent
CHANGE: (#3946) Remove directory listing from TransformationCleaningAgent
FIX: (#3967) TransformationCleaningAgent: don't return error if log directory does not exist

*Interfaces
CHANGE: (#3947) removed old methods going through old RMS
CHANGE: (#3960) Dirac.py - getLFNMetadata returns result for both file and directory LFNs
FIX: (#3966) Dirac: replace the use of deprecated function status by getJobStatus

*DataManagementSystem
FIX: (#3922) Fixes FTS3 duplicate transfers
FIX: (#3982) respect the source limitation when picking source for an FTS transfer

*MonitoringSystem
CHANGE: (#3956) Change the bucket size from week to day.

*Resources
CHANGE: (#3933) When crating a consumer or producer then the error message must be 
        handled by the caller.
CHANGE: (#3937) MessageQueue log backends is now set to VERBOSE instead of DEBUG        
NEW: (#3943) SSHComputingElement - added Preamble option to define a command to be 
     executed right before the batch system job submission command
NEW: (#3953) Added the possibility to add filters to log backends to refine the 
     output shown/stored
NEW: (#3953) Resources.LogFilters.ModuleFilter: Filter that allows one to set the 
     LogLevel for individual modules
NEW: (#3953) Resources.LogFilter.PatternFilter: Filter to select or reject log 
     output based on words
FIX: (#3959) PoolComputingElement - bug fix: initialize process pool if not yet 
     done in getCEStatus()     

*test
CHANGE: (#3948) integration tests run with unittest now exit with exit code != 0 if failed

*docs
NEW: (#3974) Added HowTo section to the User Guide

[v6r20p28]

*WorkloadManagementSystem
FIX: (#4092) pilotTools - Ensure maxNumberOfProcessors is an int

[v6r20p27]

*WMS
FIX: (#4020) SiteDirector - do not use keywords in addPilotTQReference/setPilotStatus calls

[v6r20p26]

*WorkloadManagementSystem
FIX: (#3932) MutiProcessorSiteDirector: get platform is checkPLatform flag is true

*DataManagementSystem
FIX: (#3928) `FileCatalogClient` now properly forwards function docstrings through 
     `checkCatalogArguments` decorator, fixes #3927
CHANGE: (#3928) `Resources.Catalog.Utilities`: use functool_wraps in `checkCatalogArguments`

*TransformationSystem
CHANGE: (#3934) make the recursive removal of the log directory explicit in the TransformationCleaningAgent

[v6r20p25]

*Core
FIX: (#3909) DISET - always close the socket even in case of exception

*FrameworkSystem
FIX: (#3913) NotificationHandler - bugfixed: changed SMTPServer to SMTP
FIX: (#3914) add extjs6 support to the web compiler

*docs
NEW: (#3910) Added documentation on MultiProcessor jobs

*WorkloadManagementSystem
FIX: (#3910) TaskQueueDB - fixed strict matching with tags, plus extended the integration test

*DataManagementSystem
CHANGE: (#3917) FTS3: speedup by using subqueries for the Jobs table

*TransformationSystem
CHANGE: (#3916) use SE.isSameSE() method

*Resources
NEW: (#3916) Add isSameSE method to StorageElement which works for all protocols

[v6r20p24]

*WorkloadManagementSystem
FIX: (#3904) SiteDirector fixed case with TQs for 'ANY' site

[v6r20p23]

*TransformationSystem
NEW: (#3903)  do not remove archive SEs when looking at closerSE

*CORE
NEW: (#3902) When the environment variable DIRAC_DEPRECATED_FAIL is set to a non-empty value, 
     the use of deprecated functions will raise a NotImplementError exception

*ConfigurationSystem
FIX: (#3903) ServiceInterface - fix exception when removing dead slave

*FrameworkSystem
FIX: (#3901) NotificationClient - bug fix

[v6r20p22]

*Core
FIX: (#3897) ObjectLoader returns DErrno code
FIX: (#3895) more debug messages in BaseClient

*ResourceStatusSystem
FIX: (#3895) fixed bug in dirac-rss-set-token script

*WorkloadManagementSystem
FIX: (#3897) SiteDirector: using checkPlatform flag everwhere needed
CHANGE: (#3894) Using JobStateUpdateClient instead of RPCClient to it
CHANGE: (#3894) Using JobManagerClient instead of RPCClient to it

[v6r20p20]

*Core
CHANGE: (#3885) Script.parseCommandLine: the called script is not necessarily the first in sys.argv

*ConfigurationSystem
CHANGE: (#3887) /Client/Helpers/Registry.py: Added search dirac user for ID and CA

*MonitoringSystem
FIX: (#3888) mqProducer field in MonitoringReporter can be set to None, and the comparison was broken. 
     It is fixed. Also some additional checks are added.

*WorkloadManagementSystem
CHANGE: (#3889) removed confusing Job parameter LocalBatchID
CHANGE: (#3854) TQ matching (TaskQueueDB.py): when "ANY" is specified, don't exclude task queues 
        (fix with "Platforms" matching in mind)
CHANGE: (#3854) SiteDirector: split method getPlatforms, for extension purposes

*DataManagementSystem
FIX: (#3884) restore correct default value for the SEPrefix in the FileCatalogClient
FIX: (#3886) FTS3: remove the hardcoded srm protocol for registration
FIX: (#3886) FTS3: return an empty spacetoken if SRM is not available

*TransformationSystem
CHANGE: (#3891) ReplicationTransformation.createDataTransformation: returns S_OK with the 
        transformation object when it was successfully added, instead of S_OK(None)

*Resources
NEW: (#3886) SE - return a standard error in case the requested protocol is not available

[v6r20p18]

*DataManagementSystem
CHANGE: (#3882) script for allow/ban SEs now accepting -a/--All switch, for allo status types

*Core
FIX: (#3882) ClassAdLight - fix to avoid returning a list with empty string

*Resources
FIX: (#3882) Add site name configuration for the dirac installation inside singularity CE

*test
FIX: (#3882) fully activating RSS in Jenkins tests

[v6r20p17]

*Core
CHANGE: (#3874) dirac-create-distribution-tarball - add tests directory to the tar file and fix pylint warnings.
FIX: (#3876) Add function "discoverInterfaces" again which is still needed for VMDIRAC

*ConfigurationSystem
CHANGE: (#3875) Resources - allow to pass a list of platforms to getDIRACPlatform()

*WorkloadManagement
CHANGE: (#3867) SandboxStoreClient - Returning file location in output of getOutputSandbox
CHANGE: (#3875) JobDB - allow to define a list of Platforms in a job description JDL

*ResourceStatusSystem
CHANGE: (#3863) deprecated CSHelpers.getSites() function

*Interfaces
NEW: (#3872) Add protocol option to dirac-dms-lfn-accessURL
CHANGE: (#3864) marked deprecated some API functions (perfect replace exists already, as specified)

*Resources
FIX: (#3868) GFAL2_SRM2Storage: only set SPACETOKENDESC when SpaceToken is not an empty string

*Test
CHANGE: (#3863) Enable RSS in Jenkins

*DataManagementSystem
FIX: (#3859) FTS3: resubmit files in status Canceled on the FTS server
NEW: (#3871) FTS submissions can use any third party protocol
NEW: (#3871) Storage plugin for Echo (gsiftp+root)
FIX: (#3871) replace deprecated calls to the gfal2 API
NEW: (#3871) Generic implementation for retrieving space occupancy on storage

*TransformationSystem
FIX: (#3865) fixed submission of parametric jobs with InputData from WorkflowTask
FIX: (#3865) better logging for parametric jobs submission

*StorageManagamentSystem
FIX: (#3868) Fix StageRequestAgent failures for SEs without a SpaceToken

*RequestManagementSystem
FIX: (#3861) tests do not re-use File objects

[v6r20p16]

*WorkloadManagementSystem
CHANGE: (#3850) the platform discovery can be VO-specific.

*Interfaces
CHANGE: (#3856) setParameterSequence always return S_OK/S_ERROR

*TransformationSystem
FIX: (#3856) check for return value on Job interface and handle it

*ResourceStatusSystem
FIX: (#3852) site may not have any SE

[v6r20p15]

*Interface
FIX: (#3843) Fix the sandbox download, returning the inMemory default.

*WorkloadManagementSystem
FIX: (#3845) late creation on RPC in JobMonitoringClient and PilotsLoggingClient

*DataManagementSystem
FIX: (#3839) Update obsolete dirac-rms-show-request command in user message displayed when running dirac-dms-replicate-and-register-request

*FrameworkSystem
FIX: (#3845) added setServer for NotificationClient

*Docs
NEW: (#3847) Added some info on parametric jobs

[v6r20p14]

CHANGE: (#3826) emacs backup file pattern added to .gitignore

*MonitoringSystem
CHANGE: (#3827) The default name of the Message Queue can be changed

*Core
FIX: (#3832) VOMSService.py: better logging and error prevention

*ConfigurationSystem
FIX: (#3837) Corrected configuration location for Pilot 3 files synchronization

*FrameworkSystem
FIX: (#3830) InstalledComponentDB.__filterFields: fix error in "Component History Web App" when filter values are unicode

*Interface
CHANGE: (#3836) Dirac.py API - make the unpacking of downloaded sandboxes optional

*Accounting
CHANGE: (#3831) ReportGenerator: Authenticated users without JOB_SHARING will now only get plots showing their own jobs, solves #3776

*ResourceStatusSystem
FIX: (#3833) Documentation update
CHANGE: (#3838) For some info, use DMSHelper instead of CSHelper for better precision

*RequestManagementSystem
FIX: (#3829) catch more exception in the ReqClient when trying to display the associated FTS jobs

[v6r20p13]

*FrameworkSystem

FIX: (#3822) obsolete parameter maxQueueSize in UserProfileDB initialization removed

*WorkloadManagementSystem

FIX: (#3824) Added Parameter "Queue" to methods invoked on batch systems by LocalComputingElement
FIX: (#3818) Testing parametric jobs locally now should also work for parametric input data
NEW: (#3818) Parameters from Parametric jobs are also replaced for ModuleParameters, 
             and not only for common workflow parameters

*DataManagementSystem

FIX: (#3825) FileCatalogCLI: print error message when removeReplica encounters weird return value
FIX: (#3819) ReplicateAndRegister: fix a problem when transferring files to multiple storage 
             elements, if more than one attempt was needed the transfer to all SEs was not always 
             happening.
CHANGE: (#3821) FTS3Agent: set pool_size of the FTS3DB

*TransformationSystem

FIX: (#3820) Fix exception in TransformationCleaningAgent: "'str' object not callable"

*ConfigurationSystem

FIX: (#3816) The VOMS2CSAgent was not sending notification emails when the DetailedReport 
             option was set to False, it will now send emails again when things change for a VO.
CHANGE: (#3816) VOMS2CSAgent: Users to be checked for deletion are now printed sorted and line 
                by line
NEW: (#3817) dirac-admin-check-config-options script to compare options and values between 
             the current Configuration and the ConfigTemplates. Allows one to find wrong or 
             missing option names or just see the difference between the current settings and 
             the default values.

[v6r20p12]

*Core
FIX: (#3807) Glue2 will return a constant 2500 for the SI00 queue parameter, 
     any value is needed so that the SiteDirector does not ignore the queue, fixes #3790

*ConfigurationSystem
FIX: (#3797) VOMS2CSAgent: return error when VO is not set (instead of exception)
FIX: (#3797) BDII2CSAgent: Fix for GLUE2URLs option in ConfigTemplate (Lower case S at the end)

*DataManagementSystem
FIX: (#3814) SEManager - adapt to the new meaning of the SE plugin section name
FIX: (#3814) SEManager - return also VO specific prefixes for the getReplicas() and similar calls
FIX: (#3814) FileCatalogClient - take into account VO specific prefixes when constructing PFNs on the fly

*TransformationSystem
FIX: (#3812) checking return value of jobManagerClient.getMaxParametricJobs() call

[v6r20p11]

*Core
FIX: (#3805) ElasticSearchDB - fix a typo (itertems -> iteritems())

[v6r20p10]

*Core
NEW: (#3801) ElasticSearchDB - add method which allows for deletion by query
NEW: (#3792) added breakDictionaryIntoChunks utility

*WorkloadManagementSystem
FIX: (#3796) Removed legacy "SystemConfig" and "LHCbPlatform" checks
FIX: (#3803) bug fix: missing loop on pRef in SiteDirector
NEW: (#3792) JobManager exposes a call to get the maxParametricJobs

*TransformationSystem
NEW: (#3804) new option for dirac-transformation-replication scrip `--GroupName/-R`
FIX: (#3804) The TransformationGroup is now properly set for transformation created with dirac-transformation-replication, previously a transformation parameter Group was created instead.
FIX: (#3792) Adding JobType as parameter to parametric jobs
FIX: (#3792) WorkflowTaskAgent is submitting a chunk of tasks not exceeding the MaxParametricJobs accepted by JobManager

[v6r20p9]

*Core
FIX: (#3794) Fix executeWithUserProxy when called with proxyUserDN, 
     fixes exception in WMSAdministrator getPilotLoggingInfo and TransformationCleaningAgent

*DataManagementSystem
CHANGE: (#3793) reuse of the ThreadPool in the FTS3Agent in order to optimize the Context use

*WorkloadManagementSystem
FIX: (#3787) Better and simpler code and test for SiteDirector 
FIX: (#3791) Fix exception in TaskQueueDB.getActiveTaskQueues, triggered 
             by dirac-admin-show-task-queues

[v6r20p8]

*ResourceStatusSystem
FIX: (#3782) try/except for OperationalError for sqlite (EmailAction)

*Core
FIX: (#3785) Adjust voms-proxy-init timeouts
NEW: (#3773) New Core.Utilities.Proxy.UserProxy class to be used as a contextManager
FIX: (#3773) Fix race condition in Core.Utilities.Proxy.executeWithUserProxy, 
     the $X509_USER_PROXY environment variable from one thread could leak to another, fixes #3764


*ConfigurationSystem
NEW: (#3784) Bdii2CSAgent: New option **SelectedSites**, if any sites are set, only those will 
     be updated
NEW: (#3788) for CS/Registry section: added possibility to define a QuarantineGroup per VO

*WorkloadManagementSystem

FIX: (#3786) StalledJobAgent: fix "Proxy not found" error when sending kill command to stalled job, 
     fixes #3783
FIX: (#3773) The solution for bug #3764 fixes a problem with the JobScheduling executor, where 
     files could end up in the checking state with the error "Couldn't get storage metadata 
     of some files"
FIX: (#3779) Add setting of X509_USER_PROXY in pilot wrapper script, 
which is needed to establish pilot env in work nodes of Cluster sites.

*DataManagementSystem
FIX: (#3778) Added template for RegisterReplica
FIX: (#3772) add a protection against race condition between RMS and FTS3
FIX: (#3774) Fix FTS3 multi-VO support by setting VO name in SE constructor.

*TransformationSystem
FIX: (#3789) better tests for TS agents

*StorageManagamentSystem
FIX: (#3773) Fix setting of the user proxy for StorageElement.getFileMetadata calls, fixes #3764

[v6r20p7]

*Core
FIX: (#3768) The Glue2 parsing handles some common issues more gracefully:
     handle cases where the execution environment just does not exist, use sensible;
     dummy values in this case (many sites);
     handle multiple execution environments at a single computing share (i.e., CERN);
     handle multiple execution environments with the same ID (e.g., SARA)
     
CHANGE: (#3768) some print outs are prefixed with "SCHEMA PROBLEM", which seem to point to problems in the published information, i.e. keys pointing to non-existent entries, or non-unique IDs

*Tests
NEW: (#3769) allow to install DIRACOS if DIRACOSVER env variable is specified

*ResourceStatusSystem
CHANGE: (#3767) Added a post-processing function in InfoGetter, for handling special case of FreeDisk policies

*WorkloadManagementSystem
FIX: (#3767) corrected inconsistent option name for pilotFileServer CS option

*TransformationSystem
CHANGE: (#3766) TransformationCleaningAgent can now run without a shifterProxy, it uses 
        the author of the transformation for the cleanup actions instead.
CHANGE: (#3766) TransformationCleaningAgent: the default value for shifterProxy was removed
FIX: (#3766) TaskManagerAgent: RequestTasks/WorkflowTasks: value for useCertficates to `False` 
     instead of `None`. Fixes the broken submission when using a shifterProxy for the TaskManagerAgents

[v6r20p6]

*Tests
CHANGE: (#3757) generate self signed certificate TLS compliant

*Interfaces
FIX: (#3754) classmethods should not have self! (Dirac.py)

*WorkloadManagementSystem
FIX: (#3755) JobManager - bug fix in __deleteJob resulting in exceptions

*DataManagementSystem
NEW: (#3736) FTS3 add kicking of stuck jobs
FIX: (#3736) FTS3 update files in sequence to avoid mysql deadlock
CHANGE: (#3736) Canceled is not a final state for FTS3 Files
CHANGE: (#3736) FTS3Operations are finalized if the Request is in a final state (instead of Scheduled)
FIX: (#3724) change the ps_delete_files and ps_delete_replicas_from_file_ids to not lock on MySQL 5.7

*TransformationSystem
CHANGE: (#3758) re-written a large test as pytest (much less verbosity, plan to extend it)
FIX: (#3758) added BulkSubmission option in documentation for WorkflowTaskAgent

*RequestManagementSystem
FIX: (#3759) dirac-rms-request: silence a warning, when not using the old FTS Services

*ResourceStatusSystem
FIX: (#3753) - style changes

[v6r20p5]

*Docs

FIX: (#3747) fix many warnings
FIX: (#3735) GetReleaseNotes.py no longer depends on curl, but the python requests packe
FIX: (#3740) Fix fake environments for sqlalchemy.ext import, some code documentation pages were not build, e.g. FTS3Agent
NEW: (#3762) Add --repo option, e.g. --repo DiracGrid/DiracOS, or just --repo DiracOS, fixes DIRACGrid/DIRACOS#30

*TransformationSystem

FIX: (#3726) If the result can not be evaluated, it can be converted to list
FIX: (#3723) TaskManagerAgentBase - add option ShifterCredentials to set the credentials to 
     use for all submissions, this is single VO only
FIX: (#3723) WorkflowTasks/RequestTasks: pass ownerDN and ownerGroup parameter to all the submission 
     clients if using shifterProxy ownerDN and ownerGroup are None thus reproducing the original behaviour
FIX: (#3723) TaskManagerAgentBase - refactor adding operations for transformation to separate function to 
     ensure presence of Owner/DN/Group in dict entries RequestTaskAgent no longer sets shifterProxy by default.

*Resources

CHANGE: (#3745) Add the deprecated decorator to native XROOT plugin

[v6r20p4]

*DMS
FIX: (#3727) use proxy location in the SECache

*RMS
FIX: (#3727) use downloadVOMSProxyToFile in RequestTask

*TS
FIX: (#3720) TaskManager - pass output data arguments as lists rather 
     than strings to the parametric job description

Docs:
FIX: (#3725) AdministratorGuide TransformationSystem spell check and added a few 
     phrases, notably for bulk submission working in v6r20p3

[v6r20p3]

*Framework
FIX: SystemAdministrator - Get the correct cpu usage data for each component

*TS
NEW: new command dirac-transformation-replication to create replication transformation to copy files from some SEs to other SEs, resolves #3700

*RMS
FIX: fix integration tests to work with privileged and non privileged proxies

*RSS
FIX: Fix for downtime publisher: wrong column names. Avoiding dates (not reflected in web app)

[v6r20p2]

*Core

CHANGE: (#3713) Fixes the infamous "invalid action proposal" by speeding up the handshake and not looking up the user/group in the baseStub

*RequestManagementSystem
CHANGE: (#3713) FowardDISET uses the owner/group of Request to execute the stub
CHANGE: (#3713) owner/group of the Requests are evaluated/authorized on the server side
CHANGE: (#3713) LimitedDelegation or FullDelegation are required to set requests on behalf of others -> pilot user and hosts should must them (which should already be the case)

*docs

NEW: (#3699) documentation on Workflow
CHANGE: (#3699) update on documentation for integration tests

*ConfigurationSystem

CHANGE: (#3699) for pilotCS2JSONSynchronizer: if pilotFileServer is not set, still print out the content

*WorkloadManagementSystem

CHANGE: (#3693) introduce options for sites to choose usage of Singularity

*TransformationSystem

FIX: (#3706) TaskManger with bulksubmission might have occasional exception, depending on order of entries in a dictionary
FIX: (#3709) TaskManager - fix the generated JobName to be of the form ProdID_TaskID
FIX: (#3709) TaskManager - check the JOB_ID and PRODUCTION_ID parameters are defined in the workflow

*Interfaces

FIX: (#3709) Job API - do not merge workflow non-JDL parameters with the sequence parameters of the same name

[v6r20p1]

*WorkloadManagementSystem

FIX: (#3697) Ensure retrieveTaskQueues doesn't return anything when given an empty list of TQ IDs.
FIX: (#3698) Call optimizer fast-path for non-bulk jobs

[v6r20]

*Core
NEW: MJF utility added, providing a general interface to Machine/Job Features values.
NEW: DEncode - added unit tests
NEW: JEncode for json based serialization
NEW: Add conditional printout of the traceback when serializing/deserializing non json compatible
     object in DEncode (enabled with DIRAC_DEBUG_DENCODE_CALLSTACK environment variable)
NEW: File.py - utility to convert file sizes between different unit
NEW: new flag in dirac-install script to install DIRAC-OS on demand
CHANGE: Removed deprecated option "ExtraModules" (dirac-configure, dirac-install scripts)
CHANGE: dirac-deploy-scripts, dirac-install - allow command modules with underscores in 
        their names in order for better support for the code checking tools
CHANGE: dirac-distribution and related scripts - compile web code while release
        generation
CHANGE: dirac-external-requirements - reimplemented to use preinstalled pip command rather than
the pip python API
FIX: dirac-distribution - fixed wrong indentation  
NEW: new command name for voms proxy
FIX: dirac-install default behaviour preserved even with diracos options
New: Add additional check in MJF utility to look for a shutdown file located at '/var/run/shutdown_time'
FIX: The hardcoded rule was not taken into account when the query was coming from the web server
CHANGE: VOMSService - reimplemented using VOMS REST interface
FIX: MJF utility won't throw exceptions when MJF is not fully deployed at a site

*Framework
NEW: WebAppCompiler methods is implemented, which is used to compile the web framework
NEW: add JsonFormatter for logs
NEW: add default configuration to CS: only TrustedHost can upload file
CHANGE: ComponentInstaller - remove the old web portal configuration data used during the installation
CHANGE: MessageQueue log handler uses JsonFormatter

*Monitoring
CHANGE: fixes for testing in Jenkins with locally-deployed ElasticSearch
FIX: fixes in the query results interpretation

*Configuration
FIX: ConfigurationHandler, PilotCStoJSONSynchronizer - fixes for enabling pilotCStoJSONSynchronizer, and doc
NEW: dirac-admin-voms-sync - command line for VOMS to CS synchronization
NEW: VOMS2CSSynchronizer - new class encapsulating VOMS to CS synchronization
CHANGE: VOMS2CSAgent - reimplemented to use VOMS2CSSynchronizer

*WorkloadManagementSystem
NEW: StopSigRegex, StopSigStartSeconds, StopSigFinishSeconds, StopSigNumber added to JDL, which cause Watchdog to send a signal StopSigNumber to payload processes matching StopSigRegex when there are less than StopSigFinishSeconds of wall clock remaining according to MJF.
NEW: PilotLoggingDB, Service and Client for handling extended pilot logging
NEW: added a new synchronizer for Pilot3: sync of subset of CS info to JSON file, 
     and sync of pilot3 files
NEW: dirac-admin-get-pilotslogging script for viewing PilotsLogging
NEW: Bulk job submission with protection of the operation transaction
NEW: WMSHistoryCorrector and MonitoringHistoryCorrector classes inheriting from a common BaseHistoryCorrector class
CHANGE: SiteDirector - refactored Site Director for better extensibility
CHANGE: dirac-wms-cpu-normalization uses the abstracted DB12 benchmark script used by the HEPiX Benchmarking Working Group, and the new MJF utility to obtain values from the system and to save them into the DIRAC LocalSite configuration.
CHANGE: Removed TaskQueueDirector and the other old style (WMS) *PilotDirector
CHANGE: TaskQueueDB - removed PilotsRequirements table
CHANGE: TaskQueueDB - added FOREIGN KEYS 
CHANGE: Removed gLite pilot related WMS code
FIX: always initialize gPilotAgentsDB object
FIX: JobManager - Added some debug message when deleting jobs
FIX: Job.py - fixing finding XML file
NEW: SiteDirector - added flag for sending pilot3 files
CHANGE: SiteDirector - changed the way we create the pilotWrapper (better extensibility)
NEW: SiteDirector - added possibility for deploying environment variables in the pilot wrapper

*Workflow
CHANGE: Script.py: created _exitWithError method for extension possibilities

*TS
FIX: TranformationCleaningAgent - just few simplifications 

*DMS
NEW: FTS3Agent working only with the FTS3 service to replace the existing one
NEW: FTS3Utilities - use correct FTS Server Selection Policy
NEW: StorageElement service - getFreeDiskSpace() and getTotalDiskSpace() take into account 
     MAX_STORAGE_SIZE parameter value
CHANGE: Adding vo name argument for StorageElement   
CHANGE: Fixing rss to fetch fts3 server status
NEW: Add a feature to the DFC LHCbManager to dump the content of an SE as a CSV file
FIX: FTS3DB: sqlalchemy filter statements with "is None" do not work and result in no lines being selected
NEW: FTS3Agent and FTS3DB: add functionality to kick stuck requests and delete old requests
NEW: FTS3Agent - add accounting report

*RMS
FIX: Really exit the RequestExecutingAgent when the result queue is buggy

*RSS
CHANGE: Using StorageElement.getOccupancy()
FIX: Initialize RPC to WMSAdministrator only once
FIX: Using MB as default for the size
FIX: flagged some commands that for the moment are unusable
FIX: fixed documentation of how to develop commands

*Resources
NEW: New SingularityComputingElement to submit jobs to a Singularity container
NEW: Added StorageElement.getOccupancy() method for DIP and GFAL2_SMR2 SE types
CHANGE: enable Stomp logging only if DIRAC_DEBUG_STOMP environment variable is set to any value

*Interfaces
CHANGE: Dirac.py - saving output of jobs run with 'runLocal' when they fail (for DEBUG purposes)

*Docs
CHANGE: WebApp release procedure
FIX: Update of the FTS3 docs

*Tests
FIX: add MonitoringDB to the configuration
FIX: Installing elasticSeach locally in Jenkins, with ComponentInstaller support.

[v6r19p25]

*TransformationSystem
FIX: (#3742) TransformationDB - when adding files to transformations with a multi-threaded agent, 
     it might happen that 2 threads are adding the same file at the same time. The LFN was not 
     unique in the DataFiles table, which was a mistake... This fix assumes the LFN is unique, 
     i.e. if not the table had been cleaned and the table updated to be unique.

[v6r19p24]

*WMS
FIX: (#3739) pilotTools - added --tag and --requiredTag options
FIX: (#3739) pilotCommands - make NumberOfProcessors = 1 if nowhere defined (default)

*Resources
FIX: (#3739) CREAMComputingElement - possibility to defined CEQueueName to be used in the pilot submission command

[v6r19p23]

*TS
FIX: (#3734) catch correct exception for ast.literal_eval

[v6r19p22]

*Core
CHANGE: Backport from v6r20 - fixes the infamous "invalid action proposal" by speeding up 
        the handshake and not looking up the user/group in the baseStub

RMS:
CHANGE: Backport from v6r20 - FowardDISET uses the owner/group of Request to execute the stub
CHANGE: Backport from v6r20 - owner/group of the Requests are evaluated/authorized on the server side
CHANGE: Backport from v6r20 - LimitedDelegation or FullDelegation are required to set requests on behalf 
        of others -> pilot user and hosts should must them (which should already be the case)

*API
NEW: Dirac.py - running jobs locally now also works for parametric jobs. Only the first sequence will be run
FIX: Dirac.py - running jobs locally will now properly work with LFNs in the inputSanbdox

*DMS
FIX: DMSHelpers - in getLocalSiteForSE() return None as LocalSite if an SE is at no site

[v6r19p21]

*Configuration
FIX: Bdii2CSAgent - make the GLUE2 information gathering less verbose; Silently ignore StorageShares

*Test
CHANGE: backported some of the CI tools from the integration branch 

[v6r19p20]

*StorageManagement
FIX: StorageManagementDB - fixed buggy group by with MySQL 5.7

[v6r19p19]

*Configuration

NEW: BDII2CSAgent - new options: GLUE2URLs, if set this is queried in addition to the other BDII;
    GLUE2Only to turn off looking on the old schema, if true only the main BDII URL is queried;
    Host to set the BDII host to search

NEW: dirac-admin-add-resources new option G/glue2 , enable looking at GLUE2 Schema, 
     H/host to set the host URL to something else

[v6r19p18]

*Configuration
CHANGE: Better logging of the Configuration file write exception

*RSS
FIX: SummarizeLogsAgent - fix the case when no previous history

[v6r19p17]

*Framework
FIX: ProxyManager - if an extension has a ProxyDB, use it

*RSS
FIX: CSHelpers.py minor fixes

[v6r19p16]

*WMS
FIX: pilotCommands - cast maxNumOfProcs to an int.
CHANGE: pilotTools - change maxNumOfProcs short option from -P to -m.

[v6r19p15]

*Framework
NEW: ProxyDB - allow FROM address to be set for proxy expiry e-mails

*DMS
CHANGE: FTSJob - FailedSize is now BIGINT in FTSJob
CHANGE: FTSJob - increase the bringonline time

*WMS
FIX: SiteDirector won't set CPUTime of the pilot
FIX: convert MaxRAM inside the pilots to int

*RSS
FIX: SummarizeLogsAgent: comparison bug fix
FIX: Fixed sites synchronizer

[v6r19p14]

*WMS
NEW: pilotCommands/Tools - added possibility to specify a maxNumberOfProcessors parameter for pilots
CHANGE: MultiProcessorSiteDirector - allow kwargs to SiteDirector getExecutable & _getPilotOptions functions

*RMS
FIX: Fix a bug in ReplicateAndRegister Operation preventing files having failed once to be retried

*DMS
FIX: FileCatalogWithFkAndPsDB.sql - Fixes for the DFC to be compatible with strict group by mode 
     (https://dev.mysql.com/doc/refman/5.7/en/sql-mode.html#sqlmode_only_full_group_by)

*docs
CHANGE: added little documentation for lcgBundles

[v6r19p13]

*WMS
FIX: JobWrapper - added a debug message
FIX: Allow non-processor related tags to match TQ in MultiProcessorSiteDirector.

*Test
CHANGE: improve Gfal2 integration tests by checking the metadata

[v6r19p12]

*Core
CHANGE: QualityMapGraph - change the color map of the Quality plots

*Framework
FIX: Logging - remove the space after log messages if no variable message is printed, fixes #3587

*MonitoringSystem
CHANGE: ElasticSearch 6 does not support multiple types, only one type is created instead.

*RSS
FIX: GOCDBClient - encode in utf-8, update goc db web api URL
FIX: fixed bug in creation of history of status (avoid repetition of entries)

*DMS
FIX: fixed bug in FTSAgent initialization

*WMS
FIX: fix bug in dirac-wms-job-select: treating the case of jobGroup(s) not requested

[v6r19p11]

*Framework:
CHANGE: moved column "Instance" of InstalledComponentsDB.InstalledComponent 
        table from 64 to 32 characters

*WMS
FIX: JobWrapperTemplate - fix exception handling
CHANGE: dirac-wms-select-jobs - new option to limit the number of selected jobs
CHANGE: returning an error when sandboxes can't be unassigned from jobs (JobCleaningAgent)

*RMS
FIX: RequestDB - add missing JOIN in the web summary query
NEW: dirac-rms-request - add option to allow resetting the NotBefore member even 
     for non-failed requests

*DMS
FIX: FTSAgent - change data member names from uppercase to lower case

*Interfaces
CHANGE: autopep8 on the API/Dirac module

*docs:
NEW: added some doc about shifterProxy

[v6r19p10]

*Core
FIX: MySQL - catch exception when closing closed connection

*TS
CHANGE: add possibility to get extension-specific tasks and files statuses in TransformationMonitor web application

*RMS
NEW: dirac-rms-request - add option --ListJobs to list the jobs for a set of requests

*Resources
FIX: Use parameters given at construction for SRM2 protocols List

*StorageManagement
FIX: use StorageElement object to get disk cache size

*DMS
FIX: DMSHelpers - fix case when no site is found for an SE
FIX: ReplicateAndRegister - don't try and get SE metadata is replica is inactive

[v6r19p9]

*WMS
CHANGE: DownloadInputData was instantiating all local SEs which is not necessary... Only instantiate those that are needed
CHANGE: JobWrapper - use resolveSEGroup in order to allow defining SE groups including other SE groups
FIX: JobDB - fixed typo in getSiteMaskStatus() method
FIX: Fix getSiteMaskStatus in SiteDirector and MultiProcessSiteDirector
CHANGE: WatchdogLinux - using python modules in  instead of shell calls

*DMS
FIX: in DMSHelpers don't complain if an SE is at 0 sites

*Interfaces
CHANGE: Job.py - using the deprecated decorator for 2 deprecated methods

*RSS
FIX: EmailAction considers also CEs, not only SEs

*Resources
FIX: removed a useless/broken method in Resources helper
FIX: marked as obsoleted two methods in Resources helper (FTS2 related)

[v6r19p8]

*Configuration
FIX; Resources - don't overwrite queue tags if requiredtags are set.

*Framework
CHANGE: dirac-proxy-init - increase dirac-proxy-init CRL update frequency

*Accounting
CHANGE: AccountingDB - if the bucket length is part of the selected conditions, 
        add to the grouping

*WorkloadManagement
FIX: ConfigTemplate.cfg - allow user access to getSiteMaskStatus

*DataManagementSystem
FIX: DMSHelpers - recursive resolution of SEGroup was keeping the SEGroup in the list

*RSS
FIX: CSHelper - getting FTS from the correct location
CHANGE: use the SiteStatus object wherever possible

*Resources
FIX: CREAMComputingElement - added CS option for extra JDL parameters

*Documentation
CHANGE: point README to master and add badges for integration

[v6r19p7]

*WorkloadManagement
FIX: SiteDirector - correct escaping in pilot template
FIX: dirac-wms-get-wn-parameters - added some printouts to dirac-wms-get-wn-parameters

[v6r19p6]

*Core
FIX: SocketInfo - log proper message on CA's init failure.

*Accounting
CHANGE: NetworkAgent - remove support of perfSONAR summaries and add support of raw metrics.

*WMS
FIX: JobDB - don't trigger exception in webSummary if a site with a single dot is in the system
CHANGE: SiteDirector - added logging format and UTC timestamp to pilot wrapper
FIX: JobMonitoring - fix in getJobPageSummaryWeb() for showing correct sign of life for stalled jobs

*TS
FIX: TransformationManager - fix for wrong method called by the Manager

*RSS
NEW: SiteStatus object uses the RSS Cache
FIX: expiration time is a date (dirac-rss-query-db)

[v6r19p5]

*WMS
CHANGE: ParametricJob - added getParameterVectorLength() to replace getNumberOfParameters with a more detailed check of the job JDL validity
FIX: JobManagerHandler - restored the use of MaxParametricJobs configuration option

*Interfaces
FIX: Always use a list of LFNs for input data resolution (local run, mostly)

*tests
FIX: use rootPath instead of environment variable


[v6r19p4]

NEW: Added dummy setup.py in anticipation for standard installation procedure

*Core
CHANGE: SocketInfoFactory - version check of GSI at run time is removed

*Configuration 
FIX: Resources - fix RequiredTags in getQueue() function

*Interfaces
FIX: fix exception when using Dirac.Job.getJobJDL

*WMS
FIX: SiteDirector - fix proxy validity check in updatePilotStatus, a new proxy was 
     never created because isProxyValid returns non-empty dictionary
FIX: JobMonitoring - web table was not considering correctly Failed jobs because 
     stalled for setting the LastSignOfLife     

*DMS
FIX: StorageFactory - avoid complaining if Access option is not in SE section
CHANGE: dirac-dms-user-lfns - the wildcard flag will always assume leading "*" to match files, 
       unless the full path was specified in the wildcard no files were previously matched

*RSS
FIX: CacheFeederAgent resilient to command exceptions

*Resources
FIX: ARCComputingElement - the proxy environment variable was assumed before the 
     return value of the prepareProxy function was checked, which could lead to exceptions

[v6r19p3]

CHANGE: .pylintrc - disable redefined-variable-type
CHANGE: .pylintrc - max-nested-blocks=10 due to the many tests of result['OK']
CHANGE: use autopep8 for auto-formatting with following exceptions:
        tabs = 2 spaces and not 4
        line length check disabled (i.e. 120 characters instead of 80)
        Option for autopep8 are: --ignore E111,E101,E501

*Configuration
FIX: retrigger the initialization of the logger and the ObjectLoader after 
     all the CS has been loaded

*WMS
FIX: pilot commands will add /DIRAC/Extensions=extensions if requested
FIX: SiteDirector, pilotCommands - fix support for multiple values in the 
     RequiredTag CE parameter
FIX: MultiProcessorSiteDirector - fix dictionary changed size exception 

*Workflow
FIX: application log name can also come from step_commons.get['logFile']

*Resources
CHANGE: Condor, SLURM, SSHComputingElement - added parameters to force allocation
        of multi-core job slots

[v6r19p2]

*DMS
FIX: dirac-admin-allow-se: fix crash because of usage of old RSS function

*RSS
FIX: ResourceStatusDB - microseconds should always be 0 
FIX: Multiple fixes for the RSS tests

[v6r19p1]

*Core
FIX: ElasticSearchDB - certifi package was miscalled
FIX: ElasticSearchDB - added debug messages for DB connection

*Framework
FIX: ComponentInstaller - handling correctly extensions of DBs found in sql files

*WMS
FIX: SudoComputingElement - prevent message overwriting application errors
FIX: JobDB.getInputData now returns list of cleaned LFNs strings, possible "LFN:" 
     prefix is removed

*Interfaces
FIX: Dirac.py - bring back treatment of files in working local submission directory

[v6r19]

FIX: In multiple places - use systemCall() rather than shellCall() to avoid
     potential shell injection problems

FIX: All Databases are granting also REFERENCES grant to Dirac user to comply with
     more strict policies of MySQL version >= 5.7

*Accounting
NEW: new functionality to plot the data gathered by perfSONARs. It allows to 
     present jitter, one-way delay, packet-loss rate and some derived functions.
FIX: compatibility of AccountingDB with MySQL 5.7

*ConfigurationSystem
NEW: Allow to define FailoverURLs and to reference MainServers in the URLs

*FrameworkSystem
NEW: gLogger is replaced by the new logging system based on the python logging module
NEW: Added ElasticSearch backend for the logging
NEW: Central Backends configuration to customize their use by multiple components 
NEW: BundleDelivery - serves also CA's and CRL's all-in-one files
NEW: added shell scripts for generating CAs and CRLs with the possibility to specify the Input and/or output directories
CHANGE: can now send mails to multiple recipients using the NotificationClient
CHANGE: Make the new logging system thread-safe
FIX: Adapting query to MySLQ 5.7 "GROUP BY" clause
FIX: TopErrorMessagesReporter - more precise selection to please stricter versions of MySQL
CHANGE: ProxyGeneration - make RFC proxies by default, added -L/--legacy flag to dirac-proxy-init
        to force generation of no-RFC proxies

*Core
FIX: dirac-install - allow to use local md5 files
CHANGE: X509Chain - fixes to allow robot proxies with embedded DIRAC group extension
        ( allow DIRAC group extension not in the first certificate chain step )
CHANGE: BaseClient - recheck the useServerCertificate while establishing connection
        and take it into account even if it has changed after the client object creation    
FIX: PlainTransport - fixed socket creation in initAsClient()         
NEW: Technology preview of new logging system, based on standard python logging module
CHANGE: Added graphviz extension to sphinx builds
FIX: Added documentation of low level RPC/DISET classes
FIX: Gateway service - multiple fixes to resurrect the service and to correctly instantiate it
NEW: dirac-install will change the shebang of the python scripts to use the environment 
     python instead of the system one
NEW: Security.Utilities - methods to generate all-in-one CA certificates and CRLs files     
NEW: ElasticSearchDB - gets CA's all-in-one file from the BundleDelivery service if needed
NEW: genAllCAs.sh, genRevokedCerts.sh - DIRAC-free commands to generate all-in-one CA 
     certificates and CRLs files     
CHANGE: dirac-create-distribution-tarball - removing docs and tests directories when 
        creating release tarballs     

*DMS
CHANGE: FTSJob - use Request wrapper for the fts3 REST interface instead of pycurl based
        client
CHANGE: FTSHistoryView - drop FTSServer field from the view description   
CHANGE: FTSFile DB table: increased length of fields LFN(955), SourceSURL(1024), TargetSURL(1024)
CHANGE: Uniform length of LFN to 255 across DIRAC dbs
FIX: FTSJob - fix the serialization of 0 values
FIX: FTSFile, FTSJob - fix SQL statement generation for stricter versions of MySQL

*Resources
NEW: New method in the StorageElement to generate pair of URLs for third party copy.
     Implement the logic to generate pair of URLs to do third party copy. 
     This will be used mostly by FTS, but is not enabled as of now
FIX: StorageElement - fix different weird behaviors in Storage Element, in particular, 
     the inheritance of the protocol sections     
FIX: GFAL2 storage element: update for compatibility with GFAL2 2.13.3 APIs
NEW: Introduced Resources/StorageElementBases configuration section for definitions
     of abstract SEs to be used in real SEs definition by inheritance     

*RMS
NEW: dirac-rms-request - command including functionality of several other commands:
     dirac-rms-cancel|reset|show-request which are dropped. The required functionality
     is selected by the appropriate switches   

*RSS
NEW: Put Sites, ComputingElements, FTS and Catalogs under the status control of the
     RSS system 
NEW: Rewrote RsourceStatus/ResourceManagementDB tables with sqlAlchemy (RM DB with declarative base style)
NEW: SiteStatus client to interrogate site status with respect to RSS
CHANGE: introduced backward compatibility of RSS services with DIRAC v6r17 clients
CHANGE: moved some integration tests from pytest to unittest
CHANGE: Moved ResourceStatusDB to sqlAlchemy declarative_base
FIX: Automated setting of lastCheckTime and Dateffective in ResourceStatusDB and ResourceManagementDB
FIX: fixes for tables inheritance and extensions
FIX: fixes for Web return structure ("meta" column)
FIX: ResourceStatus, RSSCacheNoThread - fixed RSS cache generation 
FIX: ResourceStatus - fixes for getting status from the CS information
FIX: ResourceManagement/StatusDB - fixed bugs in meta parameter check
FIX: fixed incompatibility between Active/InActive RSS clients return format
FIX: SiteStatus - bug fixed in getSites() method - siteState argument not propagated to
     the service call
FIX: ResourceStatus - return the same structure for status lookup in both RSS and CS cases     
FIX: Bug fixes in scripts getting data out of DB


*Monitoring
CHANGE: DBUtils - change the bucket sizes for the monitoring plots as function of the time span

*WMS
NEW: SiteDirector - checks the status of CEs and Sites with respect to RSS  
NEW: pilotCommands - new ReplaceDIRACCode command mostly for testing purposes
NEW: JobAgent, JobWrapper - several fixes to allow the work with PoolComputingElement
     to support multiprocessor jobs    
NEW: JobScheduling - interpret WholeNode and NumberOfProcessors job JDL parameters and
     convert then to corresponding tags
NEW: SiteDirector - CEs can define QueryCEFlag in the Configuration Service which can be
     used to disallow querying the CE status and use information from PiltAgentsDB instead     
NEW: The application error codes, when returned, are passed to the JobWrapper, and maybe interpreted.
NEW: The JobWrapperTemplate can reschedule a job if the payload exits with status DErrno.EWMSRESC & 255 (222)
FIX: SiteDirector - unlink is also to be skipped for Local Condor batch system
FIX: JobDB - fixes necessary to suite MySQL 5.7
FIX: dirac-pilot, pilotTools - PYTHONPATH is cleared on pilot start, pilot option keepPP
     can override this
FIX: WMSAdministratorHandler - make methods static appropriately
FIX: Bug fix for correctly excluding WebApp extensions
CHANGE: JobScheduling - more precise site name while the job is Waiting, using the set of 
        sites at which the input files are online rather than checking Tier1s in eligible sites      
FIX: SiteDirector - aggregate tags for the general job availability test         
FIX: JobScheduling - bug fix in __sendToTQ()
FIX: pilotTools,pilotCommands - pick up all the necessary settings from the site/queue configuration
     related to Tags and multi-processor
NEW: SiteDirector - added option to force lcgBundle version in the pilot
FIX: SiteDirector - if MaxWaitingJobs or MaxTotalJobs not defined for a queue, assume a default value of 10
FIX: MatcherHandler - preprocess resource description in getMatchingTaskQueues()
FIX: JobDB - set CPUTime to a default value if not defined when rescheduling jobs

*TS
FIX: TransformationClient - fix issue #3446 for wrong file error counting in TS
FIX: TransformationDB - set ExternalID before ExternalStatus in tasks
BUGFIX: TransformationClient - fix a bug in the TS files state machine (comparing old status.lower() 
        with new status)

*Interfaces
CHANGE: Dirac API - expose the protocol parameter of getAccessURL()
CHANGE: Dirac API - added runLocal as an API method

*Docs
NEW: Documentation for developing with a container (includes Dockerfile)
NEW: Add script to collate release notes from Pull Request comments  
NEW: Chapter on scaling and limitations
CHANGE: Added documentation about runsv installation outside of DIRAC

*tests
NEW: Added client (scripts) system test
CHANGE: Add to the TS system test, the test for transformations with meta-filters
FIX: Minor fixes in the TS system test
FIX: correctly update the DFC DB configuration in jenkins' tests

[v6r17p35]

*Core
FIX: GOCDBClient - add EXTENSIONS & SCOPE tag support to GOCDB service queries.

[v6r17p34]

*SMS
FIX: StorageManagerClient - fix logic for JobScheduling executor when CheckOnlyTapeSEs is 
     its default true and the lfn is only on a tapeSE

[v6r17p33]

*WMS
FIX: StalledJobAgent - if no PilotReference found in jobs parameters, do as if there would be 
     no pilot information, i.e. set Stalled job Failed immediately
CHANGE: DownloadInputData - job parameters report not only successful downloads but also failed ones
FIX: JobDB - back port - set CPUTime to 0 if not defined at all for the given job 
FIX: JobDB - back port - use default CPUTime in the job description when rescheduling jobs

*Resources
FIX: ARCComputingElement - fix job submission issue due to timeout for newer lcg-bundles

[v6r17p32]

Resources:
CHANGE: /Computing/BatchSystems/Condor.py: do not copy SiteDirector's shell environment variables into the job environment

*WMS
CHANGE: Add option to clear PYTHONPATH on pilot start

[v6r17p31]

*RMS
FIX: ReqClient - avoid INFO message in client
*WMS
CHANGE: JobWrapper - allow SE-USER to be defined as another SE group (e.g. Tier1-USER)
*DMS
CHANGE: DMSHelpers - make resolveSEGroup recursive in order to be able to define SE groups in terms of SE groups

[v6r17p30]

*DMS
CHANGE: StorageElement - added status(), storageElementName(), checksumType() methods returning
        values directly without the S_OK structure. Remove the checks of OK everywhere
NEW: dirac-dms-add-file, DataManager - added option (-f) to force an overwrite of an existing file

*TS:
FIX: TransformationDB.py - set the ExternalID before the ExternalStatus in order to avoid inconsistent 
     tasks if setting the ExternalID fails

*StorageManagementSystem
FIX: StorageManagementClient.py - return the full list of onlineSites while it was previously happy 
     with only one

*Resources
FIX: HTCondorCEComputingElement.py - transfer output files(only log and err) for remote scheduler

[v6r17p29]

*WMS
CHANGE: split time left margins in cpuMargin and wallClockMargin. Also simplified check.


[v6r17p28]

*WMS
BUGFIX: JobScheduling - fix a bug introduced in 6r17p27 changes

*Monitoring
BUGFIX: MonitoringReporter - do not try to close the MQ connection if MD is not used

[v6r17p27]

*Configuration
FIX: ConfigurationClient - allow default value to be a tuple, a dict or a set

*Monitoring
CHANGE: DBUtils - change bucket sizes and simplify settings

*DMS
FIX: DMSRequestOperationsBase, RemoveFile - allow request to not fail if an SE is temporarily banned
FIX: dirac-admin-allow-se - first call of gLogger after its import

*RMS
CHANGE: remove scripts dirac-rms-show-request, dirac-rms-cancel-request and dirac-rms-reset-request 
        and replace with a single script dirac-rms-request with option (default is "show")
CHANGE: allow script to finalize a request if needed and set the job status appropriately

*Resources
FIX: LocalComputingElement - pilot jobIDs start with ssh to be compatible with pilotCommands. 
     Still original jobIDs are passed to getJobStatus. To be reviewed

*WMS
CHANGE: JobScheduling - assign a job to Group.<site>.<country>, if input files are at <site>.<country>.
        If several input replicas, assign Waiting to "MultipleInput"

[v6r17p26]

*Core
FIX: dirac-install.py to fail when installation of lcgBundle has failed
FIX: ClassAdLight - getAttributeInt() and getAttributeFloat() return None 
     if the corresponding JDL attribute is not defined

*MonitoringSystem
CHANGE: The Consumer and Producer use separate connections to the MQ; 
        If the db is not accessible, the messaged will not be consumed.

*WMS
FIX: JobDB - fix the case where parametric job placeholder %j is used in the JobName attribute
FIX: JobDB - take into account that ClassAdLight methods return None if numerical attribute is not defined
FIX: ParametricJob utility - fixed bug in evaluation of the ParameterStart|Step|Factor.X job numerical attribute

[v6r17p25]

*Monitoring
NEW: Implemented the support of monthly indexes and the unit tests are fixed

*RMS
FIX: RequestExecutingAgent - fix infinite loop for duplicate requests

*WMS 
NEW: ARCComputingElement - add support for multiprocessor jobs

[v6r17p24]

*WMS
FIX: SiteDirector - unlink is also to be skipped for Local Condor batch system

[v6r17p23]

*WMS
FIX: get job output for remote scheduler in the case of HTCondorCE

[v6r17p22]

*Framework
FIX: NotificationClient - added avoidSpam flag to sendMail() method which is propagated to
     the corresponding service call
     
*Integration
FIX: several fixes in integration testing scripts     

[v6r17p21]

*Core
NEW: Mail.py - added mechanism to compare mail objects
FIX: Grid.py - take into account the case sometimes happening to ARC CEs 
     where ARC-CE BDII definitions have SubClusters where the name isn't set to 
     the hostname of the machine

*Framework
FIX: Notification service - avoid duplicate emails mechanism 

[v6r17p20]

*Core
NEW: API.py - added __getstate__, __setstate__ to allow pickling objects inheriting
     API class by special treatment of internal Logger objects, fixes #3334

*Framework
FIX: SystemAdministrator - sort software version directories by explicit versions in the
     old software cleaning logic
FIX: MonitoringUtilities - sets a suitable "unknown" username when installing DIRAC from scratch, 
     and the CS isn't initialized fully when running dirac-setup-site     
CHANGE: Logger - added getter methods to access internal protected variables, use these methods
        in various places instead of access Logger protected variables     

*WMS
CHANGE: JobDB - removed unused CPUTime field in the Jobs table
CHANGE: JobScheduling - make check for requested Platform among otherwise eligible sites
        for a given job, fail jobs if no site with requested Platform are available

*RSS
FIX: Commands - improved logging messages

*SMS
FIX: StorageManagerClient - instantiate StorageElement object with an explicit vo argument,
     fixes #3335

*Interfaces
NEW: dirac-framework-self-ping command for a server to self ping using it's own certificate

[v6r17p19]

*Core
FIX: Adler - fix checksum with less than 8 characters to be 8 chars long

*Configuration
FIX: VOMS2CSAgent - fix to accomodate some weird new user DNs (containing only CN field)

*DMS
FIX: FileCatalog - fix for the doc strings usage in file catalog CLI, fixes #3306
FIX: FileCatalog - modified recursive file parameter setting to enable usage of the index

*SMS
CHANGE: StorageManagerClient - try to get sites with data online if possible in getFilesToStage

*RMS
FIX: RequestExecutingAgent - tuning of the request caching while execution

*WMS
FIX: DownloadInputData - do not mistakenly use other metadata from the replica info than SEs
FIX: JobScheduling - put sites holding data before others in the list of available sites
FIX: JobScheduling - try and select replicas for staging at the same site as online files
FIX: SiteDirector - keep the old pilot status if the new one can not be obtained in updatePilotStatus()

*Resources
FIX: CREAMComputingElement - return error when pilot output is missing in getJobOutput()

*Monitoring
FIX: DBUtils - change the buckets in order to support queries which require more than one year 
     data. The maximum buckets size is 7 weeks

[v6r17p18]

*Framework
NEW: SystemAdministrator - added possibility to remove old software installations keeping
     only a predefined number of the most recent ones.

*DMS
FIX: RemoveReplica - removing replica of a non-existing file is considered successful

*SMS
CHANGE: StorageManagerClient - restrict usage of executeWithUserProxy decorator 
        to calling the SE.getFileMetadata only; added flag to check only replicas 
        at tape SEs
        
*WMS
FIX: JobScheduling - added CS option to flag checking only replicas at tape SEs;
     fail jobs with input data not available in the File Catalog        

[v6r17p17]

*DMS
NEW: FTSAgent has a new CS parameter ProcessJobRequests to be able to process job
     requests only. This allows to run 2 FTS agents in parallel
     
*Resources
FIX: GFAL2_StorageBase - only set the space token if there is one to avoid problems
     with some SEs     

[v6r17p16]

*Configuration
FIX: VOMS2CSAgent - create user home directory in the catalog without
     recursion in the chown command
     
*RMS
FIX: RequestExecutingAgent - catch error of the cacheRequest() call
FIX: ReqClient - enhanced log error message

*SMS
FIX: StorageManagerClient - treat the case of absent and offline files on an SE 
     while staging
     
*TS
FIX: TaskManagerBase - process tasks in chunks of 100 in order to 
     update faster the TS (tasks and files)          

*WMS
FIX: JobScheduling - do not assume that all non-online files required staging

[v6r17p15]

*WMS
CHANGE: StalledJobAgent - ignore or prolong the Stalled state period for jobs 
        at particular sites which can be suspended, e.g. Boinc sites

[v6r17p14]

*Core
FIX: PrettyPrint.printTable utility enhanced to allow multi-row fields and
     justification specification for each field value  

*Accounting
NEW: DataStore - allow to run several instances of the service with only one which
     is enabled to do the bucketing

*RMS
NEW: new dirac-rms-list-req-cache command to list the requests in the ReqProxies services

*Interfaces
CHANGE: Dirac API - make several private methods visible to derived class

[v6r17p13]

*Core
NEW: Proxy - added executeWithoutServerCertificate() decorator function 

*Resources
FIX: CREAMComputingElement - split CREAM proxy renewal operation into smaller chunks for 
     improved reliability

[v6r17p12]

*Framework
FIX: SecurityFileLog  - when the security logs are rotated, the buffer size is reduced
     to 1 MB to avoid gzip failures ( was 2 GBs )

*WMS
FIX: pilotCommands - fix for interpreting DNs when saving the installation environment
FIX: SandboxStoreClient - do not check/make destination directory if requested sandbox 
     is returned InMemory

*TS
FIX: TransformationAgent CS option MaxFiles split in MaxFilesToProcess and MaxFilesPerTask,
     MaxFiles option is interpreted as MaxFilesPerTask for backward compatibility

*Resources
NEW: Added plug-ins for GSIFTP and HTTPS Storage protocols 

[v6r17p11]

*Core
FIX: ElasticSearchDB - set a very high number (10K) for the size of the ElasticSearch result

*Monitoring
FIX: MonitoringDB - et a very high number (10K) for the size of the ElasticSearch result

*WMS
FIX: pilotCommands - get the pilot environment from the contents of the bashrc script

*DMS
FIX: RemoveReplica - fix for the problem that if an error was set it was never reset
FIX: SE metadata usage in several components: ConsistencyInspector, DataIntwgrityClient,
     FTSRequest, dirac-dms-replica-metadata, StageMonitorAgent, StageRequestAgent,
     StorageManagerClient, DownloadInputData, InputDataByProtocol

[v6r17p10]

*Core
NEW: Logger - printing methods return True/False if the message was printed or not
FIX: ElastocSearchDB - error messages demoted to warnings

*Monitoring
FIX: MonitoringReporter - create producers if the CS definitions are properly in place

*TS
CHANGE: TaskManagerPlugin - allow to redefine the AutoAddedSites for each job type

[v6r17p9]

*WMS
BUGFIX: JobScheduling - bug fixed introduced in the previous patch 
NEW: pilotTools - introduced -o swicth for a generic CS option

*SMS
FIX: StorageManagerClient - fixes in the unit test

*DMS
FIX: FileManagerPs - in _getFileLFNs() - break a long list of LFNs into smaller chunks

[v6r17p8]

*Core
NEW: DErrno.ENOGROUP error to denote proxies without DIRAC group extension embedded
CHANGE: X509Chain - use DErrno.ENOGROUP error
FIX: dirac-install, dirac-deploy-scripts - fixes to allow DIRAC client installation on
     recent MacOS versions with System Integrity Protection feature
CHANGE: Proxy - added executionLock optional argument to executeWithUserProxy() decorator
        to lock while executing the function with user proxy 
FIX: Proxy - fix indentation in getProxy() preventing looping on the DNs  

*Framework
FIX: ProxyDB - fix of error message check in completeDelegation()

*WMS
FIX: TaskQueueDB - when an empty TaskQueue is marked for deletion, it can still get matches 
     which result in no selected jobs that produced unnecessary error messages 
FIX: JobScheduling executor - calls getFilesToStage() with a flag to lock while file lookup
     with user proxy; same for InputData executor for calling _resolveInputData()      

*TS
FIX: FileReport - fix in setFileStatus() for setting status for multiple LFNs at once

*SMS
FIX: StorageManagerClient - in getFilesToStage() avoid using proxy if no files to check
     on a storage element

*Resources
FIX: GFAL2_XROOTStorage - fix to allow interactive use of xroot plugin
FIX: GFAL2_StorageBase - enable IPV6 for gsiftp

[v6r17p7]

*DMS
FIX: dirac-dms-user-lfns - do not print out empty directories

*WMS
FIX: InputData Executor, JobWrapper - use DataManager.getReplicasForJobs() for
     getting input data replicas

*TS
FIX: TransformationAgent - use DataManager.getReplicasForJobs() for transformations
     creating jobs  

[v6r17p6]

*DMS
NEW: DataManager - add key argument forJobs (default False) in getReplicas() in order 
     to get only replicas that can be used for jobs (as defined in the CS); added
     getReplicasForJobs(), also used in the Dirac API

*SMS
FIX: Stager agents - monitor files even when there is no requestID, e.g. dCache returns None 
     when staging a file that is already staged    

*Resources
FIX: StorageFactory - bug fixes when interpreting SEs inheriting other SE parameters
NEW: Test_StorageFactory unit test and corresponding docs
FIX: Torque - some sites put advertising in the command answer that can not be parsed:
     redirect stderr to /dev/null

[v6r17p5]

*Resources
FIX: LcgFileCatalogClient - do not evaluate GUID if it is not a string

[v6r17p4]

*Configuration
FIX: Utilities - fixed interpretation of weird values of GlueCEPolicyMaxWallClockTime
     BDII parameter; newMaxCPUTime should is made integer

*Framework
FIX: Logger - make subloggers processing messages with the same level
     as the parent logger

*Docs
NEW: Updated documentation in several sections

*DMS
FIX: RemoveReplica operation - don't set file Done in RemoveReplicas if there is an error

[v6r17p3]

*RSS
FIX: Synchronizer - the sync method removes the resources that are no longer 
     in the CS from the DowntimeCache table

*DMS
CHANGE: dirac-dms-find-lfns - added SE switch to look for files only having
        replicas on a given SE (list)

*TS
FIX: TaskManager - optimization of the site checking while preparing job; optimized
     creation of the job template

*Resources
CHANGE: GFAL2_SRM2Storage, SRM2Storage - added gsiftp to the list of OUTPUT protocols 

[v6r17p2]

*Monitoring
FIX: ElasticSearchDB - fixes required to use host certificate for connection;
     fixes required to pass to version 5.0.1 of the elasticsearch.py binding

[v6r17p1]

*RSS
FIX: GOCDBSync - make commmand more verbose and added some minor fixes

[v6r17]

*Core
FIX: Adler - check explicitly if the checksum value is "False"
FIX: install_site.sh - added command line option to choose DIRAC version to install
NEW: ComponentInstaller - added configuration parameters to setup NoSQL database

*Framework
CHANGE: Logger - test level before processing string (i.e. mostly converting objects to strings)  
CHANGE: dirac-proxy-init - check and attempt to update local CRLs at the same time as
        generating user proxy
CHANGE: ProxyManager service - always store the uploaded proxy even if the already stored
        one is of the same validity length to allow replacement in case of proxy type
        changes, e.g. RFC type proxies           

*DMS
NEW: Next in implementation multi-protocol support for storage elements. When performing 
     an action on the StorageElement, instead of looping over all the protocol plugins, 
     we loop over a filtered list. This list is built taking into account which action 
     is taken (read vs write), and is also sorted according to lists defined in the CS.
     The negotiation for third party transfer is also improved: it takes into account all 
     possible protocols the source SE is able to produce, and all protocols the target is 
     able to receive as input.
NEW: StorageElement - added methods for monitoring used disk space
FIX: ReplicateAndRegister - fix the case when checksum is False in the FC
NEW: DMSHelpers - get list of sites from CS via methods; allow to add automatically sites 
     with storage

*RSS
NEW: FreeDiskSpace - added new command which is used to get the total and the remaining 
     disk space of all dirac storage elements that are found in the CS and inserts the 
     results in the SpaceTokenOccupancyCache table of ResourceManagementDB database.  
NEW: GOCDBSync command to ensure that all the downtime dates in the DowntimeCache 
     table are up to date       

Resources*
NEW: Updated Message Queue interface: MQ service connection management, support for
     SSL connections, better code arrangement

*Workflow
FIX: Modulebase, Script - avoid too many unnecessarily different application states

*WMS
FIX: JobStateUpdate service - in setJobStatusBulk() avoid adding false information when adding 
     an application status
     
*TS
FIX: TaskManager, TaskManagerAgentBase - standardize the logging information; removed unnecessary 
     code; use iterators wherever possible     
NEW: Introduced metadata-based filters when registering new data in the TS as catalog       

[v6r16p6]

*WMS
NEW: Added MultiProcessorSiteDirector section to the ConfigTemplate.cfg

*DMS
FIX: FileCatalogClient - added missing read methods to the interface description
     getDirectoryUserMetadata(), getFileUserMetadata()

[v6r16p5]

FIX: included patches from v6r15p27

[v6r16p4]

FIX: applied fixes from v6r15p26

[v6r16p3]

FIX: incorporated fixes from v6r15p25

[v6r16p2]

*Configuration
CHANGE: VOMS2CSAgent - remove user DNs which are no more in VOMS. Fixes #3130

*Monitoring
CHANGE: WMSHistory - added user, jobgroup and usergroup selection keys

*DMS
FIX: DataManager - retry checksum calculation on putAndRegister, pass checksum to the DataManager
     object in the FailoverTransfer object.
FIX: DatasetManager, FileCatalogClientCLI - bug fixes in the dataset management and commands      
     
*WMS
CHANGE: JobManager - added 'Killed' to list of jobs status that can be deleted     

[v6r16p1]

*Monitoring
CHANGE: MonitorinDB - allow to use more than one filter condition

*WMS
CHANGE: StalledJobAgent - send a kill signal to the job before setting it Failed. This should 
        prevent jobs to continue running after they have been found Stalled and then Failed.

[v6r16]

*Core
CHANGE: dirac-install, dirac-configure - use Extensions options consistently, drop
        ExtraModule option
CHANGE: dirac-install - use insecure ssl context for downloading files with urllib2.urlopen    
CHANGE: GOCDBClient - replaced urllib2 with requests module
        FIX: dirac-setup-site - added switch to exitOnError, do not exit on error by default
CHANGE: Added environment variables to rc files to enable certificates verification (necessary for python 2.7.9+)
FIX: ComponentInstaller - always update CS when a database is installed, even if it is
     already existing in the db server 
FIX: SSLSocketFactory - in __checkKWArgs() use correct host address composed of 2 parts      

*Framework
FIX: SystemAdministrator service - do not install WebAppDIRAC by default, only for the host
     really running the web portal

*Accounting
FIX: JobPolicy - remove User field from the policy conditions to fix a problem that 
     non-authenticated user gets more privileges on the Accounting info.

*Monitoring
NEW: New Monitoring system is introduced to collect, analyze and display various
     monitoring information on DIRAC components status and behavior using ElasticSearch
     database. The initial implementation is to collect WMSHistory counters.

*DMS
NEW: MoveReplica operation for the RMS system and a corresponding dirac-dms-move-replica-request
     comand line tool

*Resources
NEW: MessageQueue resources to manage MQ connections complemented with
     MQListener and MQPublisher helper classes
NEW: SudoComputingElement - computing element to execute payload with a sudo to a dedicated
     UNIX account     

[v6r15p27]

*Configuration
FIX: CSAPI - changed so that empty but existing options in the CS can be still
     modified

[v6r15p26]

*WMS
FIX: SandboxStoreClient - ensure that the latest sandbox is returned in the Web
     portal in the case the job was reset.

[v6r15p25]

*Resources
FIX: HTCondorCEComputingElement - cast useLocalSchedd to bool value even if it
     is defined as srting

[v6r15p24]

*Resources
CHANGE: HTCondorCE - added option to use remote scheduler daemon

[v6r15p23]

*DMS
FIX: dirac-dms-find-lfns - fixed bug causing generl script failure

[v6r15p22]

*Interfaces
CHANGE: Dirac API - add possibility to define the VO in the API
CHANGE: Dirac API - add checkSEAccess() method for checking SE status

[v6r15p21]

*WMS
FIX: removed default LCG version from the pilot (dirac-install will use the one of the requested release)

*RMS
FIX: reject bad checksum

[v6r15p20]

*Framework
FIX: SystemAdministratorHandler - in updateSoftware() put explicitly the project
     name into the command
FIX: ComponentInstaller - added baseDir option to the mysql_install_db call
     while a fresh new database server installation     

[v6r15p19]

*Core
FIX: dirac-install - lcg-binding version specified in the command switch
     overrides the configuration option value
     
*DMS
FIX: RemoveFile operation - Remove all files that are not at banned SEs

*TMS
FIX: FileReport - after successful update of input files status, clear the 
     cache dictionary to avoid double update      

[v6r15p18]

*Configuration
FIX: Utilities - take into account WallClock time limit while the MaxCPUTime
     evaluation in the Bdii@CSAgent 

*DMS
FIX: FTSJob - specify checksum type at FTS request submission

*StorageManagement
FIX: StorageManagerClient - in getFilesToStage() avoid exception in case
     of no active replicas

*Resources
FIX: StorageBase - in getParameters() added baseURL in the list of parameters returned 

*WMS
FIX: CPUNormalization - minor code rearrangement

[v6r15p17]

*Core
CHANGE: GOCDBClient - catch all downtimes, independently of their scope
FIX: LSFTimeLeft - accept 2 "word" output from bqueues command
CHANGE: dirac-install - create bashrc/cshrc with the possibility to define
        installation path in the $DIRAC env variable, this is needed for
        the cvmfs DIRAC client installation

[v6r15p16]

*Core
CHANGE: AgentModule - added a SIGALARM handler to set a hard timeout for each Agent
        cycle to avoid agents stuck forever due to some faults in the execution code

*DMS
FIX: DataManager - cache SE status information in filterTapeReplicas() to speed up execution
     
*WMS
BUGFIX: InputDataByProtocol - the failed resolution for local SEs was not considered correctly:
        if there were other SEs that were ignored (e.g. because on tape)     
     
*TS
FIX: TransformationAgent - in getDataReplicasDM() no need to get replica PFNs     

[v6r15p15]

*Configuration
CHANGE: VOMS2CSAgent - added new features: deleting users no more registered in VOMS;
        automatic creation of home directories in the File Catalog for new users

*WMS
CHANGE: JobScheduling - correct handling of user specified sites in the executor,
        including non-existent (misspelled) site names
FIX: CPUNormalization - accept if the JOBFEATURES information is zero or absent        

[v6r15p14]

*Core
FIX: BaseClient - proper error propagation to avoid excessive output in the logger

*Configuration
CHANGE: Resources helper - in getStorageElementOptions() dereference SEs containing
        BaseSE and Alias references

*Accounting
FIX: AccountingDB - changes to use DB index to speed-up removal query

*DMS
CHANGE: DMSHelpers - define SE groups SEsUsedForFailover, SEsNotToBeUsedForJobs, 
        SEsUsedForArchive in the Operations/DataManagement and use them in the
        corresponding helper functions
FIX: FTSJob - temporary fix for the FTS rest interface Request object until it is
     fixed in the FTS REST server         

*Resources
FIX: HTCondorCEComputingElement - check that some path was found in findFile(), return with error otherwise
CHANGE: ARCComputingElement - consider jobs in Hold state as Failed as they never come back
CHANGE: ARCComputingElement - do not use JobSupervisor tool for bulk job cancellation as
        it does not seem to work, cancel jobs one by one
FIX: ARCComputingElement - ensure that pilot jobs that are queued also get their proxies renewed on ARC-CE        

*WMS
FIX: SiteDirector - ensure that a proxy of at least 3 hours is available to the updatePilotStatus 
     function so that if it renews any proxies, it's not renewing them with a very short proxy

[v6r15p13]

*Resources
FIX: HTCondorCEComputingElement - fixed location of log/output files 
  
*TS
FIX: ValidateOutputDataAgent - works now with the DataManager shifter proxy

[v6r15p12]

*Core
FIX: Graphs - make sure matplotlib package is always using Agg backend
FIX: cshrc - added protection for cases with undefined environment variables
NEW: AuthManager - added possibility to define authorization rules by VO
     and by user group

*Configuration
NEW: Resources, ComputingElement(Factory) - added possibility to define site-wide
     CE parameters; added possibility to define common parameters for a given
     CE type.

*Framework
FIX: SystemAdministrator service - avoid using its own client to connect
     to itself for storing host information
FIX: SystemAdministratorClientCLI, dirac-populate-component-db - fix insertion
     of wrongly configured component to the ComponentMonitorDB     

*DMS
FIX: FileCatalog service - fix the argument type for getAncestor(), getDescendents()

*WMS
NEW: JobCleaningAgent - add an option (disabled by default) to remove Jobs from the 
     dirac server irrespective of their state

*Resources
CHANGE: HTCondorCE - added new configurable options - ExtraSubmitString, WorkingDirectory
        DaysToKeepLogs

[v6r15p11]

*Framework
NEW: dirac-proxy-destroy command to destroy proxy locally and in the ProxyManager
     service
CHANGE: ProxyManagerClient - reduce the proxy caching time to be more suitable
        for cases with short VOMS extensions     

*Configuration
FIX: VOMS2CSAgent - fixed typo bug in execute()

*RMS
FIX: RequestTask - fix if the problem when the processing of an operation times out, 
     there was no increment of the attempts done.

*DMS
FIX: FTSAgent - avoid FTS to fetch a request that was canceled

*Resources
FIX: HTCondorCE - protect against non-standard line in 'job status' list in the getJobStatus()
CHANGE: ComputingElement - reduce the default time length of the payload proxy to accomodate
        the case with short VOMS extensions

[v6r15p10]

*Core
FIX: MySQL - do not print database access password explicitly in the logs

*Configuration
CHANGE: VOMS2CSAgent - show in the log if there are changes ready to be committed
CHANGE: Bdii2CSAgent - get information from alternative BDII's for sites not 
        existing in central BDII

*Framework
FIX: ComponentInstaller - fixed location of stop_agent file in the content of t file
     of the runsv tool 

*RMS
FIX: Changed default port of ReqProxy service to 9161 from 9198

*Resources
FIX: BatchSystem/Condor, HYCondroCEComputingElement - more resilient parsing 
     of the status lookup command
FIX: CREAMComputingElement - in case of glite-ce-job-submit error print our both 
     std.err and std.out for completeness and better understanding    

*DMS
FIX: FileCatalogClient - bug fix in getDirectoryUserMetadata()

*Interfaces
FIX: Dirac - in replicateFile() in case of copying via the local cache check if 
     there is another copy for the same file name is happening at the same time

[v6r15p9]

*Configuration
FIX: fixed CS agents initialization bug

*DMS
FIX: fixed inconsistency between DataIntegrity and ConsistencyInspector modules

*Interfaces
FIX: Fix download of LFNs in InputSandbox when running job locally

[v6r15p8]

*Configuration
NEW: Added DryRun option for CS agents (false by default, True for new installations)

[v6r15p7]

*Core
CHANGE: Enabled attachments in the emails

*TS
*CHANGE: Added possibility for multiple operations in Data Operation Transformations

[v6r15p6]

*Resources
FIX: FCConditionParser: ProxyPlugin handles the case of having no proxy

*WMS
FIX: MJF messages correctly parsed from the pilot
NEW: Added integration test for TimeLeft utility and script calling it

[v6r15p5]

Included fixes from v6r14p36 patch release

*Framework
FIX: added GOCDB2CSAgent in template
FIX: Fixed permissions for HostLogging

*DMS
FIX: Introduced hopefully temporary fix to circumvent globus bug in gfal2

*WMS:
FIX: added test for MJF and made code more robust

*RSS
NEW: HTML notification Emails


[v6r15p4]

Included fixes from v6r14p35 patch release

*Core
NEW: Added a new way of doing pfnparse and pfnunparse using the standard python library. 
     The two methods now contains a flag to know which method to use. By default, the old 
     hand made one is used. The new one works perfectly for all standard protocols, except SRM

*RSS
FIX: dirac-rss-sync - command fixed to work with calling services rather than 
     databases directly
     
*Resources     
CHANGE: In multiple Storage classes use pfnparse and pfnunparse methods to manipulate
        url strings instead of using just string operations
NEW: A new attribute is added to the storage plugins: DYNAMIC_OPTIONS. This allows to construct 
     URLs with attributes going at the end of the URL, in the form ?key1=value1&key2=value2 
     This is useful for xroot and http.         

[v6r15p3]

Included changes from v6r14p34 patch release

*Accounting
FIX: DataStoreClient - catch all exceptions in sending failover accounting 
     requests as it could disrupt the logic of the caller 

*DMS
CHANGE: dirac-dms-show-se-status - added switches to show SEs only accessible by
        a given VO and SEs not assigned to any VO
FIX: dirac-dms-replicate-and-register-request - prints out the new request IDs
     to allow their monitoring by ID rather than possibly ambiguous request name      

[v6r15p2]

*WMS
FIX: pilotCommands - protect calls to external commands in case of empty
     or erroneous output
FIX: Matcher - fixed bug in the tag matching logic: if a site presented an empty
     Tag list instead of no Tag field at all, it was interpreted as site accepts
     all the tags
FIX: Matcher - matching parameters are printed out in the Matcher rather than
     in the TaskQueueDB, MaxRAM and Processors are not expanded into tags           

[v6r15p1]

Included patches for v6r14p32

*Configuration
CHANGE: Resources helper - remove "dips" protocol from the default list of third party
        protocols

*Resources
FIX: XROOTStorage - bug fixed in __createSingleDirectory() - proper interpretation
     of the xrootClient.mkdir return status
FIX: XROOTStorage unit test reenabled by mocking the xrootd import      

[v6r15]

Removed general "from DIRAC.Core.Utilities import *" in the top-level __init__.py

Made service handlers systematically working with unicode string arguments
Added requirements.txt and Makefile in the root of the project to support pip style installation

DIRAC documentation moved to the "docs" directory if the DIRAC project from the
DIRACDocs separate project.

*Accounting
CHANGE: INTEGER -> BIGINT for "id" in "in" accountingDB tables

*Core
NEW: The S_ERROR has an enhanced structure containing also the error code and the call
     stack from where the structure was created
NEW: DErrno module to contain definitions of the DIRAC error numbers and standard
     descriptions to be used from now on in any error code check      
CHANGE: gMonitor instantiation removed from DIRAC.__init__.py to avoid problems in
        documentation generation
CHANGE: removed Core.Utilities.List.sortList (sorted does the job)
CHANGE: removed unused module Core.Utilities.TimeSeries
NEW: dirac-install - makes us of the DIRAC tar files in CVMFS if available
NEW: dirac-install-client - a guiding script to install the DIRAC client from A to Z        
CHANGE: dirac-install - when generating bashrc and cshrc scripts prepend DIRAC paths
        to the ones existing in the environment already
NEW: MJFTimeLeft - using Machine JOb features in the TimeLeft utility
FIX: BaseClient - only give warning log message "URL banned" when one of the
     service URLs is really banned
CHANGE: DISET components - improved logic of service URL retries to speedup queries
        in case of problematic services     
NEW: dirac-rss-policy-manager - allows to interactively modify and test only the 
     policy section of Dirac.cfg     
FIX: XXXTimeLeft - do not mix CPU and WallTime values     
FIX: ComponentInstaller - longer timeout for checking components PID (after restart)
CHANGE: Proxy - in executeWithUserProxy() when multiple DNs are present, try all of them
CHANGE: List utility - change uniqueElements() to be much faster
NEW: Platform - added getPlatform() and getPlatformTuple() utilities to evaluate lazily the
     DIRAC platform only when it is needed, this accelerates DIRAC commands not needing
     the platform information. 

*Configuration
NEW: GOCDB2CSAgent agent to synchronize GOCDB and CS data about perfSONAR services
NEW: VOMS2CSAgent to synchronize VOMS user data with the DIRAC Registry
CHANGE: ConfigurationData - lazy config data compression in getCompressedData()

*Framework
CHANGE: SystemAdministratorIntegrator - make initial pinging of the hosts in parallel
        to speed up the operation
CHANGE: InstalledComponentsDB - table to cache host status information populated
        by a periodic task    
NEW: ComponentInstaller Client class to encapsulate all the installation utilities
     from InstallTools module    
NEW: SystemAdministratorClientCLI - added uninstall host command
NEW: SystemAdministratorClientCLI - added show ports command
NEW: SystemAdministratorHandler - added getUsedPorts() interface
NEW: SystemAdministratorHandler - show host command shows also versions of the Extensions
NEW: InstalledComponentsDB - added Extension field to the HostLogging table 
FIX: SystemLoggingDB - fixed double creation of db tables

*Accounting
FIX: DataStoreClient - Synchronizer based decorators have been replaced with a simple 
     lock as they were blocking addRegister() during every commit(); 

*RSS
NEW: CE Availability policy, closing #2373
CHANGE: Ported setStatus and setToken rpc calls to PublisherHandler from LHCb implementation
NEW: E-mails generated while RSS actions are now aggregated to avoid avalanches of mails
NEW: dirac-rss-sync is also synchronizing Sites now

*DMS
CHANGE: FileCatalogClient - make explicit methods for all service calls
CHANGE: DataManager, StorageElement - move physical accounting the StorageElement
CHANGE: FileCatalog - added recursive changePathXXX operations
CHANGE: FileCatalog contained objects have Master attribute defined in the CS. Extra check of eligibility of the catalogs specified explicitely. No-LFN write methods return just the Master result to be compatible with the current use in the clients.
CHANGE: Removed LcgFileCatalogXXX obsoleted classes
NEW: ConsistencyInspector class to perform data consistency checks between 
     different databases
CHANGE: FileCatalog(Client) - refactored to allow clients declare which interface
        they implement     
NEW: FileCatalog - conditional FileCatalog instantiation based on the configured
     Operations criteria        

*TS
CHANGE: TransformationDB table TaskInputs: InputVector column from BLOB to MEDIUMTEXT
FIX: TaskManager - fix bug in case there is no InputData for a task, the Request created 
     for the previous task was reassigned
NEW: TaskManager - possibility to submit one bulk job for a series of tasks     

*WMS
NEW: TaskQueueDB - possibility to present requirements in a form of tags from the 
     site( pilot ) to the jobs to select ones with required properties
FIX: JobWrapper - the InputData optimizer parameters are now DEncoded     
CHANGE: JobAgent - add Processors and WholeNode tags to the resources description
CHANGE: SiteDirector - flag to always download pilot output is set to False by default
FIX: SiteDirector - using PilotRunDirectory as WorkingDirectory, if available at the CE 
     level in the CS. Featire requested in issue #2746
NEW: MultiProcessorSiteDirector - new director to experiment with the multiprocessor/
     wholeNode queues
CHANGE: JobMemory utility renamed to JobParameters
CHANGE: CheckWNCapabilities pilot command changed to get WN parameters from the
        Machine Job Features (MJF) - NumberOfProcessors, MaxRAM    
NEW: JobManager, ParametricJob - utilities and support for parametric jobs with multiple
     parameter sequences      
NEW: SiteDirector - added logic to send pilots to sites with no waiting pilots even if
     the number of already sent pilots exceeds the number of waiting jobs. The functionality
     is switched on/off by the AddPilotsToEmptySites option.        

*RMS
FIX: Request - fix for the case when one of the request is malformed, the rest of 
     the requests could not be swiped
FIX: ReqProxyHandler - don't block the ReqProxy sweeping if one of the request is buggy     
CHANGE: ReqProxyHandler - added monitoring counters
NEW: ReqProxyHandler - added interface methods to list and show requests in a ReqProxy

*Resources
FIX: SRM2Storage - do not add accounting to the output structure as it is done in 
     the container StorageElement class
CHANGE: Add standard metadata in the output of all the Storage plugins     

*Interfaces
NEW: Job API - added setParameterSequence() to add an arbitrary number of parameter
     sequences for parametric jobs, generate the corresponding JDL

*tests
NEW: The contents of the TestDIRAC package is moved into the tests directory here

[v6r14p39]

Patch to include WebApp version v1r6p32

[v6r14p38]

*Core
CHANGE: Unhashable objects as DAG graph nodes

*RMS
CHANGE: Added possibility of constant delay for RMS operations

[v6r14p37]

*Core
NEW: Added soft implementation of a Direct Acyclic Graph

*Configuration
FIX: Bdii2CSAgent finds all CEs of a site (was finding only one)

*Resources
FIX: Make sure transferClient connects to the same ProxyStorage instance

[v6r14p36]

*Core
FIX: Sending mails to multiple recipients was not working

*WMS
FIX: Allow staging from SEs accessible by protocol


[v6r14p35]

*Core
FIX: SOAPFactory - fixes for import statements of suds module to work with the
     suds-jurko package that replaces the suds package

*Resources
FIX: BatchSystems.Torque - take into account that in some cases jobID includes
     a host name that should be stripped off
FIX: SSHComputingElement - in _getJobOutputFiles() fixed bug where the output
     of scpCall() call was wrongly interpreted    
FIX: ProxyStorage - evaluate the service url as simple /DataManagement/StorageElementProxy
     to solve the problem with redundant StorageElementProxy services with multiple
     possible urls       
     
*RSS
CHANGE: Configurations.py - Added DTScheduled3 policy (3 hours before downtime)     
     
*WMS
FIX: pilotCommands - take into account that in the case of Torque batch system
     jobID includes a host name that should be stripped off   
       
[v6r14p34]

*Configuration
FIX: Bdii2CSAgent - reinitilize the BDII info cache at each cycle in order not to 
     carry on obsoleted stuff. Fixes #2959

*Resources
FIX: Slurm.py - use --partition rather --cluster for passing the DIRAC queue name
FIX: DIPStorage - fixed bug in putFile preventing third party-like transfer from
     another DIPS Storage Element. Fixes #2413

*WMS
CHANGE: JobWrapper - added BOINC user ID to the job parameters
FIX: pilotCommands - interpret SLURM_JOBID environment if present
FIX: WMSClient - strip of comments in the job JDL before any processing.
     Passing jdl with comments to the WMS could provoke errors in the
     job checking.

[v6r14p33]

*WMS
FIX: JobAgent - included a mechanism to stop JobAgent if the host operator
     creates /var/lib/dirac_drain
FIX: CPUNormalization - fixed a typo in getPowerFromMJF() in the name of the
     exception log message           

[v6r14p32]

*Core
FIX: InstallTools - getStartupComponentStatus() uses "ps -p <pid>" variant of the
     system call to be independent of the OS differences

*DMS
FIX: RemoveReplica - bulkRemoval() was modifying its input dict argument and returning it,
     which was useless, only modify argument

*WMS
CHANGE: CPUNormalization - get HS'06 worker node value from JOBFEATURES if available

*RMS
FIX: ReqClient - bug fixed preventing the client to contact multiple instances of ReqManager
     service

[v6r14p31]

*DMS
FIX: FTSAgent - if a file was not Scheduled, the FTSAgent was setting it Done even if it had 
     not been replicated.

*Workflow
FIX: FailoverRequest - forcing setting the input file Unused if it was already set Processed

[v6r14p30]

*Framework
BUGFIX: MonitoringHandler - in deleteActivities() use retVal['Message'] if result is not OK

*Resources
FIX: XROOTStorage - in getFile() evaluate file URL without URL parameters
                    in __putSingleFile() use result['Message'] in case of error
                    
*RMS
FIX: dirac-rms-cancel-request - fixed crash because of gLogger object was not imported

*TS
FIX: TransformationCLI - in resetProcessedFile() added check that the Failed dictionary
     is present in the result of a call                    

[v6r14p29]

*Core
FIX: Time - skip the effect of timeThis decorator if not running interractively

*DMS
FIX: DataManager - in getFile(), select preferentially local disk replicas, if none disk replicas, 
     if none tape replicas
FIX: DataManager - avoid changing argument of public method checkActiveReplicas()
FIX: FTSAgent - wait 3 times longer for monitoring FTS jobs if Staging

*Accounting
CHANGE: Jobs per pilot plot is presented as Quality plot rather than a histogram

*WMS
CHANGE: dirac-wms-cpu-normalization - reduce memory usage by using xrange() instead of range()
        in the large test loop

[v6r14p28]

*TS
FIX: TaskManager - protection against am empty task dictionary in 
     prepareTransformationTasks()
FIX: Test_Client_TransformationSystem - fixes ti run in the Travis CI 
     environment
     
*WMS
FIX: JobMemory - use urllib instead of requests Python module as the latter
     can be unavailable in pilots.           

[v6r14p27]

*Core
FIX: PlainTransport,SocketInfoFactory - fix for the IPv6 "Address family not supported 
     by protocol" problems

*Interfaces
NEW: Dirac.py - in ping()/pingService() allow to ping a specific URL

*Resources
FIX: LcgFileCatalogClient - convert LFN into str in __fullLfn to allow LFNs
     in a unicode encoding

*WMS
FIX: JobWrapper - set the job minor status to 'Failover Request Failed' 
     if the failover request fails sending

*TS
FIX: TransformationDB - in getTransformationTasks(),getTaskInputVector 
     forward error result to the callers
FIX: TaskManager - in case there is no InputData for a task, the Request created 
     for the previous task was reassigned. This fixes this bug.      

*tests
FIX: several fixes to satisfy on-the-fly unit tests with teh Travis CI service 

[v6r14p26]

NEW: Enabled on-the-fly tests using the Travis-CI service

*Core
FIX: Subprocess - fix two potential infinite loops which can result in indefinite
     output buffer overflow

*WMS
FIX: JobScheduling executor - check properly if staging is allowed, it was always True before

[v6r14p25]

*Core
FIX: Subprocess - more detailed error log message in case ov output buffer
     overflow

*DMS
FIX: DataManager - fix for getActiveReplicas(): first check Active replicas before 
     selecting disk SEs

*Resources
FIX: StorageElementCache - fixes to make this class thread safe
FIX: StorageFactory - fix in getConfigStorageProtocols() to properly get options
     for inheriting SE definitions

[v6r14p24]

*Accounting
FIX: Plots, JobPlotter - fix sorting by plot labels in case the enddata != "now"

*DMS
FIX: dirac-dms-user-lfns - add error message when proxy is expired 

[v6r14p23]

*Interfaces
FIX: Job.py - setCPUTime() method sets both CPUTime and MaxCPUTime JDL parameters
     for backward compatibility. Otherwise this setting was ignored by scheduling

*TS
BUGFIX: TaskManager - bug fixed in submitTransformationTasks in getting the TransformationID 

[v6r14p22]

CHANGE: Multiple commands - permissions bits changed from 644 to 755  

*Framework
FIX: UserProfileDB - in case of desktop name belonging to two different users we have 
     to use both desktop name and user id to identify the desktop

*WMS
BUGFIX: JobWrapperTemplate - bug fixed in evaluation of the job arguments

*TMS
CHANGE: TaskManager - added TransformationID to the log messages

[v6r14p21]

*DMS
CHANGE: dirac-admin-allow(ban)-se - allow an SE group to be banned/allowed

*SMS
FIX: RequestPreparationAgent - fix crash in execute() in case no replica information
     available

*WMS
FIX: TaskQueueDB, PilotAgentsDB - escape DN strings to avoid potential SQL injection
FIX: JobWrapperTemplate - pass JobArguments through a json file to fix the case
     of having apostrophes in the values

*TMS
FIX: TransformationAgent - in processTransformation() fix reduction of number of files

[v6r14p20]

*WMS
FIX: SandboxMetadataDB - escape values in SandboxMetadataDB SQL queries to accommodate
     DNs containing apostrophe 

[v6r14p19]

*Core
NEW: CLI base class for all the DIRAC CLI consoles, common methods moved to the new class,
     XXXCLI classes updated to inherit the base class
FIX: Network - fix crash when path is empty string, fixes partly #2413     
     
*Configuration
FIX: Utilities.addToChangeSet() - fix the case when comma is in the BDII Site description 
     followed by a white space, the description string was constantly updated in the CS

*Interfaces
FIX: Dirac.py - in retrieveRepositorySandboxes/Data - "Retrieved" and "OutputData" key values
     are strings '0' in the jobDict when a repository file is read, need to cast it to int

*DMS
FIX: RegisterReplica - if operation fails on a file that no longer exists and has no 
     replica at that SE, consider the operation as Done.

*Resources
FIX: ARCComputingElement - bug fix in getJobOutput in using the S_ERROR()

[v6r14p18]

*Core
FIX: VOMSService - attGetUserNickname() can only return string type values
FIX: dirac-deploy-scripts - install DIRAC scripts first so that they can be 
     overwritten by versions from extensions

*Framework
FIX: dirac-populate-component-db - bug fixed to avoid duplicate entries in the
     database

*TS
FIX: TaskManager - do not use ReqProxy when submitting Request for Tasks, otherwise
     no RequestID can be obtained

*Interfaces
CHANGE: Dirac.py - increase verbosity of a error log message in selectJobs

*Resources
FIX: XROOTStorage - fixed KeyError exception while checking file existence
FIX: ARCComputingElement - in getJobOutput test for existence of an already 
     downloaded pilot log

[v6r14p17]

*Core
FIX: Service.py - use the service name as defined in the corresponding section in the CS
     and not the name defined in service Module option. This fixes the problem with the
     StorageElement service not interpreting properly the PFN name and using a wrong local
     data path. 

*Resources
CHANGE: ARCComputingElement - if the VO is not discoverable from the environment, use ARC API
        call in the getCEStatus, use ldapsearch otherwise

[v6r14p16]

*Resources
CHANGE: ARC Computing Element automatically renew proxies of jobs when needed

[v6r14p15]

*Core
FIX: VOMS.py - Fixed bug that generates proxies which are a mix between legacy and rfc proxies.

*DMS
CHANGE: Allow selecting disk replicas in getActiveReplicas() and getReplicas()

*WMS
CHANGE: Use the preferDisk option in the InputData optimizer, the TransformationAgent and in the Interface splitter


[v6r14p14]

*Core
FIX: VOMS.py - return RFC proxy if necessary after adding the VOMS extension

*Configuration
FIX: Validate maxCPUTime and Site description value

*Resources
FIX: XROOTStorage - changes to allow third party transfers between XROOT storages
CHANGE: HTCondorCEComputingElement - the Condor logging can now be obtained in the webinterface;
        SIGTERM (instead of SIGKILL) is send to the application in case jobs are killed by the host site;
        when pilots are put in held status we kill them in condor and mark them as aborted.

*WMS
FIX: pilotCommands - fixes for intrepreting tags in the pilot

[v6r14p13]

*WMS
FIX: pilot commands CheckCECapabilities and CheckWNCapabilities were not considering the case of missing proxy

[v6r14p12]

*Core
FIX: allow a renormalization of the estimated CPU power
FIX: dirac-install: Make hashlib optional again (for previous versions of python, since the pilot may end up on old machines)

*Framework
FIX: allow to install agents with non-standard names (different from the module name)

*DMS
CHANGE: Consider files to reschedule and submit when they are Failed in FTS

*WMS
CHANGE: Move getCEStatus function back to using the ARC API

[v6r14p11]

*Core
FIX: XXXTimeLeft - set limit to CPU lower than wall clock if unknown
FIX: Logger - fix exception printing in gLogger.exception()
CHANGE: InstallTools - added more info about the process in getStartupComponentStatus()
CHANGE: Time - better report from timeThis() decorator

*DMS
CHANGE: FTSAgent - wait some time between 2 monitorings of each job

*WMS
NEW: pilotCommands - added CheckCECapabilities, CheckWNCapabilities commands
NEW: Added dirac-wms-get-wn-parameters command

*TS
NEW: Added dirac-production-runjoblocal command
FIX: TransformationAgent(Plugin) - clean getNextSite() and normalizeShares()
FIX: TransformationPlugin - added setParameters() method

*RSS
FIX: dirac-rss-sync - move imports to after the Script.getPositionalArguments()

*Resources
NEW: Added dirac-resource-get-parameters command

[v6r14p10]
*Configuration
FIX: Resources - getQueue() is fixed to get properly Tag parameters

*Framework
FIX: SecurityFileLog - fix for zipping very large files

*Resources
NEW: added dirac-resource-get-parameters command

*WMS
NEW: JobMonitoringHandler - add getJobsParameters() method
NEW: pilotCommands - added CheckCECapabilities, CheckWNCapabilities
NEW: Added dirac-wms-get-wn-parameters command
NEW: Matcher - generate internal tags for MaxRAM and NumberOfProcessors parameters
CHANGE: SiteDirector does not pass Tags to the Pilot
FIX: Matcher(Handler) - do not send error log message if No match found,
     fixed Matcher return value not correctly interpreted

[v6r14p9]

*Core
FIX: BaseClient - enhance retry connection logic to minimize the overall delay
FIX: MessageBroker - fix of calling private __remove() method from outside
     of the class

*Framework
BUGFIX: dirac-(un)install-component - bug in importing InstallTools module

*WMS:
FIX: JobWrapper - fix in getting the OutputPath defined in the job

*Resources
FIX: ARCComputingElement - add queue to the XRSL string

[v6r14p8]

*Core
FIX: XXXTimeLeft - minor fixes plus added the corresponding Test case
FIX: ReturnValues - fixes in the doc strings to comply with the sphinx syntax
FIX: SocketInfoFactory - in __sockConnect() catch exception when creating a
     socket

*Interfaces
FIX: Job.py - fixes in the doc strings to comply with the sphinx syntax

*RSS
NEW: Configurations.py - new possible configuration options for Downtime Policies

*WMS
CHANGE: StatesAccountingAgent - retry once and empty the local messages cache
        in case of failure to avoid large backlog of messages
CHANGE: SiteDirector - do not send SharedArea and ClientPlatform as pilot
        invocation arguments  
CHANGE: Matcher - allow matching by hosts in multi-VO installations              

[v6r14p7]

*Core
CHANGE: XXXTimeLeft utilities revisited - all return real seconds,
        code refactoring - use consistently always the same CPU power 

*WMS
FIX: JobAgent - code refactoring for the timeLeft logic part

*Resources
BUGFIX: ComputingElement - get rid of legacy getResourcesDict() call

[v6r14p6]

*Configuration
FIX: Bdii2CSAgent - refresh configuration from Master before updating
FIX: Bdii2CSAgent - distinguish the CE and the Cluster in the Glue 1.0 schema

*DMS
CHANGE: FTSAgent - make the amount of scheduled requests fetched by the 
        FTSAgent a parameter in the CS 
CHANGE: RMS Operations - check whether the always banned policy is applied for SEs
        to a given access type

*RMS
FIX: RequestClient(DB,Manager) - fix bulk requests, lock the lines when selecting 
     the requests to be assigned, update the LastUpdate time, and expose the 
     assigned flag to the client

*WMS
FIX: JobAgent - when the application finishes with errors but the agent continues 
     to take jobs, the timeLeft was not evaluated
FIX: JobAgent - the initial timeLeft value was always set to 0.0     

[v6r14p5]

*Core
FIX: X509Certificate - protect from VOMS attributes that are not decodable


*Resources
FIX: GFAL2_StorageBase - fixed indentation and a debug log typo

*WMS
BUGFIX: Matcher - only the first job was associated with the given pilot
FIX: pilotTools - 0o22 is only a valid int for recent python interpreters, 
     replaced by 18

[v6r14p4]

*Core
FIX: DictCache - fix the exception in the destructor preventing the final
     cache cleaning

*Framework
FIX: SystemAdministratorClientCLI - corrected info line inviting to update
     the pilot version after the software update

*DMS
FIX: FTSAgent - Add recovery of FTS files that can be left in weird statuses 
     when the agent dies
CHANGE: DataManager - allow to not get URLs of the replicas
CHANGE: FTSJob - keep and reuse the FTS3 Context object

*Storage
CHANGE: StorageManagerClient - don't fail getting metadata for staging if at 
        least one staged replica found

*WMS
FIX: CPUNormalization - protect MJF from 0 logical cores
FIX: JobScheduling - fix printout that was saying "single site" and "multiple sites" 
     in two consecutive lines
NEW: pilotTools,Commands - added CEType argument, e.g. to specify Pool CE usage 
FIX: WatchDog - added checks of function return status, added hmsCPU initialization to 0,
     removed extra printout     
     
*Resources
FIX: GFAL2 plugins - multiple bug fixes     

[v6r14p3]

*Core
BUGFIX: small bug fixed in dirac-install-component, dirac-uninstall-component
BUGFIX: VOMS - remove the temporary file created when issuing getVOMSProxyInfo
FIX: FileHelper - support unicode file names
FIX: DictCache - purges all the entry of the DictCache when deleting the DictCache object 

*Framework
BUGFIX: dirac-populate-component-db - avoid return statement out of scope

*Interfaces
BUGFIX: Dirac - in submitJob() faulty use of os.open

*WMS
FIX: JobWrapper - avoid evaluation of OutputData to ['']
FIX: Matcher - the Matcher object uses a VO dependent Operations helper
CHANGE: JobAgent - stop agent if time left is too small (default 1000 HS06.s)
FIX: CPUNormalization - use correct denominator to get power in MJF

*Resources
FIX: ARCComputingElement - changed implementation of ldap query for getCEStatus

[v6r14p2]

*Core
FIX: Use GSI version 0.6.3 by default
CHANGE: Time - print out the caller information in the timed decorator
CHANGE: dirac-install - set up ARC_PLUGIN_PATH environment variable

*Framework
FIX: dirac-proxy-info - use actimeleft VOMS attribute

*Accounting
CHANGE: Removed SRMSpaceTokenDeployment Accounting type

*RSS
CHANGE: ResourceStatus - re-try few times to update the RSS SE cache before giving up
FIX: XXXCommand, XXXAction - use self.lof instead of gLogger
CHANGE: Added support for all protocols for SEs managed by RSS

*RMS
FIX: Request - produce enhanced digest string
FIX: RequestDB - fix in getDigest() in case of errors while getting request

*Resources
CHANGE: Propagate hideExceptions flag to the ObjectLoader when creating StorageElements
FIX: ARCComputingElement - multiple fixes after experience in production

*WMS
FIX: Pilot commands - fixed an important bug, when using the 
     dirac-wms-cpu-normalization script

[v6r14p1]

The version is buggy when used in pilots

*Core
NEW: dirac-install-component command replacing dirac-install-agent/service/executor
     commands
     
*Resources
NEW: FileStorage - plugin for "file" protocol
FIX: ARCComputingElement - evaluate as int the job exit code

*RSS
FIX: CSHelpers - several fixes and beautifications     

[v6r14]

*Core
NEW: CSGlobals - includes Extensions class to consistently check the returned
     list of extensions with proper names 
NEW: ProxyManagerXXX, ProxyGeneration, X509XXX - support for RFC proxies
NEW: ProxyInfo - VOMS proxy information without using voms commands
NEW: LocalConfiguration - option to print out license information    
FIX: SocketInfo.py - check the CRL lists while handshaking  

Configuration
NEW: ConfigurationClient - added getSectionTree() method

*Framework
NEW: InstalledComponentsDB will now store information about the user who did the 
     installation/uninstallation of components.

*Resources
NEW: ARCComputingElement based on the ARC python API

*RSS
FIX: Improved logging all over the place 

*DMS
NEW: New FileCatalog SecurityManager with access control based on policies,
     VOMSPolicy as one of the policy implementations.
NEW: lfc_dfc_db_copy - script used by LHCb to migrate from the LFC to the DFC with 
     Foreign Keys and Stored Procedures by accessing the databases directly     
NEW: FileManagerPs.py - added _getFileLFNs() to serve info for the Web Portal     
CHANGE: Moving several tests to TestDIRAC

*Interfaces
CHANGE: use jobDescription.xml as a StringIO object to avoid multiple disk
        write operations while massive job submission

*WMS
FIX: Watchdog - review for style and pylint
CHANGE: Review of the Matcher code, extracting Limiter and Matcher as standalone 
        utilities
        

*Transformation
NEW: New ported plugins from LHCb, added unit tests


[v6r13p21]

*TS
FIX: Registering TargetSE for Standard TransformationAgent plugin

[v6r13p20]

*DMS
FIX: DMSHelpers - allow for more than one Site defined to be local per SE

*Resources
FIX: XRootStorage - fix in getURLBase()

[v6r13p19]

FIX: changes incorporated from v6r12p53 patch

[v6r13p18]

*WMS
FIX: JobWrapper - ported back from v6r14p9 the fix for getting OutputPath

[v6r13p17]

FIX: changes incorporated from v6r12p52 patch

[v6r13p16]

FIX: changes incorporated from v6r12p51 patch

[v6r13p15]

Included patches from v6r12p50 release 

[v6r13p14]

*DMS
FIX: ReplicateAndRegister - fix a problem when a file is set Problematic 
     in the FC but indeed doesn't exist at all 

*Resources
CHANGE: StorageFactory - enhance the logic of BaseSE inheritance in the
        SE definition in the CS
        
*WMS
CHANGE: CPUNormalization, dirac-wms-cpu-normalization - reading CPU power 
        from MJF for comparison with the DIRAC evaluation
FIX: SiteDirector - create pilot working directory in the batch system working
     directory and not in "/tmp"                

[v6r13p13]

*DMS
BUGFIX: FileCatalogClient - bug fixed in getDirectoryMetadata()

[v6r13p12]

*Resources
FIX: StorageElement - bug fixed in inValid()
CHANGE: StorageFactory - do not interpret VO parameter as mandatory

[v6r13p11]

*DMS
BUGFIX: RemoveReplica - fix in singleRemoval()
FIX: dirac-dms-user-lfns - increased timeout

[v6r13p10]

CHANGE: Use sublogger to better identify log source in multiple places

*Core
CHANGE: Review / beautify code in TimeLeft and LSFTimeLeft
FIX: LSFTimeLeft - is setting shell variables, not environment variables, 
     therefore added an "export" command to get the relevant variable 
     and extract then the correct normalization

*Accounting
FIX: DataOperationPlotter - add better names to the data operations

*DMS:
FIX: DataManager - add mandatory vo parameter in __SEActive()
CHANGE: dirac-dms-replicate-and-register-request - submit multiple requests
        to avoid too many files in a single FTS request
FIX: FileCatalog - typo in getDirectoryMetadata()
FIX: FileCatalog - pass directory name to getDirectoryMetadata and not file name 
FIX: DataManager - in __SEActive() break LFN list in smaller chunks when
     getting replicas from a catalog        

*WMS
FIX: WMSAdministratorHandler - fix in reporting pilot statistics
FIX: JobScheduling - fix in __getSitesRequired() when calling self.jobLog.info 
CHANGE: pilotCommands - when exiting with error, print out current processes info

[v6r13p9]

*Framework
FIX: SystemLoggingDB - schema change for ClientIPs table to store IPv6 addresses

*DMS
BUGFIX: DMSRequestOperationsBase - bug fix in checkSEsRSS()
FIX: RemoveFile - in __call__(): bug fix; fix in the BannedSE treatment logic

*RMS
BUGFIX: Operation - in catalogList()
BUGFIX: ReqClient - in printOperation()

*Resources
FIX: GFAL2_StorageBase - added Lost, Cached, Unavailable in getSingleFileMetadata() output
BUGFIX: GFAL2_StorageBase - fixed URL construction in put(get)SingleFile() methods

*WMS
FIX: InputDataByProtocol - removed StorageElement object caching

[v6r13p8]

*Framework
FIX: MonitoringUtilities - minor bug fix

*DMS
FIX: DataManager - remove local file when doing two hops transfer

*WMS
FIX: SandboxStoreClient - get the VO info from the delegatedGroup argument to 
     use for the StorageElement instantiation

*TMS
CHANGE: Transformation(Client,DB,Manager) - multiple code clean-up without
        changing the logic

[v6r13p7]

*Core
NEW: X509CRL - class to handle certificate revocation lists

*DMS
FIX: RequestOperations/RemoveFile.py - check target SEs to be online before
     performing the removal operation. 
FIX: SecurityManager, VOMSPolicy - make the vomspolicy compatible with the old client 
     by calling in case of need the old SecurityManager     

*Resources
BUGFIX: Torque, GE - methods must return Message field in case of non-zero return status
FIX: SRM2Storage - when used internaly, listDirectory should return urls and not lfns

*WMS
FIX: ConfigureCPURequirements pilot command - add queue CPU length to the extra local
     configuration
FIX: JobWrapper - load extra local configuration of any     

*RMS
FIX: RequestDB - fix in getRequestSummaryWeb() to suit the Web Portal requirements

*Transformation
FIX: TransformationManagerHandler - fix in getTransformationSummaryWeb() to suit 
     the Web Portal requirements

[v6r13p6]

*Core
FIX: X509Chain - use SHA1 signature encryption in all tha cases

*Resources
FIX: ComputingElement - take CPUTime from its configuration defined in the 
     pilot parameters

*WMS
FIX: SiteDirector - correctly configure jobExecDir and httpProxy Queue parameters

[v6r13p5]

*Resources
BUGFIX: Torque - getCEStatus() must return integer job numbers
FIX: StorageBase - removed checking the VO name inside the LFN 

*WMS
FIX: InputData, JobScheduling - StorageElement needs to know its VO

*DMS
FIX: ReplicateAndRegister - Add checksumType to RMS files when adding 
     checksum value
FIX: DataManager - remove unnecessary access to RSS and use SE.getStatus()     
FIX: DMHelpers - take into account Alias and BaseSE in site-SE relation

*RMS
FIX: Request - bug fixed in optimize() in File reassignment from one
     Operation to another  

*Transformation
FIX: TransformationDB - set derived transformation to Automatic

[v6r13p4]

*Core
FIX: VOMSService - treat properly the case when the VOMS service returns no result
     in attGetUserNickname()

*DMS
FIX: FTSAgent, ReplicateAndRegister - make sure we use source replicas with correct 
     checksum 

*RMS
FIX: Request - minor fix in setting the Request properties, suppressing pylint
     warnings
CHANGE: File, Reques, Operation, RequestDB - remove the use of sqlalchemy on 
        the client side     
     
*Resources
FIX: StorageElement - import FileCatalog class rather than the corresponding module     
FIX: SLURM - proper formatting commands using %j, %T placeholders
FIX: SSHComputingElement - return full job references from getJobStatus() 

*RSS
FIX: DowntimeCommand - checking for downtimes including the time to start in hours

*Workflow
CHANGE: FailoverRequest - assign to properties rather than using setters

*Transformation
FIX: TransformationClient(DB,Utilities) - fixes to make derived transformations work

[v6r13p3]

*DMS
FIX: DataManager - in putAndRegister() specify explicitly registration protocol
     to ensure the file URL available right after the transfer
     
*Resources
FIX: SRM2Storage - use the proper se.getStatus() interface ( not the one of the RSS )     

[v6r13p2]

*Framework
FIX: SystemAdministratorHandler - install WebAppDIRAC extension only in case
     of Web Portal installation
CHANGE: dirac-populate-component-db - check the setup of the hosts to register 
        into the DB only installations from the same setup; check the MySQL installation
        before retrieving the database information      

*DMS
FIX: FTSAgent - fix in parsing the server result
FIX: FTSFile - added Waiting status
FIX: FTSJob - updated regexps for the "missing source" reports from the server;
     more logging message 

*Resources
FIX: SRM2Storage - fix in treating the checksum type 
FIX: StorageElement - removed getTransportURL from read methods

*RMS
FIX: Request - typo in the optimize() method

[v6r13p1]

*Framework
CHANGE: SystemAdminstratorIntegrator - can take a list of hosts to exclude from contacting

*DMS
FIX: DataManager - fix in __getFile() in resolving local SEs
FIX: dirac-dms-user-lfns - sort result, simplify logic

*RMS
FIX: Request - Use DMSHelper to resolve the Failovers SEs
FIX: Operation - treat the case where the SourceSE is None

*WMS
FIX: WMSAdministratorHandler - return per DN dictionary from getPilotStatistics 

[v6r13]

CHANGE: Separating fixed and variable parts of error log messages for multiple systems 
        to allow SystemLogging to work

*Core
FIX: MySQL.py - treat in detailed way datetime functions in __escapeString()
FIX: DictCache.get() returns now None instead of False if no or expired value
NEW: InstallTools - allow to define environment variables to be added to the component
     runit run script
NEW: Changes to make the DISET protocol IP V6 ready
CHANGE: BaseClient - retry service call on another instance in case of failure
CHANGE: InnerRPCClient - retry 3 times in case of exception in the transport layer
CHANGE: SocketInfo - retry 3 times in case of handshaking error
CHANGE: MySQL - possibility to specify charset in the table definition
FIX: dirac-install, dirac-distribution - removed obsoleted defaults     
NEW: Proxy utility module with executeWithUserProxy decorator function

*Configuration
NEW: CSAPI,dirac-admin-add-shifter - function, and script, for adding or modifying a 
     shifter in the CS

*Framework
FIX: NotificationDB - escape fields for sorting in getNotifications()
NEW: Database, Service, Client, commands for tracking the installed DIRAC components

*Interfaces
CHANGE: Dirac - changed method names, keeping backward compatibility
CHANGE: multiple commands updated to use the new Dirac API method names

*DMS
NEW: Native use of the FTS3 services
CHANGE: Removed the use of current DataLogging service
CHANGE: DataManager - changes to manage URLs inside StorageElement objects only
FIX: DataManager - define SEGroup as accessible at a site
CHANGE: DirectoryListing - extracted from FileCatalogClientCLI as an independent utility
CHANGE: MetaQuery - extracted from FileCatalogClientCLI as an independent utility
CHANGE: FileCatalogClientCLI uses external DirectoryListing, MetaQuery utilities
CHANGE: FileCatalog - replace getDirectoryMetadata by getDirectoryUserMetadata
NEW: FileCatalog - added new getDirectoryMetadata() interface to get standard directory metadata
NEW: FileCatalog - possibility to find files by standard metadata
NEW: FileCatalog - possibility to use wildcards in the metadata values for queries
NEW: DMSHelpers class
NEW: dirac-dms-find-lfns command

*WMS
NEW: SiteDirector - support for the MaxRAM queue description parameter
CHANGE: JobScheduling executor uses the job owner proxy to evaluate which files to stage
FIX: DownloadInputData - localFile was not defined properly
FIX: DownloadInputData - could not find cached files (missing [lfn])

*RMS
CHANGE: Removed files from the previous generation RMS
CHANGE: RMS refactored based on SQLAlchemy 
NEW: ReqClient - added options to putRequest(): useFailoverProxy and retryMainServer
CHANGE: DMSRequestOperationsBase - delay execution or cancel request based on SE statuses 
        from RSS/CS
FIX: Fixes to make use of RequestID as a unique identifier. RequestName can be used in
     commands in case of its uniqueness        

*Resources
NEW: Computing - BatchSystem classes introduced to be used both in Local and SSH Computing Elements
CHANGE: Storage - reworked Storage Element/Plugins to encapsulate physical URLs 
NEW: GFAL2_StorageBase.py, GFAL2_SRM2Storage.py, GFAL2_XROOTStorage.py 

*RSS:
NEW: dirac-admin-allow(ban)-se - added RemoveAccess status
CHANGE: TokenAgent - added more info to the mail

*TS
CHANGE: Task Manager plugins

[v6r12p53]

*DMS
CHANGE: FileCatalogClientCLI - ls order by size, human readable size value
FIX: DirectoryMetadata - enhanced error message in getDirectoryMetadata

*WMS
BUGFIX: JobAgent - bug when rescheduling job due to glexec failure

*TS
NEW: TransformationCLI - added getOutputFiles, getAllByUser commands
NEW: Transformation - added getAuthorDNfromProxy, getTransformationsByUser methods

*Resources
CHANGE: GlobusComputingElement - simplify creating of pilotStamp

[v6r12p52]

*DMS
NEW: dirac-dms-directory-sync - new command to synchronize the contents of a
     local and remote directories
FIX: DataManager - in removeFile() return successfully if empty input file list     

*TS
NEW: TransformationCLI - getInputDataQuery command returning inputDataQuery 
     of a given transformation

[v6r12p51]

*Core
FIX: dirac-install - fix to work with python version prior to 2.5

*DMS
CHANGE: FileCatalogClientCLI - possibility to set multiple metadata with one command

*Resources
FIX: HTCondorComputingElement - multiple improvements

[v6r12p50]

*Core
FIX: dirac-install - define TERMINFO variable to include local sources as well

*Framework
FIX: SystemAdministratorHandler - show also executors in the log overview

*DMS
FIX: FileCatalogClientCLI - use getPath utility systematically to normalize the
     paths passed by users

*WMS
FIX: PilotStatusAgent - split dynamic and static parts in the log error message

*Resources
NEW: HTCondorCEComputingElement class

[v6r12p49]

*Resources
FIX: GlobusComputingElement - in killJob added -f switch to globus-job-clean command
FIX: ARCComputingElement - create working directory if it does not exist

*DMS
CHANGE: DataManager - added XROOTD to registration protocols

*TMS
FIX: TransformationCLI - doc string

[v6r12p48]

*DMS
FIX: DirectoryTreeBase - fix in changeDirectoryXXX methods to properly interpret input

[v6r12p47]

*DMS
BUGFIX: FileCatalogClientCLI - wrong signature in the removeMetadata() service call

[v6r12p46]

*Core
FIX: GraphData - check for missing keys in parsed_data in initialize()

*WMS
CHANGE: PilotStatusAgent - kill pilots being deleted; do not delete pilots still
        running jobs
  
*RSS
CHANGE: Instantiate RequestManagementDB/Client taking into account possible extensions        

*Resources
FIX: GlobusComputingElement - evaluate WaitingJobs in getCEStatus()
FIX: SRM2Storage - error 16 of exists call is interpreted as existing file
FIX: XROOTStorage - added Lost, Cached, Unavailable in the output of getSingleMetadata()

*WMS
FIX: pilotCommands - removed unnecessary doOSG() function

[v6r12p45]

*Resources
FIX: SRM2Storage - error 22 of exists call is interpreted as existing file
     ( backport from v6r13 )

[v6r12p44]

*WMS
FIX: SiteDirector - consider also pilots in Waiting status when evaluating
     queue slots available

*Resources
NEW: SRM2Storage - makes use of /Resources/StorageElements/SRMBusyFilesExist option
     to set up the mode of interpreting the 22 error code as existing file

[v6r12p43]

*DMS:
FIX: DirectoryTreeBase - avoid double definition of FC_DirectoryUsage table
     in _rebuildDirectoryUsage()

[v6r12p42]

FIX: added fixes from v6r11p34 patch release

[v6r12p41]

*WMS
CHANGE: dirac-wms-job-submit - "-r" switch to enable job repo

[v6r12p40]

*DMS
FIX: DirectoryTreeBase.py - set database engine to InnoDB 

[v6r12p39]

FIX: imported fixes from rel-v6r11

[v6r12p38]

*DMS
CHANGE: DataManager - enhanced real SE name resolution

*RMS
FIX: Request - fixed bug in the optimization of requests with failover operations

*Resources
CHANGE: StorageFactory - allow for BaseSE option in the SE definition

[v6r12p37]

*Core
FIX: InstallTools - force $HOME/.my.cnf to be the only defaults file

[v6r12p36]

*Configuration
FIX: Utilities.py - bug fix getSiteUpdates()

[v6r12p35]

*Core
CHANGE: VOMSService - add URL for the method to get certificates

*DMS
FIX: DataManager - in __replicate() set do not pass file size to the SE if no
     third party transfer
FIX: RemoveFile, ReplicateAndRegister - regular expression for "no replicas"
     common for both DFC and LFC     
     
*WMS
FIX: WMSHistoryCorrector - make explicit error if no data returned from WMSHistory
     accounting query     

[v6r12p34]

*DMS
BUGFIX: FileCatalogWithFkAndPsDB - fix storage usage calculation

[v6r12p33]

*Core
NEW: VOMSService - added method admListCertificates()

*DMS
BUGFIX: dirac-dms-put-and-register-request - missing Operation in the request

*Resources
FIX: sshce - better interpretation of the "ps" command output

[v6r12p32]

*RMS
FIX: ReqManager - in getRequest() possibility to accept None type
     argument for any request 

[v6r12p31]

*WMS
FIX: pilotCommands - import json module only in case it is needed

[v6r12p30]

*Core
FIX: InstallTools - 't' file is deployed for agents installation only
FIX: GOCDBClient - creates unique DowntimeID using the ENDPOINT

*Framework
FIX: SystemAdministratorHandler - use WebAppDIRAC extension, not just WebApp

*DMS:
FIX: FileCatalogComponents.Utilities - do not allow empty LFN names in
     checkArgumentDict()

[v6r12p29]

*CS
CHANGE: CSCLI - use readline to store and resurrect command history

*WMS
FIX: JobWrapper - bug fixed in the failoverTransfer() call
CHANGE: dirac-wms-job-submit - added -f flag to store ids

*DMS
FIX: DataManager - make successful removeReplica if missing replica 
     in one catalog

*RMS
FIX: Operation, Request - limit the length of the error message

[v6r12p28]

*RMS
FIX: Request - do not optimize requests already in the DB 

[v6r12p27]

*Core
CHANGE: InstallTools - install "t" script to gracefully stop agents

*DMS
FIX: FileCatalog - return GUID in DirectoryParameters

*Resource
CHANGE: DFC/LFC clients - added setReplicaProblematic()

[v6r12p26]

*DMS
BUGFIX: FileCatalog - getDirectoryMetadata was wrongly in ro_meta_methods list 

*RMS
FIX: Operation - temporary fix in catalog names evaluation to smooth
     LFC->DFC migration - not to forget to remove afterwards !

*WMS
CHANGE: JobWrapper - added MasterCatalogOnlyFlag configuration option

[v6r12p25]

*DMS
BUGFIX: PutAndRegister, RegitserFile, RegisterReplica, ReplicateAndRegister - do not
        evaluate the catalog list if None

[v6r12p24]

*DMS:
FIX: DataManager - retry RSS call 5 times - to be reviewed

[v6r12p23]

*DMS
FIX: pass a catalog list to the DataManager methods
FIX: FileCatalog - bug fixed in the catalog list evaluation

[v6r12p22]

*DMS
FIX: RegisterFile, PutAndRegister - pass a list of catalogs to the DataManager instead of a comma separated string
FIX: FTSJob - log when a job is not found in FTS
CHANGE: dropped commands dirac-admin-allow(ban)-catalog

*Interfaces
CHANGE: Dirac, JobMonitoringHandler,dirac-wms-job-get-jdl - possibility to retrieve original JDL

*WMS
CHANGE: JobManifest - make MaxInputData a configurable option

[v6r12p21]

*RMS
BUGFIX: File,Operation,RequestDB - bug making that the request would always show 
        the current time for LastUpdate
  
*WMS
FIX: JobAgent - storing on disk retrieved job JDL as required by VMDIRAC
     ( to be reviewed )        

[v6r12p20]

*DMS
FIX: DataManager - more informative log messages, checking return structure
FIX: FileCatalog - make exists() behave like LFC file catalog client by checking
     the unicity of supplied GUID if any
FIX: StorageElementProxyHandler - do not remove the cache directory

*Framework
FIX: SystemAdministratorClient - increase the timeout to 300 for the software update     

*RMS
FIX: Operation.py - set Operation Scheduled if one file is Scheduled
CHANGE: Request - group ReplicateAndRegister operations together for failover 
        requests: it allows to launch all FTS jobs at once

*Resources
FIX: LcgFileCatalogClient - fix longstanding problem in LFC when several files 
     were not available (only one was returned) 

*TS
BUGFIX: TransformationCleaning,ValidateOutputDataAgent - interpret correctly
        the result of getTransformationParameters() call
FIX: TaskManager - fix exception in RequestTaskAgent        

[v6r12p19]

*Core
FIX: Core.py - check return value of getRecursive() call

*DMS
FIX: FileCatalog - directory removal is successful if does not exist
     special treatment of Delete operation

*WMS
FIX: InputDataByProtocol - fix interpretation of return values

[v6r12p18]

*DMS
FIX: FTSStrategy - config option name
FIX: DataManager - removing dirac_directory flag file only of it is there
     in __cleanDirectory()

*RMS
FIX: Operation - MAX_FILES limit set to 10000
FIX: ReqClient - enhanced log messages

*TMS
FIX: TaskManager - enhanced log messages

*RSS
FIX: DowntimeCommand - fixed mix of SRM.NEARLINE and SRM

*WMS
FIX: InputDataByProtocol - fixed return structure

[v6r12p16]

*DMS
FIX: IRODSStorageElement more complete implementation
FIX: FileCatalogHandler(DB) - make removeMetadata bulk method

*Resources
FIX: FileCatalog - make a special option CatalogList (Operations) to specify catalogs used by a given VO

[v6r12p15]

*Core
FIX: ProcessPool - kill the working process in case of the task timeout
FIX: FileHelper - count transfered bytes in DataSourceToNetwork()

*DMS
BUGFIX: FileCatalogCLI - changed interface in changePathXXX() methods
NEW: IRODSStorageElementHandler class
CHANGE: FileCatalog - separate metadata and file catalog methods, 
        apply metadata methods only to Metadata Catalogs 

*Resources
FIX: SSHTorqueComputingElement - check the status of the ssh call for qstat 

*WMS
FIX: WatchdogLinux - fixed typo

[v6r12p14]

*TS
FIX: TaskManagerAgentBase: avoid race conditions when submitting to WMS

*DMS
NEW: FileCatalog - added new components ( directory tree, file manager ) 
     making use of foreign keys and stored procedures
FIX: DataManager returns properly the FileCatalog errors     

[v6r12p13]

*TS
BUGFIX: TransformationAgent - data member not defined

*WMS
FIX: InputData(Resolution,ByProtocol) - possibility to define RemoteProtocol

[v6r12p12]

*WMS
BUGFIX: pilotTools - missing comma

[v6r12p11]

*WMS
FIX: CPUNormalization - dealing with the case when the maxCPUTime is not set in the queue
     definition
FIX: pilotTools - added option pilotCFGFile

[v6r12p10]

*DMS
FIX: StorageElementProxy - BASE_PATH should be a full path

*Resources
FIX: SRM2Storage - return specific error in putFile

*TS
FIX: TransformationAgent - fix to avoid an exception in finalize and double printing 
     when terminating the agent
BUGFIX: TransformationDB - fix return value in setTransformationParameter()

[v6r12p9]

*Core
CHANGE: SiteCEMapping - getSiteForCE can take site argu

ment to avoid confusion

*Interfaces
FIX: Job - provide optional site name in setDestinationCE()

*WMS
FIX: pilotCommands - check properly the presence of extra cfg files
     when starting job agent
FIX: JobAgent - can pick up local cfg file if extraOptions are specified     

[v6r12p8]

*Core
FIX: dirac-configure - correctly deleting useServerCertificate flag
BUGFIX: InstallTools - in fixMySQLScript()

*DMS
BUGFIX: DatasetManager - bug fixes
CHANGE: StorageElementProxy - internal SE object created with the VO of the requester

*TS
FIX: dirac-transformation-xxx commands - do not check the transformation status
CHANGE: Agents - do not use shifter proxy 
FIX: TransformationAgent - correct handling of replica cache for transformations 
     when there were more files in the transformation than accepted to be executed
FIX: TransformationAgent - do not get replicas for the Removal transformations     

*RMS
NEW: new SetFileStatus Operation

[v6r12p7]

*Core
FIX: dirac-configure - always removing the UseServerCertificate flag before leaving
FIX: ProcessPool - one more check for the executing task ending properly 

*Interfaces 
FIX: Dirac.py - use printTable in loggingInfo()

[v6r12p6]

FIX: fixes from v6r11p26 patch release

[v6r12p5]

*Core
FIX: VOMS.py - do not use obsoleted -dont-verify-ac flag with voms-proxy-info

*TS
FIX: TransformationManager - no status checked at level service

[v6r12p4]

FIX: fixes from v6r11p23 patch release

[v6r12p3]

*Configuration
CHANGE: dirac-admin-add-resources - define VOPath/ option when adding new SE 

*Resources
NEW: StorageFactory - modify protocol Path for VO specific value

*DMS
FIX: FileCatalog - check for empty input in checkArgumentFormat utility
FIX: DataManager - protect against FC queries with empty input

[v6r12p2]

*Core
FIX: dirac-install - svn.cern.ch rather than svnweb.cern.ch is now needed for direct 
     HTTP access to files in SVN

*WMS
FIX: dirac-wms-cpu-normalization - when re-configuring, do not try to dump in the 
     diracConfigFilePath

[v6r12p1]

*Configuration
FIX: Core.Utilities.Grid, dirac-admin-add-resources - fix to make a best effort to 
     guess the proper VO specific path of a new SE
*WMS
FIX: dirac-configure, pilotCommands, pilotTools - fixes to use server certificate

[v6r12]

*Core
CHANGE: ProcessPool - do not stop working processes by default
NEW: ReturnValue - added returnSingleResult() utility 
FIX: MySQL - correctly parse BooleanType
FIX: dirac-install - use python 2.7 by default
FIX: dirac-install-xxx commands - complement installation with the component setup
     in runit
NEW: dirac-configure - added --SkipVOMSDownload switch, added --Output switch
     to define output configuration file
CHANGE: ProcessPool - exit from the working process if a task execution timed out  
NEW: ProcessMonitor - added evaluation of the memory consumed by a process and its children   
NEW: InstallTools - added flag to require MySQL installation
FIX: InstallTools - correctly installing DBs extended (with sql to be sourced) 
FIX: InstallTools - run MySQL commands one by one when creating a new database
FIX: InstallTools - fixMySQLScripts() fixes the mysql start script to ognore /etc/my.cnf file
CHANGE: Os.py - the use of "which" is replaced by distutils.spawn.find_executable
NEW: Grid.py - ldapSA replaced by ldapSE, added getBdiiSE(CE)Info() methods
CHANGE: CFG.py - only lines starting with ^\s*# will be treated as comments
CHANGE: Shifter - Agents will now have longer proxies cached to prevent errors 
        for heavy duty agents, closes #2110
NEW: Bdii2CSAgent - reworked to apply also for SEs and use the same utilities for the
     corresponding command line tool
NEW: dirac-admin-add-resources - an interactive tool to add and update sites, CEs, SEs
     to the DIRAC CS   
CHANGE: dirac-proxy-init - added message in case of impossibility to add VOMS extension   
FIX: GOCDBClient - handle correctly the case of multiple elements in the same DT            


*Accounting
NEW: Allow to have more than one DB for accounting
CHANGE: Accounting - use TypeLoader to load plotters

*Framework
FIX: Logger - fix FileBackend implementation

*WMS
NEW: Refactored pilots ( dirac-pilot-2 ) to become modular following RFC #18, 
     added pilotCommands.py, SiteDirector modified accordingly 
CHANGE: InputData(Executor) - use VO specific catalogs      
NEW: JobWrapper, Watchdog - monitor memory consumption by the job ( in a Warning mode )
FIX: SandboxStoreHandler - treat the case of exception while cleaning sandboxes
CHANGE: JobCleaningAgent - the delays of job removals become CS parameters
BUGFIX: JobDB - %j placeholder not replaced after rescheduling
FIX: JobDB - in the SQL schema description reorder tables to allow foreign keys
BUGFIX: JobAgent, Matcher - logical bug in using PilotInfoReported flag
FIX: OptimizerExecutor - when a job fails the optimization chain set the minor status 
     to the optimiser name and the app status to the fail error

*Resources
NEW: StorageElement - added a cache of already created SE objects
CHANGE: SSHTorqueComputingElement - mv getCEStatus to remote script

*ResourceStatus
NEW: ResourceManagementClient/DB, DowntimeCommand - distinguish Disk and Tape storage 
FIX: GODDBClient  - downTimeXMLParsing() can now handle the "service type" parameter properly
CHANGE: dirac-rss-xxx commands use the printTable standard utility
FIX: dirac-dms-ftsdb-summary - bug fix for #2096

*DMS
NEW: DataManager - add masterCatalogOnly flag in the constructor
FIX: DataManager - fix to protect against non valid SE
CHANGE: FC.DirectoryLevelTree - use SELECT ... FOR UPDATE lock in makeDir()
FIX: FileCatalog - fixes in using file and replica status
CHANGE: DataManager - added a new argument to the constructor - vo
CHANGE: DataManager - removed removeCatalogFile() and dirac-dms-remove-catalog-file adjusted
CHANGE: Several components - field/parameter CheckSumType all changed to ChecksumType
CHANGE: PoolXMLCatalog - add the SE by default in the xml dump and use the XML library 
        for dumping the XML
FIX: XROOTStorageElement - fixes to comply with the interface formalism        

*SMS
FIX: StorageManagementDB - small bugfix to avoid SQL errors

*RMS
NEW: Added 'since' and 'until' parameters for getting requests
NEW: Request - added optimize() method to merge similar operations when
     first inserting the request
NEW: ReqClient, RequestDB - added getBulkRequest() interface. RequestExecutingAgent
     can use it controlled by a special flag     
FIX: Operation, Request - set LastUpdate time stamp when reaching final state
FIX: OperationHandlerBase - don't erase the original message when reaching the max attempts      
FIX: removed some deprecated codes
FIX: RequestTask - always set useServerCerificate flag to tru in case of executing inside
     an agent
CHANGE: gRequestValidator removed to avoid object instantiation at import   
NEW: dirac-rms-cancel-request command and related additions to the db and service classes  

*TMS
NEW: WorkflowTaskAgent is now multi-threaded
NEW: Better use of threads in Transformation Agents
CHANGE: TransformationDB - modified such that the body in a transformation can be updated
FIX: TransformationCleaningAgent - removed non-ASCII characters in a comment

[v6r11p34]

*Resources
NEW: GlobusComputingElement class

[v6r11p33]

*Configuration
FIX: Resources - avoid white spaces in OSCompatibility

[v6r11p32]

*Core
CHANGE: BaseClient, SSLSocketFactory, SocketInfo - enable TLSv1 for outgoing 
        connections via suds, possibility to configure SSL connection details
        per host/IP 

[v6r11p31]

*Core
FIX: CFG - bug fixed in loadFromBuffer() resulting in a loss of comments

*Resources
FIX: SSHTorqueComputingElement - check the status of ssh call for qstat

*DMS
FIX: FileCatalog - return LFN name instead of True from exists() call if LFN
     already in the catalog

[v6r11p30]

*DMS
CHANGE: FileCatalogCLI - add new -D flag for find to print only directories

[v6r11p29]

*DMS
FIX: FTS(Agent,Startegy,Gragh) - make use of MaxActiveJobs parameter, bug fixes

*TMS
FIX: Transformation(Agent,Client) - Operations CS parameters can be defined for each plugin: MaxFiles, SortedBy, NoUnusedDelay. Fixes to facilitate work with large numbers of files.

[v6r11p28]

*Core
FIX: InstallTools - check properly the module availability before installation

*WMS
FIX: JobScheduling - protection against missing dict field RescheduleCounter

*TMS
FIX: TransformationCleaningAgent - execute DM operations with the shifter proxy

[v6r11p27]

*Core
BUGFIX: InstallTools - bug fix in installNewPortal()

*WMS
FIX: Watchdog - disallow cputime and wallclock to be negative

*TS
FIX: TransformationAgent - correct handling of replica caches when more than 5000 files


BUGFIX: ModuleBase - bug fix in execute()
BUGFIX: Workflow - bug fix in createStepInstance()

*DMS
BUGFIX: DiractoryTreeBase - bug fix in getDirectoryPhysicalSizeFromUsage()

*Resources
FIX: XROOTStorage - back ported fixes from #2126: putFile would place file in 
     the wrong location on eos

[v6r11p26]

*Framework
FIX: UserProfileDB.py - add PublishAccess field to the UserProfileDB

*RSS
FIX: Synchronizer.py - fix deletion of old resources

*DMS
FIX: DataManager - allow that permissions are OK for part of a list of LFNs ( __verifyWritePermission() )
     (when testing write access to parent directory). Allows removal of replicas 
     even if one cannot be removed
FIX: DataManager - test SE validity before removing replica     
     
*RMS
FIX: RequestTask - fail requests for users who are no longer in the system
FIX: RequestExecutingAgent - fix request timeout computation

[v6r11p25]

*Interfaces
FIX: Job.py - bring back different logfile names if they have not been specified by the user

[v6r11p24]

*DMS
BUGFIX: SEManagerDB - bug fixed in getting connection in __add/__removeSE

[v6r11p23]

*DMS
CHANGE: FTSRequest is left only to support dirac-dms-fts-XXX commands

[v6r11p22]

*DMS
FIX: FTSJob - fixes in the glite-transfer-status command outpu parsing
FIX: TransformationClient - allow single lfn in setFileStatusForTransformation()

*WMS
FIX: StatesMonitoringAgent - install pika on the fly as a temporary solution

[v6r11p21]

*DMS
BUGFIX: dirac-dms-remove-replicas - continue in case of single replica failure
FIX: dirac-rms-xxx scripts - use Script.getPositionalArgs() instead of sys.argv

*Workflow
FIX: Test_Modules.py - fix in mocking functions, less verbose logging

[v6r11p20]

*DMS
BUGFIX: DataManager - in __SEActive() use resolved SE name to deal with aliases
BUGFIX: FileMetadata - multiple bugs in __buildUserMetaQuery()

[v6r11p19]

*DMS
FIX: FTSJob - fix FTS job monitoring a la FTS2

*RMS
CHANGE: ReqClient - added setServer() method
FIX: File,Operation,Request - call the getters to fetch the up-to-date information 
     from the parent

[v6r11p18]

*DMS
FIX: FTSAgent(Job) - fixes for transfers requiring staging (bringOnline) and adaptation 
     to the FTS3 interface

*WMS
FIX: StatesMonitoringAgent - resend the records in case of failure

[v6r11p17]

*DMS
FIX: FileCatalog - in multi-VO case get common catalogs if even VO is not specified

*Resources
FIX: ComputintgElement - bugfix in available() method

*WMS
FIX: SiteDirector - if not pilots registered in the DB, pass empty list to the ce.available()

[v6r11p16]

*RMS
BUGFIX: Request,Operation,File - do not cast to str None values

[v6r11p15]

*DMS
FIX: ReplicateAndRegister - do not create FTSClient if no FTSMode requested
CHANGE: FTSAgent(Job,File) - allow to define the FTS2 submission command;
        added --copy-pin-lifetime only for a tape backend
        parse output of both commands (FTS2, FTS3)
        consider additional state for FTS retry (Canceled)
        
*RMS
FIX: Operation, Request - treat updates specially for Error fields        

*TMS
FIX: TransformationAgent - fixes in preparing json serialization of requests

*WMS
NEW: StateMonitoringAgent - sends WMS history data through MQ messages 

[v6r11p14]

*WMS
CHANGE: JobDB - removed unused tables and methods
CHANGE: removed obsoleted tests

*DMS
FIX: FTSAgent - recover case when a target is not in FTSDB
CHANGE: FTSAgent(Job) - give possibility to specify a pin life time in CS 

*RMS
FIX: Make RMS objects comply with Python Data Model by adding __nonzero__ methods 

[v6r11p13]

*DMS
BUGFIX: SEManager - in SEManagerDB.__addSE() bad _getConnection call, closes #2062

[v6r11p12]

*Resources
CHANGE: ARCComputingElement - accomodate changes in the ARC job reported states

*Configuration
CHANGE: Resources - define a default FTS server in the CS (only for v6r11 and v6r12)

*DMS
FIX: FTSStrategy - allow to use a given channel more than once in a tree 
FIX: FTSAgent - remove request from cache if not found
FIX: FTSAgent - recover deadlock situations when FTS Files had not been correctly 
     updated or were not in the DB

*RMS
FIX: RequestExecutingAgent - fix a race condition (cache was cleared after the request was put)
FIX: RequestValidator - check that the Operation handlers are defined when inserting a request

[v6r11p11]

*Core
FIX: TransportPool - fixed exception due to uninitialized variable
FIX: HTTPDISETSocket - readline() takes optional argument size ( = 0 )

*DMS
FIX: FTSAgent - check the type of the Operation object ( can be None ) and
     some other protections
FIX: FTSClient - avoid duplicates in the file list

*RMS
FIX: ReqClient - modified log message
CHANGE: dirac-dms-fts-monitor - allow multiple comma separated LFNs in the arguments

[v6r11p10]

*RSS
FIX: DowntimeCommand, Test_RSS_Command_GOCDBStatusCommand - correctly interpreting list of downtimes

*RMS
FIX: ReplicateAndRegister - Create a RegisterReplica (not RegisterFile) if ReplicateAndRegister 
     fails to register
FIX: OperationHandlerBase - handle correctly Attempt counters when SEs are banned
FIX: ReplicateAndRegister - use FC checksum in case of mismatch request/PFN
FIX: FTSAgent - in case a file is Submitted but the FTSJob is unknown, resubmit
FIX: FTSAgent - log exceptions and put request to DB in case of exception
FIX: FTSAgent - handle FTS error "Unknown transfer state NOT_USED", due to same file 
     registered twice (to be fixed in RMS, not clear origin)

*WMS
FIX: JobStateUpdateHandler - status not updated while jobLogging is, due to time skew between 
     WN and DB service
FIX: JobStateUpdateHandler - stager callback not getting the correct status Staging 
     (retry for 10 seconds)     

[v6r11p9]

*Core
NEW: AgentModule - set AGENT_WORKDIRECTORY env variable with the workDirectory
NEW: InstallTools - added methods for the new web portal installation

*DMS
FIX: ReplicateAndRegister - apply same error logic for DM replication as for FTS

*Resources:
FIX: SRM2Storage - fix log message level
FIX: SRM2Storage - avoid useless existence checks 

*RMS
FIX: ForwardDISET - a temporary fix for a special LHCb case, to be removed asap
FIX: ReqClient - prettyPrint is even prettier
FIX: RequestTask - always use server certificates when executed within an agent

[v6r11p8]

*TMS
FIX: TransformationDB - fix default value within ON DUPLICATE KEY UPDATE mysql statement

[v6r11p7]

*Framework
BUGFIX: ProxyDB.py - bug in a MySQL table definition

*DMS
FIX: ReplicateAndRegister.py - FTS client is not instantiated in the c'tor as it 
     might not be used, 

*WMS
FIX: JobWrapper - don't delete the sandbox tar file if upload fails
FIX: JobWrapper - fix in setting the failover request

*RMS
FIX: RequestDB - add protections when trying to get a non existing request

[v6r11p6]

*WMS
FIX: InpudDataResolution - fix the case when some files only have a local replica
FIX: DownloadInputData, InputDataByProtocol - fix the return structure of the
     execute() method
     
*Resources
NEW: LocalComputingElement, CondorComputingElement      

[v6r11p5]

FIX: Incorporated changes from v6r10p25 patch

*Framework
NEW: Added getUserProfileNames() interface

*WMS
NEW: WMSAdministrator - added getPilotStatistics() interface
BUGFIX: JobWrapperTemplate - use sendJobAccounting() instead of sendWMSAccounting()
FIX: JobCleaningAgent - skip if no jobs to remove

*DMS
BUGFIX: FileCatalogClientCLI - bug fix in the metaquery construction

*Resources
CHANGE: StorageElement - enable Storage Element proxy configuration by protocol name

*TMS
NEW: TransformationManager - add Scheduled to task state for monitoring

[v6r11p4]

*Framework
NEW: ProxyDB - added primary key to ProxyDB_Log table
CHANGE: ProxyManagerHandler - purge logs once in 6 hours

*DMS
FIX: DataManager - fix in the accounting report for deletion operation
CHANGE: FTSRequest - print FTS GUID when submitting request
FIX: dirac-dms-fts-monitor - fix for using the new FTS structure
FIX: DataLoggingDB - fix type of the StatusTimeOrder field
FIX: DataLoggingDB - take into account empty date argument in addFileRecord()
FIX: ReplicateAndRegister - use active replicas
FIX: FTS related modules - multiple fixes

*WMS
NEW: SiteDirector - pass the list of already registered pilots to the CE.available() query
FIX: JobCleaningAgent - do not attempt job removal if no eligible jobs

*Resources
FIX: LcgFileCatalogClient - if replica already exists while registration, reregister
NEW: CREAM, SSH, ComputingElement - consider only registered pilots to evaluate queue occupancy

[v6r11p3]

FIX: import gMonitor from it is original location

*Core
FIX: FC.Utilities - treat properly the LFN names starting with /grid ( /gridpp case )

*Configuration
FIX: LocalConfiguration - added exitCode optional argument to showHelp(), closes #1821

*WMS
FIX: StalledJobAgent - extra checks when failing Completed jobs, closes #1944
FIX: JobState - added protection against absent job in getStatus(), closes #1853

[v6r11p2]

*Core
FIX: dirac-install - skip expectedBytes check if Content-Length not returned by server
FIX: AgentModule - demote message "Cycle had an error:" to warning

*Accounting
FIX: BaseReporter - protect against division by zero

*DMS
CHANGE: FileCatalogClientCLI - quite "-q" option in find command
FIX: DataManager - bug fix in __initializeReplication()
FIX: DataManager - less verbose log message 
FIX: DataManager - report the size of removed files only for successfully removed ones
FIX: File, FTSFile, FTSJob - SQL tables schema change: Size filed INTEGER -> BIGINT

*RMS
FIX: dirac-rms-reset-request, dirac-rms-show-request - fixes
FIX: ForwardDISET - execute with trusted host certificate

*Resources
FIX: SSHComputingElement - SSHOptions are parsed at the wrong place
NEW: ComputingElement - evaluate the number of available cores if relevant

*WMS
NEW: JobMonitoringHander - added export_getOwnerGroup() interface

*TMS
CHANGE: TransformationCleaningAgent - instantiation of clients moved in the initialize()

[v6r11p1]

*RMS
FIX: ReqClient - failures due to banned sites are considered to be recoverable

*DMS
BUGFIX: dirac-dms-replicate-and-register-request - minor bug fixes

*Resources
FIX: InProcessComputingElement - stop proxy renewal thread for a finished payload

[v6r11]

*Core
FIX: Client - fix in __getattr__() to provide dir() functionality
CHANGE: dirac-configure - use Registry helper to get VOMS servers information
BUGFIX: ObjectLoader - extensions must be looked up first for plug-ins
CHANGE: Misc.py - removed obsoleted
NEW: added returnSingleResult() generic utility by moving it from Resources/Utils module 

*Configuration
CHANGE: Resources.getDIRACPlatform() returns a list of compatible DIRAC platforms
NEW: Resources.getDIRACPlatforms() used to access platforms from /Resources/Computing/OSCompatibility
     section
NEW: Registry - added getVOs() and getVOMSServerInfo()     
NEW: CE2CSAgent - added VO management

*Accounting
FIX: AccountingDB, Job - extra checks for invalid values

*WMS
NEW: WMS tags to allow jobs require special site/CE/queue properties  
CHANGES: DownloadInputData, InputDataByProtocol, InputDataResolution - allows to get multiple 
         PFNs for the protocol resolution
NEW: JobDB, JobMonitoringHandler - added traceJobParameters(s)() methods     
CHANGE: TaskQueueDirector - use ObjectLoader to load directors    
CHANGE: dirac-pilot - use Python 2.7 by default, 2014-04-09 LCG bundles

*DMS
NEW: DataManager to replace ReplicaManager class ( simplification, streamlining )
FIX: InputDataByProtocol - fix the case where file is only on tape
FIX: FTSAgent - multiple fixes
BUGFIX: ReplicateAndRegister - do not ask SE with explicit SRM2 protocol

*Interfaces
CHANGE: Dirac - instantiate SandboxStoreClient and WMSClient when needed, not in the constructor
CHANGE: Job - removed setSystemConfig() method
NEW: Job.py - added setTag() interface

*Resources
CHANGE: StorageElement - changes to avoid usage PFNs
FIX: XROOTStorage, SRM2Storage - changes in PFN construction 
NEW: PoolComputingElement - a CE allowing to manage multi-core slots
FIX: SSHTorqueComputingElement - specify the SSHUser user for querying running/waiting jobs 

*RSS
NEW: added commands dirac-rss-query-db and dirac-rss-query-dtcache

*RMS
CHANGE: ReqDB - added Foreign Keys to ReqDB tables
NEW: dirac-rms-reset-request command
FIX: RequestTask - always execute operations with owner proxy

*SMS
FIX: few minor fixes to avoid pylint warnings

[v6r10p25]

*DMS
CHANGE: FileCatalog - optimized file selection by metadata

[v6r10p24]

*DMS
FIX: FC.FileMetadata - optimized queries for list interception evaluation

[v6r10p23]

*Resoures
CHANGE: SSHComputingElement - allow SSH options to be passed from CS setup of SSH Computing Element
FIX: SSHComputingElement - use SharedArea path as $HOME by default

[v6r10p22]

*CS
CHANGE: Operations helper - if not given, determine the VO from the current proxy 

*Resources
FIX: glexecComputingElement - allows Application Failed with Errors results to show through, 
     rather than be masked by false "glexec CE submission" errors
     
*DMS     
CHANGE: ReplicaManager - in getReplicas() rebuild PFN if 
        <Operations>/DataManagement/UseCatalogPFN option is set to False ( True by default )

[v6r10p21]

*Configuration
FIX: CSGlobals - allow to specify extensions in xxxDIRAC form in the CS

*Interfaces
FIX: Job - removed self.reqParams
FIX: Job - setSubmitPools renamed to setSubmitPool, fixed parameter definition string

*WMS
FIX: JobMonitorigHandler, JobPolicy - allow JobMonitor property to access job information

[v6r10p20]

*DMS
FIX: FTSAgent/Client, ReplicateAndRegister - fixes to properly process failed
     FTS request scheduling

[v6r10p19]

*DMS
FIX: FTSAgent - putRequest when leaving processRequest
FIX: ReplicaManager - bug in getReplicas() in dictionary creation

[v6r10p18]

*DMS
FIX: ReplicateAndRegister - dictionary items incorrectly called in ftsTransfer()

[v6r10p17]

*RMS
FIX: RequestDB.py - typo in a table name
NEW: ReqManagerHandler - added getDistinctValues() to allow selectors in the web page

*DMS
CHANGE: ReplicaManager - bulk PFN lookup in getReplicas()

[v6r10p16]

*Framework
NEW: PlottingClient - added curveGraph() function

*Transformation
FIX: TaskManagerAgentBase - add the missing Scheduled state

*WMS
FIX: TaskQueueDB - reduced number of lines in the matching parameters printout

*DMS
FIX: dirac-dms-show-se-status - exit on error in the service call, closes #1840

*Interface
FIX: API.Job - removed special interpretation of obsoleted JDLreqt type parameters

*Resources
FIX: SSHComputingElement - increased timeout in getJobStatusOnHost() ssh call, closes #1830

[v6r10p15]

*DMS
FIX: FTSAgent - added missing monitoring activity
FIX: FileCatalog - do not check directory permissions when creating / directory

*Resources
FIX: SSHTorqueComputingElement - removed obsoleted stuff

[v6r10p14]

*SMS
FIX: RequestPreparationAgent - typo fixed

[v6r10p13]

*SMS
FIX: RequestPreparationAgent - use ReplicaManager to get active replicas

*DMS
FIX: ReplicaManager - getReplicas returns all replicas ( in all statuses ) by default
CHANGE: FC/SecurityManager - give full ACL access to the catalog to groups with admin rights

*WMS
CHANGE: SiteDirector - changes to reduce the load on computing elements
FIX: JobWrapper - do not set Completed status for the case with failed application thread

[v6r10p12]

*WMS
CHANGE: Replace consistently everywhere SAM JobType by Test JobType
FIX: JobWrapper - the outputSandbox should be always uploaded (outsized, in failed job)

*DMS
FIX: RemoveFile - bugfix
FIX: ReplicateAndRegister - fixes in the checksum check, retry failed FTS transfer 
     with RM transfer
NEW: RegisterReplica request operation     

*RMS
FIX: ReqClient - fix in the request state machine
FIX: Request - enhance digest string
NEW: dirac-dms-reset-request command
CHANGE: dirac-rms-show-request - allow selection of a request by job ID

*TS
FIX: TransformationDB - in getTransformationParameters() dropped "Submitted" counter 
     in the output

[v6r10p11]

*Core
FIX: X509Chain - cast life time to int before creating cert

*Accounting
FIX: DataStoreClient - self.__maxRecordsInABundle = 5000 instead of 1000
FIX: JobPolicy - allow access for JOB_MONITOR property

*RMS
FIX: ReqClient - fix the case when a job is Completed but in an unknown minor status

*Resources
BUGFIX: ProxyStorage - use checkArgumentFormat() instead of self.__checkArgumentFormatDict()

[v6r10p10]

*DMS
FIX: Several fixes to make FTS accounting working (FTSAgent/Job, ReplicaManager, File )

[v6r10p9]

*Core
BUGFIX: LineGraph - Ymin was set to a minimal plot value rather than 0.

*DMS
CHANGE: FTSJob(Agent) - get correct information for FTS accounting (registration)

[v6r10p8]

*Core
FIX: InstallTools - admin e-mail default location changed

*Framework
FIX: SystemAdministratorClientCLI - allow "set host localhost"
FIX: BundleDelivery - protect against empty bundle

*WMS
FIX: SiteDirector - Pass siteNames and ceList as None if any is accepted
FIX: WorkloadManagement.ConfigTemplate.SiteDorectory - set Site to Any by default 

*DMS
FIX: FileCatalogCLI - ignore Datasets in ls command for backward compatibility

*Resources
FIX: SSH - some platforms use Password instead of password prompt

[v6r10p7]

*Core
FIX: dirac-install - execute dirac-fix-mysql-script and dirac-external-requirements after sourcing the environment
FIX: InstallTools - set basedir variable in fixMySQLScript()
FIX: InstallTools - define user root@host.domain in installMySQL()

*Framework
BUGFIX: SystemAdministratorCLI - bug fixed in default() call signature

*DMS
FIX: FTSRequest - handle properly FTS server in the old system 
FIX: ReplicaManager - check if file is in FC before removing 
FIX: Request/RemovalTask - handle properly proxies for removing files 
BUGFIX: DatasetManager - in the table description

[v6r10p6]

*Core
FIX: X509Certificate - reenabled fix in getDIRACGroup()

*Configuration
FIX: CSAPI - Group should be taken from the X509 chain and not the certificate

*RMS
CHANGE: ReqClient - if the job does not exist, do not try further finalization

[v6r10p5]

*Core
FIX: X509Certificate - reverted fix in getDIRACGroup()

[v6r10p4]

*Core
NEW: dirac-info - extra printout
CHANGE: PrettyPrint - extra options in printTable()
FIX: X509Certificate - bug fixed in getDIRACGroup()

*Framework
NEW: SystemAdministratorCLI - new showall command to show components across hosts
NEW: ProxyDB - allow to upload proxies without DIRAC group

*RMS
CHANGE: ReqClient - requests from failed jobs update job status to Failed
CHANGE: RequestTask - retry in the request finalize()

[v6r10p3]

*Configuration
CHANGE: Registry - allow to define a default group per user

*WMS
BUGFIX: JobReport - typo in generateForwardDISET()

[v6r10p2]

*TMS
CHANGE: Backward compatibility fixes when setting the Transformation files status

*DMS
BUGFIX: ReplicateAndRegister - bugfix when replicating to multiple destination by ReplicaManager

*WMS
BUGFIX: JobManager - bug fix when deleting no-existing jobs

[v6r10p1]

*RMS
FIX: ReqDB.Operations - Arguments field changed type from BLOB to MEDIUMBLOB

*DMS
FIX: FileCatalog - check for non-exiting directories in removeDirectory()

*TMS
FIX: TransformationDB - removed constraint that was making impossible to derive a production

[v6r10]

*Core
FIX: Several fixes on DB classes(AccountingDB, SystemLoggingDB, UserProfileDB, TransformationDB, 
     JobDB, PilotAgentsDB) after the new movement to the new MySQL implementation with a persistent 
     connection per running thread
NEW: SystemAdministratorCLI - better support for executing remote commands 
FIX: DIRAC.__init__.py - avoid re-definition of platform variable    
NEW: Graphs - added CurveGraph class to draw non-stacked lines with markers
NEW: Graphs - allow graphs with negative Y values
NEW: Graphs - allow to provide errors with the data and display them in the CurveGraph
FIX: InstallTools - fix for creation of the root@'host' user in MySQL 
FIX: dirac-install - create links to permanent directories before module installation
CHANGE: InstallTools - use printTable() utility for table printing
CHANGE: move printTable() utility to Core.Utilities.PrettyPrint
NEW: added installation configuration examples
FIX: dirac-install - fixBuildPath() operates only on files in the directory
FIX: VOMSService - added X-VOMS-CSRF-GUARD to the html header to be compliant with EMI-3 servers

*CS
CHANGE: getVOMSVOForGroup() uses the VOMSName option of the VO definition 
NEW: CE2CSAgent - added ARC CE information lookup

*Framework
FIX: SystemAdministratorIntegrator - use Host option to get the host address in addition to the section name, closes #1628
FIX: dirac-proxy-init - uses getVOMSVOForGroup() when adding VOMS extensions

*DMS
CHANGE: DFC - optimization and bug fixes of the bulk file addition
FIX: TransferAgent - protection against badly defined LFNs in collectFiles()
NEW: DFC - added getDirectoryReplicas() service method support similar to the LFC
CHANGE: DFC - added new option VisibleReplicaStatus which is used in replica getting commands
CHANGE: FileCatalogClientCLI client shows number of replicas in the 2nd column rather than 
        unimplemented number of links
CHANGE: DFC - optimizations for the bulk replica look-up
CHANGE: DFC updated scalability testing tool FC_Scaling_test.py        
NEW: DFC - methods returning replicas provide also SE definitions instead of PFNs to construct PFNs on the client side
NEW: DFC - added getReplicasByMetadata() interface
CHANGE: DFC - optimized getDirectoryReplicas()
CHANGE: FileCatalogClient - treat the reduced output from various service queries restoring LFNs and PFNs on the fly
NEW: DFC - LFNPFNConvention flag can be None, Weak or Strong to facilitate compatibility with LFC data 
CHANGE: FileCatalog - do not return PFNs, construct them on the client side
CHANGE: FileCatalog - simplified FC_Scaling_test.py script
NEW: FileCatalog/DatasetManager class to define and manipulate datasets corresponding to meta queries
NEW: FileCatalogHandler - new interface methods to expose DatasetManager functionality
NEW: FileCatalogClientCLI - new dataset family of commands
FIX: StorageFactory, ReplicaManager - resolve SE alias name recursively
FIX: FTSRequest, ReplicaManager, SRM2Storage - use current proxy owner as user name in accounting reports, closes #1602
BUGFIX: FileCatalogClientCLI - bug fix in do_ls, missing argument to addFile() call, closes #1658
NEW: FileCatalog - added new setMetadataBulk() interface, closes #1358
FIX: FileCatalog - initial argument check strips off leading lfn:, LFN:, /grid, closes #448
NEW: FileCatalog - added new setFileStatus() interface, closes #170, valid and visible file and replica statuses can be defined in respective options.
CHANGE: multiple new FTS system fixes
CHANGE: uniform argument checking with checkArgumentFormat() in multiple modules
CHANGE: FileCatalog - add Trash to the default replica valid statuses
CHANGE: ReplicaManager,FTSRequest,StorageElement - no use of PFN as returned by the FC except for file removal,
        rather constructing it always on the fly
        
*SMS
CHANGE: PinRequestAgent, SENamespaceCatalogCheckAgent - removed
CHANGE: Use StorageManagerClient instead of StorageDB directly        

*WMS
CHANGE: JobPolicy - optimization for bulk job verification
NEW: JobPolicy - added getControlledUsers() to get users which jobs can be accessed for 
     a given operation
CHANGE: JobMonitoringHandler - Avoid doing a selection of all Jobs, first count matching jobs 
        and then use "limit" to select only the required JobIDs.
NEW: JobMonitoringHandler - use JobPolicy to filter jobs in getJobSummaryWeb()
NEW: new Operations option /Services/JobMonitoring/GlobalJobsInfo ( True by default ) to 
     allow or not job info lookup by anybody, used in JobMonitoringHandler       
BUGFIX: SiteDirector - take into account the target queue Platform
BUGFIX: JobDB - bug in __insertNewJDL()    
CHANGE: dirac-admin-show-task-queues - enhanced output  
CHANGE: JobLoggingDB.sql - use trigger to manage the new LoggingInfo structure  
CHANGE: JobWrapper - trying several times to upload a request before declaring the job failed
FIX: JobScheduling executor - fix race condition that causes a job to remain in Staging
NEW: SiteDirector - do not touch sites for which there is no work available
NEW: SiteDirector - allow sites not in mask to take jobs with JobType Test
NEW: SiteDirector - allow 1 hour grace period for pilots in Unknown state before aborting them
CHANGE: Allow usage of non-plural form of the job requirement options ( PilotType, GridCE, BannedSite, 
        SubmitPool ), keep backward compatibility with a plural form
        
*RSS
FIX: DowntimeCommand - take the latest Downtime that fits    
NEW: porting new Policies from integration  
NEW: RSS SpaceToken command querying endpoints/tokens that exist  
        
*Resources
NEW: added SSHOARComputingElement class 
NEW: added XROOTStorage class       
FIX: CREAMComputingElement - extra checks for validity of returned pilot references
        
*TS
CHANGE: TransformationClient(DB,Manager) - set file status for transformation as bulk operation 
CHANGE: TransformationClient - applying state machine when changing transformation status
BUGFIX: TransformationClient(Handler) - few minor fixes
NEW: TransformationDB - backported __deleteTransformationFileTask(s) methods
CHANGE: TransformationDB(Client) - fixes to reestablish the FileCatalog interface
FIX: TransformationAgent - added MissingInFC to consider for Removal transformations
BUGFIX: TransformationAgent - in _getTransformationFiles() variable 'now' was not defined
FIX: TransformationDB.sql - DataFiles primary key is changed to (FileID) from (FileID,LFN) 
CHANGE: TransformationDB(.sql) - schema changes suitable for InnoDB
FIX: TaskManager(AgentBase) - consider only submitted tasks for updating status
CHANGE: TransformationDB(.sql) - added index on LFN in DataFiles table

*RMS
NEW: Migrate to use the new Request Management by all the clients
CHANGE: RequestContainer - Retry failed transfers 10 times and avoid sub-requests to be set Done 
        when the files are failed
CHANGE: Use a unique name for storing the proxy as processes may use the same "random" name and 
        give conflicts
NEW: RequestClient(Handler) - add new method readRequest( requestname)                 

*Workflow
NEW: Porting the LHCb Workflow package to DIRAC to make the use of general purpose modules and
     simplify construction of workflows        

[v6r9p33]

*Accounting
BUGFIX: AccountingDB - wrong indentation

[v6r9p32]

*Accounting
FIX: AccountingDB - use old style grouping if the default grouping is altered, e.g. by Country

[v6r9p31]

*Accounting
CHANGE: AccountingDB - changes to speed up queries: use "values" in GROUP By clause;
        drop duplicate indexes; reorder fields in the UniqueConstraint index of the
        "bucket" tables  

[v6r9p30]

*DMS
CHANGE: FileCatalogFactory - construct CatalogURL from CatalogType by default

*SMS
FIX: dirac-stager-stage-files - changed the order of the arguments

[v6r9p29]

*TS
FIX: TaskManager(AgentBase) - fix for considering only submitted tasks 

[v6r9p28]

*TS
FIX: TransformationDB(ManagerHandler) - several portings from v6r10

[v6r9p27]

*SMS
FIX: StorageManagementDB - in removeUnlinkedReplicas() second look for CacheReplicas 
     for which there is no entry in StageRequests

[v6r9p26]

*Resources
CHANGE: CREAMComputigElement - Make sure that pilots submitted to CREAM get a 
        fresh proxy during their complete lifetime
*Framework
FIX: ProxyDB - process properly any SQLi with DNs/groups with 's in the name

[v6r9p25]

*TS
CHANGE: TransformationClient - changed default timeout values for service calls
FIX: TransformationClient - fixes for processing of derived transformations 

[v6r9p24]

*TS
FIX: TransformationClient - in moveFilesToDerivedTransformation() set file status
     to Moved-<prod>

[v6r9p23]

*Core
BUGFIX: InstallTools - improper configuration prevents a fresh new installation

*WMS
BUGFIX: PilotDirector - Operations Helper non-instantiated

[v6r9p22]

*WMS
FIX: PilotDirector - allow to properly define extensions to be installed by the 
     Pilot differently to those installed at the server
FIX: Watchdog - convert pid to string in ProcessMonitor

*TS
FIX: TransformationDB - splitting files in chunks

*DMS
NEW: dirac-dms-create-removal-request command
CHANGE: update dirac-dms-xxx commands to use the new RMS client,
        strip lines when reading LFNs from a file

[v6r9p21]

*TS
FIX: Transformation(Client,DB,Manager) - restored FileCatalog compliant interface
FIX: TransformationDB - fix in __insertIntoExistingTransformationFiles()

[v6r9p20]

*Core
BUGFIX: ProxyUpload - an on the fly upload does not require a proxy to exist

*DMS
CHANGE: TransferAgent - use compareAdler() for checking checksum
FIX: FailoverTransfer - recording the sourceSE in case of failover transfer request 

*WMS
FIX: ProcessMonitor - some fixes added, printout when <1 s of consumed CPU is found

*Transformation
BUGFIX: TransformationClient - fixed return value in moveFilesToDerivedTransformation()

*RMS
BUGFIX: CleanReqDBAgent - now() -> utcnow() in initialize()

*Resources
FIX: ARCComputingElement - fix the parsing of CE status if no jobs are available

[v6r9p19]

*DMS
FIX: FileCatalog/DirectoryMetadata - inherited metadata is used while selecting directories
     in findDirIDsByMetadata()

[v6r9p18]

*DMS
FIX: FTSSubmitAgent, FTSRequest - fixes the staging mechanism in the FTS transfer submission
NEW: TransferDBMonitoringHandler - added getFilesForChannel(), resetFileChannelStatus()

[v6r9p17]

*Accounting
FIX: DataStoreClient - send accounting records in batches of 1000 records instead of 100

*DMS:
FIX: FailoverTransfer - catalog name from list to string
FIX: FTSSubmitAgent, FTSRequest - handle FTS3 as new protocol and fix bad submission time
FIX: FTSSubmitAgent, FTSRequest - do not submit FTS transfers for staging files

*WMS
FIX: TaskQueueDB - do not check enabled when TQs are requested from Directors
FIX: TaskQueueDB - check for Enabled in the TaskQueues when inserting jobs to print an alert
NEW: TaskQueueDB - each TQ can have at most 5k jobs, if beyond the limit create a new TQ 
     to prevent long matching times when there are way too many jobs in a single TQ

[v6r9p16]

*TS
BUGFIX: typos in TransformationCleaningAgent.py

*DMS
CHANGE: DownloadInputData - check the available disk space in the right input data directory
FIX: DownloadInputData - try to download only Cached replicas 

[v6r9p15]

*Core
FIX: MySQL - do not decrease the retry counter after ping failure

*DMS
CHANGE: FC/DirectoryMetadata - Speed up findFilesByMetadataWeb when many files match
FIX: RemovalTask - fix error string when removing a non existing file (was incompatible 
     with the LHCb BK client). 

*WMS
FIX: JobReport - minor fix ( removed unused imports )
FIX: JobMonitoring(JobStateUpdate)Handler - jobID argument can be either string, int or long

*TS
CHANGE: TransformationClient - change status of Moved files to a deterministic value
FIX: FileReport - minor fix ( inherits object ) 

[v6r9p14]

*DMS
CHANGE: FTSDB - changed schema: removing FTSSite table. From now on FTS sites 
        would be read from CS Resources

[v6r9p13]

FIX: included fixes from v6r8p26 patch release

[v6r9p12]

FIX: included fixes from v6r8p25 patch release

[v6r9p11]

*DMS
BUGFIX: FTSRequest - in __resolveFTSServer() type "=" -> "=="

[v6r9p10]

FIX: included fixes from v6r8p24 patch release

*Core
NEW: StateMachine utility

*DMS
BUGFIX: in RegisterFile operation handler

*Interfaces
FIX: Dirac.py - in splitInputData() consider only Active replicas

[v6r9p9]

*RMS
FIX: RequestDB - added getRequestFileStatus(), getRequestName() methods

[v6r9p8]

*DMS
FIX: RequestDB - get correct digest ( short request description ) of a request

[v6r9p7]

FIX: included fixes from v6r8p23 patch release

*RSS
FIX: SpaceTokenOccupancyPolicy - SpaceToken Policy decision was based on 
     percentage by mistake
     
*RMS
NEW: new scripts dirac-dms-ftsdb-summary, dirac-dms-show-ftsjobs    
FIX: FTSAgent - setting space tokens for newly created FTSJobs 

[v6r9p6]

*DMS
BUGFIX: dirac-admin-add-ftssite - missing import

*RMS
NEW: RequestDB, ReqManagerHandler - added getRequestStatus() method

*TS
FIX: fixes when using new RequestClient with the TransformationCleaningAgent

*WMS
BUGFIX: typo in SandboxStoreHandler transfer_fromClient() method

[v6r9p5]

*DMS
BUGFIX: missing proxy in service env in the FTSManager service. By default service 
        will use DataManager proxy refreshed every 6 hours.

*Resources
NEW: StorageElement - new checkAccess policy: split the self.checkMethods in 
     self.okMethods. okMethods are the methods that do not use the physical SE. 
     The isValid returns S_OK for all those immediately

*RSS
FIX: SpaceTokenOccupancyPolicy - Policy that now takes into account absolute values 
     for the space left
     
*TS
FIX: TransformationCleaningAgent - will look for both old and new RMS     

[v6r9p4]

*Stager
NEW: Stager API: dirac-stager-monitor-file, dirac-stager-monitor-jobs, 
     dirac-stager-monitor-requests, dirac-stager-show-stats

[v6r9p3]

*Transformation
FIX: TransformationCleaning Agent status was set to 'Deleted' instead of 'Cleaned'

[v6r9p2]

*RSS
NEW: Added Component family tables and statuses
FIX: removed old & unused code 
NEW: allow RSS policies match wild cards on CS

*WMS
BUGFIX: FailoverTransfer,JobWrapper - proper propagation of file metadata

[v6r9p1]

*RMS
NEW: FTSAgent - update rwAccessValidStamp,
     update ftsGraphValidStamp,
     new option for staging files before submission,
     better log handling here and there
CHANGE: FTSJob - add staging flag in in submitFTS2
CHANGE: Changes in WMS (FailoverTransfer, JobReport, JobWrapper, SandboxStoreHandler) 
        and TS (FileReport) to follow the new RMS.
NEW: Full CRUD support in RMS.

*RSS
NEW: ResourceManagementDB - new table ErrorReportBuffer
NEW: new ResourceManagementClient methods - insertErrorReportBuffer, selectErrorReportBuffer,
     deleteErrorReportBuffer

[v6r9]

NEW: Refactored Request Management System, related DMS agents and FTS management
     components

[v6r8p28]

*Core
BUGFIX: RequestHandler - the lock Name includes ActionType/Action

*DMS
FIX: dirac-dms-filecatalog-cli - prevent exception in case of missing proxy

[v6r8p27]

*DMS
BUGFIX: dirac-dms-add-file - fixed typo item -> items

[v6r8p26]

*Core
NEW: RequestHandler - added getServiceOption() to properly resolve inherited options 
     in the global service handler initialize method
NEW: FileCatalogHandler, StorageElementHandler - use getServiceOption()

[v6r8p25]

FIX: included fixes from v6r7p40 patch release

*Resources
FIX: SRM2Storage - do not account gfal_ls operations

[v6r8p24]

FIX: included fixes from v6r7p39 patch release

*Core
FIX: SiteSEMapping was returning wrong info

*DMS
FIX: FTSRequest - choose explicitly target FTS point for RAL and CERN
BUGFIX: StrategyHandler - wrong return value in __getRWAccessForSE()

*Resources
CHANGE: SRM2Storage - do not account gfal_ls operations any more

[v6r8p23]

FIX: included fixes from v6r7p37 patch release

*TS
FIX: TransformationDB - allow tasks made with ProbInFC files
FIX: TransformationCleaingAgent,Client - correct setting of transformation 
     status while cleaning

[v6r8p22]

FIX: included fixes from v6r7p36 patch release

[v6r8p21]

*DMS
FIX: FileCatalog/DirectoryMetadata - even if there is no meta Selection 
     the path should be considered when getting Compatible Metadata
FIX: FileCatalog/DirectoryNodeTree - findDir will return S_OK( '' ) if dir not 
     found, always return the same error from DirectoryMetadata in this case.     

*RSS
FIX: DowntimeCommand - use UTC time stamps

*TS
FIX: TransformationAgent - in _getTransformationFiles() get also ProbInFC files in 
     addition to Used 

[v6r8p20]

*Stager
NEW: Stager API: dirac-stager-monitor-file, dirac-stager-monitor-jobs, 
     dirac-stager-monitor-requests, dirac-stager-show-stats

[v6r8p19]

*Transformation
FIX: TransformationCleaning Agent status was set to 'Deleted' instead of 'Cleaned'

[v6r8p18]

*TS
BUGFIX: TransformationAgent - regression in __cleanCache()

[v6r8p17]

FIX: included fixes from v6r7p32 patch release

*WMS
FIX: StalledJobAgent - for accidentally stopped jobs ExecTime can be not set, 
     set it to CPUTime for the accounting purposes in this case

[v6r8p16]

FIX: included fixes from v6r7p31 patch release

*WMS
BUGFIX: TaskQueueDB - fixed a bug in the negative matching conditions SQL construction

*RSS
NEW: improved doc strings of PEP, PDP modules ( part of PolicySystem )
FIX: Minor changes to ensure consistency if ElementInspectorAgent and 
     users interact simultaneously with the same element
CHANGE: removed DatabaseCleanerAgent ( to be uninstalled if already installed )
FIX: SummarizeLogsAgent - the logic of the agent was wrong, the agent has been re-written.
     
[v6r8p15]

*Core
FIX: X509Chain - fix invalid information when doing dirac-proxy-info without CS
     ( in getCredentials() )

*RSS
NEW: PDP, PEP - added support for option "doNotCombineResult" on PDP

[v6r8p14]

*Core
FIX: dirac-deploy-scripts - can now work with the system python

*WMS
NEW: dirac-wms-cpu-normalization - added -R option to modify a given configuration file
FIX: Executor/InputData - Add extra check for LFns in InputData optimizer, closes #1472

*Transformation
CHANGE: TransformationAgent - add possibility to kick a transformation (not skip it if no 
        unused files), by touching a file in workDirectory
BUGFIX: TransformationAgent - bug in __cleanCache() dict modified in a loop        

[v6r8p13]

*Transformation
BUGFIX: TransformationDB - restored import of StringType

[v6r8p12]

NEW: Applied patches from v6r7p29

*WMS
FIX: JobDB - check if SystemConfig is present in the job definition and convert it 
     into Platform

*DMS
FIX: ReplicaManager - do not get metadata of files when getting files in a directory 
     if not strictly necessary

*RSS
NEW: ported from LHCb PublisherHandler for RSS web views

[v6r8p11]

NEW: Applied patches from v6r7p27

*RSS
NEW: SpaceTokenOccupancyPolicy - ported from LHCbDIRAC 
NEW: db._checkTable done on service initialization ( removed dirac-rss-setup script doing it )

*Transformation
FIX: TaskManager - reset oJob for each task in prepareTransformationTasks()
BUGFIX: ValidateOutputDataAgent - typo fixed in getTransformationDirectories()
FIX: TransformationManagerHandler - use CS to get files statuses not to include in 
     processed file fraction calculation for the web monitoring pages

[v6r8p10]

NEW: Applied patches from v6r7p27

[v6r8p9]

*DMS
FIX: TransferAgent,dirac-dms-show-se-status, ResourceStatus,TaskManager - fixes
     needed for DMS components to use RSS status information
NEW: ReplicaManager - allow to get metadata for an LFN+SE as well as PFN+SE     

[v6r8p8]

*RSS
BUGFIX: dirac-rss-setup - added missing return of S_OK() result

[v6r8p7]

NEW: Applied patches from v6r7p24

*DMS
BUGFIX: LcgFileCatalogClient - bug in addFile()

*RSS
BUGFIX: fixed script dirac-rss-set-token, broken in the current release.
NEW: Statistics module - will be used in the future to provide detailed information 
     from the History of the elements 

[v6r8p6]

NEW: Applied patches from v6r7p23

*Transformation
FIX: TaskManager - allow prepareTransformationTasks to proceed if no OutputDataModule is defined
FIX: TransformationDB - remove INDEX(TaskID) from TransformationTasks. It produces a single counter 
     for the whole table instead of one per TransformationID
     
*WMS     
FIX: WMSUtilities - to allow support for EMI UI's for pilot submission we drop support for glite 3.1

[v6r8p5]

NEW: Applied patches from v6r7p22

*RSS
CHANGE: removed old tests and commented out files

*WMS
FIX: PoolXMLCatalog - proper addFile usage

*Transformation
CHANGE: TransformationAgent - clear replica cache when flushing or setting a file in the workdirectory

[v6r8p4]

*Transformation
FIX: The connection to the jobManager is done only at submission time
FIX: Jenkins complaints fixes

*WMS
BUGFIX: JobDB - CPUtime -> CPUTime
FIX: Jenkins complaints fixes

[v6r8p3]

*DMS
BUGFIX: LcgFileCatalogClient

[v6r8p2]

*DMS:
FIX: LcgFileCatalogClient - remove check for opening a session in __init__ as credentials are not yet set 

*Transformation
CHANGE: reuse RPC clients in Transformation System 

[v6r8p1]

*Core
FIX: dirac-deploy-scripts - restored regression w.r.t. support of scripts starting with "d"

*DMS
BUGFIX: LcgFileCatalogClient - two typos fixed

[v6r8]

CHANGE: Several fixes backported from the v7r0 integration branch

*Core
CHANGE: DictCache - uses global LockRing to avoid locks in multiprocessing
FIX: X509Chain - proxy-info showing an error when there's no CS

*DMS
FIX: TransferAgent - inside loop filter out waiting files dictionary
BUGFIX: dirac-admin-allow-se - there was a continue that was skipping the complete loop for 
        ARCHIVE elements
NEW: LcgFileCatalogClient - test return code in startsess lfc calls       

*WMS:
FIX: OptimizerExecutor, InputData, JobScheduling - check that site candidates have all the 
     replicas

*RSS: 
BUGFIX: ResourceStatus, RSSCacheNoThread - ensure that locks are always released

*Transformation
FIX: TaskManager - site in the job definition is taken into account when submitting
NEW: Transformation - get the allowed plugins from the CS /Operations/Transformations/AllowedPlugins
FIX: ValidateOutputDataAgent - self not needed for static methods

[v6r7p40]

*Resources
FIX: StorageElement class was not properly passing the lifetime argument for prestageFile method

[v6r7p39]

*Core
CHANGE: Grid - in executeGridCommand() allow environment script with arguments needed for ARC client

*DMS
FIX: DFC SEManager - DIP Storage can have a list of ports now

*Resources
FIX: ARCComputingElement - few fixes after debugging

[v6r7p38]

*Core
NEW: DISET FileHelper, TransferClient - possibility to switch off check sum

*Resources
NEW: ARCComputingElement - first version
NEW: StorageFactory - possibility to pass extra protocol parameters to storage object
NEW: DIPStorage - added CheckSum configuration option
BUGFIX: SSHComputingElement - use CE name in the pilot reference construction

*WMS
FIX: StalledJobAgent - if ExecTime < CPUTime make it equal to CPUTime

[v6r7p37]

*Framework
BUGFIX: NotificationDB - typos in SQL statement in purgeExpiredNotifications() 

*WMS
NEW: JobCleaningAgent - added scheduling sandbox LFN removal request 
     when deleting jobs
CHANGE: JobWrapper - report only error code as ApplicationError parameter 
        when payload finishes with errors    
NEW: SiteDirector - possibility to specify extensions to be installed in 
     pilots in /Operations/Pilots/Extensions option in order not to install
     all the server side extensions        

*DMS
CHANGE: FileCatalogFactory - use service path as default URL
CHANGE: FileCatalogFactory - use ObjectLoader to import catalog clients

*SMS
BUGFIX: StorageManagementDB, dirac-stager-monitor-jobs - small bug fixes ( sic, Daniela )

*Resources
CHANGE: DIPStorage - added possibility to specify a list of ports for multiple
        service end-points
CHANGE: InProcessComputingElement - demote log message when payload failure 
        to warning, the job will fail anyway
FIX: StalledJobAgent - if pilot reference is not registered, this is not an 
     error of the StalledJobAgent, no log.error() in  this case                
        
*RMS
CHANGE: RequestTask - ensure that tasks are executed with user credentials 
        even with respect to queries to DIRAC services ( useServerCertificate 
        flag set to false )        

[v6r7p36]

*WMS
FIX: CREAMCE, SiteDirector - make sure that the tmp executable is removed
CHANGE: JobWrapper - remove sending mails via Notification Service in case
        of job rescheduling
        
*SMS
FIX: StorageManagementDB - fix a race condition when old tasks are set failed 
     between stage submission and update.        

[v6r7p35]

*Stager
NEW: Stager API: dirac-stager-monitor-file, dirac-stager-monitor-jobs, 
     dirac-stager-monitor-requests, dirac-stager-show-stats

[v6r7p34]

*Transformation
FIX: TransformationCleaning Agent status was set to 'Deleted' instead of 'Cleaned'

[v6r7p33]

*Interfaces
FIX: Job.py - in setExecutable() - prevent changing the log file name string type

*StorageManagement
NEW: StorageManagementDB(Handler) - kill staging requests at the same time as 
     killing related jobs, closes #1510
FIX: StorageManagementDB - demote the level of several log messages       

[v6r7p32]

*DMS
FIX: StorageElementHandler - do not use getDiskSpace utility, use os.statvfs instead
CHANGE: StorageManagementDB - in getStageRequests() make MySQL do an UNIQUE selection 
        and use implicit loop to speed up queries for large results

*Resources
FIX: lsfce remote script - use re.search instead of re.match in submitJob() to cope with
     multipline output

[v6r7p31]

*WMS
FIX: SiteDirector - make possible more than one SiteDirector (with different pilot identity) attached 
     to a CE, ie sgm and pilot roles. Otherwise one is declaring Aborted the pilots from the other.

[v6r7p30]

*Core
CHANGE: X509Chain - added groupProperties field to the getCredentials() report
BUGFIX: InstallTools - in getSetupComponents() typo fixed: agent -> executor

[v6r7p29]

*DMS
CHANGE: FileCatalog - selection metadata is also returned as compatible metadata in the result
        of getCompatibleMetadata() call
NEW: FileCatalog - added path argument to getCompatibleMetadata() call
NEW: FileCatalogClient - added getFileUserMetadata()
BUGFIX: dirac-dms-fts-monitor - exit with code -1 in case of error

*Resources
FIX: CREAMComputingElement - check globus-url-copy result for errors when retrieving job output

[v6r7p28]

*DMS
BUGFIX: FileCatalog/DirectoryMetadata - wrong MySQL syntax 

[v6r7p27]

*Core
FIX: Mail.py - fix of the problem of colons in the mail's body

*Interfaces
NEW: Job API - added setSubmitPools(), setPlatform() sets ... "Platform"

*WMS
FIX: TaskQueueDB - use SystemConfig as Platform for matching ( if Platform is not set explicitly

*Resources
FIX: SSHComputingElement - use ssh host ( and not CE name ) in the pilot reference
BUGFIX: SSHGEComputingElement - forgotten return statement in _getJobOutputFiles()

*Framework
NEW: dirac-sys-sendmail - email's body can be taken from pipe. Command's argument 
     in this case will be interpreted as a destination address     

[v6r7p26]

*DMS
FIX: ReplicaManager - status names Read/Write -> ReadAccess/WriteAccess

[v6r7p25]

*Core
CHANGE: X509Chain - in getCredentials() failure to contact CS is not fatal, 
        can happen when calling dirac-proxy-init -x, for example

[v6r7p24]

*DMS
NEW: FileCatalog - added getFilesByMetadataWeb() to allow pagination in the Web 
     catalog browser
     
*WMS
CHANGE: WMSAdministrator, DiracAdmin - get banned sites list by specifying the status
        to the respective jobDB call     

[v6r7p23]

*Transformation
BUGFIX: TransformationDB - badly formatted error log message

*RMS
CHANGE: RequestDBMySQL - speedup the lookup of requests

*WMS
BUGFIX: dirac-dms-job-delete - in job selection by group

*DMS
FIX: LcgFileCatalogClient - getDirectorySize made compatible with DFC
BUGFIX: LcgFileCatalogClient - proper call of __getClientCertInfo()

[v6r7p22]

*Transformation
CHANGE: InputDataAgent - treats only suitable transformations, e.g. not the extendable ones. 
CHANGE: TransformationAgent - make some methods more public for easy overload

[v6r7p21]

*Core
FIX: Shifter - pass filePath argument when downloading proxy

[v6r7p20]

*DMS
CHANGE: StrategyHandler - move out SourceSE checking to TransferAgent
CHANGE: ReplicaManager, InputDataAgent - get active replicas
FIX: StorageElement, SRM2Storage - support for 'xxxAccess' statuses, checking results
     of return structures
     
*RSS
NEW: set configurable email address on the CS to send the RSS emails
NEW: RSSCache without thread in background
FIX: Synchronizer - moved to ResourceManager handler     

[v6r7p19]

*DMS
BUGFIX: ReplicaManager - in putAndRegister() SE.putFile() singleFile argument not used explicitly

[v6r7p18]

*WMS
FIX: StalledJobAgent - do not exit the loop over Completed jobs if accounting sending fails
NEW: dirac-wms-job-delete - allow to specify jobs to delete by job group and/or in a file
FIX: JobManifest - If CPUTime is not set, set it to MaxCPUTime value

[v6r7p17]

*Resources
FIX: SRM2Storage - treat properly "22 SRM_REQUEST_QUEUED" result code

[v6r7p16]

*DMS
FIX: StrategyHandler - do not proceed when the source SE is not valid for read 
BUGFIX: StorageElement - putFile can take an optional sourceSize argument
BUGFIX: ReplicaManager - in removeFile() proper loop on failed replicas

*RSS
FIX: SpaceTokenOccupancyCommand, CacheFeederAgent - add timeout when calling lcg_util commands

*WMS
FIX: JobManifest - take all the SubmitPools defined in the TaskQueueAgent 
NEW: StalledJobAgent - declare jobs stuck in Completed status as Failed

[v6r7p15]

*Core
BUGFIX: SocketInfo - in host identity evaluation

*DMS
BUGFIX: FileCatalogHandler - missing import os

*Transformation
CHANGE: JobManifest - getting allowed job types from operations() section 

[v6r7p14]

*DMS
CHANGE: StorageElementProxy - removed getParameters(), closes #1280
FIX: StorageElementProxy - free the getFile space before the next file
FIX: StorageElement - added getPFNBase() to comply with the interface

*Interfaces
CHANGE: Dirac API - allow lists of LFNs in removeFile() and removeReplica()

*WMS
CHANGE: JobSchedulingAgent(Executor) - allow both BannedSite and BannedSites JDL option

*RSS
FIX: ElementInspectorAgent - should only pick elements with rss token ( rs_svc ).
FIX: TokenAgent - using 4th element instead of the 5th. Added option to set admin email on the CS.

[v6r7p13]

*Core
FIX: Resources - in getStorageElementSiteMapping() return only sites with non-empty list of SEs

*DMS
FIX: StorageElement - restored the dropped logic of using proxy SEs
FIX: FileCatalog - fix the UseProxy /LocalSite/Catalog option

*Transformation
FIX: TransformationDB - use lower() string comparison in extendTransformation()

[v6r7p12]

*WMS
BUGFIX: JobManifest - get AllowedSubmitPools from the /Systems section, not from /Operations

*Core
NEW: Resources helper - added getSites(), getStorageElementSiteMapping()

*DMS
CHANGE: StrategyHandler - use getStorageElementSiteMapping helper function
BUGFIX: ReplicaManager - do not modify the loop dictionary inside the loop

[v6r7p11]

*Core
CHANGE: Subprocess - put the use of watchdog in flagging

[v6r7p10]

*Core
NEW: Logger - added getLevel() method, closes #1292
FIX: Subprocess - returns correct structure in case of timeout, closes #1295, #1294
CHANGE: TimeOutExec - dropped unused utility
FIX: Logger - cleaned unused imports

*RSS
CHANGE: ElementInspectorAgent - do not use mangled name and removed shifterProxy agentOption

[v6r7p9]

*Core
BUGFIX: InstallTools - MySQL Port should be an integer

[v6r7p8]

*Core
FIX: Subprocess - consistent timeout error message

*DMS
NEW: RemovalTask - added bulk removal
FIX: StrategyHandler - check file source CEs
CHANGE: DataIntegrityClient - code beautification
CHANGE: ReplicaManager - do not check file existence if replica information is queried anyway,
        do not fail if file to be removed does not exist already. 

[v6r7p7]

FIX: Several fixes to allow automatic code documentation

*Core
NEW: InstallTools - added mysqlPort and mysqlRootUser

*DMS
CHANGE: ReplicaManager - set possibility to force the deletion of non existing files
CHANGE: StrategyHandler - better handling of checksum check during scheduling 

[v6r7p6]

*Core
FIX: dirac-install - restore signal alarm if downloadable file is not found
FIX: Subprocess - using Manager proxy object to pass results from the working process

*DMS:
CHANGE: StorageElement - removed overwride mode
CHANGE: removed obsoleted dirac-dms-remove-lfn-replica, dirac-dms-remove-lfn
NEW: FTSMonitorAgent - filter out sources with checksum mismatch
FIX: FTSMonitorAgent, TransferAgent - fix the names of the RSS states

*RSS
NEW: ElementInspectorAgent runs with a variable number of threads which are automatically adjusted
NEW: Added policies to force a particular state, can be very convenient to keep something Banned for example.
NEW: policy system upgrade, added finer granularity when setting policies and actions

*WMS
NEW: SiteDirector- allow to define pilot DN/Group in the agent options
CHANGE: JobDescription, JobManifest - take values for job parameter verification from Operations CS section

[v6r7p5]

*Interfaces
BUGFIX: dirac-wms-job-get-output - properly treat the case when output directory is not specified 

[v6r7p4]

*Core
FIX: Subprocess - avoid that watchdog kills the executor process before it returns itself

*Framework
BUGFIX: ProxuManagerClient - wrong time for caching proxies

*RSS
FIX: removed obsoleted methods

*DMS
NEW: FileCatalog - added findFilesByMetadataDetailed - provides detailed metadata for 
     selected files

[v6r7p3]

*DMS
FIX: FTSMonitorAgent - logging less verbose

*Transformation
FIX: TransformationAgent - use the new CS defaults locations
FIX: Proper agent initialization
NEW: TransformationPlaugin - in Broadcast plugin added file groupings by number of files, 
     make the TargetSE always defined, even if the SourceSE list contains it 

*ResourceStatus
FIX: Added the shifter's proxy to several agents

*RMS
FIX: RequestContainer - the execution order was not properly set for the single files 

*Framework:
BUGFIX: ProxyManagerClient - proxy time can not be shorter than what was requested

[v6r7p2]

*Core
FIX: dirac-configure - switch to use CS before checking proxy info

*Framework
NEW: dirac-sys-sendmail new command
NEW: SystemAdmininistratorCLI - added show host, uninstall, revert commands
NEW: SystemAdmininistratorHandler - added more info in getHostInfo()
NEW: SystemAdmininistratorHandler - added revertSoftware() interface

*Transformation
FIX: TransformationCleaningAgent - check the status of returned results

[v6r7p1]

*Core
FIX: Subprocess - finalize the Watchdog closing internal connections after a command execution
CHANGE: add timeout for py(shell,system)Call calls where appropriate
CHANGE: Shifter - use gProxyManager in a way that allows proxy caching

*Framework
NEW: ProxyManagerClient - allow to specify validity and caching time separately
FIX: ProxyDB - replace instead of delete+insert proxy in __storeVOMSProxy

*DMS
NEW: FTSMonitorAgent - made multithreaded for better efficiency
FIX: dirac-dms-add-file - allow LFN: prefix for lfn argument

*WMS
NEW: dirac-wms-job-get-output, dirac-wms-job-status - allow to retrieve output for a job group
FIX: TaskQueueDB - fixed selection SQL in __generateTQMatchSQL()
CHANGE: OptimizerExecutor - reduce diversity of MinorStatuses for failed executors

*Resources
FIX: CREAMComputingElement - remove temporary JDL right after the submission 

[v6r6p21]

*DMS
BUGFIX: TransformationCleaningAgent - use the right signature of cleanMetadataCatalogFiles() call

[v6r6p20]

*DMS
FIX: RegistrationTask - properly escaped error messages
BUGFIX: DirectoryMetadata - use getFileMetadataFields from FileMetadata in addMetadataField()
NEW: When there is a missing source error spotted during FTS transfer, file should be reset 
     and rescheduled again until maxAttempt (set to 100) is reached

*WMS
FIX: JobScheduling - fix the site group logic in case of Tier0

[v6r6p19]

*DMS
BUGFIX: All DMS agents  - set up agent name in the initialization

*Core
NEW: Subprocess - timeout wrapper for subprocess calls
BUGFIX: Time - proper interpreting of 0's instead of None
CHANGE: DISET - use cStringIO for ANY read that's longer than 16k (speed improvement) 
        + Less mem when writing data to the net
FIX: Os.py - protection against failed "df" command execution       
NEW: dirac-info prints lcg bindings versions
CHANGE: PlotBase - made a new style class 
NEW: Subprocess - added debug level log message

*Framework
NEW: SystemAdministratorIntegrator client for collecting info from several hosts
NEW: SystemAdministrator - added getHostInfo()
FIX: dirac-proxy-init - always check for errors in S_OK/ERROR returned structures
CHANGE: Do not accept VOMS proxies when uploading a proxy to the proxy manager

*Configuration
FIX: CE2CSAgent - get a fresh copy of the cs data before attempting to modify it, closes #1151
FIX: Do not create useless backups due to slaves connecting and disconnecting
FIX: Refresher - prevent retrying with 'Insane environment'

*Accounting
NEW: Accounting/Job - added validation of reported values to cope with the weird Yandex case
FIX: DBUtils - take into account invalid values, closes #949

*DMS
FIX: FTSSubmitAgent - file for some reason rejected from submission should stay in 'Waiting' in 
     TransferDB.Channel table
FIX: FTSRequest - fix in the log printout     
CHANGE: dirac-dms-add-file removed, dirac-dms-add-files renamed to dirac-dms-add-file
FIX: FileCatalogCLI - check the result of removeFile call
FIX: LcgFileCatalogClient - get rid of LHCb specific VO evaluation
NEW: New FileCatalogProxy service - a generalization of a deprecated LcgFileCatalog service
FIX: Restored StorageElementProxy functionality
CHANGE: dirac-dms-add-file - added printout
NEW: FileCatalog(Factory), StorageElement(Factory) - UseProxy flag moved to /Operations and /LocalSite sections

*RSS
NEW:  general reimplementation: 
      New DB schema using python definition of tables, having three big blocks: Site, Resource and Node.
      MySQLMonkey functionality almost fully covered by DB module, eventually will disappear.
      Services updated to use new database.
      Clients updated to use new database.
      Synchronizer updated to fill the new database. When helpers will be ready, it will need an update.
      One ElementInspectorAgent, configurable now is hardcoded.
      New Generic StateMachine using OOP.
      Commands and Policies simplified.
      ResourceStatus using internal cache, needs to be tested with real load.
      Fixes for the state machine
      Replaced Bad with Degraded status ( outside RSS ).
      Added "Access" to Read|Write|Check|Remove SE statuses wherever it applies.
      ResourceStatus returns by default "Active" instead of "Allowed" for CS calls.
      Caching parameters are defined in the CS
FIX: dirac-admin-allow/ban-se - allow a SE on Degraded ( Degraded->Active ) and ban a SE on Probing 
     ( Probing -> Banned ). In practice, Active and Degraded are "usable" states anyway.            
      
*WMS
FIX: OptimizerExecutor - failed optimizations will still update the job     
NEW: JobWrapper - added LFNUserPrefix VO specific Operations option used for building user LFNs
CHANGE: JobDB - do not interpret SystemConfig in the WMS/JobDB
CHANGE: JobDB - Use CPUTime JDL only, keep MaxCPUTime for backward compatibility
CHANGE: JobWrapper - use CPUTime job parameter instead of MaxCPUTime
CHANGE: JobAgent - use CEType option instead of CEUniqueID
FIX: JobWrapper - do not attempt to untar directories before having checked if they are tarfiles 
NEW: dirac-wms-job-status - get job statuses for jobs in a given job group
 
*SMS
FIX: StorageManagementDB - when removing unlinked replicas, take into account the case where a
     staging request had been submitted, but failed
      
*Resources    
NEW: glexecCE - add new possible locations of the glexec binary: OSG specific stuff and in last resort 
     looking in the PATH    
NEW: LcgFileCatalogClient - in removeReplica() get the needed PFN inside instead of providing it as an argument     
      
*TS      
CHANGE: Transformation types definition are moved to the Operations CS section

*Interfaces
FIX: Dirac.py - CS option Scratchdir was in LocalSite/LocalSite
FIX: Dirac.py - do not define default catalog, use FileCatalog utility instead

[v6r6p19]

*DMS
BUGFIX: All DMS agents  - set up agent name in the initialization

[v6r6p18]

*Transformation
CHANGE: /DIRAC/VOPolicy/OutputDataModule option moved to <Operations>/Transformations/OutputDataModule

*Resources
FIX: ComputingElement - properly check if the pilot proxy has VOMS before adding it to the payload 
     when updating it

*WMS
BUGFIX: JobSanity - fixed misspelled method call SetParam -> SetParameter

[v6r6p17]

*Transformation
BUGFIX: TransformationAgent - corrected  __getDataReplicasRM()

[v6r6p16]

*DMS
FIX: Agents - proper __init__ implementation with arguments passing to the super class
FIX: LcgFileCatalogClient - in removeReplica() reload PFN in case it has changed

[v6r6p15]

*Framework
BUGFIX: ErrorMessageMonitor - corrected updateFields call 

*DMS:
NEW: FTSMonitorAgent completely rewritten in a multithreaded way

*Transformation
FIX: InputDataAgent - proper instantiation of TransformationClient
CHANGE: Transformation - several log message promoted from info to notice level

[v6r6p14]

*Transformation
FIX: Correct instantiation of agents inside several scripts
CHANGE: TransformationCleaningAgent - added verbosity to logs
CHANGE: TransformationAgent - missingLFC to MissingInFC as it could be the DFC as well
FIX: TransformationAgent - return an entry for all LFNs in __getDataReplicasRM

*DMS
FIX: TransferAgent - fix exception reason in registerFiles()

[v6r6p13]

*DMS
CHANGE: TransferAgent - change RM call from getCatalogueReplicas to getActiveReplicas. 
        Lowering log printouts here and there

[v6r6p12]

*DMS
BUGFIX: RemovalTask - Replacing "'" by "" in error str set as attribute for a subRequest file. 
        Without that request cannot be updated when some nasty error occurs.

[v6r6p11]

*RMS:
BUGFIX: RequestClient - log string formatting

*DMS
BUGFIX: RemovalTask - handling for files not existing in the catalogue

*Transformation
FIX: TransformationManager - ignore files in NotProcessed status to get the % of processed files

*Interfaces
FIX: Fixes due to the recent changes in PromptUser utility

[v6r6p10]

*RMS
FIX: RequestDBMySQL - better escaping of queries 

*WMS
FIX: SiteDirector - get compatible platforms before checking Task Queues for a site

[v6r6p9]

*Core
FIX: Utilities/PromptUser.py - better user prompt

*Accounting
NEW: Add some validation to the job records because of weird data coming from YANDEX.ru

*DMS
BUGFIX: ReplicaManager - typo errStr -> infoStr in __replicate()
FIX: FTSRequest - fixed log message

*WMS
FIX: SiteDirector - use CSGlobals.getVO() call instead of explicit CS option

[v6r6p8]

*Transformation
BUGFIX: TransformationDB - typo in getTransformationFiles(): iterValues -> itervalues

[v6r6p7]

*Resources
FIX: StorageFactory - uncommented line that was preventing the status to be returned 
BUGFIX: CE remote scripts - should return status and not call exit()
BUGFIX: SSHComputingElement - wrong pilot ID reference

[v6r6p6]

*WMS
FIX: TaskQueueDB - in findOrphanJobs() retrieve orphaned jobs as list of ints instead of list of tuples
FIX: OptimizerExecutor - added import of datetime to cope with the old style optimizer parameters

*Transformation
FIX: TransformationAgent - fix finalization entering in an infinite loop
NEW: TransformationCLI - added resetProcessedFile command
FIX: TransformationCleaningAgent - treating the archiving delay 
FIX: TransformationDB - fix in getTransformationFiles() in case of empty file list

[v6r6p5]

*Transformation
FIX: TransformationAgent - type( transClient -> transfClient )
FIX: TransformationAgent - self._logInfo -> self.log.info
FIX: TransformationAgent - skip if no Unused files
FIX: TransformationAgent - Use CS option for replica cache lifetime
CHANGE: TransformationAgent - accept No new Unused files every [6] hours

[v6r6p4]

*DMS
FIX: TransferAgent - protection for files that can not be scheduled
BUGFIX: TransferDB - typo (instIDList - > idList ) fixed

*Transformation
BUGFIX: TransformationAgent - typo ( loginfo -> logInfo )

[v6r6p3]

FIX: merged in patch v6r5p14

*Core
BUGFIX: X509Chain - return the right structure in getCredentials() in case of failure
FIX: dirac-deploy-scripts.py - allow short scripts starting from "d"
FIX: dirac-deploy-scripts.py - added DCOMMANDS_PPID env variable in the script wrapper
FIX: ExecutorReactor - reduced error message dropping redundant Task ID 

*Interfaces
BUGFIX: Dirac.py - allow to pass LFN list to replicateFile()

*DMS
FIX: FileManager - extra check if all files are available in _findFiles()
BUGFIX: FileCatalogClientCLI - bug in DirectoryListing

[v6r6p2]

FIX: merged in patch v6r5p13

*WMS
FIX: SiteDirector - if no community set, look for DIRAC/VirtualOrganization setting

*Framework
FIX: SystemLoggingDB - LogLevel made VARCHAR in the MessageRepository table
FIX: Logging - several log messages are split in fixed and variable parts
FIX: SystemLoggingDB - in insertMessage() do not insert new records in auxiliary tables if they 
     are already there

[v6r6p1]

*Core:
CHANGE: PromptUser - changed log level of the printout to NOTICE
NEW: Base Client constructor arguments are passed to the RPCClient constructor

*DMS:
NEW: FTSRequest - added a prestage mechanism for source files
NEW: FileCatalogClientCLI - added -f switch to the size command to use raw faile tables 
     instead of storage usage tables
NEW: FileCatalog - added orphan directory repair tool
NEW: FIleCatalog - more counters to control the catalog sanity     

*WMS:
FIX: SandboxStoreClient - no more kwargs tricks
FIX: SandboxStoreClient returns sandbox file name in case of upload failure to allow failover
FIX: dirac-pilot - fixed VO_%s_SW_DIR env variable in case of OSG

*TS:
FIX: TransformationManagerHandler - avoid multiple Operations() instantiation in 
     getTransformationSummaryWeb()

[v6r6]

*Core
CHANGE: getDNForUsername helper migrated from Core.Security.CS to Registry helper
NEW: SiteSEMapping - new utilities getSitesGroupedByTierLevel(), getTier1WithAttachedTier2(),
     getTier1WithTier2
CHANGE: The DIRAC.Core.Security.CS is replaced by the Registry helper     
BUGFIX: dirac-install - properly parse += in .cfg files
FIX: Graphs.Utilities - allow two lines input in makeDataFromCVS()
FIX: Graphs - allow Graphs package usage if even matplotlib is not installed
NEW: dirac-compile-externals will retrieve the Externals compilation scripts from it's new location 
     in github (DIRACGrid/Externals)
NEW: Possibility to define a thread-global credentials for DISET connections (for web framework)
NEW: Logger - color output ( configurable )
NEW: dirac-admin-sort-cs-sites - to sort sites in the CS
CHANGE: MessageClient(Factor) - added msgClient attribute to messages
NEW: Core.Security.Properties - added JOB_MONITOR and USER_MANAGER properties

*Configuration
NEW: Registry - added getAllGroups() method

*Framework
NEW: SystemAdministratorClientCLI - possibility to define roothPath and lcgVersion when updating software

*Accounting
NEW: JobPlotter - added Normalized CPU plots to Job accounting
FIX: DBUtils - plots going to greater granularity

*DMS
NEW: FileCatalog - storage usage info stored in all the directories, not only those with files
NEW: FileCatalog - added utility to rebuild storage usage info from scratch
FIX: FileCatalog - addMetadataField() allow generic types, e.g. string
FIX: FileCatalog - path argument is normalized before usage in multiple methods
FIX: FileCatalog - new metadata for files(directories) should not be there before for directories(files)
NEW: FileCatalog - added method for rebuilding DirectoryUsage data from scratch 
NEW: FileCatalog - Use DirectoryUsage mechanism for both logical and physical storage
CHANGE: FileCatalog - forbid removing non-empty directories
BUGFIX: FileCatalogClientCLI - in do_ls() check properly the path existence
FIX: FileCatalogClientCLI - protection against non-existing getCatalogCounters method in the LFC client
FIX: DMS Agents - properly call superclass constructor with loadName argument
FIX: ReplicaManager - in removeFile() non-existent file is marked as failed
FIX: Make several classes pylint compliant: DataIntegrityHandler, DataLoggingHandler,
     FileCatalogHandler, StorageElementHandler, StorageElementProxyHandler, TransferDBMonitoringHandler
FIX: LogUploadAgent - remove the OSError exception in __replicate()
FIX: FileCatalogClientCLI - multiple check of proper command inputs,
     automatic completion of several commands with subcommands,
     automatic completion of file names
CHANGE: FileCatalogClientCLI - reformat the output of size command 
FIX: dirac-admin-ban-se - allow to go over all options read/write/check for each SE      
NEW: StrategyHandler - new implementation to speed up file scheduling + better error reporting
NEW: LcgFileCatalogProxy - moved from from LHCbDirac to DIRAC
FIX: ReplicaManager - removed usage of obsolete "/Resources/StorageElements/BannedTarget" 
CHANGE: removed StorageUsageClient.py
CHANGE: removed obsoleted ProcessingDBAgent.py

*WMS
CHANGE: RunNumber job parameter was removed from all the relevant places ( JDL, JobDB, etc )
NEW: dirac-pilot - add environment setting for SSH and BOINC CEs
NEW: WMSAdministrator - get output for non-grid CEs if not yet in the DB
NEW: JobAgent - job publishes BOINC parameters if any
CHANGE: Get rid of LHCbPlatform everywhere except TaskQueueDB
FIX: SiteDirector - provide list of sites to the Matcher in the initial query
FIX: SiteDirector - present a list of all groups of a community to match TQs
CHANGE: dirac-boinc-pilot dropped
CHANGE: TaskQueueDirector does not depend on /LocalSite section any more
CHANGE: reduced default delays for JobCleaningAgent
CHANGE: limit the number of jobs received by JobCleaningAgent
CHANGE: JobDB - use insertFields instead of _insert
CHANGE: Matcher, TaskQueueDB - switch to use Platform rather than LHCbPlatform retaining LHCbPlatform compatibility
BUGFIX: Matcher - proper reporting pilot site and CE
CHANGE: JobManager - improved job Killing/Deleting logic
CHANGE: dirac-pilot - treat the OSG case when jobs on the same WN all run in the same directory
NEW: JobWrapper - added more status reports on different failures
FIX: PilotStatusAgent - use getPilotProxyFromDIRACGroup() instead of getPilotProxyFromVOMSGroup()
CHANGE: JobMonitoringHandler - add cutDate and condDict parameters to getJobGroup()
NEW: JobMonitoringHandler - check access rights with JobPolicy when accessing job info from the web
NEW: JobManager,JobWrapper - report to accounting jobs in Rescheduled final state if rescheduling is successful
FIX: WMSAdministrator, SiteDirector - store only non-empty pilot output to the PilotDB
NEW: added killPilot() to the WMSAdministrator interface, DiracAdmin and dirac-admin-kill-pilot command
NEW: TimeLeft - renormalize time left using DIRAC Normalization if available
FIX: JobManager - reconnect to the OptimizationMind in background if not yet connected
CHANGE: JobManifest - use Operations helper
NEW: JobCleaningAgent - delete logging records from JobLoggingDB when deleting jobs

*RMS
FIX: RequestDBFile - better exception handling in case no JobID supplied
FIX: RequestManagerHandler - make it pylint compliant
NEW: RequestProxyHandler - is forwarding requests from voboxes to central RequestManager. 
     If central RequestManager is down, requests are dumped into file cache and a separate thread 
     running in background is trying to push them into the central. 
CHANGE: Major revision of the code      
CHANGE: RequestDB - added index on SubRequestID in the Files table
CHANGE: RequestClient - readRequestForJobs updated to the new RequetsClient structure

*RSS
NEW: CS.py - Space Tokens were hardcoded, now are obtained after scanning the StorageElements.

*Resources
FIX: SSHComputingElement - enabled multiple hosts in one queue, more debugging
CHANGE: SSHXXX Computing Elements - define SSH class once in the SSHComputingElement
NEW: SSHComputingElement - added option to define private key location
CHANGE: Get rid of legacy methods in ComputingElement
NEW: enable definition of ChecksumType per SE
NEW: SSHBatch, SSHCondor Computing Elements
NEW: SSHxxx Computing Elements - using remote control scripts to better capture remote command errors
CHANGE: put common functionality into SSHComputingElement base class for all SSHxxx CEs
NEW: added killJob() method tp all the CEs
NEW: FileCatalog - take the catalog information info from /Operations CS section, if defined there, 
     to allow specifications per VO 

*Interfaces
CHANGE: Removed Script.initialize() from the API initialization
CHANGE: Some general API polishing
FIX: Dirac.py - when running in mode="local" any directory in the ISB would not get untarred, 
     contrary to what is done in the JobWrapper

*TS
BUGFIX: TaskManager - bug fixed in treating tasks with input data
FIX: TransformationCleaningAgent - properly call superclass constructor with loadName argument
NEW: TransformationCleaningAgent - added _addExtraDirectories() method to extend the list of
     directories to clean in a subclass if needed
CHANGE: TransformationCleaningAgent - removed usage of StorageUsageClient     
NEW: TransformationAgent is multithreaded now ( implementation moved from LHCbDIRAC )
NEW: added unit tests
NEW: InputDataAgent - possibility to refresh only data registered in the last predefined period of time 
NEW: TransformationAgent(Client) - management of derived transformations and more ported from LHCbDIRAC
BUGFIX: TransformationDB - wrong SQL statement generation in setFileStatusForTransformation()

[v6r5p14]

*Core
NEW: Utilities - added Backports utility

*WMS
FIX: Use /Operations/JobScheduling section consistently, drop /Operations/Matching section
NEW: Allow VO specific share correction plugins from extensions
FIX: Executors - several fixes

[v6r5p13]

*WMS
FIX: Executors - VOPlugin will properly send and receive the params
NEW: Correctors can be defined in an extension
FIX: Correctors - Properly retrieve info from the CS using the ops helper

[v6r5p12]

FIX: merged in patch v6r4p34

[v6r5p11]

FIX: merged in patch v6r4p33

*Core
FIX: MySQL - added offset argument to buildConditions()

[v6r5p10]

FIX: merged in patch v6r4p32

[v6r5p9]

FIX: merged in patch v6r4p30

[v6r5p8]

FIX: merged in patch v6r4p29

[v6r5p7]

FIX: merged in patch v6r4p28

[v6r5p6]

FIX: merged in patch v6r4p27

*Transformation
BUGFIX: TransformationDB - StringType must be imported before it can be used

*RSS
NEW: CS.py - Space Tokens were hardcoded, now are obtained after scanning the StorageElements.

[v6r5p5]

FIX: merged in patch v6r4p26

[v6r5p4]

FIX: merged in patch v6r4p25

[v6r5p3]

*Transformation
FIX: merged in patch v6r4p24

[v6r5p2]

*Web
NEW: includes DIRACWeb tag web2012092101

[v6r5p1]

*Core
BUGFIX: ExecutorMindHandler - return S_OK() in the initializeHandler
FIX: OptimizationMindHandler - if the manifest is not dirty it will not be updated by the Mind

*Configuration
NEW: Resources helper - added getCompatiblePlatform(), getDIRACPlatform() methods

*Resources
FIX: SSHComputingElement - add -q option to ssh command to avoid banners in the output
FIX: BOINCComputingElement - removed debugging printout
FIX: ComputingElement - use Platform CS option which will be converted to LHCbPlatform for legacy compatibility

*DMS
FIX: RequestAgentBase - lowering loglevel from ALWAYS to INFO to avoid flooding SystemLogging

*WMS:
FIX: SiteDirector - provide CE platform parameter when interrogating the TQ
FIX: GridPilotDirector - publish pilot OwnerGroup rather than VOMS role
FIX: WMSUtilities - add new error string into the parsing of the job output retrieval

[v6r5]

NEW: Executor framework

*Core
NEW: MySQL.py - added Test case for Time.dateTime time stamps
NEW: MySQL.py - insertFields and updateFields can get values via Lists or Dicts
NEW: DataIntegrityDB - use the new methods from MySQL and add test cases
NEW: DataIntegrityHandler - check connection to DB and create tables (or update their schema)
NEW: DataLoggingDB - use the new methods from MySQL and add test cases
NEW: DataLoggingHandler - check connection to DB and create tables (or update their schema)
FIX: ProcessPool - killing stuck workers after timeout
CHANGE: DB will throw a RuntimeException instead of a sys.exit in case it can't contact the DB
CHANGE: Several improvements on DISET
CHANGE: Fixed all DOS endings to UNIX
CHANGE: Agents, Services and Executors know how to react to CSSection/Module and react accordingly
NEW: install tools are updated to deal with executors
FIX: dirac-install - add -T/--Timeout option to define timeout for distribution downloads
NEW: dirac-install - added possibility of defining dirac-install's global defaults by command line switch
BUGFIX: avoid PathFinder.getServiceURL and use Client class ( DataLoggingClient,LfcFileCatalogProxyClient ) 
FIX: MySQL - added TIMESTAMPADD and TIMESTAMPDIFF to special values not to be scaped by MySQL
NEW: ObjectLoader utility
CHANGE: dirac-distribution - added global defaults flag and changed the flag to -M or --defaultsURL
FIX: Convert to string before trying to escape value in MySQL
NEW: DISET Services - added PacketTimeout option
NEW: SystemLoggingDB - updated to use the renewed MySQL interface and SQL schema
NEW: Added support for multiple entries in /Registry/DefaultGroup, for multi-VO installations
CHANGE: Component installation procedure updated to cope with components inheriting Modules
CHANGE: InstallTools - use dirac- command in runit run scripts
FIX: X509Chain - avoid a return of error when the group is not valid
FIX: MySQL - reduce verbosity of log messages when high level methods are used
CHANGE: Several DB classes have been updated to use the MySQL buildCondition method
NEW: MySQL - provide support for greater and smaller arguments to all MySQL high level methods
FIX: Service.py - check all return values from all initializers

*Configuration
CHANGE: By default return option and section lists ordered as in the CS
NEW: ConfigurationClient - added function to refresh remote configuration

*Framework
FIX: Registry.findDefaultGroup will never return False
CHANGE: ProxyManager does not accept proxies without explicit group
CHANGE: SystemAdministratorHandler - force refreshing the configuration after new component setup

*RSS
CHANGE: removed code execution from __init__
CHANGE: removed unused methods
NEW: Log all policy results 

*Resources
NEW: updated SSHComputingElement which allows multiple job submission
FIX: SGETimeLeft - better parsing of the batch system commands output
FIX: InProcessComputingElement - when starting a new job discard renewal of the previous proxy
NEW: BOINCComputingElement - new CE client to work with the BOINC desktop grid infrastructure 

*WMS
CHANGE: WMS Optimizers are now executors
CHANGE: SandboxStoreClient can directly access the DB if available
CHANGE: Moved JobDescription and improved into JobManifest
FIX: typo in JobLoggingDB
NEW: JobState/CachedJobState allow access to the Job via DB/JobStateSync Service automatically
BUGFIX: DownloadInputData - when not enough disk space, message was using "buffer" while it should be using "data"
FIX: the sandboxmetadataDB explosion when using the sandboxclient without direct access to the DB
NEW: Added support for reset/reschedule in the OptimizationMind
CHANGE: Whenever a DB is not properly initialized it will raise a catchable RuntimeError exception 
        instead of silently returning
FIX: InputDataResolution - just quick mod for easier extensibility, plus removed some LHCb specific stuff
NEW: allow jobids in a file in dirac-wms-job-get-output
NEW: JobManager - zfill in %n parameter substitution to allow alphabetical sorting
NEW: Directors - added checking of the TaskQueue limits when getting eligible queues
CHANGE: Natcher - refactor to simpify the logic, introduced Limiter class
CHANGE: Treat MaxCPUTime and CPUTime the same way in the JDL to avoid confusion
NEW: SiteDirector - added options PilotScript, MaxPilotsToSubmit, MaxJobsInFillMode
BUGFIX: StalledJobAgent - use cpuNormalization as float, not string 
FIX: Don't kill an executor if a task has been taken out from it
NEW: dirac-boinc-pilot - pilot script to be used on the BOINC volunteer nodes
FIX: SiteDirector - better handling of tokens and filling mode 
NEW: Generic pilot identities are automatically selected by the TQD and the SiteDirector 
     if not explicitly defined in /Pilot/GenericDN and GenericGroup
NEW: Generic pilot groups can have a VO that will be taken into account when selecting generic 
     credentials to submit pilots
NEW: Generic pilots that belong to a VO can only match jobs from that VO
NEW: StalledJobAgent - added rescheduling of jobs stuck in Matched or Rescheduled status
BUGFIX: StalledJobAgent - default startTime and endTime to "now", avoid None value
NEW: JobAgent - stop after N failed matching attempts (nothing to do), use StopAfterFailedMatches option
CHANGE: JobAgent - provide resource description as a dictionary to avoid extra JDL parsing by the Matcher
CHANGE: Matcher - report pilot info once instead of sending it several times from the job
CHANGE: Matcher - set the job site instead of making a separate call to JobStateUpdate
NEW: Matcher - added Matches done and matches OK statistics
NEW: TaskQueue - don't delete fresh task queues. Wait 5 minutes to do so.
CHANGE: Disabled TQs can also be matched, if no jobs are there, a retry will be triggered

*Transformation
FIX: TransformationAgent - a small improvement: now can pick the prods status to handle from the CS, 
     plus few minor corrections (e.g. logger messages)
FIX: TransformationCLI - take into accout possible failures in resetFile command     

*Accounting
NEW: AccountingDB - added retrieving RAW records for internal stuff
FIX: AccountingDB - fixed some logic for readonly cases
CHANGE: Added new simpler and faster bucket insertion mechanism
NEW: Added more info when rebucketing
FIX: Calculate the rebucket ETA using remaining records to be processed instead of the total records to be processed
FIX: Plots with no data still carry the plot name

*DMS
NEW: SRM2Storage - added retry in the gfal calls
NEW: added new FTSCleaningAgent cleaning up TransferDB tables
FIX: DataLoggingClient and DataLoggingDB - tests moved to separate files
CHANGE: request agents cleanup

*RMS
CHANGE: Stop using RequestAgentMixIn in the request agents

[v6r4p34]

*DMS
BUGFIX: FileCatalogCLI - fixed wrong indentation
CHANGE: RegistrationTask - removed some LHCb specific defaults

[v6r4p33]

*DMS
CHANGE: FTSRequest - be more verbose if something is wrong with file

[v6r4p32]

*WMS
FIX: StalledJobAgent - avoid exceptions in the stalled job accounting reporting

*DMS
NEW: FTSMonitorAgent - handling of expired FTS jobs 

*Interfaces
CHANGE: Dirac.py - attempt to retrieve output sandbox also for Completed jobs in retrieveRepositorySandboxes()

[v6r4p30]

*Core
BUGFIX: dirac-admin-bdii-ce-voview - proper check of the result structure

*Interfaces
FIX: Dirac.py, Job.py - allow to pass environment variables with special characters

*DMS
NEW: FileCatalogCLI - possibility to sort output in the ls command

*WMS:
FIX: JobWrapper - interpret environment variables with special characters 

[v6r4p29]

*RMS
BUGFIX: RequestDBMySQL - wrong indentation in __updateSubRequestFiles()

[v6r4p28]

*Interfaces
CHANGE: Dirac.py, DiracAdmin.py - remove explicit timeout on RPC client instantiation

*RSS
FIX: CS.py - fix for updated CS location (backward compatible)

*DMS
BUGFIX: StrategyHandler - bug fixed determineReplicationTree()
FIX: FTSRequest - add checksum string to SURLs file before submitting an FTS job

*WMS
FIX: JobWrapper - protection for double quotes in JobName
CHANGE: SiteDirector - switched some logging messages from verbose to info level

*RMS
NEW: Request(Client,DBMySQL,Manager) - added readRequestsForJobs() method

[v6r4p27]

*DMS
FIX: SRM2Storage - removed hack for EOS (fixed server-side)

*Transformation
CHANGE: TransformationClient - limit to 100 the number of transformations in getTransformations()
NEW: TransformationAgent - define the transformations type to use in the configuration

*Interfaces
FIX: Job.py -  fix for empty environmentDict (setExecutionEnv)

[v6r4p26]

*Transformation
BUGFIX: TransformationClient - fixed calling sequence in rpcClient.getTransformationTasks()
NEW: TransformationClient - added log messages in verbose level.

[v6r4p25]

*DMS
BUGFIX: StrategyHandler - sanity check for wrong replication tree 

[v6r4p24]

*Core
NEW: MySQL - add 'offset' argument to the buildCondition()

*Transformation
FIX: TransformationAgent - randomize the LFNs for removal/replication case when large number of those
CHANGE: TransformationClient(DB,Manager) - get transformation files in smaller chunks to
        improve performance
FIX: TransformationAgent(DB) - do not return redundant LFNs in getTransformationFiles()    

[v6r4p23]

*Web
NEW: includes DIRACWeb tag web2012092101

[v6r4p22]

*DMS
FIX: SRM2Storage - fix the problem with the CERN-EOS storage 

[v6r4p21]

*Core
BUGFIX: SGETimeLeft - take into account dd:hh:mm:ss format of the cpu consumed

[v6r4p20]

*WMS
BUGFIX: PilotDirector, GridPilotDirector - make sure that at least 1 pilot is to be submitted
BUGFIX: GridPilotDirector - bug on how pilots are counted when there is an error in the submit loop.
BUGFIX: dirac-pilot - proper install script installation on OSG sites

[v6r4p19]

*RMS
FIX: RequestDBMySQL - optimized request selection query 

[v6r4p18]

*Configuration
BUGFIX: CE2CSAgent.py - the default value must be set outside the loop

*DMS
NEW: dirac-dms-create-replication-request
BUGFIX: dirac-dms-fts-submit, dirac-dms-fts-monitor - print out error messages

*Resources
BUGFIX: TorqueComputingElement.py, plus add UserName for shared Queues

*WMS
BUGFIX: JobManagerHandler - default value for pStart (to avoid Exception)

[v6r4p17]

*Core
FIX: dirac-configure - setup was not updated in dirac.cfg even with -F option
FIX: RequestHandler - added fix for Missing ConnectionError

*DMS
FIX: dirac-dms-clean-directory - command fails with `KeyError: 'Replicas'`.

*WMS
FIX: SiteDirector - adapt to the new method in the Matcher getMatchingTaskQueue 
FIX: SiteDirector - added all SubmitPools to TQ requests

[v6r4p16]

*Core:
FIX: dirac-install - bashrc/cshrc were wrongly created when using versionsDir

*Accounting
CHANGE: Added new simpler and faster bucket insertion mechanism
NEW: Added more info when rebucketing

*WMS
CHANGE: Matcher - refactored to take into account job limits when providing info to directors
NEW: JoAgent - reports SubmitPool parameter if applicable
FIX: Matcher - bad codition if invalid result

[v6r4p15]

*WMS
FIX: gLitePilotDirector - fix the name of the MyProxy server to avoid crasehs of the gLite WMS

*Transformation
FIX: TaskManager - when the file is on many SEs, wrong results were generated

[v6r4p13]

*DMS
FIX: dirac-admin-allow-se - added missing interpreter line

[v6r4p12]

*DMS
CHANGE: RemovalTask - for DataManager shifter change creds after failure of removal with her/his proxy.

*RSS
NEW: Added RssConfiguration class
FIX: ResourceManagementClient  - Fixed wrong method name

[v6r4p11]

*Core
FIX: GGUSTicketsClient - GGUS SOAP URL updated

*DMS
BUGFIX: ReplicaManager - wrong for loop

*RequestManagement
BUGFIX: RequestClient - bug fix in finalizeRequest()

*Transformation
FIX: TaskManager - fix for correctly setting the sites (as list)

[v6r4p10]

*RequestManagement
BUGFIX: RequestContainer - in addSubrequest() function

*Resources
BUGFIX: SRM2Storage - in checksum type evaluation

*ResourceStatusSystem
BUGFIX: InfoGetter - wrong import statement

*WMS
BUGFIX: SandboxMetadataDB - __init__() can not return a value

[v6r4p9]

*DMS
CHANGE: FailoverTransfer - ensure the correct execution order of the subrequests

[v6r4p8]

Bring in fixes from v6r3p17

*Core:
FIX: Don't have the __init__ return True for all DBs
NEW: Added more protection for exceptions thrown in callbacks for the ProcessPool
FIX: Operations will now look in 'Defaults' instead of 'Default'

*DataManagement:
FIX: Put more protection in StrategyHandler for neither channels  not throughput read out of TransferDB
FIX: No JobIDs supplied in getRequestForJobs function for RequestDBMySQL taken into account
FIX: Fix on getRequestStatus
CHANGE: RequestClient proper use of getRequestStatus in finalizeRequest
CHANGE: Refactored RequestDBFile

[v6r4p7]

*WorkloadManagement
FIX: SandboxMetadataDB won't explode DIRAC when there's no access to the DB 
CHANGE: Whenever a DB fails to initialize it raises a catchable exception instead of just returning silently

*DataManagement
CHANGE: Added Lost and Unavailable to the file metadata

[v6r4p6]

Bring fixes from v6r4p6

[v6r4p5]

*Configuration
NEW: Added function to generate Operations CS paths

*Core
FIX: Added proper ProcessPool checks and finalisation

*DataManagement
FIX: don't set Files.Status to Failed for non-existign files, failover transfers won't go
FIX: remove classmethods here and there to unblock requestHolder
CHANGE: RAB, TA: change task timeout: 180 and 600 (was 600 and 900 respectively)
FIX: sorting replication tree by Ancestor, not hopAncestorgit add DataManagementSystem/Agent/TransferAgent.py
NEW: TA: add finalize
CHANGE: TransferAgent: add AcceptableFailedFiles to StrategyHandler to ban FTS channel from scheduling
FIX: if there is no failed files, put an empty dict


*RSS
FIX: RSS is setting Allowed but the StorageElement checks for Active

*Workflows
FIX: Part of WorfklowTask rewritten to fix some issues and allow 'ANY' as site

*Transformation
FIX: Wrong calls to TCA::cleanMetadataCatalogFiles

[v6r4p4]

*Core
FIX: Platform.py - check if Popen.terminate is available (only from 2.6)

[v6r4p3]

*Core
FIX: ProcessPool with watchdog and timeouts - applied in v6r3 first

[v6r4p2]

*StorageManagement
BUGFIX: StorageElement - staging is a Read operation and should be allowed as such

*WMS
BUGFIX: InProcessComputingElement, JobAgent - proper return status code from the job wrapper

*Core
FIX: Platform - manage properly the case of exception in the ldconfig execution

[v6r4p1]

*DMS
FIX: TransferDB.getChannelObservedThroughput - the channelDict was created in a wrong way

*RSS
FIX: ResourceStatus was not returning Allowed by default

[v6r4]

*Core
FIX: dirac-install-db.py: addDatabaseOptionsToCS has added a new keyed argument
NEW: SGETimeLeft.py: Support for SGE backend
FIX: If several extensions are installed, merge ConfigTemplate.cfg
NEW: Service framework - added monitoring of file descriptors open
NEW: Service framework - Reduced handshake timeout to prevent stuck threads
NEW: MySQL class with new high level methods - buildCondition,insertFields,updateFields
     deleteEntries, getFields, getCounters, getDistinctAttributeValues
FIX: ProcessPool - fixes in the locking mechanism with LockRing, stopping workers when the
     parent process is finished     
FIX: Added more locks to the LockRing
NEW: The installation tools are updated to install components by name with the components module specified as an option

*DMS
FIX: TransferDB.py - speed up the Throughput determination
NEW: dirac-dms-add-files: script similar to dirac-dms-remove-files, 
     allows for 1 file specification on the command line, using the usual dirac-dms-add-file options, 
     but also can take a text file in input to upload a bunch of files. Exit code is 0 only if all 
     was fine and is different for every error found. 
NEW: StorageElementProxy- support for data downloading with http protocol from arbitrary storage, 
     needed for the web data download
BUGFIX: FileCatalogCLI - replicate operation does a proper replica registration ( closes #5 )     
FIX: ReplicaManager - __cleanDirectory now working and thus dirac-dms-clean-directory

*WMS
NEW: CPU normalization script to run a quick test in the pilot, used by the JobWrapper
     to report the CPU consumption to the accounting
FIX: StalledJobAgent - StalledTimeHours and FailedTimeHours are read each cycle, refer to the 
     Watchdog heartBeat period (should be renamed); add NormCPUTime to Accounting record
NEW: SiteDirector - support for the operation per VO in multi-VO installations
FIX: StalledJobAgent - get ProcessingType from JDL if defined
BUGFIX: dirac-wms-job-peek - missing printout in the command
NEW: SiteDirector - take into account the number of already waiting pilots when evaluating the number of pilots to submit
FIX: properly report CPU usage when the Watchdog kill the payload.

*RSS
BUGFIX: Result in ClientCache table is a varchar, but the method was getting a datetime
NEW: CacheFeederAgent - VOBOX and SpaceTokenOccupancy commands added (ported from LHCbDIRAC)
CHANGE: RSS components get operational parameters from the Operations handler

*DataManagement
FIX: if there is no failed files, put an empty dict

*Transformation
FIX: Wrong calls to TCA::cleanMetadataCatalogFiles

[v6r3p19]

*WMS
FIX: gLitePilotDirector - fix the name of the MyProxy server to avoid crashes of the gLite WMS

[v6r3p18]

*Resources
BUGFIX: SRM2Storage - in checksum type evaluation

[v6r3p17]

*DataManagement
FIX: Fixes issues #783 and #781. Bugs in ReplicaManager removePhisicalReplica and getFilesFromDirectory
FIX: Return S_ERROR if missing jobid arguments
NEW: Checksum can be verified during FTS and SRM2Storage 

[v6r3p16]

*DataManagement
FIX: better monitoring of FTS channels 
FIX: Handle properly None value for channels and bandwidths

*Core
FIX: Properly calculate the release notes if there are newer releases in the release.notes file

[v6r3p15]

*DataManagement
FIX: if there is no failed files, put an empty dict

*Transformation
FIX: Wrong calls to TCA::cleanMetadataCatalogFiles


[v6r3p14]

* Core

BUGFIX: ProcessPool.py: clean processing and finalisation
BUGFIX: Pfn.py: don't check for 'FileName' in pfnDict

* DMS

NEW: dirac-dms-show-fts-status.py: script showing last hour history for FTS channels
NEW: TransferDBMonitoringHandler.py: new function exporting FST channel queues
BUGFIX: TransferAgent.py,RemovalAgent.py,RegistrationAgent.py - unlinking of temp proxy files, corection of values sent to gMonitor
BUGFIX: StrategyHandler - new config option 'AcceptableFailedFiles' to unblock scheduling for channels if problematic transfers occured for few files
NEW: TransferAgent,RemovalAgent,RegistrationAgent - new confing options for setting timeouts for tasks and ProcessPool finalisation
BUGFIX: ReplicaManager.py - reverse sort of LFNs when deleting files and directories to avoid blocks
NEW: moved StrategyHandler class def to separate file under DMS/private

* TMS

FIX: TransformationCleaningAgent.py: some refactoring, new way of disabling/enabline execution by 'EnableFlag' config option

[v6r3p13]

*Core
FIX: Added proper ProcessPool checks and finalisation

*DataManagement
FIX: don't set Files.Status to Failed for non-existign files, failover transfers won't go
FIX: remove classmethods here and there to unblock requestHolder
CHANGE: RAB, TA: change task timeout: 180 and 600 (was 600 and 900 respectively)
FIX: sorting replication tree by Ancestor, not hopAncestorgit add DataManagementSystem/Agent/TransferAgent.py
NEW: TA: add finalize
CHANGE: TransferAgent: add AcceptableFailedFiles to StrategyHandler to ban FTS channel from scheduling

[v6r3p12]

*Core
FIX: Platform.py - check if Popen.terminate is available (only from 2.6)

[v6r3p11]

*Core
FIX: ProcessPool with watchdog and timeouts

[v6r3p10]

*StorageManagement
BUGFIX: StorageElement - staging is a Read operation and should be allowed as such

*WMS
BUGFIX: InProcessComputingElement, JobAgent - proper return status code from the job wrapper

*Core
FIX: Platform - manage properly the case of exception in the ldconfig execution

[v6r3p9]

*DMS
FIX: TransferDB.getChannelObservedThroughput - the channelDict was created in a wrong way

[v6r3p8]

*Web
CHANGE: return back to the release web2012041601

[v6r3p7]

*Transformation
FIX: TransformationCleaningAgent - protection from deleting requests with jobID 0 

[v6r3p6]

*Core
FIX: dirac-install-db - proper key argument (follow change in InstallTools)
FIX: ProcessPool - release all locks every time WorkignProcess.run is executed, more fixes to come
FIX: dirac-configure - for Multi-Community installations, all vomsdir/vomses files are now created

*WMS
NEW: SiteDirector - add pilot option with CE name to allow matching of SAM jobs.
BUGFIX: dirac-pilot - SGE batch ID was overwriting the CREAM ID
FIX: PilotDirector - protect the CS master if there are at least 3 slaves
NEW: Watchdog - set LocalJobID in the SGE case

[v6r3p5]

*Core:
BUGFIX: ProcessPool - bug making TaskAgents hang after max cycles
BUGFIX: Graphs - proper handling plots with data containing empty string labels
FIX: GateWay - transfers were using an old API
FIX: GateWay - properly calculate the gateway URL
BUGFIX: Utilities/Pfn.py - bug in pfnunparse() when concatenating Path and FileName

*Accounting
NEW: ReportGenerator - make AccountingDB readonly
FIX: DataCache - set daemon the datacache thread
BUGFIX: BasePlotter - proper handling of the Petabyte scale data

*DMS:
BUGFIX: TransferAgent, RegistrationTask - typos 

[v6r3p4]

*DMS:
BUGFIX: TransferAgent - wrong value for failback in TA:execute

[v6r3p3]

*Configuration
BUGFIX: Operations helper - typo

*DMS:
FIX: TransferAgent - change the way of redirecting request to task

[v6r3p2]

*DMS
FIX: FTSRequest - updating metadata for accouting when finalizing FTS requests

*Core
FIX: DIRAC/__init__.py - default version is set to v6r3

[v6r3p1]

*WMS
CHANGE: Use ResourcesStatus and Resources helpers in the InputDataAgent logic

*Configuration
NEW: added getStorageElementOptions in Resources helper

*DMS
FIX: resourceStatus object created in TransferAgent instead of StrategyHandler

[v6r3]

*Core
NEW: Added protections due to the process pool usage in the locking logic

*Resources
FIX: LcgFileCatalogClient - reduce the number of retries: LFC_CONRETRY = 5 to 
     avoid combined catalog to be stuck on a faulty LFC server
     
*RSS
BUGFIX: ResourceStatus - reworked helper to keep DB connections     

*DMS
BUGFIX: ReplicaManager::CatalogBase::_callFileCatalogFcnSingleFile() - wrong argument

*RequestManagement
FIX: TaskAgents - set timeOut for task to 10 min (15 min)
NEW: TaskAgents - fill in Error fields in case of failing operations

*Interfaces
BUGFIX: dirac-wms-select-jobs - wrong use of the Dirac API

[v6r2p9]

*Core
FIX: dirac-configure - make use of getSEsForSite() method to determine LocalSEs

*WMS
NEW: DownloadInputData,InputDataByProtocol - check Files on Tape SEs are on Disk cache 
     before Download or getturl calls from Wrapper
CHANGE: Matcher - add Stalled to "Running" Jobs when JobLimits are applied   
CHANGE: JobDB - allow to specify required platform as Platform JDL parameter,
        the specified platform is taken into account even without /Resources/Computing/OSCompatibility section

*DMS
CHANGE: dirac-admin-allow(ban)-se - removed lhcb-grid email account by default, 
        and added switch to avoid sending email
FIX: TaskAgents - fix for non-existing files
FIX: change verbosity in failoverReplication 
FIX: FileCatalog - remove properly metadata indices 
BUGFIX: FileManagerBase - bugfix in the descendants evaluation logic  
FIX: TransferAgent and TransferTask - update Files.Status to Failed when ReplicaManager.replicateAndRegister 
     will fail completely; when no replica is available at all.

*Core
FIX: dirac-pilot - default lcg bindings version set to 2012-02-20

[v6r2p8]

*DMS:
CHANGE: TransferAgent - fallback to task execution if replication tree is not found

[v6r2p7]

*WMS
BUGFIX: SiteDirector - wrong CS option use: BundleProxy -> HttpProxy
FIX: SiteDirector - use short lines in compressed/encoded files in the executable
     python script

[v6r2p6]

*DataManagement
FIX: Bad logic in StrategyHandler:MinimiseTotalWait

*Core
CHANGE: updated GGUS web portal URL

*RSS
BUGFIX: meta key cannot be reused, it is popped from dictionary

*Framework
FIX: The Gateway service does not have a handler
NEW: ConfingTemplate entry for Gateway
FIX: distribution notes allow for word wrap

*WorkloadManagement
FIX: avoid unnecessary call if no LFN is left in one of the SEs
FIX: When Uploading job outputs, try first Local SEs, if any


[v6r2p5]

*RSS
BUGFIX: several minor bug fixes

*RequestManagement
BUGFIX: RequestDBMySQL - removed unnecessary request type check

*DMS
BUGFIX: FileCatalogClienctCLI - wrong evaluation of the operation in the find command
NEW: FileCatalog - added possibility to remove specified metadata for a given path 
BUGFIX: ReplicaManager - wrong operation order causing failure of UploadLogFile module

*Core
NEW: dirac-install - generate cshrc DIRAC environment setting file for the (t)csh 

*Interfaces
CHANGE: Job - added InputData to each element in the ParametricInputData

*WMS
CHANGE: dirac-jobexec - pass ParametericInputData to the workflow as a semicolon separated string

[v6r2p4]

*WMS
BUGFIX: StalledJobAgent - protection against jobs with no PilotReference in their parameters
BUGFIX: WMSAdministratorHandler - wrong argument type specification for getPilotInfo method

*StorageManagement
BUGFIX: RequestFinalizationAgent - no method existence check when calling RPC method

[v6r2p3]

*WMS
CHANGE: Matcher - fixed the credentials check in requestJob() to simplify it

*ConfigurationSystem
CHANGE: Operations helper - fix that allow no VO to be defined for components that do not need it

*Core
BUGFIX: InstallTools - when applying runsvctrl to a list of components make sure that the config server is treated first and the sysadmin service - last
        
[v6r2p2]

*WMS
BUGFIX: Matcher - restored logic for checking private pilot asking for a given DN for belonging to the same group with JOB_SHARING property.

[v6r2p1]

*RequestManagementSystem
BUGFIX: RequestCleaningAgent - missing import of the "second" interval definition 

[v6r2]

*General
FIX: replaced use of exec() python statement in favor of object method execution

*Accounting
CHANGE: Accounting 'byte' units are in powers of 1000 instead of powers of 1024 (closes #457)

*Core
CHANGE: Pfn.py - pfnparse function rewritten for speed up and mem usage, unit test case added
FIX: DISET Clients are now thread-safe. Same clients used twice in different threads was not 
closing the previous connection
NEW: reduce wait times in DISET protocol machinery to improve performance    
NEW: dirac-fix-mysql-script command to fix the mysql start-up script for the given installation
FIX: TransferClient closes connections properly
FIX: DISET Clients are now thread-safe. Same client used twice in different threads will not close the previous connection
CHANGE: Beautification and reduce wait times to improve performance
NEW: ProcessPool - added functionality to kill all children processes properly when destroying ProcessPool objects
NEW: CS Helper for LocalSite section, with gridEnv method
NEW: Grid module will use Local.gridEnv if nothing passed in the arguments
CHANGE: Add deprecated sections in the CS Operations helper to ease the transition
FIX: dirac-install - execute dirac-fix-mysql-script, if available, to fix the mysql.server startup script
FIX: dirac-distribution - Changed obsoleted tar.list file URL
FIX: typo in dirac-admin-add-host in case of error
CHANGE: dirac-admin-allow(ban)-se - use diracAdmin.sendMail() instead of NotificationClient.sendMail()

*Framework
BUGFIX: UserProfileDB - no more use of "type" variable as it is a reserved keyword 

*RequestManagement:
FIX: RequestDBFile - more consistent treatment of requestDB Path
FIX: RequestMySQL - Execution order is evaluated based on not Done state of subrequests
NEW: RequestCleaningAgent - resetting Assigned requests to Waiting after a configurable period of time

*RSS
CHANGE: RSS Action now inherits from a base class, and Actions are more homogeneous, they all take a uniform set of arguments. The name of modules has been changed from PolType to Action as well.
FIX: CacheFeederAgent - too verbose messages moved to debug instead of info level
BUGFIX: fixed a bug preventing RSS clients to connect to the services     
FIX: Proper services synchronization
FIX: Better handling of exceptions due to timeouts in GOCDBClient   
FIX: RSS.Notification emails are sent again
FIX: Commands have been modified to return S_OK, S_ERROR inside the Result dict. This way, policies get a S_ERROR / S_OK object. CacheFeederAgent has been updated accordingly.
FIX: allow clients, if db connection fails, to reconnect ( or at least try ) to the servers.
CHANGE: access control using CS Authentication options. Default is SiteManager, and get methods are all.
BUGFIX: MySQLMonkey - properly escaped all parameters of the SQL queries, other fixes.
NEW: CleanerAgent renamed to CacheCleanerAgent
NEW: Updated RSS scripts, to set element statuses and / or tokens.
NEW: Added a new script, dirac-rss-synch
BUGFIX: Minor bugfixes spotted on the Web development
FIX: Removed useless decorator from RSS handlers
CHANGE: ResourceStatus helper tool moved to RSS/Client directory, no RSS objects created if the system is InActive
CHANGE: Removed ClientFastDec decorator, using a more verbose alternative.
CHANGE: Removed useless usage of kwargs on helper functions.  
NEW: added getSESitesList method to RSSClient      
FIX: _checkFloat() checks INTEGERS, not datetimes

*DataManagement
CHANGE: refactoring of DMS agents executing requests, allow requests from arbitrary users
NEW: DFC - allow to specify multiple replicas, owner, mode when adding files
CHANGE: DFC - optimization of the directory size evaluation
NEW: Added CREATE TEMPORARY TABLES privilege to FileCatalogDB
CHANGE: DFC - getCatalogCounters() update to show numbers of directories
NEW: lfc_dfc_copy script to migrate data from LFC to DFC
FIX: dirac-dms-user-lfns - fixed the case when the baseDir is specified
FIX: FTS testing scripts were using sys.argv and getting confused if options are passed
NEW: DFC - use DirectoryUsage tables for the storage usage evaluations
NEW: DFC - search by metadata can be limited to a given directory subtree
NEW: DFC - search by both directory and file indexed metadata
BUGFIX: DFC - avoid crash if no directories or files found in metadata query
NEW: DFC FileCatalogHandler - define database location in the configuration
NEW: DFC - new FileCatalogFactory class, possibility to use named DFC services
FIX: FTSMonitor, FTSRequest - fixes in handling replica registration, setting registration requests in FileToCat table for later retry
FIX: Failover registration request in the FTS agents.      
FIX: FTSMonitor - enabled to register new replicas if even the corresponding request were removed from the RequestManagement 
FIX: StorageElement - check if SE has been properly initialized before executing any method     
CHANGE: LFC client getReplica() - make use of the new bulk method lfc.lfc_getreplicasl()
FIX: LFC client - protect against getting None in lfc.lfc_readdirxr( oDirectory, "" )  
FIX: add extra protection in dump method of StorageElement base class
CHANGE: FailoverTransfer - create subrequest per catalog if more than one catalog

*Interface
NEW: Job.py - added method to handle the parametric parameters in the workflow. They are made available to the workflow_commons via the key 'GenericParameters'.
FIX: Dirac.py - fix some type checking things
FIX: Dirac.py - the addFile() method can now register to more than 1 catalog.

*WMS
FIX: removed dependency of the JobSchedulingAgent on RSS. Move the getSiteTier functionality to a new CS Helper.
FIX: WMSAdministratorHandler - Replace StringType by StringTypes in the export methods argument type
FIX: JobAgent - Set explicitly UseServerCertificate to "no" for the job executable
NEW: dirac-pilot - change directory to $OSG_WN_TMP on OSG sites
FIX: SiteDirector passes jobExecDir to pilot, this defaults to "." for CREAM CEs. It can be set in the CS. It will not make use of $TMPDIR in this case.
FIX: Set proper project and release version to the SiteDirector     
NEW: Added "JobDelay" option for the matching, refactored and added CS options to the matcher
FIX: Added installation as an option to the pilots and random MyProxyServer
NEW: Support for parametric jobs with parameters that can be of List type

*Resources
NEW: Added SSH Grid Engine Computing Element
NEW: Added SSH Computing Element
FIX: make sure lfc client will not try to connect for several days

*Transformation
FIX: TransformationDB - in setFileStatusForTransformation() reset ErrorCount to zero if "force" flag and    the new status is "unused"
NEW: TransformationDB - added support for dictionary in metadata for the InputDataQuery mechanism     

[v6r1p13]

*WMS
FIX: JobSchedulingAgent - backported from v6r2 use of Resources helper

[v6r1p12]

*Accounting
FIX: Properly delete cached plots

*Core
FIX: dirac-install - run externals post install after generating the versions dir

[v6r1p11]

*Core
NEW: dirac-install - caches locally the externals and the grid bundle
FIX: dirac-distribution - properly generate releasehistory and releasenotes

[v6r1p10]

*WorloadManagement
FIX: JobAgent - set UseServerCertificate option "no" for the job executable

[v6r1p9]

*Core
FIX: dirac-configure - set the proper /DIRAC/Hostname when defining /LocalInstallation/Host

*DataManagement
FIX: dirac-dms-user-lfns - fixed the case when the baseDir is specified
BUGFIX: dirac-dms-remove-files - fixed crash in case of returned error report in a form of dictionary 

[v6r1p8]

*Web
FIX: restored Run panel in the production monitor

*Resources
FIX: FileCatalog - do not check existence of the catalog client module file

[v6r1p7]

*Web
BUGFIX: fixed scroll bar in the Monitoring plots view

[v6r1p6]

*Core
FIX: TransferClient closes connections properly

[v6r1p5]

*Core
FIX: DISET Clients are now thread-safe. Same clients used twice in different threads was not 
     closing the previous connection
NEW: reduce wait times in DISET protocol machinery to improve performance   

[v6r1p4]

*RequestManagement
BUGFIX: RequestContainer - in isSubRequestDone() treat special case for subrequests with files

*Transformation
BUGFIX: TransformationCleaningAgent - do not clear requests for tasks with no associated jobs

[v6r1p3]

*Framework
NEW: Pass the monitor down to the request RequestHandler
FIX: Define the service location for the monitor
FIX: Close some connections that DISET was leaving open

[v6r1p2]

*WorkloadManagement
BUGFIX: JobSchedulingAgent - use getSiteTiers() with returned direct value and not S_OK

*Transformation
BUGFIX: Uniform use of the TaskManager in the RequestTaskAgent and WorkflowTaskAgent

[v6r1p1]

*RSS
BUGFIX: Alarm_PolType now really send mails instead of crashing silently.

[v6r1]

*RSS
CHANGE: Major refactoring of the RSS system
CHANGE: DB.ResourceStatusDB has been refactored, making it a simple wrapper round ResourceStatusDB.sql with only four methods by table ( insert, update, get & delete )
CHANGE: DB.ResourceStatusDB.sql has been modified to support different statuses per granularity.
CHANGE: DB.ResourceManagementDB has been refactored, making it a simple wrapper round ResourceStatusDB.sql with only four methods by table ( insert, update, get & delete )
CHANGE: Service.ResourceStatusHandler has been refactored, removing all data processing, making it an intermediary between client and DB.
CHANGE: Service.ResourceManagementHandler has been refactored, removing all data processing, making it an intermediary between client and DB.
NEW: Utilities.ResourceStatusBooster makes use of the 'DB primitives' exposed on the client and does some useful data processing, exposing the new functions on the client.
NEW: Utilities.ResourceManagementBooster makes use of the 'DB primitives' exposed on the client and does some useful data processing, exposing the new functions on the client.
CHANGE: Client.ResourceStatusClient has been refactorerd. It connects automatically to DB or to the Service. Exposes DB and booster functions.
CHANGE: Client.ResourceManagementClient has been refactorerd. It connects automatically to DB or to the Service. Exposes DB and booster functions.
CHANGE: Agent.ClientsCacheFeederAgent renamed to CacheFeederAgent. The name was not accurate, as it also feeds Accouting Cache tables.
CHANGE: Agent.InspectorAgent, makes use of automatic API initialization.
CHANGE: Command. refactor and usage of automatic API initialization.
CHANGE: PolicySystem.PEP has reusable client connections, which increase significantly performance.
CHANGE: PolicySystem.PDP has reusable client connections, which increase significantly performance.
NEW: Utilities.Decorators are syntactic sugar for DB, Handler and Clients.
NEW: Utilities.MySQLMonkey is a mixture of laziness and refactoring, in order to generate the SQL statements automatically. Not anymore sqlStatemens hardcoded on the RSS.
NEW: Utilities.Validator are common checks done through RSS modules
CHANGE: Utilities.Synchronizer syncs users and DIRAC sites
CHANGE: cosmetic changes everywhere, added HeadURL and RCSID
CHANGE: Removed all the VOExtension logic on RSS
BUGFIX: ResourceStatusHandler - getStorageElementStatusWeb(), access mode by default is Read
FIX: RSS __init__.py will not crash anymore if no CS info provided
BUGFIX: CS.getSiteTier now behaves correctly when a site is passed as a string

*dirac-setup-site
BUGFIX: fixed typos in the Script class name

*Transformation
FIX: Missing logger in the TaskManager Client (was using agent's one)
NEW: Added UnitTest class for TaskManager Client

*DIRAC API
BUGFIX: Dirac.py. If /LocalSite/FileCatalog is not define the default Catalog was not properly set.
FIX: Dirac.py - fixed __printOutput to properly interpret the first argument: 0:stdout, 1:stderr
NEW: Dirac.py - added getConfigurationValue() method

*Framework
NEW: UsersAndGroups agent to synchronize users from VOMRS server.

*dirac-install
FIX: make Platform.py able to run with python2.3 to be used inside dirac-install
FIX: protection against the old or pro links pointing to non-existent directories
NEW: make use of the HTTP proxies if available
FIX: fixed the logic of creating links to /opt/dirac directories to take into account webRoot subdirs

*WorkloadManagement
FIX: SiteDirector - change getVO() function call to getVOForGroup()

*Core:
FIX: Pfn.py - check the sanity of the pfn and catch the erroneous case

*RequestManagement:
BUGFIX: RequestContainer.isSubrequestDone() - return 0 if Done check fails

*DataManagement
NEW: FileCatalog - possibility to configure multiple FileCatalog services of the same type

[v6r0p4]

*Framework
NEW: Pass the monitor down to the request RequestHandler
FIX: Define the service location for the monitor
FIX: Close some connections that DISET was leaving open

[v6r0p3]

*Framework
FIX: ProxyManager - Registry.groupHasProperties() wasn't returning a result 
CHANGE: Groups without AutoUploadProxy won't receive expiration notifications 
FIX: typo dirac-proxy-info -> dirac-proxy-init in the expiration mail contents
CHANGE: DISET - directly close the connection after a failed handshake

[v6r0p2]

*Framework
FIX: in services logs change ALWAYS log level for query messages to NOTICE

[v6r0p1]

*Core
BUGFIX: List.uniqueElements() preserves the other of the remaining elements

*Framework
CHANGE: By default set authorization rules to authenticated instead of all
FIX: Use all required arguments in read access data for UserProfileDB
FIX: NotificationClient - dropped LHCb-Production setup by default in the __getRPSClient()

[v6r0]

*Framework
NEW: DISET Framework modified client/server protocol, messaging mechanism to be used for optimizers
NEW: move functions in DIRAC.Core.Security.Misc to DIRAC.Core.Security.ProxyInfo
CHANGE: By default log level for agents and services is INFO
CHANGE: Disable the log headers by default before initializing
NEW: dirac-proxy-init modification according to issue #29: 
     -U flag will upload a long lived proxy to the ProxyManager
     If /Registry/DefaultGroup is defined, try to generate a proxy that has that group
     Replaced params.debugMessage by gLogger.verbose. Closes #65
     If AutoUploadProxy = true in the CS, the proxy will automatically be uploaded
CHANGE: Proxy upload by default is one month with dirac-proxy-upload
NEW: Added upload of pilot proxies automatically
NEW: Print info after creating a proxy
NEW: Added setting VOMS extensions automatically
NEW: dirac-proxy-info can also print the information of the uploaded proxies
NEW: dirac-proxy-init will check that the lifetime of the certificate is less than one month and advise to renew it
NEW: dirac-proxy-init will check that the certificate has at least one month of validity
FIX: Never use the host certificate if there is one for dirac-proxy-init
NEW: Proxy manager will send notifications when the uploaded proxies are about to expire (configurable via CS)
NEW: Now the proxyDB also has a knowledge of user names. Queries can use the user name as a query key
FIX: ProxyManager - calculate properly the dates for credentials about to expire
CHANGE: ProxyManager will autoexpire old proxies, also auto purge logs
CHANGE: Rename dirac-proxy-upload to dirac-admin-proxy-upload
NEW: dirac-proxy-init will complain if the user certificate has less than 30 days
CHANGE: SecurityLogging - security log level to verbose
NEW: OracleDB - added Array type 
NEW: MySQL - allow definition of the port number in the configuration
FIX: Utilities/Security - hash VOMS Attributes as string
FIX: Utilities/Security - Generate a chain hash to discover if two chains are equal
NEW: Use chain has to discover if it has already been dumped
FIX: SystemAdministrator - Do not set  a default lcg version
NEW: SystemAdministrator - added Project support for the sysadmin
CHANGE: SysAdmin CLI - will try to connect to the service when setting the host
NEW: SysAdmin CLI - colorization of errors in the cli
NEW: Logger - added showing the thread id in the logger if enabled
     
*Configuration
NEW: added getVOfromProxyGroup() utility
NEW: added getVoForGroup() utility, use it in the code as appropriate
NEW: added Registry and Operations Configuration helpers
NEW: dirac-configuration-shell - a configuration script for CS that behaves like an UNIX shellCHANGE: CSAPI - added more functionality required by updated configuration console
NEW: Added possibility to define LocalSE to any Site using the SiteLocalSEMapping 
     section on the Operations Section     
NEW: introduce Registry/VO section, associate groups to VOs, define SubmitPools per VO
FIX: CE2CSAgent - update the CEType only if there is a relevant info in the BDII  

*ReleaseManagement
NEW: release preparations and installation tools based on installation packages
NEW: dirac-compile-externals will try go get a DIRAC-free environment before compiling
NEW: dirac-disctribution - upload command can be defined via defaults file
NEW: dirac-disctribution - try to find if the version name is a branch or a tag in git and act accordingly
NEW: dirac-disctribution - added keyword substitution when creating a a distribution from git
FIX: Install tools won't write HostDN to the configuration if the Admin username is not set 
FIX: Properly set /DIRAC/Configuration/Servers when installing a CS Master
FIX: install_site.sh - missing option in wget for https download: --no-check-certificate
FIX: dirac-install-agent(service) - If the component being installed already has corresponding 
     CS section, it is not overwritten unless explicitly asked for
NEW: dirac-install functionality enhancement: start using the switches as defined in issue #26;
CHANGE: dirac-install - write the defaults if any under defaults-.cfg so dirac-configure can 
        pick it up
FIX: dirac-install - define DYLD_LIBRARY_PATH ( for Mac installations )     
NEW: dirac-install - put all the goodness under a function so scripts like lhcb-proxy-init can use it easily
FIX: dirac-install - Properly search for the LcgVer
NEW: dirac-install will write down the releases files in -d mode   
CHANGE: use new dirac_install from gothub/integration branch in install_site.sh
NEW: Extensions can request custom external dependencies to be installed via pip when 
     installing DIRAC.
NEW: LCG bundle version can be defined on a per release basis in the releases.cfg 
NEW: dirac-deploy-scripts - when setting the lib path in the deploy scripts. 
     Also search for subpaths of the libdir and include them
NEW: Install tools - plainly separate projects from installations

*Accounting
CHANGE: For the WMSHistory type, send as JobSplitType the JobType
CHANGE: Reduced the size of the max key length to workaround mysql max bytes for index problem
FIX: Modified buckets width of 1week to 1 week + 1 day to fix summer time end week (1 hour more )

*WorkloadManagement
CHANGE: SiteDirector - simplified executable generation
NEW: SiteDirector - few more checks of error conditions   
NEW: SiteDirector - limit the queue max length to the value of MaxQueueLengthOption 
     ( 3 days be default )
BUGFIX: SiteDirector - do not download pilot output if the flag getPilotOutput is not set     
NEW: JobDB will extract the VO when applying DIRAC/VOPolicy from the proper VO
FIX: SSHTorque - retrieve job status by chunks of 100 jobs to avoid too long
NEW: glexecComputingElement - allow glexecComputingElement to "Reschedule" jobs if the Test of
     the glexec fails, instead of defaulting to InProcess. Controlled by
     RescheduleOnError Option of the glexecComputingElement
NEW: SandboxStore - create a different SBPath with the group included     
FIX: JobDB - properly treat Site parameter in the job JDL while rescheduling jobs
NEW: JobSchedulingAgent - set the job Site attribute to the name of a group of sites corresponding 
     to a SE chosen by the data staging procedure 
CHANGE: TimeLeft - call batch system commands with the ( default ) timeout 120 sec
CHANGE: PBSTimeLeft - uses default CPU/WallClock if not present in the output  
FIX: PBSTimeLeft - proper handling of (p)cput parameter in the batch system output, recovery of the
     incomplete batch system output      
NEW: automatically add SubmitPools JDL option of the job owner's VO defines it     
NEW: JobManager - add MaxParametericJobs option to the service configuration
NEW: PilotDirector - each SubmitPool or Middleware can define TargetGrids
NEW: JobAgent - new StopOnApplicationFailure option to make the agent exiting the loop on application failure
NEW: PilotAgentsDB - on demand retrieval of the CREAM pilot output
NEW: Pilot - proper job ID evaluation for the OSG sites
FIX: ComputingElement - fixed proxy renewal logic for generic and private pilots
NEW: JDL - added %j placeholder in the JDL to be replaced by the JobID
BUGFIX: DownloadInputData - bug fixed in the naming of downloaded files
FIX: Matcher - set the group and DN when a request gets to the matcher if the request is not 
     coming from a pilot
FIX: Matcher = take into account JobSharing when checking the owner for the request
CHANGE: PilotDirector, dirac-pilot - interpret -V flag of the pilot as Installation name

*DataManagement
FIX: FileCatalog/DiractoryLevelTree - consistent application of the max directory level using global 
     MAX_LEVELS variable
FIX: FileCatalog - Directory metadata is deleted together with the directory deletion, issue #40    
CHANGE: FileCatalog - the logic of the files query by metadata revisited to increase efficiency 
FIX: LcgFileCatalog - use lfcthr and call lfcthr.init() to allow multithread
     try the import only once and just when LcgFileCatalogClient class is intantiated
NEW: LcgFileCatalogClient - new version of getPathPermissions relying on the lfc_access method to solve the problem
     of multiple user DNs in LFC.     
FIX: StorageElement - get service CS options with getCSOption() method ( closes #97 )
FIX: retrieve FileCatalogs as ordered list, to have a proper default.
CHANGE: FileCatalog - allow up to 15 levels of directories
BUGFIX: FileCatalog - bug fixes in the directory removal methods (closes #98)
BUGFIX: RemovalAgent - TypeError when getting JobID in RemovalAgent
BUGFIX: RemovalAgent - put a limit to be sure the execute method will end after a certain number of iterations
FIX: DownloadInputData - when files have been uploaded with lcg_util, the PFN filename
     might not match the LFN file name
FIX: putting FTSMonitor web page back
NEW: The default file catalog is now determined using /LocalSite/FileCatalog. The old behavior 
     is provided as a fallback solution
NEW: ReplicaManager - can now deal with multiple catalogs. Makes sure the surl used for removal is 
the same as the one used for registration.   
NEW: PoolXMLCatalog - added getTypeByPfn() function to get the type of the given PFN  
NEW: dirac-dms-ban(allow)-se - added possibility to use CheckAccess property of the SE

*StorageManagement
FIX: Stager - updateJobFromStager(): only return S_ERROR if the Status sent is not
recognized or if a state update fails. If the jobs has been removed or
has moved forward to another status, the Stager will get an S_OK and
should forget about the job.
NEW: new option in the StorageElement configuration "CheckAccess"
FIX: Requests older than 1 day, which haven't been staged are retried. Tasks older than "daysOld" 
     number of days are set to Failed. These tasks have already been retried "daysOld" times for staging.
FIX: CacheReplicas and StageRequests records are kept until the pin has expired. This way the 
     StageRequest agent will have proper accounting of the amount of staged data in cache.
NEW: FTSCleaningAgent will allow to fix transient errors in RequestDB. At the moment it's 
     only fixing Requests for which SourceTURL is equal to TargetSURL.
NEW: Stager - added new command dirac-stager-stage-files          
FIX: Update Stager code in v6 to the same point as v5r13p37
FIX: StorageManager - avoid race condition by ensuring that Links=0 in the query while removing replicas

*RequestManagement
FIX: RequestDBFile - get request in chronological order (closes issue #84)
BUGFIX: RequestDBFile - make getRequest return value for getRequest the same as for

*ResourceStatusSystem
NEW: Major code refacoring. First refactoring of RSS's PEP. Actions are now function 
     defined in modules residing in directory "Actions".
NEW: methods to store cached environment on a DB and ge them.
CHANGE: command caller looks on the extension for commands.
CHANGE: RSS use now the CS instead of getting info from Python modules.
BUGFIX: Cleaned RSS scripts, they are still prototypes
CHANGE: PEP actions now reside in separate modules outside PEP module.
NEW: RSS CS module add facilities to extract info from CS.
CHANGE: Updating various RSS tests to make them compatible with
changes in the system.
NEW: CS is used instead of ad-hoc configuration module in most places.
NEW: Adding various helper functions in RSS Utils module. These are
functions used by RSS developers, including mainly myself, and are
totally independant from the rest of DIRAC.
CHANGE: Mostly trivial changes, typos, etc in various files in RSS     
CHANGE: TokenAgent sends e-mails with current status   

*Transformation
CHANGE: allow Target SE specification for jobs, Site parameter is not set in this case
CHANGE: TransformationAgent  - add new file statuses in production monitoring display
CHANGE: TransformationAgent - limit the number of files to be treated in TransformationAgent 
        for replication and removal (default 5000)
BUGFIX: TransformationDB - not removing task when site is not set
BUGFIX: TransformationCleaningAgent - archiving instead of cleaning Removal and Replication 
        transformations 
FIX: TransformationCleaningAgent - kill jobs before deleting them        

*Workflow
NEW: allow modules to define Input and Output parameters that can be
     used instead of the step_commons/workflow_commons (Workflow.py, Step.py, Module.py)

*Various fixes
BUGFIX: Mail.py uses SMTP class rather than inheriting it
FIX: Platform utility will properly discover libc version even for the new Ubuntu
FIX: Removed old sandbox and other obsoleted components<|MERGE_RESOLUTION|>--- conflicted
+++ resolved
@@ -1,4 +1,3 @@
-<<<<<<< HEAD
 [v7r1p24]
 
 FIX: fixes from v7r0p44
@@ -438,7 +437,7 @@
 *docs
 NEW: (#4289) Document how to run integration tests in docker
 NEW: (#4551) add DNProperties description to Registry/Users subsection
-=======
+
 [v7r0p44]
 
 *Core
@@ -447,7 +446,6 @@
 
 *WMS
 CHANGE: (#4836) JobWrapper: Add extraOptions only when the executable is a DIRAC script
->>>>>>> 5a5516db
 
 [v7r0p43]
 
