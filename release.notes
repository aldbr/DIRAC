<<<<<<< HEAD
[v6r13-pre14]

CHANGE: Separating fixed and variable parts of error log messages for multiple systems 
        to allow SystemLogging to work

*Configuration
NEW: CSAPI,dirac-admin-add-shifter - function, and script, for adding or modifying a 
     shifter in the CS

*Core
NEW: Changes to make the DISET protocol IP V6 ready
CHANGE: BaseClient - retry service call on another instance in case of failure
CHANGE: InnerRPCClient - retry 3 times in case of exception in the transport layer
CHANGE: SocketInfo - retry 3 times in case of handshaking error
CHANGE: MySQL - possibility to specify charset in the table definition

*DMS
NEW: Native use of the FTS3 services
CHANGE: Removed the use of current DataLogging service
CHANGE: DataManager - changes to manage URLs inside StorageElement objects only

*RMS
CHANGE: Removed files from the previous generation RMS
CHANGE: RMS refactored based on SQLAlchemy 
NEW: ReqClient - added options to putRequest(): useFailoverProxy and retryMainServer
CHANGE: DMSRequestOperationsBase - delay execution or cancel request based on SE statuses 
        from RSS/CS

*Resources
NEW: Computing - BatchSystem classes introduced to be used both in Local and SSH Computing Elements
CHANGE: Storage - reworked Storage Element/Plugins to encapsulate physical URLs 
NEW: GFAL2_StorageBase.py, GFAL2_SRM2Storage.py, GFAL2_XROOTStorage.py 

*RSS:
NEW: dirac-admin-allow(ban)-se - added RemoveAccess status
CHANGE: TokenAgent - added more info to the mail

*TS
CHANGE: Task Manager plugins
=======
[v6r12p22]

*DMS
FIX: RegisterFile, PutAndRegister - pass a list of catalogs to the DataManager instead of a comma separated string
FIX: FTSJob - log when a job is not found in FTS
CHANGE: dropped commands dirac-admin-allow(ban)-catalog

*Interfaces
CHANGE: Dirac, JobMonitoringHandler,dirac-wms-job-get-jdl - possibility to retrieve original JDL

*WMS
CHANGE: JobManifest - make MaxInputData a configurable option

>>>>>>> fea1869d

[v6r12p21]

*RMS
BUGFIX: File,Operation,RequestDB - bug making that the request would always show 
        the current time for LastUpdate
  
*WMS
FIX: JobAgent - storing on disk retrieved job JDL as required by VMDIRAC
     ( to be reviewed )        

[v6r12p20]

*DMS
FIX: DataManager - more informative log messages, checking return structure
FIX: FileCatalog - make exists() behave like LFC file catalog client by checking
     the unicity of supplied GUID if any
FIX: StorageElementProxyHandler - do not remove the cache directory

*Framework
FIX: SystemAdministratorClient - increase the timeout to 300 for the software update     

*RMS
FIX: Operation.py - set Operation Scheduled if one file is Scheduled
CHANGE: Request - group ReplicateAndRegister operations together for failover 
        requests: it allows to launch all FTS jobs at once

*Resources
FIX: LcgFileCatalogClient - fix longstanding problem in LFC when several files 
     were not available (only one was returned) 

*TS
BUGFIX: TransformationCleaning,ValidateOutputDataAgent - interpret correctly
        the result of getTransformationParameters() call
FIX: TaskManager - fix exception in RequestTaskAgent        

[v6r12p19]

*Core
FIX: Core.py - check return value of getRecursive() call

*DMS
FIX: FileCatalog - directory removal is successful if does not exist
     special treatment of Delete operation

*WMS
FIX: InputDataByProtocol - fix interpretation of return values

[v6r12p18]

*DMS
FIX: FTSStrategy - config option name
FIX: DataManager - removing dirac_directory flag file only of it is there
     in __cleanDirectory()

*RMS
FIX: Operation - MAX_FILES limit set to 10000
FIX: ReqClient - enhanced log messages

*TMS
FIX: TaskManager - enhanced log messages

*RSS
FIX: DowntimeCommand - fixed mix of SRM.NEARLINE and SRM

*WMS
FIX: InputDataByProtocol - fixed return structure

[v6r12p16]

*DMS
FIX: IRODSStorageElement more complete implementation
FIX: FileCatalogHandler(DB) - make removeMetadata bulk method

*Resources
FIX: FileCatalog - make a special option CatalogList (Operations) to specify catalogs used by a given VO

[v6r12p15]

*Core
FIX: ProcessPool - kill the working process in case of the task timeout
FIX: FileHelper - count transfered bytes in DataSourceToNetwork()

*DMS
BUGFIX: FileCatalogCLI - changed interface in changePathXXX() methods
NEW: IRODSStorageElementHandler class
CHANGE: FileCatalog - separate metadata and file catalog methods, 
        apply metadata methods only to Metadata Catalogs 

*Resources
FIX: SSHTorqueComputingElement - check the status of the ssh call for qstat 

*WMS
FIX: WatchdogLinux - fixed typo

[v6r12p14]

*TS
FIX: TaskManagerAgentBase: avoid race conditions when submitting to WMS

*DMS
NEW: FileCatalog - added new components ( directory tree, file manager ) 
     making use of foreign keys and stored procedures
FIX: DataManager returns properly the FileCatalog errors     

[v6r12p13]

*TS
BUGFIX: TransformationAgent - data member not defined

*WMS
FIX: InputData(Resolution,ByProtocol) - possibility to define RemoteProtocol

[v6r12p12]

*WMS
BUGFIX: pilotTools - missing comma

[v6r12p11]

*WMS
FIX: CPUNormalization - dealing with the case when the maxCPUTime is not set in the queue
     definition
FIX: pilotTools - added option pilotCFGFile

[v6r12p10]

*DMS
FIX: StorageElementProxy - BASE_PATH should be a full path

*Resources
FIX: SRM2Storage - return specific error in putFile

*TS
FIX: TransformationAgent - fix to avoid an exception in finalize and double printing 
     when terminating the agent
BUGFIX: TransformationDB - fix return value in setTransformationParameter()

[v6r12p9]

*Core
CHANGE: SiteCEMapping - getSiteForCE can take site argument to avoid confusion

*Interfaces
FIX: Job - provide optional site name in setDestinationCE()

*WMS
FIX: pilotCommands - check properly the presence of extra cfg files
     when starting job agent
FIX: JobAgent - can pick up local cfg file if extraOptions are specified     

[v6r12p8]

*Core
FIX: dirac-configure - correctly deleting useServerCertificate flag
BUGFIX: InstallTools - in fixMySQLScript()

*DMS
BUGFIX: DatasetManager - bug fixes
CHANGE: StorageElementProxy - internal SE object created with the VO of the requester

*TS
FIX: dirac-transformation-xxx commands - do not check the transformation status
CHANGE: Agents - do not use shifter proxy 
FIX: TransformationAgent - correct handling of replica cache for transformations 
     when there were more files in the transformation than accepted to be executed
FIX: TransformationAgent - do not get replicas for the Removal transformations     

*RMS
NEW: new SetFileStatus Operation

[v6r12p7]

*Core
FIX: dirac-configure - always removing the UseServerCertificate flag before leaving
FIX: ProcessPool - one more check for the executing task ending properly 

*Interfaces 
FIX: Dirac.py - use printTable in loggingInfo()

[v6r12p6]

FIX: fixes from v6r11p26 patch release

[v6r12p5]

*Core
FIX: VOMS.py - do not use obsoleted -dont-verify-ac flag with voms-proxy-info

*TS
FIX: TransformationManager - no status checked at level service

[v6r12p4]

FIX: fixes from v6r11p23 patch release

[v6r12p3]

*Configuration
CHANGE: dirac-admin-add-resources - define VOPath/ option when adding new SE 

*Resources
NEW: StorageFactory - modify protocol Path for VO specific value

*DMS
FIX: FileCatalog - check for empty input in checkArgumentFormat utility
FIX: DataManager - protect against FC queries with empty input

[v6r12p2]

*Core
FIX: dirac-install - svn.cern.ch rather than svnweb.cern.ch is now needed for direct 
     HTTP access to files in SVN

*WMS
FIX: dirac-wms-cpu-normalization - when re-configuring, do not try to dump in the 
     diracConfigFilePath

[v6r12p1]

*Configuration
FIX: Core.Utilities.Grid, dirac-admin-add-resources - fix to make a best effort to 
     guess the proper VO specific path of a new SE
*WMS
FIX: dirac-configure, pilotCommands, pilotTools - fixes to use server certificate

[v6r12]

*Core
CHANGE: ProcessPool - do not stop working processes by default
NEW: ReturnValue - added returnSingleResult() utility 
FIX: MySQL - correctly parse BooleanType
FIX: dirac-install - use python 2.7 by default
FIX: dirac-install-xxx commands - complement installation with the component setup
     in runit
NEW: dirac-configure - added --SkipVOMSDownload switch, added --Output switch
     to define output configuration file
CHANGE: ProcessPool - exit from the working process if a task execution timed out  
NEW: ProcessMonitor - added evaluation of the memory consumed by a process and its children   
NEW: InstallTools - added flag to require MySQL installation
FIX: InstallTools - correctly installing DBs extended (with sql to be sourced) 
FIX: InstallTools - run MySQL commands one by one when creating a new database
FIX: InstallTools - fixMySQLScripts() fixes the mysql start script to ognore /etc/my.cnf file
CHANGE: Os.py - the use of "which" is replaced by distutils.spawn.find_executable
NEW: Grid.py - ldapSA replaced by ldapSE, added getBdiiSE(CE)Info() methods
CHANGE: CFG.py - only lines starting with ^\s*# will be treated as comments
CHANGE: Shifter - Agents will now have longer proxies cached to prevent errors 
        for heavy duty agents, closes #2110
NEW: Bdii2CSAgent - reworked to apply also for SEs and use the same utilities for the
     corresponding command line tool
NEW: dirac-admin-add-resources - an interactive tool to add and update sites, CEs, SEs
     to the DIRAC CS   
CHANGE: dirac-proxy-init - added message in case of impossibility to add VOMS extension   
FIX: GOCDBClient - handle correctly the case of multiple elements in the same DT            


*Accounting
NEW: Allow to have more than one DB for accounting
CHANGE: Accounting - use TypeLoader to load plotters

*Framework
FIX: Logger - fix FileBackend implementation

*WMS
NEW: Refactored pilots ( dirac-pilot-2 ) to become modular following RFC #18, 
     added pilotCommands.py, SiteDirector modified accordingly 
CHANGE: InputData(Executor) - use VO specific catalogs      
NEW: JobWrapper, Watchdog - monitor memory consumption by the job ( in a Warning mode )
FIX: SandboxStoreHandler - treat the case of exception while cleaning sandboxes
CHANGE: JobCleaningAgent - the delays of job removals become CS parameters
BUGFIX: JobDB - %j placeholder not replaced after rescheduling
FIX: JobDB - in the SQL schema description reorder tables to allow foreign keys
BUGFIX: JobAgent, Matcher - logical bug in using PilotInfoReported flag
FIX: OptimizerExecutor - when a job fails the optimization chain set the minor status 
     to the optimiser name and the app status to the fail error

*Resources
NEW: StorageElement - added a cache of already created SE objects
CHANGE: SSHTorqueComputingElement - mv getCEStatus to remote script

*ResourceStatus
NEW: ResourceManagementClient/DB, DowntimeCommand - distinguish Disk and Tape storage 
FIX: GODDBClient  - downTimeXMLParsing() can now handle the "service type" parameter properly
CHANGE: dirac-rss-xxx commands use the printTable standard utility
FIX: dirac-dms-ftsdb-summary - bug fix for #2096

*DMS
NEW: DataManager - add masterCatalogOnly flag in the constructor
FIX: DataManager - fix to protect against non valid SE
CHANGE: FC.DirectoryLevelTree - use SELECT ... FOR UPDATE lock in makeDir()
FIX: FileCatalog - fixes in using file and replica status
CHANGE: DataManager - added a new argument to the constructor - vo
CHANGE: DataManager - removed removeCatalogFile() and dirac-dms-remove-catalog-file adjusted
CHANGE: Several components - field/parameter CheckSumType all changed to ChecksumType
CHANGE: PoolXMLCatalog - add the SE by default in the xml dump and use the XML library 
        for dumping the XML
FIX: XROOTStorageElement - fixes to comply with the interface formalism        

*SMS
FIX: StorageManagementDB - small bugfix to avoid SQL errors

*RMS
NEW: Added 'since' and 'until' parameters for getting requests
NEW: Request - added optimize() method to merge similar operations when
     first inserting the request
NEW: ReqClient, RequestDB - added getBulkRequest() interface. RequestExecutingAgent
     can use it controlled by a special flag     
FIX: Operation, Request - set LastUpdate time stamp when reaching final state
FIX: OperationHandlerBase - don't erase the original message when reaching the max attempts      
FIX: removed some deprecated codes
FIX: RequestTask - always set useServerCerificate flag to tru in case of executing inside
     an agent
CHANGE: gRequestValidator removed to avoid object instantiation at import   
NEW: dirac-rms-cancel-request command and related additions to the db and service classes  

*TMS
NEW: WorkflowTaskAgent is now multi-threaded
NEW: Better use of threads in Transformation Agents
CHANGE: TransformationDB - modified such that the body in a transformation can be updated
FIX: TransformationCleaningAgent - removed non-ASCII characters in a comment

[v6r11p31]

*Core
FIX: CFG - bug fixed in loadFromBuffer() resulting in a loss of comments

*Resources
FIX: SSHTorqueComputingElement - check the status of ssh call for qstat

*DMS
FIX: FileCatalog - return LFN name instead of True from exists() call if LFN
     already in the catalog

[v6r11p30]

*DMS
CHANGE: FileCatalogCLI - add new -D flag for find to print only directories

[v6r11p29]

*DMS
FIX: FTS(Agent,Startegy,Gragh) - make use of MaxActiveJobs parameter, bug fixes

*TMS
FIX: Transformation(Agent,Client) - Operations CS parameters can be defined for each plugin: MaxFiles, SortedBy, NoUnusedDelay. Fixes to facilitate work with large numbers of files.

[v6r11p28]

*Core
FIX: InstallTools - check properly the module availability before installation

*WMS
FIX: JobScheduling - protection against missing dict field RescheduleCounter

*TMS
FIX: TransformationCleaningAgent - execute DM operations with the shifter proxy

[v6r11p27]

*Core
BUGFIX: InstallTools - bug fix in installNewPortal()

*WMS
FIX: Watchdog - disallow cputime and wallclock to be negative

*TS
FIX: TransformationAgent - correct handling of replica caches when more than 5000 files


BUGFIX: ModuleBase - bug fix in execute()
BUGFIX: Workflow - bug fix in createStepInstance()

*DMS
BUGFIX: DiractoryTreeBase - bug fix in getDirectoryPhysicalSizeFromUsage()

*Resources
FIX: XROOTStorage - back ported fixes from #2126: putFile would place file in 
     the wrong location on eos

[v6r11p26]

*Framework
FIX: UserProfileDB.py - add PublishAccess field to the UserProfileDB

*RSS
FIX: Synchronizer.py - fix deletion of old resources

*DMS
FIX: DataManager - allow that permissions are OK for part of a list of LFNs ( __verifyWritePermission() )
     (when testing write access to parent directory). Allows removal of replicas 
     even if one cannot be removed
FIX: DataManager - test SE validity before removing replica     
     
*RMS
FIX: RequestTask - fail requests for users who are no longer in the system
FIX: RequestExecutingAgent - fix request timeout computation

[v6r11p25]

*Interfaces
FIX: Job.py - bring back different logfile names if they have not been specified by the user

[v6r11p24]

*DMS
BUGFIX: SEManagerDB - bug fixed in getting connection in __add/__removeSE

[v6r11p23]

*DMS
CHANGE: FTSRequest is left only to support dirac-dms-fts-XXX commands

[v6r11p22]

*DMS
FIX: FTSJob - fixes in the glite-transfer-status command outpu parsing
FIX: TransformationClient - allow single lfn in setFileStatusForTransformation()

*WMS
FIX: StatesMonitoringAgent - install pika on the fly as a temporary solution

[v6r11p21]

*DMS
BUGFIX: dirac-dms-remove-replicas - continue in case of single replica failure
FIX: dirac-rms-xxx scripts - use Script.getPositionalArgs() instead of sys.argv

*Workflow
FIX: Test_Modules.py - fix in mocking functions, less verbose logging

[v6r11p20]

*DMS
BUGFIX: DataManager - in __SEActive() use resolved SE name to deal with aliases
BUGFIX: FileMetadata - multiple bugs in __buildUserMetaQuery()

[v6r11p19]

*DMS
FIX: FTSJob - fix FTS job monitoring a la FTS2

*RMS
CHANGE: ReqClient - added setServer() method
FIX: File,Operation,Request - call the getters to fetch the up-to-date information 
     from the parent

[v6r11p18]

*DMS
FIX: FTSAgent(Job) - fixes for transfers requiring staging (bringOnline) and adaptation 
     to the FTS3 interface

*WMS
FIX: StatesMonitoringAgent - resend the records in case of failure

[v6r11p17]

*DMS
FIX: FileCatalog - in multi-VO case get common catalogs if even VO is not specified

*Resources
FIX: ComputintgElement - bugfix in available() method

*WMS
FIX: SiteDirector - if not pilots registered in the DB, pass empty list to the ce.available()

[v6r11p16]

*RMS
BUGFIX: Request,Operation,File - do not cast to str None values

[v6r11p15]

*DMS
FIX: ReplicateAndRegister - do not create FTSClient if no FTSMode requested
CHANGE: FTSAgent(Job,File) - allow to define the FTS2 submission command;
        added --copy-pin-lifetime only for a tape backend
        parse output of both commands (FTS2, FTS3)
        consider additional state for FTS retry (Canceled)
        
*RMS
FIX: Operation, Request - treat updates specially for Error fields        

*TMS
FIX: TransformationAgent - fixes in preparing json serialization of requests

*WMS
NEW: StateMonitoringAgent - sends WMS history data through MQ messages 

[v6r11p14]

*WMS
CHANGE: JobDB - removed unused tables and methods
CHANGE: removed obsoleted tests

*DMS
FIX: FTSAgent - recover case when a target is not in FTSDB
CHANGE: FTSAgent(Job) - give possibility to specify a pin life time in CS 

*RMS
FIX: Make RMS objects comply with Python Data Model by adding __nonzero__ methods 

[v6r11p13]

*DMS
BUGFIX: SEManager - in SEManagerDB.__addSE() bad _getConnection call, closes #2062

[v6r11p12]

*Resources
CHANGE: ARCComputingElement - accomodate changes in the ARC job reported states

*Configuration
CHANGE: Resources - define a default FTS server in the CS (only for v6r11 and v6r12)

*DMS
FIX: FTSStrategy - allow to use a given channel more than once in a tree 
FIX: FTSAgent - remove request from cache if not found
FIX: FTSAgent - recover deadlock situations when FTS Files had not been correctly 
     updated or were not in the DB

*RMS
FIX: RequestExecutingAgent - fix a race condition (cache was cleared after the request was put)
FIX: RequestValidator - check that the Operation handlers are defined when inserting a request

[v6r11p11]

*Core
FIX: TransportPool - fixed exception due to uninitialized variable
FIX: HTTPDISETSocket - readline() takes optional argument size ( = 0 )

*DMS
FIX: FTSAgent - check the type of the Operation object ( can be None ) and
     some other protections
FIX: FTSClient - avoid duplicates in the file list

*RMS
FIX: ReqClient - modified log message
CHANGE: dirac-dms-fts-monitor - allow multiple comma separated LFNs in the arguments

[v6r11p10]

*RSS
FIX: DowntimeCommand, Test_RSS_Command_GOCDBStatusCommand - correctly interpreting list of downtimes

*RMS
FIX: ReplicateAndRegister - Create a RegisterReplica (not RegisterFile) if ReplicateAndRegister 
     fails to register
FIX: OperationHandlerBase - handle correctly Attempt counters when SEs are banned
FIX: ReplicateAndRegister - use FC checksum in case of mismatch request/PFN
FIX: FTSAgent - in case a file is Submitted but the FTSJob is unknown, resubmit
FIX: FTSAgent - log exceptions and put request to DB in case of exception
FIX: FTSAgent - handle FTS error "Unknown transfer state NOT_USED", due to same file 
     registered twice (to be fixed in RMS, not clear origin)

*WMS
FIX: JobStateUpdateHandler - status not updated while jobLogging is, due to time skew between 
     WN and DB service
FIX: JobStateUpdateHandler - stager callback not getting the correct status Staging 
     (retry for 10 seconds)     

[v6r11p9]

*Core
NEW: AgentModule - set AGENT_WORKDIRECTORY env variable with the workDirectory
NEW: InstallTools - added methods for the new web portal installation

*DMS
FIX: ReplicateAndRegister - apply same error logic for DM replication as for FTS

*Resources:
FIX: SRM2Storage - fix log message level
FIX: SRM2Storage - avoid useless existence checks 

*RMS
FIX: ForwardDISET - a temporary fix for a special LHCb case, to be removed asap
FIX: ReqClient - prettyPrint is even prettier
FIX: RequestTask - always use server certificates when executed within an agent

[v6r11p8]

*TMS
FIX: TransformationDB - fix default value within ON DUPLICATE KEY UPDATE mysql statement

[v6r11p7]

*Framework
BUGFIX: ProxyDB.py - bug in a MySQL table definition

*DMS
FIX: ReplicateAndRegister.py - FTS client is not instantiated in the c'tor as it 
     might not be used, 

*WMS
FIX: JobWrapper - don't delete the sandbox tar file if upload fails
FIX: JobWrapper - fix in setting the failover request

*RMS
FIX: RequestDB - add protections when trying to get a non existing request

[v6r11p6]

*WMS
FIX: InpudDataResolution - fix the case when some files only have a local replica
FIX: DownloadInputData, InputDataByProtocol - fix the return structure of the
     execute() method
     
*Resources
NEW: LocalComputingElement, CondorComputingElement      

[v6r11p5]

FIX: Incorporated changes from v6r10p25 patch

*Framework
NEW: Added getUserProfileNames() interface

*WMS
NEW: WMSAdministrator - added getPilotStatistics() interface
BUGFIX: JobWrapperTemplate - use sendJobAccounting() instead of sendWMSAccounting()
FIX: JobCleaningAgent - skip if no jobs to remove

*DMS
BUGFIX: FileCatalogClientCLI - bug fix in the metaquery construction

*Resources
CHANGE: StorageElement - enable Storage Element proxy configuration by protocol name

*TMS
NEW: TransformationManager - add Scheduled to task state for monitoring

[v6r11p4]

*Framework
NEW: ProxyDB - added primary key to ProxyDB_Log table
CHANGE: ProxyManagerHandler - purge logs once in 6 hours

*DMS
FIX: DataManager - fix in the accounting report for deletion operation
CHANGE: FTSRequest - print FTS GUID when submitting request
FIX: dirac-dms-fts-monitor - fix for using the new FTS structure
FIX: DataLoggingDB - fix type of the StatusTimeOrder field
FIX: DataLoggingDB - take into account empty date argument in addFileRecord()
FIX: ReplicateAndRegister - use active replicas
FIX: FTS related modules - multiple fixes

*WMS
NEW: SiteDirector - pass the list of already registered pilots to the CE.available() query
FIX: JobCleaningAgent - do not attempt job removal if no eligible jobs

*Resources
FIX: LcgFileCatalogClient - if replica already exists while registration, reregister
NEW: CREAM, SSH, ComputingElement - consider only registered pilots to evaluate queue occupancy

[v6r11p3]

FIX: import gMonitor from it is original location

*Core
FIX: FC.Utilities - treat properly the LFN names starting with /grid ( /gridpp case )

*Configuration
FIX: LocalConfiguration - added exitCode optional argument to showHelp(), closes #1821

*WMS
FIX: StalledJobAgent - extra checks when failing Completed jobs, closes #1944
FIX: JobState - added protection against absent job in getStatus(), closes #1853

[v6r11p2]

*Core
FIX: dirac-install - skip expectedBytes check if Content-Length not returned by server
FIX: AgentModule - demote message "Cycle had an error:" to warning

*Accounting
FIX: BaseReporter - protect against division by zero

*DMS
CHANGE: FileCatalogClientCLI - quite "-q" option in find command
FIX: DataManager - bug fix in __initializeReplication()
FIX: DataManager - less verbose log message 
FIX: DataManager - report the size of removed files only for successfully removed ones
FIX: File, FTSFile, FTSJob - SQL tables schema change: Size filed INTEGER -> BIGINT

*RMS
FIX: dirac-rms-reset-request, dirac-rms-show-request - fixes
FIX: ForwardDISET - execute with trusted host certificate

*Resources
FIX: SSHComputingElement - SSHOptions are parsed at the wrong place
NEW: ComputingElement - evaluate the number of available cores if relevant

*WMS
NEW: JobMonitoringHander - added export_getOwnerGroup() interface

*TMS
CHANGE: TransformationCleaningAgent - instantiation of clients moved in the initialize()

[v6r11p1]

*RMS
FIX: ReqClient - failures due to banned sites are considered to be recoverable

*DMS
BUGFIX: dirac-dms-replicate-and-register-request - minor bug fixes

*Resources
FIX: InProcessComputingElement - stop proxy renewal thread for a finished payload

[v6r11]

*Core
FIX: Client - fix in __getattr__() to provide dir() functionality
CHANGE: dirac-configure - use Registry helper to get VOMS servers information
BUGFIX: ObjectLoader - extensions must be looked up first for plug-ins
CHANGE: Misc.py - removed obsoleted
NEW: added returnSingleResult() generic utility by moving it from Resources/Utils module 

*Configuration
CHANGE: Resources.getDIRACPlatform() returns a list of compatible DIRAC platforms
NEW: Resources.getDIRACPlatforms() used to access platforms from /Resources/Computing/OSCompatibility
     section
NEW: Registry - added getVOs() and getVOMSServerInfo()     
NEW: CE2CSAgent - added VO management

*Accounting
FIX: AccountingDB, Job - extra checks for invalid values

*WMS
NEW: WMS tags to allow jobs require special site/CE/queue properties  
CHANGES: DownloadInputData, InputDataByProtocol, InputDataResolution - allows to get multiple 
         PFNs for the protocol resolution
NEW: JobDB, JobMonitoringHandler - added traceJobParameters(s)() methods     
CHANGE: TaskQueueDirector - use ObjectLoader to load directors    
CHANGE: dirac-pilot - use Python 2.7 by default, 2014-04-09 LCG bundles

*DMS
NEW: DataManager to replace ReplicaManager class ( simplification, streamlining )
FIX: InputDataByProtocol - fix the case where file is only on tape
FIX: FTSAgent - multiple fixes
BUGFIX: ReplicateAndRegister - do not ask SE with explicit SRM2 protocol

*Interfaces
CHANGE: Dirac - instantiate SandboxStoreClient and WMSClient when needed, not in the constructor
CHANGE: Job - removed setSystemConfig() method
NEW: Job.py - added setTag() interface

*Resources
CHANGE: StorageElement - changes to avoid usage PFNs
FIX: XROOTStorage, SRM2Storage - changes in PFN construction 
NEW: PoolComputingElement - a CE allowing to manage multi-core slots
FIX: SSHTorqueComputingElement - specify the SSHUser user for querying running/waiting jobs 

*RSS
NEW: added commands dirac-rss-query-db and dirac-rss-query-dtcache

*RMS
CHANGE: ReqDB - added Foreign Keys to ReqDB tables
NEW: dirac-rms-reset-request command
FIX: RequestTask - always execute operations with owner proxy

*SMS
FIX: few minor fixes to avoid pylint warnings

[v6r10p25]

*DMS
CHANGE: FileCatalog - optimized file selection by metadata

[v6r10p24]

*DMS
FIX: FC.FileMetadata - optimized queries for list interception evaluation

[v6r10p23]

*Resoures
CHANGE: SSHComputingElement - allow SSH options to be passed from CS setup of SSH Computing Element
FIX: SSHComputingElement - use SharedArea path as $HOME by default

[v6r10p22]

*CS
CHANGE: Operations helper - if not given, determine the VO from the current proxy 

*Resources
FIX: glexecComputingElement - allows Application Failed with Errors results to show through, 
     rather than be masked by false "glexec CE submission" errors
     
*DMS     
CHANGE: ReplicaManager - in getReplicas() rebuild PFN if 
        <Operations>/DataManagement/UseCatalogPFN option is set to False ( True by default )

[v6r10p21]

*Configuration
FIX: CSGlobals - allow to specify extensions in xxxDIRAC form in the CS

*Interfaces
FIX: Job - removed self.reqParams
FIX: Job - setSubmitPools renamed to setSubmitPool, fixed parameter definition string

*WMS
FIX: JobMonitorigHandler, JobPolicy - allow JobMonitor property to access job information

[v6r10p20]

*DMS
FIX: FTSAgent/Client, ReplicateAndRegister - fixes to properly process failed
     FTS request scheduling

[v6r10p19]

*DMS
FIX: FTSAgent - putRequest when leaving processRequest
FIX: ReplicaManager - bug in getReplicas() in dictionary creation

[v6r10p18]

*DMS
FIX: ReplicateAndRegister - dictionary items incorrectly called in ftsTransfer()

[v6r10p17]

*RMS
FIX: RequestDB.py - typo in a table name
NEW: ReqManagerHandler - added getDistinctValues() to allow selectors in the web page

*DMS
CHANGE: ReplicaManager - bulk PFN lookup in getReplicas()

[v6r10p16]

*Framework
NEW: PlottingClient - added curveGraph() function

*Transformation
FIX: TaskManagerAgentBase - add the missing Scheduled state

*WMS
FIX: TaskQueueDB - reduced number of lines in the matching parameters printout

*DMS
FIX: dirac-dms-show-se-status - exit on error in the service call, closes #1840

*Interface
FIX: API.Job - removed special interpretation of obsoleted JDLreqt type parameters

*Resources
FIX: SSHComputingElement - increased timeout in getJobStatusOnHost() ssh call, closes #1830

[v6r10p15]

*DMS
FIX: FTSAgent - added missing monitoring activity
FIX: FileCatalog - do not check directory permissions when creating / directory

*Resources
FIX: SSHTorqueComputingElement - removed obsoleted stuff

[v6r10p14]

*SMS
FIX: RequestPreparationAgent - typo fixed

[v6r10p13]

*SMS
FIX: RequestPreparationAgent - use ReplicaManager to get active replicas

*DMS
FIX: ReplicaManager - getReplicas returns all replicas ( in all statuses ) by default
CHANGE: FC/SecurityManager - give full ACL access to the catalog to groups with admin rights

*WMS
CHANGE: SiteDirector - changes to reduce the load on computing elements
FIX: JobWrapper - do not set Completed status for the case with failed application thread

[v6r10p12]

*WMS
CHANGE: Replace consistently everywhere SAM JobType by Test JobType
FIX: JobWrapper - the outputSandbox should be always uploaded (outsized, in failed job)

*DMS
FIX: RemoveFile - bugfix
FIX: ReplicateAndRegister - fixes in the checksum check, retry failed FTS transfer 
     with RM transfer
NEW: RegisterReplica request operation     

*RMS
FIX: ReqClient - fix in the request state machine
FIX: Request - enhance digest string
NEW: dirac-dms-reset-request command
CHANGE: dirac-rms-show-request - allow selection of a request by job ID

*TS
FIX: TransformationDB - in getTransformationParameters() dropped "Submitted" counter 
     in the output

[v6r10p11]

*Core
FIX: X509Chain - cast life time to int before creating cert

*Accounting
FIX: DataStoreClient - self.__maxRecordsInABundle = 5000 instead of 1000
FIX: JobPolicy - allow access for JOB_MONITOR property

*RMS
FIX: ReqClient - fix the case when a job is Completed but in an unknown minor status

*Resources
BUGFIX: ProxyStorage - use checkArgumentFormat() instead of self.__checkArgumentFormatDict()

[v6r10p10]

*DMS
FIX: Several fixes to make FTS accounting working (FTSAgent/Job, ReplicaManager, File )

[v6r10p9]

*Core
BUGFIX: LineGraph - Ymin was set to a minimal plot value rather than 0.

*DMS
CHANGE: FTSJob(Agent) - get correct information for FTS accounting (registration)

[v6r10p8]

*Core
FIX: InstallTools - admin e-mail default location changed

*Framework
FIX: SystemAdministratorClientCLI - allow "set host localhost"
FIX: BundleDelivery - protect against empty bundle

*WMS
FIX: SiteDirector - Pass siteNames and ceList as None if any is accepted
FIX: WorkloadManagement.ConfigTemplate.SiteDorectory - set Site to Any by default 

*DMS
FIX: FileCatalogCLI - ignore Datasets in ls command for backward compatibility

*Resources
FIX: SSH - some platforms use Password instead of password prompt

[v6r10p7]

*Core
FIX: dirac-install - execute dirac-fix-mysql-script and dirac-external-requirements after sourcing the environment
FIX: InstallTools - set basedir variable in fixMySQLScript()
FIX: InstallTools - define user root@host.domain in installMySQL()

*Framework
BUGFIX: SystemAdministratorCLI - bug fixed in default() call signature

*DMS
FIX: FTSRequest - handle properly FTS server in the old system 
FIX: ReplicaManager - check if file is in FC before removing 
FIX: Request/RemovalTask - handle properly proxies for removing files 
BUGFIX: DatasetManager - in the table description

[v6r10p6]

*Core
FIX: X509Certificate - reenabled fix in getDIRACGroup()

*Configuration
FIX: CSAPI - Group should be taken from the X509 chain and not the certificate

*RMS
CHANGE: ReqClient - if the job does not exist, do not try further finalization

[v6r10p5]

*Core
FIX: X509Certificate - reverted fix in getDIRACGroup()

[v6r10p4]

*Core
NEW: dirac-info - extra printout
CHANGE: PrettyPrint - extra options in printTable()
FIX: X509Certificate - bug fixed in getDIRACGroup()

*Framework
NEW: SystemAdministratorCLI - new showall command to show components across hosts
NEW: ProxyDB - allow to upload proxies without DIRAC group

*RMS
CHANGE: ReqClient - requests from failed jobs update job status to Failed
CHANGE: RequestTask - retry in the request finalize()

[v6r10p3]

*Configuration
CHANGE: Registry - allow to define a default group per user

*WMS
BUGFIX: JobReport - typo in generateForwardDISET()

[v6r10p2]

*TMS
CHANGE: Backward compatibility fixes when setting the Transformation files status

*DMS
BUGFIX: ReplicateAndRegister - bugfix when replicating to multiple destination by ReplicaManager

*WMS
BUGFIX: JobManager - bug fix when deleting no-existing jobs

[v6r10p1]

*RMS
FIX: ReqDB.Operations - Arguments field changed type from BLOB to MEDIUMBLOB

*DMS
FIX: FileCatalog - check for non-exiting directories in removeDirectory()

*TMS
FIX: TransformationDB - removed constraint that was making impossible to derive a production

[v6r10]

*Core
FIX: Several fixes on DB classes(AccountingDB, SystemLoggingDB, UserProfileDB, TransformationDB, 
     JobDB, PilotAgentsDB) after the new movement to the new MySQL implementation with a persistent 
     connection per running thread
NEW: SystemAdministratorCLI - better support for executing remote commands 
FIX: DIRAC.__init__.py - avoid re-definition of platform variable    
NEW: Graphs - added CurveGraph class to draw non-stacked lines with markers
NEW: Graphs - allow graphs with negative Y values
NEW: Graphs - allow to provide errors with the data and display them in the CurveGraph
FIX: InstallTools - fix for creation of the root@'host' user in MySQL 
FIX: dirac-install - create links to permanent directories before module installation
CHANGE: InstallTools - use printTable() utility for table printing
CHANGE: move printTable() utility to Core.Utilities.PrettyPrint
NEW: added installation configuration examples
FIX: dirac-install - fixBuildPath() operates only on files in the directory
FIX: VOMSService - added X-VOMS-CSRF-GUARD to the html header to be compliant with EMI-3 servers

*CS
CHANGE: getVOMSVOForGroup() uses the VOMSName option of the VO definition 
NEW: CE2CSAgent - added ARC CE information lookup

*Framework
FIX: SystemAdministratorIntegrator - use Host option to get the host address in addition to the section name, closes #1628
FIX: dirac-proxy-init - uses getVOMSVOForGroup() when adding VOMS extensions

*DMS
CHANGE: DFC - optimization and bug fixes of the bulk file addition
FIX: TransferAgent - protection against badly defined LFNs in collectFiles()
NEW: DFC - added getDirectoryReplicas() service method support similar to the LFC
CHANGE: DFC - added new option VisibleReplicaStatus which is used in replica getting commands
CHANGE: FileCatalogClientCLI client shows number of replicas in the 2nd column rather than 
        unimplemented number of links
CHANGE: DFC - optimizations for the bulk replica look-up
CHANGE: DFC updated scalability testing tool FC_Scaling_test.py        
NEW: DFC - methods returning replicas provide also SE definitions instead of PFNs to construct PFNs on the client side
NEW: DFC - added getReplicasByMetadata() interface
CHANGE: DFC - optimized getDirectoryReplicas()
CHANGE: FileCatalogClient - treat the reduced output from various service queries restoring LFNs and PFNs on the fly
NEW: DFC - LFNPFNConvention flag can be None, Weak or Strong to facilitate compatibility with LFC data 
CHANGE: FileCatalog - do not return PFNs, construct them on the client side
CHANGE: FileCatalog - simplified FC_Scaling_test.py script
NEW: FileCatalog/DatasetManager class to define and manipulate datasets corresponding to meta queries
NEW: FileCatalogHandler - new interface methods to expose DatasetManager functionality
NEW: FileCatalogClientCLI - new dataset family of commands
FIX: StorageFactory, ReplicaManager - resolve SE alias name recursively
FIX: FTSRequest, ReplicaManager, SRM2Storage - use current proxy owner as user name in accounting reports, closes #1602
BUGFIX: FileCatalogClientCLI - bug fix in do_ls, missing argument to addFile() call, closes #1658
NEW: FileCatalog - added new setMetadataBulk() interface, closes #1358
FIX: FileCatalog - initial argument check strips off leading lfn:, LFN:, /grid, closes #448
NEW: FileCatalog - added new setFileStatus() interface, closes #170, valid and visible file and replica statuses can be defined in respective options.
CHANGE: multiple new FTS system fixes
CHANGE: uniform argument checking with checkArgumentFormat() in multiple modules
CHANGE: FileCatalog - add Trash to the default replica valid statuses
CHANGE: ReplicaManager,FTSRequest,StorageElement - no use of PFN as returned by the FC except for file removal,
        rather constructing it always on the fly
        
*SMS
CHANGE: PinRequestAgent, SENamespaceCatalogCheckAgent - removed
CHANGE: Use StorageManagerClient instead of StorageDB directly        

*WMS
CHANGE: JobPolicy - optimization for bulk job verification
NEW: JobPolicy - added getControlledUsers() to get users which jobs can be accessed for 
     a given operation
CHANGE: JobMonitoringHandler - Avoid doing a selection of all Jobs, first count matching jobs 
        and then use "limit" to select only the required JobIDs.
NEW: JobMonitoringHandler - use JobPolicy to filter jobs in getJobSummaryWeb()
NEW: new Operations option /Services/JobMonitoring/GlobalJobsInfo ( True by default ) to 
     allow or not job info lookup by anybody, used in JobMonitoringHandler       
BUGFIX: SiteDirector - take into account the target queue Platform
BUGFIX: JobDB - bug in __insertNewJDL()    
CHANGE: dirac-admin-show-task-queues - enhanced output  
CHANGE: JobLoggingDB.sql - use trigger to manage the new LoggingInfo structure  
CHANGE: JobWrapper - trying several times to upload a request before declaring the job failed
FIX: JobScheduling executor - fix race condition that causes a job to remain in Staging
NEW: SiteDirector - do not touch sites for which there is no work available
NEW: SiteDirector - allow sites not in mask to take jobs with JobType Test
NEW: SiteDirector - allow 1 hour grace period for pilots in Unknown state before aborting them
CHANGE: Allow usage of non-plural form of the job requirement options ( PilotType, GridCE, BannedSite, 
        SubmitPool ), keep backward compatibility with a plural form
        
*RSS
FIX: DowntimeCommand - take the latest Downtime that fits    
NEW: porting new Policies from integration  
NEW: RSS SpaceToken command querying endpoints/tokens that exist  
        
*Resources
NEW: added SSHOARComputingElement class 
NEW: added XROOTStorage class       
FIX: CREAMComputingElement - extra checks for validity of returned pilot references
        
*TS
CHANGE: TransformationClient(DB,Manager) - set file status for transformation as bulk operation 
CHANGE: TransformationClient - applying state machine when changing transformation status
BUGFIX: TransformationClient(Handler) - few minor fixes
NEW: TransformationDB - backported __deleteTransformationFileTask(s) methods
CHANGE: TransformationDB(Client) - fixes to reestablish the FileCatalog interface
FIX: TransformationAgent - added MissingInFC to consider for Removal transformations
BUGFIX: TransformationAgent - in _getTransformationFiles() variable 'now' was not defined
FIX: TransformationDB.sql - DataFiles primary key is changed to (FileID) from (FileID,LFN) 
CHANGE: TransformationDB(.sql) - schema changes suitable for InnoDB
FIX: TaskManager(AgentBase) - consider only submitted tasks for updating status
CHANGE: TransformationDB(.sql) - added index on LFN in DataFiles table

*RMS
NEW: Migrate to use the new Request Management by all the clients
CHANGE: RequestContainer - Retry failed transfers 10 times and avoid sub-requests to be set Done 
        when the files are failed
CHANGE: Use a unique name for storing the proxy as processes may use the same "random" name and 
        give conflicts
NEW: RequestClient(Handler) - add new method readRequest( requestname)                 

*Workflow
NEW: Porting the LHCb Workflow package to DIRAC to make the use of general purpose modules and
     simplify construction of workflows        

[v6r9p33]

*Accounting
BUGFIX: AccountingDB - wrong indentation

[v6r9p32]

*Accounting
FIX: AccountingDB - use old style grouping if the default grouping is altered, e.g. by Country

[v6r9p31]

*Accounting
CHANGE: AccountingDB - changes to speed up queries: use "values" in GROUP By clause;
        drop duplicate indexes; reorder fields in the UniqueConstraint index of the
        "bucket" tables  

[v6r9p30]

*DMS
CHANGE: FileCatalogFactory - construct CatalogURL from CatalogType by default

*SMS
FIX: dirac-stager-stage-files - changed the order of the arguments

[v6r9p29]

*TS
FIX: TaskManager(AgentBase) - fix for considering only submitted tasks 

[v6r9p28]

*TS
FIX: TransformationDB(ManagerHandler) - several portings from v6r10

[v6r9p27]

*SMS
FIX: StorageManagementDB - in removeUnlinkedReplicas() second look for CacheReplicas 
     for which there is no entry in StageRequests

[v6r9p26]

*Resources
CHANGE: CREAMComputigElement - Make sure that pilots submitted to CREAM get a 
        fresh proxy during their complete lifetime
*Framework
FIX: ProxyDB - process properly any SQLi with DNs/groups with 's in the name

[v6r9p25]

*TS
CHANGE: TransformationClient - changed default timeout values for service calls
FIX: TransformationClient - fixes for processing of derived transformations 

[v6r9p24]

*TS
FIX: TransformationClient - in moveFilesToDerivedTransformation() set file status
     to Moved-<prod>

[v6r9p23]

*Core
BUGFIX: InstallTools - improper configuration prevents a fresh new installation

*WMS
BUGFIX: PilotDirector - Operations Helper non-instantiated

[v6r9p22]

*WMS
FIX: PilotDirector - allow to properly define extensions to be installed by the 
     Pilot differently to those installed at the server
FIX: Watchdog - convert pid to string in ProcessMonitor

*TS
FIX: TransformationDB - splitting files in chunks

*DMS
NEW: dirac-dms-create-removal-request command
CHANGE: update dirac-dms-xxx commands to use the new RMS client,
        strip lines when reading LFNs from a file

[v6r9p21]

*TS
FIX: Transformation(Client,DB,Manager) - restored FileCatalog compliant interface
FIX: TransformationDB - fix in __insertIntoExistingTransformationFiles()

[v6r9p20]

*Core
BUGFIX: ProxyUpload - an on the fly upload does not require a proxy to exist

*DMS
CHANGE: TransferAgent - use compareAdler() for checking checksum
FIX: FailoverTransfer - recording the sourceSE in case of failover transfer request 

*WMS
FIX: ProcessMonitor - some fixes added, printout when <1 s of consumed CPU is found

*Transformation
BUGFIX: TransformationClient - fixed return value in moveFilesToDerivedTransformation()

*RMS
BUGFIX: CleanReqDBAgent - now() -> utcnow() in initialize()

*Resources
FIX: ARCComputingElement - fix the parsing of CE status if no jobs are available

[v6r9p19]

*DMS
FIX: FileCatalog/DirectoryMetadata - inherited metadata is used while selecting directories
     in findDirIDsByMetadata()

[v6r9p18]

*DMS
FIX: FTSSubmitAgent, FTSRequest - fixes the staging mechanism in the FTS transfer submission
NEW: TransferDBMonitoringHandler - added getFilesForChannel(), resetFileChannelStatus()

[v6r9p17]

*Accounting
FIX: DataStoreClient - send accounting records in batches of 1000 records instead of 100

*DMS:
FIX: FailoverTransfer - catalog name from list to string
FIX: FTSSubmitAgent, FTSRequest - handle FTS3 as new protocol and fix bad submission time
FIX: FTSSubmitAgent, FTSRequest - do not submit FTS transfers for staging files

*WMS
FIX: TaskQueueDB - do not check enabled when TQs are requested from Directors
FIX: TaskQueueDB - check for Enabled in the TaskQueues when inserting jobs to print an alert
NEW: TaskQueueDB - each TQ can have at most 5k jobs, if beyond the limit create a new TQ 
     to prevent long matching times when there are way too many jobs in a single TQ

[v6r9p16]

*TS
BUGFIX: typos in TransformationCleaningAgent.py

*DMS
CHANGE: DownloadInputData - check the available disk space in the right input data directory
FIX: DownloadInputData - try to download only Cached replicas 

[v6r9p15]

*Core
FIX: MySQL - do not decrease the retry counter after ping failure

*DMS
CHANGE: FC/DirectoryMetadata - Speed up findFilesByMetadataWeb when many files match
FIX: RemovalTask - fix error string when removing a non existing file (was incompatible 
     with the LHCb BK client). 

*WMS
FIX: JobReport - minor fix ( removed unused imports )
FIX: JobMonitoring(JobStateUpdate)Handler - jobID argument can be either string, int or long

*TS
CHANGE: TransformationClient - change status of Moved files to a deterministic value
FIX: FileReport - minor fix ( inherits object ) 

[v6r9p14]

*DMS
CHANGE: FTSDB - changed schema: removing FTSSite table. From now on FTS sites 
        would be read from CS Resources

[v6r9p13]

FIX: included fixes from v6r8p26 patch release

[v6r9p12]

FIX: included fixes from v6r8p25 patch release

[v6r9p11]

*DMS
BUGFIX: FTSRequest - in __resolveFTSServer() type "=" -> "=="

[v6r9p10]

FIX: included fixes from v6r8p24 patch release

*Core
NEW: StateMachine utility

*DMS
BUGFIX: in RegisterFile operation handler

*Interfaces
FIX: Dirac.py - in splitInputData() consider only Active replicas

[v6r9p9]

*RMS
FIX: RequestDB - added getRequestFileStatus(), getRequestName() methods

[v6r9p8]

*DMS
FIX: RequestDB - get correct digest ( short request description ) of a request

[v6r9p7]

FIX: included fixes from v6r8p23 patch release

*RSS
FIX: SpaceTokenOccupancyPolicy - SpaceToken Policy decision was based on 
     percentage by mistake
     
*RMS
NEW: new scripts dirac-dms-ftsdb-summary, dirac-dms-show-ftsjobs    
FIX: FTSAgent - setting space tokens for newly created FTSJobs 

[v6r9p6]

*DMS
BUGFIX: dirac-admin-add-ftssite - missing import

*RMS
NEW: RequestDB, ReqManagerHandler - added getRequestStatus() method

*TS
FIX: fixes when using new RequestClient with the TransformationCleaningAgent

*WMS
BUGFIX: typo in SandboxStoreHandler transfer_fromClient() method

[v6r9p5]

*DMS
BUGFIX: missing proxy in service env in the FTSManager service. By default service 
        will use DataManager proxy refreshed every 6 hours.

*Resources
NEW: StorageElement - new checkAccess policy: split the self.checkMethods in 
     self.okMethods. okMethods are the methods that do not use the physical SE. 
     The isValid returns S_OK for all those immediately

*RSS
FIX: SpaceTokenOccupancyPolicy - Policy that now takes into account absolute values 
     for the space left
     
*TS
FIX: TransformationCleaningAgent - will look for both old and new RMS     

[v6r9p4]

*Stager
NEW: Stager API: dirac-stager-monitor-file, dirac-stager-monitor-jobs, 
     dirac-stager-monitor-requests, dirac-stager-show-stats

[v6r9p3]

*Transformation
FIX: TransformationCleaning Agent status was set to 'Deleted' instead of 'Cleaned'

[v6r9p2]

*RSS
NEW: Added Component family tables and statuses
FIX: removed old & unused code 
NEW: allow RSS policies match wild cards on CS

*WMS
BUGFIX: FailoverTransfer,JobWrapper - proper propagation of file metadata

[v6r9p1]

*RMS
NEW: FTSAgent - update rwAccessValidStamp,
     update ftsGraphValidStamp,
     new option for staging files before submission,
     better log handling here and there
CHANGE: FTSJob - add staging flag in in submitFTS2
CHANGE: Changes in WMS (FailoverTransfer, JobReport, JobWrapper, SandboxStoreHandler) 
        and TS (FileReport) to follow the new RMS.
NEW: Full CRUD support in RMS.

*RSS
NEW: ResourceManagementDB - new table ErrorReportBuffer
NEW: new ResourceManagementClient methods - insertErrorReportBuffer, selectErrorReportBuffer,
     deleteErrorReportBuffer

[v6r9]

NEW: Refactored Request Management System, related DMS agents and FTS management
     components

[v6r8p28]

*Core
BUGFIX: RequestHandler - the lock Name includes ActionType/Action

*DMS
FIX: dirac-dms-filecatalog-cli - prevent exception in case of missing proxy

[v6r8p27]

*DMS
BUGFIX: dirac-dms-add-file - fixed typo item -> items

[v6r8p26]

*Core
NEW: RequestHandler - added getServiceOption() to properly resolve inherited options 
     in the global service handler initialize method
NEW: FileCatalogHandler, StorageElementHandler - use getServiceOption()

[v6r8p25]

FIX: included fixes from v6r7p40 patch release

*Resources
FIX: SRM2Storage - do not account gfal_ls operations

[v6r8p24]

FIX: included fixes from v6r7p39 patch release

*Core
FIX: SiteSEMapping was returning wrong info

*DMS
FIX: FTSRequest - choose explicitly target FTS point for RAL and CERN
BUGFIX: StrategyHandler - wrong return value in __getRWAccessForSE()

*Resources
CHANGE: SRM2Storage - do not account gfal_ls operations any more

[v6r8p23]

FIX: included fixes from v6r7p37 patch release

*TS
FIX: TransformationDB - allow tasks made with ProbInFC files
FIX: TransformationCleaingAgent,Client - correct setting of transformation 
     status while cleaning

[v6r8p22]

FIX: included fixes from v6r7p36 patch release

[v6r8p21]

*DMS
FIX: FileCatalog/DirectoryMetadata - even if there is no meta Selection 
     the path should be considered when getting Compatible Metadata
FIX: FileCatalog/DirectoryNodeTree - findDir will return S_OK( '' ) if dir not 
     found, always return the same error from DirectoryMetadata in this case.     

*RSS
FIX: DowntimeCommand - use UTC time stamps

*TS
FIX: TransformationAgent - in _getTransformationFiles() get also ProbInFC files in 
     addition to Used 

[v6r8p20]

*Stager
NEW: Stager API: dirac-stager-monitor-file, dirac-stager-monitor-jobs, 
     dirac-stager-monitor-requests, dirac-stager-show-stats

[v6r8p19]

*Transformation
FIX: TransformationCleaning Agent status was set to 'Deleted' instead of 'Cleaned'

[v6r8p18]

*TS
BUGFIX: TransformationAgent - regression in __cleanCache()

[v6r8p17]

FIX: included fixes from v6r7p32 patch release

*WMS
FIX: StalledJobAgent - for accidentally stopped jobs ExecTime can be not set, 
     set it to CPUTime for the accounting purposes in this case

[v6r8p16]

FIX: included fixes from v6r7p31 patch release

*WMS
BUGFIX: TaskQueueDB - fixed a bug in the negative matching conditions SQL construction

*RSS
NEW: improved doc strings of PEP, PDP modules ( part of PolicySystem )
FIX: Minor changes to ensure consistency if ElementInspectorAgent and 
     users interact simultaneously with the same element
CHANGE: removed DatabaseCleanerAgent ( to be uninstalled if already installed )
FIX: SummarizeLogsAgent - the logic of the agent was wrong, the agent has been re-written.
     
[v6r8p15]

*Core
FIX: X509Chain - fix invalid information when doing dirac-proxy-info without CS
     ( in getCredentials() )

*RSS
NEW: PDP, PEP - added support for option "doNotCombineResult" on PDP

[v6r8p14]

*Core
FIX: dirac-deploy-scripts - can now work with the system python

*WMS
NEW: dirac-wms-cpu-normalization - added -R option to modify a given configuration file
FIX: Executor/InputData - Add extra check for LFns in InputData optimizer, closes #1472

*Transformation
CHANGE: TransformationAgent - add possibility to kick a transformation (not skip it if no 
        unused files), by touching a file in workDirectory
BUGFIX: TransformationAgent - bug in __cleanCache() dict modified in a loop        

[v6r8p13]

*Transformation
BUGFIX: TransformationDB - restored import of StringType

[v6r8p12]

NEW: Applied patches from v6r7p29

*WMS
FIX: JobDB - check if SystemConfig is present in the job definition and convert it 
     into Platform

*DMS
FIX: ReplicaManager - do not get metadata of files when getting files in a directory 
     if not strictly necessary

*RSS
NEW: ported from LHCb PublisherHandler for RSS web views

[v6r8p11]

NEW: Applied patches from v6r7p27

*RSS
NEW: SpaceTokenOccupancyPolicy - ported from LHCbDIRAC 
NEW: db._checkTable done on service initialization ( removed dirac-rss-setup script doing it )

*Transformation
FIX: TaskManager - reset oJob for each task in prepareTransformationTasks()
BUGFIX: ValidateOutputDataAgent - typo fixed in getTransformationDirectories()
FIX: TransformationManagerHandler - use CS to get files statuses not to include in 
     processed file fraction calculation for the web monitoring pages

[v6r8p10]

NEW: Applied patches from v6r7p27

[v6r8p9]

*DMS
FIX: TransferAgent,dirac-dms-show-se-status, ResourceStatus,TaskManager - fixes
     needed for DMS components to use RSS status information
NEW: ReplicaManager - allow to get metadata for an LFN+SE as well as PFN+SE     

[v6r8p8]

*RSS
BUGFIX: dirac-rss-setup - added missing return of S_OK() result

[v6r8p7]

NEW: Applied patches from v6r7p24

*DMS
BUGFIX: LcgFileCatalogClient - bug in addFile()

*RSS
BUGFIX: fixed script dirac-rss-set-token, broken in the current release.
NEW: Statistics module - will be used in the future to provide detailed information 
     from the History of the elements 

[v6r8p6]

NEW: Applied patches from v6r7p23

*Transformation
FIX: TaskManager - allow prepareTransformationTasks to proceed if no OutputDataModule is defined
FIX: TransformationDB - remove INDEX(TaskID) from TransformationTasks. It produces a single counter 
     for the whole table instead of one per TransformationID
     
*WMS     
FIX: WMSUtilities - to allow support for EMI UI's for pilot submission we drop support for glite 3.1

[v6r8p5]

NEW: Applied patches from v6r7p22

*RSS
CHANGE: removed old tests and commented out files

*WMS
FIX: PoolXMLCatalog - proper addFile usage

*Transformation
CHANGE: TransformationAgent - clear replica cache when flushing or setting a file in the workdirectory

[v6r8p4]

*Transformation
FIX: The connection to the jobManager is done only at submission time
FIX: Jenkins complaints fixes

*WMS
BUGFIX: JobDB - CPUtime -> CPUTime
FIX: Jenkins complaints fixes

[v6r8p3]

*DMS
BUGFIX: LcgFileCatalogClient

[v6r8p2]

*DMS:
FIX: LcgFileCatalogClient - remove check for opening a session in __init__ as credentials are not yet set 

*Transformation
CHANGE: reuse RPC clients in Transformation System 

[v6r8p1]

*Core
FIX: dirac-deploy-scripts - restored regression w.r.t. support of scripts starting with "d"

*DMS
BUGFIX: LcgFileCatalogClient - two typos fixed

[v6r8]

CHANGE: Several fixes backported from the v7r0 integration branch

*Core
CHANGE: DictCache - uses global LockRing to avoid locks in multiprocessing
FIX: X509Chain - proxy-info showing an error when there's no CS

*DMS
FIX: TransferAgent - inside loop filter out waiting files dictionary
BUGFIX: dirac-admin-allow-se - there was a continue that was skipping the complete loop for 
        ARCHIVE elements
NEW: LcgFileCatalogClient - test return code in startsess lfc calls       

*WMS:
FIX: OptimizerExecutor, InputData, JobScheduling - check that site candidates have all the 
     replicas

*RSS: 
BUGFIX: ResourceStatus, RSSCacheNoThread - ensure that locks are always released

*Transformation
FIX: TaskManager - site in the job definition is taken into account when submitting
NEW: Transformation - get the allowed plugins from the CS /Operations/Transformations/AllowedPlugins
FIX: ValidateOutputDataAgent - self not needed for static methods

[v6r7p40]

*Resources
FIX: StorageElement class was not properly passing the lifetime argument for prestageFile method

[v6r7p39]

*Core
CHANGE: Grid - in executeGridCommand() allow environment script with arguments needed for ARC client

*DMS
FIX: DFC SEManager - DIP Storage can have a list of ports now

*Resources
FIX: ARCComputingElement - few fixes after debugging

[v6r7p38]

*Core
NEW: DISET FileHelper, TransferClient - possibility to switch off check sum

*Resources
NEW: ARCComputingElement - first version
NEW: StorageFactory - possibility to pass extra protocol parameters to storage object
NEW: DIPStorage - added CheckSum configuration option
BUGFIX: SSHComputingElement - use CE name in the pilot reference construction

*WMS
FIX: StalledJobAgent - if ExecTime < CPUTime make it equal to CPUTime

[v6r7p37]

*Framework
BUGFIX: NotificationDB - typos in SQL statement in purgeExpiredNotifications() 

*WMS
NEW: JobCleaningAgent - added scheduling sandbox LFN removal request 
     when deleting jobs
CHANGE: JobWrapper - report only error code as ApplicationError parameter 
        when payload finishes with errors    
NEW: SiteDirector - possibility to specify extensions to be installed in 
     pilots in /Operations/Pilots/Extensions option in order not to install
     all the server side extensions        

*DMS
CHANGE: FileCatalogFactory - use service path as default URL
CHANGE: FileCatalogFactory - use ObjectLoader to import catalog clients

*SMS
BUGFIX: StorageManagementDB, dirac-stager-monitor-jobs - small bug fixes ( sic, Daniela )

*Resources
CHANGE: DIPStorage - added possibility to specify a list of ports for multiple
        service end-points
CHANGE: InProcessComputingElement - demote log message when payload failure 
        to warning, the job will fail anyway
FIX: StalledJobAgent - if pilot reference is not registered, this is not an 
     error of the StalledJobAgent, no log.error() in  this case                
        
*RMS
CHANGE: RequestTask - ensure that tasks are executed with user credentials 
        even with respect to queries to DIRAC services ( useServerCertificate 
        flag set to false )        

[v6r7p36]

*WMS
FIX: CREAMCE, SiteDirector - make sure that the tmp executable is removed
CHANGE: JobWrapper - remove sending mails via Notification Service in case
        of job rescheduling
        
*SMS
FIX: StorageManagementDB - fix a race condition when old tasks are set failed 
     between stage submission and update.        

[v6r7p35]

*Stager
NEW: Stager API: dirac-stager-monitor-file, dirac-stager-monitor-jobs, 
     dirac-stager-monitor-requests, dirac-stager-show-stats

[v6r7p34]

*Transformation
FIX: TransformationCleaning Agent status was set to 'Deleted' instead of 'Cleaned'

[v6r7p33]

*Interfaces
FIX: Job.py - in setExecutable() - prevent changing the log file name string type

*StorageManagement
NEW: StorageManagementDB(Handler) - kill staging requests at the same time as 
     killing related jobs, closes #1510
FIX: StorageManagementDB - demote the level of several log messages       

[v6r7p32]

*DMS
FIX: StorageElementHandler - do not use getDiskSpace utility, use os.statvfs instead
CHANGE: StorageManagementDB - in getStageRequests() make MySQL do an UNIQUE selection 
        and use implicit loop to speed up queries for large results

*Resources
FIX: lsfce remote script - use re.search instead of re.match in submitJob() to cope with
     multipline output

[v6r7p31]

*WMS
FIX: SiteDirector - make possible more than one SiteDirector (with different pilot identity) attached 
     to a CE, ie sgm and pilot roles. Otherwise one is declaring Aborted the pilots from the other.

[v6r7p30]

*Core
CHANGE: X509Chain - added groupProperties field to the getCredentials() report
BUGFIX: InstallTools - in getSetupComponents() typo fixed: agent -> executor

[v6r7p29]

*DMS
CHANGE: FileCatalog - selection metadata is also returned as compatible metadata in the result
        of getCompatibleMetadata() call
NEW: FileCatalog - added path argument to getCompatibleMetadata() call
NEW: FileCatalogClient - added getFileUserMetadata()
BUGFIX: dirac-dms-fts-monitor - exit with code -1 in case of error

*Resources
FIX: CREAMComputingElement - check globus-url-copy result for errors when retrieving job output

[v6r7p28]

*DMS
BUGFIX: FileCatalog/DirectoryMetadata - wrong MySQL syntax 

[v6r7p27]

*Core
FIX: Mail.py - fix of the problem of colons in the mail's body

*Interfaces
NEW: Job API - added setSubmitPools(), setPlatform() sets ... "Platform"

*WMS
FIX: TaskQueueDB - use SystemConfig as Platform for matching ( if Platform is not set explicitly

*Resources
FIX: SSHComputingElement - use ssh host ( and not CE name ) in the pilot reference
BUGFIX: SSHGEComputingElement - forgotten return statement in _getJobOutputFiles()

*Framework
NEW: dirac-sys-sendmail - email's body can be taken from pipe. Command's argument 
     in this case will be interpreted as a destination address     

[v6r7p26]

*DMS
FIX: ReplicaManager - status names Read/Write -> ReadAccess/WriteAccess

[v6r7p25]

*Core
CHANGE: X509Chain - in getCredentials() failure to contact CS is not fatal, 
        can happen when calling dirac-proxy-init -x, for example

[v6r7p24]

*DMS
NEW: FileCatalog - added getFilesByMetadataWeb() to allow pagination in the Web 
     catalog browser
     
*WMS
CHANGE: WMSAdministrator, DiracAdmin - get banned sites list by specifying the status
        to the respective jobDB call     

[v6r7p23]

*Transformation
BUGFIX: TransformationDB - badly formatted error log message

*RMS
CHANGE: RequestDBMySQL - speedup the lookup of requests

*WMS
BUGFIX: dirac-dms-job-delete - in job selection by group

*DMS
FIX: LcgFileCatalogClient - getDirectorySize made compatible with DFC
BUGFIX: LcgFileCatalogClient - proper call of __getClientCertInfo()

[v6r7p22]

*Transformation
CHANGE: InputDataAgent - treats only suitable transformations, e.g. not the extendable ones. 
CHANGE: TransformationAgent - make some methods more public for easy overload

[v6r7p21]

*Core
FIX: Shifter - pass filePath argument when downloading proxy

[v6r7p20]

*DMS
CHANGE: StrategyHandler - move out SourceSE checking to TransferAgent
CHANGE: ReplicaManager, InputDataAgent - get active replicas
FIX: StorageElement, SRM2Storage - support for 'xxxAccess' statuses, checking results
     of return structures
     
*RSS
NEW: set configurable email address on the CS to send the RSS emails
NEW: RSSCache without thread in background
FIX: Synchronizer - moved to ResourceManager handler     

[v6r7p19]

*DMS
BUGFIX: ReplicaManager - in putAndRegister() SE.putFile() singleFile argument not used explicitly

[v6r7p18]

*WMS
FIX: StalledJobAgent - do not exit the loop over Completed jobs if accounting sending fails
NEW: dirac-wms-job-delete - allow to specify jobs to delete by job group and/or in a file
FIX: JobManifest - If CPUTime is not set, set it to MaxCPUTime value

[v6r7p17]

*Resources
FIX: SRM2Storage - treat properly "22 SRM_REQUEST_QUEUED" result code

[v6r7p16]

*DMS
FIX: StrategyHandler - do not proceed when the source SE is not valid for read 
BUGFIX: StorageElement - putFile can take an optional sourceSize argument
BUGFIX: ReplicaManager - in removeFile() proper loop on failed replicas

*RSS
FIX: SpaceTokenOccupancyCommand, CacheFeederAgent - add timeout when calling lcg_util commands

*WMS
FIX: JobManifest - take all the SubmitPools defined in the TaskQueueAgent 
NEW: StalledJobAgent - declare jobs stuck in Completed status as Failed

[v6r7p15]

*Core
BUGFIX: SocketInfo - in host identity evaluation

*DMS
BUGFIX: FileCatalogHandler - missing import os

*Transformation
CHANGE: JobManifest - getting allowed job types from operations() section 

[v6r7p14]

*DMS
CHANGE: StorageElementProxy - removed getParameters(), closes #1280
FIX: StorageElementProxy - free the getFile space before the next file
FIX: StorageElement - added getPFNBase() to comply with the interface

*Interfaces
CHANGE: Dirac API - allow lists of LFNs in removeFile() and removeReplica()

*WMS
CHANGE: JobSchedulingAgent(Executor) - allow both BannedSite and BannedSites JDL option

*RSS
FIX: ElementInspectorAgent - should only pick elements with rss token ( rs_svc ).
FIX: TokenAgent - using 4th element instead of the 5th. Added option to set admin email on the CS.

[v6r7p13]

*Core
FIX: Resources - in getStorageElementSiteMapping() return only sites with non-empty list of SEs

*DMS
FIX: StorageElement - restored the dropped logic of using proxy SEs
FIX: FileCatalog - fix the UseProxy /LocalSite/Catalog option

*Transformation
FIX: TransformationDB - use lower() string comparison in extendTransformation()

[v6r7p12]

*WMS
BUGFIX: JobManifest - get AllowedSubmitPools from the /Systems section, not from /Operations

*Core
NEW: Resources helper - added getSites(), getStorageElementSiteMapping()

*DMS
CHANGE: StrategyHandler - use getStorageElementSiteMapping helper function
BUGFIX: ReplicaManager - do not modify the loop dictionary inside the loop

[v6r7p11]

*Core
CHANGE: Subprocess - put the use of watchdog in flagging

[v6r7p10]

*Core
NEW: Logger - added getLevel() method, closes #1292
FIX: Subprocess - returns correct structure in case of timeout, closes #1295, #1294
CHANGE: TimeOutExec - dropped unused utility
FIX: Logger - cleaned unused imports

*RSS
CHANGE: ElementInspectorAgent - do not use mangled name and removed shifterProxy agentOption

[v6r7p9]

*Core
BUGFIX: InstallTools - MySQL Port should be an integer

[v6r7p8]

*Core
FIX: Subprocess - consistent timeout error message

*DMS
NEW: RemovalTask - added bulk removal
FIX: StrategyHandler - check file source CEs
CHANGE: DataIntegrityClient - code beautification
CHANGE: ReplicaManager - do not check file existence if replica information is queried anyway,
        do not fail if file to be removed does not exist already. 

[v6r7p7]

FIX: Several fixes to allow automatic code documentation

*Core
NEW: InstallTools - added mysqlPort and mysqlRootUser

*DMS
CHANGE: ReplicaManager - set possibility to force the deletion of non existing files
CHANGE: StrategyHandler - better handling of checksum check during scheduling 

[v6r7p6]

*Core
FIX: dirac-install - restore signal alarm if downloadable file is not found
FIX: Subprocess - using Manager proxy object to pass results from the working process

*DMS:
CHANGE: StorageElement - removed overwride mode
CHANGE: removed obsoleted dirac-dms-remove-lfn-replica, dirac-dms-remove-lfn
NEW: FTSMonitorAgent - filter out sources with checksum mismatch
FIX: FTSMonitorAgent, TransferAgent - fix the names of the RSS states

*RSS
NEW: ElementInspectorAgent runs with a variable number of threads which are automatically adjusted
NEW: Added policies to force a particular state, can be very convenient to keep something Banned for example.
NEW: policy system upgrade, added finer granularity when setting policies and actions

*WMS
NEW: SiteDirector- allow to define pilot DN/Group in the agent options
CHANGE: JobDescription, JobManifest - take values for job parameter verification from Operations CS section

[v6r7p5]

*Interfaces
BUGFIX: dirac-wms-job-get-output - properly treat the case when output directory is not specified 

[v6r7p4]

*Core
FIX: Subprocess - avoid that watchdog kills the executor process before it returns itself

*Framework
BUGFIX: ProxuManagerClient - wrong time for caching proxies

*RSS
FIX: removed obsoleted methods

*DMS
NEW: FileCatalog - added findFilesByMetadataDetailed - provides detailed metadata for 
     selected files

[v6r7p3]

*DMS
FIX: FTSMonitorAgent - logging less verbose

*Transformation
FIX: TransformationAgent - use the new CS defaults locations
FIX: Proper agent initialization
NEW: TransformationPlaugin - in Broadcast plugin added file groupings by number of files, 
     make the TargetSE always defined, even if the SourceSE list contains it 

*ResourceStatus
FIX: Added the shifter's proxy to several agents

*RMS
FIX: RequestContainer - the execution order was not properly set for the single files 

*Framework:
BUGFIX: ProxyManagerClient - proxy time can not be shorter than what was requested

[v6r7p2]

*Core
FIX: dirac-configure - switch to use CS before checking proxy info

*Framework
NEW: dirac-sys-sendmail new command
NEW: SystemAdmininistratorCLI - added show host, uninstall, revert commands
NEW: SystemAdmininistratorHandler - added more info in getHostInfo()
NEW: SystemAdmininistratorHandler - added revertSoftware() interface

*Transformation
FIX: TransformationCleaningAgent - check the status of returned results

[v6r7p1]

*Core
FIX: Subprocess - finalize the Watchdog closing internal connections after a command execution
CHANGE: add timeout for py(shell,system)Call calls where appropriate
CHANGE: Shifter - use gProxyManager in a way that allows proxy caching

*Framework
NEW: ProxyManagerClient - allow to specify validity and caching time separately
FIX: ProxyDB - replace instead of delete+insert proxy in __storeVOMSProxy

*DMS
NEW: FTSMonitorAgent - made multithreaded for better efficiency
FIX: dirac-dms-add-file - allow LFN: prefix for lfn argument

*WMS
NEW: dirac-wms-job-get-output, dirac-wms-job-status - allow to retrieve output for a job group
FIX: TaskQueueDB - fixed selection SQL in __generateTQMatchSQL()
CHANGE: OptimizerExecutor - reduce diversity of MinorStatuses for failed executors

*Resources
FIX: CREAMComputingElement - remove temporary JDL right after the submission 

[v6r6p21]

*DMS
BUGFIX: TransformationCleaningAgent - use the right signature of cleanMetadataCatalogFiles() call

[v6r6p20]

*DMS
FIX: RegistrationTask - properly escaped error messages
BUGFIX: DirectoryMetadata - use getFileMetadataFields from FileMetadata in addMetadataField()
NEW: When there is a missing source error spotted during FTS transfer, file should be reset 
     and rescheduled again until maxAttempt (set to 100) is reached

*WMS
FIX: JobScheduling - fix the site group logic in case of Tier0

[v6r6p19]

*DMS
BUGFIX: All DMS agents  - set up agent name in the initialization

*Core
NEW: Subprocess - timeout wrapper for subprocess calls
BUGFIX: Time - proper interpreting of 0's instead of None
CHANGE: DISET - use cStringIO for ANY read that's longer than 16k (speed improvement) 
        + Less mem when writing data to the net
FIX: Os.py - protection against failed "df" command execution       
NEW: dirac-info prints lcg bindings versions
CHANGE: PlotBase - made a new style class 
NEW: Subprocess - added debug level log message

*Framework
NEW: SystemAdministratorIntegrator client for collecting info from several hosts
NEW: SystemAdministrator - added getHostInfo()
FIX: dirac-proxy-init - always check for errors in S_OK/ERROR returned structures
CHANGE: Do not accept VOMS proxies when uploading a proxy to the proxy manager

*Configuration
FIX: CE2CSAgent - get a fresh copy of the cs data before attempting to modify it, closes #1151
FIX: Do not create useless backups due to slaves connecting and disconnecting
FIX: Refresher - prevent retrying with 'Insane environment'

*Accounting
NEW: Accounting/Job - added validation of reported values to cope with the weird Yandex case
FIX: DBUtils - take into account invalid values, closes #949

*DMS
FIX: FTSSubmitAgent - file for some reason rejected from submission should stay in 'Waiting' in 
     TransferDB.Channel table
FIX: FTSRequest - fix in the log printout     
CHANGE: dirac-dms-add-file removed, dirac-dms-add-files renamed to dirac-dms-add-file
FIX: FileCatalogCLI - check the result of removeFile call
FIX: LcgFileCatalogClient - get rid of LHCb specific VO evaluation
NEW: New FileCatalogProxy service - a generalization of a deprecated LcgFileCatalog service
FIX: Restored StorageElementProxy functionality
CHANGE: dirac-dms-add-file - added printout
NEW: FileCatalog(Factory), StorageElement(Factory) - UseProxy flag moved to /Operations and /LocalSite sections

*RSS
NEW:  general reimplementation: 
      New DB schema using python definition of tables, having three big blocks: Site, Resource and Node.
      MySQLMonkey functionality almost fully covered by DB module, eventually will disappear.
      Services updated to use new database.
      Clients updated to use new database.
      Synchronizer updated to fill the new database. When helpers will be ready, it will need an update.
      One ElementInspectorAgent, configurable now is hardcoded.
      New Generic StateMachine using OOP.
      Commands and Policies simplified.
      ResourceStatus using internal cache, needs to be tested with real load.
      Fixes for the state machine
      Replaced Bad with Degraded status ( outside RSS ).
      Added "Access" to Read|Write|Check|Remove SE statuses wherever it applies.
      ResourceStatus returns by default "Active" instead of "Allowed" for CS calls.
      Caching parameters are defined in the CS
FIX: dirac-admin-allow/ban-se - allow a SE on Degraded ( Degraded->Active ) and ban a SE on Probing 
     ( Probing -> Banned ). In practice, Active and Degraded are "usable" states anyway.            
      
*WMS
FIX: OptimizerExecutor - failed optimizations will still update the job     
NEW: JobWrapper - added LFNUserPrefix VO specific Operations option used for building user LFNs
CHANGE: JobDB - do not interpret SystemConfig in the WMS/JobDB
CHANGE: JobDB - Use CPUTime JDL only, keep MaxCPUTime for backward compatibility
CHANGE: JobWrapper - use CPUTime job parameter instead of MaxCPUTime
CHANGE: JobAgent - use CEType option instead of CEUniqueID
FIX: JobWrapper - do not attempt to untar directories before having checked if they are tarfiles 
NEW: dirac-wms-job-status - get job statuses for jobs in a given job group
 
*SMS
FIX: StorageManagementDB - when removing unlinked replicas, take into account the case where a
     staging request had been submitted, but failed
      
*Resources    
NEW: glexecCE - add new possible locations of the glexec binary: OSG specific stuff and in last resort 
     looking in the PATH    
NEW: LcgFileCatalogClient - in removeReplica() get the needed PFN inside instead of providing it as an argument     
      
*TS      
CHANGE: Transformation types definition are moved to the Operations CS section

*Interfaces
FIX: Dirac.py - CS option Scratchdir was in LocalSite/LocalSite
FIX: Dirac.py - do not define default catalog, use FileCatalog utility instead

[v6r6p19]

*DMS
BUGFIX: All DMS agents  - set up agent name in the initialization

[v6r6p18]

*Transformation
CHANGE: /DIRAC/VOPolicy/OutputDataModule option moved to <Operations>/Transformations/OutputDataModule

*Resources
FIX: ComputingElement - properly check if the pilot proxy has VOMS before adding it to the payload 
     when updating it

*WMS
BUGFIX: JobSanity - fixed misspelled method call SetParam -> SetParameter

[v6r6p17]

*Transformation
BUGFIX: TransformationAgent - corrected  __getDataReplicasRM()

[v6r6p16]

*DMS
FIX: Agents - proper __init__ implementation with arguments passing to the super class
FIX: LcgFileCatalogClient - in removeReplica() reload PFN in case it has changed

[v6r6p15]

*Framework
BUGFIX: ErrorMessageMonitor - corrected updateFields call 

*DMS:
NEW: FTSMonitorAgent completely rewritten in a multithreaded way

*Transformation
FIX: InputDataAgent - proper instantiation of TransformationClient
CHANGE: Transformation - several log message promoted from info to notice level

[v6r6p14]

*Transformation
FIX: Correct instantiation of agents inside several scripts
CHANGE: TransformationCleaningAgent - added verbosity to logs
CHANGE: TransformationAgent - missingLFC to MissingInFC as it could be the DFC as well
FIX: TransformationAgent - return an entry for all LFNs in __getDataReplicasRM

*DMS
FIX: TransferAgent - fix exception reason in registerFiles()

[v6r6p13]

*DMS
CHANGE: TransferAgent - change RM call from getCatalogueReplicas to getActiveReplicas. 
        Lowering log printouts here and there

[v6r6p12]

*DMS
BUGFIX: RemovalTask - Replacing "'" by "" in error str set as attribute for a subRequest file. 
        Without that request cannot be updated when some nasty error occurs.

[v6r6p11]

*RMS:
BUGFIX: RequestClient - log string formatting

*DMS
BUGFIX: RemovalTask - handling for files not existing in the catalogue

*Transformation
FIX: TransformationManager - ignore files in NotProcessed status to get the % of processed files

*Interfaces
FIX: Fixes due to the recent changes in PromptUser utility

[v6r6p10]

*RMS
FIX: RequestDBMySQL - better escaping of queries 

*WMS
FIX: SiteDirector - get compatible platforms before checking Task Queues for a site

[v6r6p9]

*Core
FIX: Utilities/PromptUser.py - better user prompt

*Accounting
NEW: Add some validation to the job records because of weird data coming from YANDEX.ru

*DMS
BUGFIX: ReplicaManager - typo errStr -> infoStr in __replicate()
FIX: FTSRequest - fixed log message

*WMS
FIX: SiteDirector - use CSGlobals.getVO() call instead of explicit CS option

[v6r6p8]

*Transformation
BUGFIX: TransformationDB - typo in getTransformationFiles(): iterValues -> itervalues

[v6r6p7]

*Resources
FIX: StorageFactory - uncommented line that was preventing the status to be returned 
BUGFIX: CE remote scripts - should return status and not call exit()
BUGFIX: SSHComputingElement - wrong pilot ID reference

[v6r6p6]

*WMS
FIX: TaskQueueDB - in findOrphanJobs() retrieve orphaned jobs as list of ints instead of list of tuples
FIX: OptimizerExecutor - added import of datetime to cope with the old style optimizer parameters

*Transformation
FIX: TransformationAgent - fix finalization entering in an infinite loop
NEW: TransformationCLI - added resetProcessedFile command
FIX: TransformationCleaningAgent - treating the archiving delay 
FIX: TransformationDB - fix in getTransformationFiles() in case of empty file list

[v6r6p5]

*Transformation
FIX: TransformationAgent - type( transClient -> transfClient )
FIX: TransformationAgent - self._logInfo -> self.log.info
FIX: TransformationAgent - skip if no Unused files
FIX: TransformationAgent - Use CS option for replica cache lifetime
CHANGE: TransformationAgent - accept No new Unused files every [6] hours

[v6r6p4]

*DMS
FIX: TransferAgent - protection for files that can not be scheduled
BUGFIX: TransferDB - typo (instIDList - > idList ) fixed

*Transformation
BUGFIX: TransformationAgent - typo ( loginfo -> logInfo )

[v6r6p3]

FIX: merged in patch v6r5p14

*Core
BUGFIX: X509Chain - return the right structure in getCredentials() in case of failure
FIX: dirac-deploy-scripts.py - allow short scripts starting from "d"
FIX: dirac-deploy-scripts.py - added DCOMMANDS_PPID env variable in the script wrapper
FIX: ExecutorReactor - reduced error message dropping redundant Task ID 

*Interfaces
BUGFIX: Dirac.py - allow to pass LFN list to replicateFile()

*DMS
FIX: FileManager - extra check if all files are available in _findFiles()
BUGFIX: FileCatalogClientCLI - bug in DirectoryListing

[v6r6p2]

FIX: merged in patch v6r5p13

*WMS
FIX: SiteDirector - if no community set, look for DIRAC/VirtualOrganization setting

*Framework
FIX: SystemLoggingDB - LogLevel made VARCHAR in the MessageRepository table
FIX: Logging - several log messages are split in fixed and variable parts
FIX: SystemLoggingDB - in insertMessage() do not insert new records in auxiliary tables if they 
     are already there

[v6r6p1]

*Core:
CHANGE: PromptUser - changed log level of the printout to NOTICE
NEW: Base Client constructor arguments are passed to the RPCClient constructor

*DMS:
NEW: FTSRequest - added a prestage mechanism for source files
NEW: FileCatalogClientCLI - added -f switch to the size command to use raw faile tables 
     instead of storage usage tables
NEW: FileCatalog - added orphan directory repair tool
NEW: FIleCatalog - more counters to control the catalog sanity     

*WMS:
FIX: SandboxStoreClient - no more kwargs tricks
FIX: SandboxStoreClient returns sandbox file name in case of upload failure to allow failover
FIX: dirac-pilot - fixed VO_%s_SW_DIR env variable in case of OSG

*TS:
FIX: TransformationManagerHandler - avoid multiple Operations() instantiation in 
     getTransformationSummaryWeb()

[v6r6]

*Core
CHANGE: getDNForUsername helper migrated from Core.Security.CS to Registry helper
NEW: SiteSEMapping - new utilities getSitesGroupedByTierLevel(), getTier1WithAttachedTier2(),
     getTier1WithTier2
CHANGE: The DIRAC.Core.Security.CS is replaced by the Registry helper     
BUGFIX: dirac-install - properly parse += in .cfg files
FIX: Graphs.Utilities - allow two lines input in makeDataFromCVS()
FIX: Graphs - allow Graphs package usage if even matplotlib is not installed
NEW: dirac-compile-externals will retrieve the Externals compilation scripts from it's new location 
     in github (DIRACGrid/Externals)
NEW: Possibility to define a thread-global credentials for DISET connections (for web framework)
NEW: Logger - color output ( configurable )
NEW: dirac-admin-sort-cs-sites - to sort sites in the CS
CHANGE: MessageClient(Factor) - added msgClient attribute to messages
NEW: Core.Security.Properties - added JOB_MONITOR and USER_MANAGER properties

*Configuration
NEW: Registry - added getAllGroups() method

*Framework
NEW: SystemAdministratorClientCLI - possibility to define roothPath and lcgVersion when updating software

*Accounting
NEW: JobPlotter - added Normalized CPU plots to Job accounting
FIX: DBUtils - plots going to greater granularity

*DMS
NEW: FileCatalog - storage usage info stored in all the directories, not only those with files
NEW: FileCatalog - added utility to rebuild storage usage info from scratch
FIX: FileCatalog - addMetadataField() allow generic types, e.g. string
FIX: FileCatalog - path argument is normalized before usage in multiple methods
FIX: FileCatalog - new metadata for files(directories) should not be there before for directories(files)
NEW: FileCatalog - added method for rebuilding DirectoryUsage data from scratch 
NEW: FileCatalog - Use DirectoryUsage mechanism for both logical and physical storage
CHANGE: FileCatalog - forbid removing non-empty directories
BUGFIX: FileCatalogClientCLI - in do_ls() check properly the path existence
FIX: FileCatalogClientCLI - protection against non-existing getCatalogCounters method in the LFC client
FIX: DMS Agents - properly call superclass constructor with loadName argument
FIX: ReplicaManager - in removeFile() non-existent file is marked as failed
FIX: Make several classes pylint compliant: DataIntegrityHandler, DataLoggingHandler,
     FileCatalogHandler, StorageElementHandler, StorageElementProxyHandler, TransferDBMonitoringHandler
FIX: LogUploadAgent - remove the OSError exception in __replicate()
FIX: FileCatalogClientCLI - multiple check of proper command inputs,
     automatic completion of several commands with subcommands,
     automatic completion of file names
CHANGE: FileCatalogClientCLI - reformat the output of size command 
FIX: dirac-admin-ban-se - allow to go over all options read/write/check for each SE      
NEW: StrategyHandler - new implementation to speed up file scheduling + better error reporting
NEW: LcgFileCatalogProxy - moved from from LHCbDirac to DIRAC
FIX: ReplicaManager - removed usage of obsolete "/Resources/StorageElements/BannedTarget" 
CHANGE: removed StorageUsageClient.py
CHANGE: removed obsoleted ProcessingDBAgent.py

*WMS
CHANGE: RunNumber job parameter was removed from all the relevant places ( JDL, JobDB, etc )
NEW: dirac-pilot - add environment setting for SSH and BOINC CEs
NEW: WMSAdministrator - get output for non-grid CEs if not yet in the DB
NEW: JobAgent - job publishes BOINC parameters if any
CHANGE: Get rid of LHCbPlatform everywhere except TaskQueueDB
FIX: SiteDirector - provide list of sites to the Matcher in the initial query
FIX: SiteDirector - present a list of all groups of a community to match TQs
CHANGE: dirac-boinc-pilot dropped
CHANGE: TaskQueueDirector does not depend on /LocalSite section any more
CHANGE: reduced default delays for JobCleaningAgent
CHANGE: limit the number of jobs received by JobCleaningAgent
CHANGE: JobDB - use insertFields instead of _insert
CHANGE: Matcher, TaskQueueDB - switch to use Platform rather than LHCbPlatform retaining LHCbPlatform compatibility
BUGFIX: Matcher - proper reporting pilot site and CE
CHANGE: JobManager - improved job Killing/Deleting logic
CHANGE: dirac-pilot - treat the OSG case when jobs on the same WN all run in the same directory
NEW: JobWrapper - added more status reports on different failures
FIX: PilotStatusAgent - use getPilotProxyFromDIRACGroup() instead of getPilotProxyFromVOMSGroup()
CHANGE: JobMonitoringHandler - add cutDate and condDict parameters to getJobGroup()
NEW: JobMonitoringHandler - check access rights with JobPolicy when accessing job info from the web
NEW: JobManager,JobWrapper - report to accounting jobs in Rescheduled final state if rescheduling is successful
FIX: WMSAdministrator, SiteDirector - store only non-empty pilot output to the PilotDB
NEW: added killPilot() to the WMSAdministrator interface, DiracAdmin and dirac-admin-kill-pilot command
NEW: TimeLeft - renormalize time left using DIRAC Normalization if available
FIX: JobManager - reconnect to the OptimizationMind in background if not yet connected
CHANGE: JobManifest - use Operations helper
NEW: JobCleaningAgent - delete logging records from JobLoggingDB when deleting jobs

*RMS
FIX: RequestDBFile - better exception handling in case no JobID supplied
FIX: RequestManagerHandler - make it pylint compliant
NEW: RequestProxyHandler - is forwarding requests from voboxes to central RequestManager. 
     If central RequestManager is down, requests are dumped into file cache and a separate thread 
     running in background is trying to push them into the central. 
CHANGE: Major revision of the code      
CHANGE: RequestDB - added index on SubRequestID in the Files table
CHANGE: RequestClient - readRequestForJobs updated to the new RequetsClient structure

*RSS
NEW: CS.py - Space Tokens were hardcoded, now are obtained after scanning the StorageElements.

*Resources
FIX: SSHComputingElement - enabled multiple hosts in one queue, more debugging
CHANGE: SSHXXX Computing Elements - define SSH class once in the SSHComputingElement
NEW: SSHComputingElement - added option to define private key location
CHANGE: Get rid of legacy methods in ComputingElement
NEW: enable definition of ChecksumType per SE
NEW: SSHBatch, SSHCondor Computing Elements
NEW: SSHxxx Computing Elements - using remote control scripts to better capture remote command errors
CHANGE: put common functionality into SSHComputingElement base class for all SSHxxx CEs
NEW: added killJob() method tp all the CEs
NEW: FileCatalog - take the catalog information info from /Operations CS section, if defined there, 
     to allow specifications per VO 

*Interfaces
CHANGE: Removed Script.initialize() from the API initialization
CHANGE: Some general API polishing
FIX: Dirac.py - when running in mode="local" any directory in the ISB would not get untarred, 
     contrary to what is done in the JobWrapper

*TS
BUGFIX: TaskManager - bug fixed in treating tasks with input data
FIX: TransformationCleaningAgent - properly call superclass constructor with loadName argument
NEW: TransformationCleaningAgent - added _addExtraDirectories() method to extend the list of
     directories to clean in a subclass if needed
CHANGE: TransformationCleaningAgent - removed usage of StorageUsageClient     
NEW: TransformationAgent is multithreaded now ( implementation moved from LHCbDIRAC )
NEW: added unit tests
NEW: InputDataAgent - possibility to refresh only data registered in the last predefined period of time 
NEW: TransformationAgent(Client) - management of derived transformations and more ported from LHCbDIRAC
BUGFIX: TransformationDB - wrong SQL statement generation in setFileStatusForTransformation()

[v6r5p14]

*Core
NEW: Utilities - added Backports utility

*WMS
FIX: Use /Operations/JobScheduling section consistently, drop /Operations/Matching section
NEW: Allow VO specific share correction plugins from extensions
FIX: Executors - several fixes

[v6r5p13]

*WMS
FIX: Executors - VOPlugin will properly send and receive the params
NEW: Correctors can be defined in an extension
FIX: Correctors - Properly retrieve info from the CS using the ops helper

[v6r5p12]

FIX: merged in patch v6r4p34

[v6r5p11]

FIX: merged in patch v6r4p33

*Core
FIX: MySQL - added offset argument to buildConditions()

[v6r5p10]

FIX: merged in patch v6r4p32

[v6r5p9]

FIX: merged in patch v6r4p30

[v6r5p8]

FIX: merged in patch v6r4p29

[v6r5p7]

FIX: merged in patch v6r4p28

[v6r5p6]

FIX: merged in patch v6r4p27

*Transformation
BUGFIX: TransformationDB - StringType must be imported before it can be used

*RSS
NEW: CS.py - Space Tokens were hardcoded, now are obtained after scanning the StorageElements.

[v6r5p5]

FIX: merged in patch v6r4p26

[v6r5p4]

FIX: merged in patch v6r4p25

[v6r5p3]

*Transformation
FIX: merged in patch v6r4p24

[v6r5p2]

*Web
NEW: includes DIRACWeb tag web2012092101

[v6r5p1]

*Core
BUGFIX: ExecutorMindHandler - return S_OK() in the initializeHandler
FIX: OptimizationMindHandler - if the manifest is not dirty it will not be updated by the Mind

*Configuration
NEW: Resources helper - added getCompatiblePlatform(), getDIRACPlatform() methods

*Resources
FIX: SSHComputingElement - add -q option to ssh command to avoid banners in the output
FIX: BOINCComputingElement - removed debugging printout
FIX: ComputingElement - use Platform CS option which will be converted to LHCbPlatform for legacy compatibility

*DMS
FIX: RequestAgentBase - lowering loglevel from ALWAYS to INFO to avoid flooding SystemLogging

*WMS:
FIX: SiteDirector - provide CE platform parameter when interrogating the TQ
FIX: GridPilotDirector - publish pilot OwnerGroup rather than VOMS role
FIX: WMSUtilities - add new error string into the parsing of the job output retrieval

[v6r5]

NEW: Executor framework

*Core
NEW: MySQL.py - added Test case for Time.dateTime time stamps
NEW: MySQL.py - insertFields and updateFields can get values via Lists or Dicts
NEW: DataIntegrityDB - use the new methods from MySQL and add test cases
NEW: DataIntegrityHandler - check connection to DB and create tables (or update their schema)
NEW: DataLoggingDB - use the new methods from MySQL and add test cases
NEW: DataLoggingHandler - check connection to DB and create tables (or update their schema)
FIX: ProcessPool - killing stuck workers after timeout
CHANGE: DB will throw a RuntimeException instead of a sys.exit in case it can't contact the DB
CHANGE: Several improvements on DISET
CHANGE: Fixed all DOS endings to UNIX
CHANGE: Agents, Services and Executors know how to react to CSSection/Module and react accordingly
NEW: install tools are updated to deal with executors
FIX: dirac-install - add -T/--Timeout option to define timeout for distribution downloads
NEW: dirac-install - added possibility of defining dirac-install's global defaults by command line switch
BUGFIX: avoid PathFinder.getServiceURL and use Client class ( DataLoggingClient,LfcFileCatalogProxyClient ) 
FIX: MySQL - added TIMESTAMPADD and TIMESTAMPDIFF to special values not to be scaped by MySQL
NEW: ObjectLoader utility
CHANGE: dirac-distribution - added global defaults flag and changed the flag to -M or --defaultsURL
FIX: Convert to string before trying to escape value in MySQL
NEW: DISET Services - added PacketTimeout option
NEW: SystemLoggingDB - updated to use the renewed MySQL interface and SQL schema
NEW: Added support for multiple entries in /Registry/DefaultGroup, for multi-VO installations
CHANGE: Component installation procedure updated to cope with components inheriting Modules
CHANGE: InstallTools - use dirac- command in runit run scripts
FIX: X509Chain - avoid a return of error when the group is not valid
FIX: MySQL - reduce verbosity of log messages when high level methods are used
CHANGE: Several DB classes have been updated to use the MySQL buildCondition method
NEW: MySQL - provide support for greater and smaller arguments to all MySQL high level methods
FIX: Service.py - check all return values from all initializers

*Configuration
CHANGE: By default return option and section lists ordered as in the CS
NEW: ConfigurationClient - added function to refresh remote configuration

*Framework
FIX: Registry.findDefaultGroup will never return False
CHANGE: ProxyManager does not accept proxies without explicit group
CHANGE: SystemAdministratorHandler - force refreshing the configuration after new component setup

*RSS
CHANGE: removed code execution from __init__
CHANGE: removed unused methods
NEW: Log all policy results 

*Resources
NEW: updated SSHComputingElement which allows multiple job submission
FIX: SGETimeLeft - better parsing of the batch system commands output
FIX: InProcessComputingElement - when starting a new job discard renewal of the previous proxy
NEW: BOINCComputingElement - new CE client to work with the BOINC desktop grid infrastructure 

*WMS
CHANGE: WMS Optimizers are now executors
CHANGE: SandboxStoreClient can directly access the DB if available
CHANGE: Moved JobDescription and improved into JobManifest
FIX: typo in JobLoggingDB
NEW: JobState/CachedJobState allow access to the Job via DB/JobStateSync Service automatically
BUGFIX: DownloadInputData - when not enough disk space, message was using "buffer" while it should be using "data"
FIX: the sandboxmetadataDB explosion when using the sandboxclient without direct access to the DB
NEW: Added support for reset/reschedule in the OptimizationMind
CHANGE: Whenever a DB is not properly initialized it will raise a catchable RuntimeError exception 
        instead of silently returning
FIX: InputDataResolution - just quick mod for easier extensibility, plus removed some LHCb specific stuff
NEW: allow jobids in a file in dirac-wms-job-get-output
NEW: JobManager - zfill in %n parameter substitution to allow alphabetical sorting
NEW: Directors - added checking of the TaskQueue limits when getting eligible queues
CHANGE: Natcher - refactor to simpify the logic, introduced Limiter class
CHANGE: Treat MaxCPUTime and CPUTime the same way in the JDL to avoid confusion
NEW: SiteDirector - added options PilotScript, MaxPilotsToSubmit, MaxJobsInFillMode
BUGFIX: StalledJobAgent - use cpuNormalization as float, not string 
FIX: Don't kill an executor if a task has been taken out from it
NEW: dirac-boinc-pilot - pilot script to be used on the BOINC volunteer nodes
FIX: SiteDirector - better handling of tokens and filling mode 
NEW: Generic pilot identities are automatically selected by the TQD and the SiteDirector 
     if not explicitly defined in /Pilot/GenericDN and GenericGroup
NEW: Generic pilot groups can have a VO that will be taken into account when selecting generic 
     credentials to submit pilots
NEW: Generic pilots that belong to a VO can only match jobs from that VO
NEW: StalledJobAgent - added rescheduling of jobs stuck in Matched or Rescheduled status
BUGFIX: StalledJobAgent - default startTime and endTime to "now", avoid None value
NEW: JobAgent - stop after N failed matching attempts (nothing to do), use StopAfterFailedMatches option
CHANGE: JobAgent - provide resource description as a dictionary to avoid extra JDL parsing by the Matcher
CHANGE: Matcher - report pilot info once instead of sending it several times from the job
CHANGE: Matcher - set the job site instead of making a separate call to JobStateUpdate
NEW: Matcher - added Matches done and matches OK statistics
NEW: TaskQueue - don't delete fresh task queues. Wait 5 minutes to do so.
CHANGE: Disabled TQs can also be matched, if no jobs are there, a retry will be triggered

*Transformation
FIX: TransformationAgent - a small improvement: now can pick the prods status to handle from the CS, 
     plus few minor corrections (e.g. logger messages)
FIX: TransformationCLI - take into accout possible failures in resetFile command     

*Accounting
NEW: AccountingDB - added retrieving RAW records for internal stuff
FIX: AccountingDB - fixed some logic for readonly cases
CHANGE: Added new simpler and faster bucket insertion mechanism
NEW: Added more info when rebucketing
FIX: Calculate the rebucket ETA using remaining records to be processed instead of the total records to be processed
FIX: Plots with no data still carry the plot name

*DMS
NEW: SRM2Storage - added retry in the gfal calls
NEW: added new FTSCleaningAgent cleaning up TransferDB tables
FIX: DataLoggingClient and DataLoggingDB - tests moved to separate files
CHANGE: request agents cleanup

*RMS
CHANGE: Stop using RequestAgentMixIn in the request agents

[v6r4p34]

*DMS
BUGFIX: FileCatalogCLI - fixed wrong indentation
CHANGE: RegistrationTask - removed some LHCb specific defaults

[v6r4p33]

*DMS
CHANGE: FTSRequest - be more verbose if something is wrong with file

[v6r4p32]

*WMS
FIX: StalledJobAgent - avoid exceptions in the stalled job accounting reporting

*DMS
NEW: FTSMonitorAgent - handling of expired FTS jobs 

*Interfaces
CHANGE: Dirac.py - attempt to retrieve output sandbox also for Completed jobs in retrieveRepositorySandboxes()

[v6r4p30]

*Core
BUGFIX: dirac-admin-bdii-ce-voview - proper check of the result structure

*Interfaces
FIX: Dirac.py, Job.py - allow to pass environment variables with special characters

*DMS
NEW: FileCatalogCLI - possibility to sort output in the ls command

*WMS:
FIX: JobWrapper - interpret environment variables with special characters 

[v6r4p29]

*RMS
BUGFIX: RequestDBMySQL - wrong indentation in __updateSubRequestFiles()

[v6r4p28]

*Interfaces
CHANGE: Dirac.py, DiracAdmin.py - remove explicit timeout on RPC client instantiation

*RSS
FIX: CS.py - fix for updated CS location (backward compatible)

*DMS
BUGFIX: StrategyHandler - bug fixed determineReplicationTree()
FIX: FTSRequest - add checksum string to SURLs file before submitting an FTS job

*WMS
FIX: JobWrapper - protection for double quotes in JobName
CHANGE: SiteDirector - switched some logging messages from verbose to info level

*RMS
NEW: Request(Client,DBMySQL,Manager) - added readRequestsForJobs() method

[v6r4p27]

*DMS
FIX: SRM2Storage - removed hack for EOS (fixed server-side)

*Transformation
CHANGE: TransformationClient - limit to 100 the number of transformations in getTransformations()
NEW: TransformationAgent - define the transformations type to use in the configuration

*Interfaces
FIX: Job.py -  fix for empty environmentDict (setExecutionEnv)

[v6r4p26]

*Transformation
BUGFIX: TransformationClient - fixed calling sequence in rpcClient.getTransformationTasks()
NEW: TransformationClient - added log messages in verbose level.

[v6r4p25]

*DMS
BUGFIX: StrategyHandler - sanity check for wrong replication tree 

[v6r4p24]

*Core
NEW: MySQL - add 'offset' argument to the buildCondition()

*Transformation
FIX: TransformationAgent - randomize the LFNs for removal/replication case when large number of those
CHANGE: TransformationClient(DB,Manager) - get transformation files in smaller chunks to
        improve performance
FIX: TransformationAgent(DB) - do not return redundant LFNs in getTransformationFiles()    

[v6r4p23]

*Web
NEW: includes DIRACWeb tag web2012092101

[v6r4p22]

*DMS
FIX: SRM2Storage - fix the problem with the CERN-EOS storage 

[v6r4p21]

*Core
BUGFIX: SGETimeLeft - take into account dd:hh:mm:ss format of the cpu consumed

[v6r4p20]

*WMS
BUGFIX: PilotDirector, GridPilotDirector - make sure that at least 1 pilot is to be submitted
BUGFIX: GridPilotDirector - bug on how pilots are counted when there is an error in the submit loop.
BUGFIX: dirac-pilot - proper install script installation on OSG sites

[v6r4p19]

*RMS
FIX: RequestDBMySQL - optimized request selection query 

[v6r4p18]

*Configuration
BUGFIX: CE2CSAgent.py - the default value must be set outside the loop

*DMS
NEW: dirac-dms-create-replication-request
BUGFIX: dirac-dms-fts-submit, dirac-dms-fts-monitor - print out error messages

*Resources
BUGFIX: TorqueComputingElement.py, plus add UserName for shared Queues

*WMS
BUGFIX: JobManagerHandler - default value for pStart (to avoid Exception)

[v6r4p17]

*Core
FIX: dirac-configure - setup was not updated in dirac.cfg even with -F option
FIX: RequestHandler - added fix for Missing ConnectionError

*DMS
FIX: dirac-dms-clean-directory - command fails with `KeyError: 'Replicas'`.

*WMS
FIX: SiteDirector - adapt to the new method in the Matcher getMatchingTaskQueue 
FIX: SiteDirector - added all SubmitPools to TQ requests

[v6r4p16]

*Core:
FIX: dirac-install - bashrc/cshrc were wrongly created when using versionsDir

*Accounting
CHANGE: Added new simpler and faster bucket insertion mechanism
NEW: Added more info when rebucketing

*WMS
CHANGE: Matcher - refactored to take into account job limits when providing info to directors
NEW: JoAgent - reports SubmitPool parameter if applicable
FIX: Matcher - bad codition if invalid result

[v6r4p15]

*WMS
FIX: gLitePilotDirector - fix the name of the MyProxy server to avoid crasehs of the gLite WMS

*Transformation
FIX: TaskManager - when the file is on many SEs, wrong results were generated

[v6r4p13]

*DMS
FIX: dirac-admin-allow-se - added missing interpreter line

[v6r4p12]

*DMS
CHANGE: RemovalTask - for DataManager shifter change creds after failure of removal with her/his proxy.

*RSS
NEW: Added RssConfiguration class
FIX: ResourceManagementClient  - Fixed wrong method name

[v6r4p11]

*Core
FIX: GGUSTicketsClient - GGUS SOAP URL updated

*DMS
BUGFIX: ReplicaManager - wrong for loop

*RequestManagement
BUGFIX: RequestClient - bug fix in finalizeRequest()

*Transformation
FIX: TaskManager - fix for correctly setting the sites (as list)

[v6r4p10]

*RequestManagement
BUGFIX: RequestContainer - in addSubrequest() function

*Resources
BUGFIX: SRM2Storage - in checksum type evaluation

*ResourceStatusSystem
BUGFIX: InfoGetter - wrong import statement

*WMS
BUGFIX: SandboxMetadataDB - __init__() can not return a value

[v6r4p9]

*DMS
CHANGE: FailoverTransfer - ensure the correct execution order of the subrequests

[v6r4p8]

Bring in fixes from v6r3p17

*Core:
FIX: Don't have the __init__ return True for all DBs
NEW: Added more protection for exceptions thrown in callbacks for the ProcessPool
FIX: Operations will now look in 'Defaults' instead of 'Default'

*DataManagement:
FIX: Put more protection in StrategyHandler for neither channels  not throughput read out of TransferDB
FIX: No JobIDs supplied in getRequestForJobs function for RequestDBMySQL taken into account
FIX: Fix on getRequestStatus
CHANGE: RequestClient proper use of getRequestStatus in finalizeRequest
CHANGE: Refactored RequestDBFile

[v6r4p7]

*WorkloadManagement
FIX: SandboxMetadataDB won't explode DIRAC when there's no access to the DB 
CHANGE: Whenever a DB fails to initialize it raises a catchable exception instead of just returning silently

*DataManagement
CHANGE: Added Lost and Unavailable to the file metadata

[v6r4p6]

Bring fixes from v6r4p6

[v6r4p5]

*Configuration
NEW: Added function to generate Operations CS paths

*Core
FIX: Added proper ProcessPool checks and finalisation

*DataManagement
FIX: don't set Files.Status to Failed for non-existign files, failover transfers won't go
FIX: remove classmethods here and there to unblock requestHolder
CHANGE: RAB, TA: change task timeout: 180 and 600 (was 600 and 900 respectively)
FIX: sorting replication tree by Ancestor, not hopAncestorgit add DataManagementSystem/Agent/TransferAgent.py
NEW: TA: add finalize
CHANGE: TransferAgent: add AcceptableFailedFiles to StrategyHandler to ban FTS channel from scheduling
FIX: if there is no failed files, put an empty dict


*RSS
FIX: RSS is setting Allowed but the StorageElement checks for Active

*Workflows
FIX: Part of WorfklowTask rewritten to fix some issues and allow 'ANY' as site

*Transformation
FIX: Wrong calls to TCA::cleanMetadataCatalogFiles

[v6r4p4]

*Core
FIX: Platform.py - check if Popen.terminate is available (only from 2.6)

[v6r4p3]

*Core
FIX: ProcessPool with watchdog and timeouts - applied in v6r3 first

[v6r4p2]

*StorageManagement
BUGFIX: StorageElement - staging is a Read operation and should be allowed as such

*WMS
BUGFIX: InProcessComputingElement, JobAgent - proper return status code from the job wrapper

*Core
FIX: Platform - manage properly the case of exception in the ldconfig execution

[v6r4p1]

*DMS
FIX: TransferDB.getChannelObservedThroughput - the channelDict was created in a wrong way

*RSS
FIX: ResourceStatus was not returning Allowed by default

[v6r4]

*Core
FIX: dirac-install-db.py: addDatabaseOptionsToCS has added a new keyed argument
NEW: SGETimeLeft.py: Support for SGE backend
FIX: If several extensions are installed, merge ConfigTemplate.cfg
NEW: Service framework - added monitoring of file descriptors open
NEW: Service framework - Reduced handshake timeout to prevent stuck threads
NEW: MySQL class with new high level methods - buildCondition,insertFields,updateFields
     deleteEntries, getFields, getCounters, getDistinctAttributeValues
FIX: ProcessPool - fixes in the locking mechanism with LockRing, stopping workers when the
     parent process is finished     
FIX: Added more locks to the LockRing
NEW: The installation tools are updated to install components by name with the components module specified as an option

*DMS
FIX: TransferDB.py - speed up the Throughput determination
NEW: dirac-dms-add-files: script similar to dirac-dms-remove-files, 
     allows for 1 file specification on the command line, using the usual dirac-dms-add-file options, 
     but also can take a text file in input to upload a bunch of files. Exit code is 0 only if all 
     was fine and is different for every error found. 
NEW: StorageElementProxy- support for data downloading with http protocol from arbitrary storage, 
     needed for the web data download
BUGFIX: FileCatalogCLI - replicate operation does a proper replica registration ( closes #5 )     
FIX: ReplicaManager - __cleanDirectory now working and thus dirac-dms-clean-directory

*WMS
NEW: CPU normalization script to run a quick test in the pilot, used by the JobWrapper
     to report the CPU consumption to the accounting
FIX: StalledJobAgent - StalledTimeHours and FailedTimeHours are read each cycle, refer to the 
     Watchdog heartBeat period (should be renamed); add NormCPUTime to Accounting record
NEW: SiteDirector - support for the operation per VO in multi-VO installations
FIX: StalledJobAgent - get ProcessingType from JDL if defined
BUGFIX: dirac-wms-job-peek - missing printout in the command
NEW: SiteDirector - take into account the number of already waiting pilots when evaluating the number of pilots to submit
FIX: properly report CPU usage when the Watchdog kill the payload.

*RSS
BUGFIX: Result in ClientCache table is a varchar, but the method was getting a datetime
NEW: CacheFeederAgent - VOBOX and SpaceTokenOccupancy commands added (ported from LHCbDIRAC)
CHANGE: RSS components get operational parameters from the Operations handler

*DataManagement
FIX: if there is no failed files, put an empty dict

*Transformation
FIX: Wrong calls to TCA::cleanMetadataCatalogFiles

[v6r3p19]

*WMS
FIX: gLitePilotDirector - fix the name of the MyProxy server to avoid crashes of the gLite WMS

[v6r3p18]

*Resources
BUGFIX: SRM2Storage - in checksum type evaluation

[v6r3p17]

*DataManagement
FIX: Fixes issues #783 and #781. Bugs in ReplicaManager removePhisicalReplica and getFilesFromDirectory
FIX: Return S_ERROR if missing jobid arguments
NEW: Checksum can be verified during FTS and SRM2Storage 

[v6r3p16]

*DataManagement
FIX: better monitoring of FTS channels 
FIX: Handle properly None value for channels and bandwidths

*Core
FIX: Properly calculate the release notes if there are newer releases in the release.notes file

[v6r3p15]

*DataManagement
FIX: if there is no failed files, put an empty dict

*Transformation
FIX: Wrong calls to TCA::cleanMetadataCatalogFiles


[v6r3p14]

* Core

BUGFIX: ProcessPool.py: clean processing and finalisation
BUGFIX: Pfn.py: don't check for 'FileName' in pfnDict

* DMS

NEW: dirac-dms-show-fts-status.py: script showing last hour history for FTS channels
NEW: TransferDBMonitoringHandler.py: new function exporting FST channel queues
BUGFIX: TransferAgent.py,RemovalAgent.py,RegistrationAgent.py - unlinking of temp proxy files, corection of values sent to gMonitor
BUGFIX: StrategyHandler - new config option 'AcceptableFailedFiles' to unblock scheduling for channels if problematic transfers occured for few files
NEW: TransferAgent,RemovalAgent,RegistrationAgent - new confing options for setting timeouts for tasks and ProcessPool finalisation
BUGFIX: ReplicaManager.py - reverse sort of LFNs when deleting files and directories to avoid blocks
NEW: moved StrategyHandler class def to separate file under DMS/private

* TMS

FIX: TransformationCleaningAgent.py: some refactoring, new way of disabling/enabline execution by 'EnableFlag' config option

[v6r3p13]

*Core
FIX: Added proper ProcessPool checks and finalisation

*DataManagement
FIX: don't set Files.Status to Failed for non-existign files, failover transfers won't go
FIX: remove classmethods here and there to unblock requestHolder
CHANGE: RAB, TA: change task timeout: 180 and 600 (was 600 and 900 respectively)
FIX: sorting replication tree by Ancestor, not hopAncestorgit add DataManagementSystem/Agent/TransferAgent.py
NEW: TA: add finalize
CHANGE: TransferAgent: add AcceptableFailedFiles to StrategyHandler to ban FTS channel from scheduling

[v6r3p12]

*Core
FIX: Platform.py - check if Popen.terminate is available (only from 2.6)

[v6r3p11]

*Core
FIX: ProcessPool with watchdog and timeouts

[v6r3p10]

*StorageManagement
BUGFIX: StorageElement - staging is a Read operation and should be allowed as such

*WMS
BUGFIX: InProcessComputingElement, JobAgent - proper return status code from the job wrapper

*Core
FIX: Platform - manage properly the case of exception in the ldconfig execution

[v6r3p9]

*DMS
FIX: TransferDB.getChannelObservedThroughput - the channelDict was created in a wrong way

[v6r3p8]

*Web
CHANGE: return back to the release web2012041601

[v6r3p7]

*Transformation
FIX: TransformationCleaningAgent - protection from deleting requests with jobID 0 

[v6r3p6]

*Core
FIX: dirac-install-db - proper key argument (follow change in InstallTools)
FIX: ProcessPool - release all locks every time WorkignProcess.run is executed, more fixes to come
FIX: dirac-configure - for Multi-Community installations, all vomsdir/vomses files are now created

*WMS
NEW: SiteDirector - add pilot option with CE name to allow matching of SAM jobs.
BUGFIX: dirac-pilot - SGE batch ID was overwriting the CREAM ID
FIX: PilotDirector - protect the CS master if there are at least 3 slaves
NEW: Watchdog - set LocalJobID in the SGE case

[v6r3p5]

*Core:
BUGFIX: ProcessPool - bug making TaskAgents hang after max cycles
BUGFIX: Graphs - proper handling plots with data containing empty string labels
FIX: GateWay - transfers were using an old API
FIX: GateWay - properly calculate the gateway URL
BUGFIX: Utilities/Pfn.py - bug in pfnunparse() when concatenating Path and FileName

*Accounting
NEW: ReportGenerator - make AccountingDB readonly
FIX: DataCache - set daemon the datacache thread
BUGFIX: BasePlotter - proper handling of the Petabyte scale data

*DMS:
BUGFIX: TransferAgent, RegistrationTask - typos 

[v6r3p4]

*DMS:
BUGFIX: TransferAgent - wrong value for failback in TA:execute

[v6r3p3]

*Configuration
BUGFIX: Operations helper - typo

*DMS:
FIX: TransferAgent - change the way of redirecting request to task

[v6r3p2]

*DMS
FIX: FTSRequest - updating metadata for accouting when finalizing FTS requests

*Core
FIX: DIRAC/__init__.py - default version is set to v6r3

[v6r3p1]

*WMS
CHANGE: Use ResourcesStatus and Resources helpers in the InputDataAgent logic

*Configuration
NEW: added getStorageElementOptions in Resources helper

*DMS
FIX: resourceStatus object created in TransferAgent instead of StrategyHandler

[v6r3]

*Core
NEW: Added protections due to the process pool usage in the locking logic

*Resources
FIX: LcgFileCatalogClient - reduce the number of retries: LFC_CONRETRY = 5 to 
     avoid combined catalog to be stuck on a faulty LFC server
     
*RSS
BUGFIX: ResourceStatus - reworked helper to keep DB connections     

*DMS
BUGFIX: ReplicaManager::CatalogBase::_callFileCatalogFcnSingleFile() - wrong argument

*RequestManagement
FIX: TaskAgents - set timeOut for task to 10 min (15 min)
NEW: TaskAgents - fill in Error fields in case of failing operations

*Interfaces
BUGFIX: dirac-wms-select-jobs - wrong use of the Dirac API

[v6r2p9]

*Core
FIX: dirac-configure - make use of getSEsForSite() method to determine LocalSEs

*WMS
NEW: DownloadInputData,InputDataByProtocol - check Files on Tape SEs are on Disk cache 
     before Download or getturl calls from Wrapper
CHANGE: Matcher - add Stalled to "Running" Jobs when JobLimits are applied   
CHANGE: JobDB - allow to specify required platform as Platform JDL parameter,
        the specified platform is taken into account even without /Resources/Computing/OSCompatibility section

*DMS
CHANGE: dirac-admin-allow(ban)-se - removed lhcb-grid email account by default, 
        and added switch to avoid sending email
FIX: TaskAgents - fix for non-existing files
FIX: change verbosity in failoverReplication 
FIX: FileCatalog - remove properly metadata indices 
BUGFIX: FileManagerBase - bugfix in the descendants evaluation logic  
FIX: TransferAgent and TransferTask - update Files.Status to Failed when ReplicaManager.replicateAndRegister 
     will fail completely; when no replica is available at all.

*Core
FIX: dirac-pilot - default lcg bindings version set to 2012-02-20

[v6r2p8]

*DMS:
CHANGE: TransferAgent - fallback to task execution if replication tree is not found

[v6r2p7]

*WMS
BUGFIX: SiteDirector - wrong CS option use: BundleProxy -> HttpProxy
FIX: SiteDirector - use short lines in compressed/encoded files in the executable
     python script

[v6r2p6]

*DataManagement
FIX: Bad logic in StrategyHandler:MinimiseTotalWait

*Core
CHANGE: updated GGUS web portal URL

*RSS
BUGFIX: meta key cannot be reused, it is popped from dictionary

*Framework
FIX: The Gateway service does not have a handler
NEW: ConfingTemplate entry for Gateway
FIX: distribution notes allow for word wrap

*WorkloadManagement
FIX: avoid unnecessary call if no LFN is left in one of the SEs
FIX: When Uploading job outputs, try first Local SEs, if any


[v6r2p5]

*RSS
BUGFIX: several minor bug fixes

*RequestManagement
BUGFIX: RequestDBMySQL - removed unnecessary request type check

*DMS
BUGFIX: FileCatalogClienctCLI - wrong evaluation of the operation in the find command
NEW: FileCatalog - added possibility to remove specified metadata for a given path 
BUGFIX: ReplicaManager - wrong operation order causing failure of UploadLogFile module

*Core
NEW: dirac-install - generate cshrc DIRAC environment setting file for the (t)csh 

*Interfaces
CHANGE: Job - added InputData to each element in the ParametricInputData

*WMS
CHANGE: dirac-jobexec - pass ParametericInputData to the workflow as a semicolon separated string

[v6r2p4]

*WMS
BUGFIX: StalledJobAgent - protection against jobs with no PilotReference in their parameters
BUGFIX: WMSAdministratorHandler - wrong argument type specification for getPilotInfo method

*StorageManagement
BUGFIX: RequestFinalizationAgent - no method existence check when calling RPC method

[v6r2p3]

*WMS
CHANGE: Matcher - fixed the credentials check in requestJob() to simplify it

*ConfigurationSystem
CHANGE: Operations helper - fix that allow no VO to be defined for components that do not need it

*Core
BUGFIX: InstallTools - when applying runsvctrl to a list of components make sure that the config server is treated first and the sysadmin service - last
        
[v6r2p2]

*WMS
BUGFIX: Matcher - restored logic for checking private pilot asking for a given DN for belonging to the same group with JOB_SHARING property.

[v6r2p1]

*RequestManagementSystem
BUGFIX: RequestCleaningAgent - missing import of the "second" interval definition 

[v6r2]

*General
FIX: replaced use of exec() python statement in favor of object method execution

*Accounting
CHANGE: Accounting 'byte' units are in powers of 1000 instead of powers of 1024 (closes #457)

*Core
CHANGE: Pfn.py - pfnparse function rewritten for speed up and mem usage, unit test case added
FIX: DISET Clients are now thread-safe. Same clients used twice in different threads was not 
closing the previous connection
NEW: reduce wait times in DISET protocol machinery to improve performance    
NEW: dirac-fix-mysql-script command to fix the mysql start-up script for the given installation
FIX: TransferClient closes connections properly
FIX: DISET Clients are now thread-safe. Same client used twice in different threads will not close the previous connection
CHANGE: Beautification and reduce wait times to improve performance
NEW: ProcessPool - added functionality to kill all children processes properly when destroying ProcessPool objects
NEW: CS Helper for LocalSite section, with gridEnv method
NEW: Grid module will use Local.gridEnv if nothing passed in the arguments
CHANGE: Add deprecated sections in the CS Operations helper to ease the transition
FIX: dirac-install - execute dirac-fix-mysql-script, if available, to fix the mysql.server startup script
FIX: dirac-distribution - Changed obsoleted tar.list file URL
FIX: typo in dirac-admin-add-host in case of error
CHANGE: dirac-admin-allow(ban)-se - use diracAdmin.sendMail() instead of NotificationClient.sendMail()

*Framework
BUGFIX: UserProfileDB - no more use of "type" variable as it is a reserved keyword 

*RequestManagement:
FIX: RequestDBFile - more consistent treatment of requestDB Path
FIX: RequestMySQL - Execution order is evaluated based on not Done state of subrequests
NEW: RequestCleaningAgent - resetting Assigned requests to Waiting after a configurable period of time

*RSS
CHANGE: RSS Action now inherits from a base class, and Actions are more homogeneous, they all take a uniform set of arguments. The name of modules has been changed from PolType to Action as well.
FIX: CacheFeederAgent - too verbose messages moved to debug instead of info level
BUGFIX: fixed a bug preventing RSS clients to connect to the services     
FIX: Proper services synchronization
FIX: Better handling of exceptions due to timeouts in GOCDBClient   
FIX: RSS.Notification emails are sent again
FIX: Commands have been modified to return S_OK, S_ERROR inside the Result dict. This way, policies get a S_ERROR / S_OK object. CacheFeederAgent has been updated accordingly.
FIX: allow clients, if db connection fails, to reconnect ( or at least try ) to the servers.
CHANGE: access control using CS Authentication options. Default is SiteManager, and get methods are all.
BUGFIX: MySQLMonkey - properly escaped all parameters of the SQL queries, other fixes.
NEW: CleanerAgent renamed to CacheCleanerAgent
NEW: Updated RSS scripts, to set element statuses and / or tokens.
NEW: Added a new script, dirac-rss-synch
BUGFIX: Minor bugfixes spotted on the Web development
FIX: Removed useless decorator from RSS handlers
CHANGE: ResourceStatus helper tool moved to RSS/Client directory, no RSS objects created if the system is InActive
CHANGE: Removed ClientFastDec decorator, using a more verbose alternative.
CHANGE: Removed useless usage of kwargs on helper functions.  
NEW: added getSESitesList method to RSSClient      
FIX: _checkFloat() checks INTEGERS, not datetimes

*DataManagement
CHANGE: refactoring of DMS agents executing requests, allow requests from arbitrary users
NEW: DFC - allow to specify multiple replicas, owner, mode when adding files
CHANGE: DFC - optimization of the directory size evaluation
NEW: Added CREATE TEMPORARY TABLES privilege to FileCatalogDB
CHANGE: DFC - getCatalogCounters() update to show numbers of directories
NEW: lfc_dfc_copy script to migrate data from LFC to DFC
FIX: dirac-dms-user-lfns - fixed the case when the baseDir is specified
FIX: FTS testing scripts were using sys.argv and getting confused if options are passed
NEW: DFC - use DirectoryUsage tables for the storage usage evaluations
NEW: DFC - search by metadata can be limited to a given directory subtree
NEW: DFC - search by both directory and file indexed metadata
BUGFIX: DFC - avoid crash if no directories or files found in metadata query
NEW: DFC FileCatalogHandler - define database location in the configuration
NEW: DFC - new FileCatalogFactory class, possibility to use named DFC services
FIX: FTSMonitor, FTSRequest - fixes in handling replica registration, setting registration requests in FileToCat table for later retry
FIX: Failover registration request in the FTS agents.      
FIX: FTSMonitor - enabled to register new replicas if even the corresponding request were removed from the RequestManagement 
FIX: StorageElement - check if SE has been properly initialized before executing any method     
CHANGE: LFC client getReplica() - make use of the new bulk method lfc.lfc_getreplicasl()
FIX: LFC client - protect against getting None in lfc.lfc_readdirxr( oDirectory, "" )  
FIX: add extra protection in dump method of StorageElement base class
CHANGE: FailoverTransfer - create subrequest per catalog if more than one catalog

*Interface
NEW: Job.py - added method to handle the parametric parameters in the workflow. They are made available to the workflow_commons via the key 'GenericParameters'.
FIX: Dirac.py - fix some type checking things
FIX: Dirac.py - the addFile() method can now register to more than 1 catalog.

*WMS
FIX: removed dependency of the JobSchedulingAgent on RSS. Move the getSiteTier functionality to a new CS Helper.
FIX: WMSAdministratorHandler - Replace StringType by StringTypes in the export methods argument type
FIX: JobAgent - Set explicitly UseServerCertificate to "no" for the job executable
NEW: dirac-pilot - change directory to $OSG_WN_TMP on OSG sites
FIX: SiteDirector passes jobExecDir to pilot, this defaults to "." for CREAM CEs. It can be set in the CS. It will not make use of $TMPDIR in this case.
FIX: Set proper project and release version to the SiteDirector     
NEW: Added "JobDelay" option for the matching, refactored and added CS options to the matcher
FIX: Added installation as an option to the pilots and random MyProxyServer
NEW: Support for parametric jobs with parameters that can be of List type

*Resources
NEW: Added SSH Grid Engine Computing Element
NEW: Added SSH Computing Element
FIX: make sure lfc client will not try to connect for several days

*Transformation
FIX: TransformationDB - in setFileStatusForTransformation() reset ErrorCount to zero if "force" flag and    the new status is "unused"
NEW: TransformationDB - added support for dictionary in metadata for the InputDataQuery mechanism     

[v6r1p13]

*WMS
FIX: JobSchedulingAgent - backported from v6r2 use of Resources helper

[v6r1p12]

*Accounting
FIX: Properly delete cached plots

*Core
FIX: dirac-install - run externals post install after generating the versions dir

[v6r1p11]

*Core
NEW: dirac-install - caches locally the externals and the grid bundle
FIX: dirac-distribution - properly generate releasehistory and releasenotes

[v6r1p10]

*WorloadManagement
FIX: JobAgent - set UseServerCertificate option "no" for the job executable

[v6r1p9]

*Core
FIX: dirac-configure - set the proper /DIRAC/Hostname when defining /LocalInstallation/Host

*DataManagement
FIX: dirac-dms-user-lfns - fixed the case when the baseDir is specified
BUGFIX: dirac-dms-remove-files - fixed crash in case of returned error report in a form of dictionary 

[v6r1p8]

*Web
FIX: restored Run panel in the production monitor

*Resources
FIX: FileCatalog - do not check existence of the catalog client module file

[v6r1p7]

*Web
BUGFIX: fixed scroll bar in the Monitoring plots view

[v6r1p6]

*Core
FIX: TransferClient closes connections properly

[v6r1p5]

*Core
FIX: DISET Clients are now thread-safe. Same clients used twice in different threads was not 
     closing the previous connection
NEW: reduce wait times in DISET protocol machinery to improve performance   

[v6r1p4]

*RequestManagement
BUGFIX: RequestContainer - in isSubRequestDone() treat special case for subrequests with files

*Transformation
BUGFIX: TransformationCleaningAgent - do not clear requests for tasks with no associated jobs

[v6r1p3]

*Framework
NEW: Pass the monitor down to the request RequestHandler
FIX: Define the service location for the monitor
FIX: Close some connections that DISET was leaving open

[v6r1p2]

*WorkloadManagement
BUGFIX: JobSchedulingAgent - use getSiteTiers() with returned direct value and not S_OK

*Transformation
BUGFIX: Uniform use of the TaskManager in the RequestTaskAgent and WorkflowTaskAgent

[v6r1p1]

*RSS
BUGFIX: Alarm_PolType now really send mails instead of crashing silently.

[v6r1]

*RSS
CHANGE: Major refactoring of the RSS system
CHANGE: DB.ResourceStatusDB has been refactored, making it a simple wrapper round ResourceStatusDB.sql with only four methods by table ( insert, update, get & delete )
CHANGE: DB.ResourceStatusDB.sql has been modified to support different statuses per granularity.
CHANGE: DB.ResourceManagementDB has been refactored, making it a simple wrapper round ResourceStatusDB.sql with only four methods by table ( insert, update, get & delete )
CHANGE: Service.ResourceStatusHandler has been refactored, removing all data processing, making it an intermediary between client and DB.
CHANGE: Service.ResourceManagementHandler has been refactored, removing all data processing, making it an intermediary between client and DB.
NEW: Utilities.ResourceStatusBooster makes use of the 'DB primitives' exposed on the client and does some useful data processing, exposing the new functions on the client.
NEW: Utilities.ResourceManagementBooster makes use of the 'DB primitives' exposed on the client and does some useful data processing, exposing the new functions on the client.
CHANGE: Client.ResourceStatusClient has been refactorerd. It connects automatically to DB or to the Service. Exposes DB and booster functions.
CHANGE: Client.ResourceManagementClient has been refactorerd. It connects automatically to DB or to the Service. Exposes DB and booster functions.
CHANGE: Agent.ClientsCacheFeederAgent renamed to CacheFeederAgent. The name was not accurate, as it also feeds Accouting Cache tables.
CHANGE: Agent.InspectorAgent, makes use of automatic API initialization.
CHANGE: Command. refactor and usage of automatic API initialization.
CHANGE: PolicySystem.PEP has reusable client connections, which increase significantly performance.
CHANGE: PolicySystem.PDP has reusable client connections, which increase significantly performance.
NEW: Utilities.Decorators are syntactic sugar for DB, Handler and Clients.
NEW: Utilities.MySQLMonkey is a mixture of laziness and refactoring, in order to generate the SQL statements automatically. Not anymore sqlStatemens hardcoded on the RSS.
NEW: Utilities.Validator are common checks done through RSS modules
CHANGE: Utilities.Synchronizer syncs users and DIRAC sites
CHANGE: cosmetic changes everywhere, added HeadURL and RCSID
CHANGE: Removed all the VOExtension logic on RSS
BUGFIX: ResourceStatusHandler - getStorageElementStatusWeb(), access mode by default is Read
FIX: RSS __init__.py will not crash anymore if no CS info provided
BUGFIX: CS.getSiteTier now behaves correctly when a site is passed as a string

*dirac-setup-site
BUGFIX: fixed typos in the Script class name

*Transformation
FIX: Missing logger in the TaskManager Client (was using agent's one)
NEW: Added UnitTest class for TaskManager Client

*DIRAC API
BUGFIX: Dirac.py. If /LocalSite/FileCatalog is not define the default Catalog was not properly set.
FIX: Dirac.py - fixed __printOutput to properly interpret the first argument: 0:stdout, 1:stderr
NEW: Dirac.py - added getConfigurationValue() method

*Framework
NEW: UsersAndGroups agent to synchronize users from VOMRS server.

*dirac-install
FIX: make Platform.py able to run with python2.3 to be used inside dirac-install
FIX: protection against the old or pro links pointing to non-existent directories
NEW: make use of the HTTP proxies if available
FIX: fixed the logic of creating links to /opt/dirac directories to take into account webRoot subdirs

*WorkloadManagement
FIX: SiteDirector - change getVO() function call to getVOForGroup()

*Core:
FIX: Pfn.py - check the sanity of the pfn and catch the erroneous case

*RequestManagement:
BUGFIX: RequestContainer.isSubrequestDone() - return 0 if Done check fails

*DataManagement
NEW: FileCatalog - possibility to configure multiple FileCatalog services of the same type

[v6r0p4]

*Framework
NEW: Pass the monitor down to the request RequestHandler
FIX: Define the service location for the monitor
FIX: Close some connections that DISET was leaving open

[v6r0p3]

*Framework
FIX: ProxyManager - Registry.groupHasProperties() wasn't returning a result 
CHANGE: Groups without AutoUploadProxy won't receive expiration notifications 
FIX: typo dirac-proxy-info -> dirac-proxy-init in the expiration mail contents
CHANGE: DISET - directly close the connection after a failed handshake

[v6r0p2]

*Framework
FIX: in services logs change ALWAYS log level for query messages to NOTICE

[v6r0p1]

*Core
BUGFIX: List.uniqueElements() preserves the other of the remaining elements

*Framework
CHANGE: By default set authorization rules to authenticated instead of all
FIX: Use all required arguments in read access data for UserProfileDB
FIX: NotificationClient - dropped LHCb-Production setup by default in the __getRPSClient()

[v6r0]

*Framework
NEW: DISET Framework modified client/server protocol, messaging mechanism to be used for optimizers
NEW: move functions in DIRAC.Core.Security.Misc to DIRAC.Core.Security.ProxyInfo
CHANGE: By default log level for agents and services is INFO
CHANGE: Disable the log headers by default before initializing
NEW: dirac-proxy-init modification according to issue #29: 
     -U flag will upload a long lived proxy to the ProxyManager
     If /Registry/DefaultGroup is defined, try to generate a proxy that has that group
     Replaced params.debugMessage by gLogger.verbose. Closes #65
     If AutoUploadProxy = true in the CS, the proxy will automatically be uploaded
CHANGE: Proxy upload by default is one month with dirac-proxy-upload
NEW: Added upload of pilot proxies automatically
NEW: Print info after creating a proxy
NEW: Added setting VOMS extensions automatically
NEW: dirac-proxy-info can also print the information of the uploaded proxies
NEW: dirac-proxy-init will check that the lifetime of the certificate is less than one month and advise to renew it
NEW: dirac-proxy-init will check that the certificate has at least one month of validity
FIX: Never use the host certificate if there is one for dirac-proxy-init
NEW: Proxy manager will send notifications when the uploaded proxies are about to expire (configurable via CS)
NEW: Now the proxyDB also has a knowledge of user names. Queries can use the user name as a query key
FIX: ProxyManager - calculate properly the dates for credentials about to expire
CHANGE: ProxyManager will autoexpire old proxies, also auto purge logs
CHANGE: Rename dirac-proxy-upload to dirac-admin-proxy-upload
NEW: dirac-proxy-init will complain if the user certificate has less than 30 days
CHANGE: SecurityLogging - security log level to verbose
NEW: OracleDB - added Array type 
NEW: MySQL - allow definition of the port number in the configuration
FIX: Utilities/Security - hash VOMS Attributes as string
FIX: Utilities/Security - Generate a chain hash to discover if two chains are equal
NEW: Use chain has to discover if it has already been dumped
FIX: SystemAdministrator - Do not set  a default lcg version
NEW: SystemAdministrator - added Project support for the sysadmin
CHANGE: SysAdmin CLI - will try to connect to the service when setting the host
NEW: SysAdmin CLI - colorization of errors in the cli
NEW: Logger - added showing the thread id in the logger if enabled
     
*Configuration
NEW: added getVOfromProxyGroup() utility
NEW: added getVoForGroup() utility, use it in the code as appropriate
NEW: added Registry and Operations Configuration helpers
NEW: dirac-configuration-shell - a configuration script for CS that behaves like an UNIX shellCHANGE: CSAPI - added more functionality required by updated configuration console
NEW: Added possibility to define LocalSE to any Site using the SiteLocalSEMapping 
     section on the Operations Section     
NEW: introduce Registry/VO section, associate groups to VOs, define SubmitPools per VO
FIX: CE2CSAgent - update the CEType only if there is a relevant info in the BDII  

*ReleaseManagement
NEW: release preparations and installation tools based on installation packages
NEW: dirac-compile-externals will try go get a DIRAC-free environment before compiling
NEW: dirac-disctribution - upload command can be defined via defaults file
NEW: dirac-disctribution - try to find if the version name is a branch or a tag in git and act accordingly
NEW: dirac-disctribution - added keyword substitution when creating a a distribution from git
FIX: Install tools won't write HostDN to the configuration if the Admin username is not set 
FIX: Properly set /DIRAC/Configuration/Servers when installing a CS Master
FIX: install_site.sh - missing option in wget for https download: --no-check-certificate
FIX: dirac-install-agent(service) - If the component being installed already has corresponding 
     CS section, it is not overwritten unless explicitly asked for
NEW: dirac-install functionality enhancement: start using the switches as defined in issue #26;
CHANGE: dirac-install - write the defaults if any under defaults-.cfg so dirac-configure can 
        pick it up
FIX: dirac-install - define DYLD_LIBRARY_PATH ( for Mac installations )     
NEW: dirac-install - put all the goodness under a function so scripts like lhcb-proxy-init can use it easily
FIX: dirac-install - Properly search for the LcgVer
NEW: dirac-install will write down the releases files in -d mode   
CHANGE: use new dirac_install from gothub/integration branch in install_site.sh
NEW: Extensions can request custom external dependencies to be installed via pip when 
     installing DIRAC.
NEW: LCG bundle version can be defined on a per release basis in the releases.cfg 
NEW: dirac-deploy-scripts - when setting the lib path in the deploy scripts. 
     Also search for subpaths of the libdir and include them
NEW: Install tools - plainly separate projects from installations

*Accounting
CHANGE: For the WMSHistory type, send as JobSplitType the JobType
CHANGE: Reduced the size of the max key length to workaround mysql max bytes for index problem
FIX: Modified buckets width of 1week to 1 week + 1 day to fix summer time end week (1 hour more )

*WorkloadManagement
CHANGE: SiteDirector - simplified executable generation
NEW: SiteDirector - few more checks of error conditions   
NEW: SiteDirector - limit the queue max length to the value of MaxQueueLengthOption 
     ( 3 days be default )
BUGFIX: SiteDirector - do not download pilot output if the flag getPilotOutput is not set     
NEW: JobDB will extract the VO when applying DIRAC/VOPolicy from the proper VO
FIX: SSHTorque - retrieve job status by chunks of 100 jobs to avoid too long
NEW: glexecComputingElement - allow glexecComputingElement to "Reschedule" jobs if the Test of
     the glexec fails, instead of defaulting to InProcess. Controlled by
     RescheduleOnError Option of the glexecComputingElement
NEW: SandboxStore - create a different SBPath with the group included     
FIX: JobDB - properly treat Site parameter in the job JDL while rescheduling jobs
NEW: JobSchedulingAgent - set the job Site attribute to the name of a group of sites corresponding 
     to a SE chosen by the data staging procedure 
CHANGE: TimeLeft - call batch system commands with the ( default ) timeout 120 sec
CHANGE: PBSTimeLeft - uses default CPU/WallClock if not present in the output  
FIX: PBSTimeLeft - proper handling of (p)cput parameter in the batch system output, recovery of the
     incomplete batch system output      
NEW: automatically add SubmitPools JDL option of the job owner's VO defines it     
NEW: JobManager - add MaxParametericJobs option to the service configuration
NEW: PilotDirector - each SubmitPool or Middleware can define TargetGrids
NEW: JobAgent - new StopOnApplicationFailure option to make the agent exiting the loop on application failure
NEW: PilotAgentsDB - on demand retrieval of the CREAM pilot output
NEW: Pilot - proper job ID evaluation for the OSG sites
FIX: ComputingElement - fixed proxy renewal logic for generic and private pilots
NEW: JDL - added %j placeholder in the JDL to be replaced by the JobID
BUGFIX: DownloadInputData - bug fixed in the naming of downloaded files
FIX: Matcher - set the group and DN when a request gets to the matcher if the request is not 
     coming from a pilot
FIX: Matcher = take into account JobSharing when checking the owner for the request
CHANGE: PilotDirector, dirac-pilot - interpret -V flag of the pilot as Installation name

*DataManagement
FIX: FileCatalog/DiractoryLevelTree - consistent application of the max directory level using global 
     MAX_LEVELS variable
FIX: FileCatalog - Directory metadata is deleted together with the directory deletion, issue #40    
CHANGE: FileCatalog - the logic of the files query by metadata revisited to increase efficiency 
FIX: LcgFileCatalog - use lfcthr and call lfcthr.init() to allow multithread
     try the import only once and just when LcgFileCatalogClient class is intantiated
NEW: LcgFileCatalogClient - new version of getPathPermissions relying on the lfc_access method to solve the problem
     of multiple user DNs in LFC.     
FIX: StorageElement - get service CS options with getCSOption() method ( closes #97 )
FIX: retrieve FileCatalogs as ordered list, to have a proper default.
CHANGE: FileCatalog - allow up to 15 levels of directories
BUGFIX: FileCatalog - bug fixes in the directory removal methods (closes #98)
BUGFIX: RemovalAgent - TypeError when getting JobID in RemovalAgent
BUGFIX: RemovalAgent - put a limit to be sure the execute method will end after a certain number of iterations
FIX: DownloadInputData - when files have been uploaded with lcg_util, the PFN filename
     might not match the LFN file name
FIX: putting FTSMonitor web page back
NEW: The default file catalog is now determined using /LocalSite/FileCatalog. The old behavior 
     is provided as a fallback solution
NEW: ReplicaManager - can now deal with multiple catalogs. Makes sure the surl used for removal is 
the same as the one used for registration.   
NEW: PoolXMLCatalog - added getTypeByPfn() function to get the type of the given PFN  
NEW: dirac-dms-ban(allow)-se - added possibility to use CheckAccess property of the SE

*StorageManagement
FIX: Stager - updateJobFromStager(): only return S_ERROR if the Status sent is not
recognized or if a state update fails. If the jobs has been removed or
has moved forward to another status, the Stager will get an S_OK and
should forget about the job.
NEW: new option in the StorageElement configuration "CheckAccess"
FIX: Requests older than 1 day, which haven't been staged are retried. Tasks older than "daysOld" 
     number of days are set to Failed. These tasks have already been retried "daysOld" times for staging.
FIX: CacheReplicas and StageRequests records are kept until the pin has expired. This way the 
     StageRequest agent will have proper accounting of the amount of staged data in cache.
NEW: FTSCleaningAgent will allow to fix transient errors in RequestDB. At the moment it's 
     only fixing Requests for which SourceTURL is equal to TargetSURL.
NEW: Stager - added new command dirac-stager-stage-files          
FIX: Update Stager code in v6 to the same point as v5r13p37
FIX: StorageManager - avoid race condition by ensuring that Links=0 in the query while removing replicas

*RequestManagement
FIX: RequestDBFile - get request in chronological order (closes issue #84)
BUGFIX: RequestDBFile - make getRequest return value for getRequest the same as for

*ResourceStatusSystem
NEW: Major code refacoring. First refactoring of RSS's PEP. Actions are now function 
     defined in modules residing in directory "Actions".
NEW: methods to store cached environment on a DB and ge them.
CHANGE: command caller looks on the extension for commands.
CHANGE: RSS use now the CS instead of getting info from Python modules.
BUGFIX: Cleaned RSS scripts, they are still prototypes
CHANGE: PEP actions now reside in separate modules outside PEP module.
NEW: RSS CS module add facilities to extract info from CS.
CHANGE: Updating various RSS tests to make them compatible with
changes in the system.
NEW: CS is used instead of ad-hoc configuration module in most places.
NEW: Adding various helper functions in RSS Utils module. These are
functions used by RSS developers, including mainly myself, and are
totally independant from the rest of DIRAC.
CHANGE: Mostly trivial changes, typos, etc in various files in RSS     
CHANGE: TokenAgent sends e-mails with current status   

*Transformation
CHANGE: allow Target SE specification for jobs, Site parameter is not set in this case
CHANGE: TransformationAgent  - add new file statuses in production monitoring display
CHANGE: TransformationAgent - limit the number of files to be treated in TransformationAgent 
        for replication and removal (default 5000)
BUGFIX: TransformationDB - not removing task when site is not set
BUGFIX: TransformationCleaningAgent - archiving instead of cleaning Removal and Replication 
        transformations 
FIX: TransformationCleaningAgent - kill jobs before deleting them        

*Workflow
NEW: allow modules to define Input and Output parameters that can be
     used instead of the step_commons/workflow_commons (Workflow.py, Step.py, Module.py)

*Various fixes
BUGFIX: Mail.py uses SMTP class rather than inheriting it
FIX: Platform utility will properly discover libc version even for the new Ubuntu
FIX: Removed old sandbox and other obsoleted components<|MERGE_RESOLUTION|>--- conflicted
+++ resolved
@@ -1,4 +1,3 @@
-<<<<<<< HEAD
 [v6r13-pre14]
 
 CHANGE: Separating fixed and variable parts of error log messages for multiple systems 
@@ -38,7 +37,7 @@
 
 *TS
 CHANGE: Task Manager plugins
-=======
+
 [v6r12p22]
 
 *DMS
@@ -51,8 +50,6 @@
 
 *WMS
 CHANGE: JobManifest - make MaxInputData a configurable option
-
->>>>>>> fea1869d
 
 [v6r12p21]
 
