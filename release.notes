--- conflicted
+++ resolved
@@ -1,4 +1,3 @@
-<<<<<<< HEAD
 [v7r1-pre1]
 
 *Configuration
@@ -12,10 +11,7 @@
 *Resources
 NEW: (#4157) ProxyProvider resources with implementation for DIRAC CA and PUSP proxy providers
 
-[v7r0-pre19]
-=======
 [v7r0-pre20]
->>>>>>> 120e6ba5
 
 FIX: (#3962) use print function instead of print statement
 FIX: (#3962) remove the usage of the long suffix to distinguish between long and int
