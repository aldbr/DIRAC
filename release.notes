<<<<<<< HEAD
[v7r2-pre39]

FIX: python 2-3 compatibility fixes
NEW: (#4209) Extends the MonitoringSystem to support RMS and DMS/Agents/RequestOperations.
CHANGE: (#4586) Use __future__ imports to get Python 3 like behaviour for imports, division and printing
CHANGE: (#4796, #4797) removed obsoleted codes
CHANGE: (#4823) Service handlers use class variables instead of global
NEW: Moved to a src/ repository layout
NEW: (#4906) Deploy releases to PyPI
FIX: (#4921) use six.moves for urllib
CHANGE: (#4958) use __doc__ for script help message, remove filecfg as argument from usage description
FIX: (#5015) Add prompt-toolkit to setuptools metadata

*Core
FIX: (#4283) Added protection against empty certificates directory in dirac-install
CHANGE: (#4582) Use concurrent.future.ThreadPoolExecutor by default.
FIX: (#4606) Handle expected HTTP status codes in dirac-install (#4562)
CHANGE: (#4630) Create symlinks to bashrc when using versions directory structure
        with dirac-install.py. Fixes #4565
NEW: (#4497) add histogram support to the Graph package.
NEW: (#4497) adapt Graph package to python3
CHANGE: (#4581) Replace DIRAC.Core.Utilities.CFG with independent diraccfg module
CHANGE: (#4671) Add an example for DIRAC_NO_CFG to bashrc.
FIX: (#4736) dirac-install: use system tar command for extracting tarballs, fixes #4246
NEW: (#4677) X509Chain returns DN entry
NEW: (#4677) introduction of Tornado based services
NEW: (#4732) Support installing Python 3 clients using by passing --pythonVersion=3 to ./dirac-install.py
CHANGE: (#4791) dirac-install with diracos: remove TERMINFO, RRD_DEFAULT_FONT, GFAL and ARC paths from bashrc
FIX: (#4791) Late import of MonitoringReport
NEW: (#4823) flipped default value of DIRAC_USE_JSON_DECODE env variable
FIX: (#4843) X509Chain: fix downloading X509 certificates
FIX: (#4870) ElasticSearchDB: fix exception handling when checking existance of indices
FIX: (#4887) fix exception in Services when trying to use uninitialized gMonitor client while
             targeting ES monitoring
NEW: (#4898) added a base DB class for all DB types
NEW: (#4865) Fully support installation with setuptools
CHANGE: (#4932) Rename DIRAC_VOMSES to X509_VOMSES in dirac-install.py
CHANGE: (#4958) when import Script, a help message is formed from __doc__, not need to use Script.setUsageMessage(__doc__)
FIX: (#4956) use logging.warning in favor of deprecated logging.warn
CHANGE: (#4997) Use prompt-toolkit for password input when generating proxies
CHANGE: (#4994) dirac-install.py should now be taken from management
CHANGE: (#5010) Use ConfigurationClient in CSCLI and CSShellCLI
CHANGE: (#5026) Remove DIRAC.Core.Utilities.ExitCallback

*Configuration
CHANGE: (#4866) split standard and tornado refresher in two files to avoid tornado dependency on the client
CHANGE: (#4958) setUsageMessage in LocalConfiguration will parse received str value for building help message
FIX: (#5008) HTTPS: allow to run master CS in parallel of other tornado services
FIX: (#5016) harmonize https and dips version of ServiceHandler, and make doc consistent with reality

*Framework
CHANGE: (#4787) expose deleteProxyBundle call to ProxyManagerClient
FIX: (#4850) MQ logging sends also the message,asctime and levelname field
FIX: fix link to DIRAC install instruction and comments for WebApp
FIX: (#4977) SystemAdministratorClientCLI - fix log message about responding hosts in sysadmin cli
CHANGE: (#4956) renames of column names to avoid reserved keywords

*Interfaces
CHANGE: (#4799) remove runLocalAgent method from DIRAC API

*Accounting
NEW: (#4537) Add histogram of CPU usage to Job accounting
NEW: (#4537) Implement the method used to retrieve data for creating histograms

*WMS
NEW: (#4367) Added option "CompressJDLs" to JobDB, which compresses JDLs before they are
     added to the JobJDLs table
CHANGE: (#4428) removed the watchdog for mac, simplified linux
CHANGE: (#4577) Removed the Pilot2
NEW: (#4799) JobWrapperTemplate kills the JobWrapper in case of Exception during Execution phase
CHANGE: (#4799) Remove MultiProcessorSiteDirector (use standard SiteDirector)
CHANGE: (#4799) stop setting JDL requirements MaxCPUTime, SubmitPools, GridRequiredCEs, Origin, JobMode
CHANGE: (#4823) using JobReport and delayed send for JobStateUpdate
FIX: (#4829) PilotCStoJSONSynchronizer - upload method uses WebDav
NEW: (#4874) new agent PilotsSyncAgent for syncing pilot files.
NEW: (#4874) new script dirac-admin-sync-pilots for syncing pilot files.
CHANGE: (#4874) largely simplified PilotCStoJSONSynchronizer
CHANGE: (#4874) don't call PilotCStoJSONSynchronizer from the CS
NEW: (#4905) moving towards a single agent for WMS history
CHANGE: (#4925) SiteDirector - removed using of SubmitPools requirement by default
CHANGE: (#4925) SiteDirector, JobAgent - no more using ProxyManager tokens while user proxy retrieval
NEW: (#4950) JobAgent adds GridCE and queue to Job Parameters
CHANGE: (#4966) added flag to exclude the master CS from the list of servers synchronized by PilotCS2JSON
FIX: (#5017) Fix uploading jobDescription.xml in upload sandboxes with Python 3

*DataManagement
CHANGE: (#5019) Remove IRODSStorageElementHandler

*Monitoring
FIX: (#4768) Adapting RMSMonitoring type to ES7
FIX: (#4844) Correct the rounding of integers when computing buckets in MonitoringDB
NEW: (#4898) added possibility to configure the period and so the indexing strategy
CHANGE: (#4976) removed DynamicMonitoring (replaced by ActivityMonitoring)

*ResourceStatusSystem
CHANGE: (#4235) Removes locals() way of passing parameters
NEW: (#4900) Remove old entries from history
CHANGE: (#5002) RSS handlers: removed global objects

*RMS
CHANGE: (#4887) use dedicated ES monitoring flag RMSMonitoring

*docs
FIX: (#4740) make dirac-docs-get-release-notes.py python3 compatible
CHANGE: (#4823) added some clarifications on starting the pilots
CHANGE: (#4829) updated configuration in terms of security, added description of webdav
FIX: (#4905) added config and instructions for Monitoring DBs (ES) configuration
FIX: (#4973) fix link to DIRAC install instruction and comments for WebApp

*tests
NEW: (#4179) Set up Gitlab CI pipeline using Docker containers
FIX: (#4677) Ignore tornado services and test DBs
NEW: (#4677) new integration tests for Tornado based services
NEW: (#4910) --runslow option on unit tests to allow faster local tests
NEW: (#4938) added a helloworld test for the (yet to be implemented) cloud testing in certification
CHANGE: (#4968) Change the defaults for tests (to MySQL 8 and ES 7)
=======
[v7r1p33]

*DMS
FIX: (#4960) FTS3 explicitly use verify_checksum
NEW: (#4960) add --FTSOnly and --ExcludeSE options to dirac-dms-protocol-matrix

*RMS
CHANGE: (#4960) ReqClient prints the FTS3 job url directly
>>>>>>> 34b399c8

[v7r1p32]

*Core
FIX: (#5021) Glue2: fix error when too many execution environments were looked for
FIX: (#5021) Subprocess: when the systemCall failed, S_ERROR now contains a string
             in 'Message' instead of an exception object

[v7r1p31]

*Resources
FIX: (#4996) Getting access to $_CONDOR_JOB_AD in HTCondorResourceUsage

*WMS
CHANGE: (#5001) JobAgent: if we don't match a job, independently from the reason, we wait a
        bit longer before trying again
CHANGE: (#5001) JobAgent: moved check of availability of CE before doing anything else
NEW: (#4998) JobWrapper - find executables from PATH if not using an absolute filename
FIX: (#5009) As the job status is set AFTER the request is uploaded, it may happen that the request
     is executed BEFORE the status is set... Add thus a delay of 2 minutes for execution

[v7r1p30]

*Configuration
FIX: (#4879) The loop in the siteCE mapping was exiting as soon as a mis-configured site was found.
     Fixed to continue the loop, while adding an error message.
FIX: (#4970) Utilities - fixed bug in addToChangeSet(): use tuple instead 4 arguments
FIX: (#4974) Utilities - fix setting of LocalCEType

*WorkloadManagementSystem
FIX: (#4972) fix the cpu work left computation in JobAgent when batch system information cannot be processed
CHANGE: (#4978) Improved logging of the Matcher: adding pilotReference

*Resources
FIX: (#4955) SingularityComputingElement - better error message when the Singularity CE not found
CHANGE: (#4972) add a condition in TimeLeft module to know whether the batch system relies on wallclock and/or cpu time
NEW: (#4972) HTCondorResourceUsage module to get the time left in CERN-specific HTCondor resources.
CHANGE: (#4935) HTCondorCE: add a periodic remove in case we are not using the local schedd

[v7r1p29]

FIX: Fixes from v7r0p49 patch release

*Core
CHANGE: (#4954) using argparse for a few scripts instead of getopt
NEW: (#4957) ObjectLoader: do not fail if one module fails importing in recursive loading

*Framework
CHANGE: (#4964) dirac-proxy-init always uploads the proxy unless --no-upload is specified
FIX: (#4964) ProxyManagerClient checks for group and groupless proxies in its cache

*WMS
FIX: (#4954) PilotCStoJSONSynchronizer - bug fixed in getting CE information
CHANGE: (#4956) JobAgent - resorting to calculate time left with info in possession

*Workflow
FIX: (#4953) ModuleBase - remove deprecated function that does not do anything

[v7r1p28]

CHANGE: Revert #4919 - absolute imports in several modules

*Configuration
FIX: (#4945) CS.Client.Utilities: change exception caught to IndexError

*WMS
FIX: (#4947) SiteDirector: fix for case of empty tag

*DMS
CHANGE: (#4891) split staging and access protocols
NEW: (#4891) FTS3 can submit transfers with staging protocols different from transfer protocols

[v7r1p27]

FIX: Fixes from v7r0p47
FIX: (#4919) Added from future import absolute_import when having conflicts when importing standard modules.
     Fixes issue #2207

*Core
FIX: (#4918) Glue2: fix problem for CEs with multiple Queues, only one queue was discovered
FIX: (#4926) ElasticSearchDB: fix exception handling when checking existence of indices

*Configuration
CHANGE: (#4926) Adding Pool as LocalCEType for MultiProcessor queues (invoked by BDII2CSAgent)

*Framework
CHANGE: (#4928) initialized, processMessage and flushAllMessages functions of Logging are deprecated

*WMS
FIX: (#4923) The StalledJobAgent's behaviour changed (for bad) as only jobs stalled for more than 24.5 hours were
     checked before being set Failed... Restore v7r0 behaviour with immediate check
CHANGE: (#4926) JobAgent: getting CEType only from LocalSite/LocalCE config
CHANGE: (#4926) JobAgent: flipped the default for fillingMode
CHANGE: (#4926) SiteDirector: The max number of jobs in filling mode is not set anymore by the SD. The option
        MaxJobsInFillMode was removed

*Resources
FIX: (#4931) InProcess/SingularityComputingElement - Fix calling _monitorProxy as a periodic task

*Monitoring
NEW: (#4924) added possibility to login to ES via certificates.

*docs
NEW: (#4853) user management, ProxyManager
CHANGE: (#4853) move Registry from ConfReference to dirac.cfg
CHANGE: (#4853) move CommandReference content to scripts docs

[v7r1p26]

FIX: Fixes from v7r0p46

*Resources
FIX: (#4909) use grid CA to download the srr file
FIX: (#4904) ARCComputingElement: fixed a few places where unicode literals have leaked: wrapped in str

*WMS
FIX: (#4904) JobAgent: using internal function for rescheduling jobs

[v7r1p25]

FIX: Fixes from v7r0p45

*Core
CHANGE: (#4890) logging failing MySQL commands

*WMS
FIX: (#4889) fix for retrieving the pilot reference when it's an ES JobParameter
FIX: (#4889) fix for using the ES JobParameters for static data of heartbeats (app std out)
FIX: (#4897) added timestamp to pilot.json

[v7r1p24]

FIX: fixes from v7r0p44

*TransformationSystem
FIX: (#4883) fix to allow to pass a list of sourceSE to dirac-transformation-replication

[v7r1p23]

FIX: Fixes from v7r0p43

*Configuration
FIX: (#4869) Bdii2CSAgent: remove constant update of NumberOfProcessors parameter.
     Comparison between int and str lead to "new" value every run.

*WMS
FIX: (#4868) JobLoggingDB: fix for backward compatibility

*Monitoring
CHANGE: (#4872) better, faster aggregations. Always using term queries for keyword fields,
         and other less important changes
CHANGE: (#4872) do not return error if trying to delete non-existing index

*tests
NEW: (#4872) added integration test for MonitoringDB

[v7r1p22]

*WMS
NEW: (#4852) new module JobMinorStatus.py to put some standard minor statuses
CHANGE: (#4852) JobStateUpdateHandler - set startTime of job (in attributes) as from when the
        (#4852) job is Running (was when the application started). As agreed in a mail discussion...
CHANGE: (#4852) JobWrapper - send failover requests and accounting information after setting the final status

[v7r1p21]

*ConfigurationSystem
FIX: (#4854) Fix typo in CERNLDAPSyncPlugin

*Resources
FIX: (#4848) Fix SingularityComputingElement for non-server-style installations

[v7r1p20]

*Core
CHANGE: (#4842) TLS: read proxy flag from M2Crypto.X509

*Framework
CHANGE: (#4832) NotificationHandler: sendMail: the avoidSpam parameter is deprecated.
        All emails (same subject, address, body) are now only sent once per 24h

*WorkloadManagementSystem
FIX: (#4839) There was a bug handling the bulk status updates that was not updating
             correctly the job status although the job logging information was correct).
             This PR fixes this bug. It was tested in certification as a hotfix
CHANGE: (#4839) internally always call the setJobStatusBulk() method in order to be consistent
CHANGE: (#4839) in JobReport, only send statuses that are not empty, and remove handling of
                ApplicationCounter that is never sent nor used anywhere
CHANGE: (#4834) JobStateUpdateHandler: use class variables instead of global

*Resources
FIX: (#4841) Fix using SingularityComputingElement with the host's DIRAC installation

*Interfaces
FIX: (#4834) Job.py: use --cfg option for JobConfigArgs

*RSS
FIX: (#4834) Added one field for retrieving the corrected order of columns

[v7r1p19]

FIX: Fixes from v7r0p40

*Configuration
FIX: (#4821) Bdii2CSAgent: Updating CE information wasn't working because the list of
     CEs wasn't picked up from the right place (Site/CE option, instead of Site/CES/<CE_Sections>)
FIX: (#4821) Glue2: fix association of CEs to sites if the CE associated sitename in the BDII differs
     from the Name given in the CS
FIX: (#4821) dirac-admin-add-resources: Fix bug preventing the use of GLUE2 mode
CHANGE: (#4636) BDII2CSAgent: stop looking for SEs in BDII

*Resources
FIX: (#4827) SingularityCE: Create pilot.cfg as part of the inner DIRAC install.

*RSS
FIX: (#4830) added vo field to ResourceStatusClient calls

[v7r1p18]

*RSS
FIX: (#4815) Fix a problem with vo being returned in a middle to a list in toList

[v7r1p17]

*Configuration
NEW: (#4784) VOMS2CSAgent introduce SyncPlugins to add extra or validate user information information
NEW: (#4809) Add CERNLDAPSyncPlugin for VOMS2CSAgent

*Accounting
CHANGE: (#4798) multiply wallclock per the number of processors used

*WMS
FIX: (#4816) JobStateUpdateHandler - Fix bug when using elasticJobParametersDB

*Resources
FIX: (#4792) Initialisation of arc.Endpoint in ARCComputingElement

*RSS
FIX: (#4790) use createClient decorator for RSS clients

[v7r1p16]

*Resources
FIX: (#4786) FileCatalogClient: correctly returning error in getReplicas() call

[v7r1p15]

*Configuration
FIX: (#4766) Bdii2CSAgent: Fix exception if selectedSites was set, but some unknown Sites were found by the agent
CHANGE: Bdii2CSAgent: if selectedSites is configured, also remove all CEs from unknown sites from the results

*Framework
CHANGE: (#4766) NotificationHandler: sendMail: the avoidSpam parameter is deprecated. All emails (same subject, address,
        body) are now only sent once per 24h

*Resources
FIX: (#4777) Mount the host's DIRAC installation in the container when using SingularityCE without
     InstallDIRACInContainer

*RSS
CHANGE: (#4767) SummarizeLogAgent uses list instead of tuples

*WorkloadManagement
CHANGE: (#4767) JobMonitoring uses cls/self attributes instead of global variable
CHANGE: (#4772) JobMonitoring.getJobPageSummaryWeb can provide jobIDs according to the pilotJobReferences

[v7r1p14]

*Core
CHANGE: (#4752) Glue2: the number of ldap searches has been reduced to three making lookups much faster
CHANGE: (#4752) Glue2: return also unknown sites not found in the information provider for given VO
CHANGE: (#4752) Glue2: fill value for SI00 for queues as well. Value is fixed at 2500 and will overwrite any existing value.
CHANGE: (#4752) Glue2: architecture will now always be lowercase.
CHANGE: (#4752) Glue2: Read the GLUE2ComputingShareMaxSlotsPerJob value and fill the NumberOfProcessors entry for
                the respective queue. Ignores CREAM CEs. A Ceiling for this number can be set by
                /Resources/Computing/CEDefaults/MaxNumberOfProcessors, defaults to 8. Solves #3926
CHANGE: (#4747) Added support for ElasticSearch 7.
CHANGE: (#4747)  Find cas.pem and crls.pem if they are local, before generating them.

*Configuration:
CHANGE: (#4752) Bdii2CSAgent: change email subject to agent name
CHANGE: (#4752) Bdii2CSAgent: Make GLUE2Only=True the default
CHANGE: (#4752) Bdii2CSAgent: Email also information about CEs not found in the specified information, CEs can be ignored with BannedCEs option, solves #1034
CHANGE: (#4752) dirac-admin-add-resources: printout CEs that are not known at the given information provider
CHANGE: (#4752) dirac-admin-add-resources: default to Glue2, deprecate -G flag. Add -g flag to use glue1
FIX: (#4752) dirac-admin-add-resources: Do not exit if no new CEs are found, still look for changes of existing CEs

*Monitoring
CHANGE: (#4747) Eliminate types from MonitoringDB for support for ElasticSearch 7

*WMS
CHANGE: (#4747) renamed ElasticJobDB.py in ElasticJobParametersDB.py
CHANGE: (#4747) Eliminate types from ElasticJobParametersDB.py for support for ElasticSearch 7
CHANGE: (#4747) Use ES query DSL for searches in ElasticJobParametersDB.py, also for deleting entries

*Resources

CHANGE: (#4755) remove backward compatibility for BaseSE defined in StorageElements section (issue #3516)
CHANGE: (#4755) Clearer error message related to LFN convention (issue #2790)

[v7r1p13]

*WMS
CHANGE: (#4750) JobMonitoring casts for JSON

*Framework
CHANGE: (#4750) ignore serialization error for JSON in the Monitoring

*RMS
CHANGE: (#4750) ignore serialization error in ForwardDISET

tests
FIX: (#4745, #4746) transformation_replication - fix integration test

[v7r1p12]

*Core:
FIX: (#4724) correctly pass the argument to the new ThreadPool in MessageBroker
FIX: (#4737) modify logging when CAs & CRLs sync

*Framework
FIX: (#4728) Fix hashing of local CA and CRL bundles
FIX: (#4737) add check of availability of directories for sync CAs in BundleDeliveryClient

*Production
FIX: (#4739) Fixes for JSON serialization

*WMS
FIX: (#4739) Fixes for JSON serialization

*Transformation
FIX: (#4739) TransformationManagerHandler: fixes for JSON serialization


*ResourceStatusSystem
CHANGE: (#4720) add a VO column to all tables as apart of the primary key and a default value='all'

*Resources
NEW: (#4721) SingularityCE: singularityCE: added possibility to run without re-installing DIRAC inside the container
CHANGE: (#4733) SingularityComputingElement: Enable userns option in singularity if possible.
CHANGE: (#4733) SingularityComputingElement: Use CVMFS as singularity fallback location if userns is enabled.

*docs:
CHANGE: (#4721) improved doc for SingularityCE options

*tests
FIX: (#4724) fix rss-scripts syntax

[v7r1p11]

*WMS
FIX: (#4712) PilotStatusAgent was crashing due to a bug

*Test
FIX: (#4712) fix for main RSS system test

[v7r1p10]

Fixes from v7r0p32

CHANGE: (#4690) ComponentInstaller uses --cfg option

[v7r1p9]

Fixes from v7r0p31

*Resources
FIX: (#4704) ARCComputingElement: fix use of gLogger, which was replaced by self.log

[v7r1p8]

*WMS
NEW: (#4699) add a retryUpload option in the JobWrapper

*DMS
NEW: (#4699) add a retryUpload option to FailoverTransfer
CHANGE: (#4693) Retry file upload for any error condition, not just file catalogue failure.

*Resources
FIX: (#4669) multiple minor style fixes

*tests
FIX: (#4695) Tests are modified so the MultiVO File catalog is not a master catalog anymore.
     Addresses #4682 .

[v7r1p7]

*Core
FIX: (#4679) dirac-install is getting the globalDefaults.cfg from CVMFS if available
FIX: (#4679) dirac-install - loads the installation configuration from etc/dirac.cfg if it is present
NEW: (#4679) dirac-install-extension - new command to add an extension to an existing installation
CHANGE: (#4679) dirac-deploy-scripts - added --module option to inspect only specified modules

*WMS
CHANGE: (#4674) DownloadInputData no longer fails if getFileMetadata fails for the first SE, tries others if available

*DMS
FIX: (#4678) Fix problem where a FileCatalog instance was not aware of SEs added by a different instance.
     SEManager.getSEName now refreshes if an seID is not known. Fixes #4653

*docs
FIX: (#4667) some more info on duplications

*tests
FIX: (#4681) Test_UserMetadata makes dynamic lfns using VO

[v7r1p6]

*Framework
CHANGE: (#4643) BundleDeliveryClient: inheriting from Client

*SMS
FIX: (#4645) StorageManagementDB - drop the tables in the correct order to avoid foreign key errors

*TS
NEW: (#4641) TransformationCleaningAgent will (re)clean very old transformations that are still in the system

*tests
FIX: (#4645) dropDBs uses real array;
FIX: (#4645) remove readonly variables

[v7r1p5]

*Framework
FIX: (#4640) Install of ES DBs: only search in *DB.py files

[v7r1p4]

Includes fixes from v6r22p30, v7r0p26

*Framework
CHANGE: (#4632) dirac-sysadmin - handle installation possible also for ES DBs

*tests
NEW: (#4633) added xmltodict module - makes working with XML feel like working with JSON.

[v7r1p3]

Includes fixes from v6r22p29, v7r0p25

*Framework
FIX: (#4611) ProxyManager, dirac-admin-get-proxy - allow bool type for vomsAttribute parameter
     on service side. Fixes #4608

[v7r1p2]

Changes from v7r0p24 patch

[v7r1p1]

Changes from v6r22p28 patch

*Framework
CHANGE: (#4572) removed group from proxy expiration notification

[v7r1]

NEW: Add environment.yml file for preparing an environment with conda
CHANGE: (#4507) autopep8 for the entire code stack

*Core
NEW: initial support for mysql8
NEW: (#4236) DISET - pass the client DIRAC version as part of the request description structure
NEW: (#4274) Allow installation from a local directory
FIX: (#4289) Use subprocess32 if possible for significantly better performance
FIX: (#4289) TypeLoader should not be a singleton as it has a cache
CHANGE: (#4362) RPC parameters are cast to list/tuples when needed
FIX: (#4410) M2Crypto transport cast socket.error to strings
CHANGE: (#4410) (JSON) rpcStub uses list instead of tuples
NEW: (#4410) add utilities for JSON Serialization (strToIntDict and ignoreEncodeWarning)
CHANGE: (#4354) ThreadPool - replaced by ThreadPoolExecutor(native python)
FIX: (#4439) MySQLDB _connect method
NEW: (#4510) Removed dirac-distribution (use docker image)
CHANGE: (#4491) Streamline of CS helpers for sites and computing elements
NEW: (#4538) MixedEncode - allows for json serialization transition
CHANGE: (#4461) use M2Crypto by default
CHANGE: (#4565) Source bashrc in wrapper script

*Configuration
CHANGE: (#4157) add new helper methods for IdP/Proxy Providers, OAuthManager. Add methods that 
        read DN options in dirac user section
NEW: (#4241) Slave configuration servers are automatically updated as part of the new configuration 
     changes commit
NEW: (#4241) Configuration Server - added forceGlobalConfigurationUpdate() interface to force all 
     registered service to update their configuration
NEW: (#4257) Add search emails for group method in Registry
NEW: (#4397) ConfigurationClient - added getOptionsDictRecursively method, add docs
CHANGE: (#4551) Registry - change search DN properties logic

*Framework
CHANGE: (#4157) add possibility to work with Proxy Providers and "clean" proxy without 
        voms/dirac extensions
NEW: (#4257) Filter of duplicate mails in Notification
FIX: (#4257) Optimize test in NotificationHandler
FIX: (#4289) Avoid leaking std(in|out|err) file handles when running runsvdir
CHANGE: (#4362) BundleDeliveryFramework uses list instead of tuple
CHANGE: (#4410) (JSON) use of list instead of tuples for SecurityLog

*WMS
CHANGE: (#4362) SandboxStoreClient uses list instead of tuple
CHANGE: (#4396) Removed outdated PilotMonitorAgent
CHANGE: (#4410) (JSON) use of list instead of tuples for JobReport and Watchdog
CHANGE: (#4416) As explained in #4412, Completed jobs is used as major status for jobs during
        completion while it is also used for jobs that have a pending request and require a further
        action before being Done or Failed.
CHANGE: (#4416) Completing jobs are treated exactly like Running jobs, i.e. set Stalled if they
        didn't give sign of life, and are not set Failed directly as before. Jobs to be checked
        are those that had not sent a heartbeat within the stalledTime period, in order to reduce
        the number of jobs to check.
NEW: (#4416) Created a file JobStatus.py for replacing the literal job statuses, and updated many
        modules using these new variables. Note that there are still many others to change, but
        could be done gradually...
FIX: (#4451) StalledJobAgent - use int factor to the seconds time delta
FIX: (#4451) ProxyDB - set UserName in setPersistencyFlag() if it is a first record in ProxyDB_Proxies
FIX: (#4514) JobWrapper: try to send the failover requests BEFORE declaring the job status
FIX: (#4514) JobAgent: do not override the job status after the job has finished

*DMS
CHANGE: (#4243) FileCatalog - standard components are loaded using ObjectLoader mechanism
NEW: (#4279) FileCatalog - added VOMSSecurityManager class
CHANGE: (#4279) FileCatalog - dropped PolicyBasedSecurityManager and VOMSPolicy classes
CHANGE: (#4410) (JSON) correct casts for serialization for FTS
CHANGE: (#4364) remove all the SE mangling in the DFC (SEPrefix, resolvePFN, SEDefinition)
CHANGE: (#4423) FileMetadata - split getFileMetadataFields into getFileMetadataFields and _getFileMetadataFields
CHANGE: (#4423) DirectoryMetadata - split getMetadataFields into getMetadataFields and _getMetadataFields
NEW: (#4465) FileCatalog - a FileMetadata and DirectoryMetadata multi VO targeted plug-in wrappers for
     user metadata operations.
FIX: (#4535) StorageElement - do not return negative values in getFreeDiskSpace()

*RMS
CHANGE: (#4410) (JSON) correct casts for serialization
FIX: (#4517) When finalising the request, one should take into account the fact that if the job is
     Stalled one must find its previous status. This is fixed in ReqClient

*Resources
NEW: (#4157) ProxyProvider resources with implementation for DIRAC CA and PUSP proxy providers
NEW: (#4276) IdProvider resources to represent external user identity providers
FIX: (#4455) discrepancy in CE._reset() methods return value in different CE implementations
NEW: (#4546) add Test_ProxyProviderFactory, docs


*RSS
CHANGE: (#4362) SQL query orders using list instead of tuples
CHANGE: (#4410) (JSON) db ordering uses list instead of tuples
FIX: (#4462) convert the dictionary keys to number, when it is required.
CHANGE: (#4463) Dynamically load database handlers for ResourceStatus and ResourceManagement modules in
         preparation for a schema changes needed by multi-VO versions of these.


*StorageManagement
CHANGE: (#4410) (JSON) use lists instead of tuples

*tests
CHANGE: (#4279) use VOMSSecurityManager for integration instead of PolicyBasedSecurityManager/VOMSPolicy
FIX: (#4284) DMS client tests to use DIRAC user name, rather than the local system user name
NEW: (#4289) CI for unit/lint/integration testing with GitHub actions
NEW: (#4289) Start using shell linting of the test scripts
FIX: (#4289) Exit quickly if the installation fails to make it easier to find issues
CHANGE: (#4410) call pytest directly instead of as a module
FIX: (#4426) restored system test, moved Jenkins test to appropriate location
CHANGE: (#4439) integrate test_MySQLDB to all_integration_server_tests

*tests
FIX: (#4469) ProxyDB integration tests fixed for the M2Crypto case
FIX: (#4551) align ProxyDB test to current changes

*docs
NEW: (#4289) Document how to run integration tests in docker
NEW: (#4551) add DNProperties description to Registry/Users subsection

[v7r0p50]

*Core
CHANGE: (#4927) Added MySQL LIKE query feature.

[v7r0p49]

*Core
NEW: (#4967) introduce DIRAC_M2CRYPTO_SSL_METHODS to configure accepted protocols
NEW: (#4967) introduce DIRAC_M2CRYPTO_SSL_CIPHERS to configure accepted ciphers

[v7r0p48]

CHANGE: (#4949) change default top-level bdii to cclcgtopbdii01.in2p3.fr (was lcg-bdii.cern.ch)

*CS
FIX: (#4943) Fix exception in VOMS2CSAgent for missing 'suspended' and other entries occurring if the credentials
     used to query the VOMS server have insufficient privileges to obtain this information

[v7r0p47]

*Core
CHANGE: (#4930) Resolve location of etc/grid-security/vomses via env variable X509_VOMSES

[v7r0p46]

*DMS
FIX: (#4908) FTS3Job: fix the check of isTapeSE for multiVO instances, fixes #4878
FIX: (#4908) FTS3Job: pass VO for fetchSpaceToken function to StorageElement

[v7r0p45]

*WMS
FIX: (#4899) JobAgent: adding ExtraOptions as argument iff the executable is a DIRAC script

*Resources
CHANGE: (#4896) ARC CE: request all processors on the same node.

[v7r0p44]

*Core
CHANGE: (#4873) default generated bashrc does not overwrite X509* variables if already set
NEW: (#4873) Add DIRAC_X509_HOST_CERT and DIRAC_X509_HOST_KEY environment variables

*WMS
CHANGE: (#4836) JobWrapper: Add extraOptions only when the executable is a DIRAC script

[v7r0p43]

*RSS
FIX: (#4871) SiteInspectorAgent: prevent the agent from getting locked if an exception occurs during enforcement
FIX: (#4871) ElementInspectorAgent: prevent the agent from getting locked if an exception occurs during enforcement

[v7r0p42]

*Configuration
CHANGE: (#4587) Added possibility to load more then one cfg file from DIRACSYSCONFIGFILE env variable

[v7r0p41]

*Core
FIX: (#4845) Fix hashing SubjectName in X509Chain

*FrameworkSystem
FIX: (#4833) pilot update script, update global CS not the local one
NEW: (#4840) Add option to retry to update hosts in dirac-admin-update-instance

*WorkloadManagementSystem
FIX: (#4838) SiteDirector - Flatten platform list avoid crash if CheckPlatform=True

[v7r0p40]

*docs
FIX: (#4826) correct link to LHCb documentation

[v7r0p39]

NEW: (#4814) FileManager, FileCatalogDB - added repairFilesTable function to fix differencies between FC_Files
     and FC_FileInfo tables
NEW: (#4814) FileCatalog CLI - rmdir command can perform recursive directory removal
NEW: (#4814) FileCatalog CLI - repair command adapted to multiple repair operations

[v7r0p38]

*Configuration
FIX: (#4807) --cfg option supports tilde
FIX: (#4813) Show username when deleting users

*FrameworkSystem
NEW: (#4800) new tool dirac-admin-update-instance to update all servers of a dirac instance from command line
NEW: (#4800) new tool dirac-admin-update-pilot to update version of pilot in CS from command line

*DMS
CHANGE: (#4807) FTS3 gives priority to disk replicas

*Resources
NEW: (#4807) CTA compatible Storage plugin
FIX: (#4812) get SSH hostname from the CE config instead of the job ID to get the job output

*tests
FIX: (#4803) Use GitHub Container registry due to pull limit on dockerhub
CHANGE: (#4806) Remove obsolete gitlab integration

[v7r0p37]

*TS
CHANGE: (#4769) consider all sites when getting sites with storage (not only LCG sites with Tier0, 1 or 2

*WMS
FIX: (#4769) dirac-wms-job-parameters: output was printed twice

*docs
NEW: (#4771) admin tutorial on how to install the WorkloadManagementSystem
CHANGE: (#4780) mock the MySQLDB python module as we cannot install it in RTD any longer

[v7r0p36]

FIX: fixes from v6r22p35 patch release

[v7r0p35]

*Core
FIX: (#4751) Do not read suspensionReason from VOMS as it's not used anywhere and
     needs special permissions to give this information
FIX: (#4756) Fix for silly-formed XMLs from GOCDB

*Framework
CHANGE: (#4753) NotificationService: if avoidSpam=True the email is now sent immediately
        and cached for up to one hour, instead of being cached and then sent after up to an hour.

*Resources
FIX: (#4743) remove dots in xroot virtual username

[v7r0p34]

*Core
NEW: (#4391) Make M2Crypto TLS implementation compatible with openssl 1.1 series

*DataManagement
FIX: (#4729) Allow no LFNs to be passed to getReplicas

*RSS
FIX: (#4722) GOCDBClient: fix for different forms of XML answer from GOC

*Resources
FIX: (#4725) create "task kwargs" with the required arguments in PoolCE before passing them to the ProcessPool
FIX: (#4738) create chunks before using the Arc.JobSupervisor

[v7r0p33]

*Interfaces
FIX: (#4713) Pass useCertificates to WMSClient in Dirac API

*Resources
NEW: (#4716) better way to discover the innerCESubmissionType (Pool CE)
CHANGE: (#4716) SingularityCE: get info from Pilot3 pilot.json, if present

*tests
NEW: (#4716) added integration test for SingularityCE

[v7r0p32]

*Core
FIX: (#4688) M2Crypto based protocol - better handling of timeout
NEW: (#4710) add loadCRLFromFile to pyGSI implementation of X509CRL

*WorkloadManagement
NEW: (#4708) JobAgent - define DIRAC_JOB_PROCESSORS environment to number of
     processors allocated for the user job

[v7r0p31]

*WorkloadManagement
FIX: (#4706) Crash getting available memory limits when MJF is not available

[v7r0p30]

*Core
FIX: (#4698) Glue2: Fix crash in bdii2CSAgent, when ARC CEs do not have an ExecutionEnvironment

*WorkloadManagementSystem
FIX: (#4701) Ensure JobParameters.getNumberOfProcessors always returns an integer

*RSS
NEW: (#4691) GOCDB - interpret also downtimes with URLs different from the hostname

*Resources
CHANGE: (#4666) ARCComputingElement - enable GLUE2 queries on ARC CEs, which is now strongly recommended
        as GLUE1 publishing is stopped in ARC6.

*docs
NEW: (#4684) Added documentation for HTCondor/use full proxy length setting.

[v7r0p29]

*Core
FIX: (#4683) M2Crypto - force bio free and shutdown when closing

*Configuration
CHANGE: (#4651) Add --cfg option for config files, deprecating old non-option version.

*TransformationSystem
FIX: (#4680) Bug fixed in updateFilterQueries. The bug was affecting only TS catalog interface.

*Production
FIX: (#4672) minor fix in ProdValidator
FIX: (#4672) more detailed output added in dirac-prod-get-trans

*Resources
FIX: (#4673) hack in Slurm ResourceUsage to stop jobs running out of time on multi-processors resources

[v7r0p28]

*Core
FIX: (#4642) M2Crypto closes the socket after dereferencing the Connection instance

*DMS
FIX: (#4644) Cancel FTS3 Operation if the RMS request does not exist

*RMS
NEW: (#4644) getRequestStatus returns ENOENT if the request does not exist

*TS
FIX: (#4647) TaskManager - hospital sites were not looked for correctly, which
      generated an exception
FIX: (#4656) fix parsing of command line flags (e.g., -ddd) for dirac-transformation-archive/clean/remove-output/verify-outputdata

*Interfaces
CHANGE: (#4652) dirac-admin-add-host now inserts hosts into the ComponentMonitoring if the host
        is not yet known

[v7r0p27]

*Framework
FIX: (#4639) MySQL - commit transaction when creating tables

[v7r0p26]

*Resources
CHANGE: (#4626) Test_PoolComputingElement - increase delays for job submission
CHANGE: (#4626) PoolComputingElement - fix the logic of number of processors evaluation
FIX: (#4634) Add pilot.cfg symlink in SingularityCE for Pilot3 compatibility.
FIX: (#4620) in getPilotOutput, returns errors when the HTCondor working directory is
     not available and condor_transfer_data fails

*WMS
NEW: (#4614) uploadToWebApp flag to disable the json upload for the CSToJson
FIX: (#4614) Fix an absolute path in the CSToJSON
NEW: (#4620) pop the pilot reference from the failedPilotOutput dictionary when
     maxRetryGetPilotOutput is reached
NEW: (#4619) Watchdog - added DISABLE_WATCHDOG_CPU_WALLCLOCK_CHECK env variable
FIX: (#4619) Watchdog - Split check methods for better control

*Docs:
CHANGE: (#4614) allow to generate only header/footer in the release notes if no PR were merged
FIX: (#4635) add missing packages for the UBUNTU Linux Distribution that need to be installed
     before installing DIRAC
NEW: (#4635) add useful commands for working with conda environments
CHANGE: (#4622) diracdoctools - No longer mock numpy and matplotlib
FIX: (#4619) added doc about DIRACSYSCONFIG environment variable

[v7r0p25]

Fixes from v6r22p29 patch

*Core
FIX: (#4615) M2SSLTransport does not catch all the exceptions
FIX: (#4615) M2SSLTransport calls parent class when renewing context
CHANGE: (#4615) default to split handshake
NEW: (#4617) Added test for profiler.py

*WMS
FIX: (#4617) Watchdog - use 2 flags for profiler: withChildren and withTerminatedChildren

[v7r0p24]

*Core
FIX: (#4584) M2SSLTransport catch exceptions and convert them into S_ERROR
CHANGE: (#4584) M2SSLTransport: allow to do the SSL handshake in threads
CHANGE: (#4584) Do not query the Registry when doing the handshake

*WMS
CHANGE: (#4587) Check LFN InputSandbox separately from InputData
NEW: (#4593) option to only retry to get pilot outputs a limited number of times
CHANGE: (#4594) SandboxStoreClient - remove direct access to SandboxMetadataDB by default
CHANGE: (#4594) JobSanity - instantiate SandboxStoreClient with direct access to SandboxMetadataDB
FIX: (#4601) JobAgent: check if there are arguments

*Resources
CHANGE: (#4593) retrieve pilot output paths in getJobOutput using the pilot IDs instead of calling condor

*Interfaces
Change: (#4594) Dirac - instantiate SandboxStoreClient without smdb=False which is now a default

*docs
FIX: (#4598) Use also time in addition to date to get list of PRs since last tag

[v7r0p23]

*Core
FIX: (#4580) The CPU for the jobWrapper process group was incorrectly calculated as
     it was not including former children of the JobWrapper.

*Framework
FIX: (#4570) MonitoringCatalog only prints an error when there is really one

*WMS
NEW: (#4576) add a workDir to PilotCStoJSONSynchronizer
FIX: (#4591) Fix exception when calling HTCondorCE killJob, used when killing pilots
     with dirac-admin-kill-pilot for example. Fixes #4590

*DMS
FIX: (#4591) allow dirac-dms-protocol-matrix be run for non LHCb VOs

*RMS
CHANGE: (#4573) Add include from ConfigTemplate to CleanReqDBAgent, RequestExecutingAgent, ReqManager
CHANGE: (#4573) align defaults in ConfigTemplate with those in the Code

*Resources
FIX: (#4588) HTCondorCE cleanup only the pilots files related to the CE

*Docs:
NEW: (#4571) the DiracDocTools are now also compatible with python3
NEW: (#4571) added ".readthedocs.yml" config

[v7r0p22]

*Core:
CHANGE: (#4554) dirac-install: remove empty lines between options in dirac-install --help

*Configuration
CHANGE: (#4563) move documentation to ConfigTemplate, Module docstrings

*Accounting
CHANGE: (#4564) Move documentation about agent and services configuration to module docstrings, ConfigTemplate

*Docs
CHANGE: (#4554) Small restructuring in the DeveloperGuide: merge sections on testing, add note about generating command references
NEW: (#4554) DeveloperGuide: add section about DIRACOS and link to diracos.readthedocs.io
CHANGE: (#4560) allow release notes to be empty in dirac-docs-get-release-notes

*Tests
FIX: (#4560) DataManager tests check VO dynamically

[v7r0p21]

*Core
CHANGE: (#4506) remove rst2pdf from dirac-create-distribution-tarball

*Framework
CHANGE: (#4536) Don't loop forever if a query does not work in the MonitoringCatalog

[v7r0p20]

*Core
FIX: (#4531) Mail.py - add SMTP parameters

*DMS
CHANGE: (#4528) FTS3 - failoverTransfer sleep & retries in case of FC unavailability

*Resources
NEW: (#4529) WLCGAccountingHTTPJson occupancy plugin

*TS
CHANGE: (#4525) clean the DataFiles table when cleaning a Transformation

[v7r0p19]

*DMS
CHANGE: (#4505) explicitly delegate the proxy to FTS3 with a configurable lifetime
NEW: (#4519) S3 storage support

*RSS
FIX: (#4520) correct verbosity (avoid non-necessary warnings)

*docs
NEW: (#4520) Minimal documentation on Bdii2CSAgent and GOCDB2CSAgent

[v7r0p18]

*Interfaces
CHANGE: (#4502) run jobs locally: use $DIRAC for $DIRACROOT

*Docs
NEW: (#4513) add recommonmark extension to allow use of markdown files in the documenation

[v7r0p17]

*WMS
FIX: (#4496) PilotCS2Json: fix writing of local pilot.json file, which is used to calculate the hash
FIX: (#4496) PilotCS2Json: write checksum file in text mode

*DMS
FIX: (#4476) StorageElementHandler: removed ignoreMaxStorageSize flag from getTotalDiskSpace and getFreeDiskSpace

*Resources
FIX: (#4499) Slurm Resource Usage

[v7r0p16]

*Core
CHANGE: (#4482) TimeLeft modules become ResourceUsage and inherit from an abstract module called ResourceUsage
NEW: (#4482) TimeLeft/SLURMResourceUsage module to get resource usage from a SLURM installation
CHANGE: (#4482) Move TimeLeft from Core/Utilities to Resources/Computing/BatchSystems

*WMS
NEW: (#4493) Add checksum calculation for PilotCSToJsonSynchroniser
NEW: (#4493) Add checksum checks to PilotWrapper
FIX: (#4493) Fix download checks in PilotWrapper in case the webserver does not return 404 but not the expected file content either.

*Resources
FIX: (#4482) LocalCE: proxy submission and getJobStatus
FIX: (#4482) Slurm getJobStatus() making use of sacct
FIX: (#4466) Stomp reconnection only reconnect the connection that dropped

[v7r0p15]

*Accounting
NEW: (#4464) StorageOccupancy accounting

*RSS
NEW: (#4464) FreeDiskSpaceCommand used to fill the StorageOccupancy accounting
CHANGE: (#4464) FreeDiskSpaceCommand can clean the from not-anymore-existing SEs

*WMS
CHANGE: (#4471) Optimizer: treat input sandboxes uploaded as LFNs ad Input Data

[v7r0p14]

*Framework
CHANGE: (#4458) Remove LHCb specific code used to install cx_Oracle

*Core
CHANGE: (#4460) agents exit with sys.exit(2) in case of errors

*Resources
CHANGE: (#4460) InProcess CE correctly reports number of processors available

*WMS
FIX: (#4454) PilotWrapper: try to untar also with system tar

[v7r0p13]

*Core
FIX: (#4448) SubProcess: rewritten function for getting child PIDs

*ResourceStatusSystem
NEW: (#4419) Backported GGUSTicketsPolicy from LHCb
CHANGE: (#4419) removed dangerous script dirac-rss-policy-manager

*tests
NEW: (#4429) Allow extensions to extend the continuous integration tests

*docs
NEW: (#4431) dirac-doc-get-release-notes can take a sinceLatestTag option, header and footer messages,
     and can create github/gitlab release

[v7r0p12]

*WMS
FIX: (#4432) Better logging for WMS Optimizers
NEW: (#4435) PilotCS2JSONSynchronizer: added options pilotRepoBranch and pilotVORepoBranch

*DMS
FIX: (#4436) dirac-dms-clean-directory: also works on single empty directory, fixes #4420

*Framework
FIX: (#4436) dirac-install-component: fix bug prohibiting use of the -m/--module parameter

*tests
NEW: (#4429) Allow extensions to extend the continuous integration tests
NEW: (#4433) added README.rst for every subdirectory

*docs
FIX: (#4438) update notes for dirac-distribution (add extensions)

[v7r0p11]

*Core
FIX: (#4411) Make dirac-install tool python 3 compatible
NEW: (#4409) Allow --dirac-os-version argument to dirac-install.py to be a path or URL to a tarball

[v7r0p10]

*Core
FIX: (#4394) RequestHandler - fix log output for the case where the ActionTuple is actually a string
FIX: (#4394) AuthManager - manage the case where ExtraCredentials are in a form of a list
NEW: (#4379) dirac-install accepts userEnvVariables switch, adds user-requested env variables
     to *rc* files

*WMS
FIX: (#4404) Fix the matching delay functionality, fixes #2983
NEW: (#4403) JobCleaningAgent: Add possibility to remove HeartBeatLoggingInfo before jobs are
     completely removed.
FIX: (#4394) SiteDirector - do not add downloading files ti the pilot if Pilot3 flag is False
FIX: (#4390) Watchdog: get the CPU consumed by children processes too
FIX: (#4370) SiteDirector: Pilot3 option easier to interpret
CHANGE: (#4338) getStatus method in ARC CE now uses a JobSupervisor to get status of multiple pilots at once.
CHANGE: (#4338) SiteDirector.updatePilotStatus has been parallelized using threads.
NEW: (#4338) AvailableSlotsUpdateCycleFactor is a parameter part of the configuration allowing to control
     the rate of the update of the available slots in the queues.
FIX: (#4338) Revert to queueCECache being an object attribute to fix the CEs instantiation.

*RMS
CHANGE: (#4400) ReqDB: Add pool_recycle=3600 parameter for sql engine setup, might prevent
        occasional "Mysql Server has gone away" errors

*Resources
FIX: (#4380) ComputingElement classes: use GridEnv if present
CHANGE: (#4360) in HTCondor CEs, the pilot stamps are now used to retrieve outputs and logging info

*DMS
CHANGE: (#4400) FTS3DB: Add pool_recycle=3600 parameter for sql engine setup, might prevent
        occasional "Mysql Server has gone away" errors

*Docs
CHANGE: (#4402) dirac-docs-get-release-notes.py does not require a GITLABTOKEN

[v7r0p9]

*Core
CHANGE: (#4302) Simplify and convert command wrapper scripts to bash. Also removed some obsolete MacOS code.
FIX: (#4361) restore the possibility to set a global timeout for a Client

*DMS
CHANGE: (#4353) FTS3 persistOperation method checks that the caller is allowed to do so
CHANGE: (#4353) FTS3Manager: do not expose updateJobStatus and updateFileStatus on the service
CHANGE: (#4353) FTS3 operation is canceled if the matching request is canceled
CHANGE: (#4353) when a source file does not exist, defunct the FTS3File associated
CHANGE: (#4353) use the JEncode serializer instead of the custom FTS3Serializer
CHANGE: (#4353) cancel an FTS3Job together with its associated FTS3Files if the job is not found on the server

*RSS
CHANGE: (#4336) remove a call to shifterProxy configuration which would not work for multi VO Dirac

*docs
CHANGE: (#4378) using docker images from docker hub

[v7r0p8]

*Configuration
CHANGE: Let update the config, even if the Pilot info is not in the CS

[v7r0p7]

*Core
CHANGE: {bash,tchs,diracos}rc set the PYTHONPATH to only dirac (ignore existing PYTHONPATH)
CHANGE: dirac-configure might work without the need of a proxy
CHANGE: the timeout of an RPC call is always updated

[v7r0p8]

*Configuration
CHANGE: Let update the config, even if the Pilot info is not in the CS

[v7r0p7]

*Core
CHANGE: {bash,tchs,diracos}rc set the PYTHONPATH to only dirac (ignore existing PYTHONPATH)
CHANGE: dirac-configure might work without the need of a proxy
CHANGE: the timeout of an RPC call is always updated

[v7r0p6]

*Core
NEW: Add environment.yml file for preparing an environment with conda
CHANGE: Use subprocess32 if possible for significantly better performance
FIX: TypeLoader should not be a singleton as it has a cache

*FrameworkSystem
FIX: Avoid leaking std(in|out|err) file handles when running runsvdir

*WorkloadManagementSystem
NEW: To activate the pilot logging mechanism the following option must be present in CS: Pilot/PilotLogging with a value set to "true", "yes" or "y".

*Tests
NEW: CI for unit/lint/integration testing with GitHub actions
NEW: Start using shell linting of the test scripts
FIX: Exit quickly if the installation fails to make it easier to find issues

*Docs
NEW: Document how to run integration tests in docker
CHANGE: The options in the command reference sections: 'ignore' and 'scripts', are replaced by 'exclude' and 'manual' respectively. The entries in 'exclude' will now reject scripts that are otherwise picked up by the 'patterns'. Entries in 'manual' will be added to the indexFile, but their rst file has to be provided by hand. Fixes #4345

[v7r0p5]

FIX: changes from v6r22p15 included

[v7r0p4]

*Core
FIX: (#4337) remove unexisting import from dirac-info

*WMS
CHANGE: (#4317) dealing with min and max number of processors from the job

*docs
CHANGE: (#4317) added WMS admin doc (job state machine)

[v7r0p3]

*Core
FIX: (#4298) install_site.sh : set UpdatePilotCStoJSONFile=False for initial installations

*WMS
FIX: (#4294) JobState - restored logic of having database clients at the class level

*TS
CHANGE: (#4308) Rename Operations option Productions/ProductionFilesMaxResetCounter to Transformations/FilesMaxResetCounter

*Resources, WMS, tests
CHANGE: (#4295) save the number of processors as jobLimits in pilot cfg

*tests
CHANGE: (#4291) removed pilot2 tests

*docs
NEW: (#4309) Added how to create a dedicated dirac file catalog

[v7r0p2]

*Accounting
FIX: (#4290) Allow longer user and site names.

*WMS
NEW: (#4287) dirac-wms-get-wn and dirac-wms-pilot-job-info scripts (ported from LHCbDIRAC)

*docs
CHANGE: (#4266) the AdministratorGuide has been restructured

[v7r0p1]

FIX: Removing some deprecated codes

[v7r0]

FIX: (#3962) use print function instead of print statement
FIX: (#3962) remove the usage of the long suffix to distinguish between long and int
FIX: (#3962) convert octal literals to new syntax
NEW: (#3962) Add pylint test to check python 3 compatibility

*Configuration
CHANGE: (#4249) The flag UpdatePilotCStoJSONFile has been moved to Operations/[]/Pilot section
NEW: (#4255) Resources - added getStorageElements() method

*Framework
CHANGE: (#4180) Removed local MySQL handling (DIRACOS won't have install it)
CHANGE: (#4180) Removed setup of old portal

*Accounting
CHANGE: (Multi)AccountingDB - Grouping Type and Object loader together with the MonitoringSystem ones.

*WorkloadManagementSystem
NEW: Add JobElasticDB.py with getJobParameters and setJobParameter methods to work with ElasticSearch (ES) backend.
NEW: Add gJobElasticDB variable and indicates the activation of ES backend.
CHANGE: Modify export_getJobParameter(s) to report values from ES if available.
CHANGE: (#3748) Reduced (removed, in fact) interactions of Optimizers with JobParameters, using only OptimizerParameters
NEW: (#3760) Add Client/JobStateUpdateClient.py
NEW: (#3760) Add Client/JobManagerClient.py
CHANGE: (#3760) Use the above Client classes instead of invoking RPCClient()
NEW: Added ES backend to WMSAdministratorHandler to get JobParameters.
NEW: Added separate MySQL table for JobsStatus in JobDB, and modified code accordingly.
CHANGE: ElasticJobDB.py: Modify setJobParameter method to register JobAttributes like Owner, Proxy, JobGroup etc.
CHANGE: ElasticJobDB.py: added getJobParametersAndAttributes method to retrieve both parameters and attributes for a given JobID.
CHANGE: Pilot Watchdog - using python UNIX services for some watchdog calls
CHANGE: (#3890) JobState always connects to DBs directly
CHANGE: (#3890) remove JobStateSync service
CHANGE: (#3873) Watchdog: use Profiler instead of ProcessMonitor
NEW: (#4163) SiteDirectors send by default Pilot3 (flag for pilot2 is still kept)
FIX: (#4163) removed unicode_literals (messes up things with DEncode)
NEW: (#4224) PilotWrapper can get the Pilot files from a list of locations
CHANGE: (#4224) PilotWrapper is compatible with several python versions
NEW: (#4260) New dirac-wms-match command to test a given job for matching computing resources
NEW: (#4260) QueueUtilities - utilities relevant to queues manipulation
FIX: (#4265) urllib.urlopen() call with and without the 'context' parameter in Utilities/PilotWrapper.py 
     according to the version of urllib instead of the python version
CHANGE: (#4244) Modified flag for using the JobParameters on ElasticSearch database

*Core
NEW: (#3744) Add update method to the ElasticSearchDB.py to update or if not available create the values 
     sent from the setJobParameter function. Uses update_by_query and index ES APIs.
CHANGE: (#3744) generateFullIndexName() method made static under the ElasticSearchDB class.
CHANGE: (#3744) removed unused/outdated stuff from Distribution module
FIX: check for empty /etc/grid-security/certificates dir
NEW: (#3842) Add createClient decorator to add wrapper for all export_ functions automatically
NEW: (#3678) dirac-install can install a non released code directly from the git repository
FIX: (#3931) AuthManager - modified to work with the case of unregistered DN in credDict
FIX: (#4182) Add CountryName OID and be more permissive in the String type for decoding VOMSExtensions
FIX: (#4211) change orders of @deprecated and @classmethod decorators in X509Chain
NEW: (#4229) dirac-install defines XRD_RUNFORKHANDLER environment variable

*TransformationSystem
NEW: (#4124) InputDataQuery and OutputDataQuery parameters can be set for Transformations before 
     they are added to the transformation system. Solves #4071
CHANGE: (#4238) TransformationDB.getTransformationMetaQuery returns ENOENT if no meta query exists
FIX: (#4238) InputDataAgent: silence warnings about transformations not having a input data query

*ProductionManagement
NEW: (#3703) ProductionManagement system is introduced

*Interfaces
CHANGE: (#4163) removed deprecated methods from Dirac.py

*Resources
FIX: (#4229) add proxy location as a virtual user for xroot urls
FIX: (#4234) future import in executeBatch script that prevented the pilot deployment on SSH CE, fixes #4233
FIX: (#4231) SE __executeMethod: only pass protocols parameter to getTransportURL
NEW: (#4255) New dirac-resource-info command to display computing and storage resources available
     to a given VO     

*ResourceStatusSystem
CHANGE: (#4177) use the ObjectLoader for Clients, in PEP

*Monitoring
FIX: MonitoringReporter - make processRecords() method thread safe, fixes #4193

*tests
NEW: Add ChangeESFlag.py script to modify useES flag in dirac.cfg. To be integrated with Jenkins code.
CHANGE: (#3760) Use the above Client classes instead of invoking RPCClient()
NEW: (#3744) Added performance tests for ES and MySQL for WMS DB backends
NEW: (#3744) Added miniInstallDIRAC function for Jenkins jobs
FIX: (#4177) restored test of JobsMonitor().JobParameters
NEW: (#4224) added a test for PilotWrapper
NEW: (#4244) integration test for JobParameters on ElasticSearch database

*Docs
FIX: Better dirac.cfg example configuration for web
NEW: (#3744) Add WMS documentation in DeveloperGuide/Systems
NEW: Added script (docs/Tools/UpdateDiracCFG.py) to collate the ConfigTemplate.cfg 
     files into the main dirac.cfg file
CHANGE: (#4110) updated basic tutorial for CC7 instead of SLC6.     
NEW: (#4170) added Production system documentation
CHANGE: (#4224) Pilot 3 is the default
NEW: (#4244) Added a few notes on using the JobParameters on ElasticSearch database

[v6r22p35]

*WMS
FIX: (#4759) exclude fuse from df (watchdog checks)

[v6r22p34]

*DMS
FIX: (#4748) FTS3Agent - Rotate FTS3Operations list to fetch all. Fixes #4727

[v6r22p33]

*Core
NEW: (#4710) add loadCRLFromFile to pyGSI implementation of X509CRL

[v6r22p32]

*Core
Change: (#4665) ElasticSearchDB - existing index function is modified to add argument option of document id
NEW: (#4665) ElasticSearchDB - update() function is added.

*Resources
CHANGE: (#4676) ARCComputingElement - reserve the number of cores as defined in the NumberOfProcessors
        configuration parameter
FIX: (#4676) ARCComputingElement - use CEQueueName configuration parameter if defined

[v6r22p31]

*DMS
FIX: (#4646) Print error from dirac-dms-add-file if input LFN list file is missing.

*RMS
FIX: (#4657) RequestDB - fix getRequestCountersWeb error in DIRACOS

[v6r22p30]

*DataManagementSystem
FIX: (#4627) Throw an error if LFN contains '//'

[v6r22p29]

*WorkloadManagementSystem
CHANGE: (#4603) Updated to customize the JobType of user jobs in JobDescription and JobManifest

*DataManagementSystem
CHANGE: (#4618) dirac-dms-remove-catalog-files and dirac-dms-remove-catalog-files use
        Operations/.../DataManagement/AllowUserReplicaManagement to allow users perform
        direct File Catalog operations

[v6r22p28]

*TS
FIX: (#4569) TransformationClient - allow "LFN" condition as a string to be compatible with the service

[v6r22p27]

*Monitoring
CHANGE: (#4543) Allow to retrieve multiple variables from Monitoring DB.
        Add functions to calculate efficiency.

*TS
FIX: (#4550) infinite loop when a file was requested an it was not in the TS
CHANGE: (#4550) show headers in Utilities sub logger (but this is not effective yet)

[v6r22p26]

*Resources
FIX: (#4518) HTCondorCE - added missing multicore option

*Transformation
FIX: (#4523) when getTransformationFiles was called with a large list
     of LFNs, the DB couldn't cope. This fix truncates the list of
     LFNs in chunks such that each call to the DB is fast enough.

[v6r22p25]

*Framework
FIX: (#4503) SystemLoggingDB: reduce too long messages to 255 characters (see also #1780 ?)

*WMS
FIX: (#4503) JobLoggingDB: Limit StatusSource to 32 characters

*TS
CHANGE: (#4503) TransformationDB.Transformations TransformationGroup column increased to 255 characters
        (ALTER TABLE Transformations MODIFY TransformationGroup VARCHAR(255) NOT NULL default 'General';)

*Resources
FIX: (#4511) Moved _prepareRemoteHost in SSHComputingElement

[v6r22p24]

*Core
FIX: (#4477) Try to untar using system tar in case tarfile module is failing

[v6r22p23]

*DMS
CHANGE: (#4472) DM.getFile only checks metadata of files with replicas

[v6r22p22]

*Framework
CHANGE: (#4457) Web portal compilation is done during the DIRAC distribution, it is not
        required to compile during the installation

*RSS
FIX: (#4452) PublisherHandler - fix UnboundLocalError

[v6r22p21]

*Core
FIX: (#4442) If no port is set in the CS for ES assume that the URL points to right location

*RSS
FIX: (#4441) DowntimeCommand - fix typo that was preventing to update expired or deleted
     downtimes from RSS downtime cache.

*ConfigurationSystem
FIX: (#4447) remove logging from inside getConfigurationTree

*MonitoringSystem
FIX: (#4447) add check if MQ is setup for Monitoring
CHANGE: (#4443) Read the IndexPrefix for the CS and use this index prefix when creating ES indices,
        if not given use the name of the setup

[v6r22p20]

*Core
CHANGE: (#4424) SocketInfo.py - DEFAULT_SSL_CIPHERS updated following the issue #4393

*WorkloadManagement
FIX: (#4440) ServerUtils.py - server name in ServerUtils.getPilotAgentsDB()

*Transformation
FIX: (#4434) TaskManager.py - fix bug in finding the settings for Clinics in the hospital

[v6r22p19]

*Framework
CHANGE: (#4415) ComponentInstaller - do not start runsvdir if not needed

*Resources
FIX: (#4414) Enable setting of WaitingToRunningRatio from Global CE Defaults, fixes #4368

*DMS
CHANGE: (#4413) FTS3Agent - change proxy lifetime of FTS3Agent from 2 to 12 hours

[v6r22p18]

*TS
CHANGE: (#4331) TaskManager - give possibility to run jobs for different problematic productions at
        different Hospital sites

[v6r22p17]

CHANGE: Just update the Web version

[v6r22p16]

*Core
CHANGE: remove many calls to gLogger.debug() of low level DB modules (in particular MySQL.py) that may slowdown services

*FrameworkSystem
FIX: PRIVATE_LIMITED_DELEGATION role can download its own proxies

*ResourceStatusSystem
FIX: PublisherHandler: Convert set to list, because set can not be serialized using DEncode.

[v6r22p15]

*Resources
NEW: GFAL2_StorageBase: Disable GRIDFTP SESSION_REUSE by default. It can be enabled via 
     an environment variable export DIRAC_GFAL_GRIDFTP_SESSION_REUSE=True. This export 
     should be added in server bashrc files.

[v6r22p14]

*Framework
FIX: (#4318) NotificationHandler: fix name of initializeHandler function so the 
     handler is properly initialized and the periodicTasks are created
CHANGE: (#4325) InstalledComponentsDB.addInstalledComponents: Instead of creating a new 
        Host entry if only the CPU model changed, update the CPU field in the DBCHANGE: 
        InstalledComponentsDB.addInstalledComponents: Instead of creating a new Host entry 
        if only the CPU model changed, update the CPU field in the DB

*WMS
FIX: (#4329) Fix exception for PilotManager or PilotStatusAgent: itertems -> iteritems

*DMS
FIX: (#4327) avoid introducing inconsistencies in the DB due to the FTS inconsistencies

*Resources
CHANGE: (#4313) increase the SE logging level for plugin errors

*TS
CHANGE: (#4315) DataRecoveryAgent: Tweak information printout for email formatting; 
        clarify use of default values; reduce logging verbosity

[v6r22p13]

*Resources
FIX: (#4299) CREAMComputingElement - possibility to defined CEQueueName to be used in the pilot submission command
CHANGE: (#4297) SingularityCE: Delete workDir at end of job by default.
FIX: (#4297) SingularityCE: Always stop proxy renewal thread at end of job.

*TS
NEW: (#4301) DataRecoveryAgent to perform and apply consistency checks for transformations
NEW: (#4301) dirac-transformation-recover-data : script to manually run consistency checks on 
     individual transformations, for debugging and testing of the DataRecoveryAgent

[v6r22p12]

FIX: fixes from v6r21p16

[v6r22p11]

*Interfaces
FIX: (#4277) Dirac.py - fix error handling in getJobParameters()

[v6r22p10]

*Resources
FIX: (#4271) StorageElement - loadObject of occupancyPlugin is called with the path to OccupancyPlugins

[v6r22p9]

*Core
FIX: (#4269) Workflow - revert changes introduced in #4253

[v6r22p8]

*WMS
FIX: (#4256) handle empty results of getJobParameter in StalledJobAgent

*Resources
NEW: (#4223) Storage - occupancy plugin for WLCG standard accounting JSON
FIX: (#4259) SingularityComputingElement - ensure lcgBundle is installed in container if LCGBundleVersion is set.

[v6r22p7]

*Core
FIX: (#4253) Workflow - accept unicode file path to workflow XML

*WMS
NEW: (#4205) Statistics of Pilot submission is sent to Accounting System by SiteDirector.
FIX: (#4250) use host credentials to query the SandboxMetadataDB for async removal

*Resources
CHANGE: (#4242) DFC SEManagerDB: only acquire the lock if the cache needs to be modified
FIX: (#4251) preamble attribute was missing in SSHBatchComputingElement causing an error 
     in _submitJobHost()

*DMS
FIX: (#4248) SEManager correct order of calls at init

[v6r22p6]

*Core
CHANGE: (#4203) A VO with diracos extension, must be able to install the main diracos from DIRAC repository.

*TS
CHANGE: (#4218) do not set Job type 'hospital'

[v6r22p5]

*WMS
CHANGE: (#4217) Sandbox: Adding OwnerDN and OwnerGroup for DelayedExternalDeletion

*DMS
CHANGE: (#4202) relax permissions on getLFNForGUID

*Resources
FIX: (#4200) re-allow the use of the gsiftp cache in the SE
CHANGE: (#4206) Storage - improved treatment for the case without SpaceToken in SpaceOccupancy

[v6r22p4]

*Core
NEW: (#4181) Allow to install an extension of DIRACOS

*Docs
FIX: (#4187) Create a TransformationAgent Plugin -- more concrete 
     descriptions for adding a plugin to AllowedPlugins

[v6r22p3]

*WMS
CHANGE: (#4175) added function to get the number of Processors, using it in dirac-wms-get-wn-parameters (invoked by the pilots)
CHANGE: (#4175) changed port of PilotManager from 9129 to 9171

*docs
CHANGE: (#4174) update WebApp administrator docs
CHANGE: (#4175) removed mentions of MPIService

[v6r22p2]

*Core
FIX: (#4165) $Id$ keyword must be replaced only at the beginning of the file

*RSS
FIX: (#4169) PublisherHandler fix (UnboundLocalError)

*Docs
NEW: (#4167) /Operations/DataManagement - Added a link to the documentation on "Multi Protocol"

[v6r22p1]

*WMS
NEW: (#4147) added option for specifying a LocalCEType (which by default is "InProcess")

*Interfaces
NEW: (#4146) added setNumberOfProcessors method to Job() API

*Resources
NEW: (#4159) add dav(s) in the protocol lists of GFAL2_HTTPS

*tests
NEW: (#4154) Using variable for location of INSTALL_CFG_FILE (useful for extensions)

[v6r22]

*WorkloadManagementSystem
NEW: (#4045) PilotsHandler service (to interact with PilotAgentsDB)
CHANGE: (#4049) Pilot wrapper for pilot3: download files at runtime
CHANGE: (#4119) removed last bit looking into /Registry/VOMS/ section
CHANGE: (#4119) VOMS2CSAgent: mailFrom option is invalid, use MailFrom instead
FIX: (#4074) fixed PilotManager service name in ConfigTemplate.cfg
FIX: (#4100) use CAs to upload the pilot files to a dedicated web server using requests
FIX: (#4106) fixes for logging messages for Matcher
FIX: (#4106) fixes for logging messages for Optimizers
NEW: (#4136) added DIRACOS option (for SiteDirectors)

*ConfigurationSystem
NEW: (#4053) VOMS2CSSynchronizer/VOMS2CSAgent - enable automatic synchronization of the 
     Suspended user status with the VOMS database
CHANGE: (#4113) VOMS2CSSynchronizer: considering the case when no email is provided by VOMS

*Core
NEW: (#4053) AuthManager - interpret the Suspended user status considering suspended 
     users as anonymous visitors
CHANGE: (#4053) The use of CS.py module is replaced by the use of Registry.py and CSGlobals.py

*Interfaces
CHANGE: (#4098) removed dirac-admin-get-site-protocols.py as it could give potentially wrong results (use dirac-dms-protocol-matrix instead)

*Resources
NEW: (#4142) enable to get SE occupancy from plugin
NEW: (#4142) add occupancy plugin to retrieve the info from BDII
CHANGE: (#4142) GFAL2_SRM2Storage.getOccupancy() calls parent if SpaceToken is not given

*ResourceStatusSystem
CHANGE: clients: using DIRAC.Core.Base.Client as base
CHANGE: (#4098) SiteInspectorAgent runs only on sites with tokenOwner="rs_svc"
CHANGE: (#4098) remove SRM dependencies
CHANGE: (#4136) downtimeCommand will use the GOCServiceType only for SRM SEs
FIX: (#4139) only take the first endpoint for the SpaceOccupancy

*DataManagementSystem
CHANGE: (#4136) Moved methods from ResourceStatusSystem/CSHelpers to DMSHelpers
CHANGE: (#4138) FTS3 is now the default

*docs
NEW: (#4099) Instructions about setting up the DIRAC web server for pilot3
CHANGE: (#4119) added note on MultiProcessor jobs preparation

*test
FIX: (#4119) Not lhcb but dteam (for DIRAC certification)
FIX: (#4139) client_dms.sh not lhcb specific
CHANGE:(#4140) adapt transformation certification tests to dteam VO

[v6r21p16]

*Resources
FIX: (#4292) SSHComputingElement - define X509_USER_PROXY in case of gsissh access

*WMS
FIX: (#4292) SiteDirector - do not use keyword arguments when making setPilotStatus call

[v6r21p15]

*WMS
CHANGE: (#4214) Add an argument to the constructor of SandboxStoreClient for using in scripts 
        that cannot use the DB directly

*DMS
NEW: (#4171) ArchiveFiles Request Operation: to create a tarball out of a list of LFNs
NEW: (#4171) CheckMigration Request Operation to hold the request progress until the attached 
             LFNs are migrated to tape
NEW: (#4171) FCOnlyStorage StorageElement plugin to register LFNs without physical replica to 
             conserve LFN metadata when they are archived, for example
NEW: (#4171) dirac-dms-create-archive-request command to create a request to archive a list of 
             LFNs and remove their physical copies
NEW: (#4171) dirac-dms-create-moving-request command to move LFNs from a to b with optional 
             "CheckMigration" step. as it uses the ReplicateAndRegister operation, transfer via 
             FTS is also possible
FIX: (#4171) FileCatalogClient: add "addFileAncestors" to list of "write functions"

[v6r21p14]

*DMS
FIX: (#4192) dirac-dms-clean-directory correct usage message for list of arguments
FIX: (#4192) dirac-dms-clean-directory now properly prints error messages
FIX: (#4192) dirac-dms-clean-directory will now also clean empty directories
FIX: (#4192) FileCatalog.DirectoryMetadata: prevent error when removeMetadataDirectory is 
     called on empty list of directories, triggered when calling removeDirectory 
     on non-existing directory
FIX: (#4192) FileCatalog.DirectoryTreeBase: prevent maximum recursion depth exception 
     when calling remove directory with illegal path

*Resources
CHANGE: (#4191) Storages: catch specific DPM/Globus error code when creating existing directory

[v6r21p13]

*RSS
FIX: (#4173) only use the hostname of FTS servers in the RSS commands

[v6r21p12]

*WMS
FIX: (#4155) JobDB.getAttributesForJobList: Return S_ERROR if unknown attributes are requested. 
     Instead of potentially returning garbage a clear error message is returned.

[v6r21p11]

*Transformation
FIX: (#4144) fixed a logic bug in counting numberOfTasks in MCExtension which is expected
     to limit the total number of tasks for MC transformations

*Accounting
FIX: (#4151) In AccountingDB.insertRecordThroughQueue fix bad dictionary key "0K"

[v6r21p10]

*Core
FIX: (#4133) dirac-install: correct location for ARC plugins with DIRACOS

*WMS
CHANGE: (#4136) JobStateUpdateHandler - restoring the job status to Running after hearbeat

*Docs
NEW: (#4134) Added /Operations/DataManagement parameters for protocols

[v6r21p9]

*Core
FIX: (#4130) correct symlinks in dirac-deploy

[v6r21p8]

*WMS
CHANGE: (#4111) Better logging in JobWrapper
CHANGE: (#4114) JobScheduling - allow both Tag and Tags option in the job JDL

*DMS
FIX: (#4101) FileManagerBase - use returned ID:LFN dict instead of the LFN list. Fixes the bug in 
             getReplicasByMetadata reported in #4058

*TransformationSystem
FIX: (#4112) TaskManager.py - testing if the request ID is correct was not done properly, test the numerical value

[v6r21p7]

*Core
FIX: (#4076) A certain module like WebAppDIRAC must be checked out from the code repository once.

*Resources
FIX: (#4078) Fix the exception when StorageElement objects are created with a list of plugins

*SMS
NEW: (#4086) StageMonitorAgent: new option StoragePlugins to limit the protocols used to contact storagelements for staged files.

*WMS
FIX: (#4093) better logging from services

*TS
CHANGE: (#4095) ConfigTemplate for RequestTaskAgent now contains all options
CHANGE: (#4096) the Broadcast TransformationPlugin no longer requires a SourceSE to be set. If it is set, the behaviour is unchanged
CHANGE: (#4096) dirac-transformation-replication: change default pluging back to Broadcast (reverts #4066)

*Docs:
CHANGE: (#4095) AdministratorGuide install TS tutorial: added options MonitorFiles and MonitorTasks for TaskAgents

[v6r21p6]

*CS
FIX: (#4064) Fix exception when calling dirac-admin-add-shifter with already existing values

*Core
NEW: (#4065) getIndexInList utility in List.py

*Resources
NEW: (#4065) add a SpaceReservation concept to storages
NEW: (#4065) add a getEndpoint method to StorageBase

*RSS
CHANGE: (#4065) CSHelpers.getStorageElementEndpoint returns the endpoint or non srm protocol
CHANGE: (#4065) add the SpaceReservation to the FreeDiskSpaceCommand result

*TS
FIX: (#4066) The dirac-transformation-replication script will now create valid transformations 
     given only the required arguments. Instead of the 'Broadcast' plugin, the 'Standard' plugin 
     is created if not SourceSE is given. If a value for the plugin argument is given, that will 
     be used.

*docs
CHANGE: (#4069) DIRAC installation procedure is updated taking account DIRACOS
CHANGE: (#4094) Pilots3 options: moved to /Operation/Pilot section

[v6r21p5]

*Core
NEW: (#4046) allow install_site to install DIRACOS
FIX: (#4047) dirac-deploy-scripts uses correct regex to find scripts
NEW: (#4047) dirac-deploy-scripts can use symplink instead of wrapper
CHANGE: (#4051) use debug level for logs in the ProcessPool

*RequestManagementSystem
CHANGE: (#4051) split log messages

*ResourceStatusSystem
FIX: (#4050) fix reporting from EmailAgent
CHANGE: (#4051) split log messages in static and dynamic parts

*Docs
CHANGE: (#4034) Add magic runs to setup DIRAC in example scripts, so they work out of the box.
NEW: (#4046) add a tuto for setting up a basic installation
NEW: (#4046) add a tuto for setting up two Dirac SEs
NEW: (#4046) add a tuto for setting up the DFC
NEW: (#4046) add a tuto for managing identities
NEW: (#4046) add a tuto for setting up the RMS
NEW: (#4046) add a tuto for doing DMS with TS

*ConfigurationSystem
CHANGE: (#4044) dirac-configure: forcing update (override, in fact) of CS list

*WorkloadManagementSystem
FIX: (#4052) SiteDirector - restore the logic of limiting the number of pilots to submit due to the  
             WaitingToRunningRatio option
FIX: (#4052) Matcher - if a pilot presents OwnerGroup parameter in its description, this is interpreted 
             as a pilot requirement to jobs and should not be overriden.
CHANGE: (#4027) Improve scalability of HTCondorCE jobs

*Accounting
CHANGE: (#4033) accounting clients use DIRAC.Core.Base.Client as base

*DataManagementSystem
FIX: (#4042) add exit handler for stored procedure
FIX: (#4048) correct the header of the CSV file generated by dirac-dms-protocol-matrix

*TransformationSystem
FIX: (#4038) TransformationCleaningAgent cancels the Request instead of removing them

*Resources
CHANGE: (#4048) SE: give preference to native plugins when generating third party URLS

[v6r21p4]

WorkloadManagementSystem
CHANGE: (#4008) Modification of utility function PilotCStoJSONSynchronizer. The modification 
        allows to add information to created json file about the DNs fields of users belonging 
        to 'lhcb_pilot' group. This information is needed for the second level authorization 
        used in the Pilot Logger architecture. Also, some basic unit tests are added.

*Docs
CHANGE: (#4028) update instructions to install and setup runit

*TransformationSystem
FIX: (#4022) when a site was requested inside the job workflow description, and BulkSubmission was used, such site was not considered.

*Resources
FIX: (#4006) Resources/MessageQueue: add a dedicated listener ReconnectListener

[v6r21p3]

*Core
FIX: (#4005) getDiracModules is removed, class member is used instead.
FIX: (#4013) Use getCAsLocation in order to avoid non-exist os.environ['X509_CERT_DIR']

*ConfigurationSystem
FIX: (#4004) BDII2CSAgent: fix for CEs with incomplete BDII info

*WorkloadManagementSystem
NEW: (#4016) JobAgent - added possibility to try out several CE descriptions when 
             getting jobs in one cycle
NEW: (#4016) Matcher - MultiProcessor tag is added to the resource description if appropriate
NEW: (#4016) JobScheduling - MultiProcessor tag is added to the job description if it 
             specifies multiple processor requirements
FIX: (#4018) JobMonitoring.getJobParameter cast to int
NEW: (#4019) added WMSAdministratorClient module, and using it throughout the code

*Resources/MessageQueue
CHANGE: (#4007) change the way of defining identifier  format for MQ resources: 
        accepted values are  'Topics' or 'Queues'.

*DataManagementSystem
CHANGE: (#4017) DIP handler internally uses bytes instead of MB
NEW: (#4010) add dirac-dms-protocol-matrix script
CHANGE: (#4010) remove dirac-dms-add-files script

*Resources
NEW: (#4016) PoolComputingElement - getDescription returns a list of descriptions 
             with different requirements to jobs to be matched
CHANGE: (#4017) Standardize sizes returned by StoragePlugins in Bytes
CHANGE: (#4011) MQ: randomzied the broker list when putting message

[v6r21p2]

*Core
CHANGE: (#3992) dirac-install does not define REQUESTS_CA_BUNDLE in the bashrc anymore
NEW: (#3998) dirac-install if DIRACOS already installed and DIRACOS is not requested, 
             it will force to install it
CHANGE: (#3992) specify the ca location when calling requests
CHANGE: (#3991) MySQL class prints only debug logs
FIX: (#4003) dirac-install - if the DIRACOS version is not given then use the proper 
             release version

*WorkloadManagementSystem
CHANGE: (#3992) specify the ca location when calling requests
FIX: (#4002) Local protocols are retrieved as a list in InputDataResolution

*Interfaces
FIX: (#4000) Dirac.py - bug fixed: return value of getJobParameters changed that
     should be taken into account by the clients

[v6r21p1]

*WorkloadManagementSystem
CHANGE: (#3989) JobDB.py - do not add default SubmitPool parameter to a job description
FIX: (#3989) dirac-admin-get-site-mask - show only sites in Active state

*DataManagementSystem
CHANGE: (#3985) FTS3DB: getActiveJobs, those jobs are now selected that have been monitored the longest time ago. Ensure better cycling through FTS Jobs
FIX: (#3987) check missing file with another string

[v6r21]

*Core
NEW: (#3921) DictCache - allow threadLocal cache
FIX: (#3936) DictCache - Fix exception upon delete
FIX: (#3922) allow Script.py to accommodate specific test calls with pytest
CHANGE: (#3940) dirac-install - instrument to support DiracOS
FIX: (#3945) set DIRACOS environment variable before souring diracosrc
CHANGE: (#3949) Removed unattended dirac-install-client.py
CHANGE: (#3950) File.py - do not follow links when getting files list or size 
        in directory via getGlobbedFiles and getGlobbedTotalSize
CHANGE: (#3969) Use EOS for installing DIRAC software        

*FrameworkSystem
FIX: (#3968) removed the old logging

*ResourceStatusSystem
FIX: (#3921) fix logic of the RSSCache leading in expired keys

*Accounting
CHANGE: (#3933) Change the columns size of the FinalMinorStatus

*WorkloadManagementSystem
CHANGE: (#3923) Clean PYTHONPATH from *rc when installing DIRAC from the pilot
NEW: (#3941) JobDB: getJobParameters work also with list on job IDs
CHANGE: (#3941) JobCleaningAgent queries for job parameters in bulk
CHANGE: (#3941) Optimizers only set optimizers parameters (backported from v7r0)
CHANGE: (#3970) streamlining code in OptimizerModule. Also pep8 formatting (ignore white spaces for reviewing)
FIX: (#3976) fixed Banned Sites matching in TaskQueueDB
FIX: (#3970) when an optimizer agent was instantiating JobDB (via the base class) and the machine 
     was overloaded, the connection to the DB failed but this was not noticed and the agent was 
     not working until restarted after max cycles. Now testing JobDB  is valid in OptimizerModule 
     base class and exit if not valid.

*TransformationSystem
CHANGE: (#3946) Remove directory listing from ValidateOutputDataAgent
CHANGE: (#3946) Remove directory listing from TransformationCleaningAgent
FIX: (#3967) TransformationCleaningAgent: don't return error if log directory does not exist

*Interfaces
CHANGE: (#3947) removed old methods going through old RMS
CHANGE: (#3960) Dirac.py - getLFNMetadata returns result for both file and directory LFNs
FIX: (#3966) Dirac: replace the use of deprecated function status by getJobStatus

*DataManagementSystem
FIX: (#3922) Fixes FTS3 duplicate transfers
FIX: (#3982) respect the source limitation when picking source for an FTS transfer

*MonitoringSystem
CHANGE: (#3956) Change the bucket size from week to day.

*Resources
CHANGE: (#3933) When crating a consumer or producer then the error message must be 
        handled by the caller.
CHANGE: (#3937) MessageQueue log backends is now set to VERBOSE instead of DEBUG        
NEW: (#3943) SSHComputingElement - added Preamble option to define a command to be 
     executed right before the batch system job submission command
NEW: (#3953) Added the possibility to add filters to log backends to refine the 
     output shown/stored
NEW: (#3953) Resources.LogFilters.ModuleFilter: Filter that allows one to set the 
     LogLevel for individual modules
NEW: (#3953) Resources.LogFilter.PatternFilter: Filter to select or reject log 
     output based on words
FIX: (#3959) PoolComputingElement - bug fix: initialize process pool if not yet 
     done in getCEStatus()     

*test
CHANGE: (#3948) integration tests run with unittest now exit with exit code != 0 if failed

*docs
NEW: (#3974) Added HowTo section to the User Guide

[v6r20p28]

*WorkloadManagementSystem
FIX: (#4092) pilotTools - Ensure maxNumberOfProcessors is an int

[v6r20p27]

*WMS
FIX: (#4020) SiteDirector - do not use keywords in addPilotTQReference/setPilotStatus calls

[v6r20p26]

*WorkloadManagementSystem
FIX: (#3932) MutiProcessorSiteDirector: get platform is checkPLatform flag is true

*DataManagementSystem
FIX: (#3928) `FileCatalogClient` now properly forwards function docstrings through 
     `checkCatalogArguments` decorator, fixes #3927
CHANGE: (#3928) `Resources.Catalog.Utilities`: use functool_wraps in `checkCatalogArguments`

*TransformationSystem
CHANGE: (#3934) make the recursive removal of the log directory explicit in the TransformationCleaningAgent

[v6r20p25]

*Core
FIX: (#3909) DISET - always close the socket even in case of exception

*FrameworkSystem
FIX: (#3913) NotificationHandler - bugfixed: changed SMTPServer to SMTP
FIX: (#3914) add extjs6 support to the web compiler

*docs
NEW: (#3910) Added documentation on MultiProcessor jobs

*WorkloadManagementSystem
FIX: (#3910) TaskQueueDB - fixed strict matching with tags, plus extended the integration test

*DataManagementSystem
CHANGE: (#3917) FTS3: speedup by using subqueries for the Jobs table

*TransformationSystem
CHANGE: (#3916) use SE.isSameSE() method

*Resources
NEW: (#3916) Add isSameSE method to StorageElement which works for all protocols

[v6r20p24]

*WorkloadManagementSystem
FIX: (#3904) SiteDirector fixed case with TQs for 'ANY' site

[v6r20p23]

*TransformationSystem
NEW: (#3903)  do not remove archive SEs when looking at closerSE

*CORE
NEW: (#3902) When the environment variable DIRAC_DEPRECATED_FAIL is set to a non-empty value, 
     the use of deprecated functions will raise a NotImplementError exception

*ConfigurationSystem
FIX: (#3903) ServiceInterface - fix exception when removing dead slave

*FrameworkSystem
FIX: (#3901) NotificationClient - bug fix

[v6r20p22]

*Core
FIX: (#3897) ObjectLoader returns DErrno code
FIX: (#3895) more debug messages in BaseClient

*ResourceStatusSystem
FIX: (#3895) fixed bug in dirac-rss-set-token script

*WorkloadManagementSystem
FIX: (#3897) SiteDirector: using checkPlatform flag everwhere needed
CHANGE: (#3894) Using JobStateUpdateClient instead of RPCClient to it
CHANGE: (#3894) Using JobManagerClient instead of RPCClient to it

[v6r20p20]

*Core
CHANGE: (#3885) Script.parseCommandLine: the called script is not necessarily the first in sys.argv

*ConfigurationSystem
CHANGE: (#3887) /Client/Helpers/Registry.py: Added search dirac user for ID and CA

*MonitoringSystem
FIX: (#3888) mqProducer field in MonitoringReporter can be set to None, and the comparison was broken. 
     It is fixed. Also some additional checks are added.

*WorkloadManagementSystem
CHANGE: (#3889) removed confusing Job parameter LocalBatchID
CHANGE: (#3854) TQ matching (TaskQueueDB.py): when "ANY" is specified, don't exclude task queues 
        (fix with "Platforms" matching in mind)
CHANGE: (#3854) SiteDirector: split method getPlatforms, for extension purposes

*DataManagementSystem
FIX: (#3884) restore correct default value for the SEPrefix in the FileCatalogClient
FIX: (#3886) FTS3: remove the hardcoded srm protocol for registration
FIX: (#3886) FTS3: return an empty spacetoken if SRM is not available

*TransformationSystem
CHANGE: (#3891) ReplicationTransformation.createDataTransformation: returns S_OK with the 
        transformation object when it was successfully added, instead of S_OK(None)

*Resources
NEW: (#3886) SE - return a standard error in case the requested protocol is not available

[v6r20p18]

*DataManagementSystem
CHANGE: (#3882) script for allow/ban SEs now accepting -a/--All switch, for allo status types

*Core
FIX: (#3882) ClassAdLight - fix to avoid returning a list with empty string

*Resources
FIX: (#3882) Add site name configuration for the dirac installation inside singularity CE

*test
FIX: (#3882) fully activating RSS in Jenkins tests

[v6r20p17]

*Core
CHANGE: (#3874) dirac-create-distribution-tarball - add tests directory to the tar file and fix pylint warnings.
FIX: (#3876) Add function "discoverInterfaces" again which is still needed for VMDIRAC

*ConfigurationSystem
CHANGE: (#3875) Resources - allow to pass a list of platforms to getDIRACPlatform()

*WorkloadManagement
CHANGE: (#3867) SandboxStoreClient - Returning file location in output of getOutputSandbox
CHANGE: (#3875) JobDB - allow to define a list of Platforms in a job description JDL

*ResourceStatusSystem
CHANGE: (#3863) deprecated CSHelpers.getSites() function

*Interfaces
NEW: (#3872) Add protocol option to dirac-dms-lfn-accessURL
CHANGE: (#3864) marked deprecated some API functions (perfect replace exists already, as specified)

*Resources
FIX: (#3868) GFAL2_SRM2Storage: only set SPACETOKENDESC when SpaceToken is not an empty string

*Test
CHANGE: (#3863) Enable RSS in Jenkins

*DataManagementSystem
FIX: (#3859) FTS3: resubmit files in status Canceled on the FTS server
NEW: (#3871) FTS submissions can use any third party protocol
NEW: (#3871) Storage plugin for Echo (gsiftp+root)
FIX: (#3871) replace deprecated calls to the gfal2 API
NEW: (#3871) Generic implementation for retrieving space occupancy on storage

*TransformationSystem
FIX: (#3865) fixed submission of parametric jobs with InputData from WorkflowTask
FIX: (#3865) better logging for parametric jobs submission

*StorageManagamentSystem
FIX: (#3868) Fix StageRequestAgent failures for SEs without a SpaceToken

*RequestManagementSystem
FIX: (#3861) tests do not re-use File objects

[v6r20p16]

*WorkloadManagementSystem
CHANGE: (#3850) the platform discovery can be VO-specific.

*Interfaces
CHANGE: (#3856) setParameterSequence always return S_OK/S_ERROR

*TransformationSystem
FIX: (#3856) check for return value on Job interface and handle it

*ResourceStatusSystem
FIX: (#3852) site may not have any SE

[v6r20p15]

*Interface
FIX: (#3843) Fix the sandbox download, returning the inMemory default.

*WorkloadManagementSystem
FIX: (#3845) late creation on RPC in JobMonitoringClient and PilotsLoggingClient

*DataManagementSystem
FIX: (#3839) Update obsolete dirac-rms-show-request command in user message displayed when running dirac-dms-replicate-and-register-request

*FrameworkSystem
FIX: (#3845) added setServer for NotificationClient

*Docs
NEW: (#3847) Added some info on parametric jobs

[v6r20p14]

CHANGE: (#3826) emacs backup file pattern added to .gitignore

*MonitoringSystem
CHANGE: (#3827) The default name of the Message Queue can be changed

*Core
FIX: (#3832) VOMSService.py: better logging and error prevention

*ConfigurationSystem
FIX: (#3837) Corrected configuration location for Pilot 3 files synchronization

*FrameworkSystem
FIX: (#3830) InstalledComponentDB.__filterFields: fix error in "Component History Web App" when filter values are unicode

*Interface
CHANGE: (#3836) Dirac.py API - make the unpacking of downloaded sandboxes optional

*Accounting
CHANGE: (#3831) ReportGenerator: Authenticated users without JOB_SHARING will now only get plots showing their own jobs, solves #3776

*ResourceStatusSystem
FIX: (#3833) Documentation update
CHANGE: (#3838) For some info, use DMSHelper instead of CSHelper for better precision

*RequestManagementSystem
FIX: (#3829) catch more exception in the ReqClient when trying to display the associated FTS jobs

[v6r20p13]

*FrameworkSystem

FIX: (#3822) obsolete parameter maxQueueSize in UserProfileDB initialization removed

*WorkloadManagementSystem

FIX: (#3824) Added Parameter "Queue" to methods invoked on batch systems by LocalComputingElement
FIX: (#3818) Testing parametric jobs locally now should also work for parametric input data
NEW: (#3818) Parameters from Parametric jobs are also replaced for ModuleParameters, 
             and not only for common workflow parameters

*DataManagementSystem

FIX: (#3825) FileCatalogCLI: print error message when removeReplica encounters weird return value
FIX: (#3819) ReplicateAndRegister: fix a problem when transferring files to multiple storage 
             elements, if more than one attempt was needed the transfer to all SEs was not always 
             happening.
CHANGE: (#3821) FTS3Agent: set pool_size of the FTS3DB

*TransformationSystem

FIX: (#3820) Fix exception in TransformationCleaningAgent: "'str' object not callable"

*ConfigurationSystem

FIX: (#3816) The VOMS2CSAgent was not sending notification emails when the DetailedReport 
             option was set to False, it will now send emails again when things change for a VO.
CHANGE: (#3816) VOMS2CSAgent: Users to be checked for deletion are now printed sorted and line 
                by line
NEW: (#3817) dirac-admin-check-config-options script to compare options and values between 
             the current Configuration and the ConfigTemplates. Allows one to find wrong or 
             missing option names or just see the difference between the current settings and 
             the default values.

[v6r20p12]

*Core
FIX: (#3807) Glue2 will return a constant 2500 for the SI00 queue parameter, 
     any value is needed so that the SiteDirector does not ignore the queue, fixes #3790

*ConfigurationSystem
FIX: (#3797) VOMS2CSAgent: return error when VO is not set (instead of exception)
FIX: (#3797) BDII2CSAgent: Fix for GLUE2URLs option in ConfigTemplate (Lower case S at the end)

*DataManagementSystem
FIX: (#3814) SEManager - adapt to the new meaning of the SE plugin section name
FIX: (#3814) SEManager - return also VO specific prefixes for the getReplicas() and similar calls
FIX: (#3814) FileCatalogClient - take into account VO specific prefixes when constructing PFNs on the fly

*TransformationSystem
FIX: (#3812) checking return value of jobManagerClient.getMaxParametricJobs() call

[v6r20p11]

*Core
FIX: (#3805) ElasticSearchDB - fix a typo (itertems -> iteritems())

[v6r20p10]

*Core
NEW: (#3801) ElasticSearchDB - add method which allows for deletion by query
NEW: (#3792) added breakDictionaryIntoChunks utility

*WorkloadManagementSystem
FIX: (#3796) Removed legacy "SystemConfig" and "LHCbPlatform" checks
FIX: (#3803) bug fix: missing loop on pRef in SiteDirector
NEW: (#3792) JobManager exposes a call to get the maxParametricJobs

*TransformationSystem
NEW: (#3804) new option for dirac-transformation-replication scrip `--GroupName/-R`
FIX: (#3804) The TransformationGroup is now properly set for transformation created with dirac-transformation-replication, previously a transformation parameter Group was created instead.
FIX: (#3792) Adding JobType as parameter to parametric jobs
FIX: (#3792) WorkflowTaskAgent is submitting a chunk of tasks not exceeding the MaxParametricJobs accepted by JobManager

[v6r20p9]

*Core
FIX: (#3794) Fix executeWithUserProxy when called with proxyUserDN, 
     fixes exception in WMSAdministrator getPilotLoggingInfo and TransformationCleaningAgent

*DataManagementSystem
CHANGE: (#3793) reuse of the ThreadPool in the FTS3Agent in order to optimize the Context use

*WorkloadManagementSystem
FIX: (#3787) Better and simpler code and test for SiteDirector 
FIX: (#3791) Fix exception in TaskQueueDB.getActiveTaskQueues, triggered 
             by dirac-admin-show-task-queues

[v6r20p8]

*ResourceStatusSystem
FIX: (#3782) try/except for OperationalError for sqlite (EmailAction)

*Core
FIX: (#3785) Adjust voms-proxy-init timeouts
NEW: (#3773) New Core.Utilities.Proxy.UserProxy class to be used as a contextManager
FIX: (#3773) Fix race condition in Core.Utilities.Proxy.executeWithUserProxy, 
     the $X509_USER_PROXY environment variable from one thread could leak to another, fixes #3764


*ConfigurationSystem
NEW: (#3784) Bdii2CSAgent: New option **SelectedSites**, if any sites are set, only those will 
     be updated
NEW: (#3788) for CS/Registry section: added possibility to define a QuarantineGroup per VO

*WorkloadManagementSystem

FIX: (#3786) StalledJobAgent: fix "Proxy not found" error when sending kill command to stalled job, 
     fixes #3783
FIX: (#3773) The solution for bug #3764 fixes a problem with the JobScheduling executor, where 
     files could end up in the checking state with the error "Couldn't get storage metadata 
     of some files"
FIX: (#3779) Add setting of X509_USER_PROXY in pilot wrapper script, 
which is needed to establish pilot env in work nodes of Cluster sites.

*DataManagementSystem
FIX: (#3778) Added template for RegisterReplica
FIX: (#3772) add a protection against race condition between RMS and FTS3
FIX: (#3774) Fix FTS3 multi-VO support by setting VO name in SE constructor.

*TransformationSystem
FIX: (#3789) better tests for TS agents

*StorageManagamentSystem
FIX: (#3773) Fix setting of the user proxy for StorageElement.getFileMetadata calls, fixes #3764

[v6r20p7]

*Core
FIX: (#3768) The Glue2 parsing handles some common issues more gracefully:
     handle cases where the execution environment just does not exist, use sensible;
     dummy values in this case (many sites);
     handle multiple execution environments at a single computing share (i.e., CERN);
     handle multiple execution environments with the same ID (e.g., SARA)
     
CHANGE: (#3768) some print outs are prefixed with "SCHEMA PROBLEM", which seem to point to problems in the published information, i.e. keys pointing to non-existent entries, or non-unique IDs

*Tests
NEW: (#3769) allow to install DIRACOS if DIRACOSVER env variable is specified

*ResourceStatusSystem
CHANGE: (#3767) Added a post-processing function in InfoGetter, for handling special case of FreeDisk policies

*WorkloadManagementSystem
FIX: (#3767) corrected inconsistent option name for pilotFileServer CS option

*TransformationSystem
CHANGE: (#3766) TransformationCleaningAgent can now run without a shifterProxy, it uses 
        the author of the transformation for the cleanup actions instead.
CHANGE: (#3766) TransformationCleaningAgent: the default value for shifterProxy was removed
FIX: (#3766) TaskManagerAgent: RequestTasks/WorkflowTasks: value for useCertficates to `False` 
     instead of `None`. Fixes the broken submission when using a shifterProxy for the TaskManagerAgents

[v6r20p6]

*Tests
CHANGE: (#3757) generate self signed certificate TLS compliant

*Interfaces
FIX: (#3754) classmethods should not have self! (Dirac.py)

*WorkloadManagementSystem
FIX: (#3755) JobManager - bug fix in __deleteJob resulting in exceptions

*DataManagementSystem
NEW: (#3736) FTS3 add kicking of stuck jobs
FIX: (#3736) FTS3 update files in sequence to avoid mysql deadlock
CHANGE: (#3736) Canceled is not a final state for FTS3 Files
CHANGE: (#3736) FTS3Operations are finalized if the Request is in a final state (instead of Scheduled)
FIX: (#3724) change the ps_delete_files and ps_delete_replicas_from_file_ids to not lock on MySQL 5.7

*TransformationSystem
CHANGE: (#3758) re-written a large test as pytest (much less verbosity, plan to extend it)
FIX: (#3758) added BulkSubmission option in documentation for WorkflowTaskAgent

*RequestManagementSystem
FIX: (#3759) dirac-rms-request: silence a warning, when not using the old FTS Services

*ResourceStatusSystem
FIX: (#3753) - style changes

[v6r20p5]

*Docs

FIX: (#3747) fix many warnings
FIX: (#3735) GetReleaseNotes.py no longer depends on curl, but the python requests packe
FIX: (#3740) Fix fake environments for sqlalchemy.ext import, some code documentation pages were not build, e.g. FTS3Agent
NEW: (#3762) Add --repo option, e.g. --repo DiracGrid/DiracOS, or just --repo DiracOS, fixes DIRACGrid/DIRACOS#30

*TransformationSystem

FIX: (#3726) If the result can not be evaluated, it can be converted to list
FIX: (#3723) TaskManagerAgentBase - add option ShifterCredentials to set the credentials to 
     use for all submissions, this is single VO only
FIX: (#3723) WorkflowTasks/RequestTasks: pass ownerDN and ownerGroup parameter to all the submission 
     clients if using shifterProxy ownerDN and ownerGroup are None thus reproducing the original behaviour
FIX: (#3723) TaskManagerAgentBase - refactor adding operations for transformation to separate function to 
     ensure presence of Owner/DN/Group in dict entries RequestTaskAgent no longer sets shifterProxy by default.

*Resources

CHANGE: (#3745) Add the deprecated decorator to native XROOT plugin

[v6r20p4]

*DMS
FIX: (#3727) use proxy location in the SECache

*RMS
FIX: (#3727) use downloadVOMSProxyToFile in RequestTask

*TS
FIX: (#3720) TaskManager - pass output data arguments as lists rather 
     than strings to the parametric job description

Docs:
FIX: (#3725) AdministratorGuide TransformationSystem spell check and added a few 
     phrases, notably for bulk submission working in v6r20p3

[v6r20p3]

*Framework
FIX: SystemAdministrator - Get the correct cpu usage data for each component

*TS
NEW: new command dirac-transformation-replication to create replication transformation to copy files from some SEs to other SEs, resolves #3700

*RMS
FIX: fix integration tests to work with privileged and non privileged proxies

*RSS
FIX: Fix for downtime publisher: wrong column names. Avoiding dates (not reflected in web app)

[v6r20p2]

*Core

CHANGE: (#3713) Fixes the infamous "invalid action proposal" by speeding up the handshake and not looking up the user/group in the baseStub

*RequestManagementSystem
CHANGE: (#3713) FowardDISET uses the owner/group of Request to execute the stub
CHANGE: (#3713) owner/group of the Requests are evaluated/authorized on the server side
CHANGE: (#3713) LimitedDelegation or FullDelegation are required to set requests on behalf of others -> pilot user and hosts should must them (which should already be the case)

*docs

NEW: (#3699) documentation on Workflow
CHANGE: (#3699) update on documentation for integration tests

*ConfigurationSystem

CHANGE: (#3699) for pilotCS2JSONSynchronizer: if pilotFileServer is not set, still print out the content

*WorkloadManagementSystem

CHANGE: (#3693) introduce options for sites to choose usage of Singularity

*TransformationSystem

FIX: (#3706) TaskManger with bulksubmission might have occasional exception, depending on order of entries in a dictionary
FIX: (#3709) TaskManager - fix the generated JobName to be of the form ProdID_TaskID
FIX: (#3709) TaskManager - check the JOB_ID and PRODUCTION_ID parameters are defined in the workflow

*Interfaces

FIX: (#3709) Job API - do not merge workflow non-JDL parameters with the sequence parameters of the same name

[v6r20p1]

*WorkloadManagementSystem

FIX: (#3697) Ensure retrieveTaskQueues doesn't return anything when given an empty list of TQ IDs.
FIX: (#3698) Call optimizer fast-path for non-bulk jobs

[v6r20]

*Core
NEW: MJF utility added, providing a general interface to Machine/Job Features values.
NEW: DEncode - added unit tests
NEW: JEncode for json based serialization
NEW: Add conditional printout of the traceback when serializing/deserializing non json compatible
     object in DEncode (enabled with DIRAC_DEBUG_DENCODE_CALLSTACK environment variable)
NEW: File.py - utility to convert file sizes between different unit
NEW: new flag in dirac-install script to install DIRAC-OS on demand
CHANGE: Removed deprecated option "ExtraModules" (dirac-configure, dirac-install scripts)
CHANGE: dirac-deploy-scripts, dirac-install - allow command modules with underscores in 
        their names in order for better support for the code checking tools
CHANGE: dirac-distribution and related scripts - compile web code while release
        generation
CHANGE: dirac-external-requirements - reimplemented to use preinstalled pip command rather than
the pip python API
FIX: dirac-distribution - fixed wrong indentation  
NEW: new command name for voms proxy
FIX: dirac-install default behaviour preserved even with diracos options
New: Add additional check in MJF utility to look for a shutdown file located at '/var/run/shutdown_time'
FIX: The hardcoded rule was not taken into account when the query was coming from the web server
CHANGE: VOMSService - reimplemented using VOMS REST interface
FIX: MJF utility won't throw exceptions when MJF is not fully deployed at a site

*Framework
NEW: WebAppCompiler methods is implemented, which is used to compile the web framework
NEW: add JsonFormatter for logs
NEW: add default configuration to CS: only TrustedHost can upload file
CHANGE: ComponentInstaller - remove the old web portal configuration data used during the installation
CHANGE: MessageQueue log handler uses JsonFormatter

*Monitoring
CHANGE: fixes for testing in Jenkins with locally-deployed ElasticSearch
FIX: fixes in the query results interpretation

*Configuration
FIX: ConfigurationHandler, PilotCStoJSONSynchronizer - fixes for enabling pilotCStoJSONSynchronizer, and doc
NEW: dirac-admin-voms-sync - command line for VOMS to CS synchronization
NEW: VOMS2CSSynchronizer - new class encapsulating VOMS to CS synchronization
CHANGE: VOMS2CSAgent - reimplemented to use VOMS2CSSynchronizer

*WorkloadManagementSystem
NEW: StopSigRegex, StopSigStartSeconds, StopSigFinishSeconds, StopSigNumber added to JDL, which cause Watchdog to send a signal StopSigNumber to payload processes matching StopSigRegex when there are less than StopSigFinishSeconds of wall clock remaining according to MJF.
NEW: PilotLoggingDB, Service and Client for handling extended pilot logging
NEW: added a new synchronizer for Pilot3: sync of subset of CS info to JSON file, 
     and sync of pilot3 files
NEW: dirac-admin-get-pilotslogging script for viewing PilotsLogging
NEW: Bulk job submission with protection of the operation transaction
NEW: WMSHistoryCorrector and MonitoringHistoryCorrector classes inheriting from a common BaseHistoryCorrector class
CHANGE: SiteDirector - refactored Site Director for better extensibility
CHANGE: dirac-wms-cpu-normalization uses the abstracted DB12 benchmark script used by the HEPiX Benchmarking Working Group, and the new MJF utility to obtain values from the system and to save them into the DIRAC LocalSite configuration.
CHANGE: Removed TaskQueueDirector and the other old style (WMS) *PilotDirector
CHANGE: TaskQueueDB - removed PilotsRequirements table
CHANGE: TaskQueueDB - added FOREIGN KEYS 
CHANGE: Removed gLite pilot related WMS code
FIX: always initialize gPilotAgentsDB object
FIX: JobManager - Added some debug message when deleting jobs
FIX: Job.py - fixing finding XML file
NEW: SiteDirector - added flag for sending pilot3 files
CHANGE: SiteDirector - changed the way we create the pilotWrapper (better extensibility)
NEW: SiteDirector - added possibility for deploying environment variables in the pilot wrapper

*Workflow
CHANGE: Script.py: created _exitWithError method for extension possibilities

*TS
FIX: TranformationCleaningAgent - just few simplifications 

*DMS
NEW: FTS3Agent working only with the FTS3 service to replace the existing one
NEW: FTS3Utilities - use correct FTS Server Selection Policy
NEW: StorageElement service - getFreeDiskSpace() and getTotalDiskSpace() take into account 
     MAX_STORAGE_SIZE parameter value
CHANGE: Adding vo name argument for StorageElement   
CHANGE: Fixing rss to fetch fts3 server status
NEW: Add a feature to the DFC LHCbManager to dump the content of an SE as a CSV file
FIX: FTS3DB: sqlalchemy filter statements with "is None" do not work and result in no lines being selected
NEW: FTS3Agent and FTS3DB: add functionality to kick stuck requests and delete old requests
NEW: FTS3Agent - add accounting report

*RMS
FIX: Really exit the RequestExecutingAgent when the result queue is buggy

*RSS
CHANGE: Using StorageElement.getOccupancy()
FIX: Initialize RPC to WMSAdministrator only once
FIX: Using MB as default for the size
FIX: flagged some commands that for the moment are unusable
FIX: fixed documentation of how to develop commands

*Resources
NEW: New SingularityComputingElement to submit jobs to a Singularity container
NEW: Added StorageElement.getOccupancy() method for DIP and GFAL2_SMR2 SE types
CHANGE: enable Stomp logging only if DIRAC_DEBUG_STOMP environment variable is set to any value

*Interfaces
CHANGE: Dirac.py - saving output of jobs run with 'runLocal' when they fail (for DEBUG purposes)

*Docs
CHANGE: WebApp release procedure
FIX: Update of the FTS3 docs

*Tests
FIX: add MonitoringDB to the configuration
FIX: Installing elasticSeach locally in Jenkins, with ComponentInstaller support.

[v6r19p25]

*TransformationSystem
FIX: (#3742) TransformationDB - when adding files to transformations with a multi-threaded agent, 
     it might happen that 2 threads are adding the same file at the same time. The LFN was not 
     unique in the DataFiles table, which was a mistake... This fix assumes the LFN is unique, 
     i.e. if not the table had been cleaned and the table updated to be unique.

[v6r19p24]

*WMS
FIX: (#3739) pilotTools - added --tag and --requiredTag options
FIX: (#3739) pilotCommands - make NumberOfProcessors = 1 if nowhere defined (default)

*Resources
FIX: (#3739) CREAMComputingElement - possibility to defined CEQueueName to be used in the pilot submission command

[v6r19p23]

*TS
FIX: (#3734) catch correct exception for ast.literal_eval

[v6r19p22]

*Core
CHANGE: Backport from v6r20 - fixes the infamous "invalid action proposal" by speeding up 
        the handshake and not looking up the user/group in the baseStub

RMS:
CHANGE: Backport from v6r20 - FowardDISET uses the owner/group of Request to execute the stub
CHANGE: Backport from v6r20 - owner/group of the Requests are evaluated/authorized on the server side
CHANGE: Backport from v6r20 - LimitedDelegation or FullDelegation are required to set requests on behalf 
        of others -> pilot user and hosts should must them (which should already be the case)

*API
NEW: Dirac.py - running jobs locally now also works for parametric jobs. Only the first sequence will be run
FIX: Dirac.py - running jobs locally will now properly work with LFNs in the inputSanbdox

*DMS
FIX: DMSHelpers - in getLocalSiteForSE() return None as LocalSite if an SE is at no site

[v6r19p21]

*Configuration
FIX: Bdii2CSAgent - make the GLUE2 information gathering less verbose; Silently ignore StorageShares

*Test
CHANGE: backported some of the CI tools from the integration branch 

[v6r19p20]

*StorageManagement
FIX: StorageManagementDB - fixed buggy group by with MySQL 5.7

[v6r19p19]

*Configuration

NEW: BDII2CSAgent - new options: GLUE2URLs, if set this is queried in addition to the other BDII;
    GLUE2Only to turn off looking on the old schema, if true only the main BDII URL is queried;
    Host to set the BDII host to search

NEW: dirac-admin-add-resources new option G/glue2 , enable looking at GLUE2 Schema, 
     H/host to set the host URL to something else

[v6r19p18]

*Configuration
CHANGE: Better logging of the Configuration file write exception

*RSS
FIX: SummarizeLogsAgent - fix the case when no previous history

[v6r19p17]

*Framework
FIX: ProxyManager - if an extension has a ProxyDB, use it

*RSS
FIX: CSHelpers.py minor fixes

[v6r19p16]

*WMS
FIX: pilotCommands - cast maxNumOfProcs to an int.
CHANGE: pilotTools - change maxNumOfProcs short option from -P to -m.

[v6r19p15]

*Framework
NEW: ProxyDB - allow FROM address to be set for proxy expiry e-mails

*DMS
CHANGE: FTSJob - FailedSize is now BIGINT in FTSJob
CHANGE: FTSJob - increase the bringonline time

*WMS
FIX: SiteDirector won't set CPUTime of the pilot
FIX: convert MaxRAM inside the pilots to int

*RSS
FIX: SummarizeLogsAgent: comparison bug fix
FIX: Fixed sites synchronizer

[v6r19p14]

*WMS
NEW: pilotCommands/Tools - added possibility to specify a maxNumberOfProcessors parameter for pilots
CHANGE: MultiProcessorSiteDirector - allow kwargs to SiteDirector getExecutable & _getPilotOptions functions

*RMS
FIX: Fix a bug in ReplicateAndRegister Operation preventing files having failed once to be retried

*DMS
FIX: FileCatalogWithFkAndPsDB.sql - Fixes for the DFC to be compatible with strict group by mode 
     (https://dev.mysql.com/doc/refman/5.7/en/sql-mode.html#sqlmode_only_full_group_by)

*docs
CHANGE: added little documentation for lcgBundles

[v6r19p13]

*WMS
FIX: JobWrapper - added a debug message
FIX: Allow non-processor related tags to match TQ in MultiProcessorSiteDirector.

*Test
CHANGE: improve Gfal2 integration tests by checking the metadata

[v6r19p12]

*Core
CHANGE: QualityMapGraph - change the color map of the Quality plots

*Framework
FIX: Logging - remove the space after log messages if no variable message is printed, fixes #3587

*MonitoringSystem
CHANGE: ElasticSearch 6 does not support multiple types, only one type is created instead.

*RSS
FIX: GOCDBClient - encode in utf-8, update goc db web api URL
FIX: fixed bug in creation of history of status (avoid repetition of entries)

*DMS
FIX: fixed bug in FTSAgent initialization

*WMS
FIX: fix bug in dirac-wms-job-select: treating the case of jobGroup(s) not requested

[v6r19p11]

*Framework:
CHANGE: moved column "Instance" of InstalledComponentsDB.InstalledComponent 
        table from 64 to 32 characters

*WMS
FIX: JobWrapperTemplate - fix exception handling
CHANGE: dirac-wms-select-jobs - new option to limit the number of selected jobs
CHANGE: returning an error when sandboxes can't be unassigned from jobs (JobCleaningAgent)

*RMS
FIX: RequestDB - add missing JOIN in the web summary query
NEW: dirac-rms-request - add option to allow resetting the NotBefore member even 
     for non-failed requests

*DMS
FIX: FTSAgent - change data member names from uppercase to lower case

*Interfaces
CHANGE: autopep8 on the API/Dirac module

*docs:
NEW: added some doc about shifterProxy

[v6r19p10]

*Core
FIX: MySQL - catch exception when closing closed connection

*TS
CHANGE: add possibility to get extension-specific tasks and files statuses in TransformationMonitor web application

*RMS
NEW: dirac-rms-request - add option --ListJobs to list the jobs for a set of requests

*Resources
FIX: Use parameters given at construction for SRM2 protocols List

*StorageManagement
FIX: use StorageElement object to get disk cache size

*DMS
FIX: DMSHelpers - fix case when no site is found for an SE
FIX: ReplicateAndRegister - don't try and get SE metadata is replica is inactive

[v6r19p9]

*WMS
CHANGE: DownloadInputData was instantiating all local SEs which is not necessary... Only instantiate those that are needed
CHANGE: JobWrapper - use resolveSEGroup in order to allow defining SE groups including other SE groups
FIX: JobDB - fixed typo in getSiteMaskStatus() method
FIX: Fix getSiteMaskStatus in SiteDirector and MultiProcessSiteDirector
CHANGE: WatchdogLinux - using python modules in  instead of shell calls

*DMS
FIX: in DMSHelpers don't complain if an SE is at 0 sites

*Interfaces
CHANGE: Job.py - using the deprecated decorator for 2 deprecated methods

*RSS
FIX: EmailAction considers also CEs, not only SEs

*Resources
FIX: removed a useless/broken method in Resources helper
FIX: marked as obsoleted two methods in Resources helper (FTS2 related)

[v6r19p8]

*Configuration
FIX; Resources - don't overwrite queue tags if requiredtags are set.

*Framework
CHANGE: dirac-proxy-init - increase dirac-proxy-init CRL update frequency

*Accounting
CHANGE: AccountingDB - if the bucket length is part of the selected conditions, 
        add to the grouping

*WorkloadManagement
FIX: ConfigTemplate.cfg - allow user access to getSiteMaskStatus

*DataManagementSystem
FIX: DMSHelpers - recursive resolution of SEGroup was keeping the SEGroup in the list

*RSS
FIX: CSHelper - getting FTS from the correct location
CHANGE: use the SiteStatus object wherever possible

*Resources
FIX: CREAMComputingElement - added CS option for extra JDL parameters

*Documentation
CHANGE: point README to master and add badges for integration

[v6r19p7]

*WorkloadManagement
FIX: SiteDirector - correct escaping in pilot template
FIX: dirac-wms-get-wn-parameters - added some printouts to dirac-wms-get-wn-parameters

[v6r19p6]

*Core
FIX: SocketInfo - log proper message on CA's init failure.

*Accounting
CHANGE: NetworkAgent - remove support of perfSONAR summaries and add support of raw metrics.

*WMS
FIX: JobDB - don't trigger exception in webSummary if a site with a single dot is in the system
CHANGE: SiteDirector - added logging format and UTC timestamp to pilot wrapper
FIX: JobMonitoring - fix in getJobPageSummaryWeb() for showing correct sign of life for stalled jobs

*TS
FIX: TransformationManager - fix for wrong method called by the Manager

*RSS
NEW: SiteStatus object uses the RSS Cache
FIX: expiration time is a date (dirac-rss-query-db)

[v6r19p5]

*WMS
CHANGE: ParametricJob - added getParameterVectorLength() to replace getNumberOfParameters with a more detailed check of the job JDL validity
FIX: JobManagerHandler - restored the use of MaxParametricJobs configuration option

*Interfaces
FIX: Always use a list of LFNs for input data resolution (local run, mostly)

*tests
FIX: use rootPath instead of environment variable


[v6r19p4]

NEW: Added dummy setup.py in anticipation for standard installation procedure

*Core
CHANGE: SocketInfoFactory - version check of GSI at run time is removed

*Configuration 
FIX: Resources - fix RequiredTags in getQueue() function

*Interfaces
FIX: fix exception when using Dirac.Job.getJobJDL

*WMS
FIX: SiteDirector - fix proxy validity check in updatePilotStatus, a new proxy was 
     never created because isProxyValid returns non-empty dictionary
FIX: JobMonitoring - web table was not considering correctly Failed jobs because 
     stalled for setting the LastSignOfLife     

*DMS
FIX: StorageFactory - avoid complaining if Access option is not in SE section
CHANGE: dirac-dms-user-lfns - the wildcard flag will always assume leading "*" to match files, 
       unless the full path was specified in the wildcard no files were previously matched

*RSS
FIX: CacheFeederAgent resilient to command exceptions

*Resources
FIX: ARCComputingElement - the proxy environment variable was assumed before the 
     return value of the prepareProxy function was checked, which could lead to exceptions

[v6r19p3]

CHANGE: .pylintrc - disable redefined-variable-type
CHANGE: .pylintrc - max-nested-blocks=10 due to the many tests of result['OK']
CHANGE: use autopep8 for auto-formatting with following exceptions:
        tabs = 2 spaces and not 4
        line length check disabled (i.e. 120 characters instead of 80)
        Option for autopep8 are: --ignore E111,E101,E501

*Configuration
FIX: retrigger the initialization of the logger and the ObjectLoader after 
     all the CS has been loaded

*WMS
FIX: pilot commands will add /DIRAC/Extensions=extensions if requested
FIX: SiteDirector, pilotCommands - fix support for multiple values in the 
     RequiredTag CE parameter
FIX: MultiProcessorSiteDirector - fix dictionary changed size exception 

*Workflow
FIX: application log name can also come from step_commons.get['logFile']

*Resources
CHANGE: Condor, SLURM, SSHComputingElement - added parameters to force allocation
        of multi-core job slots

[v6r19p2]

*DMS
FIX: dirac-admin-allow-se: fix crash because of usage of old RSS function

*RSS
FIX: ResourceStatusDB - microseconds should always be 0 
FIX: Multiple fixes for the RSS tests

[v6r19p1]

*Core
FIX: ElasticSearchDB - certifi package was miscalled
FIX: ElasticSearchDB - added debug messages for DB connection

*Framework
FIX: ComponentInstaller - handling correctly extensions of DBs found in sql files

*WMS
FIX: SudoComputingElement - prevent message overwriting application errors
FIX: JobDB.getInputData now returns list of cleaned LFNs strings, possible "LFN:" 
     prefix is removed

*Interfaces
FIX: Dirac.py - bring back treatment of files in working local submission directory

[v6r19]

FIX: In multiple places - use systemCall() rather than shellCall() to avoid
     potential shell injection problems

FIX: All Databases are granting also REFERENCES grant to Dirac user to comply with
     more strict policies of MySQL version >= 5.7

*Accounting
NEW: new functionality to plot the data gathered by perfSONARs. It allows to 
     present jitter, one-way delay, packet-loss rate and some derived functions.
FIX: compatibility of AccountingDB with MySQL 5.7

*ConfigurationSystem
NEW: Allow to define FailoverURLs and to reference MainServers in the URLs

*FrameworkSystem
NEW: gLogger is replaced by the new logging system based on the python logging module
NEW: Added ElasticSearch backend for the logging
NEW: Central Backends configuration to customize their use by multiple components 
NEW: BundleDelivery - serves also CA's and CRL's all-in-one files
NEW: added shell scripts for generating CAs and CRLs with the possibility to specify the Input and/or output directories
CHANGE: can now send mails to multiple recipients using the NotificationClient
CHANGE: Make the new logging system thread-safe
FIX: Adapting query to MySLQ 5.7 "GROUP BY" clause
FIX: TopErrorMessagesReporter - more precise selection to please stricter versions of MySQL
CHANGE: ProxyGeneration - make RFC proxies by default, added -L/--legacy flag to dirac-proxy-init
        to force generation of no-RFC proxies

*Core
FIX: dirac-install - allow to use local md5 files
CHANGE: X509Chain - fixes to allow robot proxies with embedded DIRAC group extension
        ( allow DIRAC group extension not in the first certificate chain step )
CHANGE: BaseClient - recheck the useServerCertificate while establishing connection
        and take it into account even if it has changed after the client object creation    
FIX: PlainTransport - fixed socket creation in initAsClient()         
NEW: Technology preview of new logging system, based on standard python logging module
CHANGE: Added graphviz extension to sphinx builds
FIX: Added documentation of low level RPC/DISET classes
FIX: Gateway service - multiple fixes to resurrect the service and to correctly instantiate it
NEW: dirac-install will change the shebang of the python scripts to use the environment 
     python instead of the system one
NEW: Security.Utilities - methods to generate all-in-one CA certificates and CRLs files     
NEW: ElasticSearchDB - gets CA's all-in-one file from the BundleDelivery service if needed
NEW: genAllCAs.sh, genRevokedCerts.sh - DIRAC-free commands to generate all-in-one CA 
     certificates and CRLs files     
CHANGE: dirac-create-distribution-tarball - removing docs and tests directories when 
        creating release tarballs     

*DMS
CHANGE: FTSJob - use Request wrapper for the fts3 REST interface instead of pycurl based
        client
CHANGE: FTSHistoryView - drop FTSServer field from the view description   
CHANGE: FTSFile DB table: increased length of fields LFN(955), SourceSURL(1024), TargetSURL(1024)
CHANGE: Uniform length of LFN to 255 across DIRAC dbs
FIX: FTSJob - fix the serialization of 0 values
FIX: FTSFile, FTSJob - fix SQL statement generation for stricter versions of MySQL

*Resources
NEW: New method in the StorageElement to generate pair of URLs for third party copy.
     Implement the logic to generate pair of URLs to do third party copy. 
     This will be used mostly by FTS, but is not enabled as of now
FIX: StorageElement - fix different weird behaviors in Storage Element, in particular, 
     the inheritance of the protocol sections     
FIX: GFAL2 storage element: update for compatibility with GFAL2 2.13.3 APIs
NEW: Introduced Resources/StorageElementBases configuration section for definitions
     of abstract SEs to be used in real SEs definition by inheritance     

*RMS
NEW: dirac-rms-request - command including functionality of several other commands:
     dirac-rms-cancel|reset|show-request which are dropped. The required functionality
     is selected by the appropriate switches   

*RSS
NEW: Put Sites, ComputingElements, FTS and Catalogs under the status control of the
     RSS system 
NEW: Rewrote RsourceStatus/ResourceManagementDB tables with sqlAlchemy (RM DB with declarative base style)
NEW: SiteStatus client to interrogate site status with respect to RSS
CHANGE: introduced backward compatibility of RSS services with DIRAC v6r17 clients
CHANGE: moved some integration tests from pytest to unittest
CHANGE: Moved ResourceStatusDB to sqlAlchemy declarative_base
FIX: Automated setting of lastCheckTime and Dateffective in ResourceStatusDB and ResourceManagementDB
FIX: fixes for tables inheritance and extensions
FIX: fixes for Web return structure ("meta" column)
FIX: ResourceStatus, RSSCacheNoThread - fixed RSS cache generation 
FIX: ResourceStatus - fixes for getting status from the CS information
FIX: ResourceManagement/StatusDB - fixed bugs in meta parameter check
FIX: fixed incompatibility between Active/InActive RSS clients return format
FIX: SiteStatus - bug fixed in getSites() method - siteState argument not propagated to
     the service call
FIX: ResourceStatus - return the same structure for status lookup in both RSS and CS cases     
FIX: Bug fixes in scripts getting data out of DB


*Monitoring
CHANGE: DBUtils - change the bucket sizes for the monitoring plots as function of the time span

*WMS
NEW: SiteDirector - checks the status of CEs and Sites with respect to RSS  
NEW: pilotCommands - new ReplaceDIRACCode command mostly for testing purposes
NEW: JobAgent, JobWrapper - several fixes to allow the work with PoolComputingElement
     to support multiprocessor jobs    
NEW: JobScheduling - interpret WholeNode and NumberOfProcessors job JDL parameters and
     convert then to corresponding tags
NEW: SiteDirector - CEs can define QueryCEFlag in the Configuration Service which can be
     used to disallow querying the CE status and use information from PiltAgentsDB instead     
NEW: The application error codes, when returned, are passed to the JobWrapper, and maybe interpreted.
NEW: The JobWrapperTemplate can reschedule a job if the payload exits with status DErrno.EWMSRESC & 255 (222)
FIX: SiteDirector - unlink is also to be skipped for Local Condor batch system
FIX: JobDB - fixes necessary to suite MySQL 5.7
FIX: dirac-pilot, pilotTools - PYTHONPATH is cleared on pilot start, pilot option keepPP
     can override this
FIX: WMSAdministratorHandler - make methods static appropriately
FIX: Bug fix for correctly excluding WebApp extensions
CHANGE: JobScheduling - more precise site name while the job is Waiting, using the set of 
        sites at which the input files are online rather than checking Tier1s in eligible sites      
FIX: SiteDirector - aggregate tags for the general job availability test         
FIX: JobScheduling - bug fix in __sendToTQ()
FIX: pilotTools,pilotCommands - pick up all the necessary settings from the site/queue configuration
     related to Tags and multi-processor
NEW: SiteDirector - added option to force lcgBundle version in the pilot
FIX: SiteDirector - if MaxWaitingJobs or MaxTotalJobs not defined for a queue, assume a default value of 10
FIX: MatcherHandler - preprocess resource description in getMatchingTaskQueues()
FIX: JobDB - set CPUTime to a default value if not defined when rescheduling jobs

*TS
FIX: TransformationClient - fix issue #3446 for wrong file error counting in TS
FIX: TransformationDB - set ExternalID before ExternalStatus in tasks
BUGFIX: TransformationClient - fix a bug in the TS files state machine (comparing old status.lower() 
        with new status)

*Interfaces
CHANGE: Dirac API - expose the protocol parameter of getAccessURL()
CHANGE: Dirac API - added runLocal as an API method

*Docs
NEW: Documentation for developing with a container (includes Dockerfile)
NEW: Add script to collate release notes from Pull Request comments  
NEW: Chapter on scaling and limitations
CHANGE: Added documentation about runsv installation outside of DIRAC

*tests
NEW: Added client (scripts) system test
CHANGE: Add to the TS system test, the test for transformations with meta-filters
FIX: Minor fixes in the TS system test
FIX: correctly update the DFC DB configuration in jenkins' tests

[v6r17p35]

*Core
FIX: GOCDBClient - add EXTENSIONS & SCOPE tag support to GOCDB service queries.

[v6r17p34]

*SMS
FIX: StorageManagerClient - fix logic for JobScheduling executor when CheckOnlyTapeSEs is 
     its default true and the lfn is only on a tapeSE

[v6r17p33]

*WMS
FIX: StalledJobAgent - if no PilotReference found in jobs parameters, do as if there would be 
     no pilot information, i.e. set Stalled job Failed immediately
CHANGE: DownloadInputData - job parameters report not only successful downloads but also failed ones
FIX: JobDB - back port - set CPUTime to 0 if not defined at all for the given job 
FIX: JobDB - back port - use default CPUTime in the job description when rescheduling jobs

*Resources
FIX: ARCComputingElement - fix job submission issue due to timeout for newer lcg-bundles

[v6r17p32]

Resources:
CHANGE: /Computing/BatchSystems/Condor.py: do not copy SiteDirector's shell environment variables into the job environment

*WMS
CHANGE: Add option to clear PYTHONPATH on pilot start

[v6r17p31]

*RMS
FIX: ReqClient - avoid INFO message in client
*WMS
CHANGE: JobWrapper - allow SE-USER to be defined as another SE group (e.g. Tier1-USER)
*DMS
CHANGE: DMSHelpers - make resolveSEGroup recursive in order to be able to define SE groups in terms of SE groups

[v6r17p30]

*DMS
CHANGE: StorageElement - added status(), storageElementName(), checksumType() methods returning
        values directly without the S_OK structure. Remove the checks of OK everywhere
NEW: dirac-dms-add-file, DataManager - added option (-f) to force an overwrite of an existing file

*TS:
FIX: TransformationDB.py - set the ExternalID before the ExternalStatus in order to avoid inconsistent 
     tasks if setting the ExternalID fails

*StorageManagementSystem
FIX: StorageManagementClient.py - return the full list of onlineSites while it was previously happy 
     with only one

*Resources
FIX: HTCondorCEComputingElement.py - transfer output files(only log and err) for remote scheduler

[v6r17p29]

*WMS
CHANGE: split time left margins in cpuMargin and wallClockMargin. Also simplified check.


[v6r17p28]

*WMS
BUGFIX: JobScheduling - fix a bug introduced in 6r17p27 changes

*Monitoring
BUGFIX: MonitoringReporter - do not try to close the MQ connection if MD is not used

[v6r17p27]

*Configuration
FIX: ConfigurationClient - allow default value to be a tuple, a dict or a set

*Monitoring
CHANGE: DBUtils - change bucket sizes and simplify settings

*DMS
FIX: DMSRequestOperationsBase, RemoveFile - allow request to not fail if an SE is temporarily banned
FIX: dirac-admin-allow-se - first call of gLogger after its import

*RMS
CHANGE: remove scripts dirac-rms-show-request, dirac-rms-cancel-request and dirac-rms-reset-request 
        and replace with a single script dirac-rms-request with option (default is "show")
CHANGE: allow script to finalize a request if needed and set the job status appropriately

*Resources
FIX: LocalComputingElement - pilot jobIDs start with ssh to be compatible with pilotCommands. 
     Still original jobIDs are passed to getJobStatus. To be reviewed

*WMS
CHANGE: JobScheduling - assign a job to Group.<site>.<country>, if input files are at <site>.<country>.
        If several input replicas, assign Waiting to "MultipleInput"

[v6r17p26]

*Core
FIX: dirac-install.py to fail when installation of lcgBundle has failed
FIX: ClassAdLight - getAttributeInt() and getAttributeFloat() return None 
     if the corresponding JDL attribute is not defined

*MonitoringSystem
CHANGE: The Consumer and Producer use separate connections to the MQ; 
        If the db is not accessible, the messaged will not be consumed.

*WMS
FIX: JobDB - fix the case where parametric job placeholder %j is used in the JobName attribute
FIX: JobDB - take into account that ClassAdLight methods return None if numerical attribute is not defined
FIX: ParametricJob utility - fixed bug in evaluation of the ParameterStart|Step|Factor.X job numerical attribute

[v6r17p25]

*Monitoring
NEW: Implemented the support of monthly indexes and the unit tests are fixed

*RMS
FIX: RequestExecutingAgent - fix infinite loop for duplicate requests

*WMS 
NEW: ARCComputingElement - add support for multiprocessor jobs

[v6r17p24]

*WMS
FIX: SiteDirector - unlink is also to be skipped for Local Condor batch system

[v6r17p23]

*WMS
FIX: get job output for remote scheduler in the case of HTCondorCE

[v6r17p22]

*Framework
FIX: NotificationClient - added avoidSpam flag to sendMail() method which is propagated to
     the corresponding service call
     
*Integration
FIX: several fixes in integration testing scripts     

[v6r17p21]

*Core
NEW: Mail.py - added mechanism to compare mail objects
FIX: Grid.py - take into account the case sometimes happening to ARC CEs 
     where ARC-CE BDII definitions have SubClusters where the name isn't set to 
     the hostname of the machine

*Framework
FIX: Notification service - avoid duplicate emails mechanism 

[v6r17p20]

*Core
NEW: API.py - added __getstate__, __setstate__ to allow pickling objects inheriting
     API class by special treatment of internal Logger objects, fixes #3334

*Framework
FIX: SystemAdministrator - sort software version directories by explicit versions in the
     old software cleaning logic
FIX: MonitoringUtilities - sets a suitable "unknown" username when installing DIRAC from scratch, 
     and the CS isn't initialized fully when running dirac-setup-site     
CHANGE: Logger - added getter methods to access internal protected variables, use these methods
        in various places instead of access Logger protected variables     

*WMS
CHANGE: JobDB - removed unused CPUTime field in the Jobs table
CHANGE: JobScheduling - make check for requested Platform among otherwise eligible sites
        for a given job, fail jobs if no site with requested Platform are available

*RSS
FIX: Commands - improved logging messages

*SMS
FIX: StorageManagerClient - instantiate StorageElement object with an explicit vo argument,
     fixes #3335

*Interfaces
NEW: dirac-framework-self-ping command for a server to self ping using it's own certificate

[v6r17p19]

*Core
FIX: Adler - fix checksum with less than 8 characters to be 8 chars long

*Configuration
FIX: VOMS2CSAgent - fix to accomodate some weird new user DNs (containing only CN field)

*DMS
FIX: FileCatalog - fix for the doc strings usage in file catalog CLI, fixes #3306
FIX: FileCatalog - modified recursive file parameter setting to enable usage of the index

*SMS
CHANGE: StorageManagerClient - try to get sites with data online if possible in getFilesToStage

*RMS
FIX: RequestExecutingAgent - tuning of the request caching while execution

*WMS
FIX: DownloadInputData - do not mistakenly use other metadata from the replica info than SEs
FIX: JobScheduling - put sites holding data before others in the list of available sites
FIX: JobScheduling - try and select replicas for staging at the same site as online files
FIX: SiteDirector - keep the old pilot status if the new one can not be obtained in updatePilotStatus()

*Resources
FIX: CREAMComputingElement - return error when pilot output is missing in getJobOutput()

*Monitoring
FIX: DBUtils - change the buckets in order to support queries which require more than one year 
     data. The maximum buckets size is 7 weeks

[v6r17p18]

*Framework
NEW: SystemAdministrator - added possibility to remove old software installations keeping
     only a predefined number of the most recent ones.

*DMS
FIX: RemoveReplica - removing replica of a non-existing file is considered successful

*SMS
CHANGE: StorageManagerClient - restrict usage of executeWithUserProxy decorator 
        to calling the SE.getFileMetadata only; added flag to check only replicas 
        at tape SEs
        
*WMS
FIX: JobScheduling - added CS option to flag checking only replicas at tape SEs;
     fail jobs with input data not available in the File Catalog        

[v6r17p17]

*DMS
NEW: FTSAgent has a new CS parameter ProcessJobRequests to be able to process job
     requests only. This allows to run 2 FTS agents in parallel
     
*Resources
FIX: GFAL2_StorageBase - only set the space token if there is one to avoid problems
     with some SEs     

[v6r17p16]

*Configuration
FIX: VOMS2CSAgent - create user home directory in the catalog without
     recursion in the chown command
     
*RMS
FIX: RequestExecutingAgent - catch error of the cacheRequest() call
FIX: ReqClient - enhanced log error message

*SMS
FIX: StorageManagerClient - treat the case of absent and offline files on an SE 
     while staging
     
*TS
FIX: TaskManagerBase - process tasks in chunks of 100 in order to 
     update faster the TS (tasks and files)          

*WMS
FIX: JobScheduling - do not assume that all non-online files required staging

[v6r17p15]

*WMS
CHANGE: StalledJobAgent - ignore or prolong the Stalled state period for jobs 
        at particular sites which can be suspended, e.g. Boinc sites

[v6r17p14]

*Core
FIX: PrettyPrint.printTable utility enhanced to allow multi-row fields and
     justification specification for each field value  

*Accounting
NEW: DataStore - allow to run several instances of the service with only one which
     is enabled to do the bucketing

*RMS
NEW: new dirac-rms-list-req-cache command to list the requests in the ReqProxies services

*Interfaces
CHANGE: Dirac API - make several private methods visible to derived class

[v6r17p13]

*Core
NEW: Proxy - added executeWithoutServerCertificate() decorator function 

*Resources
FIX: CREAMComputingElement - split CREAM proxy renewal operation into smaller chunks for 
     improved reliability

[v6r17p12]

*Framework
FIX: SecurityFileLog  - when the security logs are rotated, the buffer size is reduced
     to 1 MB to avoid gzip failures ( was 2 GBs )

*WMS
FIX: pilotCommands - fix for interpreting DNs when saving the installation environment
FIX: SandboxStoreClient - do not check/make destination directory if requested sandbox 
     is returned InMemory

*TS
FIX: TransformationAgent CS option MaxFiles split in MaxFilesToProcess and MaxFilesPerTask,
     MaxFiles option is interpreted as MaxFilesPerTask for backward compatibility

*Resources
NEW: Added plug-ins for GSIFTP and HTTPS Storage protocols 

[v6r17p11]

*Core
FIX: ElasticSearchDB - set a very high number (10K) for the size of the ElasticSearch result

*Monitoring
FIX: MonitoringDB - et a very high number (10K) for the size of the ElasticSearch result

*WMS
FIX: pilotCommands - get the pilot environment from the contents of the bashrc script

*DMS
FIX: RemoveReplica - fix for the problem that if an error was set it was never reset
FIX: SE metadata usage in several components: ConsistencyInspector, DataIntwgrityClient,
     FTSRequest, dirac-dms-replica-metadata, StageMonitorAgent, StageRequestAgent,
     StorageManagerClient, DownloadInputData, InputDataByProtocol

[v6r17p10]

*Core
NEW: Logger - printing methods return True/False if the message was printed or not
FIX: ElastocSearchDB - error messages demoted to warnings

*Monitoring
FIX: MonitoringReporter - create producers if the CS definitions are properly in place

*TS
CHANGE: TaskManagerPlugin - allow to redefine the AutoAddedSites for each job type

[v6r17p9]

*WMS
BUGFIX: JobScheduling - bug fixed introduced in the previous patch 
NEW: pilotTools - introduced -o swicth for a generic CS option

*SMS
FIX: StorageManagerClient - fixes in the unit test

*DMS
FIX: FileManagerPs - in _getFileLFNs() - break a long list of LFNs into smaller chunks

[v6r17p8]

*Core
NEW: DErrno.ENOGROUP error to denote proxies without DIRAC group extension embedded
CHANGE: X509Chain - use DErrno.ENOGROUP error
FIX: dirac-install, dirac-deploy-scripts - fixes to allow DIRAC client installation on
     recent MacOS versions with System Integrity Protection feature
CHANGE: Proxy - added executionLock optional argument to executeWithUserProxy() decorator
        to lock while executing the function with user proxy 
FIX: Proxy - fix indentation in getProxy() preventing looping on the DNs  

*Framework
FIX: ProxyDB - fix of error message check in completeDelegation()

*WMS
FIX: TaskQueueDB - when an empty TaskQueue is marked for deletion, it can still get matches 
     which result in no selected jobs that produced unnecessary error messages 
FIX: JobScheduling executor - calls getFilesToStage() with a flag to lock while file lookup
     with user proxy; same for InputData executor for calling _resolveInputData()      

*TS
FIX: FileReport - fix in setFileStatus() for setting status for multiple LFNs at once

*SMS
FIX: StorageManagerClient - in getFilesToStage() avoid using proxy if no files to check
     on a storage element

*Resources
FIX: GFAL2_XROOTStorage - fix to allow interactive use of xroot plugin
FIX: GFAL2_StorageBase - enable IPV6 for gsiftp

[v6r17p7]

*DMS
FIX: dirac-dms-user-lfns - do not print out empty directories

*WMS
FIX: InputData Executor, JobWrapper - use DataManager.getReplicasForJobs() for
     getting input data replicas

*TS
FIX: TransformationAgent - use DataManager.getReplicasForJobs() for transformations
     creating jobs  

[v6r17p6]

*DMS
NEW: DataManager - add key argument forJobs (default False) in getReplicas() in order 
     to get only replicas that can be used for jobs (as defined in the CS); added
     getReplicasForJobs(), also used in the Dirac API

*SMS
FIX: Stager agents - monitor files even when there is no requestID, e.g. dCache returns None 
     when staging a file that is already staged    

*Resources
FIX: StorageFactory - bug fixes when interpreting SEs inheriting other SE parameters
NEW: Test_StorageFactory unit test and corresponding docs
FIX: Torque - some sites put advertising in the command answer that can not be parsed:
     redirect stderr to /dev/null

[v6r17p5]

*Resources
FIX: LcgFileCatalogClient - do not evaluate GUID if it is not a string

[v6r17p4]

*Configuration
FIX: Utilities - fixed interpretation of weird values of GlueCEPolicyMaxWallClockTime
     BDII parameter; newMaxCPUTime should is made integer

*Framework
FIX: Logger - make subloggers processing messages with the same level
     as the parent logger

*Docs
NEW: Updated documentation in several sections

*DMS
FIX: RemoveReplica operation - don't set file Done in RemoveReplicas if there is an error

[v6r17p3]

*RSS
FIX: Synchronizer - the sync method removes the resources that are no longer 
     in the CS from the DowntimeCache table

*DMS
CHANGE: dirac-dms-find-lfns - added SE switch to look for files only having
        replicas on a given SE (list)

*TS
FIX: TaskManager - optimization of the site checking while preparing job; optimized
     creation of the job template

*Resources
CHANGE: GFAL2_SRM2Storage, SRM2Storage - added gsiftp to the list of OUTPUT protocols 

[v6r17p2]

*Monitoring
FIX: ElasticSearchDB - fixes required to use host certificate for connection;
     fixes required to pass to version 5.0.1 of the elasticsearch.py binding

[v6r17p1]

*RSS
FIX: GOCDBSync - make commmand more verbose and added some minor fixes

[v6r17]

*Core
FIX: Adler - check explicitly if the checksum value is "False"
FIX: install_site.sh - added command line option to choose DIRAC version to install
NEW: ComponentInstaller - added configuration parameters to setup NoSQL database

*Framework
CHANGE: Logger - test level before processing string (i.e. mostly converting objects to strings)  
CHANGE: dirac-proxy-init - check and attempt to update local CRLs at the same time as
        generating user proxy
CHANGE: ProxyManager service - always store the uploaded proxy even if the already stored
        one is of the same validity length to allow replacement in case of proxy type
        changes, e.g. RFC type proxies           

*DMS
NEW: Next in implementation multi-protocol support for storage elements. When performing 
     an action on the StorageElement, instead of looping over all the protocol plugins, 
     we loop over a filtered list. This list is built taking into account which action 
     is taken (read vs write), and is also sorted according to lists defined in the CS.
     The negotiation for third party transfer is also improved: it takes into account all 
     possible protocols the source SE is able to produce, and all protocols the target is 
     able to receive as input.
NEW: StorageElement - added methods for monitoring used disk space
FIX: ReplicateAndRegister - fix the case when checksum is False in the FC
NEW: DMSHelpers - get list of sites from CS via methods; allow to add automatically sites 
     with storage

*RSS
NEW: FreeDiskSpace - added new command which is used to get the total and the remaining 
     disk space of all dirac storage elements that are found in the CS and inserts the 
     results in the SpaceTokenOccupancyCache table of ResourceManagementDB database.  
NEW: GOCDBSync command to ensure that all the downtime dates in the DowntimeCache 
     table are up to date       

Resources*
NEW: Updated Message Queue interface: MQ service connection management, support for
     SSL connections, better code arrangement

*Workflow
FIX: Modulebase, Script - avoid too many unnecessarily different application states

*WMS
FIX: JobStateUpdate service - in setJobStatusBulk() avoid adding false information when adding 
     an application status
     
*TS
FIX: TaskManager, TaskManagerAgentBase - standardize the logging information; removed unnecessary 
     code; use iterators wherever possible     
NEW: Introduced metadata-based filters when registering new data in the TS as catalog       

[v6r16p6]

*WMS
NEW: Added MultiProcessorSiteDirector section to the ConfigTemplate.cfg

*DMS
FIX: FileCatalogClient - added missing read methods to the interface description
     getDirectoryUserMetadata(), getFileUserMetadata()

[v6r16p5]

FIX: included patches from v6r15p27

[v6r16p4]

FIX: applied fixes from v6r15p26

[v6r16p3]

FIX: incorporated fixes from v6r15p25

[v6r16p2]

*Configuration
CHANGE: VOMS2CSAgent - remove user DNs which are no more in VOMS. Fixes #3130

*Monitoring
CHANGE: WMSHistory - added user, jobgroup and usergroup selection keys

*DMS
FIX: DataManager - retry checksum calculation on putAndRegister, pass checksum to the DataManager
     object in the FailoverTransfer object.
FIX: DatasetManager, FileCatalogClientCLI - bug fixes in the dataset management and commands      
     
*WMS
CHANGE: JobManager - added 'Killed' to list of jobs status that can be deleted     

[v6r16p1]

*Monitoring
CHANGE: MonitorinDB - allow to use more than one filter condition

*WMS
CHANGE: StalledJobAgent - send a kill signal to the job before setting it Failed. This should 
        prevent jobs to continue running after they have been found Stalled and then Failed.

[v6r16]

*Core
CHANGE: dirac-install, dirac-configure - use Extensions options consistently, drop
        ExtraModule option
CHANGE: dirac-install - use insecure ssl context for downloading files with urllib2.urlopen    
CHANGE: GOCDBClient - replaced urllib2 with requests module
        FIX: dirac-setup-site - added switch to exitOnError, do not exit on error by default
CHANGE: Added environment variables to rc files to enable certificates verification (necessary for python 2.7.9+)
FIX: ComponentInstaller - always update CS when a database is installed, even if it is
     already existing in the db server 
FIX: SSLSocketFactory - in __checkKWArgs() use correct host address composed of 2 parts      

*Framework
FIX: SystemAdministrator service - do not install WebAppDIRAC by default, only for the host
     really running the web portal

*Accounting
FIX: JobPolicy - remove User field from the policy conditions to fix a problem that 
     non-authenticated user gets more privileges on the Accounting info.

*Monitoring
NEW: New Monitoring system is introduced to collect, analyze and display various
     monitoring information on DIRAC components status and behavior using ElasticSearch
     database. The initial implementation is to collect WMSHistory counters.

*DMS
NEW: MoveReplica operation for the RMS system and a corresponding dirac-dms-move-replica-request
     comand line tool

*Resources
NEW: MessageQueue resources to manage MQ connections complemented with
     MQListener and MQPublisher helper classes
NEW: SudoComputingElement - computing element to execute payload with a sudo to a dedicated
     UNIX account     

[v6r15p27]

*Configuration
FIX: CSAPI - changed so that empty but existing options in the CS can be still
     modified

[v6r15p26]

*WMS
FIX: SandboxStoreClient - ensure that the latest sandbox is returned in the Web
     portal in the case the job was reset.

[v6r15p25]

*Resources
FIX: HTCondorCEComputingElement - cast useLocalSchedd to bool value even if it
     is defined as srting

[v6r15p24]

*Resources
CHANGE: HTCondorCE - added option to use remote scheduler daemon

[v6r15p23]

*DMS
FIX: dirac-dms-find-lfns - fixed bug causing generl script failure

[v6r15p22]

*Interfaces
CHANGE: Dirac API - add possibility to define the VO in the API
CHANGE: Dirac API - add checkSEAccess() method for checking SE status

[v6r15p21]

*WMS
FIX: removed default LCG version from the pilot (dirac-install will use the one of the requested release)

*RMS
FIX: reject bad checksum

[v6r15p20]

*Framework
FIX: SystemAdministratorHandler - in updateSoftware() put explicitly the project
     name into the command
FIX: ComponentInstaller - added baseDir option to the mysql_install_db call
     while a fresh new database server installation     

[v6r15p19]

*Core
FIX: dirac-install - lcg-binding version specified in the command switch
     overrides the configuration option value
     
*DMS
FIX: RemoveFile operation - Remove all files that are not at banned SEs

*TMS
FIX: FileReport - after successful update of input files status, clear the 
     cache dictionary to avoid double update      

[v6r15p18]

*Configuration
FIX: Utilities - take into account WallClock time limit while the MaxCPUTime
     evaluation in the Bdii@CSAgent 

*DMS
FIX: FTSJob - specify checksum type at FTS request submission

*StorageManagement
FIX: StorageManagerClient - in getFilesToStage() avoid exception in case
     of no active replicas

*Resources
FIX: StorageBase - in getParameters() added baseURL in the list of parameters returned 

*WMS
FIX: CPUNormalization - minor code rearrangement

[v6r15p17]

*Core
CHANGE: GOCDBClient - catch all downtimes, independently of their scope
FIX: LSFTimeLeft - accept 2 "word" output from bqueues command
CHANGE: dirac-install - create bashrc/cshrc with the possibility to define
        installation path in the $DIRAC env variable, this is needed for
        the cvmfs DIRAC client installation

[v6r15p16]

*Core
CHANGE: AgentModule - added a SIGALARM handler to set a hard timeout for each Agent
        cycle to avoid agents stuck forever due to some faults in the execution code

*DMS
FIX: DataManager - cache SE status information in filterTapeReplicas() to speed up execution
     
*WMS
BUGFIX: InputDataByProtocol - the failed resolution for local SEs was not considered correctly:
        if there were other SEs that were ignored (e.g. because on tape)     
     
*TS
FIX: TransformationAgent - in getDataReplicasDM() no need to get replica PFNs     

[v6r15p15]

*Configuration
CHANGE: VOMS2CSAgent - added new features: deleting users no more registered in VOMS;
        automatic creation of home directories in the File Catalog for new users

*WMS
CHANGE: JobScheduling - correct handling of user specified sites in the executor,
        including non-existent (misspelled) site names
FIX: CPUNormalization - accept if the JOBFEATURES information is zero or absent        

[v6r15p14]

*Core
FIX: BaseClient - proper error propagation to avoid excessive output in the logger

*Configuration
CHANGE: Resources helper - in getStorageElementOptions() dereference SEs containing
        BaseSE and Alias references

*Accounting
FIX: AccountingDB - changes to use DB index to speed-up removal query

*DMS
CHANGE: DMSHelpers - define SE groups SEsUsedForFailover, SEsNotToBeUsedForJobs, 
        SEsUsedForArchive in the Operations/DataManagement and use them in the
        corresponding helper functions
FIX: FTSJob - temporary fix for the FTS rest interface Request object until it is
     fixed in the FTS REST server         

*Resources
FIX: HTCondorCEComputingElement - check that some path was found in findFile(), return with error otherwise
CHANGE: ARCComputingElement - consider jobs in Hold state as Failed as they never come back
CHANGE: ARCComputingElement - do not use JobSupervisor tool for bulk job cancellation as
        it does not seem to work, cancel jobs one by one
FIX: ARCComputingElement - ensure that pilot jobs that are queued also get their proxies renewed on ARC-CE        

*WMS
FIX: SiteDirector - ensure that a proxy of at least 3 hours is available to the updatePilotStatus 
     function so that if it renews any proxies, it's not renewing them with a very short proxy

[v6r15p13]

*Resources
FIX: HTCondorCEComputingElement - fixed location of log/output files 
  
*TS
FIX: ValidateOutputDataAgent - works now with the DataManager shifter proxy

[v6r15p12]

*Core
FIX: Graphs - make sure matplotlib package is always using Agg backend
FIX: cshrc - added protection for cases with undefined environment variables
NEW: AuthManager - added possibility to define authorization rules by VO
     and by user group

*Configuration
NEW: Resources, ComputingElement(Factory) - added possibility to define site-wide
     CE parameters; added possibility to define common parameters for a given
     CE type.

*Framework
FIX: SystemAdministrator service - avoid using its own client to connect
     to itself for storing host information
FIX: SystemAdministratorClientCLI, dirac-populate-component-db - fix insertion
     of wrongly configured component to the ComponentMonitorDB     

*DMS
FIX: FileCatalog service - fix the argument type for getAncestor(), getDescendents()

*WMS
NEW: JobCleaningAgent - add an option (disabled by default) to remove Jobs from the 
     dirac server irrespective of their state

*Resources
CHANGE: HTCondorCE - added new configurable options - ExtraSubmitString, WorkingDirectory
        DaysToKeepLogs

[v6r15p11]

*Framework
NEW: dirac-proxy-destroy command to destroy proxy locally and in the ProxyManager
     service
CHANGE: ProxyManagerClient - reduce the proxy caching time to be more suitable
        for cases with short VOMS extensions     

*Configuration
FIX: VOMS2CSAgent - fixed typo bug in execute()

*RMS
FIX: RequestTask - fix if the problem when the processing of an operation times out, 
     there was no increment of the attempts done.

*DMS
FIX: FTSAgent - avoid FTS to fetch a request that was canceled

*Resources
FIX: HTCondorCE - protect against non-standard line in 'job status' list in the getJobStatus()
CHANGE: ComputingElement - reduce the default time length of the payload proxy to accomodate
        the case with short VOMS extensions

[v6r15p10]

*Core
FIX: MySQL - do not print database access password explicitly in the logs

*Configuration
CHANGE: VOMS2CSAgent - show in the log if there are changes ready to be committed
CHANGE: Bdii2CSAgent - get information from alternative BDII's for sites not 
        existing in central BDII

*Framework
FIX: ComponentInstaller - fixed location of stop_agent file in the content of t file
     of the runsv tool 

*RMS
FIX: Changed default port of ReqProxy service to 9161 from 9198

*Resources
FIX: BatchSystem/Condor, HYCondroCEComputingElement - more resilient parsing 
     of the status lookup command
FIX: CREAMComputingElement - in case of glite-ce-job-submit error print our both 
     std.err and std.out for completeness and better understanding    

*DMS
FIX: FileCatalogClient - bug fix in getDirectoryUserMetadata()

*Interfaces
FIX: Dirac - in replicateFile() in case of copying via the local cache check if 
     there is another copy for the same file name is happening at the same time

[v6r15p9]

*Configuration
FIX: fixed CS agents initialization bug

*DMS
FIX: fixed inconsistency between DataIntegrity and ConsistencyInspector modules

*Interfaces
FIX: Fix download of LFNs in InputSandbox when running job locally

[v6r15p8]

*Configuration
NEW: Added DryRun option for CS agents (false by default, True for new installations)

[v6r15p7]

*Core
CHANGE: Enabled attachments in the emails

*TS
*CHANGE: Added possibility for multiple operations in Data Operation Transformations

[v6r15p6]

*Resources
FIX: FCConditionParser: ProxyPlugin handles the case of having no proxy

*WMS
FIX: MJF messages correctly parsed from the pilot
NEW: Added integration test for TimeLeft utility and script calling it

[v6r15p5]

Included fixes from v6r14p36 patch release

*Framework
FIX: added GOCDB2CSAgent in template
FIX: Fixed permissions for HostLogging

*DMS
FIX: Introduced hopefully temporary fix to circumvent globus bug in gfal2

*WMS:
FIX: added test for MJF and made code more robust

*RSS
NEW: HTML notification Emails


[v6r15p4]

Included fixes from v6r14p35 patch release

*Core
NEW: Added a new way of doing pfnparse and pfnunparse using the standard python library. 
     The two methods now contains a flag to know which method to use. By default, the old 
     hand made one is used. The new one works perfectly for all standard protocols, except SRM

*RSS
FIX: dirac-rss-sync - command fixed to work with calling services rather than 
     databases directly
     
*Resources     
CHANGE: In multiple Storage classes use pfnparse and pfnunparse methods to manipulate
        url strings instead of using just string operations
NEW: A new attribute is added to the storage plugins: DYNAMIC_OPTIONS. This allows to construct 
     URLs with attributes going at the end of the URL, in the form ?key1=value1&key2=value2 
     This is useful for xroot and http.         

[v6r15p3]

Included changes from v6r14p34 patch release

*Accounting
FIX: DataStoreClient - catch all exceptions in sending failover accounting 
     requests as it could disrupt the logic of the caller 

*DMS
CHANGE: dirac-dms-show-se-status - added switches to show SEs only accessible by
        a given VO and SEs not assigned to any VO
FIX: dirac-dms-replicate-and-register-request - prints out the new request IDs
     to allow their monitoring by ID rather than possibly ambiguous request name      

[v6r15p2]

*WMS
FIX: pilotCommands - protect calls to external commands in case of empty
     or erroneous output
FIX: Matcher - fixed bug in the tag matching logic: if a site presented an empty
     Tag list instead of no Tag field at all, it was interpreted as site accepts
     all the tags
FIX: Matcher - matching parameters are printed out in the Matcher rather than
     in the TaskQueueDB, MaxRAM and Processors are not expanded into tags           

[v6r15p1]

Included patches for v6r14p32

*Configuration
CHANGE: Resources helper - remove "dips" protocol from the default list of third party
        protocols

*Resources
FIX: XROOTStorage - bug fixed in __createSingleDirectory() - proper interpretation
     of the xrootClient.mkdir return status
FIX: XROOTStorage unit test reenabled by mocking the xrootd import      

[v6r15]

Removed general "from DIRAC.Core.Utilities import *" in the top-level __init__.py

Made service handlers systematically working with unicode string arguments
Added requirements.txt and Makefile in the root of the project to support pip style installation

DIRAC documentation moved to the "docs" directory if the DIRAC project from the
DIRACDocs separate project.

*Accounting
CHANGE: INTEGER -> BIGINT for "id" in "in" accountingDB tables

*Core
NEW: The S_ERROR has an enhanced structure containing also the error code and the call
     stack from where the structure was created
NEW: DErrno module to contain definitions of the DIRAC error numbers and standard
     descriptions to be used from now on in any error code check      
CHANGE: gMonitor instantiation removed from DIRAC.__init__.py to avoid problems in
        documentation generation
CHANGE: removed Core.Utilities.List.sortList (sorted does the job)
CHANGE: removed unused module Core.Utilities.TimeSeries
NEW: dirac-install - makes us of the DIRAC tar files in CVMFS if available
NEW: dirac-install-client - a guiding script to install the DIRAC client from A to Z        
CHANGE: dirac-install - when generating bashrc and cshrc scripts prepend DIRAC paths
        to the ones existing in the environment already
NEW: MJFTimeLeft - using Machine JOb features in the TimeLeft utility
FIX: BaseClient - only give warning log message "URL banned" when one of the
     service URLs is really banned
CHANGE: DISET components - improved logic of service URL retries to speedup queries
        in case of problematic services     
NEW: dirac-rss-policy-manager - allows to interactively modify and test only the 
     policy section of Dirac.cfg     
FIX: XXXTimeLeft - do not mix CPU and WallTime values     
FIX: ComponentInstaller - longer timeout for checking components PID (after restart)
CHANGE: Proxy - in executeWithUserProxy() when multiple DNs are present, try all of them
CHANGE: List utility - change uniqueElements() to be much faster
NEW: Platform - added getPlatform() and getPlatformTuple() utilities to evaluate lazily the
     DIRAC platform only when it is needed, this accelerates DIRAC commands not needing
     the platform information. 

*Configuration
NEW: GOCDB2CSAgent agent to synchronize GOCDB and CS data about perfSONAR services
NEW: VOMS2CSAgent to synchronize VOMS user data with the DIRAC Registry
CHANGE: ConfigurationData - lazy config data compression in getCompressedData()

*Framework
CHANGE: SystemAdministratorIntegrator - make initial pinging of the hosts in parallel
        to speed up the operation
CHANGE: InstalledComponentsDB - table to cache host status information populated
        by a periodic task    
NEW: ComponentInstaller Client class to encapsulate all the installation utilities
     from InstallTools module    
NEW: SystemAdministratorClientCLI - added uninstall host command
NEW: SystemAdministratorClientCLI - added show ports command
NEW: SystemAdministratorHandler - added getUsedPorts() interface
NEW: SystemAdministratorHandler - show host command shows also versions of the Extensions
NEW: InstalledComponentsDB - added Extension field to the HostLogging table 
FIX: SystemLoggingDB - fixed double creation of db tables

*Accounting
FIX: DataStoreClient - Synchronizer based decorators have been replaced with a simple 
     lock as they were blocking addRegister() during every commit(); 

*RSS
NEW: CE Availability policy, closing #2373
CHANGE: Ported setStatus and setToken rpc calls to PublisherHandler from LHCb implementation
NEW: E-mails generated while RSS actions are now aggregated to avoid avalanches of mails
NEW: dirac-rss-sync is also synchronizing Sites now

*DMS
CHANGE: FileCatalogClient - make explicit methods for all service calls
CHANGE: DataManager, StorageElement - move physical accounting the StorageElement
CHANGE: FileCatalog - added recursive changePathXXX operations
CHANGE: FileCatalog contained objects have Master attribute defined in the CS. Extra check of eligibility of the catalogs specified explicitely. No-LFN write methods return just the Master result to be compatible with the current use in the clients.
CHANGE: Removed LcgFileCatalogXXX obsoleted classes
NEW: ConsistencyInspector class to perform data consistency checks between 
     different databases
CHANGE: FileCatalog(Client) - refactored to allow clients declare which interface
        they implement     
NEW: FileCatalog - conditional FileCatalog instantiation based on the configured
     Operations criteria        

*TS
CHANGE: TransformationDB table TaskInputs: InputVector column from BLOB to MEDIUMTEXT
FIX: TaskManager - fix bug in case there is no InputData for a task, the Request created 
     for the previous task was reassigned
NEW: TaskManager - possibility to submit one bulk job for a series of tasks     

*WMS
NEW: TaskQueueDB - possibility to present requirements in a form of tags from the 
     site( pilot ) to the jobs to select ones with required properties
FIX: JobWrapper - the InputData optimizer parameters are now DEncoded     
CHANGE: JobAgent - add Processors and WholeNode tags to the resources description
CHANGE: SiteDirector - flag to always download pilot output is set to False by default
FIX: SiteDirector - using PilotRunDirectory as WorkingDirectory, if available at the CE 
     level in the CS. Featire requested in issue #2746
NEW: MultiProcessorSiteDirector - new director to experiment with the multiprocessor/
     wholeNode queues
CHANGE: JobMemory utility renamed to JobParameters
CHANGE: CheckWNCapabilities pilot command changed to get WN parameters from the
        Machine Job Features (MJF) - NumberOfProcessors, MaxRAM    
NEW: JobManager, ParametricJob - utilities and support for parametric jobs with multiple
     parameter sequences      
NEW: SiteDirector - added logic to send pilots to sites with no waiting pilots even if
     the number of already sent pilots exceeds the number of waiting jobs. The functionality
     is switched on/off by the AddPilotsToEmptySites option.        

*RMS
FIX: Request - fix for the case when one of the request is malformed, the rest of 
     the requests could not be swiped
FIX: ReqProxyHandler - don't block the ReqProxy sweeping if one of the request is buggy     
CHANGE: ReqProxyHandler - added monitoring counters
NEW: ReqProxyHandler - added interface methods to list and show requests in a ReqProxy

*Resources
FIX: SRM2Storage - do not add accounting to the output structure as it is done in 
     the container StorageElement class
CHANGE: Add standard metadata in the output of all the Storage plugins     

*Interfaces
NEW: Job API - added setParameterSequence() to add an arbitrary number of parameter
     sequences for parametric jobs, generate the corresponding JDL

*tests
NEW: The contents of the TestDIRAC package is moved into the tests directory here

[v6r14p39]

Patch to include WebApp version v1r6p32

[v6r14p38]

*Core
CHANGE: Unhashable objects as DAG graph nodes

*RMS
CHANGE: Added possibility of constant delay for RMS operations

[v6r14p37]

*Core
NEW: Added soft implementation of a Direct Acyclic Graph

*Configuration
FIX: Bdii2CSAgent finds all CEs of a site (was finding only one)

*Resources
FIX: Make sure transferClient connects to the same ProxyStorage instance

[v6r14p36]

*Core
FIX: Sending mails to multiple recipients was not working

*WMS
FIX: Allow staging from SEs accessible by protocol


[v6r14p35]

*Core
FIX: SOAPFactory - fixes for import statements of suds module to work with the
     suds-jurko package that replaces the suds package

*Resources
FIX: BatchSystems.Torque - take into account that in some cases jobID includes
     a host name that should be stripped off
FIX: SSHComputingElement - in _getJobOutputFiles() fixed bug where the output
     of scpCall() call was wrongly interpreted    
FIX: ProxyStorage - evaluate the service url as simple /DataManagement/StorageElementProxy
     to solve the problem with redundant StorageElementProxy services with multiple
     possible urls       
     
*RSS
CHANGE: Configurations.py - Added DTScheduled3 policy (3 hours before downtime)     
     
*WMS
FIX: pilotCommands - take into account that in the case of Torque batch system
     jobID includes a host name that should be stripped off   
       
[v6r14p34]

*Configuration
FIX: Bdii2CSAgent - reinitilize the BDII info cache at each cycle in order not to 
     carry on obsoleted stuff. Fixes #2959

*Resources
FIX: Slurm.py - use --partition rather --cluster for passing the DIRAC queue name
FIX: DIPStorage - fixed bug in putFile preventing third party-like transfer from
     another DIPS Storage Element. Fixes #2413

*WMS
CHANGE: JobWrapper - added BOINC user ID to the job parameters
FIX: pilotCommands - interpret SLURM_JOBID environment if present
FIX: WMSClient - strip of comments in the job JDL before any processing.
     Passing jdl with comments to the WMS could provoke errors in the
     job checking.

[v6r14p33]

*WMS
FIX: JobAgent - included a mechanism to stop JobAgent if the host operator
     creates /var/lib/dirac_drain
FIX: CPUNormalization - fixed a typo in getPowerFromMJF() in the name of the
     exception log message           

[v6r14p32]

*Core
FIX: InstallTools - getStartupComponentStatus() uses "ps -p <pid>" variant of the
     system call to be independent of the OS differences

*DMS
FIX: RemoveReplica - bulkRemoval() was modifying its input dict argument and returning it,
     which was useless, only modify argument

*WMS
CHANGE: CPUNormalization - get HS'06 worker node value from JOBFEATURES if available

*RMS
FIX: ReqClient - bug fixed preventing the client to contact multiple instances of ReqManager
     service

[v6r14p31]

*DMS
FIX: FTSAgent - if a file was not Scheduled, the FTSAgent was setting it Done even if it had 
     not been replicated.

*Workflow
FIX: FailoverRequest - forcing setting the input file Unused if it was already set Processed

[v6r14p30]

*Framework
BUGFIX: MonitoringHandler - in deleteActivities() use retVal['Message'] if result is not OK

*Resources
FIX: XROOTStorage - in getFile() evaluate file URL without URL parameters
                    in __putSingleFile() use result['Message'] in case of error
                    
*RMS
FIX: dirac-rms-cancel-request - fixed crash because of gLogger object was not imported

*TS
FIX: TransformationCLI - in resetProcessedFile() added check that the Failed dictionary
     is present in the result of a call                    

[v6r14p29]

*Core
FIX: Time - skip the effect of timeThis decorator if not running interractively

*DMS
FIX: DataManager - in getFile(), select preferentially local disk replicas, if none disk replicas, 
     if none tape replicas
FIX: DataManager - avoid changing argument of public method checkActiveReplicas()
FIX: FTSAgent - wait 3 times longer for monitoring FTS jobs if Staging

*Accounting
CHANGE: Jobs per pilot plot is presented as Quality plot rather than a histogram

*WMS
CHANGE: dirac-wms-cpu-normalization - reduce memory usage by using xrange() instead of range()
        in the large test loop

[v6r14p28]

*TS
FIX: TaskManager - protection against am empty task dictionary in 
     prepareTransformationTasks()
FIX: Test_Client_TransformationSystem - fixes ti run in the Travis CI 
     environment
     
*WMS
FIX: JobMemory - use urllib instead of requests Python module as the latter
     can be unavailable in pilots.           

[v6r14p27]

*Core
FIX: PlainTransport,SocketInfoFactory - fix for the IPv6 "Address family not supported 
     by protocol" problems

*Interfaces
NEW: Dirac.py - in ping()/pingService() allow to ping a specific URL

*Resources
FIX: LcgFileCatalogClient - convert LFN into str in __fullLfn to allow LFNs
     in a unicode encoding

*WMS
FIX: JobWrapper - set the job minor status to 'Failover Request Failed' 
     if the failover request fails sending

*TS
FIX: TransformationDB - in getTransformationTasks(),getTaskInputVector 
     forward error result to the callers
FIX: TaskManager - in case there is no InputData for a task, the Request created 
     for the previous task was reassigned. This fixes this bug.      

*tests
FIX: several fixes to satisfy on-the-fly unit tests with teh Travis CI service 

[v6r14p26]

NEW: Enabled on-the-fly tests using the Travis-CI service

*Core
FIX: Subprocess - fix two potential infinite loops which can result in indefinite
     output buffer overflow

*WMS
FIX: JobScheduling executor - check properly if staging is allowed, it was always True before

[v6r14p25]

*Core
FIX: Subprocess - more detailed error log message in case ov output buffer
     overflow

*DMS
FIX: DataManager - fix for getActiveReplicas(): first check Active replicas before 
     selecting disk SEs

*Resources
FIX: StorageElementCache - fixes to make this class thread safe
FIX: StorageFactory - fix in getConfigStorageProtocols() to properly get options
     for inheriting SE definitions

[v6r14p24]

*Accounting
FIX: Plots, JobPlotter - fix sorting by plot labels in case the enddata != "now"

*DMS
FIX: dirac-dms-user-lfns - add error message when proxy is expired 

[v6r14p23]

*Interfaces
FIX: Job.py - setCPUTime() method sets both CPUTime and MaxCPUTime JDL parameters
     for backward compatibility. Otherwise this setting was ignored by scheduling

*TS
BUGFIX: TaskManager - bug fixed in submitTransformationTasks in getting the TransformationID 

[v6r14p22]

CHANGE: Multiple commands - permissions bits changed from 644 to 755  

*Framework
FIX: UserProfileDB - in case of desktop name belonging to two different users we have 
     to use both desktop name and user id to identify the desktop

*WMS
BUGFIX: JobWrapperTemplate - bug fixed in evaluation of the job arguments

*TMS
CHANGE: TaskManager - added TransformationID to the log messages

[v6r14p21]

*DMS
CHANGE: dirac-admin-allow(ban)-se - allow an SE group to be banned/allowed

*SMS
FIX: RequestPreparationAgent - fix crash in execute() in case no replica information
     available

*WMS
FIX: TaskQueueDB, PilotAgentsDB - escape DN strings to avoid potential SQL injection
FIX: JobWrapperTemplate - pass JobArguments through a json file to fix the case
     of having apostrophes in the values

*TMS
FIX: TransformationAgent - in processTransformation() fix reduction of number of files

[v6r14p20]

*WMS
FIX: SandboxMetadataDB - escape values in SandboxMetadataDB SQL queries to accommodate
     DNs containing apostrophe 

[v6r14p19]

*Core
NEW: CLI base class for all the DIRAC CLI consoles, common methods moved to the new class,
     XXXCLI classes updated to inherit the base class
FIX: Network - fix crash when path is empty string, fixes partly #2413     
     
*Configuration
FIX: Utilities.addToChangeSet() - fix the case when comma is in the BDII Site description 
     followed by a white space, the description string was constantly updated in the CS

*Interfaces
FIX: Dirac.py - in retrieveRepositorySandboxes/Data - "Retrieved" and "OutputData" key values
     are strings '0' in the jobDict when a repository file is read, need to cast it to int

*DMS
FIX: RegisterReplica - if operation fails on a file that no longer exists and has no 
     replica at that SE, consider the operation as Done.

*Resources
FIX: ARCComputingElement - bug fix in getJobOutput in using the S_ERROR()

[v6r14p18]

*Core
FIX: VOMSService - attGetUserNickname() can only return string type values
FIX: dirac-deploy-scripts - install DIRAC scripts first so that they can be 
     overwritten by versions from extensions

*Framework
FIX: dirac-populate-component-db - bug fixed to avoid duplicate entries in the
     database

*TS
FIX: TaskManager - do not use ReqProxy when submitting Request for Tasks, otherwise
     no RequestID can be obtained

*Interfaces
CHANGE: Dirac.py - increase verbosity of a error log message in selectJobs

*Resources
FIX: XROOTStorage - fixed KeyError exception while checking file existence
FIX: ARCComputingElement - in getJobOutput test for existence of an already 
     downloaded pilot log

[v6r14p17]

*Core
FIX: Service.py - use the service name as defined in the corresponding section in the CS
     and not the name defined in service Module option. This fixes the problem with the
     StorageElement service not interpreting properly the PFN name and using a wrong local
     data path. 

*Resources
CHANGE: ARCComputingElement - if the VO is not discoverable from the environment, use ARC API
        call in the getCEStatus, use ldapsearch otherwise

[v6r14p16]

*Resources
CHANGE: ARC Computing Element automatically renew proxies of jobs when needed

[v6r14p15]

*Core
FIX: VOMS.py - Fixed bug that generates proxies which are a mix between legacy and rfc proxies.

*DMS
CHANGE: Allow selecting disk replicas in getActiveReplicas() and getReplicas()

*WMS
CHANGE: Use the preferDisk option in the InputData optimizer, the TransformationAgent and in the Interface splitter


[v6r14p14]

*Core
FIX: VOMS.py - return RFC proxy if necessary after adding the VOMS extension

*Configuration
FIX: Validate maxCPUTime and Site description value

*Resources
FIX: XROOTStorage - changes to allow third party transfers between XROOT storages
CHANGE: HTCondorCEComputingElement - the Condor logging can now be obtained in the webinterface;
        SIGTERM (instead of SIGKILL) is send to the application in case jobs are killed by the host site;
        when pilots are put in held status we kill them in condor and mark them as aborted.

*WMS
FIX: pilotCommands - fixes for intrepreting tags in the pilot

[v6r14p13]

*WMS
FIX: pilot commands CheckCECapabilities and CheckWNCapabilities were not considering the case of missing proxy

[v6r14p12]

*Core
FIX: allow a renormalization of the estimated CPU power
FIX: dirac-install: Make hashlib optional again (for previous versions of python, since the pilot may end up on old machines)

*Framework
FIX: allow to install agents with non-standard names (different from the module name)

*DMS
CHANGE: Consider files to reschedule and submit when they are Failed in FTS

*WMS
CHANGE: Move getCEStatus function back to using the ARC API

[v6r14p11]

*Core
FIX: XXXTimeLeft - set limit to CPU lower than wall clock if unknown
FIX: Logger - fix exception printing in gLogger.exception()
CHANGE: InstallTools - added more info about the process in getStartupComponentStatus()
CHANGE: Time - better report from timeThis() decorator

*DMS
CHANGE: FTSAgent - wait some time between 2 monitorings of each job

*WMS
NEW: pilotCommands - added CheckCECapabilities, CheckWNCapabilities commands
NEW: Added dirac-wms-get-wn-parameters command

*TS
NEW: Added dirac-production-runjoblocal command
FIX: TransformationAgent(Plugin) - clean getNextSite() and normalizeShares()
FIX: TransformationPlugin - added setParameters() method

*RSS
FIX: dirac-rss-sync - move imports to after the Script.getPositionalArguments()

*Resources
NEW: Added dirac-resource-get-parameters command

[v6r14p10]
*Configuration
FIX: Resources - getQueue() is fixed to get properly Tag parameters

*Framework
FIX: SecurityFileLog - fix for zipping very large files

*Resources
NEW: added dirac-resource-get-parameters command

*WMS
NEW: JobMonitoringHandler - add getJobsParameters() method
NEW: pilotCommands - added CheckCECapabilities, CheckWNCapabilities
NEW: Added dirac-wms-get-wn-parameters command
NEW: Matcher - generate internal tags for MaxRAM and NumberOfProcessors parameters
CHANGE: SiteDirector does not pass Tags to the Pilot
FIX: Matcher(Handler) - do not send error log message if No match found,
     fixed Matcher return value not correctly interpreted

[v6r14p9]

*Core
FIX: BaseClient - enhance retry connection logic to minimize the overall delay
FIX: MessageBroker - fix of calling private __remove() method from outside
     of the class

*Framework
BUGFIX: dirac-(un)install-component - bug in importing InstallTools module

*WMS:
FIX: JobWrapper - fix in getting the OutputPath defined in the job

*Resources
FIX: ARCComputingElement - add queue to the XRSL string

[v6r14p8]

*Core
FIX: XXXTimeLeft - minor fixes plus added the corresponding Test case
FIX: ReturnValues - fixes in the doc strings to comply with the sphinx syntax
FIX: SocketInfoFactory - in __sockConnect() catch exception when creating a
     socket

*Interfaces
FIX: Job.py - fixes in the doc strings to comply with the sphinx syntax

*RSS
NEW: Configurations.py - new possible configuration options for Downtime Policies

*WMS
CHANGE: StatesAccountingAgent - retry once and empty the local messages cache
        in case of failure to avoid large backlog of messages
CHANGE: SiteDirector - do not send SharedArea and ClientPlatform as pilot
        invocation arguments  
CHANGE: Matcher - allow matching by hosts in multi-VO installations              

[v6r14p7]

*Core
CHANGE: XXXTimeLeft utilities revisited - all return real seconds,
        code refactoring - use consistently always the same CPU power 

*WMS
FIX: JobAgent - code refactoring for the timeLeft logic part

*Resources
BUGFIX: ComputingElement - get rid of legacy getResourcesDict() call

[v6r14p6]

*Configuration
FIX: Bdii2CSAgent - refresh configuration from Master before updating
FIX: Bdii2CSAgent - distinguish the CE and the Cluster in the Glue 1.0 schema

*DMS
CHANGE: FTSAgent - make the amount of scheduled requests fetched by the 
        FTSAgent a parameter in the CS 
CHANGE: RMS Operations - check whether the always banned policy is applied for SEs
        to a given access type

*RMS
FIX: RequestClient(DB,Manager) - fix bulk requests, lock the lines when selecting 
     the requests to be assigned, update the LastUpdate time, and expose the 
     assigned flag to the client

*WMS
FIX: JobAgent - when the application finishes with errors but the agent continues 
     to take jobs, the timeLeft was not evaluated
FIX: JobAgent - the initial timeLeft value was always set to 0.0     

[v6r14p5]

*Core
FIX: X509Certificate - protect from VOMS attributes that are not decodable


*Resources
FIX: GFAL2_StorageBase - fixed indentation and a debug log typo

*WMS
BUGFIX: Matcher - only the first job was associated with the given pilot
FIX: pilotTools - 0o22 is only a valid int for recent python interpreters, 
     replaced by 18

[v6r14p4]

*Core
FIX: DictCache - fix the exception in the destructor preventing the final
     cache cleaning

*Framework
FIX: SystemAdministratorClientCLI - corrected info line inviting to update
     the pilot version after the software update

*DMS
FIX: FTSAgent - Add recovery of FTS files that can be left in weird statuses 
     when the agent dies
CHANGE: DataManager - allow to not get URLs of the replicas
CHANGE: FTSJob - keep and reuse the FTS3 Context object

*Storage
CHANGE: StorageManagerClient - don't fail getting metadata for staging if at 
        least one staged replica found

*WMS
FIX: CPUNormalization - protect MJF from 0 logical cores
FIX: JobScheduling - fix printout that was saying "single site" and "multiple sites" 
     in two consecutive lines
NEW: pilotTools,Commands - added CEType argument, e.g. to specify Pool CE usage 
FIX: WatchDog - added checks of function return status, added hmsCPU initialization to 0,
     removed extra printout     
     
*Resources
FIX: GFAL2 plugins - multiple bug fixes     

[v6r14p3]

*Core
BUGFIX: small bug fixed in dirac-install-component, dirac-uninstall-component
BUGFIX: VOMS - remove the temporary file created when issuing getVOMSProxyInfo
FIX: FileHelper - support unicode file names
FIX: DictCache - purges all the entry of the DictCache when deleting the DictCache object 

*Framework
BUGFIX: dirac-populate-component-db - avoid return statement out of scope

*Interfaces
BUGFIX: Dirac - in submitJob() faulty use of os.open

*WMS
FIX: JobWrapper - avoid evaluation of OutputData to ['']
FIX: Matcher - the Matcher object uses a VO dependent Operations helper
CHANGE: JobAgent - stop agent if time left is too small (default 1000 HS06.s)
FIX: CPUNormalization - use correct denominator to get power in MJF

*Resources
FIX: ARCComputingElement - changed implementation of ldap query for getCEStatus

[v6r14p2]

*Core
FIX: Use GSI version 0.6.3 by default
CHANGE: Time - print out the caller information in the timed decorator
CHANGE: dirac-install - set up ARC_PLUGIN_PATH environment variable

*Framework
FIX: dirac-proxy-info - use actimeleft VOMS attribute

*Accounting
CHANGE: Removed SRMSpaceTokenDeployment Accounting type

*RSS
CHANGE: ResourceStatus - re-try few times to update the RSS SE cache before giving up
FIX: XXXCommand, XXXAction - use self.lof instead of gLogger
CHANGE: Added support for all protocols for SEs managed by RSS

*RMS
FIX: Request - produce enhanced digest string
FIX: RequestDB - fix in getDigest() in case of errors while getting request

*Resources
CHANGE: Propagate hideExceptions flag to the ObjectLoader when creating StorageElements
FIX: ARCComputingElement - multiple fixes after experience in production

*WMS
FIX: Pilot commands - fixed an important bug, when using the 
     dirac-wms-cpu-normalization script

[v6r14p1]

The version is buggy when used in pilots

*Core
NEW: dirac-install-component command replacing dirac-install-agent/service/executor
     commands
     
*Resources
NEW: FileStorage - plugin for "file" protocol
FIX: ARCComputingElement - evaluate as int the job exit code

*RSS
FIX: CSHelpers - several fixes and beautifications     

[v6r14]

*Core
NEW: CSGlobals - includes Extensions class to consistently check the returned
     list of extensions with proper names 
NEW: ProxyManagerXXX, ProxyGeneration, X509XXX - support for RFC proxies
NEW: ProxyInfo - VOMS proxy information without using voms commands
NEW: LocalConfiguration - option to print out license information    
FIX: SocketInfo.py - check the CRL lists while handshaking  

Configuration
NEW: ConfigurationClient - added getSectionTree() method

*Framework
NEW: InstalledComponentsDB will now store information about the user who did the 
     installation/uninstallation of components.

*Resources
NEW: ARCComputingElement based on the ARC python API

*RSS
FIX: Improved logging all over the place 

*DMS
NEW: New FileCatalog SecurityManager with access control based on policies,
     VOMSPolicy as one of the policy implementations.
NEW: lfc_dfc_db_copy - script used by LHCb to migrate from the LFC to the DFC with 
     Foreign Keys and Stored Procedures by accessing the databases directly     
NEW: FileManagerPs.py - added _getFileLFNs() to serve info for the Web Portal     
CHANGE: Moving several tests to TestDIRAC

*Interfaces
CHANGE: use jobDescription.xml as a StringIO object to avoid multiple disk
        write operations while massive job submission

*WMS
FIX: Watchdog - review for style and pylint
CHANGE: Review of the Matcher code, extracting Limiter and Matcher as standalone 
        utilities
        

*Transformation
NEW: New ported plugins from LHCb, added unit tests


[v6r13p21]

*TS
FIX: Registering TargetSE for Standard TransformationAgent plugin

[v6r13p20]

*DMS
FIX: DMSHelpers - allow for more than one Site defined to be local per SE

*Resources
FIX: XRootStorage - fix in getURLBase()

[v6r13p19]

FIX: changes incorporated from v6r12p53 patch

[v6r13p18]

*WMS
FIX: JobWrapper - ported back from v6r14p9 the fix for getting OutputPath

[v6r13p17]

FIX: changes incorporated from v6r12p52 patch

[v6r13p16]

FIX: changes incorporated from v6r12p51 patch

[v6r13p15]

Included patches from v6r12p50 release 

[v6r13p14]

*DMS
FIX: ReplicateAndRegister - fix a problem when a file is set Problematic 
     in the FC but indeed doesn't exist at all 

*Resources
CHANGE: StorageFactory - enhance the logic of BaseSE inheritance in the
        SE definition in the CS
        
*WMS
CHANGE: CPUNormalization, dirac-wms-cpu-normalization - reading CPU power 
        from MJF for comparison with the DIRAC evaluation
FIX: SiteDirector - create pilot working directory in the batch system working
     directory and not in "/tmp"                

[v6r13p13]

*DMS
BUGFIX: FileCatalogClient - bug fixed in getDirectoryMetadata()

[v6r13p12]

*Resources
FIX: StorageElement - bug fixed in inValid()
CHANGE: StorageFactory - do not interpret VO parameter as mandatory

[v6r13p11]

*DMS
BUGFIX: RemoveReplica - fix in singleRemoval()
FIX: dirac-dms-user-lfns - increased timeout

[v6r13p10]

CHANGE: Use sublogger to better identify log source in multiple places

*Core
CHANGE: Review / beautify code in TimeLeft and LSFTimeLeft
FIX: LSFTimeLeft - is setting shell variables, not environment variables, 
     therefore added an "export" command to get the relevant variable 
     and extract then the correct normalization

*Accounting
FIX: DataOperationPlotter - add better names to the data operations

*DMS:
FIX: DataManager - add mandatory vo parameter in __SEActive()
CHANGE: dirac-dms-replicate-and-register-request - submit multiple requests
        to avoid too many files in a single FTS request
FIX: FileCatalog - typo in getDirectoryMetadata()
FIX: FileCatalog - pass directory name to getDirectoryMetadata and not file name 
FIX: DataManager - in __SEActive() break LFN list in smaller chunks when
     getting replicas from a catalog        

*WMS
FIX: WMSAdministratorHandler - fix in reporting pilot statistics
FIX: JobScheduling - fix in __getSitesRequired() when calling self.jobLog.info 
CHANGE: pilotCommands - when exiting with error, print out current processes info

[v6r13p9]

*Framework
FIX: SystemLoggingDB - schema change for ClientIPs table to store IPv6 addresses

*DMS
BUGFIX: DMSRequestOperationsBase - bug fix in checkSEsRSS()
FIX: RemoveFile - in __call__(): bug fix; fix in the BannedSE treatment logic

*RMS
BUGFIX: Operation - in catalogList()
BUGFIX: ReqClient - in printOperation()

*Resources
FIX: GFAL2_StorageBase - added Lost, Cached, Unavailable in getSingleFileMetadata() output
BUGFIX: GFAL2_StorageBase - fixed URL construction in put(get)SingleFile() methods

*WMS
FIX: InputDataByProtocol - removed StorageElement object caching

[v6r13p8]

*Framework
FIX: MonitoringUtilities - minor bug fix

*DMS
FIX: DataManager - remove local file when doing two hops transfer

*WMS
FIX: SandboxStoreClient - get the VO info from the delegatedGroup argument to 
     use for the StorageElement instantiation

*TMS
CHANGE: Transformation(Client,DB,Manager) - multiple code clean-up without
        changing the logic

[v6r13p7]

*Core
NEW: X509CRL - class to handle certificate revocation lists

*DMS
FIX: RequestOperations/RemoveFile.py - check target SEs to be online before
     performing the removal operation. 
FIX: SecurityManager, VOMSPolicy - make the vomspolicy compatible with the old client 
     by calling in case of need the old SecurityManager     

*Resources
BUGFIX: Torque, GE - methods must return Message field in case of non-zero return status
FIX: SRM2Storage - when used internaly, listDirectory should return urls and not lfns

*WMS
FIX: ConfigureCPURequirements pilot command - add queue CPU length to the extra local
     configuration
FIX: JobWrapper - load extra local configuration of any     

*RMS
FIX: RequestDB - fix in getRequestSummaryWeb() to suit the Web Portal requirements

*Transformation
FIX: TransformationManagerHandler - fix in getTransformationSummaryWeb() to suit 
     the Web Portal requirements

[v6r13p6]

*Core
FIX: X509Chain - use SHA1 signature encryption in all tha cases

*Resources
FIX: ComputingElement - take CPUTime from its configuration defined in the 
     pilot parameters

*WMS
FIX: SiteDirector - correctly configure jobExecDir and httpProxy Queue parameters

[v6r13p5]

*Resources
BUGFIX: Torque - getCEStatus() must return integer job numbers
FIX: StorageBase - removed checking the VO name inside the LFN 

*WMS
FIX: InputData, JobScheduling - StorageElement needs to know its VO

*DMS
FIX: ReplicateAndRegister - Add checksumType to RMS files when adding 
     checksum value
FIX: DataManager - remove unnecessary access to RSS and use SE.getStatus()     
FIX: DMHelpers - take into account Alias and BaseSE in site-SE relation

*RMS
FIX: Request - bug fixed in optimize() in File reassignment from one
     Operation to another  

*Transformation
FIX: TransformationDB - set derived transformation to Automatic

[v6r13p4]

*Core
FIX: VOMSService - treat properly the case when the VOMS service returns no result
     in attGetUserNickname()

*DMS
FIX: FTSAgent, ReplicateAndRegister - make sure we use source replicas with correct 
     checksum 

*RMS
FIX: Request - minor fix in setting the Request properties, suppressing pylint
     warnings
CHANGE: File, Reques, Operation, RequestDB - remove the use of sqlalchemy on 
        the client side     
     
*Resources
FIX: StorageElement - import FileCatalog class rather than the corresponding module     
FIX: SLURM - proper formatting commands using %j, %T placeholders
FIX: SSHComputingElement - return full job references from getJobStatus() 

*RSS
FIX: DowntimeCommand - checking for downtimes including the time to start in hours

*Workflow
CHANGE: FailoverRequest - assign to properties rather than using setters

*Transformation
FIX: TransformationClient(DB,Utilities) - fixes to make derived transformations work

[v6r13p3]

*DMS
FIX: DataManager - in putAndRegister() specify explicitly registration protocol
     to ensure the file URL available right after the transfer
     
*Resources
FIX: SRM2Storage - use the proper se.getStatus() interface ( not the one of the RSS )     

[v6r13p2]

*Framework
FIX: SystemAdministratorHandler - install WebAppDIRAC extension only in case
     of Web Portal installation
CHANGE: dirac-populate-component-db - check the setup of the hosts to register 
        into the DB only installations from the same setup; check the MySQL installation
        before retrieving the database information      

*DMS
FIX: FTSAgent - fix in parsing the server result
FIX: FTSFile - added Waiting status
FIX: FTSJob - updated regexps for the "missing source" reports from the server;
     more logging message 

*Resources
FIX: SRM2Storage - fix in treating the checksum type 
FIX: StorageElement - removed getTransportURL from read methods

*RMS
FIX: Request - typo in the optimize() method

[v6r13p1]

*Framework
CHANGE: SystemAdminstratorIntegrator - can take a list of hosts to exclude from contacting

*DMS
FIX: DataManager - fix in __getFile() in resolving local SEs
FIX: dirac-dms-user-lfns - sort result, simplify logic

*RMS
FIX: Request - Use DMSHelper to resolve the Failovers SEs
FIX: Operation - treat the case where the SourceSE is None

*WMS
FIX: WMSAdministratorHandler - return per DN dictionary from getPilotStatistics 

[v6r13]

CHANGE: Separating fixed and variable parts of error log messages for multiple systems 
        to allow SystemLogging to work

*Core
FIX: MySQL.py - treat in detailed way datetime functions in __escapeString()
FIX: DictCache.get() returns now None instead of False if no or expired value
NEW: InstallTools - allow to define environment variables to be added to the component
     runit run script
NEW: Changes to make the DISET protocol IP V6 ready
CHANGE: BaseClient - retry service call on another instance in case of failure
CHANGE: InnerRPCClient - retry 3 times in case of exception in the transport layer
CHANGE: SocketInfo - retry 3 times in case of handshaking error
CHANGE: MySQL - possibility to specify charset in the table definition
FIX: dirac-install, dirac-distribution - removed obsoleted defaults     
NEW: Proxy utility module with executeWithUserProxy decorator function

*Configuration
NEW: CSAPI,dirac-admin-add-shifter - function, and script, for adding or modifying a 
     shifter in the CS

*Framework
FIX: NotificationDB - escape fields for sorting in getNotifications()
NEW: Database, Service, Client, commands for tracking the installed DIRAC components

*Interfaces
CHANGE: Dirac - changed method names, keeping backward compatibility
CHANGE: multiple commands updated to use the new Dirac API method names

*DMS
NEW: Native use of the FTS3 services
CHANGE: Removed the use of current DataLogging service
CHANGE: DataManager - changes to manage URLs inside StorageElement objects only
FIX: DataManager - define SEGroup as accessible at a site
CHANGE: DirectoryListing - extracted from FileCatalogClientCLI as an independent utility
CHANGE: MetaQuery - extracted from FileCatalogClientCLI as an independent utility
CHANGE: FileCatalogClientCLI uses external DirectoryListing, MetaQuery utilities
CHANGE: FileCatalog - replace getDirectoryMetadata by getDirectoryUserMetadata
NEW: FileCatalog - added new getDirectoryMetadata() interface to get standard directory metadata
NEW: FileCatalog - possibility to find files by standard metadata
NEW: FileCatalog - possibility to use wildcards in the metadata values for queries
NEW: DMSHelpers class
NEW: dirac-dms-find-lfns command

*WMS
NEW: SiteDirector - support for the MaxRAM queue description parameter
CHANGE: JobScheduling executor uses the job owner proxy to evaluate which files to stage
FIX: DownloadInputData - localFile was not defined properly
FIX: DownloadInputData - could not find cached files (missing [lfn])

*RMS
CHANGE: Removed files from the previous generation RMS
CHANGE: RMS refactored based on SQLAlchemy 
NEW: ReqClient - added options to putRequest(): useFailoverProxy and retryMainServer
CHANGE: DMSRequestOperationsBase - delay execution or cancel request based on SE statuses 
        from RSS/CS
FIX: Fixes to make use of RequestID as a unique identifier. RequestName can be used in
     commands in case of its uniqueness        

*Resources
NEW: Computing - BatchSystem classes introduced to be used both in Local and SSH Computing Elements
CHANGE: Storage - reworked Storage Element/Plugins to encapsulate physical URLs 
NEW: GFAL2_StorageBase.py, GFAL2_SRM2Storage.py, GFAL2_XROOTStorage.py 

*RSS:
NEW: dirac-admin-allow(ban)-se - added RemoveAccess status
CHANGE: TokenAgent - added more info to the mail

*TS
CHANGE: Task Manager plugins

[v6r12p53]

*DMS
CHANGE: FileCatalogClientCLI - ls order by size, human readable size value
FIX: DirectoryMetadata - enhanced error message in getDirectoryMetadata

*WMS
BUGFIX: JobAgent - bug when rescheduling job due to glexec failure

*TS
NEW: TransformationCLI - added getOutputFiles, getAllByUser commands
NEW: Transformation - added getAuthorDNfromProxy, getTransformationsByUser methods

*Resources
CHANGE: GlobusComputingElement - simplify creating of pilotStamp

[v6r12p52]

*DMS
NEW: dirac-dms-directory-sync - new command to synchronize the contents of a
     local and remote directories
FIX: DataManager - in removeFile() return successfully if empty input file list     

*TS
NEW: TransformationCLI - getInputDataQuery command returning inputDataQuery 
     of a given transformation

[v6r12p51]

*Core
FIX: dirac-install - fix to work with python version prior to 2.5

*DMS
CHANGE: FileCatalogClientCLI - possibility to set multiple metadata with one command

*Resources
FIX: HTCondorComputingElement - multiple improvements

[v6r12p50]

*Core
FIX: dirac-install - define TERMINFO variable to include local sources as well

*Framework
FIX: SystemAdministratorHandler - show also executors in the log overview

*DMS
FIX: FileCatalogClientCLI - use getPath utility systematically to normalize the
     paths passed by users

*WMS
FIX: PilotStatusAgent - split dynamic and static parts in the log error message

*Resources
NEW: HTCondorCEComputingElement class

[v6r12p49]

*Resources
FIX: GlobusComputingElement - in killJob added -f switch to globus-job-clean command
FIX: ARCComputingElement - create working directory if it does not exist

*DMS
CHANGE: DataManager - added XROOTD to registration protocols

*TMS
FIX: TransformationCLI - doc string

[v6r12p48]

*DMS
FIX: DirectoryTreeBase - fix in changeDirectoryXXX methods to properly interpret input

[v6r12p47]

*DMS
BUGFIX: FileCatalogClientCLI - wrong signature in the removeMetadata() service call

[v6r12p46]

*Core
FIX: GraphData - check for missing keys in parsed_data in initialize()

*WMS
CHANGE: PilotStatusAgent - kill pilots being deleted; do not delete pilots still
        running jobs
  
*RSS
CHANGE: Instantiate RequestManagementDB/Client taking into account possible extensions        

*Resources
FIX: GlobusComputingElement - evaluate WaitingJobs in getCEStatus()
FIX: SRM2Storage - error 16 of exists call is interpreted as existing file
FIX: XROOTStorage - added Lost, Cached, Unavailable in the output of getSingleMetadata()

*WMS
FIX: pilotCommands - removed unnecessary doOSG() function

[v6r12p45]

*Resources
FIX: SRM2Storage - error 22 of exists call is interpreted as existing file
     ( backport from v6r13 )

[v6r12p44]

*WMS
FIX: SiteDirector - consider also pilots in Waiting status when evaluating
     queue slots available

*Resources
NEW: SRM2Storage - makes use of /Resources/StorageElements/SRMBusyFilesExist option
     to set up the mode of interpreting the 22 error code as existing file

[v6r12p43]

*DMS:
FIX: DirectoryTreeBase - avoid double definition of FC_DirectoryUsage table
     in _rebuildDirectoryUsage()

[v6r12p42]

FIX: added fixes from v6r11p34 patch release

[v6r12p41]

*WMS
CHANGE: dirac-wms-job-submit - "-r" switch to enable job repo

[v6r12p40]

*DMS
FIX: DirectoryTreeBase.py - set database engine to InnoDB 

[v6r12p39]

FIX: imported fixes from rel-v6r11

[v6r12p38]

*DMS
CHANGE: DataManager - enhanced real SE name resolution

*RMS
FIX: Request - fixed bug in the optimization of requests with failover operations

*Resources
CHANGE: StorageFactory - allow for BaseSE option in the SE definition

[v6r12p37]

*Core
FIX: InstallTools - force $HOME/.my.cnf to be the only defaults file

[v6r12p36]

*Configuration
FIX: Utilities.py - bug fix getSiteUpdates()

[v6r12p35]

*Core
CHANGE: VOMSService - add URL for the method to get certificates

*DMS
FIX: DataManager - in __replicate() set do not pass file size to the SE if no
     third party transfer
FIX: RemoveFile, ReplicateAndRegister - regular expression for "no replicas"
     common for both DFC and LFC     
     
*WMS
FIX: WMSHistoryCorrector - make explicit error if no data returned from WMSHistory
     accounting query     

[v6r12p34]

*DMS
BUGFIX: FileCatalogWithFkAndPsDB - fix storage usage calculation

[v6r12p33]

*Core
NEW: VOMSService - added method admListCertificates()

*DMS
BUGFIX: dirac-dms-put-and-register-request - missing Operation in the request

*Resources
FIX: sshce - better interpretation of the "ps" command output

[v6r12p32]

*RMS
FIX: ReqManager - in getRequest() possibility to accept None type
     argument for any request 

[v6r12p31]

*WMS
FIX: pilotCommands - import json module only in case it is needed

[v6r12p30]

*Core
FIX: InstallTools - 't' file is deployed for agents installation only
FIX: GOCDBClient - creates unique DowntimeID using the ENDPOINT

*Framework
FIX: SystemAdministratorHandler - use WebAppDIRAC extension, not just WebApp

*DMS:
FIX: FileCatalogComponents.Utilities - do not allow empty LFN names in
     checkArgumentDict()

[v6r12p29]

*CS
CHANGE: CSCLI - use readline to store and resurrect command history

*WMS
FIX: JobWrapper - bug fixed in the failoverTransfer() call
CHANGE: dirac-wms-job-submit - added -f flag to store ids

*DMS
FIX: DataManager - make successful removeReplica if missing replica 
     in one catalog

*RMS
FIX: Operation, Request - limit the length of the error message

[v6r12p28]

*RMS
FIX: Request - do not optimize requests already in the DB 

[v6r12p27]

*Core
CHANGE: InstallTools - install "t" script to gracefully stop agents

*DMS
FIX: FileCatalog - return GUID in DirectoryParameters

*Resource
CHANGE: DFC/LFC clients - added setReplicaProblematic()

[v6r12p26]

*DMS
BUGFIX: FileCatalog - getDirectoryMetadata was wrongly in ro_meta_methods list 

*RMS
FIX: Operation - temporary fix in catalog names evaluation to smooth
     LFC->DFC migration - not to forget to remove afterwards !

*WMS
CHANGE: JobWrapper - added MasterCatalogOnlyFlag configuration option

[v6r12p25]

*DMS
BUGFIX: PutAndRegister, RegitserFile, RegisterReplica, ReplicateAndRegister - do not
        evaluate the catalog list if None

[v6r12p24]

*DMS:
FIX: DataManager - retry RSS call 5 times - to be reviewed

[v6r12p23]

*DMS
FIX: pass a catalog list to the DataManager methods
FIX: FileCatalog - bug fixed in the catalog list evaluation

[v6r12p22]

*DMS
FIX: RegisterFile, PutAndRegister - pass a list of catalogs to the DataManager instead of a comma separated string
FIX: FTSJob - log when a job is not found in FTS
CHANGE: dropped commands dirac-admin-allow(ban)-catalog

*Interfaces
CHANGE: Dirac, JobMonitoringHandler,dirac-wms-job-get-jdl - possibility to retrieve original JDL

*WMS
CHANGE: JobManifest - make MaxInputData a configurable option

[v6r12p21]

*RMS
BUGFIX: File,Operation,RequestDB - bug making that the request would always show 
        the current time for LastUpdate
  
*WMS
FIX: JobAgent - storing on disk retrieved job JDL as required by VMDIRAC
     ( to be reviewed )        

[v6r12p20]

*DMS
FIX: DataManager - more informative log messages, checking return structure
FIX: FileCatalog - make exists() behave like LFC file catalog client by checking
     the unicity of supplied GUID if any
FIX: StorageElementProxyHandler - do not remove the cache directory

*Framework
FIX: SystemAdministratorClient - increase the timeout to 300 for the software update     

*RMS
FIX: Operation.py - set Operation Scheduled if one file is Scheduled
CHANGE: Request - group ReplicateAndRegister operations together for failover 
        requests: it allows to launch all FTS jobs at once

*Resources
FIX: LcgFileCatalogClient - fix longstanding problem in LFC when several files 
     were not available (only one was returned) 

*TS
BUGFIX: TransformationCleaning,ValidateOutputDataAgent - interpret correctly
        the result of getTransformationParameters() call
FIX: TaskManager - fix exception in RequestTaskAgent        

[v6r12p19]

*Core
FIX: Core.py - check return value of getRecursive() call

*DMS
FIX: FileCatalog - directory removal is successful if does not exist
     special treatment of Delete operation

*WMS
FIX: InputDataByProtocol - fix interpretation of return values

[v6r12p18]

*DMS
FIX: FTSStrategy - config option name
FIX: DataManager - removing dirac_directory flag file only of it is there
     in __cleanDirectory()

*RMS
FIX: Operation - MAX_FILES limit set to 10000
FIX: ReqClient - enhanced log messages

*TMS
FIX: TaskManager - enhanced log messages

*RSS
FIX: DowntimeCommand - fixed mix of SRM.NEARLINE and SRM

*WMS
FIX: InputDataByProtocol - fixed return structure

[v6r12p16]

*DMS
FIX: IRODSStorageElement more complete implementation
FIX: FileCatalogHandler(DB) - make removeMetadata bulk method

*Resources
FIX: FileCatalog - make a special option CatalogList (Operations) to specify catalogs used by a given VO

[v6r12p15]

*Core
FIX: ProcessPool - kill the working process in case of the task timeout
FIX: FileHelper - count transfered bytes in DataSourceToNetwork()

*DMS
BUGFIX: FileCatalogCLI - changed interface in changePathXXX() methods
NEW: IRODSStorageElementHandler class
CHANGE: FileCatalog - separate metadata and file catalog methods, 
        apply metadata methods only to Metadata Catalogs 

*Resources
FIX: SSHTorqueComputingElement - check the status of the ssh call for qstat 

*WMS
FIX: WatchdogLinux - fixed typo

[v6r12p14]

*TS
FIX: TaskManagerAgentBase: avoid race conditions when submitting to WMS

*DMS
NEW: FileCatalog - added new components ( directory tree, file manager ) 
     making use of foreign keys and stored procedures
FIX: DataManager returns properly the FileCatalog errors     

[v6r12p13]

*TS
BUGFIX: TransformationAgent - data member not defined

*WMS
FIX: InputData(Resolution,ByProtocol) - possibility to define RemoteProtocol

[v6r12p12]

*WMS
BUGFIX: pilotTools - missing comma

[v6r12p11]

*WMS
FIX: CPUNormalization - dealing with the case when the maxCPUTime is not set in the queue
     definition
FIX: pilotTools - added option pilotCFGFile

[v6r12p10]

*DMS
FIX: StorageElementProxy - BASE_PATH should be a full path

*Resources
FIX: SRM2Storage - return specific error in putFile

*TS
FIX: TransformationAgent - fix to avoid an exception in finalize and double printing 
     when terminating the agent
BUGFIX: TransformationDB - fix return value in setTransformationParameter()

[v6r12p9]

*Core
CHANGE: SiteCEMapping - getSiteForCE can take site argu

ment to avoid confusion

*Interfaces
FIX: Job - provide optional site name in setDestinationCE()

*WMS
FIX: pilotCommands - check properly the presence of extra cfg files
     when starting job agent
FIX: JobAgent - can pick up local cfg file if extraOptions are specified     

[v6r12p8]

*Core
FIX: dirac-configure - correctly deleting useServerCertificate flag
BUGFIX: InstallTools - in fixMySQLScript()

*DMS
BUGFIX: DatasetManager - bug fixes
CHANGE: StorageElementProxy - internal SE object created with the VO of the requester

*TS
FIX: dirac-transformation-xxx commands - do not check the transformation status
CHANGE: Agents - do not use shifter proxy 
FIX: TransformationAgent - correct handling of replica cache for transformations 
     when there were more files in the transformation than accepted to be executed
FIX: TransformationAgent - do not get replicas for the Removal transformations     

*RMS
NEW: new SetFileStatus Operation

[v6r12p7]

*Core
FIX: dirac-configure - always removing the UseServerCertificate flag before leaving
FIX: ProcessPool - one more check for the executing task ending properly 

*Interfaces 
FIX: Dirac.py - use printTable in loggingInfo()

[v6r12p6]

FIX: fixes from v6r11p26 patch release

[v6r12p5]

*Core
FIX: VOMS.py - do not use obsoleted -dont-verify-ac flag with voms-proxy-info

*TS
FIX: TransformationManager - no status checked at level service

[v6r12p4]

FIX: fixes from v6r11p23 patch release

[v6r12p3]

*Configuration
CHANGE: dirac-admin-add-resources - define VOPath/ option when adding new SE 

*Resources
NEW: StorageFactory - modify protocol Path for VO specific value

*DMS
FIX: FileCatalog - check for empty input in checkArgumentFormat utility
FIX: DataManager - protect against FC queries with empty input

[v6r12p2]

*Core
FIX: dirac-install - svn.cern.ch rather than svnweb.cern.ch is now needed for direct 
     HTTP access to files in SVN

*WMS
FIX: dirac-wms-cpu-normalization - when re-configuring, do not try to dump in the 
     diracConfigFilePath

[v6r12p1]

*Configuration
FIX: Core.Utilities.Grid, dirac-admin-add-resources - fix to make a best effort to 
     guess the proper VO specific path of a new SE
*WMS
FIX: dirac-configure, pilotCommands, pilotTools - fixes to use server certificate

[v6r12]

*Core
CHANGE: ProcessPool - do not stop working processes by default
NEW: ReturnValue - added returnSingleResult() utility 
FIX: MySQL - correctly parse BooleanType
FIX: dirac-install - use python 2.7 by default
FIX: dirac-install-xxx commands - complement installation with the component setup
     in runit
NEW: dirac-configure - added --SkipVOMSDownload switch, added --Output switch
     to define output configuration file
CHANGE: ProcessPool - exit from the working process if a task execution timed out  
NEW: ProcessMonitor - added evaluation of the memory consumed by a process and its children   
NEW: InstallTools - added flag to require MySQL installation
FIX: InstallTools - correctly installing DBs extended (with sql to be sourced) 
FIX: InstallTools - run MySQL commands one by one when creating a new database
FIX: InstallTools - fixMySQLScripts() fixes the mysql start script to ognore /etc/my.cnf file
CHANGE: Os.py - the use of "which" is replaced by distutils.spawn.find_executable
NEW: Grid.py - ldapSA replaced by ldapSE, added getBdiiSE(CE)Info() methods
CHANGE: CFG.py - only lines starting with ^\s*# will be treated as comments
CHANGE: Shifter - Agents will now have longer proxies cached to prevent errors 
        for heavy duty agents, closes #2110
NEW: Bdii2CSAgent - reworked to apply also for SEs and use the same utilities for the
     corresponding command line tool
NEW: dirac-admin-add-resources - an interactive tool to add and update sites, CEs, SEs
     to the DIRAC CS   
CHANGE: dirac-proxy-init - added message in case of impossibility to add VOMS extension   
FIX: GOCDBClient - handle correctly the case of multiple elements in the same DT            


*Accounting
NEW: Allow to have more than one DB for accounting
CHANGE: Accounting - use TypeLoader to load plotters

*Framework
FIX: Logger - fix FileBackend implementation

*WMS
NEW: Refactored pilots ( dirac-pilot-2 ) to become modular following RFC #18, 
     added pilotCommands.py, SiteDirector modified accordingly 
CHANGE: InputData(Executor) - use VO specific catalogs      
NEW: JobWrapper, Watchdog - monitor memory consumption by the job ( in a Warning mode )
FIX: SandboxStoreHandler - treat the case of exception while cleaning sandboxes
CHANGE: JobCleaningAgent - the delays of job removals become CS parameters
BUGFIX: JobDB - %j placeholder not replaced after rescheduling
FIX: JobDB - in the SQL schema description reorder tables to allow foreign keys
BUGFIX: JobAgent, Matcher - logical bug in using PilotInfoReported flag
FIX: OptimizerExecutor - when a job fails the optimization chain set the minor status 
     to the optimiser name and the app status to the fail error

*Resources
NEW: StorageElement - added a cache of already created SE objects
CHANGE: SSHTorqueComputingElement - mv getCEStatus to remote script

*ResourceStatus
NEW: ResourceManagementClient/DB, DowntimeCommand - distinguish Disk and Tape storage 
FIX: GODDBClient  - downTimeXMLParsing() can now handle the "service type" parameter properly
CHANGE: dirac-rss-xxx commands use the printTable standard utility
FIX: dirac-dms-ftsdb-summary - bug fix for #2096

*DMS
NEW: DataManager - add masterCatalogOnly flag in the constructor
FIX: DataManager - fix to protect against non valid SE
CHANGE: FC.DirectoryLevelTree - use SELECT ... FOR UPDATE lock in makeDir()
FIX: FileCatalog - fixes in using file and replica status
CHANGE: DataManager - added a new argument to the constructor - vo
CHANGE: DataManager - removed removeCatalogFile() and dirac-dms-remove-catalog-file adjusted
CHANGE: Several components - field/parameter CheckSumType all changed to ChecksumType
CHANGE: PoolXMLCatalog - add the SE by default in the xml dump and use the XML library 
        for dumping the XML
FIX: XROOTStorageElement - fixes to comply with the interface formalism        

*SMS
FIX: StorageManagementDB - small bugfix to avoid SQL errors

*RMS
NEW: Added 'since' and 'until' parameters for getting requests
NEW: Request - added optimize() method to merge similar operations when
     first inserting the request
NEW: ReqClient, RequestDB - added getBulkRequest() interface. RequestExecutingAgent
     can use it controlled by a special flag     
FIX: Operation, Request - set LastUpdate time stamp when reaching final state
FIX: OperationHandlerBase - don't erase the original message when reaching the max attempts      
FIX: removed some deprecated codes
FIX: RequestTask - always set useServerCerificate flag to tru in case of executing inside
     an agent
CHANGE: gRequestValidator removed to avoid object instantiation at import   
NEW: dirac-rms-cancel-request command and related additions to the db and service classes  

*TMS
NEW: WorkflowTaskAgent is now multi-threaded
NEW: Better use of threads in Transformation Agents
CHANGE: TransformationDB - modified such that the body in a transformation can be updated
FIX: TransformationCleaningAgent - removed non-ASCII characters in a comment

[v6r11p34]

*Resources
NEW: GlobusComputingElement class

[v6r11p33]

*Configuration
FIX: Resources - avoid white spaces in OSCompatibility

[v6r11p32]

*Core
CHANGE: BaseClient, SSLSocketFactory, SocketInfo - enable TLSv1 for outgoing 
        connections via suds, possibility to configure SSL connection details
        per host/IP 

[v6r11p31]

*Core
FIX: CFG - bug fixed in loadFromBuffer() resulting in a loss of comments

*Resources
FIX: SSHTorqueComputingElement - check the status of ssh call for qstat

*DMS
FIX: FileCatalog - return LFN name instead of True from exists() call if LFN
     already in the catalog

[v6r11p30]

*DMS
CHANGE: FileCatalogCLI - add new -D flag for find to print only directories

[v6r11p29]

*DMS
FIX: FTS(Agent,Startegy,Gragh) - make use of MaxActiveJobs parameter, bug fixes

*TMS
FIX: Transformation(Agent,Client) - Operations CS parameters can be defined for each plugin: MaxFiles, SortedBy, NoUnusedDelay. Fixes to facilitate work with large numbers of files.

[v6r11p28]

*Core
FIX: InstallTools - check properly the module availability before installation

*WMS
FIX: JobScheduling - protection against missing dict field RescheduleCounter

*TMS
FIX: TransformationCleaningAgent - execute DM operations with the shifter proxy

[v6r11p27]

*Core
BUGFIX: InstallTools - bug fix in installNewPortal()

*WMS
FIX: Watchdog - disallow cputime and wallclock to be negative

*TS
FIX: TransformationAgent - correct handling of replica caches when more than 5000 files


BUGFIX: ModuleBase - bug fix in execute()
BUGFIX: Workflow - bug fix in createStepInstance()

*DMS
BUGFIX: DiractoryTreeBase - bug fix in getDirectoryPhysicalSizeFromUsage()

*Resources
FIX: XROOTStorage - back ported fixes from #2126: putFile would place file in 
     the wrong location on eos

[v6r11p26]

*Framework
FIX: UserProfileDB.py - add PublishAccess field to the UserProfileDB

*RSS
FIX: Synchronizer.py - fix deletion of old resources

*DMS
FIX: DataManager - allow that permissions are OK for part of a list of LFNs ( __verifyWritePermission() )
     (when testing write access to parent directory). Allows removal of replicas 
     even if one cannot be removed
FIX: DataManager - test SE validity before removing replica     
     
*RMS
FIX: RequestTask - fail requests for users who are no longer in the system
FIX: RequestExecutingAgent - fix request timeout computation

[v6r11p25]

*Interfaces
FIX: Job.py - bring back different logfile names if they have not been specified by the user

[v6r11p24]

*DMS
BUGFIX: SEManagerDB - bug fixed in getting connection in __add/__removeSE

[v6r11p23]

*DMS
CHANGE: FTSRequest is left only to support dirac-dms-fts-XXX commands

[v6r11p22]

*DMS
FIX: FTSJob - fixes in the glite-transfer-status command outpu parsing
FIX: TransformationClient - allow single lfn in setFileStatusForTransformation()

*WMS
FIX: StatesMonitoringAgent - install pika on the fly as a temporary solution

[v6r11p21]

*DMS
BUGFIX: dirac-dms-remove-replicas - continue in case of single replica failure
FIX: dirac-rms-xxx scripts - use Script.getPositionalArgs() instead of sys.argv

*Workflow
FIX: Test_Modules.py - fix in mocking functions, less verbose logging

[v6r11p20]

*DMS
BUGFIX: DataManager - in __SEActive() use resolved SE name to deal with aliases
BUGFIX: FileMetadata - multiple bugs in __buildUserMetaQuery()

[v6r11p19]

*DMS
FIX: FTSJob - fix FTS job monitoring a la FTS2

*RMS
CHANGE: ReqClient - added setServer() method
FIX: File,Operation,Request - call the getters to fetch the up-to-date information 
     from the parent

[v6r11p18]

*DMS
FIX: FTSAgent(Job) - fixes for transfers requiring staging (bringOnline) and adaptation 
     to the FTS3 interface

*WMS
FIX: StatesMonitoringAgent - resend the records in case of failure

[v6r11p17]

*DMS
FIX: FileCatalog - in multi-VO case get common catalogs if even VO is not specified

*Resources
FIX: ComputintgElement - bugfix in available() method

*WMS
FIX: SiteDirector - if not pilots registered in the DB, pass empty list to the ce.available()

[v6r11p16]

*RMS
BUGFIX: Request,Operation,File - do not cast to str None values

[v6r11p15]

*DMS
FIX: ReplicateAndRegister - do not create FTSClient if no FTSMode requested
CHANGE: FTSAgent(Job,File) - allow to define the FTS2 submission command;
        added --copy-pin-lifetime only for a tape backend
        parse output of both commands (FTS2, FTS3)
        consider additional state for FTS retry (Canceled)
        
*RMS
FIX: Operation, Request - treat updates specially for Error fields        

*TMS
FIX: TransformationAgent - fixes in preparing json serialization of requests

*WMS
NEW: StateMonitoringAgent - sends WMS history data through MQ messages 

[v6r11p14]

*WMS
CHANGE: JobDB - removed unused tables and methods
CHANGE: removed obsoleted tests

*DMS
FIX: FTSAgent - recover case when a target is not in FTSDB
CHANGE: FTSAgent(Job) - give possibility to specify a pin life time in CS 

*RMS
FIX: Make RMS objects comply with Python Data Model by adding __nonzero__ methods 

[v6r11p13]

*DMS
BUGFIX: SEManager - in SEManagerDB.__addSE() bad _getConnection call, closes #2062

[v6r11p12]

*Resources
CHANGE: ARCComputingElement - accomodate changes in the ARC job reported states

*Configuration
CHANGE: Resources - define a default FTS server in the CS (only for v6r11 and v6r12)

*DMS
FIX: FTSStrategy - allow to use a given channel more than once in a tree 
FIX: FTSAgent - remove request from cache if not found
FIX: FTSAgent - recover deadlock situations when FTS Files had not been correctly 
     updated or were not in the DB

*RMS
FIX: RequestExecutingAgent - fix a race condition (cache was cleared after the request was put)
FIX: RequestValidator - check that the Operation handlers are defined when inserting a request

[v6r11p11]

*Core
FIX: TransportPool - fixed exception due to uninitialized variable
FIX: HTTPDISETSocket - readline() takes optional argument size ( = 0 )

*DMS
FIX: FTSAgent - check the type of the Operation object ( can be None ) and
     some other protections
FIX: FTSClient - avoid duplicates in the file list

*RMS
FIX: ReqClient - modified log message
CHANGE: dirac-dms-fts-monitor - allow multiple comma separated LFNs in the arguments

[v6r11p10]

*RSS
FIX: DowntimeCommand, Test_RSS_Command_GOCDBStatusCommand - correctly interpreting list of downtimes

*RMS
FIX: ReplicateAndRegister - Create a RegisterReplica (not RegisterFile) if ReplicateAndRegister 
     fails to register
FIX: OperationHandlerBase - handle correctly Attempt counters when SEs are banned
FIX: ReplicateAndRegister - use FC checksum in case of mismatch request/PFN
FIX: FTSAgent - in case a file is Submitted but the FTSJob is unknown, resubmit
FIX: FTSAgent - log exceptions and put request to DB in case of exception
FIX: FTSAgent - handle FTS error "Unknown transfer state NOT_USED", due to same file 
     registered twice (to be fixed in RMS, not clear origin)

*WMS
FIX: JobStateUpdateHandler - status not updated while jobLogging is, due to time skew between 
     WN and DB service
FIX: JobStateUpdateHandler - stager callback not getting the correct status Staging 
     (retry for 10 seconds)     

[v6r11p9]

*Core
NEW: AgentModule - set AGENT_WORKDIRECTORY env variable with the workDirectory
NEW: InstallTools - added methods for the new web portal installation

*DMS
FIX: ReplicateAndRegister - apply same error logic for DM replication as for FTS

*Resources:
FIX: SRM2Storage - fix log message level
FIX: SRM2Storage - avoid useless existence checks 

*RMS
FIX: ForwardDISET - a temporary fix for a special LHCb case, to be removed asap
FIX: ReqClient - prettyPrint is even prettier
FIX: RequestTask - always use server certificates when executed within an agent

[v6r11p8]

*TMS
FIX: TransformationDB - fix default value within ON DUPLICATE KEY UPDATE mysql statement

[v6r11p7]

*Framework
BUGFIX: ProxyDB.py - bug in a MySQL table definition

*DMS
FIX: ReplicateAndRegister.py - FTS client is not instantiated in the c'tor as it 
     might not be used, 

*WMS
FIX: JobWrapper - don't delete the sandbox tar file if upload fails
FIX: JobWrapper - fix in setting the failover request

*RMS
FIX: RequestDB - add protections when trying to get a non existing request

[v6r11p6]

*WMS
FIX: InpudDataResolution - fix the case when some files only have a local replica
FIX: DownloadInputData, InputDataByProtocol - fix the return structure of the
     execute() method
     
*Resources
NEW: LocalComputingElement, CondorComputingElement      

[v6r11p5]

FIX: Incorporated changes from v6r10p25 patch

*Framework
NEW: Added getUserProfileNames() interface

*WMS
NEW: WMSAdministrator - added getPilotStatistics() interface
BUGFIX: JobWrapperTemplate - use sendJobAccounting() instead of sendWMSAccounting()
FIX: JobCleaningAgent - skip if no jobs to remove

*DMS
BUGFIX: FileCatalogClientCLI - bug fix in the metaquery construction

*Resources
CHANGE: StorageElement - enable Storage Element proxy configuration by protocol name

*TMS
NEW: TransformationManager - add Scheduled to task state for monitoring

[v6r11p4]

*Framework
NEW: ProxyDB - added primary key to ProxyDB_Log table
CHANGE: ProxyManagerHandler - purge logs once in 6 hours

*DMS
FIX: DataManager - fix in the accounting report for deletion operation
CHANGE: FTSRequest - print FTS GUID when submitting request
FIX: dirac-dms-fts-monitor - fix for using the new FTS structure
FIX: DataLoggingDB - fix type of the StatusTimeOrder field
FIX: DataLoggingDB - take into account empty date argument in addFileRecord()
FIX: ReplicateAndRegister - use active replicas
FIX: FTS related modules - multiple fixes

*WMS
NEW: SiteDirector - pass the list of already registered pilots to the CE.available() query
FIX: JobCleaningAgent - do not attempt job removal if no eligible jobs

*Resources
FIX: LcgFileCatalogClient - if replica already exists while registration, reregister
NEW: CREAM, SSH, ComputingElement - consider only registered pilots to evaluate queue occupancy

[v6r11p3]

FIX: import gMonitor from it is original location

*Core
FIX: FC.Utilities - treat properly the LFN names starting with /grid ( /gridpp case )

*Configuration
FIX: LocalConfiguration - added exitCode optional argument to showHelp(), closes #1821

*WMS
FIX: StalledJobAgent - extra checks when failing Completed jobs, closes #1944
FIX: JobState - added protection against absent job in getStatus(), closes #1853

[v6r11p2]

*Core
FIX: dirac-install - skip expectedBytes check if Content-Length not returned by server
FIX: AgentModule - demote message "Cycle had an error:" to warning

*Accounting
FIX: BaseReporter - protect against division by zero

*DMS
CHANGE: FileCatalogClientCLI - quite "-q" option in find command
FIX: DataManager - bug fix in __initializeReplication()
FIX: DataManager - less verbose log message 
FIX: DataManager - report the size of removed files only for successfully removed ones
FIX: File, FTSFile, FTSJob - SQL tables schema change: Size filed INTEGER -> BIGINT

*RMS
FIX: dirac-rms-reset-request, dirac-rms-show-request - fixes
FIX: ForwardDISET - execute with trusted host certificate

*Resources
FIX: SSHComputingElement - SSHOptions are parsed at the wrong place
NEW: ComputingElement - evaluate the number of available cores if relevant

*WMS
NEW: JobMonitoringHander - added export_getOwnerGroup() interface

*TMS
CHANGE: TransformationCleaningAgent - instantiation of clients moved in the initialize()

[v6r11p1]

*RMS
FIX: ReqClient - failures due to banned sites are considered to be recoverable

*DMS
BUGFIX: dirac-dms-replicate-and-register-request - minor bug fixes

*Resources
FIX: InProcessComputingElement - stop proxy renewal thread for a finished payload

[v6r11]

*Core
FIX: Client - fix in __getattr__() to provide dir() functionality
CHANGE: dirac-configure - use Registry helper to get VOMS servers information
BUGFIX: ObjectLoader - extensions must be looked up first for plug-ins
CHANGE: Misc.py - removed obsoleted
NEW: added returnSingleResult() generic utility by moving it from Resources/Utils module 

*Configuration
CHANGE: Resources.getDIRACPlatform() returns a list of compatible DIRAC platforms
NEW: Resources.getDIRACPlatforms() used to access platforms from /Resources/Computing/OSCompatibility
     section
NEW: Registry - added getVOs() and getVOMSServerInfo()     
NEW: CE2CSAgent - added VO management

*Accounting
FIX: AccountingDB, Job - extra checks for invalid values

*WMS
NEW: WMS tags to allow jobs require special site/CE/queue properties  
CHANGES: DownloadInputData, InputDataByProtocol, InputDataResolution - allows to get multiple 
         PFNs for the protocol resolution
NEW: JobDB, JobMonitoringHandler - added traceJobParameters(s)() methods     
CHANGE: TaskQueueDirector - use ObjectLoader to load directors    
CHANGE: dirac-pilot - use Python 2.7 by default, 2014-04-09 LCG bundles

*DMS
NEW: DataManager to replace ReplicaManager class ( simplification, streamlining )
FIX: InputDataByProtocol - fix the case where file is only on tape
FIX: FTSAgent - multiple fixes
BUGFIX: ReplicateAndRegister - do not ask SE with explicit SRM2 protocol

*Interfaces
CHANGE: Dirac - instantiate SandboxStoreClient and WMSClient when needed, not in the constructor
CHANGE: Job - removed setSystemConfig() method
NEW: Job.py - added setTag() interface

*Resources
CHANGE: StorageElement - changes to avoid usage PFNs
FIX: XROOTStorage, SRM2Storage - changes in PFN construction 
NEW: PoolComputingElement - a CE allowing to manage multi-core slots
FIX: SSHTorqueComputingElement - specify the SSHUser user for querying running/waiting jobs 

*RSS
NEW: added commands dirac-rss-query-db and dirac-rss-query-dtcache

*RMS
CHANGE: ReqDB - added Foreign Keys to ReqDB tables
NEW: dirac-rms-reset-request command
FIX: RequestTask - always execute operations with owner proxy

*SMS
FIX: few minor fixes to avoid pylint warnings

[v6r10p25]

*DMS
CHANGE: FileCatalog - optimized file selection by metadata

[v6r10p24]

*DMS
FIX: FC.FileMetadata - optimized queries for list interception evaluation

[v6r10p23]

*Resoures
CHANGE: SSHComputingElement - allow SSH options to be passed from CS setup of SSH Computing Element
FIX: SSHComputingElement - use SharedArea path as $HOME by default

[v6r10p22]

*CS
CHANGE: Operations helper - if not given, determine the VO from the current proxy 

*Resources
FIX: glexecComputingElement - allows Application Failed with Errors results to show through, 
     rather than be masked by false "glexec CE submission" errors
     
*DMS     
CHANGE: ReplicaManager - in getReplicas() rebuild PFN if 
        <Operations>/DataManagement/UseCatalogPFN option is set to False ( True by default )

[v6r10p21]

*Configuration
FIX: CSGlobals - allow to specify extensions in xxxDIRAC form in the CS

*Interfaces
FIX: Job - removed self.reqParams
FIX: Job - setSubmitPools renamed to setSubmitPool, fixed parameter definition string

*WMS
FIX: JobMonitorigHandler, JobPolicy - allow JobMonitor property to access job information

[v6r10p20]

*DMS
FIX: FTSAgent/Client, ReplicateAndRegister - fixes to properly process failed
     FTS request scheduling

[v6r10p19]

*DMS
FIX: FTSAgent - putRequest when leaving processRequest
FIX: ReplicaManager - bug in getReplicas() in dictionary creation

[v6r10p18]

*DMS
FIX: ReplicateAndRegister - dictionary items incorrectly called in ftsTransfer()

[v6r10p17]

*RMS
FIX: RequestDB.py - typo in a table name
NEW: ReqManagerHandler - added getDistinctValues() to allow selectors in the web page

*DMS
CHANGE: ReplicaManager - bulk PFN lookup in getReplicas()

[v6r10p16]

*Framework
NEW: PlottingClient - added curveGraph() function

*Transformation
FIX: TaskManagerAgentBase - add the missing Scheduled state

*WMS
FIX: TaskQueueDB - reduced number of lines in the matching parameters printout

*DMS
FIX: dirac-dms-show-se-status - exit on error in the service call, closes #1840

*Interface
FIX: API.Job - removed special interpretation of obsoleted JDLreqt type parameters

*Resources
FIX: SSHComputingElement - increased timeout in getJobStatusOnHost() ssh call, closes #1830

[v6r10p15]

*DMS
FIX: FTSAgent - added missing monitoring activity
FIX: FileCatalog - do not check directory permissions when creating / directory

*Resources
FIX: SSHTorqueComputingElement - removed obsoleted stuff

[v6r10p14]

*SMS
FIX: RequestPreparationAgent - typo fixed

[v6r10p13]

*SMS
FIX: RequestPreparationAgent - use ReplicaManager to get active replicas

*DMS
FIX: ReplicaManager - getReplicas returns all replicas ( in all statuses ) by default
CHANGE: FC/SecurityManager - give full ACL access to the catalog to groups with admin rights

*WMS
CHANGE: SiteDirector - changes to reduce the load on computing elements
FIX: JobWrapper - do not set Completed status for the case with failed application thread

[v6r10p12]

*WMS
CHANGE: Replace consistently everywhere SAM JobType by Test JobType
FIX: JobWrapper - the outputSandbox should be always uploaded (outsized, in failed job)

*DMS
FIX: RemoveFile - bugfix
FIX: ReplicateAndRegister - fixes in the checksum check, retry failed FTS transfer 
     with RM transfer
NEW: RegisterReplica request operation     

*RMS
FIX: ReqClient - fix in the request state machine
FIX: Request - enhance digest string
NEW: dirac-dms-reset-request command
CHANGE: dirac-rms-show-request - allow selection of a request by job ID

*TS
FIX: TransformationDB - in getTransformationParameters() dropped "Submitted" counter 
     in the output

[v6r10p11]

*Core
FIX: X509Chain - cast life time to int before creating cert

*Accounting
FIX: DataStoreClient - self.__maxRecordsInABundle = 5000 instead of 1000
FIX: JobPolicy - allow access for JOB_MONITOR property

*RMS
FIX: ReqClient - fix the case when a job is Completed but in an unknown minor status

*Resources
BUGFIX: ProxyStorage - use checkArgumentFormat() instead of self.__checkArgumentFormatDict()

[v6r10p10]

*DMS
FIX: Several fixes to make FTS accounting working (FTSAgent/Job, ReplicaManager, File )

[v6r10p9]

*Core
BUGFIX: LineGraph - Ymin was set to a minimal plot value rather than 0.

*DMS
CHANGE: FTSJob(Agent) - get correct information for FTS accounting (registration)

[v6r10p8]

*Core
FIX: InstallTools - admin e-mail default location changed

*Framework
FIX: SystemAdministratorClientCLI - allow "set host localhost"
FIX: BundleDelivery - protect against empty bundle

*WMS
FIX: SiteDirector - Pass siteNames and ceList as None if any is accepted
FIX: WorkloadManagement.ConfigTemplate.SiteDorectory - set Site to Any by default 

*DMS
FIX: FileCatalogCLI - ignore Datasets in ls command for backward compatibility

*Resources
FIX: SSH - some platforms use Password instead of password prompt

[v6r10p7]

*Core
FIX: dirac-install - execute dirac-fix-mysql-script and dirac-external-requirements after sourcing the environment
FIX: InstallTools - set basedir variable in fixMySQLScript()
FIX: InstallTools - define user root@host.domain in installMySQL()

*Framework
BUGFIX: SystemAdministratorCLI - bug fixed in default() call signature

*DMS
FIX: FTSRequest - handle properly FTS server in the old system 
FIX: ReplicaManager - check if file is in FC before removing 
FIX: Request/RemovalTask - handle properly proxies for removing files 
BUGFIX: DatasetManager - in the table description

[v6r10p6]

*Core
FIX: X509Certificate - reenabled fix in getDIRACGroup()

*Configuration
FIX: CSAPI - Group should be taken from the X509 chain and not the certificate

*RMS
CHANGE: ReqClient - if the job does not exist, do not try further finalization

[v6r10p5]

*Core
FIX: X509Certificate - reverted fix in getDIRACGroup()

[v6r10p4]

*Core
NEW: dirac-info - extra printout
CHANGE: PrettyPrint - extra options in printTable()
FIX: X509Certificate - bug fixed in getDIRACGroup()

*Framework
NEW: SystemAdministratorCLI - new showall command to show components across hosts
NEW: ProxyDB - allow to upload proxies without DIRAC group

*RMS
CHANGE: ReqClient - requests from failed jobs update job status to Failed
CHANGE: RequestTask - retry in the request finalize()

[v6r10p3]

*Configuration
CHANGE: Registry - allow to define a default group per user

*WMS
BUGFIX: JobReport - typo in generateForwardDISET()

[v6r10p2]

*TMS
CHANGE: Backward compatibility fixes when setting the Transformation files status

*DMS
BUGFIX: ReplicateAndRegister - bugfix when replicating to multiple destination by ReplicaManager

*WMS
BUGFIX: JobManager - bug fix when deleting no-existing jobs

[v6r10p1]

*RMS
FIX: ReqDB.Operations - Arguments field changed type from BLOB to MEDIUMBLOB

*DMS
FIX: FileCatalog - check for non-exiting directories in removeDirectory()

*TMS
FIX: TransformationDB - removed constraint that was making impossible to derive a production

[v6r10]

*Core
FIX: Several fixes on DB classes(AccountingDB, SystemLoggingDB, UserProfileDB, TransformationDB, 
     JobDB, PilotAgentsDB) after the new movement to the new MySQL implementation with a persistent 
     connection per running thread
NEW: SystemAdministratorCLI - better support for executing remote commands 
FIX: DIRAC.__init__.py - avoid re-definition of platform variable    
NEW: Graphs - added CurveGraph class to draw non-stacked lines with markers
NEW: Graphs - allow graphs with negative Y values
NEW: Graphs - allow to provide errors with the data and display them in the CurveGraph
FIX: InstallTools - fix for creation of the root@'host' user in MySQL 
FIX: dirac-install - create links to permanent directories before module installation
CHANGE: InstallTools - use printTable() utility for table printing
CHANGE: move printTable() utility to Core.Utilities.PrettyPrint
NEW: added installation configuration examples
FIX: dirac-install - fixBuildPath() operates only on files in the directory
FIX: VOMSService - added X-VOMS-CSRF-GUARD to the html header to be compliant with EMI-3 servers

*CS
CHANGE: getVOMSVOForGroup() uses the VOMSName option of the VO definition 
NEW: CE2CSAgent - added ARC CE information lookup

*Framework
FIX: SystemAdministratorIntegrator - use Host option to get the host address in addition to the section name, closes #1628
FIX: dirac-proxy-init - uses getVOMSVOForGroup() when adding VOMS extensions

*DMS
CHANGE: DFC - optimization and bug fixes of the bulk file addition
FIX: TransferAgent - protection against badly defined LFNs in collectFiles()
NEW: DFC - added getDirectoryReplicas() service method support similar to the LFC
CHANGE: DFC - added new option VisibleReplicaStatus which is used in replica getting commands
CHANGE: FileCatalogClientCLI client shows number of replicas in the 2nd column rather than 
        unimplemented number of links
CHANGE: DFC - optimizations for the bulk replica look-up
CHANGE: DFC updated scalability testing tool FC_Scaling_test.py        
NEW: DFC - methods returning replicas provide also SE definitions instead of PFNs to construct PFNs on the client side
NEW: DFC - added getReplicasByMetadata() interface
CHANGE: DFC - optimized getDirectoryReplicas()
CHANGE: FileCatalogClient - treat the reduced output from various service queries restoring LFNs and PFNs on the fly
NEW: DFC - LFNPFNConvention flag can be None, Weak or Strong to facilitate compatibility with LFC data 
CHANGE: FileCatalog - do not return PFNs, construct them on the client side
CHANGE: FileCatalog - simplified FC_Scaling_test.py script
NEW: FileCatalog/DatasetManager class to define and manipulate datasets corresponding to meta queries
NEW: FileCatalogHandler - new interface methods to expose DatasetManager functionality
NEW: FileCatalogClientCLI - new dataset family of commands
FIX: StorageFactory, ReplicaManager - resolve SE alias name recursively
FIX: FTSRequest, ReplicaManager, SRM2Storage - use current proxy owner as user name in accounting reports, closes #1602
BUGFIX: FileCatalogClientCLI - bug fix in do_ls, missing argument to addFile() call, closes #1658
NEW: FileCatalog - added new setMetadataBulk() interface, closes #1358
FIX: FileCatalog - initial argument check strips off leading lfn:, LFN:, /grid, closes #448
NEW: FileCatalog - added new setFileStatus() interface, closes #170, valid and visible file and replica statuses can be defined in respective options.
CHANGE: multiple new FTS system fixes
CHANGE: uniform argument checking with checkArgumentFormat() in multiple modules
CHANGE: FileCatalog - add Trash to the default replica valid statuses
CHANGE: ReplicaManager,FTSRequest,StorageElement - no use of PFN as returned by the FC except for file removal,
        rather constructing it always on the fly
        
*SMS
CHANGE: PinRequestAgent, SENamespaceCatalogCheckAgent - removed
CHANGE: Use StorageManagerClient instead of StorageDB directly        

*WMS
CHANGE: JobPolicy - optimization for bulk job verification
NEW: JobPolicy - added getControlledUsers() to get users which jobs can be accessed for 
     a given operation
CHANGE: JobMonitoringHandler - Avoid doing a selection of all Jobs, first count matching jobs 
        and then use "limit" to select only the required JobIDs.
NEW: JobMonitoringHandler - use JobPolicy to filter jobs in getJobSummaryWeb()
NEW: new Operations option /Services/JobMonitoring/GlobalJobsInfo ( True by default ) to 
     allow or not job info lookup by anybody, used in JobMonitoringHandler       
BUGFIX: SiteDirector - take into account the target queue Platform
BUGFIX: JobDB - bug in __insertNewJDL()    
CHANGE: dirac-admin-show-task-queues - enhanced output  
CHANGE: JobLoggingDB.sql - use trigger to manage the new LoggingInfo structure  
CHANGE: JobWrapper - trying several times to upload a request before declaring the job failed
FIX: JobScheduling executor - fix race condition that causes a job to remain in Staging
NEW: SiteDirector - do not touch sites for which there is no work available
NEW: SiteDirector - allow sites not in mask to take jobs with JobType Test
NEW: SiteDirector - allow 1 hour grace period for pilots in Unknown state before aborting them
CHANGE: Allow usage of non-plural form of the job requirement options ( PilotType, GridCE, BannedSite, 
        SubmitPool ), keep backward compatibility with a plural form
        
*RSS
FIX: DowntimeCommand - take the latest Downtime that fits    
NEW: porting new Policies from integration  
NEW: RSS SpaceToken command querying endpoints/tokens that exist  
        
*Resources
NEW: added SSHOARComputingElement class 
NEW: added XROOTStorage class       
FIX: CREAMComputingElement - extra checks for validity of returned pilot references
        
*TS
CHANGE: TransformationClient(DB,Manager) - set file status for transformation as bulk operation 
CHANGE: TransformationClient - applying state machine when changing transformation status
BUGFIX: TransformationClient(Handler) - few minor fixes
NEW: TransformationDB - backported __deleteTransformationFileTask(s) methods
CHANGE: TransformationDB(Client) - fixes to reestablish the FileCatalog interface
FIX: TransformationAgent - added MissingInFC to consider for Removal transformations
BUGFIX: TransformationAgent - in _getTransformationFiles() variable 'now' was not defined
FIX: TransformationDB.sql - DataFiles primary key is changed to (FileID) from (FileID,LFN) 
CHANGE: TransformationDB(.sql) - schema changes suitable for InnoDB
FIX: TaskManager(AgentBase) - consider only submitted tasks for updating status
CHANGE: TransformationDB(.sql) - added index on LFN in DataFiles table

*RMS
NEW: Migrate to use the new Request Management by all the clients
CHANGE: RequestContainer - Retry failed transfers 10 times and avoid sub-requests to be set Done 
        when the files are failed
CHANGE: Use a unique name for storing the proxy as processes may use the same "random" name and 
        give conflicts
NEW: RequestClient(Handler) - add new method readRequest( requestname)                 

*Workflow
NEW: Porting the LHCb Workflow package to DIRAC to make the use of general purpose modules and
     simplify construction of workflows        

[v6r9p33]

*Accounting
BUGFIX: AccountingDB - wrong indentation

[v6r9p32]

*Accounting
FIX: AccountingDB - use old style grouping if the default grouping is altered, e.g. by Country

[v6r9p31]

*Accounting
CHANGE: AccountingDB - changes to speed up queries: use "values" in GROUP By clause;
        drop duplicate indexes; reorder fields in the UniqueConstraint index of the
        "bucket" tables  

[v6r9p30]

*DMS
CHANGE: FileCatalogFactory - construct CatalogURL from CatalogType by default

*SMS
FIX: dirac-stager-stage-files - changed the order of the arguments

[v6r9p29]

*TS
FIX: TaskManager(AgentBase) - fix for considering only submitted tasks 

[v6r9p28]

*TS
FIX: TransformationDB(ManagerHandler) - several portings from v6r10

[v6r9p27]

*SMS
FIX: StorageManagementDB - in removeUnlinkedReplicas() second look for CacheReplicas 
     for which there is no entry in StageRequests

[v6r9p26]

*Resources
CHANGE: CREAMComputigElement - Make sure that pilots submitted to CREAM get a 
        fresh proxy during their complete lifetime
*Framework
FIX: ProxyDB - process properly any SQLi with DNs/groups with 's in the name

[v6r9p25]

*TS
CHANGE: TransformationClient - changed default timeout values for service calls
FIX: TransformationClient - fixes for processing of derived transformations 

[v6r9p24]

*TS
FIX: TransformationClient - in moveFilesToDerivedTransformation() set file status
     to Moved-<prod>

[v6r9p23]

*Core
BUGFIX: InstallTools - improper configuration prevents a fresh new installation

*WMS
BUGFIX: PilotDirector - Operations Helper non-instantiated

[v6r9p22]

*WMS
FIX: PilotDirector - allow to properly define extensions to be installed by the 
     Pilot differently to those installed at the server
FIX: Watchdog - convert pid to string in ProcessMonitor

*TS
FIX: TransformationDB - splitting files in chunks

*DMS
NEW: dirac-dms-create-removal-request command
CHANGE: update dirac-dms-xxx commands to use the new RMS client,
        strip lines when reading LFNs from a file

[v6r9p21]

*TS
FIX: Transformation(Client,DB,Manager) - restored FileCatalog compliant interface
FIX: TransformationDB - fix in __insertIntoExistingTransformationFiles()

[v6r9p20]

*Core
BUGFIX: ProxyUpload - an on the fly upload does not require a proxy to exist

*DMS
CHANGE: TransferAgent - use compareAdler() for checking checksum
FIX: FailoverTransfer - recording the sourceSE in case of failover transfer request 

*WMS
FIX: ProcessMonitor - some fixes added, printout when <1 s of consumed CPU is found

*Transformation
BUGFIX: TransformationClient - fixed return value in moveFilesToDerivedTransformation()

*RMS
BUGFIX: CleanReqDBAgent - now() -> utcnow() in initialize()

*Resources
FIX: ARCComputingElement - fix the parsing of CE status if no jobs are available

[v6r9p19]

*DMS
FIX: FileCatalog/DirectoryMetadata - inherited metadata is used while selecting directories
     in findDirIDsByMetadata()

[v6r9p18]

*DMS
FIX: FTSSubmitAgent, FTSRequest - fixes the staging mechanism in the FTS transfer submission
NEW: TransferDBMonitoringHandler - added getFilesForChannel(), resetFileChannelStatus()

[v6r9p17]

*Accounting
FIX: DataStoreClient - send accounting records in batches of 1000 records instead of 100

*DMS:
FIX: FailoverTransfer - catalog name from list to string
FIX: FTSSubmitAgent, FTSRequest - handle FTS3 as new protocol and fix bad submission time
FIX: FTSSubmitAgent, FTSRequest - do not submit FTS transfers for staging files

*WMS
FIX: TaskQueueDB - do not check enabled when TQs are requested from Directors
FIX: TaskQueueDB - check for Enabled in the TaskQueues when inserting jobs to print an alert
NEW: TaskQueueDB - each TQ can have at most 5k jobs, if beyond the limit create a new TQ 
     to prevent long matching times when there are way too many jobs in a single TQ

[v6r9p16]

*TS
BUGFIX: typos in TransformationCleaningAgent.py

*DMS
CHANGE: DownloadInputData - check the available disk space in the right input data directory
FIX: DownloadInputData - try to download only Cached replicas 

[v6r9p15]

*Core
FIX: MySQL - do not decrease the retry counter after ping failure

*DMS
CHANGE: FC/DirectoryMetadata - Speed up findFilesByMetadataWeb when many files match
FIX: RemovalTask - fix error string when removing a non existing file (was incompatible 
     with the LHCb BK client). 

*WMS
FIX: JobReport - minor fix ( removed unused imports )
FIX: JobMonitoring(JobStateUpdate)Handler - jobID argument can be either string, int or long

*TS
CHANGE: TransformationClient - change status of Moved files to a deterministic value
FIX: FileReport - minor fix ( inherits object ) 

[v6r9p14]

*DMS
CHANGE: FTSDB - changed schema: removing FTSSite table. From now on FTS sites 
        would be read from CS Resources

[v6r9p13]

FIX: included fixes from v6r8p26 patch release

[v6r9p12]

FIX: included fixes from v6r8p25 patch release

[v6r9p11]

*DMS
BUGFIX: FTSRequest - in __resolveFTSServer() type "=" -> "=="

[v6r9p10]

FIX: included fixes from v6r8p24 patch release

*Core
NEW: StateMachine utility

*DMS
BUGFIX: in RegisterFile operation handler

*Interfaces
FIX: Dirac.py - in splitInputData() consider only Active replicas

[v6r9p9]

*RMS
FIX: RequestDB - added getRequestFileStatus(), getRequestName() methods

[v6r9p8]

*DMS
FIX: RequestDB - get correct digest ( short request description ) of a request

[v6r9p7]

FIX: included fixes from v6r8p23 patch release

*RSS
FIX: SpaceTokenOccupancyPolicy - SpaceToken Policy decision was based on 
     percentage by mistake
     
*RMS
NEW: new scripts dirac-dms-ftsdb-summary, dirac-dms-show-ftsjobs    
FIX: FTSAgent - setting space tokens for newly created FTSJobs 

[v6r9p6]

*DMS
BUGFIX: dirac-admin-add-ftssite - missing import

*RMS
NEW: RequestDB, ReqManagerHandler - added getRequestStatus() method

*TS
FIX: fixes when using new RequestClient with the TransformationCleaningAgent

*WMS
BUGFIX: typo in SandboxStoreHandler transfer_fromClient() method

[v6r9p5]

*DMS
BUGFIX: missing proxy in service env in the FTSManager service. By default service 
        will use DataManager proxy refreshed every 6 hours.

*Resources
NEW: StorageElement - new checkAccess policy: split the self.checkMethods in 
     self.okMethods. okMethods are the methods that do not use the physical SE. 
     The isValid returns S_OK for all those immediately

*RSS
FIX: SpaceTokenOccupancyPolicy - Policy that now takes into account absolute values 
     for the space left
     
*TS
FIX: TransformationCleaningAgent - will look for both old and new RMS     

[v6r9p4]

*Stager
NEW: Stager API: dirac-stager-monitor-file, dirac-stager-monitor-jobs, 
     dirac-stager-monitor-requests, dirac-stager-show-stats

[v6r9p3]

*Transformation
FIX: TransformationCleaning Agent status was set to 'Deleted' instead of 'Cleaned'

[v6r9p2]

*RSS
NEW: Added Component family tables and statuses
FIX: removed old & unused code 
NEW: allow RSS policies match wild cards on CS

*WMS
BUGFIX: FailoverTransfer,JobWrapper - proper propagation of file metadata

[v6r9p1]

*RMS
NEW: FTSAgent - update rwAccessValidStamp,
     update ftsGraphValidStamp,
     new option for staging files before submission,
     better log handling here and there
CHANGE: FTSJob - add staging flag in in submitFTS2
CHANGE: Changes in WMS (FailoverTransfer, JobReport, JobWrapper, SandboxStoreHandler) 
        and TS (FileReport) to follow the new RMS.
NEW: Full CRUD support in RMS.

*RSS
NEW: ResourceManagementDB - new table ErrorReportBuffer
NEW: new ResourceManagementClient methods - insertErrorReportBuffer, selectErrorReportBuffer,
     deleteErrorReportBuffer

[v6r9]

NEW: Refactored Request Management System, related DMS agents and FTS management
     components

[v6r8p28]

*Core
BUGFIX: RequestHandler - the lock Name includes ActionType/Action

*DMS
FIX: dirac-dms-filecatalog-cli - prevent exception in case of missing proxy

[v6r8p27]

*DMS
BUGFIX: dirac-dms-add-file - fixed typo item -> items

[v6r8p26]

*Core
NEW: RequestHandler - added getServiceOption() to properly resolve inherited options 
     in the global service handler initialize method
NEW: FileCatalogHandler, StorageElementHandler - use getServiceOption()

[v6r8p25]

FIX: included fixes from v6r7p40 patch release

*Resources
FIX: SRM2Storage - do not account gfal_ls operations

[v6r8p24]

FIX: included fixes from v6r7p39 patch release

*Core
FIX: SiteSEMapping was returning wrong info

*DMS
FIX: FTSRequest - choose explicitly target FTS point for RAL and CERN
BUGFIX: StrategyHandler - wrong return value in __getRWAccessForSE()

*Resources
CHANGE: SRM2Storage - do not account gfal_ls operations any more

[v6r8p23]

FIX: included fixes from v6r7p37 patch release

*TS
FIX: TransformationDB - allow tasks made with ProbInFC files
FIX: TransformationCleaingAgent,Client - correct setting of transformation 
     status while cleaning

[v6r8p22]

FIX: included fixes from v6r7p36 patch release

[v6r8p21]

*DMS
FIX: FileCatalog/DirectoryMetadata - even if there is no meta Selection 
     the path should be considered when getting Compatible Metadata
FIX: FileCatalog/DirectoryNodeTree - findDir will return S_OK( '' ) if dir not 
     found, always return the same error from DirectoryMetadata in this case.     

*RSS
FIX: DowntimeCommand - use UTC time stamps

*TS
FIX: TransformationAgent - in _getTransformationFiles() get also ProbInFC files in 
     addition to Used 

[v6r8p20]

*Stager
NEW: Stager API: dirac-stager-monitor-file, dirac-stager-monitor-jobs, 
     dirac-stager-monitor-requests, dirac-stager-show-stats

[v6r8p19]

*Transformation
FIX: TransformationCleaning Agent status was set to 'Deleted' instead of 'Cleaned'

[v6r8p18]

*TS
BUGFIX: TransformationAgent - regression in __cleanCache()

[v6r8p17]

FIX: included fixes from v6r7p32 patch release

*WMS
FIX: StalledJobAgent - for accidentally stopped jobs ExecTime can be not set, 
     set it to CPUTime for the accounting purposes in this case

[v6r8p16]

FIX: included fixes from v6r7p31 patch release

*WMS
BUGFIX: TaskQueueDB - fixed a bug in the negative matching conditions SQL construction

*RSS
NEW: improved doc strings of PEP, PDP modules ( part of PolicySystem )
FIX: Minor changes to ensure consistency if ElementInspectorAgent and 
     users interact simultaneously with the same element
CHANGE: removed DatabaseCleanerAgent ( to be uninstalled if already installed )
FIX: SummarizeLogsAgent - the logic of the agent was wrong, the agent has been re-written.
     
[v6r8p15]

*Core
FIX: X509Chain - fix invalid information when doing dirac-proxy-info without CS
     ( in getCredentials() )

*RSS
NEW: PDP, PEP - added support for option "doNotCombineResult" on PDP

[v6r8p14]

*Core
FIX: dirac-deploy-scripts - can now work with the system python

*WMS
NEW: dirac-wms-cpu-normalization - added -R option to modify a given configuration file
FIX: Executor/InputData - Add extra check for LFns in InputData optimizer, closes #1472

*Transformation
CHANGE: TransformationAgent - add possibility to kick a transformation (not skip it if no 
        unused files), by touching a file in workDirectory
BUGFIX: TransformationAgent - bug in __cleanCache() dict modified in a loop        

[v6r8p13]

*Transformation
BUGFIX: TransformationDB - restored import of StringType

[v6r8p12]

NEW: Applied patches from v6r7p29

*WMS
FIX: JobDB - check if SystemConfig is present in the job definition and convert it 
     into Platform

*DMS
FIX: ReplicaManager - do not get metadata of files when getting files in a directory 
     if not strictly necessary

*RSS
NEW: ported from LHCb PublisherHandler for RSS web views

[v6r8p11]

NEW: Applied patches from v6r7p27

*RSS
NEW: SpaceTokenOccupancyPolicy - ported from LHCbDIRAC 
NEW: db._checkTable done on service initialization ( removed dirac-rss-setup script doing it )

*Transformation
FIX: TaskManager - reset oJob for each task in prepareTransformationTasks()
BUGFIX: ValidateOutputDataAgent - typo fixed in getTransformationDirectories()
FIX: TransformationManagerHandler - use CS to get files statuses not to include in 
     processed file fraction calculation for the web monitoring pages

[v6r8p10]

NEW: Applied patches from v6r7p27

[v6r8p9]

*DMS
FIX: TransferAgent,dirac-dms-show-se-status, ResourceStatus,TaskManager - fixes
     needed for DMS components to use RSS status information
NEW: ReplicaManager - allow to get metadata for an LFN+SE as well as PFN+SE     

[v6r8p8]

*RSS
BUGFIX: dirac-rss-setup - added missing return of S_OK() result

[v6r8p7]

NEW: Applied patches from v6r7p24

*DMS
BUGFIX: LcgFileCatalogClient - bug in addFile()

*RSS
BUGFIX: fixed script dirac-rss-set-token, broken in the current release.
NEW: Statistics module - will be used in the future to provide detailed information 
     from the History of the elements 

[v6r8p6]

NEW: Applied patches from v6r7p23

*Transformation
FIX: TaskManager - allow prepareTransformationTasks to proceed if no OutputDataModule is defined
FIX: TransformationDB - remove INDEX(TaskID) from TransformationTasks. It produces a single counter 
     for the whole table instead of one per TransformationID
     
*WMS     
FIX: WMSUtilities - to allow support for EMI UI's for pilot submission we drop support for glite 3.1

[v6r8p5]

NEW: Applied patches from v6r7p22

*RSS
CHANGE: removed old tests and commented out files

*WMS
FIX: PoolXMLCatalog - proper addFile usage

*Transformation
CHANGE: TransformationAgent - clear replica cache when flushing or setting a file in the workdirectory

[v6r8p4]

*Transformation
FIX: The connection to the jobManager is done only at submission time
FIX: Jenkins complaints fixes

*WMS
BUGFIX: JobDB - CPUtime -> CPUTime
FIX: Jenkins complaints fixes

[v6r8p3]

*DMS
BUGFIX: LcgFileCatalogClient

[v6r8p2]

*DMS:
FIX: LcgFileCatalogClient - remove check for opening a session in __init__ as credentials are not yet set 

*Transformation
CHANGE: reuse RPC clients in Transformation System 

[v6r8p1]

*Core
FIX: dirac-deploy-scripts - restored regression w.r.t. support of scripts starting with "d"

*DMS
BUGFIX: LcgFileCatalogClient - two typos fixed

[v6r8]

CHANGE: Several fixes backported from the v7r0 integration branch

*Core
CHANGE: DictCache - uses global LockRing to avoid locks in multiprocessing
FIX: X509Chain - proxy-info showing an error when there's no CS

*DMS
FIX: TransferAgent - inside loop filter out waiting files dictionary
BUGFIX: dirac-admin-allow-se - there was a continue that was skipping the complete loop for 
        ARCHIVE elements
NEW: LcgFileCatalogClient - test return code in startsess lfc calls       

*WMS:
FIX: OptimizerExecutor, InputData, JobScheduling - check that site candidates have all the 
     replicas

*RSS: 
BUGFIX: ResourceStatus, RSSCacheNoThread - ensure that locks are always released

*Transformation
FIX: TaskManager - site in the job definition is taken into account when submitting
NEW: Transformation - get the allowed plugins from the CS /Operations/Transformations/AllowedPlugins
FIX: ValidateOutputDataAgent - self not needed for static methods

[v6r7p40]

*Resources
FIX: StorageElement class was not properly passing the lifetime argument for prestageFile method

[v6r7p39]

*Core
CHANGE: Grid - in executeGridCommand() allow environment script with arguments needed for ARC client

*DMS
FIX: DFC SEManager - DIP Storage can have a list of ports now

*Resources
FIX: ARCComputingElement - few fixes after debugging

[v6r7p38]

*Core
NEW: DISET FileHelper, TransferClient - possibility to switch off check sum

*Resources
NEW: ARCComputingElement - first version
NEW: StorageFactory - possibility to pass extra protocol parameters to storage object
NEW: DIPStorage - added CheckSum configuration option
BUGFIX: SSHComputingElement - use CE name in the pilot reference construction

*WMS
FIX: StalledJobAgent - if ExecTime < CPUTime make it equal to CPUTime

[v6r7p37]

*Framework
BUGFIX: NotificationDB - typos in SQL statement in purgeExpiredNotifications() 

*WMS
NEW: JobCleaningAgent - added scheduling sandbox LFN removal request 
     when deleting jobs
CHANGE: JobWrapper - report only error code as ApplicationError parameter 
        when payload finishes with errors    
NEW: SiteDirector - possibility to specify extensions to be installed in 
     pilots in /Operations/Pilots/Extensions option in order not to install
     all the server side extensions        

*DMS
CHANGE: FileCatalogFactory - use service path as default URL
CHANGE: FileCatalogFactory - use ObjectLoader to import catalog clients

*SMS
BUGFIX: StorageManagementDB, dirac-stager-monitor-jobs - small bug fixes ( sic, Daniela )

*Resources
CHANGE: DIPStorage - added possibility to specify a list of ports for multiple
        service end-points
CHANGE: InProcessComputingElement - demote log message when payload failure 
        to warning, the job will fail anyway
FIX: StalledJobAgent - if pilot reference is not registered, this is not an 
     error of the StalledJobAgent, no log.error() in  this case                
        
*RMS
CHANGE: RequestTask - ensure that tasks are executed with user credentials 
        even with respect to queries to DIRAC services ( useServerCertificate 
        flag set to false )        

[v6r7p36]

*WMS
FIX: CREAMCE, SiteDirector - make sure that the tmp executable is removed
CHANGE: JobWrapper - remove sending mails via Notification Service in case
        of job rescheduling
        
*SMS
FIX: StorageManagementDB - fix a race condition when old tasks are set failed 
     between stage submission and update.        

[v6r7p35]

*Stager
NEW: Stager API: dirac-stager-monitor-file, dirac-stager-monitor-jobs, 
     dirac-stager-monitor-requests, dirac-stager-show-stats

[v6r7p34]

*Transformation
FIX: TransformationCleaning Agent status was set to 'Deleted' instead of 'Cleaned'

[v6r7p33]

*Interfaces
FIX: Job.py - in setExecutable() - prevent changing the log file name string type

*StorageManagement
NEW: StorageManagementDB(Handler) - kill staging requests at the same time as 
     killing related jobs, closes #1510
FIX: StorageManagementDB - demote the level of several log messages       

[v6r7p32]

*DMS
FIX: StorageElementHandler - do not use getDiskSpace utility, use os.statvfs instead
CHANGE: StorageManagementDB - in getStageRequests() make MySQL do an UNIQUE selection 
        and use implicit loop to speed up queries for large results

*Resources
FIX: lsfce remote script - use re.search instead of re.match in submitJob() to cope with
     multipline output

[v6r7p31]

*WMS
FIX: SiteDirector - make possible more than one SiteDirector (with different pilot identity) attached 
     to a CE, ie sgm and pilot roles. Otherwise one is declaring Aborted the pilots from the other.

[v6r7p30]

*Core
CHANGE: X509Chain - added groupProperties field to the getCredentials() report
BUGFIX: InstallTools - in getSetupComponents() typo fixed: agent -> executor

[v6r7p29]

*DMS
CHANGE: FileCatalog - selection metadata is also returned as compatible metadata in the result
        of getCompatibleMetadata() call
NEW: FileCatalog - added path argument to getCompatibleMetadata() call
NEW: FileCatalogClient - added getFileUserMetadata()
BUGFIX: dirac-dms-fts-monitor - exit with code -1 in case of error

*Resources
FIX: CREAMComputingElement - check globus-url-copy result for errors when retrieving job output

[v6r7p28]

*DMS
BUGFIX: FileCatalog/DirectoryMetadata - wrong MySQL syntax 

[v6r7p27]

*Core
FIX: Mail.py - fix of the problem of colons in the mail's body

*Interfaces
NEW: Job API - added setSubmitPools(), setPlatform() sets ... "Platform"

*WMS
FIX: TaskQueueDB - use SystemConfig as Platform for matching ( if Platform is not set explicitly

*Resources
FIX: SSHComputingElement - use ssh host ( and not CE name ) in the pilot reference
BUGFIX: SSHGEComputingElement - forgotten return statement in _getJobOutputFiles()

*Framework
NEW: dirac-sys-sendmail - email's body can be taken from pipe. Command's argument 
     in this case will be interpreted as a destination address     

[v6r7p26]

*DMS
FIX: ReplicaManager - status names Read/Write -> ReadAccess/WriteAccess

[v6r7p25]

*Core
CHANGE: X509Chain - in getCredentials() failure to contact CS is not fatal, 
        can happen when calling dirac-proxy-init -x, for example

[v6r7p24]

*DMS
NEW: FileCatalog - added getFilesByMetadataWeb() to allow pagination in the Web 
     catalog browser
     
*WMS
CHANGE: WMSAdministrator, DiracAdmin - get banned sites list by specifying the status
        to the respective jobDB call     

[v6r7p23]

*Transformation
BUGFIX: TransformationDB - badly formatted error log message

*RMS
CHANGE: RequestDBMySQL - speedup the lookup of requests

*WMS
BUGFIX: dirac-dms-job-delete - in job selection by group

*DMS
FIX: LcgFileCatalogClient - getDirectorySize made compatible with DFC
BUGFIX: LcgFileCatalogClient - proper call of __getClientCertInfo()

[v6r7p22]

*Transformation
CHANGE: InputDataAgent - treats only suitable transformations, e.g. not the extendable ones. 
CHANGE: TransformationAgent - make some methods more public for easy overload

[v6r7p21]

*Core
FIX: Shifter - pass filePath argument when downloading proxy

[v6r7p20]

*DMS
CHANGE: StrategyHandler - move out SourceSE checking to TransferAgent
CHANGE: ReplicaManager, InputDataAgent - get active replicas
FIX: StorageElement, SRM2Storage - support for 'xxxAccess' statuses, checking results
     of return structures
     
*RSS
NEW: set configurable email address on the CS to send the RSS emails
NEW: RSSCache without thread in background
FIX: Synchronizer - moved to ResourceManager handler     

[v6r7p19]

*DMS
BUGFIX: ReplicaManager - in putAndRegister() SE.putFile() singleFile argument not used explicitly

[v6r7p18]

*WMS
FIX: StalledJobAgent - do not exit the loop over Completed jobs if accounting sending fails
NEW: dirac-wms-job-delete - allow to specify jobs to delete by job group and/or in a file
FIX: JobManifest - If CPUTime is not set, set it to MaxCPUTime value

[v6r7p17]

*Resources
FIX: SRM2Storage - treat properly "22 SRM_REQUEST_QUEUED" result code

[v6r7p16]

*DMS
FIX: StrategyHandler - do not proceed when the source SE is not valid for read 
BUGFIX: StorageElement - putFile can take an optional sourceSize argument
BUGFIX: ReplicaManager - in removeFile() proper loop on failed replicas

*RSS
FIX: SpaceTokenOccupancyCommand, CacheFeederAgent - add timeout when calling lcg_util commands

*WMS
FIX: JobManifest - take all the SubmitPools defined in the TaskQueueAgent 
NEW: StalledJobAgent - declare jobs stuck in Completed status as Failed

[v6r7p15]

*Core
BUGFIX: SocketInfo - in host identity evaluation

*DMS
BUGFIX: FileCatalogHandler - missing import os

*Transformation
CHANGE: JobManifest - getting allowed job types from operations() section 

[v6r7p14]

*DMS
CHANGE: StorageElementProxy - removed getParameters(), closes #1280
FIX: StorageElementProxy - free the getFile space before the next file
FIX: StorageElement - added getPFNBase() to comply with the interface

*Interfaces
CHANGE: Dirac API - allow lists of LFNs in removeFile() and removeReplica()

*WMS
CHANGE: JobSchedulingAgent(Executor) - allow both BannedSite and BannedSites JDL option

*RSS
FIX: ElementInspectorAgent - should only pick elements with rss token ( rs_svc ).
FIX: TokenAgent - using 4th element instead of the 5th. Added option to set admin email on the CS.

[v6r7p13]

*Core
FIX: Resources - in getStorageElementSiteMapping() return only sites with non-empty list of SEs

*DMS
FIX: StorageElement - restored the dropped logic of using proxy SEs
FIX: FileCatalog - fix the UseProxy /LocalSite/Catalog option

*Transformation
FIX: TransformationDB - use lower() string comparison in extendTransformation()

[v6r7p12]

*WMS
BUGFIX: JobManifest - get AllowedSubmitPools from the /Systems section, not from /Operations

*Core
NEW: Resources helper - added getSites(), getStorageElementSiteMapping()

*DMS
CHANGE: StrategyHandler - use getStorageElementSiteMapping helper function
BUGFIX: ReplicaManager - do not modify the loop dictionary inside the loop

[v6r7p11]

*Core
CHANGE: Subprocess - put the use of watchdog in flagging

[v6r7p10]

*Core
NEW: Logger - added getLevel() method, closes #1292
FIX: Subprocess - returns correct structure in case of timeout, closes #1295, #1294
CHANGE: TimeOutExec - dropped unused utility
FIX: Logger - cleaned unused imports

*RSS
CHANGE: ElementInspectorAgent - do not use mangled name and removed shifterProxy agentOption

[v6r7p9]

*Core
BUGFIX: InstallTools - MySQL Port should be an integer

[v6r7p8]

*Core
FIX: Subprocess - consistent timeout error message

*DMS
NEW: RemovalTask - added bulk removal
FIX: StrategyHandler - check file source CEs
CHANGE: DataIntegrityClient - code beautification
CHANGE: ReplicaManager - do not check file existence if replica information is queried anyway,
        do not fail if file to be removed does not exist already. 

[v6r7p7]

FIX: Several fixes to allow automatic code documentation

*Core
NEW: InstallTools - added mysqlPort and mysqlRootUser

*DMS
CHANGE: ReplicaManager - set possibility to force the deletion of non existing files
CHANGE: StrategyHandler - better handling of checksum check during scheduling 

[v6r7p6]

*Core
FIX: dirac-install - restore signal alarm if downloadable file is not found
FIX: Subprocess - using Manager proxy object to pass results from the working process

*DMS:
CHANGE: StorageElement - removed overwride mode
CHANGE: removed obsoleted dirac-dms-remove-lfn-replica, dirac-dms-remove-lfn
NEW: FTSMonitorAgent - filter out sources with checksum mismatch
FIX: FTSMonitorAgent, TransferAgent - fix the names of the RSS states

*RSS
NEW: ElementInspectorAgent runs with a variable number of threads which are automatically adjusted
NEW: Added policies to force a particular state, can be very convenient to keep something Banned for example.
NEW: policy system upgrade, added finer granularity when setting policies and actions

*WMS
NEW: SiteDirector- allow to define pilot DN/Group in the agent options
CHANGE: JobDescription, JobManifest - take values for job parameter verification from Operations CS section

[v6r7p5]

*Interfaces
BUGFIX: dirac-wms-job-get-output - properly treat the case when output directory is not specified 

[v6r7p4]

*Core
FIX: Subprocess - avoid that watchdog kills the executor process before it returns itself

*Framework
BUGFIX: ProxuManagerClient - wrong time for caching proxies

*RSS
FIX: removed obsoleted methods

*DMS
NEW: FileCatalog - added findFilesByMetadataDetailed - provides detailed metadata for 
     selected files

[v6r7p3]

*DMS
FIX: FTSMonitorAgent - logging less verbose

*Transformation
FIX: TransformationAgent - use the new CS defaults locations
FIX: Proper agent initialization
NEW: TransformationPlaugin - in Broadcast plugin added file groupings by number of files, 
     make the TargetSE always defined, even if the SourceSE list contains it 

*ResourceStatus
FIX: Added the shifter's proxy to several agents

*RMS
FIX: RequestContainer - the execution order was not properly set for the single files 

*Framework:
BUGFIX: ProxyManagerClient - proxy time can not be shorter than what was requested

[v6r7p2]

*Core
FIX: dirac-configure - switch to use CS before checking proxy info

*Framework
NEW: dirac-sys-sendmail new command
NEW: SystemAdmininistratorCLI - added show host, uninstall, revert commands
NEW: SystemAdmininistratorHandler - added more info in getHostInfo()
NEW: SystemAdmininistratorHandler - added revertSoftware() interface

*Transformation
FIX: TransformationCleaningAgent - check the status of returned results

[v6r7p1]

*Core
FIX: Subprocess - finalize the Watchdog closing internal connections after a command execution
CHANGE: add timeout for py(shell,system)Call calls where appropriate
CHANGE: Shifter - use gProxyManager in a way that allows proxy caching

*Framework
NEW: ProxyManagerClient - allow to specify validity and caching time separately
FIX: ProxyDB - replace instead of delete+insert proxy in __storeVOMSProxy

*DMS
NEW: FTSMonitorAgent - made multithreaded for better efficiency
FIX: dirac-dms-add-file - allow LFN: prefix for lfn argument

*WMS
NEW: dirac-wms-job-get-output, dirac-wms-job-status - allow to retrieve output for a job group
FIX: TaskQueueDB - fixed selection SQL in __generateTQMatchSQL()
CHANGE: OptimizerExecutor - reduce diversity of MinorStatuses for failed executors

*Resources
FIX: CREAMComputingElement - remove temporary JDL right after the submission 

[v6r6p21]

*DMS
BUGFIX: TransformationCleaningAgent - use the right signature of cleanMetadataCatalogFiles() call

[v6r6p20]

*DMS
FIX: RegistrationTask - properly escaped error messages
BUGFIX: DirectoryMetadata - use getFileMetadataFields from FileMetadata in addMetadataField()
NEW: When there is a missing source error spotted during FTS transfer, file should be reset 
     and rescheduled again until maxAttempt (set to 100) is reached

*WMS
FIX: JobScheduling - fix the site group logic in case of Tier0

[v6r6p19]

*DMS
BUGFIX: All DMS agents  - set up agent name in the initialization

*Core
NEW: Subprocess - timeout wrapper for subprocess calls
BUGFIX: Time - proper interpreting of 0's instead of None
CHANGE: DISET - use cStringIO for ANY read that's longer than 16k (speed improvement) 
        + Less mem when writing data to the net
FIX: Os.py - protection against failed "df" command execution       
NEW: dirac-info prints lcg bindings versions
CHANGE: PlotBase - made a new style class 
NEW: Subprocess - added debug level log message

*Framework
NEW: SystemAdministratorIntegrator client for collecting info from several hosts
NEW: SystemAdministrator - added getHostInfo()
FIX: dirac-proxy-init - always check for errors in S_OK/ERROR returned structures
CHANGE: Do not accept VOMS proxies when uploading a proxy to the proxy manager

*Configuration
FIX: CE2CSAgent - get a fresh copy of the cs data before attempting to modify it, closes #1151
FIX: Do not create useless backups due to slaves connecting and disconnecting
FIX: Refresher - prevent retrying with 'Insane environment'

*Accounting
NEW: Accounting/Job - added validation of reported values to cope with the weird Yandex case
FIX: DBUtils - take into account invalid values, closes #949

*DMS
FIX: FTSSubmitAgent - file for some reason rejected from submission should stay in 'Waiting' in 
     TransferDB.Channel table
FIX: FTSRequest - fix in the log printout     
CHANGE: dirac-dms-add-file removed, dirac-dms-add-files renamed to dirac-dms-add-file
FIX: FileCatalogCLI - check the result of removeFile call
FIX: LcgFileCatalogClient - get rid of LHCb specific VO evaluation
NEW: New FileCatalogProxy service - a generalization of a deprecated LcgFileCatalog service
FIX: Restored StorageElementProxy functionality
CHANGE: dirac-dms-add-file - added printout
NEW: FileCatalog(Factory), StorageElement(Factory) - UseProxy flag moved to /Operations and /LocalSite sections

*RSS
NEW:  general reimplementation: 
      New DB schema using python definition of tables, having three big blocks: Site, Resource and Node.
      MySQLMonkey functionality almost fully covered by DB module, eventually will disappear.
      Services updated to use new database.
      Clients updated to use new database.
      Synchronizer updated to fill the new database. When helpers will be ready, it will need an update.
      One ElementInspectorAgent, configurable now is hardcoded.
      New Generic StateMachine using OOP.
      Commands and Policies simplified.
      ResourceStatus using internal cache, needs to be tested with real load.
      Fixes for the state machine
      Replaced Bad with Degraded status ( outside RSS ).
      Added "Access" to Read|Write|Check|Remove SE statuses wherever it applies.
      ResourceStatus returns by default "Active" instead of "Allowed" for CS calls.
      Caching parameters are defined in the CS
FIX: dirac-admin-allow/ban-se - allow a SE on Degraded ( Degraded->Active ) and ban a SE on Probing 
     ( Probing -> Banned ). In practice, Active and Degraded are "usable" states anyway.            
      
*WMS
FIX: OptimizerExecutor - failed optimizations will still update the job     
NEW: JobWrapper - added LFNUserPrefix VO specific Operations option used for building user LFNs
CHANGE: JobDB - do not interpret SystemConfig in the WMS/JobDB
CHANGE: JobDB - Use CPUTime JDL only, keep MaxCPUTime for backward compatibility
CHANGE: JobWrapper - use CPUTime job parameter instead of MaxCPUTime
CHANGE: JobAgent - use CEType option instead of CEUniqueID
FIX: JobWrapper - do not attempt to untar directories before having checked if they are tarfiles 
NEW: dirac-wms-job-status - get job statuses for jobs in a given job group
 
*SMS
FIX: StorageManagementDB - when removing unlinked replicas, take into account the case where a
     staging request had been submitted, but failed
      
*Resources    
NEW: glexecCE - add new possible locations of the glexec binary: OSG specific stuff and in last resort 
     looking in the PATH    
NEW: LcgFileCatalogClient - in removeReplica() get the needed PFN inside instead of providing it as an argument     
      
*TS      
CHANGE: Transformation types definition are moved to the Operations CS section

*Interfaces
FIX: Dirac.py - CS option Scratchdir was in LocalSite/LocalSite
FIX: Dirac.py - do not define default catalog, use FileCatalog utility instead

[v6r6p19]

*DMS
BUGFIX: All DMS agents  - set up agent name in the initialization

[v6r6p18]

*Transformation
CHANGE: /DIRAC/VOPolicy/OutputDataModule option moved to <Operations>/Transformations/OutputDataModule

*Resources
FIX: ComputingElement - properly check if the pilot proxy has VOMS before adding it to the payload 
     when updating it

*WMS
BUGFIX: JobSanity - fixed misspelled method call SetParam -> SetParameter

[v6r6p17]

*Transformation
BUGFIX: TransformationAgent - corrected  __getDataReplicasRM()

[v6r6p16]

*DMS
FIX: Agents - proper __init__ implementation with arguments passing to the super class
FIX: LcgFileCatalogClient - in removeReplica() reload PFN in case it has changed

[v6r6p15]

*Framework
BUGFIX: ErrorMessageMonitor - corrected updateFields call 

*DMS:
NEW: FTSMonitorAgent completely rewritten in a multithreaded way

*Transformation
FIX: InputDataAgent - proper instantiation of TransformationClient
CHANGE: Transformation - several log message promoted from info to notice level

[v6r6p14]

*Transformation
FIX: Correct instantiation of agents inside several scripts
CHANGE: TransformationCleaningAgent - added verbosity to logs
CHANGE: TransformationAgent - missingLFC to MissingInFC as it could be the DFC as well
FIX: TransformationAgent - return an entry for all LFNs in __getDataReplicasRM

*DMS
FIX: TransferAgent - fix exception reason in registerFiles()

[v6r6p13]

*DMS
CHANGE: TransferAgent - change RM call from getCatalogueReplicas to getActiveReplicas. 
        Lowering log printouts here and there

[v6r6p12]

*DMS
BUGFIX: RemovalTask - Replacing "'" by "" in error str set as attribute for a subRequest file. 
        Without that request cannot be updated when some nasty error occurs.

[v6r6p11]

*RMS:
BUGFIX: RequestClient - log string formatting

*DMS
BUGFIX: RemovalTask - handling for files not existing in the catalogue

*Transformation
FIX: TransformationManager - ignore files in NotProcessed status to get the % of processed files

*Interfaces
FIX: Fixes due to the recent changes in PromptUser utility

[v6r6p10]

*RMS
FIX: RequestDBMySQL - better escaping of queries 

*WMS
FIX: SiteDirector - get compatible platforms before checking Task Queues for a site

[v6r6p9]

*Core
FIX: Utilities/PromptUser.py - better user prompt

*Accounting
NEW: Add some validation to the job records because of weird data coming from YANDEX.ru

*DMS
BUGFIX: ReplicaManager - typo errStr -> infoStr in __replicate()
FIX: FTSRequest - fixed log message

*WMS
FIX: SiteDirector - use CSGlobals.getVO() call instead of explicit CS option

[v6r6p8]

*Transformation
BUGFIX: TransformationDB - typo in getTransformationFiles(): iterValues -> itervalues

[v6r6p7]

*Resources
FIX: StorageFactory - uncommented line that was preventing the status to be returned 
BUGFIX: CE remote scripts - should return status and not call exit()
BUGFIX: SSHComputingElement - wrong pilot ID reference

[v6r6p6]

*WMS
FIX: TaskQueueDB - in findOrphanJobs() retrieve orphaned jobs as list of ints instead of list of tuples
FIX: OptimizerExecutor - added import of datetime to cope with the old style optimizer parameters

*Transformation
FIX: TransformationAgent - fix finalization entering in an infinite loop
NEW: TransformationCLI - added resetProcessedFile command
FIX: TransformationCleaningAgent - treating the archiving delay 
FIX: TransformationDB - fix in getTransformationFiles() in case of empty file list

[v6r6p5]

*Transformation
FIX: TransformationAgent - type( transClient -> transfClient )
FIX: TransformationAgent - self._logInfo -> self.log.info
FIX: TransformationAgent - skip if no Unused files
FIX: TransformationAgent - Use CS option for replica cache lifetime
CHANGE: TransformationAgent - accept No new Unused files every [6] hours

[v6r6p4]

*DMS
FIX: TransferAgent - protection for files that can not be scheduled
BUGFIX: TransferDB - typo (instIDList - > idList ) fixed

*Transformation
BUGFIX: TransformationAgent - typo ( loginfo -> logInfo )

[v6r6p3]

FIX: merged in patch v6r5p14

*Core
BUGFIX: X509Chain - return the right structure in getCredentials() in case of failure
FIX: dirac-deploy-scripts.py - allow short scripts starting from "d"
FIX: dirac-deploy-scripts.py - added DCOMMANDS_PPID env variable in the script wrapper
FIX: ExecutorReactor - reduced error message dropping redundant Task ID 

*Interfaces
BUGFIX: Dirac.py - allow to pass LFN list to replicateFile()

*DMS
FIX: FileManager - extra check if all files are available in _findFiles()
BUGFIX: FileCatalogClientCLI - bug in DirectoryListing

[v6r6p2]

FIX: merged in patch v6r5p13

*WMS
FIX: SiteDirector - if no community set, look for DIRAC/VirtualOrganization setting

*Framework
FIX: SystemLoggingDB - LogLevel made VARCHAR in the MessageRepository table
FIX: Logging - several log messages are split in fixed and variable parts
FIX: SystemLoggingDB - in insertMessage() do not insert new records in auxiliary tables if they 
     are already there

[v6r6p1]

*Core:
CHANGE: PromptUser - changed log level of the printout to NOTICE
NEW: Base Client constructor arguments are passed to the RPCClient constructor

*DMS:
NEW: FTSRequest - added a prestage mechanism for source files
NEW: FileCatalogClientCLI - added -f switch to the size command to use raw faile tables 
     instead of storage usage tables
NEW: FileCatalog - added orphan directory repair tool
NEW: FIleCatalog - more counters to control the catalog sanity     

*WMS:
FIX: SandboxStoreClient - no more kwargs tricks
FIX: SandboxStoreClient returns sandbox file name in case of upload failure to allow failover
FIX: dirac-pilot - fixed VO_%s_SW_DIR env variable in case of OSG

*TS:
FIX: TransformationManagerHandler - avoid multiple Operations() instantiation in 
     getTransformationSummaryWeb()

[v6r6]

*Core
CHANGE: getDNForUsername helper migrated from Core.Security.CS to Registry helper
NEW: SiteSEMapping - new utilities getSitesGroupedByTierLevel(), getTier1WithAttachedTier2(),
     getTier1WithTier2
CHANGE: The DIRAC.Core.Security.CS is replaced by the Registry helper     
BUGFIX: dirac-install - properly parse += in .cfg files
FIX: Graphs.Utilities - allow two lines input in makeDataFromCVS()
FIX: Graphs - allow Graphs package usage if even matplotlib is not installed
NEW: dirac-compile-externals will retrieve the Externals compilation scripts from it's new location 
     in github (DIRACGrid/Externals)
NEW: Possibility to define a thread-global credentials for DISET connections (for web framework)
NEW: Logger - color output ( configurable )
NEW: dirac-admin-sort-cs-sites - to sort sites in the CS
CHANGE: MessageClient(Factor) - added msgClient attribute to messages
NEW: Core.Security.Properties - added JOB_MONITOR and USER_MANAGER properties

*Configuration
NEW: Registry - added getAllGroups() method

*Framework
NEW: SystemAdministratorClientCLI - possibility to define roothPath and lcgVersion when updating software

*Accounting
NEW: JobPlotter - added Normalized CPU plots to Job accounting
FIX: DBUtils - plots going to greater granularity

*DMS
NEW: FileCatalog - storage usage info stored in all the directories, not only those with files
NEW: FileCatalog - added utility to rebuild storage usage info from scratch
FIX: FileCatalog - addMetadataField() allow generic types, e.g. string
FIX: FileCatalog - path argument is normalized before usage in multiple methods
FIX: FileCatalog - new metadata for files(directories) should not be there before for directories(files)
NEW: FileCatalog - added method for rebuilding DirectoryUsage data from scratch 
NEW: FileCatalog - Use DirectoryUsage mechanism for both logical and physical storage
CHANGE: FileCatalog - forbid removing non-empty directories
BUGFIX: FileCatalogClientCLI - in do_ls() check properly the path existence
FIX: FileCatalogClientCLI - protection against non-existing getCatalogCounters method in the LFC client
FIX: DMS Agents - properly call superclass constructor with loadName argument
FIX: ReplicaManager - in removeFile() non-existent file is marked as failed
FIX: Make several classes pylint compliant: DataIntegrityHandler, DataLoggingHandler,
     FileCatalogHandler, StorageElementHandler, StorageElementProxyHandler, TransferDBMonitoringHandler
FIX: LogUploadAgent - remove the OSError exception in __replicate()
FIX: FileCatalogClientCLI - multiple check of proper command inputs,
     automatic completion of several commands with subcommands,
     automatic completion of file names
CHANGE: FileCatalogClientCLI - reformat the output of size command 
FIX: dirac-admin-ban-se - allow to go over all options read/write/check for each SE      
NEW: StrategyHandler - new implementation to speed up file scheduling + better error reporting
NEW: LcgFileCatalogProxy - moved from from LHCbDirac to DIRAC
FIX: ReplicaManager - removed usage of obsolete "/Resources/StorageElements/BannedTarget" 
CHANGE: removed StorageUsageClient.py
CHANGE: removed obsoleted ProcessingDBAgent.py

*WMS
CHANGE: RunNumber job parameter was removed from all the relevant places ( JDL, JobDB, etc )
NEW: dirac-pilot - add environment setting for SSH and BOINC CEs
NEW: WMSAdministrator - get output for non-grid CEs if not yet in the DB
NEW: JobAgent - job publishes BOINC parameters if any
CHANGE: Get rid of LHCbPlatform everywhere except TaskQueueDB
FIX: SiteDirector - provide list of sites to the Matcher in the initial query
FIX: SiteDirector - present a list of all groups of a community to match TQs
CHANGE: dirac-boinc-pilot dropped
CHANGE: TaskQueueDirector does not depend on /LocalSite section any more
CHANGE: reduced default delays for JobCleaningAgent
CHANGE: limit the number of jobs received by JobCleaningAgent
CHANGE: JobDB - use insertFields instead of _insert
CHANGE: Matcher, TaskQueueDB - switch to use Platform rather than LHCbPlatform retaining LHCbPlatform compatibility
BUGFIX: Matcher - proper reporting pilot site and CE
CHANGE: JobManager - improved job Killing/Deleting logic
CHANGE: dirac-pilot - treat the OSG case when jobs on the same WN all run in the same directory
NEW: JobWrapper - added more status reports on different failures
FIX: PilotStatusAgent - use getPilotProxyFromDIRACGroup() instead of getPilotProxyFromVOMSGroup()
CHANGE: JobMonitoringHandler - add cutDate and condDict parameters to getJobGroup()
NEW: JobMonitoringHandler - check access rights with JobPolicy when accessing job info from the web
NEW: JobManager,JobWrapper - report to accounting jobs in Rescheduled final state if rescheduling is successful
FIX: WMSAdministrator, SiteDirector - store only non-empty pilot output to the PilotDB
NEW: added killPilot() to the WMSAdministrator interface, DiracAdmin and dirac-admin-kill-pilot command
NEW: TimeLeft - renormalize time left using DIRAC Normalization if available
FIX: JobManager - reconnect to the OptimizationMind in background if not yet connected
CHANGE: JobManifest - use Operations helper
NEW: JobCleaningAgent - delete logging records from JobLoggingDB when deleting jobs

*RMS
FIX: RequestDBFile - better exception handling in case no JobID supplied
FIX: RequestManagerHandler - make it pylint compliant
NEW: RequestProxyHandler - is forwarding requests from voboxes to central RequestManager. 
     If central RequestManager is down, requests are dumped into file cache and a separate thread 
     running in background is trying to push them into the central. 
CHANGE: Major revision of the code      
CHANGE: RequestDB - added index on SubRequestID in the Files table
CHANGE: RequestClient - readRequestForJobs updated to the new RequetsClient structure

*RSS
NEW: CS.py - Space Tokens were hardcoded, now are obtained after scanning the StorageElements.

*Resources
FIX: SSHComputingElement - enabled multiple hosts in one queue, more debugging
CHANGE: SSHXXX Computing Elements - define SSH class once in the SSHComputingElement
NEW: SSHComputingElement - added option to define private key location
CHANGE: Get rid of legacy methods in ComputingElement
NEW: enable definition of ChecksumType per SE
NEW: SSHBatch, SSHCondor Computing Elements
NEW: SSHxxx Computing Elements - using remote control scripts to better capture remote command errors
CHANGE: put common functionality into SSHComputingElement base class for all SSHxxx CEs
NEW: added killJob() method tp all the CEs
NEW: FileCatalog - take the catalog information info from /Operations CS section, if defined there, 
     to allow specifications per VO 

*Interfaces
CHANGE: Removed Script.initialize() from the API initialization
CHANGE: Some general API polishing
FIX: Dirac.py - when running in mode="local" any directory in the ISB would not get untarred, 
     contrary to what is done in the JobWrapper

*TS
BUGFIX: TaskManager - bug fixed in treating tasks with input data
FIX: TransformationCleaningAgent - properly call superclass constructor with loadName argument
NEW: TransformationCleaningAgent - added _addExtraDirectories() method to extend the list of
     directories to clean in a subclass if needed
CHANGE: TransformationCleaningAgent - removed usage of StorageUsageClient     
NEW: TransformationAgent is multithreaded now ( implementation moved from LHCbDIRAC )
NEW: added unit tests
NEW: InputDataAgent - possibility to refresh only data registered in the last predefined period of time 
NEW: TransformationAgent(Client) - management of derived transformations and more ported from LHCbDIRAC
BUGFIX: TransformationDB - wrong SQL statement generation in setFileStatusForTransformation()

[v6r5p14]

*Core
NEW: Utilities - added Backports utility

*WMS
FIX: Use /Operations/JobScheduling section consistently, drop /Operations/Matching section
NEW: Allow VO specific share correction plugins from extensions
FIX: Executors - several fixes

[v6r5p13]

*WMS
FIX: Executors - VOPlugin will properly send and receive the params
NEW: Correctors can be defined in an extension
FIX: Correctors - Properly retrieve info from the CS using the ops helper

[v6r5p12]

FIX: merged in patch v6r4p34

[v6r5p11]

FIX: merged in patch v6r4p33

*Core
FIX: MySQL - added offset argument to buildConditions()

[v6r5p10]

FIX: merged in patch v6r4p32

[v6r5p9]

FIX: merged in patch v6r4p30

[v6r5p8]

FIX: merged in patch v6r4p29

[v6r5p7]

FIX: merged in patch v6r4p28

[v6r5p6]

FIX: merged in patch v6r4p27

*Transformation
BUGFIX: TransformationDB - StringType must be imported before it can be used

*RSS
NEW: CS.py - Space Tokens were hardcoded, now are obtained after scanning the StorageElements.

[v6r5p5]

FIX: merged in patch v6r4p26

[v6r5p4]

FIX: merged in patch v6r4p25

[v6r5p3]

*Transformation
FIX: merged in patch v6r4p24

[v6r5p2]

*Web
NEW: includes DIRACWeb tag web2012092101

[v6r5p1]

*Core
BUGFIX: ExecutorMindHandler - return S_OK() in the initializeHandler
FIX: OptimizationMindHandler - if the manifest is not dirty it will not be updated by the Mind

*Configuration
NEW: Resources helper - added getCompatiblePlatform(), getDIRACPlatform() methods

*Resources
FIX: SSHComputingElement - add -q option to ssh command to avoid banners in the output
FIX: BOINCComputingElement - removed debugging printout
FIX: ComputingElement - use Platform CS option which will be converted to LHCbPlatform for legacy compatibility

*DMS
FIX: RequestAgentBase - lowering loglevel from ALWAYS to INFO to avoid flooding SystemLogging

*WMS:
FIX: SiteDirector - provide CE platform parameter when interrogating the TQ
FIX: GridPilotDirector - publish pilot OwnerGroup rather than VOMS role
FIX: WMSUtilities - add new error string into the parsing of the job output retrieval

[v6r5]

NEW: Executor framework

*Core
NEW: MySQL.py - added Test case for Time.dateTime time stamps
NEW: MySQL.py - insertFields and updateFields can get values via Lists or Dicts
NEW: DataIntegrityDB - use the new methods from MySQL and add test cases
NEW: DataIntegrityHandler - check connection to DB and create tables (or update their schema)
NEW: DataLoggingDB - use the new methods from MySQL and add test cases
NEW: DataLoggingHandler - check connection to DB and create tables (or update their schema)
FIX: ProcessPool - killing stuck workers after timeout
CHANGE: DB will throw a RuntimeException instead of a sys.exit in case it can't contact the DB
CHANGE: Several improvements on DISET
CHANGE: Fixed all DOS endings to UNIX
CHANGE: Agents, Services and Executors know how to react to CSSection/Module and react accordingly
NEW: install tools are updated to deal with executors
FIX: dirac-install - add -T/--Timeout option to define timeout for distribution downloads
NEW: dirac-install - added possibility of defining dirac-install's global defaults by command line switch
BUGFIX: avoid PathFinder.getServiceURL and use Client class ( DataLoggingClient,LfcFileCatalogProxyClient ) 
FIX: MySQL - added TIMESTAMPADD and TIMESTAMPDIFF to special values not to be scaped by MySQL
NEW: ObjectLoader utility
CHANGE: dirac-distribution - added global defaults flag and changed the flag to -M or --defaultsURL
FIX: Convert to string before trying to escape value in MySQL
NEW: DISET Services - added PacketTimeout option
NEW: SystemLoggingDB - updated to use the renewed MySQL interface and SQL schema
NEW: Added support for multiple entries in /Registry/DefaultGroup, for multi-VO installations
CHANGE: Component installation procedure updated to cope with components inheriting Modules
CHANGE: InstallTools - use dirac- command in runit run scripts
FIX: X509Chain - avoid a return of error when the group is not valid
FIX: MySQL - reduce verbosity of log messages when high level methods are used
CHANGE: Several DB classes have been updated to use the MySQL buildCondition method
NEW: MySQL - provide support for greater and smaller arguments to all MySQL high level methods
FIX: Service.py - check all return values from all initializers

*Configuration
CHANGE: By default return option and section lists ordered as in the CS
NEW: ConfigurationClient - added function to refresh remote configuration

*Framework
FIX: Registry.findDefaultGroup will never return False
CHANGE: ProxyManager does not accept proxies without explicit group
CHANGE: SystemAdministratorHandler - force refreshing the configuration after new component setup

*RSS
CHANGE: removed code execution from __init__
CHANGE: removed unused methods
NEW: Log all policy results 

*Resources
NEW: updated SSHComputingElement which allows multiple job submission
FIX: SGETimeLeft - better parsing of the batch system commands output
FIX: InProcessComputingElement - when starting a new job discard renewal of the previous proxy
NEW: BOINCComputingElement - new CE client to work with the BOINC desktop grid infrastructure 

*WMS
CHANGE: WMS Optimizers are now executors
CHANGE: SandboxStoreClient can directly access the DB if available
CHANGE: Moved JobDescription and improved into JobManifest
FIX: typo in JobLoggingDB
NEW: JobState/CachedJobState allow access to the Job via DB/JobStateSync Service automatically
BUGFIX: DownloadInputData - when not enough disk space, message was using "buffer" while it should be using "data"
FIX: the sandboxmetadataDB explosion when using the sandboxclient without direct access to the DB
NEW: Added support for reset/reschedule in the OptimizationMind
CHANGE: Whenever a DB is not properly initialized it will raise a catchable RuntimeError exception 
        instead of silently returning
FIX: InputDataResolution - just quick mod for easier extensibility, plus removed some LHCb specific stuff
NEW: allow jobids in a file in dirac-wms-job-get-output
NEW: JobManager - zfill in %n parameter substitution to allow alphabetical sorting
NEW: Directors - added checking of the TaskQueue limits when getting eligible queues
CHANGE: Natcher - refactor to simpify the logic, introduced Limiter class
CHANGE: Treat MaxCPUTime and CPUTime the same way in the JDL to avoid confusion
NEW: SiteDirector - added options PilotScript, MaxPilotsToSubmit, MaxJobsInFillMode
BUGFIX: StalledJobAgent - use cpuNormalization as float, not string 
FIX: Don't kill an executor if a task has been taken out from it
NEW: dirac-boinc-pilot - pilot script to be used on the BOINC volunteer nodes
FIX: SiteDirector - better handling of tokens and filling mode 
NEW: Generic pilot identities are automatically selected by the TQD and the SiteDirector 
     if not explicitly defined in /Pilot/GenericDN and GenericGroup
NEW: Generic pilot groups can have a VO that will be taken into account when selecting generic 
     credentials to submit pilots
NEW: Generic pilots that belong to a VO can only match jobs from that VO
NEW: StalledJobAgent - added rescheduling of jobs stuck in Matched or Rescheduled status
BUGFIX: StalledJobAgent - default startTime and endTime to "now", avoid None value
NEW: JobAgent - stop after N failed matching attempts (nothing to do), use StopAfterFailedMatches option
CHANGE: JobAgent - provide resource description as a dictionary to avoid extra JDL parsing by the Matcher
CHANGE: Matcher - report pilot info once instead of sending it several times from the job
CHANGE: Matcher - set the job site instead of making a separate call to JobStateUpdate
NEW: Matcher - added Matches done and matches OK statistics
NEW: TaskQueue - don't delete fresh task queues. Wait 5 minutes to do so.
CHANGE: Disabled TQs can also be matched, if no jobs are there, a retry will be triggered

*Transformation
FIX: TransformationAgent - a small improvement: now can pick the prods status to handle from the CS, 
     plus few minor corrections (e.g. logger messages)
FIX: TransformationCLI - take into accout possible failures in resetFile command     

*Accounting
NEW: AccountingDB - added retrieving RAW records for internal stuff
FIX: AccountingDB - fixed some logic for readonly cases
CHANGE: Added new simpler and faster bucket insertion mechanism
NEW: Added more info when rebucketing
FIX: Calculate the rebucket ETA using remaining records to be processed instead of the total records to be processed
FIX: Plots with no data still carry the plot name

*DMS
NEW: SRM2Storage - added retry in the gfal calls
NEW: added new FTSCleaningAgent cleaning up TransferDB tables
FIX: DataLoggingClient and DataLoggingDB - tests moved to separate files
CHANGE: request agents cleanup

*RMS
CHANGE: Stop using RequestAgentMixIn in the request agents

[v6r4p34]

*DMS
BUGFIX: FileCatalogCLI - fixed wrong indentation
CHANGE: RegistrationTask - removed some LHCb specific defaults

[v6r4p33]

*DMS
CHANGE: FTSRequest - be more verbose if something is wrong with file

[v6r4p32]

*WMS
FIX: StalledJobAgent - avoid exceptions in the stalled job accounting reporting

*DMS
NEW: FTSMonitorAgent - handling of expired FTS jobs 

*Interfaces
CHANGE: Dirac.py - attempt to retrieve output sandbox also for Completed jobs in retrieveRepositorySandboxes()

[v6r4p30]

*Core
BUGFIX: dirac-admin-bdii-ce-voview - proper check of the result structure

*Interfaces
FIX: Dirac.py, Job.py - allow to pass environment variables with special characters

*DMS
NEW: FileCatalogCLI - possibility to sort output in the ls command

*WMS:
FIX: JobWrapper - interpret environment variables with special characters 

[v6r4p29]

*RMS
BUGFIX: RequestDBMySQL - wrong indentation in __updateSubRequestFiles()

[v6r4p28]

*Interfaces
CHANGE: Dirac.py, DiracAdmin.py - remove explicit timeout on RPC client instantiation

*RSS
FIX: CS.py - fix for updated CS location (backward compatible)

*DMS
BUGFIX: StrategyHandler - bug fixed determineReplicationTree()
FIX: FTSRequest - add checksum string to SURLs file before submitting an FTS job

*WMS
FIX: JobWrapper - protection for double quotes in JobName
CHANGE: SiteDirector - switched some logging messages from verbose to info level

*RMS
NEW: Request(Client,DBMySQL,Manager) - added readRequestsForJobs() method

[v6r4p27]

*DMS
FIX: SRM2Storage - removed hack for EOS (fixed server-side)

*Transformation
CHANGE: TransformationClient - limit to 100 the number of transformations in getTransformations()
NEW: TransformationAgent - define the transformations type to use in the configuration

*Interfaces
FIX: Job.py -  fix for empty environmentDict (setExecutionEnv)

[v6r4p26]

*Transformation
BUGFIX: TransformationClient - fixed calling sequence in rpcClient.getTransformationTasks()
NEW: TransformationClient - added log messages in verbose level.

[v6r4p25]

*DMS
BUGFIX: StrategyHandler - sanity check for wrong replication tree 

[v6r4p24]

*Core
NEW: MySQL - add 'offset' argument to the buildCondition()

*Transformation
FIX: TransformationAgent - randomize the LFNs for removal/replication case when large number of those
CHANGE: TransformationClient(DB,Manager) - get transformation files in smaller chunks to
        improve performance
FIX: TransformationAgent(DB) - do not return redundant LFNs in getTransformationFiles()    

[v6r4p23]

*Web
NEW: includes DIRACWeb tag web2012092101

[v6r4p22]

*DMS
FIX: SRM2Storage - fix the problem with the CERN-EOS storage 

[v6r4p21]

*Core
BUGFIX: SGETimeLeft - take into account dd:hh:mm:ss format of the cpu consumed

[v6r4p20]

*WMS
BUGFIX: PilotDirector, GridPilotDirector - make sure that at least 1 pilot is to be submitted
BUGFIX: GridPilotDirector - bug on how pilots are counted when there is an error in the submit loop.
BUGFIX: dirac-pilot - proper install script installation on OSG sites

[v6r4p19]

*RMS
FIX: RequestDBMySQL - optimized request selection query 

[v6r4p18]

*Configuration
BUGFIX: CE2CSAgent.py - the default value must be set outside the loop

*DMS
NEW: dirac-dms-create-replication-request
BUGFIX: dirac-dms-fts-submit, dirac-dms-fts-monitor - print out error messages

*Resources
BUGFIX: TorqueComputingElement.py, plus add UserName for shared Queues

*WMS
BUGFIX: JobManagerHandler - default value for pStart (to avoid Exception)

[v6r4p17]

*Core
FIX: dirac-configure - setup was not updated in dirac.cfg even with -F option
FIX: RequestHandler - added fix for Missing ConnectionError

*DMS
FIX: dirac-dms-clean-directory - command fails with `KeyError: 'Replicas'`.

*WMS
FIX: SiteDirector - adapt to the new method in the Matcher getMatchingTaskQueue 
FIX: SiteDirector - added all SubmitPools to TQ requests

[v6r4p16]

*Core:
FIX: dirac-install - bashrc/cshrc were wrongly created when using versionsDir

*Accounting
CHANGE: Added new simpler and faster bucket insertion mechanism
NEW: Added more info when rebucketing

*WMS
CHANGE: Matcher - refactored to take into account job limits when providing info to directors
NEW: JoAgent - reports SubmitPool parameter if applicable
FIX: Matcher - bad codition if invalid result

[v6r4p15]

*WMS
FIX: gLitePilotDirector - fix the name of the MyProxy server to avoid crasehs of the gLite WMS

*Transformation
FIX: TaskManager - when the file is on many SEs, wrong results were generated

[v6r4p13]

*DMS
FIX: dirac-admin-allow-se - added missing interpreter line

[v6r4p12]

*DMS
CHANGE: RemovalTask - for DataManager shifter change creds after failure of removal with her/his proxy.

*RSS
NEW: Added RssConfiguration class
FIX: ResourceManagementClient  - Fixed wrong method name

[v6r4p11]

*Core
FIX: GGUSTicketsClient - GGUS SOAP URL updated

*DMS
BUGFIX: ReplicaManager - wrong for loop

*RequestManagement
BUGFIX: RequestClient - bug fix in finalizeRequest()

*Transformation
FIX: TaskManager - fix for correctly setting the sites (as list)

[v6r4p10]

*RequestManagement
BUGFIX: RequestContainer - in addSubrequest() function

*Resources
BUGFIX: SRM2Storage - in checksum type evaluation

*ResourceStatusSystem
BUGFIX: InfoGetter - wrong import statement

*WMS
BUGFIX: SandboxMetadataDB - __init__() can not return a value

[v6r4p9]

*DMS
CHANGE: FailoverTransfer - ensure the correct execution order of the subrequests

[v6r4p8]

Bring in fixes from v6r3p17

*Core:
FIX: Don't have the __init__ return True for all DBs
NEW: Added more protection for exceptions thrown in callbacks for the ProcessPool
FIX: Operations will now look in 'Defaults' instead of 'Default'

*DataManagement:
FIX: Put more protection in StrategyHandler for neither channels  not throughput read out of TransferDB
FIX: No JobIDs supplied in getRequestForJobs function for RequestDBMySQL taken into account
FIX: Fix on getRequestStatus
CHANGE: RequestClient proper use of getRequestStatus in finalizeRequest
CHANGE: Refactored RequestDBFile

[v6r4p7]

*WorkloadManagement
FIX: SandboxMetadataDB won't explode DIRAC when there's no access to the DB 
CHANGE: Whenever a DB fails to initialize it raises a catchable exception instead of just returning silently

*DataManagement
CHANGE: Added Lost and Unavailable to the file metadata

[v6r4p6]

Bring fixes from v6r4p6

[v6r4p5]

*Configuration
NEW: Added function to generate Operations CS paths

*Core
FIX: Added proper ProcessPool checks and finalisation

*DataManagement
FIX: don't set Files.Status to Failed for non-existign files, failover transfers won't go
FIX: remove classmethods here and there to unblock requestHolder
CHANGE: RAB, TA: change task timeout: 180 and 600 (was 600 and 900 respectively)
FIX: sorting replication tree by Ancestor, not hopAncestorgit add DataManagementSystem/Agent/TransferAgent.py
NEW: TA: add finalize
CHANGE: TransferAgent: add AcceptableFailedFiles to StrategyHandler to ban FTS channel from scheduling
FIX: if there is no failed files, put an empty dict


*RSS
FIX: RSS is setting Allowed but the StorageElement checks for Active

*Workflows
FIX: Part of WorfklowTask rewritten to fix some issues and allow 'ANY' as site

*Transformation
FIX: Wrong calls to TCA::cleanMetadataCatalogFiles

[v6r4p4]

*Core
FIX: Platform.py - check if Popen.terminate is available (only from 2.6)

[v6r4p3]

*Core
FIX: ProcessPool with watchdog and timeouts - applied in v6r3 first

[v6r4p2]

*StorageManagement
BUGFIX: StorageElement - staging is a Read operation and should be allowed as such

*WMS
BUGFIX: InProcessComputingElement, JobAgent - proper return status code from the job wrapper

*Core
FIX: Platform - manage properly the case of exception in the ldconfig execution

[v6r4p1]

*DMS
FIX: TransferDB.getChannelObservedThroughput - the channelDict was created in a wrong way

*RSS
FIX: ResourceStatus was not returning Allowed by default

[v6r4]

*Core
FIX: dirac-install-db.py: addDatabaseOptionsToCS has added a new keyed argument
NEW: SGETimeLeft.py: Support for SGE backend
FIX: If several extensions are installed, merge ConfigTemplate.cfg
NEW: Service framework - added monitoring of file descriptors open
NEW: Service framework - Reduced handshake timeout to prevent stuck threads
NEW: MySQL class with new high level methods - buildCondition,insertFields,updateFields
     deleteEntries, getFields, getCounters, getDistinctAttributeValues
FIX: ProcessPool - fixes in the locking mechanism with LockRing, stopping workers when the
     parent process is finished     
FIX: Added more locks to the LockRing
NEW: The installation tools are updated to install components by name with the components module specified as an option

*DMS
FIX: TransferDB.py - speed up the Throughput determination
NEW: dirac-dms-add-files: script similar to dirac-dms-remove-files, 
     allows for 1 file specification on the command line, using the usual dirac-dms-add-file options, 
     but also can take a text file in input to upload a bunch of files. Exit code is 0 only if all 
     was fine and is different for every error found. 
NEW: StorageElementProxy- support for data downloading with http protocol from arbitrary storage, 
     needed for the web data download
BUGFIX: FileCatalogCLI - replicate operation does a proper replica registration ( closes #5 )     
FIX: ReplicaManager - __cleanDirectory now working and thus dirac-dms-clean-directory

*WMS
NEW: CPU normalization script to run a quick test in the pilot, used by the JobWrapper
     to report the CPU consumption to the accounting
FIX: StalledJobAgent - StalledTimeHours and FailedTimeHours are read each cycle, refer to the 
     Watchdog heartBeat period (should be renamed); add NormCPUTime to Accounting record
NEW: SiteDirector - support for the operation per VO in multi-VO installations
FIX: StalledJobAgent - get ProcessingType from JDL if defined
BUGFIX: dirac-wms-job-peek - missing printout in the command
NEW: SiteDirector - take into account the number of already waiting pilots when evaluating the number of pilots to submit
FIX: properly report CPU usage when the Watchdog kill the payload.

*RSS
BUGFIX: Result in ClientCache table is a varchar, but the method was getting a datetime
NEW: CacheFeederAgent - VOBOX and SpaceTokenOccupancy commands added (ported from LHCbDIRAC)
CHANGE: RSS components get operational parameters from the Operations handler

*DataManagement
FIX: if there is no failed files, put an empty dict

*Transformation
FIX: Wrong calls to TCA::cleanMetadataCatalogFiles

[v6r3p19]

*WMS
FIX: gLitePilotDirector - fix the name of the MyProxy server to avoid crashes of the gLite WMS

[v6r3p18]

*Resources
BUGFIX: SRM2Storage - in checksum type evaluation

[v6r3p17]

*DataManagement
FIX: Fixes issues #783 and #781. Bugs in ReplicaManager removePhisicalReplica and getFilesFromDirectory
FIX: Return S_ERROR if missing jobid arguments
NEW: Checksum can be verified during FTS and SRM2Storage 

[v6r3p16]

*DataManagement
FIX: better monitoring of FTS channels 
FIX: Handle properly None value for channels and bandwidths

*Core
FIX: Properly calculate the release notes if there are newer releases in the release.notes file

[v6r3p15]

*DataManagement
FIX: if there is no failed files, put an empty dict

*Transformation
FIX: Wrong calls to TCA::cleanMetadataCatalogFiles


[v6r3p14]

* Core

BUGFIX: ProcessPool.py: clean processing and finalisation
BUGFIX: Pfn.py: don't check for 'FileName' in pfnDict

* DMS

NEW: dirac-dms-show-fts-status.py: script showing last hour history for FTS channels
NEW: TransferDBMonitoringHandler.py: new function exporting FST channel queues
BUGFIX: TransferAgent.py,RemovalAgent.py,RegistrationAgent.py - unlinking of temp proxy files, corection of values sent to gMonitor
BUGFIX: StrategyHandler - new config option 'AcceptableFailedFiles' to unblock scheduling for channels if problematic transfers occured for few files
NEW: TransferAgent,RemovalAgent,RegistrationAgent - new confing options for setting timeouts for tasks and ProcessPool finalisation
BUGFIX: ReplicaManager.py - reverse sort of LFNs when deleting files and directories to avoid blocks
NEW: moved StrategyHandler class def to separate file under DMS/private

* TMS

FIX: TransformationCleaningAgent.py: some refactoring, new way of disabling/enabline execution by 'EnableFlag' config option

[v6r3p13]

*Core
FIX: Added proper ProcessPool checks and finalisation

*DataManagement
FIX: don't set Files.Status to Failed for non-existign files, failover transfers won't go
FIX: remove classmethods here and there to unblock requestHolder
CHANGE: RAB, TA: change task timeout: 180 and 600 (was 600 and 900 respectively)
FIX: sorting replication tree by Ancestor, not hopAncestorgit add DataManagementSystem/Agent/TransferAgent.py
NEW: TA: add finalize
CHANGE: TransferAgent: add AcceptableFailedFiles to StrategyHandler to ban FTS channel from scheduling

[v6r3p12]

*Core
FIX: Platform.py - check if Popen.terminate is available (only from 2.6)

[v6r3p11]

*Core
FIX: ProcessPool with watchdog and timeouts

[v6r3p10]

*StorageManagement
BUGFIX: StorageElement - staging is a Read operation and should be allowed as such

*WMS
BUGFIX: InProcessComputingElement, JobAgent - proper return status code from the job wrapper

*Core
FIX: Platform - manage properly the case of exception in the ldconfig execution

[v6r3p9]

*DMS
FIX: TransferDB.getChannelObservedThroughput - the channelDict was created in a wrong way

[v6r3p8]

*Web
CHANGE: return back to the release web2012041601

[v6r3p7]

*Transformation
FIX: TransformationCleaningAgent - protection from deleting requests with jobID 0 

[v6r3p6]

*Core
FIX: dirac-install-db - proper key argument (follow change in InstallTools)
FIX: ProcessPool - release all locks every time WorkignProcess.run is executed, more fixes to come
FIX: dirac-configure - for Multi-Community installations, all vomsdir/vomses files are now created

*WMS
NEW: SiteDirector - add pilot option with CE name to allow matching of SAM jobs.
BUGFIX: dirac-pilot - SGE batch ID was overwriting the CREAM ID
FIX: PilotDirector - protect the CS master if there are at least 3 slaves
NEW: Watchdog - set LocalJobID in the SGE case

[v6r3p5]

*Core:
BUGFIX: ProcessPool - bug making TaskAgents hang after max cycles
BUGFIX: Graphs - proper handling plots with data containing empty string labels
FIX: GateWay - transfers were using an old API
FIX: GateWay - properly calculate the gateway URL
BUGFIX: Utilities/Pfn.py - bug in pfnunparse() when concatenating Path and FileName

*Accounting
NEW: ReportGenerator - make AccountingDB readonly
FIX: DataCache - set daemon the datacache thread
BUGFIX: BasePlotter - proper handling of the Petabyte scale data

*DMS:
BUGFIX: TransferAgent, RegistrationTask - typos 

[v6r3p4]

*DMS:
BUGFIX: TransferAgent - wrong value for failback in TA:execute

[v6r3p3]

*Configuration
BUGFIX: Operations helper - typo

*DMS:
FIX: TransferAgent - change the way of redirecting request to task

[v6r3p2]

*DMS
FIX: FTSRequest - updating metadata for accouting when finalizing FTS requests

*Core
FIX: DIRAC/__init__.py - default version is set to v6r3

[v6r3p1]

*WMS
CHANGE: Use ResourcesStatus and Resources helpers in the InputDataAgent logic

*Configuration
NEW: added getStorageElementOptions in Resources helper

*DMS
FIX: resourceStatus object created in TransferAgent instead of StrategyHandler

[v6r3]

*Core
NEW: Added protections due to the process pool usage in the locking logic

*Resources
FIX: LcgFileCatalogClient - reduce the number of retries: LFC_CONRETRY = 5 to 
     avoid combined catalog to be stuck on a faulty LFC server
     
*RSS
BUGFIX: ResourceStatus - reworked helper to keep DB connections     

*DMS
BUGFIX: ReplicaManager::CatalogBase::_callFileCatalogFcnSingleFile() - wrong argument

*RequestManagement
FIX: TaskAgents - set timeOut for task to 10 min (15 min)
NEW: TaskAgents - fill in Error fields in case of failing operations

*Interfaces
BUGFIX: dirac-wms-select-jobs - wrong use of the Dirac API

[v6r2p9]

*Core
FIX: dirac-configure - make use of getSEsForSite() method to determine LocalSEs

*WMS
NEW: DownloadInputData,InputDataByProtocol - check Files on Tape SEs are on Disk cache 
     before Download or getturl calls from Wrapper
CHANGE: Matcher - add Stalled to "Running" Jobs when JobLimits are applied   
CHANGE: JobDB - allow to specify required platform as Platform JDL parameter,
        the specified platform is taken into account even without /Resources/Computing/OSCompatibility section

*DMS
CHANGE: dirac-admin-allow(ban)-se - removed lhcb-grid email account by default, 
        and added switch to avoid sending email
FIX: TaskAgents - fix for non-existing files
FIX: change verbosity in failoverReplication 
FIX: FileCatalog - remove properly metadata indices 
BUGFIX: FileManagerBase - bugfix in the descendants evaluation logic  
FIX: TransferAgent and TransferTask - update Files.Status to Failed when ReplicaManager.replicateAndRegister 
     will fail completely; when no replica is available at all.

*Core
FIX: dirac-pilot - default lcg bindings version set to 2012-02-20

[v6r2p8]

*DMS:
CHANGE: TransferAgent - fallback to task execution if replication tree is not found

[v6r2p7]

*WMS
BUGFIX: SiteDirector - wrong CS option use: BundleProxy -> HttpProxy
FIX: SiteDirector - use short lines in compressed/encoded files in the executable
     python script

[v6r2p6]

*DataManagement
FIX: Bad logic in StrategyHandler:MinimiseTotalWait

*Core
CHANGE: updated GGUS web portal URL

*RSS
BUGFIX: meta key cannot be reused, it is popped from dictionary

*Framework
FIX: The Gateway service does not have a handler
NEW: ConfingTemplate entry for Gateway
FIX: distribution notes allow for word wrap

*WorkloadManagement
FIX: avoid unnecessary call if no LFN is left in one of the SEs
FIX: When Uploading job outputs, try first Local SEs, if any


[v6r2p5]

*RSS
BUGFIX: several minor bug fixes

*RequestManagement
BUGFIX: RequestDBMySQL - removed unnecessary request type check

*DMS
BUGFIX: FileCatalogClienctCLI - wrong evaluation of the operation in the find command
NEW: FileCatalog - added possibility to remove specified metadata for a given path 
BUGFIX: ReplicaManager - wrong operation order causing failure of UploadLogFile module

*Core
NEW: dirac-install - generate cshrc DIRAC environment setting file for the (t)csh 

*Interfaces
CHANGE: Job - added InputData to each element in the ParametricInputData

*WMS
CHANGE: dirac-jobexec - pass ParametericInputData to the workflow as a semicolon separated string

[v6r2p4]

*WMS
BUGFIX: StalledJobAgent - protection against jobs with no PilotReference in their parameters
BUGFIX: WMSAdministratorHandler - wrong argument type specification for getPilotInfo method

*StorageManagement
BUGFIX: RequestFinalizationAgent - no method existence check when calling RPC method

[v6r2p3]

*WMS
CHANGE: Matcher - fixed the credentials check in requestJob() to simplify it

*ConfigurationSystem
CHANGE: Operations helper - fix that allow no VO to be defined for components that do not need it

*Core
BUGFIX: InstallTools - when applying runsvctrl to a list of components make sure that the config server is treated first and the sysadmin service - last
        
[v6r2p2]

*WMS
BUGFIX: Matcher - restored logic for checking private pilot asking for a given DN for belonging to the same group with JOB_SHARING property.

[v6r2p1]

*RequestManagementSystem
BUGFIX: RequestCleaningAgent - missing import of the "second" interval definition 

[v6r2]

*General
FIX: replaced use of exec() python statement in favor of object method execution

*Accounting
CHANGE: Accounting 'byte' units are in powers of 1000 instead of powers of 1024 (closes #457)

*Core
CHANGE: Pfn.py - pfnparse function rewritten for speed up and mem usage, unit test case added
FIX: DISET Clients are now thread-safe. Same clients used twice in different threads was not 
closing the previous connection
NEW: reduce wait times in DISET protocol machinery to improve performance    
NEW: dirac-fix-mysql-script command to fix the mysql start-up script for the given installation
FIX: TransferClient closes connections properly
FIX: DISET Clients are now thread-safe. Same client used twice in different threads will not close the previous connection
CHANGE: Beautification and reduce wait times to improve performance
NEW: ProcessPool - added functionality to kill all children processes properly when destroying ProcessPool objects
NEW: CS Helper for LocalSite section, with gridEnv method
NEW: Grid module will use Local.gridEnv if nothing passed in the arguments
CHANGE: Add deprecated sections in the CS Operations helper to ease the transition
FIX: dirac-install - execute dirac-fix-mysql-script, if available, to fix the mysql.server startup script
FIX: dirac-distribution - Changed obsoleted tar.list file URL
FIX: typo in dirac-admin-add-host in case of error
CHANGE: dirac-admin-allow(ban)-se - use diracAdmin.sendMail() instead of NotificationClient.sendMail()

*Framework
BUGFIX: UserProfileDB - no more use of "type" variable as it is a reserved keyword 

*RequestManagement:
FIX: RequestDBFile - more consistent treatment of requestDB Path
FIX: RequestMySQL - Execution order is evaluated based on not Done state of subrequests
NEW: RequestCleaningAgent - resetting Assigned requests to Waiting after a configurable period of time

*RSS
CHANGE: RSS Action now inherits from a base class, and Actions are more homogeneous, they all take a uniform set of arguments. The name of modules has been changed from PolType to Action as well.
FIX: CacheFeederAgent - too verbose messages moved to debug instead of info level
BUGFIX: fixed a bug preventing RSS clients to connect to the services     
FIX: Proper services synchronization
FIX: Better handling of exceptions due to timeouts in GOCDBClient   
FIX: RSS.Notification emails are sent again
FIX: Commands have been modified to return S_OK, S_ERROR inside the Result dict. This way, policies get a S_ERROR / S_OK object. CacheFeederAgent has been updated accordingly.
FIX: allow clients, if db connection fails, to reconnect ( or at least try ) to the servers.
CHANGE: access control using CS Authentication options. Default is SiteManager, and get methods are all.
BUGFIX: MySQLMonkey - properly escaped all parameters of the SQL queries, other fixes.
NEW: CleanerAgent renamed to CacheCleanerAgent
NEW: Updated RSS scripts, to set element statuses and / or tokens.
NEW: Added a new script, dirac-rss-synch
BUGFIX: Minor bugfixes spotted on the Web development
FIX: Removed useless decorator from RSS handlers
CHANGE: ResourceStatus helper tool moved to RSS/Client directory, no RSS objects created if the system is InActive
CHANGE: Removed ClientFastDec decorator, using a more verbose alternative.
CHANGE: Removed useless usage of kwargs on helper functions.  
NEW: added getSESitesList method to RSSClient      
FIX: _checkFloat() checks INTEGERS, not datetimes

*DataManagement
CHANGE: refactoring of DMS agents executing requests, allow requests from arbitrary users
NEW: DFC - allow to specify multiple replicas, owner, mode when adding files
CHANGE: DFC - optimization of the directory size evaluation
NEW: Added CREATE TEMPORARY TABLES privilege to FileCatalogDB
CHANGE: DFC - getCatalogCounters() update to show numbers of directories
NEW: lfc_dfc_copy script to migrate data from LFC to DFC
FIX: dirac-dms-user-lfns - fixed the case when the baseDir is specified
FIX: FTS testing scripts were using sys.argv and getting confused if options are passed
NEW: DFC - use DirectoryUsage tables for the storage usage evaluations
NEW: DFC - search by metadata can be limited to a given directory subtree
NEW: DFC - search by both directory and file indexed metadata
BUGFIX: DFC - avoid crash if no directories or files found in metadata query
NEW: DFC FileCatalogHandler - define database location in the configuration
NEW: DFC - new FileCatalogFactory class, possibility to use named DFC services
FIX: FTSMonitor, FTSRequest - fixes in handling replica registration, setting registration requests in FileToCat table for later retry
FIX: Failover registration request in the FTS agents.      
FIX: FTSMonitor - enabled to register new replicas if even the corresponding request were removed from the RequestManagement 
FIX: StorageElement - check if SE has been properly initialized before executing any method     
CHANGE: LFC client getReplica() - make use of the new bulk method lfc.lfc_getreplicasl()
FIX: LFC client - protect against getting None in lfc.lfc_readdirxr( oDirectory, "" )  
FIX: add extra protection in dump method of StorageElement base class
CHANGE: FailoverTransfer - create subrequest per catalog if more than one catalog

*Interface
NEW: Job.py - added method to handle the parametric parameters in the workflow. They are made available to the workflow_commons via the key 'GenericParameters'.
FIX: Dirac.py - fix some type checking things
FIX: Dirac.py - the addFile() method can now register to more than 1 catalog.

*WMS
FIX: removed dependency of the JobSchedulingAgent on RSS. Move the getSiteTier functionality to a new CS Helper.
FIX: WMSAdministratorHandler - Replace StringType by StringTypes in the export methods argument type
FIX: JobAgent - Set explicitly UseServerCertificate to "no" for the job executable
NEW: dirac-pilot - change directory to $OSG_WN_TMP on OSG sites
FIX: SiteDirector passes jobExecDir to pilot, this defaults to "." for CREAM CEs. It can be set in the CS. It will not make use of $TMPDIR in this case.
FIX: Set proper project and release version to the SiteDirector     
NEW: Added "JobDelay" option for the matching, refactored and added CS options to the matcher
FIX: Added installation as an option to the pilots and random MyProxyServer
NEW: Support for parametric jobs with parameters that can be of List type

*Resources
NEW: Added SSH Grid Engine Computing Element
NEW: Added SSH Computing Element
FIX: make sure lfc client will not try to connect for several days

*Transformation
FIX: TransformationDB - in setFileStatusForTransformation() reset ErrorCount to zero if "force" flag and    the new status is "unused"
NEW: TransformationDB - added support for dictionary in metadata for the InputDataQuery mechanism     

[v6r1p13]

*WMS
FIX: JobSchedulingAgent - backported from v6r2 use of Resources helper

[v6r1p12]

*Accounting
FIX: Properly delete cached plots

*Core
FIX: dirac-install - run externals post install after generating the versions dir

[v6r1p11]

*Core
NEW: dirac-install - caches locally the externals and the grid bundle
FIX: dirac-distribution - properly generate releasehistory and releasenotes

[v6r1p10]

*WorloadManagement
FIX: JobAgent - set UseServerCertificate option "no" for the job executable

[v6r1p9]

*Core
FIX: dirac-configure - set the proper /DIRAC/Hostname when defining /LocalInstallation/Host

*DataManagement
FIX: dirac-dms-user-lfns - fixed the case when the baseDir is specified
BUGFIX: dirac-dms-remove-files - fixed crash in case of returned error report in a form of dictionary 

[v6r1p8]

*Web
FIX: restored Run panel in the production monitor

*Resources
FIX: FileCatalog - do not check existence of the catalog client module file

[v6r1p7]

*Web
BUGFIX: fixed scroll bar in the Monitoring plots view

[v6r1p6]

*Core
FIX: TransferClient closes connections properly

[v6r1p5]

*Core
FIX: DISET Clients are now thread-safe. Same clients used twice in different threads was not 
     closing the previous connection
NEW: reduce wait times in DISET protocol machinery to improve performance   

[v6r1p4]

*RequestManagement
BUGFIX: RequestContainer - in isSubRequestDone() treat special case for subrequests with files

*Transformation
BUGFIX: TransformationCleaningAgent - do not clear requests for tasks with no associated jobs

[v6r1p3]

*Framework
NEW: Pass the monitor down to the request RequestHandler
FIX: Define the service location for the monitor
FIX: Close some connections that DISET was leaving open

[v6r1p2]

*WorkloadManagement
BUGFIX: JobSchedulingAgent - use getSiteTiers() with returned direct value and not S_OK

*Transformation
BUGFIX: Uniform use of the TaskManager in the RequestTaskAgent and WorkflowTaskAgent

[v6r1p1]

*RSS
BUGFIX: Alarm_PolType now really send mails instead of crashing silently.

[v6r1]

*RSS
CHANGE: Major refactoring of the RSS system
CHANGE: DB.ResourceStatusDB has been refactored, making it a simple wrapper round ResourceStatusDB.sql with only four methods by table ( insert, update, get & delete )
CHANGE: DB.ResourceStatusDB.sql has been modified to support different statuses per granularity.
CHANGE: DB.ResourceManagementDB has been refactored, making it a simple wrapper round ResourceStatusDB.sql with only four methods by table ( insert, update, get & delete )
CHANGE: Service.ResourceStatusHandler has been refactored, removing all data processing, making it an intermediary between client and DB.
CHANGE: Service.ResourceManagementHandler has been refactored, removing all data processing, making it an intermediary between client and DB.
NEW: Utilities.ResourceStatusBooster makes use of the 'DB primitives' exposed on the client and does some useful data processing, exposing the new functions on the client.
NEW: Utilities.ResourceManagementBooster makes use of the 'DB primitives' exposed on the client and does some useful data processing, exposing the new functions on the client.
CHANGE: Client.ResourceStatusClient has been refactorerd. It connects automatically to DB or to the Service. Exposes DB and booster functions.
CHANGE: Client.ResourceManagementClient has been refactorerd. It connects automatically to DB or to the Service. Exposes DB and booster functions.
CHANGE: Agent.ClientsCacheFeederAgent renamed to CacheFeederAgent. The name was not accurate, as it also feeds Accouting Cache tables.
CHANGE: Agent.InspectorAgent, makes use of automatic API initialization.
CHANGE: Command. refactor and usage of automatic API initialization.
CHANGE: PolicySystem.PEP has reusable client connections, which increase significantly performance.
CHANGE: PolicySystem.PDP has reusable client connections, which increase significantly performance.
NEW: Utilities.Decorators are syntactic sugar for DB, Handler and Clients.
NEW: Utilities.MySQLMonkey is a mixture of laziness and refactoring, in order to generate the SQL statements automatically. Not anymore sqlStatemens hardcoded on the RSS.
NEW: Utilities.Validator are common checks done through RSS modules
CHANGE: Utilities.Synchronizer syncs users and DIRAC sites
CHANGE: cosmetic changes everywhere, added HeadURL and RCSID
CHANGE: Removed all the VOExtension logic on RSS
BUGFIX: ResourceStatusHandler - getStorageElementStatusWeb(), access mode by default is Read
FIX: RSS __init__.py will not crash anymore if no CS info provided
BUGFIX: CS.getSiteTier now behaves correctly when a site is passed as a string

*dirac-setup-site
BUGFIX: fixed typos in the Script class name

*Transformation
FIX: Missing logger in the TaskManager Client (was using agent's one)
NEW: Added UnitTest class for TaskManager Client

*DIRAC API
BUGFIX: Dirac.py. If /LocalSite/FileCatalog is not define the default Catalog was not properly set.
FIX: Dirac.py - fixed __printOutput to properly interpret the first argument: 0:stdout, 1:stderr
NEW: Dirac.py - added getConfigurationValue() method

*Framework
NEW: UsersAndGroups agent to synchronize users from VOMRS server.

*dirac-install
FIX: make Platform.py able to run with python2.3 to be used inside dirac-install
FIX: protection against the old or pro links pointing to non-existent directories
NEW: make use of the HTTP proxies if available
FIX: fixed the logic of creating links to /opt/dirac directories to take into account webRoot subdirs

*WorkloadManagement
FIX: SiteDirector - change getVO() function call to getVOForGroup()

*Core:
FIX: Pfn.py - check the sanity of the pfn and catch the erroneous case

*RequestManagement:
BUGFIX: RequestContainer.isSubrequestDone() - return 0 if Done check fails

*DataManagement
NEW: FileCatalog - possibility to configure multiple FileCatalog services of the same type

[v6r0p4]

*Framework
NEW: Pass the monitor down to the request RequestHandler
FIX: Define the service location for the monitor
FIX: Close some connections that DISET was leaving open

[v6r0p3]

*Framework
FIX: ProxyManager - Registry.groupHasProperties() wasn't returning a result 
CHANGE: Groups without AutoUploadProxy won't receive expiration notifications 
FIX: typo dirac-proxy-info -> dirac-proxy-init in the expiration mail contents
CHANGE: DISET - directly close the connection after a failed handshake

[v6r0p2]

*Framework
FIX: in services logs change ALWAYS log level for query messages to NOTICE

[v6r0p1]

*Core
BUGFIX: List.uniqueElements() preserves the other of the remaining elements

*Framework
CHANGE: By default set authorization rules to authenticated instead of all
FIX: Use all required arguments in read access data for UserProfileDB
FIX: NotificationClient - dropped LHCb-Production setup by default in the __getRPSClient()

[v6r0]

*Framework
NEW: DISET Framework modified client/server protocol, messaging mechanism to be used for optimizers
NEW: move functions in DIRAC.Core.Security.Misc to DIRAC.Core.Security.ProxyInfo
CHANGE: By default log level for agents and services is INFO
CHANGE: Disable the log headers by default before initializing
NEW: dirac-proxy-init modification according to issue #29: 
     -U flag will upload a long lived proxy to the ProxyManager
     If /Registry/DefaultGroup is defined, try to generate a proxy that has that group
     Replaced params.debugMessage by gLogger.verbose. Closes #65
     If AutoUploadProxy = true in the CS, the proxy will automatically be uploaded
CHANGE: Proxy upload by default is one month with dirac-proxy-upload
NEW: Added upload of pilot proxies automatically
NEW: Print info after creating a proxy
NEW: Added setting VOMS extensions automatically
NEW: dirac-proxy-info can also print the information of the uploaded proxies
NEW: dirac-proxy-init will check that the lifetime of the certificate is less than one month and advise to renew it
NEW: dirac-proxy-init will check that the certificate has at least one month of validity
FIX: Never use the host certificate if there is one for dirac-proxy-init
NEW: Proxy manager will send notifications when the uploaded proxies are about to expire (configurable via CS)
NEW: Now the proxyDB also has a knowledge of user names. Queries can use the user name as a query key
FIX: ProxyManager - calculate properly the dates for credentials about to expire
CHANGE: ProxyManager will autoexpire old proxies, also auto purge logs
CHANGE: Rename dirac-proxy-upload to dirac-admin-proxy-upload
NEW: dirac-proxy-init will complain if the user certificate has less than 30 days
CHANGE: SecurityLogging - security log level to verbose
NEW: OracleDB - added Array type 
NEW: MySQL - allow definition of the port number in the configuration
FIX: Utilities/Security - hash VOMS Attributes as string
FIX: Utilities/Security - Generate a chain hash to discover if two chains are equal
NEW: Use chain has to discover if it has already been dumped
FIX: SystemAdministrator - Do not set  a default lcg version
NEW: SystemAdministrator - added Project support for the sysadmin
CHANGE: SysAdmin CLI - will try to connect to the service when setting the host
NEW: SysAdmin CLI - colorization of errors in the cli
NEW: Logger - added showing the thread id in the logger if enabled
     
*Configuration
NEW: added getVOfromProxyGroup() utility
NEW: added getVoForGroup() utility, use it in the code as appropriate
NEW: added Registry and Operations Configuration helpers
NEW: dirac-configuration-shell - a configuration script for CS that behaves like an UNIX shellCHANGE: CSAPI - added more functionality required by updated configuration console
NEW: Added possibility to define LocalSE to any Site using the SiteLocalSEMapping 
     section on the Operations Section     
NEW: introduce Registry/VO section, associate groups to VOs, define SubmitPools per VO
FIX: CE2CSAgent - update the CEType only if there is a relevant info in the BDII  

*ReleaseManagement
NEW: release preparations and installation tools based on installation packages
NEW: dirac-compile-externals will try go get a DIRAC-free environment before compiling
NEW: dirac-disctribution - upload command can be defined via defaults file
NEW: dirac-disctribution - try to find if the version name is a branch or a tag in git and act accordingly
NEW: dirac-disctribution - added keyword substitution when creating a a distribution from git
FIX: Install tools won't write HostDN to the configuration if the Admin username is not set 
FIX: Properly set /DIRAC/Configuration/Servers when installing a CS Master
FIX: install_site.sh - missing option in wget for https download: --no-check-certificate
FIX: dirac-install-agent(service) - If the component being installed already has corresponding 
     CS section, it is not overwritten unless explicitly asked for
NEW: dirac-install functionality enhancement: start using the switches as defined in issue #26;
CHANGE: dirac-install - write the defaults if any under defaults-.cfg so dirac-configure can 
        pick it up
FIX: dirac-install - define DYLD_LIBRARY_PATH ( for Mac installations )     
NEW: dirac-install - put all the goodness under a function so scripts like lhcb-proxy-init can use it easily
FIX: dirac-install - Properly search for the LcgVer
NEW: dirac-install will write down the releases files in -d mode   
CHANGE: use new dirac_install from gothub/integration branch in install_site.sh
NEW: Extensions can request custom external dependencies to be installed via pip when 
     installing DIRAC.
NEW: LCG bundle version can be defined on a per release basis in the releases.cfg 
NEW: dirac-deploy-scripts - when setting the lib path in the deploy scripts. 
     Also search for subpaths of the libdir and include them
NEW: Install tools - plainly separate projects from installations

*Accounting
CHANGE: For the WMSHistory type, send as JobSplitType the JobType
CHANGE: Reduced the size of the max key length to workaround mysql max bytes for index problem
FIX: Modified buckets width of 1week to 1 week + 1 day to fix summer time end week (1 hour more )

*WorkloadManagement
CHANGE: SiteDirector - simplified executable generation
NEW: SiteDirector - few more checks of error conditions   
NEW: SiteDirector - limit the queue max length to the value of MaxQueueLengthOption 
     ( 3 days be default )
BUGFIX: SiteDirector - do not download pilot output if the flag getPilotOutput is not set     
NEW: JobDB will extract the VO when applying DIRAC/VOPolicy from the proper VO
FIX: SSHTorque - retrieve job status by chunks of 100 jobs to avoid too long
NEW: glexecComputingElement - allow glexecComputingElement to "Reschedule" jobs if the Test of
     the glexec fails, instead of defaulting to InProcess. Controlled by
     RescheduleOnError Option of the glexecComputingElement
NEW: SandboxStore - create a different SBPath with the group included     
FIX: JobDB - properly treat Site parameter in the job JDL while rescheduling jobs
NEW: JobSchedulingAgent - set the job Site attribute to the name of a group of sites corresponding 
     to a SE chosen by the data staging procedure 
CHANGE: TimeLeft - call batch system commands with the ( default ) timeout 120 sec
CHANGE: PBSTimeLeft - uses default CPU/WallClock if not present in the output  
FIX: PBSTimeLeft - proper handling of (p)cput parameter in the batch system output, recovery of the
     incomplete batch system output      
NEW: automatically add SubmitPools JDL option of the job owner's VO defines it     
NEW: JobManager - add MaxParametericJobs option to the service configuration
NEW: PilotDirector - each SubmitPool or Middleware can define TargetGrids
NEW: JobAgent - new StopOnApplicationFailure option to make the agent exiting the loop on application failure
NEW: PilotAgentsDB - on demand retrieval of the CREAM pilot output
NEW: Pilot - proper job ID evaluation for the OSG sites
FIX: ComputingElement - fixed proxy renewal logic for generic and private pilots
NEW: JDL - added %j placeholder in the JDL to be replaced by the JobID
BUGFIX: DownloadInputData - bug fixed in the naming of downloaded files
FIX: Matcher - set the group and DN when a request gets to the matcher if the request is not 
     coming from a pilot
FIX: Matcher = take into account JobSharing when checking the owner for the request
CHANGE: PilotDirector, dirac-pilot - interpret -V flag of the pilot as Installation name

*DataManagement
FIX: FileCatalog/DiractoryLevelTree - consistent application of the max directory level using global 
     MAX_LEVELS variable
FIX: FileCatalog - Directory metadata is deleted together with the directory deletion, issue #40    
CHANGE: FileCatalog - the logic of the files query by metadata revisited to increase efficiency 
FIX: LcgFileCatalog - use lfcthr and call lfcthr.init() to allow multithread
     try the import only once and just when LcgFileCatalogClient class is intantiated
NEW: LcgFileCatalogClient - new version of getPathPermissions relying on the lfc_access method to solve the problem
     of multiple user DNs in LFC.     
FIX: StorageElement - get service CS options with getCSOption() method ( closes #97 )
FIX: retrieve FileCatalogs as ordered list, to have a proper default.
CHANGE: FileCatalog - allow up to 15 levels of directories
BUGFIX: FileCatalog - bug fixes in the directory removal methods (closes #98)
BUGFIX: RemovalAgent - TypeError when getting JobID in RemovalAgent
BUGFIX: RemovalAgent - put a limit to be sure the execute method will end after a certain number of iterations
FIX: DownloadInputData - when files have been uploaded with lcg_util, the PFN filename
     might not match the LFN file name
FIX: putting FTSMonitor web page back
NEW: The default file catalog is now determined using /LocalSite/FileCatalog. The old behavior 
     is provided as a fallback solution
NEW: ReplicaManager - can now deal with multiple catalogs. Makes sure the surl used for removal is 
the same as the one used for registration.   
NEW: PoolXMLCatalog - added getTypeByPfn() function to get the type of the given PFN  
NEW: dirac-dms-ban(allow)-se - added possibility to use CheckAccess property of the SE

*StorageManagement
FIX: Stager - updateJobFromStager(): only return S_ERROR if the Status sent is not
recognized or if a state update fails. If the jobs has been removed or
has moved forward to another status, the Stager will get an S_OK and
should forget about the job.
NEW: new option in the StorageElement configuration "CheckAccess"
FIX: Requests older than 1 day, which haven't been staged are retried. Tasks older than "daysOld" 
     number of days are set to Failed. These tasks have already been retried "daysOld" times for staging.
FIX: CacheReplicas and StageRequests records are kept until the pin has expired. This way the 
     StageRequest agent will have proper accounting of the amount of staged data in cache.
NEW: FTSCleaningAgent will allow to fix transient errors in RequestDB. At the moment it's 
     only fixing Requests for which SourceTURL is equal to TargetSURL.
NEW: Stager - added new command dirac-stager-stage-files          
FIX: Update Stager code in v6 to the same point as v5r13p37
FIX: StorageManager - avoid race condition by ensuring that Links=0 in the query while removing replicas

*RequestManagement
FIX: RequestDBFile - get request in chronological order (closes issue #84)
BUGFIX: RequestDBFile - make getRequest return value for getRequest the same as for

*ResourceStatusSystem
NEW: Major code refacoring. First refactoring of RSS's PEP. Actions are now function 
     defined in modules residing in directory "Actions".
NEW: methods to store cached environment on a DB and ge them.
CHANGE: command caller looks on the extension for commands.
CHANGE: RSS use now the CS instead of getting info from Python modules.
BUGFIX: Cleaned RSS scripts, they are still prototypes
CHANGE: PEP actions now reside in separate modules outside PEP module.
NEW: RSS CS module add facilities to extract info from CS.
CHANGE: Updating various RSS tests to make them compatible with
changes in the system.
NEW: CS is used instead of ad-hoc configuration module in most places.
NEW: Adding various helper functions in RSS Utils module. These are
functions used by RSS developers, including mainly myself, and are
totally independant from the rest of DIRAC.
CHANGE: Mostly trivial changes, typos, etc in various files in RSS     
CHANGE: TokenAgent sends e-mails with current status   

*Transformation
CHANGE: allow Target SE specification for jobs, Site parameter is not set in this case
CHANGE: TransformationAgent  - add new file statuses in production monitoring display
CHANGE: TransformationAgent - limit the number of files to be treated in TransformationAgent 
        for replication and removal (default 5000)
BUGFIX: TransformationDB - not removing task when site is not set
BUGFIX: TransformationCleaningAgent - archiving instead of cleaning Removal and Replication 
        transformations 
FIX: TransformationCleaningAgent - kill jobs before deleting them        

*Workflow
NEW: allow modules to define Input and Output parameters that can be
     used instead of the step_commons/workflow_commons (Workflow.py, Step.py, Module.py)

*Various fixes
BUGFIX: Mail.py uses SMTP class rather than inheriting it
FIX: Platform utility will properly discover libc version even for the new Ubuntu
FIX: Removed old sandbox and other obsoleted components<|MERGE_RESOLUTION|>--- conflicted
+++ resolved
@@ -1,4 +1,3 @@
-<<<<<<< HEAD
 [v7r2-pre39]
 
 FIX: python 2-3 compatibility fixes
@@ -115,7 +114,7 @@
 NEW: (#4910) --runslow option on unit tests to allow faster local tests
 NEW: (#4938) added a helloworld test for the (yet to be implemented) cloud testing in certification
 CHANGE: (#4968) Change the defaults for tests (to MySQL 8 and ES 7)
-=======
+
 [v7r1p33]
 
 *DMS
@@ -124,7 +123,6 @@
 
 *RMS
 CHANGE: (#4960) ReqClient prints the FTS3 job url directly
->>>>>>> 34b399c8
 
 [v7r1p32]
 
