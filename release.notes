--- conflicted
+++ resolved
@@ -1,4 +1,3 @@
-<<<<<<< HEAD
 [v6r8p17]
 
 FIX: included fixes from v6r7p32 patch release
@@ -188,7 +187,7 @@
 FIX: TaskManager - site in the job definition is taken into account when submitting
 NEW: Transformation - get the allowed plugins from the CS /Operations/Transformations/AllowedPlugins
 FIX: ValidateOutputDataAgent - self not needed for static methods
-=======
+
 [v6r7p33]
 
 *Interfaces
@@ -198,7 +197,6 @@
 NEW: StorageManagementDB(Handler) - kill staging requests at the same time as 
      killing related jobs, closes #1510
 FIX: StorageManagementDB - demote the level of several log messages       
->>>>>>> 287678f2
 
 [v6r7p32]
 
