--- conflicted
+++ resolved
@@ -1,4 +1,3 @@
-<<<<<<< HEAD
 [v7r1p3]
 
 Includes fixes from v6r22p29, v7r0p25
@@ -132,7 +131,7 @@
 *docs
 NEW: (#4289) Document how to run integration tests in docker
 NEW: (#4551) add DNProperties description to Registry/Users subsection
-=======
+
 [v7r0p25]
 
 Fixes from v6r22p29 patch
@@ -145,7 +144,6 @@
 
 *WMS
 FIX: (#4617) Watchdog - use 2 flags for profiler: withChildren and withTerminatedChildren
->>>>>>> ec32bdee
 
 [v7r0p24]
 
