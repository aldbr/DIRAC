--- conflicted
+++ resolved
@@ -1,4 +1,3 @@
-<<<<<<< HEAD
 [v7r0-pre5]
 
 FIX: removed __init__ files from test directories to avoid importing
@@ -60,7 +59,7 @@
 CHANGE: glexecComputingElement - updated to reflect new glexec evolution, added DIRAC_GLEXEC 
         to the environment when running under glexec     
 NEW: XXXStorage - added getCurrentStatus() method        
-=======
+
 [v6r8p11]
 
 NEW: Applied patches from v6r7p27
@@ -74,7 +73,6 @@
 BUGFIX: ValidateOutputDataAgent - typo fixed in getTransformationDirectories()
 FIX: TransformationManagerHandler - use CS to get files statuses not to include in 
      processed file fraction calculation for the web monitoring pages
->>>>>>> 5b992634
 
 [v6r8p10]
 
