<<<<<<< HEAD
[v7r0-pre9]

*Accounting
CHANGE: (Multi)AccountingDB - Grouping Type and Object loader together with the MonitoringSystem ones.

*WorkloadManagementSystem
NEW: Add JobElasticDB.py with getJobParameters and setJobParameter methods to work with ElasticSearch (ES) backend.
NEW: Add gJobElasticDB variable and indicates the activation of ES backend.
CHANGE: Modify export_getJobParameter(s) to report values from ES if available.
CHANGE: (#3748) Reduced (removed, in fact) interactions of Optimizers with JobParameters, using only OptimizerParameters
NEW: (#3760) Add Client/JobStateUpdateClient.py
NEW: (#3760) Add Client/JobManagerClient.py
CHANGE: (#3760) Use the above Client classes instead of invoking RPCClient()
NEW: Added ES backend to WMSAdministratorHandler to get JobParameters.
NEW: Added separate MySQL table for JobsStatus in JobDB, and modified code accordingly.
CHANGE: ElasticJobDB.py: Modify setJobParameter method to register JobAttributes like Owner, Proxy, JobGroup etc.
CHANGE: ElasticJobDB.py: added getJobParametersAndAttributes method to retrieve both parameters and attributes for a given JobID.
CHANGE: Pilot Watchdog - using python UNIX services for some watchdog calls
CHANGE: (#3890) JobState always connects to DBs directly
CHANGE: (#3890) remove JobStateSync service
CHANGE: (#3873) Watchdog: use Profiler instead of ProcessMonitor

*Core
NEW: (#3744) Add update method to the ElasticSearchDB.py to update or if not available create the values 
     sent from the setJobParameter function. Uses update_by_query and index ES APIs.
CHANGE: (#3744) generateFullIndexName() method made static under the ElasticSearchDB class.
CHANGE: (#3744) removed unused/outdated stuff from Distribution module
FIX: check for empty /etc/grid-security/certificates dir
NEW: (#3842) Add createClient decorator to add wrapper for all export_ functions automatically
NEW: (#3678) dirac-install can install a non released code directly from the git repository

*ProductionManagement
NEW: (#3703) ProductionManagement system is introduced

*tests
NEW: Add ChangeESFlag.py script to modify useES flag in dirac.cfg. To be integrated with Jenkins code.
CHANGE: (#3760) Use the above Client classes instead of invoking RPCClient()
NEW: (#3744) Added performance tests for ES and MySQL for WMS DB backends
NEW: (#3744) Added miniInstallDIRAC function for Jenkins jobs

*Docs
FIX: Better dirac.cfg example configuration for web
NEW: (#3744) Add WMS documentation in DeveloperGuide/Systems
NEW: Added script (docs/Tools/UpdateDiracCFG.py) to collate the ConfigTemplate.cfg 
     files into the main dirac.cfg file

[v6r21]
=======
[v6r21-pre1]
>>>>>>> 6f555226

*Core
NEW: (#3921) DictCache - allow threadLocal cache
FIX: (#3922) allow Script.py to accommodate specific test calls with pytest

*ResourceStatusSystem
FIX: (#3921) fix logic of the RSSCache leading in expired keys

*Accounting
CHANGE: (#3933) Change the columns size of the FinalMinorStatus

*WorkloadManagementSystem
CHANGE: (#3923) Clean PYTHONPATH from *rc when installing DIRAC from the pilot

*DataManagementSystem
FIX: (#3922) Fixes FTS3 duplicate transfers

*Resources
CHANGE: (#3933) When crating a consumer or producer then the error message must be 
        handled by the caller.

[v6r20p26]

*WorkloadManagementSystem
FIX: (#3932) MutiProcessorSiteDirector: get platform is checkPLatform flag is true

*DataManagementSystem
FIX: (#3928) `FileCatalogClient` now properly forwards function docstrings through 
     `checkCatalogArguments` decorator, fixes #3927
CHANGE: (#3928) `Resources.Catalog.Utilities`: use functool_wraps in `checkCatalogArguments`

*TransformationSystem
CHANGE: (#3934) make the recursive removal of the log directory explicit in the TransformationCleaningAgent

[v6r20p25]

*Core
FIX: (#3909) DISET - always close the socket even in case of exception

*FrameworkSystem
FIX: (#3913) NotificationHandler - bugfixed: changed SMTPServer to SMTP
FIX: (#3914) add extjs6 support to the web compiler

*docs
NEW: (#3910) Added documentation on MultiProcessor jobs

*WorkloadManagementSystem
FIX: (#3910) TaskQueueDB - fixed strict matching with tags, plus extended the integration test

*DataManagementSystem
CHANGE: (#3917) FTS3: speedup by using subqueries for the Jobs table

*TransformationSystem
CHANGE: (#3916) use SE.isSameSE() method

*Resources
NEW: (#3916) Add isSameSE method to StorageElement which works for all protocols

[v6r20p24]

*WorkloadManagementSystem
FIX: (#3904) SiteDirector fixed case with TQs for 'ANY' site>>>>>>> rel-v6r20

[v6r20p23]

*TransformationSystem
NEW: (#3903)  do not remove archive SEs when looking at closerSE

*CORE
NEW: (#3902) When the environment variable DIRAC_DEPRECATED_FAIL is set to a non-empty value, 
     the use of deprecated functions will raise a NotImplementError exception

*ConfigurationSystem
FIX: (#3903) ServiceInterface - fix exception when removing dead slave

*FrameworkSystem
FIX: (#3901) NotificationClient - bug fix

[v6r20p22]

*Core
FIX: (#3897) ObjectLoader returns DErrno code
FIX: (#3895) more debug messages in BaseClient

*ResourceStatusSystem
FIX: (#3895) fixed bug in dirac-rss-set-token script

*WorkloadManagementSystem
FIX: (#3897) SiteDirector: using checkPlatform flag everwhere needed
CHANGE: (#3894) Using JobStateUpdateClient instead of RPCClient to it
CHANGE: (#3894) Using JobManagerClient instead of RPCClient to it

[v6r20p20]

*Core
CHANGE: (#3885) Script.parseCommandLine: the called script is not necessarily the first in sys.argv

*ConfigurationSystem
CHANGE: (#3887) /Client/Helpers/Registry.py: Added search dirac user for ID and CA

*MonitoringSystem
FIX: (#3888) mqProducer field in MonitoringReporter can be set to None, and the comparison was broken. 
     It is fixed. Also some additional checks are added.

*WorkloadManagementSystem
CHANGE: (#3889) removed confusing Job parameter LocalBatchID
CHANGE: (#3854) TQ matching (TaskQueueDB.py): when "ANY" is specified, don't exclude task queues 
        (fix with "Platforms" matching in mind)
CHANGE: (#3854) SiteDirector: split method getPlatforms, for extension purposes

*DataManagementSystem
FIX: (#3884) restore correct default value for the SEPrefix in the FileCatalogClient
FIX: (#3886) FTS3: remove the hardcoded srm protocol for registration
FIX: (#3886) FTS3: return an empty spacetoken if SRM is not available

*TransformationSystem
CHANGE: (#3891) ReplicationTransformation.createDataTransformation: returns S_OK with the 
        transformation object when it was successfully added, instead of S_OK(None)

*Resources
NEW: (#3886) SE - return a standard error in case the requested protocol is not available

[v6r20p18]

*DataManagementSystem
CHANGE: (#3882) script for allow/ban SEs now accepting -a/--All switch, for allo status types

*Core
FIX: (#3882) ClassAdLight - fix to avoid returning a list with empty string

*Resources
FIX: (#3882) Add site name configuration for the dirac installation inside singularity CE

*test
FIX: (#3882) fully activating RSS in Jenkins tests

[v6r20p17]

*Core
CHANGE: (#3874) dirac-create-distribution-tarball - add tests directory to the tar file and fix pylint warnings.
FIX: (#3876) Add function "discoverInterfaces" again which is still needed for VMDIRAC

*ConfigurationSystem
CHANGE: (#3875) Resources - allow to pass a list of platforms to getDIRACPlatform()

*WorkloadManagement
CHANGE: (#3867) SandboxStoreClient - Returning file location in output of getOutputSandbox
CHANGE: (#3875) JobDB - allow to define a list of Platforms in a job description JDL

*ResourceStatusSystem
CHANGE: (#3863) deprecated CSHelpers.getSites() function

*Interfaces
NEW: (#3872) Add protocol option to dirac-dms-lfn-accessURL
CHANGE: (#3864) marked deprecated some API functions (perfect replace exists already, as specified)

*Resources
FIX: (#3868) GFAL2_SRM2Storage: only set SPACETOKENDESC when SpaceToken is not an empty string

*Test
CHANGE: (#3863) Enable RSS in Jenkins

*DataManagementSystem
FIX: (#3859) FTS3: resubmit files in status Canceled on the FTS server
NEW: (#3871) FTS submissions can use any third party protocol
NEW: (#3871) Storage plugin for Echo (gsiftp+root)
FIX: (#3871) replace deprecated calls to the gfal2 API
NEW: (#3871) Generic implementation for retrieving space occupancy on storage

*TransformationSystem
FIX: (#3865) fixed submission of parametric jobs with InputData from WorkflowTask
FIX: (#3865) better logging for parametric jobs submission

*StorageManagamentSystem
FIX: (#3868) Fix StageRequestAgent failures for SEs without a SpaceToken

*RequestManagementSystem
FIX: (#3861) tests do not re-use File objects

[v6r20p16]

*WorkloadManagementSystem
CHANGE: (#3850) the platform discovery can be VO-specific.

*Interfaces
CHANGE: (#3856) setParameterSequence always return S_OK/S_ERROR

*TransformationSystem
FIX: (#3856) check for return value on Job interface and handle it

*ResourceStatusSystem
FIX: (#3852) site may not have any SE

[v6r20p15]

*Interface
FIX: (#3843) Fix the sandbox download, returning the inMemory default.

*WorkloadManagementSystem
FIX: (#3845) late creation on RPC in JobMonitoringClient and PilotsLoggingClient

*DataManagementSystem
FIX: (#3839) Update obsolete dirac-rms-show-request command in user message displayed when running dirac-dms-replicate-and-register-request

*FrameworkSystem
FIX: (#3845) added setServer for NotificationClient

*Docs
NEW: (#3847) Added some info on parametric jobs

[v6r20p14]

CHANGE: (#3826) emacs backup file pattern added to .gitignore

*MonitoringSystem
CHANGE: (#3827) The default name of the Message Queue can be changed

*Core
FIX: (#3832) VOMSService.py: better logging and error prevention

*ConfigurationSystem
FIX: (#3837) Corrected configuration location for Pilot 3 files synchronization

*FrameworkSystem
FIX: (#3830) InstalledComponentDB.__filterFields: fix error in "Component History Web App" when filter values are unicode

*Interface
CHANGE: (#3836) Dirac.py API - make the unpacking of downloaded sandboxes optional

*Accounting
CHANGE: (#3831) ReportGenerator: Authenticated users without JOB_SHARING will now only get plots showing their own jobs, solves #3776

*ResourceStatusSystem
FIX: (#3833) Documentation update
CHANGE: (#3838) For some info, use DMSHelper instead of CSHelper for better precision

*RequestManagementSystem
FIX: (#3829) catch more exception in the ReqClient when trying to display the associated FTS jobs

[v6r20p13]

*FrameworkSystem

FIX: (#3822) obsolete parameter maxQueueSize in UserProfileDB initialization removed

*WorkloadManagementSystem

FIX: (#3824) Added Parameter "Queue" to methods invoked on batch systems by LocalComputingElement
FIX: (#3818) Testing parametric jobs locally now should also work for parametric input data
NEW: (#3818) Parameters from Parametric jobs are also replaced for ModuleParameters, 
             and not only for common workflow parameters

*DataManagementSystem

FIX: (#3825) FileCatalogCLI: print error message when removeReplica encounters weird return value
FIX: (#3819) ReplicateAndRegister: fix a problem when transferring files to multiple storage 
             elements, if more than one attempt was needed the transfer to all SEs was not always 
             happening.
CHANGE: (#3821) FTS3Agent: set pool_size of the FTS3DB

*TransformationSystem

FIX: (#3820) Fix exception in TransformationCleaningAgent: "'str' object not callable"

*ConfigurationSystem

FIX: (#3816) The VOMS2CSAgent was not sending notification emails when the DetailedReport 
             option was set to False, it will now send emails again when things change for a VO.
CHANGE: (#3816) VOMS2CSAgent: Users to be checked for deletion are now printed sorted and line 
                by line
NEW: (#3817) dirac-admin-check-config-options script to compare options and values between 
             the current Configuration and the ConfigTemplates. Allows one to find wrong or 
             missing option names or just see the difference between the current settings and 
             the default values.

[v6r20p12]

*Core
FIX: (#3807) Glue2 will return a constant 2500 for the SI00 queue parameter, 
     any value is needed so that the SiteDirector does not ignore the queue, fixes #3790

*ConfigurationSystem
FIX: (#3797) VOMS2CSAgent: return error when VO is not set (instead of exception)
FIX: (#3797) BDII2CSAgent: Fix for GLUE2URLs option in ConfigTemplate (Lower case S at the end)

*DataManagementSystem
FIX: (#3814) SEManager - adapt to the new meaning of the SE plugin section name
FIX: (#3814) SEManager - return also VO specific prefixes for the getReplicas() and similar calls
FIX: (#3814) FileCatalogClient - take into account VO specific prefixes when constructing PFNs on the fly

*TransformationSystem
FIX: (#3812) checking return value of jobManagerClient.getMaxParametricJobs() call

[v6r20p11]

*Core
FIX: (#3805) ElasticSearchDB - fix a typo (itertems -> iteritems())

[v6r20p10]

*Core
NEW: (#3801) ElasticSearchDB - add method which allows for deletion by query
NEW: (#3792) added breakDictionaryIntoChunks utility

*WorkloadManagementSystem
FIX: (#3796) Removed legacy "SystemConfig" and "LHCbPlatform" checks
FIX: (#3803) bug fix: missing loop on pRef in SiteDirector
NEW: (#3792) JobManager exposes a call to get the maxParametricJobs

*TransformationSystem
NEW: (#3804) new option for dirac-transformation-replication scrip `--GroupName/-R`
FIX: (#3804) The TransformationGroup is now properly set for transformation created with dirac-transformation-replication, previously a transformation parameter Group was created instead.
FIX: (#3792) Adding JobType as parameter to parametric jobs
FIX: (#3792) WorkflowTaskAgent is submitting a chunk of tasks not exceeding the MaxParametricJobs accepted by JobManager

[v6r20p9]

*Core
FIX: (#3794) Fix executeWithUserProxy when called with proxyUserDN, 
     fixes exception in WMSAdministrator getPilotLoggingInfo and TransformationCleaningAgent

*DataManagementSystem
CHANGE: (#3793) reuse of the ThreadPool in the FTS3Agent in order to optimize the Context use

*WorkloadManagementSystem
FIX: (#3787) Better and simpler code and test for SiteDirector 
FIX: (#3791) Fix exception in TaskQueueDB.getActiveTaskQueues, triggered 
             by dirac-admin-show-task-queues

[v6r20p8]

*ResourceStatusSystem
FIX: (#3782) try/except for OperationalError for sqlite (EmailAction)

*Core
FIX: (#3785) Adjust voms-proxy-init timeouts
NEW: (#3773) New Core.Utilities.Proxy.UserProxy class to be used as a contextManager
FIX: (#3773) Fix race condition in Core.Utilities.Proxy.executeWithUserProxy, 
     the $X509_USER_PROXY environment variable from one thread could leak to another, fixes #3764


*ConfigurationSystem
NEW: (#3784) Bdii2CSAgent: New option **SelectedSites**, if any sites are set, only those will 
     be updated
NEW: (#3788) for CS/Registry section: added possibility to define a QuarantineGroup per VO

*WorkloadManagementSystem

FIX: (#3786) StalledJobAgent: fix "Proxy not found" error when sending kill command to stalled job, 
     fixes #3783
FIX: (#3773) The solution for bug #3764 fixes a problem with the JobScheduling executor, where 
     files could end up in the checking state with the error "Couldn't get storage metadata 
     of some files"
FIX: (#3779) Add setting of X509_USER_PROXY in pilot wrapper script, 
which is needed to establish pilot env in work nodes of Cluster sites.

*DataManagementSystem
FIX: (#3778) Added template for RegisterReplica
FIX: (#3772) add a protection against race condition between RMS and FTS3
FIX: (#3774) Fix FTS3 multi-VO support by setting VO name in SE constructor.

*TransformationSystem
FIX: (#3789) better tests for TS agents

*StorageManagamentSystem
FIX: (#3773) Fix setting of the user proxy for StorageElement.getFileMetadata calls, fixes #3764

[v6r20p7]

*Core
FIX: (#3768) The Glue2 parsing handles some common issues more gracefully:
     handle cases where the execution environment just does not exist, use sensible;
     dummy values in this case (many sites);
     handle multiple execution environments at a single computing share (i.e., CERN);
     handle multiple execution environments with the same ID (e.g., SARA)
     
CHANGE: (#3768) some print outs are prefixed with "SCHEMA PROBLEM", which seem to point to problems in the published information, i.e. keys pointing to non-existent entries, or non-unique IDs

*Tests
NEW: (#3769) allow to install DIRACOS if DIRACOSVER env variable is specified

*ResourceStatusSystem
CHANGE: (#3767) Added a post-processing function in InfoGetter, for handling special case of FreeDisk policies

*WorkloadManagementSystem
FIX: (#3767) corrected inconsistent option name for pilotFileServer CS option

*TransformationSystem
CHANGE: (#3766) TransformationCleaningAgent can now run without a shifterProxy, it uses 
        the author of the transformation for the cleanup actions instead.
CHANGE: (#3766) TransformationCleaningAgent: the default value for shifterProxy was removed
FIX: (#3766) TaskManagerAgent: RequestTasks/WorkflowTasks: value for useCertficates to `False` 
     instead of `None`. Fixes the broken submission when using a shifterProxy for the TaskManagerAgents

[v6r20p6]

*Tests
CHANGE: (#3757) generate self signed certificate TLS compliant

*Interfaces
FIX: (#3754) classmethods should not have self! (Dirac.py)

*WorkloadManagementSystem
FIX: (#3755) JobManager - bug fix in __deleteJob resulting in exceptions

*DataManagementSystem
NEW: (#3736) FTS3 add kicking of stuck jobs
FIX: (#3736) FTS3 update files in sequence to avoid mysql deadlock
CHANGE: (#3736) Canceled is not a final state for FTS3 Files
CHANGE: (#3736) FTS3Operations are finalized if the Request is in a final state (instead of Scheduled)
FIX: (#3724) change the ps_delete_files and ps_delete_replicas_from_file_ids to not lock on MySQL 5.7

*TransformationSystem
CHANGE: (#3758) re-written a large test as pytest (much less verbosity, plan to extend it)
FIX: (#3758) added BulkSubmission option in documentation for WorkflowTaskAgent

*RequestManagementSystem
FIX: (#3759) dirac-rms-request: silence a warning, when not using the old FTS Services

*ResourceStatusSystem
FIX: (#3753) - style changes

[v6r20p5]

*Docs

FIX: (#3747) fix many warnings
FIX: (#3735) GetReleaseNotes.py no longer depends on curl, but the python requests packe
FIX: (#3740) Fix fake environments for sqlalchemy.ext import, some code documentation pages were not build, e.g. FTS3Agent
NEW: (#3762) Add --repo option, e.g. --repo DiracGrid/DiracOS, or just --repo DiracOS, fixes DIRACGrid/DIRACOS#30

*TransformationSystem

FIX: (#3726) If the result can not be evaluated, it can be converted to list
FIX: (#3723) TaskManagerAgentBase - add option ShifterCredentials to set the credentials to 
     use for all submissions, this is single VO only
FIX: (#3723) WorkflowTasks/RequestTasks: pass ownerDN and ownerGroup parameter to all the submission 
     clients if using shifterProxy ownerDN and ownerGroup are None thus reproducing the original behaviour
FIX: (#3723) TaskManagerAgentBase - refactor adding operations for transformation to separate function to 
     ensure presence of Owner/DN/Group in dict entries RequestTaskAgent no longer sets shifterProxy by default.

*Resources

CHANGE: (#3745) Add the deprecated decorator to native XROOT plugin

[v6r20p4]

*DMS
FIX: (#3727) use proxy location in the SECache

*RMS
FIX: (#3727) use downloadVOMSProxyToFile in RequestTask

*TS
FIX: (#3720) TaskManager - pass output data arguments as lists rather 
     than strings to the parametric job description

Docs:
FIX: (#3725) AdministratorGuide TransformationSystem spell check and added a few 
     phrases, notably for bulk submission working in v6r20p3

[v6r20p3]

*Framework
FIX: SystemAdministrator - Get the correct cpu usage data for each component

*TS
NEW: new command dirac-transformation-replication to create replication transformation to copy files from some SEs to other SEs, resolves #3700

*RMS
FIX: fix integration tests to work with privileged and non privileged proxies

*RSS
FIX: Fix for downtime publisher: wrong column names. Avoiding dates (not reflected in web app)

[v6r20p2]

*Core

CHANGE: (#3713) Fixes the infamous "invalid action proposal" by speeding up the handshake and not looking up the user/group in the baseStub

*RequestManagementSystem
CHANGE: (#3713) FowardDISET uses the owner/group of Request to execute the stub
CHANGE: (#3713) owner/group of the Requests are evaluated/authorized on the server side
CHANGE: (#3713) LimitedDelegation or FullDelegation are required to set requests on behalf of others -> pilot user and hosts should must them (which should already be the case)

*docs

NEW: (#3699) documentation on Workflow
CHANGE: (#3699) update on documentation for integration tests

*ConfigurationSystem

CHANGE: (#3699) for pilotCS2JSONSynchronizer: if pilotFileServer is not set, still print out the content

*WorkloadManagementSystem

CHANGE: (#3693) introduce options for sites to choose usage of Singularity

*TransformationSystem

FIX: (#3706) TaskManger with bulksubmission might have occasional exception, depending on order of entries in a dictionary
FIX: (#3709) TaskManager - fix the generated JobName to be of the form ProdID_TaskID
FIX: (#3709) TaskManager - check the JOB_ID and PRODUCTION_ID parameters are defined in the workflow

*Interfaces

FIX: (#3709) Job API - do not merge workflow non-JDL parameters with the sequence parameters of the same name

[v6r20p1]

*WorkloadManagementSystem

FIX: (#3697) Ensure retrieveTaskQueues doesn't return anything when given an empty list of TQ IDs.
FIX: (#3698) Call optimizer fast-path for non-bulk jobs

[v6r20]

*Core
NEW: MJF utility added, providing a general interface to Machine/Job Features values.
NEW: DEncode - added unit tests
NEW: JEncode for json based serialization
NEW: Add conditional printout of the traceback when serializing/deserializing non json compatible
     object in DEncode (enabled with DIRAC_DEBUG_DENCODE_CALLSTACK environment variable)
NEW: File.py - utility to convert file sizes between different unit
NEW: new flag in dirac-install script to install DIRAC-OS on demand
CHANGE: Removed deprecated option "ExtraModules" (dirac-configure, dirac-install scripts)
CHANGE: dirac-deploy-scripts, dirac-install - allow command modules with underscores in 
        their names in order for better support for the code checking tools
CHANGE: dirac-distribution and related scripts - compile web code while release
        generation
CHANGE: dirac-external-requirements - reimplemented to use preinstalled pip command rather than
the pip python API
FIX: dirac-distribution - fixed wrong indentation  
NEW: new command name for voms proxy
FIX: dirac-install default behaviour preserved even with diracos options
New: Add additional check in MJF utility to look for a shutdown file located at '/var/run/shutdown_time'
FIX: The hardcoded rule was not taken into account when the query was coming from the web server
CHANGE: VOMSService - reimplemented using VOMS REST interface
FIX: MJF utility won't throw exceptions when MJF is not fully deployed at a site

*Framework
NEW: WebAppCompiler methods is implemented, which is used to compile the web framework
NEW: add JsonFormatter for logs
NEW: add default configuration to CS: only TrustedHost can upload file
CHANGE: ComponentInstaller - remove the old web portal configuration data
	used during the installation
CHANGE: MessageQueue log handler uses JsonFormatter

*Monitoring
CHANGE: fixes for testing in Jenkins with locally-deployed ElasticSearch
FIX: fixes in the query results interpretation

*Configuration
FIX: ConfigurationHandler, PilotCStoJSONSynchronizer - fixes for enabling pilotCStoJSONSynchronizer, and doc
NEW: dirac-admin-voms-sync - command line for VOMS to CS synchronization
NEW: VOMS2CSSynchronizer - new class encapsulating VOMS to CS synchronization
CHANGE: VOMS2CSAgent - reimplemented to use VOMS2CSSynchronizer

*WorkloadManagementSystem
NEW: StopSigRegex, StopSigStartSeconds, StopSigFinishSeconds, StopSigNumber added to JDL, which cause Watchdog to send a signal StopSigNumber to payload processes matching StopSigRegex when there are less than StopSigFinishSeconds of wall clock remaining according to MJF.
NEW: PilotLoggingDB, Service and Client for handling extended pilot logging
NEW: added a new synchronizer for Pilot3: sync of subset of CS info to JSON file, 
     and sync of pilot3 files
NEW: dirac-admin-get-pilotslogging script for viewing PilotsLogging
NEW: Bulk job submission with protection of the operation transaction
NEW: WMSHistoryCorrector and MonitoringHistoryCorrector classes inheriting from a common BaseHistoryCorrector class
CHANGE: SiteDirector - refactored Site Director for better extensibility
CHANGE: dirac-wms-cpu-normalization uses the abstracted DB12 benchmark script used by the HEPiX Benchmarking Working Group, and the new MJF utility to obtain values from the system and to save them into the DIRAC LocalSite configuration.
CHANGE: Removed TaskQueueDirector and the other old style (WMS) *PilotDirector
CHANGE: TaskQueueDB - removed PilotsRequirements table
CHANGE: TaskQueueDB - added FOREIGN KEYS 
CHANGE: Removed gLite pilot related WMS code
FIX: always initialize gPilotAgentsDB object
FIX: JobManager - Added some debug message when deleting jobs
FIX: Job.py - fixing finding XML file
NEW: SiteDirector - added flag for sending pilot3 files
CHANGE: SiteDirector - changed the way we create the pilotWrapper (better extensibility)
NEW: SiteDirector - added possibility for deploying environment variables in the pilot wrapper

*Workflow
CHANGE: Script.py: created _exitWithError method for extension possibilities

*TS
FIX: TranformationCleaningAgent - just few simplifications 

*DMS
NEW: FTS3Agent working only with the FTS3 service to replace the existing one
NEW: FTS3Utilities - use correct FTS Server Selection Policy
NEW: StorageElement service - getFreeDiskSpace() and getTotalDiskSpace() take into account 
     MAX_STORAGE_SIZE parameter value
CHANGE: Adding vo name argument for StorageElement   
CHANGE: Fixing rss to fetch fts3 server status
NEW: Add a feature to the DFC LHCbManager to dump the content of an SE as a CSV file
FIX: FTS3DB: sqlalchemy filter statements with "is None" do not work and result in no lines being selected
NEW: FTS3Agent and FTS3DB: add functionality to kick stuck requests and delete old requests
NEW: FTS3Agent - add accounting report

*RMS
FIX: Really exit the RequestExecutingAgent when the result queue is buggy

*RSS
CHANGE: Using StorageElement.getOccupancy()
FIX: Initialize RPC to WMSAdministrator only once
FIX: Using MB as default for the size
FIX: flagged some commands that for the moment are unusable
FIX: fixed documentation of how to develop commands

*Resources
NEW: New SingularityComputingElement to submit jobs to a Singularity container
NEW: Added StorageElement.getOccupancy() method for DIP and GFAL2_SMR2 SE types
CHANGE: enable Stomp logging only if DIRAC_DEBUG_STOMP environment variable is set to any value

*Interfaces
CHANGE: Dirac.py - saving output of jobs run with 'runLocal' when they fail (for DEBUG purposes)

*Docs
CHANGE: WebApp release procedure
FIX: Update of the FTS3 docs

*Tests
FIX: add MonitoringDB to the configuration
FIX: Installing elasticSeach locally in Jenkins, with ComponentInstaller support.

[v6r19p25]

*TransformationSystem
FIX: (#3742) TransformationDB - when adding files to transformations with a multi-threaded agent, 
     it might happen that 2 threads are adding the same file at the same time. The LFN was not 
     unique in the DataFiles table, which was a mistake... This fix assumes the LFN is unique, 
     i.e. if not the table had been cleaned and the table updated to be unique.

[v6r19p24]

*WMS
FIX: (#3739) pilotTools - added --tag and --requiredTag options
FIX: (#3739) pilotCommands - make NumberOfProcessors = 1 if nowhere defined (default)

*Resources
FIX: (#3739) CREAMComputingElement - possibility to defined CEQueueName to be used in the pilot submission command

[v6r19p23]

*TS
FIX: (#3734) catch correct exception for ast.literal_eval

[v6r19p22]

*Core
CHANGE: Backport from v6r20 - fixes the infamous "invalid action proposal" by speeding up 
        the handshake and not looking up the user/group in the baseStub

RMS:
CHANGE: Backport from v6r20 - FowardDISET uses the owner/group of Request to execute the stub
CHANGE: Backport from v6r20 - owner/group of the Requests are evaluated/authorized on the server side
CHANGE: Backport from v6r20 - LimitedDelegation or FullDelegation are required to set requests on behalf 
        of others -> pilot user and hosts should must them (which should already be the case)

*API
NEW: Dirac.py - running jobs locally now also works for parametric jobs. Only the first sequence will be run
FIX: Dirac.py - running jobs locally will now properly work with LFNs in the inputSanbdox

*DMS
FIX: DMSHelpers - in getLocalSiteForSE() return None as LocalSite if an SE is at no site

[v6r19p21]

*Configuration
FIX: Bdii2CSAgent - make the GLUE2 information gathering less verbose; Silently ignore StorageShares

*Test
CHANGE: backported some of the CI tools from the integration branch 

[v6r19p20]

*StorageManagement
FIX: StorageManagementDB - fixed buggy group by with MySQL 5.7

[v6r19p19]

*Configuration

NEW: BDII2CSAgent - new options: GLUE2URLs, if set this is queried in addition to the other BDII;
    GLUE2Only to turn off looking on the old schema, if true only the main BDII URL is queried;
    Host to set the BDII host to search

NEW: dirac-admin-add-resources new option G/glue2 , enable looking at GLUE2 Schema, 
     H/host to set the host URL to something else

[v6r19p18]

*Configuration
CHANGE: Better logging of the Configuration file write exception

*RSS
FIX: SummarizeLogsAgent - fix the case when no previous history

[v6r19p17]

*Framework
FIX: ProxyManager - if an extension has a ProxyDB, use it

*RSS
FIX: CSHelpers.py minor fixes

[v6r19p16]

*WMS
FIX: pilotCommands - cast maxNumOfProcs to an int.
CHANGE: pilotTools - change maxNumOfProcs short option from -P to -m.

[v6r19p15]

*Framework
NEW: ProxyDB - allow FROM address to be set for proxy expiry e-mails

*DMS
CHANGE: FTSJob - FailedSize is now BIGINT in FTSJob
CHANGE: FTSJob - increase the bringonline time

*WMS
FIX: SiteDirector won't set CPUTime of the pilot
FIX: convert MaxRAM inside the pilots to int

*RSS
FIX: SummarizeLogsAgent: comparison bug fix
FIX: Fixed sites synchronizer

[v6r19p14]

*WMS
NEW: pilotCommands/Tools - added possibility to specify a maxNumberOfProcessors parameter for pilots
CHANGE: MultiProcessorSiteDirector - allow kwargs to SiteDirector getExecutable & _getPilotOptions functions

*RMS
FIX: Fix a bug in ReplicateAndRegister Operation preventing files having failed once to be retried

*DMS
FIX: FileCatalogWithFkAndPsDB.sql - Fixes for the DFC to be compatible with strict group by mode 
     (https://dev.mysql.com/doc/refman/5.7/en/sql-mode.html#sqlmode_only_full_group_by)

*docs
CHANGE: added little documentation for lcgBundles

[v6r19p13]

*WMS
FIX: JobWrapper - added a debug message
FIX: Allow non-processor related tags to match TQ in MultiProcessorSiteDirector.

*Test
CHANGE: improve Gfal2 integration tests by checking the metadata

[v6r19p12]

*Core
CHANGE: QualityMapGraph - change the color map of the Quality plots

*Framework
FIX: Logging - remove the space after log messages if no variable message is printed, fixes #3587

*MonitoringSystem
CHANGE: ElasticSearch 6 does not support multiple types, only one type is created instead.

*RSS
FIX: GOCDBClient - encode in utf-8, update goc db web api URL
FIX: fixed bug in creation of history of status (avoid repetition of entries)

*DMS
FIX: fixed bug in FTSAgent initialization

*WMS
FIX: fix bug in dirac-wms-job-select: treating the case of jobGroup(s) not requested

[v6r19p11]

*Framework:
CHANGE: moved column "Instance" of InstalledComponentsDB.InstalledComponent 
        table from 64 to 32 characters

*WMS
FIX: JobWrapperTemplate - fix exception handling
CHANGE: dirac-wms-select-jobs - new option to limit the number of selected jobs
CHANGE: returning an error when sandboxes can't be unassigned from jobs (JobCleaningAgent)

*RMS
FIX: RequestDB - add missing JOIN in the web summary query
NEW: dirac-rms-request - add option to allow resetting the NotBefore member even 
     for non-failed requests

*DMS
FIX: FTSAgent - change data member names from uppercase to lower case

*Interfaces
CHANGE: autopep8 on the API/Dirac module

*docs:
NEW: added some doc about shifterProxy

[v6r19p10]

*Core
FIX: MySQL - catch exception when closing closed connection

*TS
CHANGE: add possibility to get extension-specific tasks and files statuses in TransformationMonitor web application

*RMS
NEW: dirac-rms-request - add option --ListJobs to list the jobs for a set of requests

*Resources
FIX: Use parameters given at construction for SRM2 protocols List

*StorageManagement
FIX: use StorageElement object to get disk cache size

*DMS
FIX: DMSHelpers - fix case when no site is found for an SE
FIX: ReplicateAndRegister - don't try and get SE metadata is replica is inactive

[v6r19p9]

*WMS
CHANGE: DownloadInputData was instantiating all local SEs which is not necessary... Only instantiate those that are needed
CHANGE: JobWrapper - use resolveSEGroup in order to allow defining SE groups including other SE groups
FIX: JobDB - fixed typo in getSiteMaskStatus() method
FIX: Fix getSiteMaskStatus in SiteDirector and MultiProcessSiteDirector
CHANGE: WatchdogLinux - using python modules in  instead of shell calls

*DMS
FIX: in DMSHelpers don't complain if an SE is at 0 sites

*Interfaces
CHANGE: Job.py - using the deprecated decorator for 2 deprecated methods

*RSS
FIX: EmailAction considers also CEs, not only SEs

*Resources
FIX: removed a useless/broken method in Resources helper
FIX: marked as obsoleted two methods in Resources helper (FTS2 related)

[v6r19p8]

*Configuration
FIX; Resources - don't overwrite queue tags if requiredtags are set.

*Framework
CHANGE: dirac-proxy-init - increase dirac-proxy-init CRL update frequency

*Accounting
CHANGE: AccountingDB - if the bucket length is part of the selected conditions, 
        add to the grouping

*WorkloadManagement
FIX: ConfigTemplate.cfg - allow user access to getSiteMaskStatus

*DataManagementSystem
FIX: DMSHelpers - recursive resolution of SEGroup was keeping the SEGroup in the list

*RSS
FIX: CSHelper - getting FTS from the correct location
CHANGE: use the SiteStatus object wherever possible

*Resources
FIX: CREAMComputingElement - added CS option for extra JDL parameters

*Documentation
CHANGE: point README to master and add badges for integration

[v6r19p7]

*WorkloadManagement
FIX: SiteDirector - correct escaping in pilot template
FIX: dirac-wms-get-wn-parameters - added some printouts to dirac-wms-get-wn-parameters

[v6r19p6]

*Core
FIX: SocketInfo - log proper message on CA's init failure.

*Accounting
CHANGE: NetworkAgent - remove support of perfSONAR summaries and add support of raw metrics.

*WMS
FIX: JobDB - don't trigger exception in webSummary if a site with a single dot is in the system
CHANGE: SiteDirector - added logging format and UTC timestamp to pilot wrapper
FIX: JobMonitoring - fix in getJobPageSummaryWeb() for showing correct sign of life for stalled jobs

*TS
FIX: TransformationManager - fix for wrong method called by the Manager

*RSS
NEW: SiteStatus object uses the RSS Cache
FIX: expiration time is a date (dirac-rss-query-db)

[v6r19p5]

*WMS
CHANGE: ParametricJob - added getParameterVectorLength() to replace getNumberOfParameters with a more detailed check of the job JDL validity
FIX: JobManagerHandler - restored the use of MaxParametricJobs configuration option

*Interfaces
FIX: Always use a list of LFNs for input data resolution (local run, mostly)

*tests
FIX: use rootPath instead of environment variable


[v6r19p4]

NEW: Added dummy setup.py in anticipation for standard installation procedure

*Core
CHANGE: SocketInfoFactory - version check of GSI at run time is removed

*Configuration 
FIX: Resources - fix RequiredTags in getQueue() function

*Interfaces
FIX: fix exception when using Dirac.Job.getJobJDL

*WMS
FIX: SiteDirector - fix proxy validity check in updatePilotStatus, a new proxy was 
     never created because isProxyValid returns non-empty dictionary
FIX: JobMonitoring - web table was not considering correctly Failed jobs because 
     stalled for setting the LastSignOfLife     

*DMS
FIX: StorageFactory - avoid complaining if Access option is not in SE section
CHANGE: dirac-dms-user-lfns - the wildcard flag will always assume leading "*" to match files, 
       unless the full path was specified in the wildcard no files were previously matched

*RSS
FIX: CacheFeederAgent resilient to command exceptions

*Resources
FIX: ARCComputingElement - the proxy environment variable was assumed before the 
     return value of the prepareProxy function was checked, which could lead to exceptions

[v6r19p3]

CHANGE: .pylintrc - disable redefined-variable-type
CHANGE: .pylintrc - max-nested-blocks=10 due to the many tests of result['OK']
CHANGE: use autopep8 for auto-formatting with following exceptions:
        tabs = 2 spaces and not 4
        line length check disabled (i.e. 120 characters instead of 80)
        Option for autopep8 are: --ignore E111,E101,E501

*Configuration
FIX: retrigger the initialization of the logger and the ObjectLoader after 
     all the CS has been loaded

*WMS
FIX: pilot commands will add /DIRAC/Extensions=extensions if requested
FIX: SiteDirector, pilotCommands - fix support for multiple values in the 
     RequiredTag CE parameter
FIX: MultiProcessorSiteDirector - fix dictionary changed size exception 

*Workflow
FIX: application log name can also come from step_commons.get['logFile']

*Resources
CHANGE: Condor, SLURM, SSHComputingElement - added parameters to force allocation
        of multi-core job slots

[v6r19p2]

*DMS
FIX: dirac-admin-allow-se: fix crash because of usage of old RSS function

*RSS
FIX: ResourceStatusDB - microseconds should always be 0 
FIX: Multiple fixes for the RSS tests

[v6r19p1]

*Core
FIX: ElasticSearchDB - certifi package was miscalled
FIX: ElasticSearchDB - added debug messages for DB connection

*Framework
FIX: ComponentInstaller - handling correctly extensions of DBs found in sql files

*WMS
FIX: SudoComputingElement - prevent message overwriting application errors
FIX: JobDB.getInputData now returns list of cleaned LFNs strings, possible "LFN:" 
     prefix is removed

*Interfaces
FIX: Dirac.py - bring back treatment of files in working local submission directory

[v6r19]

FIX: In multiple places - use systemCall() rather than shellCall() to avoid
     potential shell injection problems

FIX: All Databases are granting also REFERENCES grant to Dirac user to comply with
     more strict policies of MySQL version >= 5.7

*Accounting
NEW: new functionality to plot the data gathered by perfSONARs. It allows to 
     present jitter, one-way delay, packet-loss rate and some derived functions.
FIX: compatibility of AccountingDB with MySQL 5.7

*ConfigurationSystem
NEW: Allow to define FailoverURLs and to reference MainServers in the URLs

*FrameworkSystem
NEW: gLogger is replaced by the new logging system based on the python logging module
NEW: Added ElasticSearch backend for the logging
NEW: Central Backends configuration to customize their use by multiple components 
NEW: BundleDelivery - serves also CA's and CRL's all-in-one files
NEW: added shell scripts for generating CAs and CRLs with the possibility to specify the Input and/or output directories
CHANGE: can now send mails to multiple recipients using the NotificationClient
CHANGE: Make the new logging system thread-safe
FIX: Adapting query to MySLQ 5.7 "GROUP BY" clause
FIX: TopErrorMessagesReporter - more precise selection to please stricter versions of MySQL
CHANGE: ProxyGeneration - make RFC proxies by default, added -L/--legacy flag to dirac-proxy-init
        to force generation of no-RFC proxies

*Core
FIX: dirac-install - allow to use local md5 files
CHANGE: X509Chain - fixes to allow robot proxies with embedded DIRAC group extension
        ( allow DIRAC group extension not in the first certificate chain step )
CHANGE: BaseClient - recheck the useServerCertificate while establishing connection
        and take it into account even if it has changed after the client object creation    
FIX: PlainTransport - fixed socket creation in initAsClient()         
NEW: Technology preview of new logging system, based on standard python logging module
CHANGE: Added graphviz extension to sphinx builds
FIX: Added documentation of low level RPC/DISET classes
FIX: Gateway service - multiple fixes to resurrect the service and to correctly instantiate it
NEW: dirac-install will change the shebang of the python scripts to use the environment 
     python instead of the system one
NEW: Security.Utilities - methods to generate all-in-one CA certificates and CRLs files     
NEW: ElasticSearchDB - gets CA's all-in-one file from the BundleDelivery service if needed
NEW: genAllCAs.sh, genRevokedCerts.sh - DIRAC-free commands to generate all-in-one CA 
     certificates and CRLs files     
CHANGE: dirac-create-distribution-tarball - removing docs and tests directories when 
        creating release tarballs     

*DMS
CHANGE: FTSJob - use Request wrapper for the fts3 REST interface instead of pycurl based
        client
CHANGE: FTSHistoryView - drop FTSServer field from the view description   
CHANGE: FTSFile DB table: increased length of fields LFN(955), SourceSURL(1024), TargetSURL(1024)
CHANGE: Uniform length of LFN to 255 across DIRAC dbs
FIX: FTSJob - fix the serialization of 0 values
FIX: FTSFile, FTSJob - fix SQL statement generation for stricter versions of MySQL

*Resources
NEW: New method in the StorageElement to generate pair of URLs for third party copy.
     Implement the logic to generate pair of URLs to do third party copy. 
     This will be used mostly by FTS, but is not enabled as of now
FIX: StorageElement - fix different weird behaviors in Storage Element, in particular, 
     the inheritance of the protocol sections     
FIX: GFAL2 storage element: update for compatibility with GFAL2 2.13.3 APIs
NEW: Introduced Resources/StorageElementBases configuration section for definitions
     of abstract SEs to be used in real SEs definition by inheritance     

*RMS
NEW: dirac-rms-request - command including functionality of several other commands:
     dirac-rms-cancel|reset|show-request which are dropped. The required functionality
     is selected by the appropriate switches   

*RSS
NEW: Put Sites, ComputingElements, FTS and Catalogs under the status control of the
     RSS system 
NEW: Rewrote RsourceStatus/ResourceManagementDB tables with sqlAlchemy (RM DB with declarative base style)
NEW: SiteStatus client to interrogate site status with respect to RSS
CHANGE: introduced backward compatibility of RSS services with DIRAC v6r17 clients
CHANGE: moved some integration tests from pytest to unittest
CHANGE: Moved ResourceStatusDB to sqlAlchemy declarative_base
FIX: Automated setting of lastCheckTime and Dateffective in ResourceStatusDB and ResourceManagementDB
FIX: fixes for tables inheritance and extensions
FIX: fixes for Web return structure ("meta" column)
FIX: ResourceStatus, RSSCacheNoThread - fixed RSS cache generation 
FIX: ResourceStatus - fixes for getting status from the CS information
FIX: ResourceManagement/StatusDB - fixed bugs in meta parameter check
FIX: fixed incompatibility between Active/InActive RSS clients return format
FIX: SiteStatus - bug fixed in getSites() method - siteState argument not propagated to
     the service call
FIX: ResourceStatus - return the same structure for status lookup in both RSS and CS cases     
FIX: Bug fixes in scripts getting data out of DB


*Monitoring
CHANGE: DBUtils - change the bucket sizes for the monitoring plots as function of the time span

*WMS
NEW: SiteDirector - checks the status of CEs and Sites with respect to RSS  
NEW: pilotCommands - new ReplaceDIRACCode command mostly for testing purposes
NEW: JobAgent, JobWrapper - several fixes to allow the work with PoolComputingElement
     to support multiprocessor jobs    
NEW: JobScheduling - interpret WholeNode and NumberOfProcessors job JDL parameters and
     convert then to corresponding tags
NEW: SiteDirector - CEs can define QueryCEFlag in the Configuration Service which can be
     used to disallow querying the CE status and use information from PiltAgentsDB instead     
NEW: The application error codes, when returned, are passed to the JobWrapper, and maybe interpreted.
NEW: The JobWrapperTemplate can reschedule a job if the payload exits with status DErrno.EWMSRESC & 255 (222)
FIX: SiteDirector - unlink is also to be skipped for Local Condor batch system
FIX: JobDB - fixes necessary to suite MySQL 5.7
FIX: dirac-pilot, pilotTools - PYTHONPATH is cleared on pilot start, pilot option keepPP
     can override this
FIX: WMSAdministratorHandler - make methods static appropriately
FIX: Bug fix for correctly excluding WebApp extensions
CHANGE: JobScheduling - more precise site name while the job is Waiting, using the set of 
        sites at which the input files are online rather than checking Tier1s in eligible sites      
FIX: SiteDirector - aggregate tags for the general job availability test         
FIX: JobScheduling - bug fix in __sendToTQ()
FIX: pilotTools,pilotCommands - pick up all the necessary settings from the site/queue configuration
     related to Tags and multi-processor
NEW: SiteDirector - added option to force lcgBundle version in the pilot
FIX: SiteDirector - if MaxWaitingJobs or MaxTotalJobs not defined for a queue, assume a default value of 10
FIX: MatcherHandler - preprocess resource description in getMatchingTaskQueues()
FIX: JobDB - set CPUTime to a default value if not defined when rescheduling jobs

*TS
FIX: TransformationClient - fix issue #3446 for wrong file error counting in TS
FIX: TransformationDB - set ExternalID before ExternalStatus in tasks
BUGFIX: TransformationClient - fix a bug in the TS files state machine (comparing old status.lower() 
        with new status)

*Interfaces
CHANGE: Dirac API - expose the protocol parameter of getAccessURL()
CHANGE: Dirac API - added runLocal as an API method

*Docs
NEW: Documentation for developing with a container (includes Dockerfile)
NEW: Add script to collate release notes from Pull Request comments  
NEW: Chapter on scaling and limitations
CHANGE: Added documentation about runsv installation outside of DIRAC

*tests
NEW: Added client (scripts) system test
CHANGE: Add to the TS system test, the test for transformations with meta-filters
FIX: Minor fixes in the TS system test
FIX: correctly update the DFC DB configuration in jenkins' tests

[v6r17p35]

*Core
FIX: GOCDBClient - add EXTENSIONS & SCOPE tag support to GOCDB service queries.

[v6r17p34]

*SMS
FIX: StorageManagerClient - fix logic for JobScheduling executor when CheckOnlyTapeSEs is 
     its default true and the lfn is only on a tapeSE

[v6r17p33]

*WMS
FIX: StalledJobAgent - if no PilotReference found in jobs parameters, do as if there would be 
     no pilot information, i.e. set Stalled job Failed immediately
CHANGE: DownloadInputData - job parameters report not only successful downloads but also failed ones
FIX: JobDB - back port - set CPUTime to 0 if not defined at all for the given job 
FIX: JobDB - back port - use default CPUTime in the job description when rescheduling jobs

*Resources
FIX: ARCComputingElement - fix job submission issue due to timeout for newer lcg-bundles

[v6r17p32]

Resources:
CHANGE: /Computing/BatchSystems/Condor.py: do not copy SiteDirector's shell environment variables into the job environment

*WMS
CHANGE: Add option to clear PYTHONPATH on pilot start

[v6r17p31]

*RMS
FIX: ReqClient - avoid INFO message in client
*WMS
CHANGE: JobWrapper - allow SE-USER to be defined as another SE group (e.g. Tier1-USER)
*DMS
CHANGE: DMSHelpers - make resolveSEGroup recursive in order to be able to define SE groups in terms of SE groups

[v6r17p30]

*DMS
CHANGE: StorageElement - added status(), storageElementName(), checksumType() methods returning
        values directly without the S_OK structure. Remove the checks of OK everywhere
NEW: dirac-dms-add-file, DataManager - added option (-f) to force an overwrite of an existing file

*TS:
FIX: TransformationDB.py - set the ExternalID before the ExternalStatus in order to avoid inconsistent 
     tasks if setting the ExternalID fails

*StorageManagementSystem
FIX: StorageManagementClient.py - return the full list of onlineSites while it was previously happy 
     with only one

*Resources
FIX: HTCondorCEComputingElement.py - transfer output files(only log and err) for remote scheduler

[v6r17p29]

*WMS
CHANGE: split time left margins in cpuMargin and wallClockMargin. Also simplified check.


[v6r17p28]

*WMS
BUGFIX: JobScheduling - fix a bug introduced in 6r17p27 changes

*Monitoring
BUGFIX: MonitoringReporter - do not try to close the MQ connection if MD is not used

[v6r17p27]

*Configuration
FIX: ConfigurationClient - allow default value to be a tuple, a dict or a set

*Monitoring
CHANGE: DBUtils - change bucket sizes and simplify settings

*DMS
FIX: DMSRequestOperationsBase, RemoveFile - allow request to not fail if an SE is temporarily banned
FIX: dirac-admin-allow-se - first call of gLogger after its import

*RMS
CHANGE: remove scripts dirac-rms-show-request, dirac-rms-cancel-request and dirac-rms-reset-request 
        and replace with a single script dirac-rms-request with option (default is "show")
CHANGE: allow script to finalize a request if needed and set the job status appropriately

*Resources
FIX: LocalComputingElement - pilot jobIDs start with ssh to be compatible with pilotCommands. 
     Still original jobIDs are passed to getJobStatus. To be reviewed

*WMS
CHANGE: JobScheduling - assign a job to Group.<site>.<country>, if input files are at <site>.<country>.
        If several input replicas, assign Waiting to "MultipleInput"

[v6r17p26]

*Core
FIX: dirac-install.py to fail when installation of lcgBundle has failed
FIX: ClassAdLight - getAttributeInt() and getAttributeFloat() return None 
     if the corresponding JDL attribute is not defined

*MonitoringSystem
CHANGE: The Consumer and Producer use separate connections to the MQ; 
        If the db is not accessible, the messaged will not be consumed.

*WMS
FIX: JobDB - fix the case where parametric job placeholder %j is used in the JobName attribute
FIX: JobDB - take into account that ClassAdLight methods return None if numerical attribute is not defined
FIX: ParametricJob utility - fixed bug in evaluation of the ParameterStart|Step|Factor.X job numerical attribute

[v6r17p25]

*Monitoring
NEW: Implemented the support of monthly indexes and the unit tests are fixed

*RMS
FIX: RequestExecutingAgent - fix infinite loop for duplicate requests

*WMS 
NEW: ARCComputingElement - add support for multiprocessor jobs

[v6r17p24]

*WMS
FIX: SiteDirector - unlink is also to be skipped for Local Condor batch system

[v6r17p23]

*WMS
FIX: get job output for remote scheduler in the case of HTCondorCE

[v6r17p22]

*Framework
FIX: NotificationClient - added avoidSpam flag to sendMail() method which is propagated to
     the corresponding service call
     
*Integration
FIX: several fixes in integration testing scripts     

[v6r17p21]

*Core
NEW: Mail.py - added mechanism to compare mail objects
FIX: Grid.py - take into account the case sometimes happening to ARC CEs 
     where ARC-CE BDII definitions have SubClusters where the name isn't set to 
     the hostname of the machine

*Framework
FIX: Notification service - avoid duplicate emails mechanism 

[v6r17p20]

*Core
NEW: API.py - added __getstate__, __setstate__ to allow pickling objects inheriting
     API class by special treatment of internal Logger objects, fixes #3334

*Framework
FIX: SystemAdministrator - sort software version directories by explicit versions in the
     old software cleaning logic
FIX: MonitoringUtilities - sets a suitable "unknown" username when installing DIRAC from scratch, 
     and the CS isn't initialized fully when running dirac-setup-site     
CHANGE: Logger - added getter methods to access internal protected variables, use these methods
        in various places instead of access Logger protected variables     

*WMS
CHANGE: JobDB - removed unused CPUTime field in the Jobs table
CHANGE: JobScheduling - make check for requested Platform among otherwise eligible sites
        for a given job, fail jobs if no site with requested Platform are available

*RSS
FIX: Commands - improved logging messages

*SMS
FIX: StorageManagerClient - instantiate StorageElement object with an explicit vo argument,
     fixes #3335

*Interfaces
NEW: dirac-framework-self-ping command for a server to self ping using it's own certificate

[v6r17p19]

*Core
FIX: Adler - fix checksum with less than 8 characters to be 8 chars long

*Configuration
FIX: VOMS2CSAgent - fix to accomodate some weird new user DNs (containing only CN field)

*DMS
FIX: FileCatalog - fix for the doc strings usage in file catalog CLI, fixes #3306
FIX: FileCatalog - modified recursive file parameter setting to enable usage of the index

*SMS
CHANGE: StorageManagerClient - try to get sites with data online if possible in getFilesToStage

*RMS
FIX: RequestExecutingAgent - tuning of the request caching while execution

*WMS
FIX: DownloadInputData - do not mistakenly use other metadata from the replica info than SEs
FIX: JobScheduling - put sites holding data before others in the list of available sites
FIX: JobScheduling - try and select replicas for staging at the same site as online files
FIX: SiteDirector - keep the old pilot status if the new one can not be obtained in updatePilotStatus()

*Resources
FIX: CREAMComputingElement - return error when pilot output is missing in getJobOutput()

*Monitoring
FIX: DBUtils - change the buckets in order to support queries which require more than one year 
     data. The maximum buckets size is 7 weeks

[v6r17p18]

*Framework
NEW: SystemAdministrator - added possibility to remove old software installations keeping
     only a predefined number of the most recent ones.

*DMS
FIX: RemoveReplica - removing replica of a non-existing file is considered successful

*SMS
CHANGE: StorageManagerClient - restrict usage of executeWithUserProxy decorator 
        to calling the SE.getFileMetadata only; added flag to check only replicas 
        at tape SEs
        
*WMS
FIX: JobScheduling - added CS option to flag checking only replicas at tape SEs;
     fail jobs with input data not available in the File Catalog        

[v6r17p17]

*DMS
NEW: FTSAgent has a new CS parameter ProcessJobRequests to be able to process job
     requests only. This allows to run 2 FTS agents in parallel
     
*Resources
FIX: GFAL2_StorageBase - only set the space token if there is one to avoid problems
     with some SEs     

[v6r17p16]

*Configuration
FIX: VOMS2CSAgent - create user home directory in the catalog without
     recursion in the chown command
     
*RMS
FIX: RequestExecutingAgent - catch error of the cacheRequest() call
FIX: ReqClient - enhanced log error message

*SMS
FIX: StorageManagerClient - treat the case of absent and offline files on an SE 
     while staging
     
*TS
FIX: TaskManagerBase - process tasks in chunks of 100 in order to 
     update faster the TS (tasks and files)          

*WMS
FIX: JobScheduling - do not assume that all non-online files required staging

[v6r17p15]

*WMS
CHANGE: StalledJobAgent - ignore or prolong the Stalled state period for jobs 
        at particular sites which can be suspended, e.g. Boinc sites

[v6r17p14]

*Core
FIX: PrettyPrint.printTable utility enhanced to allow multi-row fields and
     justification specification for each field value  

*Accounting
NEW: DataStore - allow to run several instances of the service with only one which
     is enabled to do the bucketing

*RMS
NEW: new dirac-rms-list-req-cache command to list the requests in the ReqProxies services

*Interfaces
CHANGE: Dirac API - make several private methods visible to derived class

[v6r17p13]

*Core
NEW: Proxy - added executeWithoutServerCertificate() decorator function 

*Resources
FIX: CREAMComputingElement - split CREAM proxy renewal operation into smaller chunks for 
     improved reliability

[v6r17p12]

*Framework
FIX: SecurityFileLog  - when the security logs are rotated, the buffer size is reduced
     to 1 MB to avoid gzip failures ( was 2 GBs )

*WMS
FIX: pilotCommands - fix for interpreting DNs when saving the installation environment
FIX: SandboxStoreClient - do not check/make destination directory if requested sandbox 
     is returned InMemory

*TS
FIX: TransformationAgent CS option MaxFiles split in MaxFilesToProcess and MaxFilesPerTask,
     MaxFiles option is interpreted as MaxFilesPerTask for backward compatibility

*Resources
NEW: Added plug-ins for GSIFTP and HTTPS Storage protocols 

[v6r17p11]

*Core
FIX: ElasticSearchDB - set a very high number (10K) for the size of the ElasticSearch result

*Monitoring
FIX: MonitoringDB - et a very high number (10K) for the size of the ElasticSearch result

*WMS
FIX: pilotCommands - get the pilot environment from the contents of the bashrc script

*DMS
FIX: RemoveReplica - fix for the problem that if an error was set it was never reset
FIX: SE metadata usage in several components: ConsistencyInspector, DataIntwgrityClient,
     FTSRequest, dirac-dms-replica-metadata, StageMonitorAgent, StageRequestAgent,
     StorageManagerClient, DownloadInputData, InputDataByProtocol

[v6r17p10]

*Core
NEW: Logger - printing methods return True/False if the message was printed or not
FIX: ElastocSearchDB - error messages demoted to warnings

*Monitoring
FIX: MonitoringReporter - create producers if the CS definitions are properly in place

*TS
CHANGE: TaskManagerPlugin - allow to redefine the AutoAddedSites for each job type

[v6r17p9]

*WMS
BUGFIX: JobScheduling - bug fixed introduced in the previous patch 
NEW: pilotTools - introduced -o swicth for a generic CS option

*SMS
FIX: StorageManagerClient - fixes in the unit test

*DMS
FIX: FileManagerPs - in _getFileLFNs() - break a long list of LFNs into smaller chunks

[v6r17p8]

*Core
NEW: DErrno.ENOGROUP error to denote proxies without DIRAC group extension embedded
CHANGE: X509Chain - use DErrno.ENOGROUP error
FIX: dirac-install, dirac-deploy-scripts - fixes to allow DIRAC client installation on
     recent MacOS versions with System Integrity Protection feature
CHANGE: Proxy - added executionLock optional argument to executeWithUserProxy() decorator
        to lock while executing the function with user proxy 
FIX: Proxy - fix indentation in getProxy() preventing looping on the DNs  

*Framework
FIX: ProxyDB - fix of error message check in completeDelegation()

*WMS
FIX: TaskQueueDB - when an empty TaskQueue is marked for deletion, it can still get matches 
     which result in no selected jobs that produced unnecessary error messages 
FIX: JobScheduling executor - calls getFilesToStage() with a flag to lock while file lookup
     with user proxy; same for InputData executor for calling _resolveInputData()      

*TS
FIX: FileReport - fix in setFileStatus() for setting status for multiple LFNs at once

*SMS
FIX: StorageManagerClient - in getFilesToStage() avoid using proxy if no files to check
     on a storage element

*Resources
FIX: GFAL2_XROOTStorage - fix to allow interactive use of xroot plugin
FIX: GFAL2_StorageBase - enable IPV6 for gsiftp

[v6r17p7]

*DMS
FIX: dirac-dms-user-lfns - do not print out empty directories

*WMS
FIX: InputData Executor, JobWrapper - use DataManager.getReplicasForJobs() for
     getting input data replicas

*TS
FIX: TransformationAgent - use DataManager.getReplicasForJobs() for transformations
     creating jobs  

[v6r17p6]

*DMS
NEW: DataManager - add key argument forJobs (default False) in getReplicas() in order 
     to get only replicas that can be used for jobs (as defined in the CS); added
     getReplicasForJobs(), also used in the Dirac API

*SMS
FIX: Stager agents - monitor files even when there is no requestID, e.g. dCache returns None 
     when staging a file that is already staged    

*Resources
FIX: StorageFactory - bug fixes when interpreting SEs inheriting other SE parameters
NEW: Test_StorageFactory unit test and corresponding docs
FIX: Torque - some sites put advertising in the command answer that can not be parsed:
     redirect stderr to /dev/null

[v6r17p5]

*Resources
FIX: LcgFileCatalogClient - do not evaluate GUID if it is not a string

[v6r17p4]

*Configuration
FIX: Utilities - fixed interpretation of weird values of GlueCEPolicyMaxWallClockTime
     BDII parameter; newMaxCPUTime should is made integer

*Framework
FIX: Logger - make subloggers processing messages with the same level
     as the parent logger

*Docs
NEW: Updated documentation in several sections

*DMS
FIX: RemoveReplica operation - don't set file Done in RemoveReplicas if there is an error

[v6r17p3]

*RSS
FIX: Synchronizer - the sync method removes the resources that are no longer 
     in the CS from the DowntimeCache table

*DMS
CHANGE: dirac-dms-find-lfns - added SE switch to look for files only having
        replicas on a given SE (list)

*TS
FIX: TaskManager - optimization of the site checking while preparing job; optimized
     creation of the job template

*Resources
CHANGE: GFAL2_SRM2Storage, SRM2Storage - added gsiftp to the list of OUTPUT protocols 

[v6r17p2]

*Monitoring
FIX: ElasticSearchDB - fixes required to use host certificate for connection;
     fixes required to pass to version 5.0.1 of the elasticsearch.py binding

[v6r17p1]

*RSS
FIX: GOCDBSync - make commmand more verbose and added some minor fixes

[v6r17]

*Core
FIX: Adler - check explicitly if the checksum value is "False"
FIX: install_site.sh - added command line option to choose DIRAC version to install
NEW: ComponentInstaller - added configuration parameters to setup NoSQL database

*Framework
CHANGE: Logger - test level before processing string (i.e. mostly converting objects to strings)  
CHANGE: dirac-proxy-init - check and attempt to update local CRLs at the same time as
        generating user proxy
CHANGE: ProxyManager service - always store the uploaded proxy even if the already stored
        one is of the same validity length to allow replacement in case of proxy type
        changes, e.g. RFC type proxies           

*DMS
NEW: Next in implementation multi-protocol support for storage elements. When performing 
     an action on the StorageElement, instead of looping over all the protocol plugins, 
     we loop over a filtered list. This list is built taking into account which action 
     is taken (read vs write), and is also sorted according to lists defined in the CS.
     The negotiation for third party transfer is also improved: it takes into account all 
     possible protocols the source SE is able to produce, and all protocols the target is 
     able to receive as input.
NEW: StorageElement - added methods for monitoring used disk space
FIX: ReplicateAndRegister - fix the case when checksum is False in the FC
NEW: DMSHelpers - get list of sites from CS via methods; allow to add automatically sites 
     with storage

*RSS
NEW: FreeDiskSpace - added new command which is used to get the total and the remaining 
     disk space of all dirac storage elements that are found in the CS and inserts the 
     results in the SpaceTokenOccupancyCache table of ResourceManagementDB database.  
NEW: GOCDBSync command to ensure that all the downtime dates in the DowntimeCache 
     table are up to date       

Resources*
NEW: Updated Message Queue interface: MQ service connection management, support for
     SSL connections, better code arrangement

*Workflow
FIX: Modulebase, Script - avoid too many unnecessarily different application states

*WMS
FIX: JobStateUpdate service - in setJobStatusBulk() avoid adding false information when adding 
     an application status
     
*TS
FIX: TaskManager, TaskManagerAgentBase - standardize the logging information; removed unnecessary 
     code; use iterators wherever possible     
NEW: Introduced metadata-based filters when registering new data in the TS as catalog       

[v6r16p6]

*WMS
NEW: Added MultiProcessorSiteDirector section to the ConfigTemplate.cfg

*DMS
FIX: FileCatalogClient - added missing read methods to the interface description
     getDirectoryUserMetadata(), getFileUserMetadata()

[v6r16p5]

FIX: included patches from v6r15p27

[v6r16p4]

FIX: applied fixes from v6r15p26

[v6r16p3]

FIX: incorporated fixes from v6r15p25

[v6r16p2]

*Configuration
CHANGE: VOMS2CSAgent - remove user DNs which are no more in VOMS. Fixes #3130

*Monitoring
CHANGE: WMSHistory - added user, jobgroup and usergroup selection keys

*DMS
FIX: DataManager - retry checksum calculation on putAndRegister, pass checksum to the DataManager
     object in the FailoverTransfer object.
FIX: DatasetManager, FileCatalogClientCLI - bug fixes in the dataset management and commands      
     
*WMS
CHANGE: JobManager - added 'Killed' to list of jobs status that can be deleted     

[v6r16p1]

*Monitoring
CHANGE: MonitorinDB - allow to use more than one filter condition

*WMS
CHANGE: StalledJobAgent - send a kill signal to the job before setting it Failed. This should 
        prevent jobs to continue running after they have been found Stalled and then Failed.

[v6r16]

*Core
CHANGE: dirac-install, dirac-configure - use Extensions options consistently, drop
        ExtraModule option
CHANGE: dirac-install - use insecure ssl context for downloading files with urllib2.urlopen    
CHANGE: GOCDBClient - replaced urllib2 with requests module
        FIX: dirac-setup-site - added switch to exitOnError, do not exit on error by default
CHANGE: Added environment variables to rc files to enable certificates verification (necessary for python 2.7.9+)
FIX: ComponentInstaller - always update CS when a database is installed, even if it is
     already existing in the db server 
FIX: SSLSocketFactory - in __checkKWArgs() use correct host address composed of 2 parts      

*Framework
FIX: SystemAdministrator service - do not install WebAppDIRAC by default, only for the host
     really running the web portal

*Accounting
FIX: JobPolicy - remove User field from the policy conditions to fix a problem that 
     non-authenticated user gets more privileges on the Accounting info.

*Monitoring
NEW: New Monitoring system is introduced to collect, analyze and display various
     monitoring information on DIRAC components status and behavior using ElasticSearch
     database. The initial implementation is to collect WMSHistory counters.

*DMS
NEW: MoveReplica operation for the RMS system and a corresponding dirac-dms-move-replica-request
     comand line tool

*Resources
NEW: MessageQueue resources to manage MQ connections complemented with
     MQListener and MQPublisher helper classes
NEW: SudoComputingElement - computing element to execute payload with a sudo to a dedicated
     UNIX account     

[v6r15p27]

*Configuration
FIX: CSAPI - changed so that empty but existing options in the CS can be still
     modified

[v6r15p26]

*WMS
FIX: SandboxStoreClient - ensure that the latest sandbox is returned in the Web
     portal in the case the job was reset.

[v6r15p25]

*Resources
FIX: HTCondorCEComputingElement - cast useLocalSchedd to bool value even if it
     is defined as srting

[v6r15p24]

*Resources
CHANGE: HTCondorCE - added option to use remote scheduler daemon

[v6r15p23]

*DMS
FIX: dirac-dms-find-lfns - fixed bug causing generl script failure

[v6r15p22]

*Interfaces
CHANGE: Dirac API - add possibility to define the VO in the API
CHANGE: Dirac API - add checkSEAccess() method for checking SE status

[v6r15p21]

*WMS
FIX: removed default LCG version from the pilot (dirac-install will use the one of the requested release)

*RMS
FIX: reject bad checksum

[v6r15p20]

*Framework
FIX: SystemAdministratorHandler - in updateSoftware() put explicitly the project
     name into the command
FIX: ComponentInstaller - added baseDir option to the mysql_install_db call
     while a fresh new database server installation     

[v6r15p19]

*Core
FIX: dirac-install - lcg-binding version specified in the command switch
     overrides the configuration option value
     
*DMS
FIX: RemoveFile operation - Remove all files that are not at banned SEs

*TMS
FIX: FileReport - after successful update of input files status, clear the 
     cache dictionary to avoid double update      

[v6r15p18]

*Configuration
FIX: Utilities - take into account WallClock time limit while the MaxCPUTime
     evaluation in the Bdii@CSAgent 

*DMS
FIX: FTSJob - specify checksum type at FTS request submission

*StorageManagement
FIX: StorageManagerClient - in getFilesToStage() avoid exception in case
     of no active replicas

*Resources
FIX: StorageBase - in getParameters() added baseURL in the list of parameters returned 

*WMS
FIX: CPUNormalization - minor code rearrangement

[v6r15p17]

*Core
CHANGE: GOCDBClient - catch all downtimes, independently of their scope
FIX: LSFTimeLeft - accept 2 "word" output from bqueues command
CHANGE: dirac-install - create bashrc/cshrc with the possibility to define
        installation path in the $DIRAC env variable, this is needed for
        the cvmfs DIRAC client installation

[v6r15p16]

*Core
CHANGE: AgentModule - added a SIGALARM handler to set a hard timeout for each Agent
        cycle to avoid agents stuck forever due to some faults in the execution code

*DMS
FIX: DataManager - cache SE status information in filterTapeReplicas() to speed up execution
     
*WMS
BUGFIX: InputDataByProtocol - the failed resolution for local SEs was not considered correctly:
        if there were other SEs that were ignored (e.g. because on tape)     
     
*TS
FIX: TransformationAgent - in getDataReplicasDM() no need to get replica PFNs     

[v6r15p15]

*Configuration
CHANGE: VOMS2CSAgent - added new features: deleting users no more registered in VOMS;
        automatic creation of home directories in the File Catalog for new users

*WMS
CHANGE: JobScheduling - correct handling of user specified sites in the executor,
        including non-existent (misspelled) site names
FIX: CPUNormalization - accept if the JOBFEATURES information is zero or absent        

[v6r15p14]

*Core
FIX: BaseClient - proper error propagation to avoid excessive output in the logger

*Configuration
CHANGE: Resources helper - in getStorageElementOptions() dereference SEs containing
        BaseSE and Alias references

*Accounting
FIX: AccountingDB - changes to use DB index to speed-up removal query

*DMS
CHANGE: DMSHelpers - define SE groups SEsUsedForFailover, SEsNotToBeUsedForJobs, 
        SEsUsedForArchive in the Operations/DataManagement and use them in the
        corresponding helper functions
FIX: FTSJob - temporary fix for the FTS rest interface Request object until it is
     fixed in the FTS REST server         

*Resources
FIX: HTCondorCEComputingElement - check that some path was found in findFile(), return with error otherwise
CHANGE: ARCComputingElement - consider jobs in Hold state as Failed as they never come back
CHANGE: ARCComputingElement - do not use JobSupervisor tool for bulk job cancellation as
        it does not seem to work, cancel jobs one by one
FIX: ARCComputingElement - ensure that pilot jobs that are queued also get their proxies renewed on ARC-CE        

*WMS
FIX: SiteDirector - ensure that a proxy of at least 3 hours is available to the updatePilotStatus 
     function so that if it renews any proxies, it's not renewing them with a very short proxy

[v6r15p13]

*Resources
FIX: HTCondorCEComputingElement - fixed location of log/output files 
  
*TS
FIX: ValidateOutputDataAgent - works now with the DataManager shifter proxy

[v6r15p12]

*Core
FIX: Graphs - make sure matplotlib package is always using Agg backend
FIX: cshrc - added protection for cases with undefined environment variables
NEW: AuthManager - added possibility to define authorization rules by VO
     and by user group

*Configuration
NEW: Resources, ComputingElement(Factory) - added possibility to define site-wide
     CE parameters; added possibility to define common parameters for a given
     CE type.

*Framework
FIX: SystemAdministrator service - avoid using its own client to connect
     to itself for storing host information
FIX: SystemAdministratorClientCLI, dirac-populate-component-db - fix insertion
     of wrongly configured component to the ComponentMonitorDB     

*DMS
FIX: FileCatalog service - fix the argument type for getAncestor(), getDescendents()

*WMS
NEW: JobCleaningAgent - add an option (disabled by default) to remove Jobs from the 
     dirac server irrespective of their state

*Resources
CHANGE: HTCondorCE - added new configurable options - ExtraSubmitString, WorkingDirectory
        DaysToKeepLogs

[v6r15p11]

*Framework
NEW: dirac-proxy-destroy command to destroy proxy locally and in the ProxyManager
     service
CHANGE: ProxyManagerClient - reduce the proxy caching time to be more suitable
        for cases with short VOMS extensions     

*Configuration
FIX: VOMS2CSAgent - fixed typo bug in execute()

*RMS
FIX: RequestTask - fix if the problem when the processing of an operation times out, 
     there was no increment of the attempts done.

*DMS
FIX: FTSAgent - avoid FTS to fetch a request that was canceled

*Resources
FIX: HTCondorCE - protect against non-standard line in 'job status' list in the getJobStatus()
CHANGE: ComputingElement - reduce the default time length of the payload proxy to accomodate
        the case with short VOMS extensions

[v6r15p10]

*Core
FIX: MySQL - do not print database access password explicitly in the logs

*Configuration
CHANGE: VOMS2CSAgent - show in the log if there are changes ready to be committed
CHANGE: Bdii2CSAgent - get information from alternative BDII's for sites not 
        existing in central BDII

*Framework
FIX: ComponentInstaller - fixed location of stop_agent file in the content of t file
     of the runsv tool 

*RMS
FIX: Changed default port of ReqProxy service to 9161 from 9198

*Resources
FIX: BatchSystem/Condor, HYCondroCEComputingElement - more resilient parsing 
     of the status lookup command
FIX: CREAMComputingElement - in case of glite-ce-job-submit error print our both 
     std.err and std.out for completeness and better understanding    

*DMS
FIX: FileCatalogClient - bug fix in getDirectoryUserMetadata()

*Interfaces
FIX: Dirac - in replicateFile() in case of copying via the local cache check if 
     there is another copy for the same file name is happening at the same time

[v6r15p9]

*Configuration
FIX: fixed CS agents initialization bug

*DMS
FIX: fixed inconsistency between DataIntegrity and ConsistencyInspector modules

*Interfaces
FIX: Fix download of LFNs in InputSandbox when running job locally

[v6r15p8]

*Configuration
NEW: Added DryRun option for CS agents (false by default, True for new installations)

[v6r15p7]

*Core
CHANGE: Enabled attachments in the emails

*TS
*CHANGE: Added possibility for multiple operations in Data Operation Transformations

[v6r15p6]

*Resources
FIX: FCConditionParser: ProxyPlugin handles the case of having no proxy

*WMS
FIX: MJF messages correctly parsed from the pilot
NEW: Added integration test for TimeLeft utility and script calling it

[v6r15p5]

Included fixes from v6r14p36 patch release

*Framework
FIX: added GOCDB2CSAgent in template
FIX: Fixed permissions for HostLogging

*DMS
FIX: Introduced hopefully temporary fix to circumvent globus bug in gfal2

*WMS:
FIX: added test for MJF and made code more robust

*RSS
NEW: HTML notification Emails


[v6r15p4]

Included fixes from v6r14p35 patch release

*Core
NEW: Added a new way of doing pfnparse and pfnunparse using the standard python library. 
     The two methods now contains a flag to know which method to use. By default, the old 
     hand made one is used. The new one works perfectly for all standard protocols, except SRM

*RSS
FIX: dirac-rss-sync - command fixed to work with calling services rather than 
     databases directly
     
*Resources     
CHANGE: In multiple Storage classes use pfnparse and pfnunparse methods to manipulate
        url strings instead of using just string operations
NEW: A new attribute is added to the storage plugins: DYNAMIC_OPTIONS. This allows to construct 
     URLs with attributes going at the end of the URL, in the form ?key1=value1&key2=value2 
     This is useful for xroot and http.         

[v6r15p3]

Included changes from v6r14p34 patch release

*Accounting
FIX: DataStoreClient - catch all exceptions in sending failover accounting 
     requests as it could disrupt the logic of the caller 

*DMS
CHANGE: dirac-dms-show-se-status - added switches to show SEs only accessible by
        a given VO and SEs not assigned to any VO
FIX: dirac-dms-replicate-and-register-request - prints out the new request IDs
     to allow their monitoring by ID rather than possibly ambiguous request name      

[v6r15p2]

*WMS
FIX: pilotCommands - protect calls to external commands in case of empty
     or erroneous output
FIX: Matcher - fixed bug in the tag matching logic: if a site presented an empty
     Tag list instead of no Tag field at all, it was interpreted as site accepts
     all the tags
FIX: Matcher - matching parameters are printed out in the Matcher rather than
     in the TaskQueueDB, MaxRAM and Processors are not expanded into tags           

[v6r15p1]

Included patches for v6r14p32

*Configuration
CHANGE: Resources helper - remove "dips" protocol from the default list of third party
        protocols

*Resources
FIX: XROOTStorage - bug fixed in __createSingleDirectory() - proper interpretation
     of the xrootClient.mkdir return status
FIX: XROOTStorage unit test reenabled by mocking the xrootd import      

[v6r15]

Removed general "from DIRAC.Core.Utilities import *" in the top-level __init__.py

Made service handlers systematically working with unicode string arguments
Added requirements.txt and Makefile in the root of the project to support pip style installation

DIRAC documentation moved to the "docs" directory if the DIRAC project from the
DIRACDocs separate project.

*Accounting
CHANGE: INTEGER -> BIGINT for "id" in "in" accountingDB tables

*Core
NEW: The S_ERROR has an enhanced structure containing also the error code and the call
     stack from where the structure was created
NEW: DErrno module to contain definitions of the DIRAC error numbers and standard
     descriptions to be used from now on in any error code check      
CHANGE: gMonitor instantiation removed from DIRAC.__init__.py to avoid problems in
        documentation generation
CHANGE: removed Core.Utilities.List.sortList (sorted does the job)
CHANGE: removed unused module Core.Utilities.TimeSeries
NEW: dirac-install - makes us of the DIRAC tar files in CVMFS if available
NEW: dirac-install-client - a guiding script to install the DIRAC client from A to Z        
CHANGE: dirac-install - when generating bashrc and cshrc scripts prepend DIRAC paths
        to the ones existing in the environment already
NEW: MJFTimeLeft - using Machine JOb features in the TimeLeft utility
FIX: BaseClient - only give warning log message "URL banned" when one of the
     service URLs is really banned
CHANGE: DISET components - improved logic of service URL retries to speedup queries
        in case of problematic services     
NEW: dirac-rss-policy-manager - allows to interactively modify and test only the 
     policy section of Dirac.cfg     
FIX: XXXTimeLeft - do not mix CPU and WallTime values     
FIX: ComponentInstaller - longer timeout for checking components PID (after restart)
CHANGE: Proxy - in executeWithUserProxy() when multiple DNs are present, try all of them
CHANGE: List utility - change uniqueElements() to be much faster
NEW: Platform - added getPlatform() and getPlatformTuple() utilities to evaluate lazily the
     DIRAC platform only when it is needed, this accelerates DIRAC commands not needing
     the platform information. 

*Configuration
NEW: GOCDB2CSAgent agent to synchronize GOCDB and CS data about perfSONAR services
NEW: VOMS2CSAgent to synchronize VOMS user data with the DIRAC Registry
CHANGE: ConfigurationData - lazy config data compression in getCompressedData()

*Framework
CHANGE: SystemAdministratorIntegrator - make initial pinging of the hosts in parallel
        to speed up the operation
CHANGE: InstalledComponentsDB - table to cache host status information populated
        by a periodic task    
NEW: ComponentInstaller Client class to encapsulate all the installation utilities
     from InstallTools module    
NEW: SystemAdministratorClientCLI - added uninstall host command
NEW: SystemAdministratorClientCLI - added show ports command
NEW: SystemAdministratorHandler - added getUsedPorts() interface
NEW: SystemAdministratorHandler - show host command shows also versions of the Extensions
NEW: InstalledComponentsDB - added Extension field to the HostLogging table 
FIX: SystemLoggingDB - fixed double creation of db tables

*Accounting
FIX: DataStoreClient - Synchronizer based decorators have been replaced with a simple 
     lock as they were blocking addRegister() during every commit(); 

*RSS
NEW: CE Availability policy, closing #2373
CHANGE: Ported setStatus and setToken rpc calls to PublisherHandler from LHCb implementation
NEW: E-mails generated while RSS actions are now aggregated to avoid avalanches of mails
NEW: dirac-rss-sync is also synchronizing Sites now

*DMS
CHANGE: FileCatalogClient - make explicit methods for all service calls
CHANGE: DataManager, StorageElement - move physical accounting the StorageElement
CHANGE: FileCatalog - added recursive changePathXXX operations
CHANGE: FileCatalog contained objects have Master attribute defined in the CS. Extra check of eligibility of the catalogs specified explicitely. No-LFN write methods return just the Master result to be compatible with the current use in the clients.
CHANGE: Removed LcgFileCatalogXXX obsoleted classes
NEW: ConsistencyInspector class to perform data consistency checks between 
     different databases
CHANGE: FileCatalog(Client) - refactored to allow clients declare which interface
        they implement     
NEW: FileCatalog - conditional FileCatalog instantiation based on the configured
     Operations criteria        

*TS
CHANGE: TransformationDB table TaskInputs: InputVector column from BLOB to MEDIUMTEXT
FIX: TaskManager - fix bug in case there is no InputData for a task, the Request created 
     for the previous task was reassigned
NEW: TaskManager - possibility to submit one bulk job for a series of tasks     

*WMS
NEW: TaskQueueDB - possibility to present requirements in a form of tags from the 
     site( pilot ) to the jobs to select ones with required properties
FIX: JobWrapper - the InputData optimizer parameters are now DEncoded     
CHANGE: JobAgent - add Processors and WholeNode tags to the resources description
CHANGE: SiteDirector - flag to always download pilot output is set to False by default
FIX: SiteDirector - using PilotRunDirectory as WorkingDirectory, if available at the CE 
     level in the CS. Featire requested in issue #2746
NEW: MultiProcessorSiteDirector - new director to experiment with the multiprocessor/
     wholeNode queues
CHANGE: JobMemory utility renamed to JobParameters
CHANGE: CheckWNCapabilities pilot command changed to get WN parameters from the
        Machine Job Features (MJF) - NumberOfProcessors, MaxRAM    
NEW: JobManager, ParametricJob - utilities and support for parametric jobs with multiple
     parameter sequences      
NEW: SiteDirector - added logic to send pilots to sites with no waiting pilots even if
     the number of already sent pilots exceeds the number of waiting jobs. The functionality
     is switched on/off by the AddPilotsToEmptySites option.        

*RMS
FIX: Request - fix for the case when one of the request is malformed, the rest of 
     the requests could not be swiped
FIX: ReqProxyHandler - don't block the ReqProxy sweeping if one of the request is buggy     
CHANGE: ReqProxyHandler - added monitoring counters
NEW: ReqProxyHandler - added interface methods to list and show requests in a ReqProxy

*Resources
FIX: SRM2Storage - do not add accounting to the output structure as it is done in 
     the container StorageElement class
CHANGE: Add standard metadata in the output of all the Storage plugins     

*Interfaces
NEW: Job API - added setParameterSequence() to add an arbitrary number of parameter
     sequences for parametric jobs, generate the corresponding JDL

*tests
NEW: The contents of the TestDIRAC package is moved into the tests directory here

[v6r14p39]

Patch to include WebApp version v1r6p32

[v6r14p38]

*Core
CHANGE: Unhashable objects as DAG graph nodes

*RMS
CHANGE: Added possibility of constant delay for RMS operations

[v6r14p37]

*Core
NEW: Added soft implementation of a Direct Acyclic Graph

*Configuration
FIX: Bdii2CSAgent finds all CEs of a site (was finding only one)

*Resources
FIX: Make sure transferClient connects to the same ProxyStorage instance

[v6r14p36]

*Core
FIX: Sending mails to multiple recipients was not working

*WMS
FIX: Allow staging from SEs accessible by protocol


[v6r14p35]

*Core
FIX: SOAPFactory - fixes for import statements of suds module to work with the
     suds-jurko package that replaces the suds package

*Resources
FIX: BatchSystems.Torque - take into account that in some cases jobID includes
     a host name that should be stripped off
FIX: SSHComputingElement - in _getJobOutputFiles() fixed bug where the output
     of scpCall() call was wrongly interpreted    
FIX: ProxyStorage - evaluate the service url as simple /DataManagement/StorageElementProxy
     to solve the problem with redundant StorageElementProxy services with multiple
     possible urls       
     
*RSS
CHANGE: Configurations.py - Added DTScheduled3 policy (3 hours before downtime)     
     
*WMS
FIX: pilotCommands - take into account that in the case of Torque batch system
     jobID includes a host name that should be stripped off   
       
[v6r14p34]

*Configuration
FIX: Bdii2CSAgent - reinitilize the BDII info cache at each cycle in order not to 
     carry on obsoleted stuff. Fixes #2959

*Resources
FIX: Slurm.py - use --partition rather --cluster for passing the DIRAC queue name
FIX: DIPStorage - fixed bug in putFile preventing third party-like transfer from
     another DIPS Storage Element. Fixes #2413

*WMS
CHANGE: JobWrapper - added BOINC user ID to the job parameters
FIX: pilotCommands - interpret SLURM_JOBID environment if present
FIX: WMSClient - strip of comments in the job JDL before any processing.
     Passing jdl with comments to the WMS could provoke errors in the
     job checking.

[v6r14p33]

*WMS
FIX: JobAgent - included a mechanism to stop JobAgent if the host operator
     creates /var/lib/dirac_drain
FIX: CPUNormalization - fixed a typo in getPowerFromMJF() in the name of the
     exception log message           

[v6r14p32]

*Core
FIX: InstallTools - getStartupComponentStatus() uses "ps -p <pid>" variant of the
     system call to be independent of the OS differences

*DMS
FIX: RemoveReplica - bulkRemoval() was modifying its input dict argument and returning it,
     which was useless, only modify argument

*WMS
CHANGE: CPUNormalization - get HS'06 worker node value from JOBFEATURES if available

*RMS
FIX: ReqClient - bug fixed preventing the client to contact multiple instances of ReqManager
     service

[v6r14p31]

*DMS
FIX: FTSAgent - if a file was not Scheduled, the FTSAgent was setting it Done even if it had 
     not been replicated.

*Workflow
FIX: FailoverRequest - forcing setting the input file Unused if it was already set Processed

[v6r14p30]

*Framework
BUGFIX: MonitoringHandler - in deleteActivities() use retVal['Message'] if result is not OK

*Resources
FIX: XROOTStorage - in getFile() evaluate file URL without URL parameters
                    in __putSingleFile() use result['Message'] in case of error
                    
*RMS
FIX: dirac-rms-cancel-request - fixed crash because of gLogger object was not imported

*TS
FIX: TransformationCLI - in resetProcessedFile() added check that the Failed dictionary
     is present in the result of a call                    

[v6r14p29]

*Core
FIX: Time - skip the effect of timeThis decorator if not running interractively

*DMS
FIX: DataManager - in getFile(), select preferentially local disk replicas, if none disk replicas, 
     if none tape replicas
FIX: DataManager - avoid changing argument of public method checkActiveReplicas()
FIX: FTSAgent - wait 3 times longer for monitoring FTS jobs if Staging

*Accounting
CHANGE: Jobs per pilot plot is presented as Quality plot rather than a histogram

*WMS
CHANGE: dirac-wms-cpu-normalization - reduce memory usage by using xrange() instead of range()
        in the large test loop

[v6r14p28]

*TS
FIX: TaskManager - protection against am empty task dictionary in 
     prepareTransformationTasks()
FIX: Test_Client_TransformationSystem - fixes ti run in the Travis CI 
     environment
     
*WMS
FIX: JobMemory - use urllib instead of requests Python module as the latter
     can be unavailable in pilots.           

[v6r14p27]

*Core
FIX: PlainTransport,SocketInfoFactory - fix for the IPv6 "Address family not supported 
     by protocol" problems

*Interfaces
NEW: Dirac.py - in ping()/pingService() allow to ping a specific URL

*Resources
FIX: LcgFileCatalogClient - convert LFN into str in __fullLfn to allow LFNs
     in a unicode encoding

*WMS
FIX: JobWrapper - set the job minor status to 'Failover Request Failed' 
     if the failover request fails sending

*TS
FIX: TransformationDB - in getTransformationTasks(),getTaskInputVector 
     forward error result to the callers
FIX: TaskManager - in case there is no InputData for a task, the Request created 
     for the previous task was reassigned. This fixes this bug.      

*tests
FIX: several fixes to satisfy on-the-fly unit tests with teh Travis CI service 

[v6r14p26]

NEW: Enabled on-the-fly tests using the Travis-CI service

*Core
FIX: Subprocess - fix two potential infinite loops which can result in indefinite
     output buffer overflow

*WMS
FIX: JobScheduling executor - check properly if staging is allowed, it was always True before

[v6r14p25]

*Core
FIX: Subprocess - more detailed error log message in case ov output buffer
     overflow

*DMS
FIX: DataManager - fix for getActiveReplicas(): first check Active replicas before 
     selecting disk SEs

*Resources
FIX: StorageElementCache - fixes to make this class thread safe
FIX: StorageFactory - fix in getConfigStorageProtocols() to properly get options
     for inheriting SE definitions

[v6r14p24]

*Accounting
FIX: Plots, JobPlotter - fix sorting by plot labels in case the enddata != "now"

*DMS
FIX: dirac-dms-user-lfns - add error message when proxy is expired 

[v6r14p23]

*Interfaces
FIX: Job.py - setCPUTime() method sets both CPUTime and MaxCPUTime JDL parameters
     for backward compatibility. Otherwise this setting was ignored by scheduling

*TS
BUGFIX: TaskManager - bug fixed in submitTransformationTasks in getting the TransformationID 

[v6r14p22]

CHANGE: Multiple commands - permissions bits changed from 644 to 755  

*Framework
FIX: UserProfileDB - in case of desktop name belonging to two different users we have 
     to use both desktop name and user id to identify the desktop

*WMS
BUGFIX: JobWrapperTemplate - bug fixed in evaluation of the job arguments

*TMS
CHANGE: TaskManager - added TransformationID to the log messages

[v6r14p21]

*DMS
CHANGE: dirac-admin-allow(ban)-se - allow an SE group to be banned/allowed

*SMS
FIX: RequestPreparationAgent - fix crash in execute() in case no replica information
     available

*WMS
FIX: TaskQueueDB, PilotAgentsDB - escape DN strings to avoid potential SQL injection
FIX: JobWrapperTemplate - pass JobArguments through a json file to fix the case
     of having apostrophes in the values

*TMS
FIX: TransformationAgent - in processTransformation() fix reduction of number of files

[v6r14p20]

*WMS
FIX: SandboxMetadataDB - escape values in SandboxMetadataDB SQL queries to accommodate
     DNs containing apostrophe 

[v6r14p19]

*Core
NEW: CLI base class for all the DIRAC CLI consoles, common methods moved to the new class,
     XXXCLI classes updated to inherit the base class
FIX: Network - fix crash when path is empty string, fixes partly #2413     
     
*Configuration
FIX: Utilities.addToChangeSet() - fix the case when comma is in the BDII Site description 
     followed by a white space, the description string was constantly updated in the CS

*Interfaces
FIX: Dirac.py - in retrieveRepositorySandboxes/Data - "Retrieved" and "OutputData" key values
     are strings '0' in the jobDict when a repository file is read, need to cast it to int

*DMS
FIX: RegisterReplica - if operation fails on a file that no longer exists and has no 
     replica at that SE, consider the operation as Done.

*Resources
FIX: ARCComputingElement - bug fix in getJobOutput in using the S_ERROR()

[v6r14p18]

*Core
FIX: VOMSService - attGetUserNickname() can only return string type values
FIX: dirac-deploy-scripts - install DIRAC scripts first so that they can be 
     overwritten by versions from extensions

*Framework
FIX: dirac-populate-component-db - bug fixed to avoid duplicate entries in the
     database

*TS
FIX: TaskManager - do not use ReqProxy when submitting Request for Tasks, otherwise
     no RequestID can be obtained

*Interfaces
CHANGE: Dirac.py - increase verbosity of a error log message in selectJobs

*Resources
FIX: XROOTStorage - fixed KeyError exception while checking file existence
FIX: ARCComputingElement - in getJobOutput test for existence of an already 
     downloaded pilot log

[v6r14p17]

*Core
FIX: Service.py - use the service name as defined in the corresponding section in the CS
     and not the name defined in service Module option. This fixes the problem with the
     StorageElement service not interpreting properly the PFN name and using a wrong local
     data path. 

*Resources
CHANGE: ARCComputingElement - if the VO is not discoverable from the environment, use ARC API
        call in the getCEStatus, use ldapsearch otherwise

[v6r14p16]

*Resources
CHANGE: ARC Computing Element automatically renew proxies of jobs when needed

[v6r14p15]

*Core
FIX: VOMS.py - Fixed bug that generates proxies which are a mix between legacy and rfc proxies.

*DMS
CHANGE: Allow selecting disk replicas in getActiveReplicas() and getReplicas()

*WMS
CHANGE: Use the preferDisk option in the InputData optimizer, the TransformationAgent and in the Interface splitter


[v6r14p14]

*Core
FIX: VOMS.py - return RFC proxy if necessary after adding the VOMS extension

*Configuration
FIX: Validate maxCPUTime and Site description value

*Resources
FIX: XROOTStorage - changes to allow third party transfers between XROOT storages
CHANGE: HTCondorCEComputingElement - the Condor logging can now be obtained in the webinterface;
        SIGTERM (instead of SIGKILL) is send to the application in case jobs are killed by the host site;
        when pilots are put in held status we kill them in condor and mark them as aborted.

*WMS
FIX: pilotCommands - fixes for intrepreting tags in the pilot

[v6r14p13]

*WMS
FIX: pilot commands CheckCECapabilities and CheckWNCapabilities were not considering the case of missing proxy

[v6r14p12]

*Core
FIX: allow a renormalization of the estimated CPU power
FIX: dirac-install: Make hashlib optional again (for previous versions of python, since the pilot may end up on old machines)

*Framework
FIX: allow to install agents with non-standard names (different from the module name)

*DMS
CHANGE: Consider files to reschedule and submit when they are Failed in FTS

*WMS
CHANGE: Move getCEStatus function back to using the ARC API

[v6r14p11]

*Core
FIX: XXXTimeLeft - set limit to CPU lower than wall clock if unknown
FIX: Logger - fix exception printing in gLogger.exception()
CHANGE: InstallTools - added more info about the process in getStartupComponentStatus()
CHANGE: Time - better report from timeThis() decorator

*DMS
CHANGE: FTSAgent - wait some time between 2 monitorings of each job

*WMS
NEW: pilotCommands - added CheckCECapabilities, CheckWNCapabilities commands
NEW: Added dirac-wms-get-wn-parameters command

*TS
NEW: Added dirac-production-runjoblocal command
FIX: TransformationAgent(Plugin) - clean getNextSite() and normalizeShares()
FIX: TransformationPlugin - added setParameters() method

*RSS
FIX: dirac-rss-sync - move imports to after the Script.getPositionalArguments()

*Resources
NEW: Added dirac-resource-get-parameters command

[v6r14p10]
*Configuration
FIX: Resources - getQueue() is fixed to get properly Tag parameters

*Framework
FIX: SecurityFileLog - fix for zipping very large files

*Resources
NEW: added dirac-resource-get-parameters command

*WMS
NEW: JobMonitoringHandler - add getJobsParameters() method
NEW: pilotCommands - added CheckCECapabilities, CheckWNCapabilities
NEW: Added dirac-wms-get-wn-parameters command
NEW: Matcher - generate internal tags for MaxRAM and NumberOfProcessors parameters
CHANGE: SiteDirector does not pass Tags to the Pilot
FIX: Matcher(Handler) - do not send error log message if No match found,
     fixed Matcher return value not correctly interpreted

[v6r14p9]

*Core
FIX: BaseClient - enhance retry connection logic to minimize the overall delay
FIX: MessageBroker - fix of calling private __remove() method from outside
     of the class

*Framework
BUGFIX: dirac-(un)install-component - bug in importing InstallTools module

*WMS:
FIX: JobWrapper - fix in getting the OutputPath defined in the job

*Resources
FIX: ARCComputingElement - add queue to the XRSL string

[v6r14p8]

*Core
FIX: XXXTimeLeft - minor fixes plus added the corresponding Test case
FIX: ReturnValues - fixes in the doc strings to comply with the sphinx syntax
FIX: SocketInfoFactory - in __sockConnect() catch exception when creating a
     socket

*Interfaces
FIX: Job.py - fixes in the doc strings to comply with the sphinx syntax

*RSS
NEW: Configurations.py - new possible configuration options for Downtime Policies

*WMS
CHANGE: StatesAccountingAgent - retry once and empty the local messages cache
        in case of failure to avoid large backlog of messages
CHANGE: SiteDirector - do not send SharedArea and ClientPlatform as pilot
        invocation arguments  
CHANGE: Matcher - allow matching by hosts in multi-VO installations              

[v6r14p7]

*Core
CHANGE: XXXTimeLeft utilities revisited - all return real seconds,
        code refactoring - use consistently always the same CPU power 

*WMS
FIX: JobAgent - code refactoring for the timeLeft logic part

*Resources
BUGFIX: ComputingElement - get rid of legacy getResourcesDict() call

[v6r14p6]

*Configuration
FIX: Bdii2CSAgent - refresh configuration from Master before updating
FIX: Bdii2CSAgent - distinguish the CE and the Cluster in the Glue 1.0 schema

*DMS
CHANGE: FTSAgent - make the amount of scheduled requests fetched by the 
        FTSAgent a parameter in the CS 
CHANGE: RMS Operations - check whether the always banned policy is applied for SEs
        to a given access type

*RMS
FIX: RequestClient(DB,Manager) - fix bulk requests, lock the lines when selecting 
     the requests to be assigned, update the LastUpdate time, and expose the 
     assigned flag to the client

*WMS
FIX: JobAgent - when the application finishes with errors but the agent continues 
     to take jobs, the timeLeft was not evaluated
FIX: JobAgent - the initial timeLeft value was always set to 0.0     

[v6r14p5]

*Core
FIX: X509Certificate - protect from VOMS attributes that are not decodable


*Resources
FIX: GFAL2_StorageBase - fixed indentation and a debug log typo

*WMS
BUGFIX: Matcher - only the first job was associated with the given pilot
FIX: pilotTools - 0o22 is only a valid int for recent python interpreters, 
     replaced by 18

[v6r14p4]

*Core
FIX: DictCache - fix the exception in the destructor preventing the final
     cache cleaning

*Framework
FIX: SystemAdministratorClientCLI - corrected info line inviting to update
     the pilot version after the software update

*DMS
FIX: FTSAgent - Add recovery of FTS files that can be left in weird statuses 
     when the agent dies
CHANGE: DataManager - allow to not get URLs of the replicas
CHANGE: FTSJob - keep and reuse the FTS3 Context object

*Storage
CHANGE: StorageManagerClient - don't fail getting metadata for staging if at 
        least one staged replica found

*WMS
FIX: CPUNormalization - protect MJF from 0 logical cores
FIX: JobScheduling - fix printout that was saying "single site" and "multiple sites" 
     in two consecutive lines
NEW: pilotTools,Commands - added CEType argument, e.g. to specify Pool CE usage 
FIX: WatchDog - added checks of function return status, added hmsCPU initialization to 0,
     removed extra printout     
     
*Resources
FIX: GFAL2 plugins - multiple bug fixes     

[v6r14p3]

*Core
BUGFIX: small bug fixed in dirac-install-component, dirac-uninstall-component
BUGFIX: VOMS - remove the temporary file created when issuing getVOMSProxyInfo
FIX: FileHelper - support unicode file names
FIX: DictCache - purges all the entry of the DictCache when deleting the DictCache object 

*Framework
BUGFIX: dirac-populate-component-db - avoid return statement out of scope

*Interfaces
BUGFIX: Dirac - in submitJob() faulty use of os.open

*WMS
FIX: JobWrapper - avoid evaluation of OutputData to ['']
FIX: Matcher - the Matcher object uses a VO dependent Operations helper
CHANGE: JobAgent - stop agent if time left is too small (default 1000 HS06.s)
FIX: CPUNormalization - use correct denominator to get power in MJF

*Resources
FIX: ARCComputingElement - changed implementation of ldap query for getCEStatus

[v6r14p2]

*Core
FIX: Use GSI version 0.6.3 by default
CHANGE: Time - print out the caller information in the timed decorator
CHANGE: dirac-install - set up ARC_PLUGIN_PATH environment variable

*Framework
FIX: dirac-proxy-info - use actimeleft VOMS attribute

*Accounting
CHANGE: Removed SRMSpaceTokenDeployment Accounting type

*RSS
CHANGE: ResourceStatus - re-try few times to update the RSS SE cache before giving up
FIX: XXXCommand, XXXAction - use self.lof instead of gLogger
CHANGE: Added support for all protocols for SEs managed by RSS

*RMS
FIX: Request - produce enhanced digest string
FIX: RequestDB - fix in getDigest() in case of errors while getting request

*Resources
CHANGE: Propagate hideExceptions flag to the ObjectLoader when creating StorageElements
FIX: ARCComputingElement - multiple fixes after experience in production

*WMS
FIX: Pilot commands - fixed an important bug, when using the 
     dirac-wms-cpu-normalization script

[v6r14p1]

The version is buggy when used in pilots

*Core
NEW: dirac-install-component command replacing dirac-install-agent/service/executor
     commands
     
*Resources
NEW: FileStorage - plugin for "file" protocol
FIX: ARCComputingElement - evaluate as int the job exit code

*RSS
FIX: CSHelpers - several fixes and beautifications     

[v6r14]

*Core
NEW: CSGlobals - includes Extensions class to consistently check the returned
     list of extensions with proper names 
NEW: ProxyManagerXXX, ProxyGeneration, X509XXX - support for RFC proxies
NEW: ProxyInfo - VOMS proxy information without using voms commands
NEW: LocalConfiguration - option to print out license information    
FIX: SocketInfo.py - check the CRL lists while handshaking  

Configuration
NEW: ConfigurationClient - added getSectionTree() method

*Framework
NEW: InstalledComponentsDB will now store information about the user who did the 
     installation/uninstallation of components.

*Resources
NEW: ARCComputingElement based on the ARC python API

*RSS
FIX: Improved logging all over the place 

*DMS
NEW: New FileCatalog SecurityManager with access control based on policies,
     VOMSPolicy as one of the policy implementations.
NEW: lfc_dfc_db_copy - script used by LHCb to migrate from the LFC to the DFC with 
     Foreign Keys and Stored Procedures by accessing the databases directly     
NEW: FileManagerPs.py - added _getFileLFNs() to serve info for the Web Portal     
CHANGE: Moving several tests to TestDIRAC

*Interfaces
CHANGE: use jobDescription.xml as a StringIO object to avoid multiple disk
        write operations while massive job submission

*WMS
FIX: Watchdog - review for style and pylint
CHANGE: Review of the Matcher code, extracting Limiter and Matcher as standalone 
        utilities
        

*Transformation
NEW: New ported plugins from LHCb, added unit tests


[v6r13p21]

*TS
FIX: Registering TargetSE for Standard TransformationAgent plugin

[v6r13p20]

*DMS
FIX: DMSHelpers - allow for more than one Site defined to be local per SE

*Resources
FIX: XRootStorage - fix in getURLBase()

[v6r13p19]

FIX: changes incorporated from v6r12p53 patch

[v6r13p18]

*WMS
FIX: JobWrapper - ported back from v6r14p9 the fix for getting OutputPath

[v6r13p17]

FIX: changes incorporated from v6r12p52 patch

[v6r13p16]

FIX: changes incorporated from v6r12p51 patch

[v6r13p15]

Included patches from v6r12p50 release 

[v6r13p14]

*DMS
FIX: ReplicateAndRegister - fix a problem when a file is set Problematic 
     in the FC but indeed doesn't exist at all 

*Resources
CHANGE: StorageFactory - enhance the logic of BaseSE inheritance in the
        SE definition in the CS
        
*WMS
CHANGE: CPUNormalization, dirac-wms-cpu-normalization - reading CPU power 
        from MJF for comparison with the DIRAC evaluation
FIX: SiteDirector - create pilot working directory in the batch system working
     directory and not in "/tmp"                

[v6r13p13]

*DMS
BUGFIX: FileCatalogClient - bug fixed in getDirectoryMetadata()

[v6r13p12]

*Resources
FIX: StorageElement - bug fixed in inValid()
CHANGE: StorageFactory - do not interpret VO parameter as mandatory

[v6r13p11]

*DMS
BUGFIX: RemoveReplica - fix in singleRemoval()
FIX: dirac-dms-user-lfns - increased timeout

[v6r13p10]

CHANGE: Use sublogger to better identify log source in multiple places

*Core
CHANGE: Review / beautify code in TimeLeft and LSFTimeLeft
FIX: LSFTimeLeft - is setting shell variables, not environment variables, 
     therefore added an "export" command to get the relevant variable 
     and extract then the correct normalization

*Accounting
FIX: DataOperationPlotter - add better names to the data operations

*DMS:
FIX: DataManager - add mandatory vo parameter in __SEActive()
CHANGE: dirac-dms-replicate-and-register-request - submit multiple requests
        to avoid too many files in a single FTS request
FIX: FileCatalog - typo in getDirectoryMetadata()
FIX: FileCatalog - pass directory name to getDirectoryMetadata and not file name 
FIX: DataManager - in __SEActive() break LFN list in smaller chunks when
     getting replicas from a catalog        

*WMS
FIX: WMSAdministratorHandler - fix in reporting pilot statistics
FIX: JobScheduling - fix in __getSitesRequired() when calling self.jobLog.info 
CHANGE: pilotCommands - when exiting with error, print out current processes info

[v6r13p9]

*Framework
FIX: SystemLoggingDB - schema change for ClientIPs table to store IPv6 addresses

*DMS
BUGFIX: DMSRequestOperationsBase - bug fix in checkSEsRSS()
FIX: RemoveFile - in __call__(): bug fix; fix in the BannedSE treatment logic

*RMS
BUGFIX: Operation - in catalogList()
BUGFIX: ReqClient - in printOperation()

*Resources
FIX: GFAL2_StorageBase - added Lost, Cached, Unavailable in getSingleFileMetadata() output
BUGFIX: GFAL2_StorageBase - fixed URL construction in put(get)SingleFile() methods

*WMS
FIX: InputDataByProtocol - removed StorageElement object caching

[v6r13p8]

*Framework
FIX: MonitoringUtilities - minor bug fix

*DMS
FIX: DataManager - remove local file when doing two hops transfer

*WMS
FIX: SandboxStoreClient - get the VO info from the delegatedGroup argument to 
     use for the StorageElement instantiation

*TMS
CHANGE: Transformation(Client,DB,Manager) - multiple code clean-up without
        changing the logic

[v6r13p7]

*Core
NEW: X509CRL - class to handle certificate revocation lists

*DMS
FIX: RequestOperations/RemoveFile.py - check target SEs to be online before
     performing the removal operation. 
FIX: SecurityManager, VOMSPolicy - make the vomspolicy compatible with the old client 
     by calling in case of need the old SecurityManager     

*Resources
BUGFIX: Torque, GE - methods must return Message field in case of non-zero return status
FIX: SRM2Storage - when used internaly, listDirectory should return urls and not lfns

*WMS
FIX: ConfigureCPURequirements pilot command - add queue CPU length to the extra local
     configuration
FIX: JobWrapper - load extra local configuration of any     

*RMS
FIX: RequestDB - fix in getRequestSummaryWeb() to suit the Web Portal requirements

*Transformation
FIX: TransformationManagerHandler - fix in getTransformationSummaryWeb() to suit 
     the Web Portal requirements

[v6r13p6]

*Core
FIX: X509Chain - use SHA1 signature encryption in all tha cases

*Resources
FIX: ComputingElement - take CPUTime from its configuration defined in the 
     pilot parameters

*WMS
FIX: SiteDirector - correctly configure jobExecDir and httpProxy Queue parameters

[v6r13p5]

*Resources
BUGFIX: Torque - getCEStatus() must return integer job numbers
FIX: StorageBase - removed checking the VO name inside the LFN 

*WMS
FIX: InputData, JobScheduling - StorageElement needs to know its VO

*DMS
FIX: ReplicateAndRegister - Add checksumType to RMS files when adding 
     checksum value
FIX: DataManager - remove unnecessary access to RSS and use SE.getStatus()     
FIX: DMHelpers - take into account Alias and BaseSE in site-SE relation

*RMS
FIX: Request - bug fixed in optimize() in File reassignment from one
     Operation to another  

*Transformation
FIX: TransformationDB - set derived transformation to Automatic

[v6r13p4]

*Core
FIX: VOMSService - treat properly the case when the VOMS service returns no result
     in attGetUserNickname()

*DMS
FIX: FTSAgent, ReplicateAndRegister - make sure we use source replicas with correct 
     checksum 

*RMS
FIX: Request - minor fix in setting the Request properties, suppressing pylint
     warnings
CHANGE: File, Reques, Operation, RequestDB - remove the use of sqlalchemy on 
        the client side     
     
*Resources
FIX: StorageElement - import FileCatalog class rather than the corresponding module     
FIX: SLURM - proper formatting commands using %j, %T placeholders
FIX: SSHComputingElement - return full job references from getJobStatus() 

*RSS
FIX: DowntimeCommand - checking for downtimes including the time to start in hours

*Workflow
CHANGE: FailoverRequest - assign to properties rather than using setters

*Transformation
FIX: TransformationClient(DB,Utilities) - fixes to make derived transformations work

[v6r13p3]

*DMS
FIX: DataManager - in putAndRegister() specify explicitly registration protocol
     to ensure the file URL available right after the transfer
     
*Resources
FIX: SRM2Storage - use the proper se.getStatus() interface ( not the one of the RSS )     

[v6r13p2]

*Framework
FIX: SystemAdministratorHandler - install WebAppDIRAC extension only in case
     of Web Portal installation
CHANGE: dirac-populate-component-db - check the setup of the hosts to register 
        into the DB only installations from the same setup; check the MySQL installation
        before retrieving the database information      

*DMS
FIX: FTSAgent - fix in parsing the server result
FIX: FTSFile - added Waiting status
FIX: FTSJob - updated regexps for the "missing source" reports from the server;
     more logging message 

*Resources
FIX: SRM2Storage - fix in treating the checksum type 
FIX: StorageElement - removed getTransportURL from read methods

*RMS
FIX: Request - typo in the optimize() method

[v6r13p1]

*Framework
CHANGE: SystemAdminstratorIntegrator - can take a list of hosts to exclude from contacting

*DMS
FIX: DataManager - fix in __getFile() in resolving local SEs
FIX: dirac-dms-user-lfns - sort result, simplify logic

*RMS
FIX: Request - Use DMSHelper to resolve the Failovers SEs
FIX: Operation - treat the case where the SourceSE is None

*WMS
FIX: WMSAdministratorHandler - return per DN dictionary from getPilotStatistics 

[v6r13]

CHANGE: Separating fixed and variable parts of error log messages for multiple systems 
        to allow SystemLogging to work

*Core
FIX: MySQL.py - treat in detailed way datetime functions in __escapeString()
FIX: DictCache.get() returns now None instead of False if no or expired value
NEW: InstallTools - allow to define environment variables to be added to the component
     runit run script
NEW: Changes to make the DISET protocol IP V6 ready
CHANGE: BaseClient - retry service call on another instance in case of failure
CHANGE: InnerRPCClient - retry 3 times in case of exception in the transport layer
CHANGE: SocketInfo - retry 3 times in case of handshaking error
CHANGE: MySQL - possibility to specify charset in the table definition
FIX: dirac-install, dirac-distribution - removed obsoleted defaults     
NEW: Proxy utility module with executeWithUserProxy decorator function

*Configuration
NEW: CSAPI,dirac-admin-add-shifter - function, and script, for adding or modifying a 
     shifter in the CS

*Framework
FIX: NotificationDB - escape fields for sorting in getNotifications()
NEW: Database, Service, Client, commands for tracking the installed DIRAC components

*Interfaces
CHANGE: Dirac - changed method names, keeping backward compatibility
CHANGE: multiple commands updated to use the new Dirac API method names

*DMS
NEW: Native use of the FTS3 services
CHANGE: Removed the use of current DataLogging service
CHANGE: DataManager - changes to manage URLs inside StorageElement objects only
FIX: DataManager - define SEGroup as accessible at a site
CHANGE: DirectoryListing - extracted from FileCatalogClientCLI as an independent utility
CHANGE: MetaQuery - extracted from FileCatalogClientCLI as an independent utility
CHANGE: FileCatalogClientCLI uses external DirectoryListing, MetaQuery utilities
CHANGE: FileCatalog - replace getDirectoryMetadata by getDirectoryUserMetadata
NEW: FileCatalog - added new getDirectoryMetadata() interface to get standard directory metadata
NEW: FileCatalog - possibility to find files by standard metadata
NEW: FileCatalog - possibility to use wildcards in the metadata values for queries
NEW: DMSHelpers class
NEW: dirac-dms-find-lfns command

*WMS
NEW: SiteDirector - support for the MaxRAM queue description parameter
CHANGE: JobScheduling executor uses the job owner proxy to evaluate which files to stage
FIX: DownloadInputData - localFile was not defined properly
FIX: DownloadInputData - could not find cached files (missing [lfn])

*RMS
CHANGE: Removed files from the previous generation RMS
CHANGE: RMS refactored based on SQLAlchemy 
NEW: ReqClient - added options to putRequest(): useFailoverProxy and retryMainServer
CHANGE: DMSRequestOperationsBase - delay execution or cancel request based on SE statuses 
        from RSS/CS
FIX: Fixes to make use of RequestID as a unique identifier. RequestName can be used in
     commands in case of its uniqueness        

*Resources
NEW: Computing - BatchSystem classes introduced to be used both in Local and SSH Computing Elements
CHANGE: Storage - reworked Storage Element/Plugins to encapsulate physical URLs 
NEW: GFAL2_StorageBase.py, GFAL2_SRM2Storage.py, GFAL2_XROOTStorage.py 

*RSS:
NEW: dirac-admin-allow(ban)-se - added RemoveAccess status
CHANGE: TokenAgent - added more info to the mail

*TS
CHANGE: Task Manager plugins

[v6r12p53]

*DMS
CHANGE: FileCatalogClientCLI - ls order by size, human readable size value
FIX: DirectoryMetadata - enhanced error message in getDirectoryMetadata

*WMS
BUGFIX: JobAgent - bug when rescheduling job due to glexec failure

*TS
NEW: TransformationCLI - added getOutputFiles, getAllByUser commands
NEW: Transformation - added getAuthorDNfromProxy, getTransformationsByUser methods

*Resources
CHANGE: GlobusComputingElement - simplify creating of pilotStamp

[v6r12p52]

*DMS
NEW: dirac-dms-directory-sync - new command to synchronize the contents of a
     local and remote directories
FIX: DataManager - in removeFile() return successfully if empty input file list     

*TS
NEW: TransformationCLI - getInputDataQuery command returning inputDataQuery 
     of a given transformation

[v6r12p51]

*Core
FIX: dirac-install - fix to work with python version prior to 2.5

*DMS
CHANGE: FileCatalogClientCLI - possibility to set multiple metadata with one command

*Resources
FIX: HTCondorComputingElement - multiple improvements

[v6r12p50]

*Core
FIX: dirac-install - define TERMINFO variable to include local sources as well

*Framework
FIX: SystemAdministratorHandler - show also executors in the log overview

*DMS
FIX: FileCatalogClientCLI - use getPath utility systematically to normalize the
     paths passed by users

*WMS
FIX: PilotStatusAgent - split dynamic and static parts in the log error message

*Resources
NEW: HTCondorCEComputingElement class

[v6r12p49]

*Resources
FIX: GlobusComputingElement - in killJob added -f switch to globus-job-clean command
FIX: ARCComputingElement - create working directory if it does not exist

*DMS
CHANGE: DataManager - added XROOTD to registration protocols

*TMS
FIX: TransformationCLI - doc string

[v6r12p48]

*DMS
FIX: DirectoryTreeBase - fix in changeDirectoryXXX methods to properly interpret input

[v6r12p47]

*DMS
BUGFIX: FileCatalogClientCLI - wrong signature in the removeMetadata() service call

[v6r12p46]

*Core
FIX: GraphData - check for missing keys in parsed_data in initialize()

*WMS
CHANGE: PilotStatusAgent - kill pilots being deleted; do not delete pilots still
        running jobs
  
*RSS
CHANGE: Instantiate RequestManagementDB/Client taking into account possible extensions        

*Resources
FIX: GlobusComputingElement - evaluate WaitingJobs in getCEStatus()
FIX: SRM2Storage - error 16 of exists call is interpreted as existing file
FIX: XROOTStorage - added Lost, Cached, Unavailable in the output of getSingleMetadata()

*WMS
FIX: pilotCommands - removed unnecessary doOSG() function

[v6r12p45]

*Resources
FIX: SRM2Storage - error 22 of exists call is interpreted as existing file
     ( backport from v6r13 )

[v6r12p44]

*WMS
FIX: SiteDirector - consider also pilots in Waiting status when evaluating
     queue slots available

*Resources
NEW: SRM2Storage - makes use of /Resources/StorageElements/SRMBusyFilesExist option
     to set up the mode of interpreting the 22 error code as existing file

[v6r12p43]

*DMS:
FIX: DirectoryTreeBase - avoid double definition of FC_DirectoryUsage table
     in _rebuildDirectoryUsage()

[v6r12p42]

FIX: added fixes from v6r11p34 patch release

[v6r12p41]

*WMS
CHANGE: dirac-wms-job-submit - "-r" switch to enable job repo

[v6r12p40]

*DMS
FIX: DirectoryTreeBase.py - set database engine to InnoDB 

[v6r12p39]

FIX: imported fixes from rel-v6r11

[v6r12p38]

*DMS
CHANGE: DataManager - enhanced real SE name resolution

*RMS
FIX: Request - fixed bug in the optimization of requests with failover operations

*Resources
CHANGE: StorageFactory - allow for BaseSE option in the SE definition

[v6r12p37]

*Core
FIX: InstallTools - force $HOME/.my.cnf to be the only defaults file

[v6r12p36]

*Configuration
FIX: Utilities.py - bug fix getSiteUpdates()

[v6r12p35]

*Core
CHANGE: VOMSService - add URL for the method to get certificates

*DMS
FIX: DataManager - in __replicate() set do not pass file size to the SE if no
     third party transfer
FIX: RemoveFile, ReplicateAndRegister - regular expression for "no replicas"
     common for both DFC and LFC     
     
*WMS
FIX: WMSHistoryCorrector - make explicit error if no data returned from WMSHistory
     accounting query     

[v6r12p34]

*DMS
BUGFIX: FileCatalogWithFkAndPsDB - fix storage usage calculation

[v6r12p33]

*Core
NEW: VOMSService - added method admListCertificates()

*DMS
BUGFIX: dirac-dms-put-and-register-request - missing Operation in the request

*Resources
FIX: sshce - better interpretation of the "ps" command output

[v6r12p32]

*RMS
FIX: ReqManager - in getRequest() possibility to accept None type
     argument for any request 

[v6r12p31]

*WMS
FIX: pilotCommands - import json module only in case it is needed

[v6r12p30]

*Core
FIX: InstallTools - 't' file is deployed for agents installation only
FIX: GOCDBClient - creates unique DowntimeID using the ENDPOINT

*Framework
FIX: SystemAdministratorHandler - use WebAppDIRAC extension, not just WebApp

*DMS:
FIX: FileCatalogComponents.Utilities - do not allow empty LFN names in
     checkArgumentDict()

[v6r12p29]

*CS
CHANGE: CSCLI - use readline to store and resurrect command history

*WMS
FIX: JobWrapper - bug fixed in the failoverTransfer() call
CHANGE: dirac-wms-job-submit - added -f flag to store ids

*DMS
FIX: DataManager - make successful removeReplica if missing replica 
     in one catalog

*RMS
FIX: Operation, Request - limit the length of the error message

[v6r12p28]

*RMS
FIX: Request - do not optimize requests already in the DB 

[v6r12p27]

*Core
CHANGE: InstallTools - install "t" script to gracefully stop agents

*DMS
FIX: FileCatalog - return GUID in DirectoryParameters

*Resource
CHANGE: DFC/LFC clients - added setReplicaProblematic()

[v6r12p26]

*DMS
BUGFIX: FileCatalog - getDirectoryMetadata was wrongly in ro_meta_methods list 

*RMS
FIX: Operation - temporary fix in catalog names evaluation to smooth
     LFC->DFC migration - not to forget to remove afterwards !

*WMS
CHANGE: JobWrapper - added MasterCatalogOnlyFlag configuration option

[v6r12p25]

*DMS
BUGFIX: PutAndRegister, RegitserFile, RegisterReplica, ReplicateAndRegister - do not
        evaluate the catalog list if None

[v6r12p24]

*DMS:
FIX: DataManager - retry RSS call 5 times - to be reviewed

[v6r12p23]

*DMS
FIX: pass a catalog list to the DataManager methods
FIX: FileCatalog - bug fixed in the catalog list evaluation

[v6r12p22]

*DMS
FIX: RegisterFile, PutAndRegister - pass a list of catalogs to the DataManager instead of a comma separated string
FIX: FTSJob - log when a job is not found in FTS
CHANGE: dropped commands dirac-admin-allow(ban)-catalog

*Interfaces
CHANGE: Dirac, JobMonitoringHandler,dirac-wms-job-get-jdl - possibility to retrieve original JDL

*WMS
CHANGE: JobManifest - make MaxInputData a configurable option

[v6r12p21]

*RMS
BUGFIX: File,Operation,RequestDB - bug making that the request would always show 
        the current time for LastUpdate
  
*WMS
FIX: JobAgent - storing on disk retrieved job JDL as required by VMDIRAC
     ( to be reviewed )        

[v6r12p20]

*DMS
FIX: DataManager - more informative log messages, checking return structure
FIX: FileCatalog - make exists() behave like LFC file catalog client by checking
     the unicity of supplied GUID if any
FIX: StorageElementProxyHandler - do not remove the cache directory

*Framework
FIX: SystemAdministratorClient - increase the timeout to 300 for the software update     

*RMS
FIX: Operation.py - set Operation Scheduled if one file is Scheduled
CHANGE: Request - group ReplicateAndRegister operations together for failover 
        requests: it allows to launch all FTS jobs at once

*Resources
FIX: LcgFileCatalogClient - fix longstanding problem in LFC when several files 
     were not available (only one was returned) 

*TS
BUGFIX: TransformationCleaning,ValidateOutputDataAgent - interpret correctly
        the result of getTransformationParameters() call
FIX: TaskManager - fix exception in RequestTaskAgent        

[v6r12p19]

*Core
FIX: Core.py - check return value of getRecursive() call

*DMS
FIX: FileCatalog - directory removal is successful if does not exist
     special treatment of Delete operation

*WMS
FIX: InputDataByProtocol - fix interpretation of return values

[v6r12p18]

*DMS
FIX: FTSStrategy - config option name
FIX: DataManager - removing dirac_directory flag file only of it is there
     in __cleanDirectory()

*RMS
FIX: Operation - MAX_FILES limit set to 10000
FIX: ReqClient - enhanced log messages

*TMS
FIX: TaskManager - enhanced log messages

*RSS
FIX: DowntimeCommand - fixed mix of SRM.NEARLINE and SRM

*WMS
FIX: InputDataByProtocol - fixed return structure

[v6r12p16]

*DMS
FIX: IRODSStorageElement more complete implementation
FIX: FileCatalogHandler(DB) - make removeMetadata bulk method

*Resources
FIX: FileCatalog - make a special option CatalogList (Operations) to specify catalogs used by a given VO

[v6r12p15]

*Core
FIX: ProcessPool - kill the working process in case of the task timeout
FIX: FileHelper - count transfered bytes in DataSourceToNetwork()

*DMS
BUGFIX: FileCatalogCLI - changed interface in changePathXXX() methods
NEW: IRODSStorageElementHandler class
CHANGE: FileCatalog - separate metadata and file catalog methods, 
        apply metadata methods only to Metadata Catalogs 

*Resources
FIX: SSHTorqueComputingElement - check the status of the ssh call for qstat 

*WMS
FIX: WatchdogLinux - fixed typo

[v6r12p14]

*TS
FIX: TaskManagerAgentBase: avoid race conditions when submitting to WMS

*DMS
NEW: FileCatalog - added new components ( directory tree, file manager ) 
     making use of foreign keys and stored procedures
FIX: DataManager returns properly the FileCatalog errors     

[v6r12p13]

*TS
BUGFIX: TransformationAgent - data member not defined

*WMS
FIX: InputData(Resolution,ByProtocol) - possibility to define RemoteProtocol

[v6r12p12]

*WMS
BUGFIX: pilotTools - missing comma

[v6r12p11]

*WMS
FIX: CPUNormalization - dealing with the case when the maxCPUTime is not set in the queue
     definition
FIX: pilotTools - added option pilotCFGFile

[v6r12p10]

*DMS
FIX: StorageElementProxy - BASE_PATH should be a full path

*Resources
FIX: SRM2Storage - return specific error in putFile

*TS
FIX: TransformationAgent - fix to avoid an exception in finalize and double printing 
     when terminating the agent
BUGFIX: TransformationDB - fix return value in setTransformationParameter()

[v6r12p9]

*Core
CHANGE: SiteCEMapping - getSiteForCE can take site argu

ment to avoid confusion

*Interfaces
FIX: Job - provide optional site name in setDestinationCE()

*WMS
FIX: pilotCommands - check properly the presence of extra cfg files
     when starting job agent
FIX: JobAgent - can pick up local cfg file if extraOptions are specified     

[v6r12p8]

*Core
FIX: dirac-configure - correctly deleting useServerCertificate flag
BUGFIX: InstallTools - in fixMySQLScript()

*DMS
BUGFIX: DatasetManager - bug fixes
CHANGE: StorageElementProxy - internal SE object created with the VO of the requester

*TS
FIX: dirac-transformation-xxx commands - do not check the transformation status
CHANGE: Agents - do not use shifter proxy 
FIX: TransformationAgent - correct handling of replica cache for transformations 
     when there were more files in the transformation than accepted to be executed
FIX: TransformationAgent - do not get replicas for the Removal transformations     

*RMS
NEW: new SetFileStatus Operation

[v6r12p7]

*Core
FIX: dirac-configure - always removing the UseServerCertificate flag before leaving
FIX: ProcessPool - one more check for the executing task ending properly 

*Interfaces 
FIX: Dirac.py - use printTable in loggingInfo()

[v6r12p6]

FIX: fixes from v6r11p26 patch release

[v6r12p5]

*Core
FIX: VOMS.py - do not use obsoleted -dont-verify-ac flag with voms-proxy-info

*TS
FIX: TransformationManager - no status checked at level service

[v6r12p4]

FIX: fixes from v6r11p23 patch release

[v6r12p3]

*Configuration
CHANGE: dirac-admin-add-resources - define VOPath/ option when adding new SE 

*Resources
NEW: StorageFactory - modify protocol Path for VO specific value

*DMS
FIX: FileCatalog - check for empty input in checkArgumentFormat utility
FIX: DataManager - protect against FC queries with empty input

[v6r12p2]

*Core
FIX: dirac-install - svn.cern.ch rather than svnweb.cern.ch is now needed for direct 
     HTTP access to files in SVN

*WMS
FIX: dirac-wms-cpu-normalization - when re-configuring, do not try to dump in the 
     diracConfigFilePath

[v6r12p1]

*Configuration
FIX: Core.Utilities.Grid, dirac-admin-add-resources - fix to make a best effort to 
     guess the proper VO specific path of a new SE
*WMS
FIX: dirac-configure, pilotCommands, pilotTools - fixes to use server certificate

[v6r12]

*Core
CHANGE: ProcessPool - do not stop working processes by default
NEW: ReturnValue - added returnSingleResult() utility 
FIX: MySQL - correctly parse BooleanType
FIX: dirac-install - use python 2.7 by default
FIX: dirac-install-xxx commands - complement installation with the component setup
     in runit
NEW: dirac-configure - added --SkipVOMSDownload switch, added --Output switch
     to define output configuration file
CHANGE: ProcessPool - exit from the working process if a task execution timed out  
NEW: ProcessMonitor - added evaluation of the memory consumed by a process and its children   
NEW: InstallTools - added flag to require MySQL installation
FIX: InstallTools - correctly installing DBs extended (with sql to be sourced) 
FIX: InstallTools - run MySQL commands one by one when creating a new database
FIX: InstallTools - fixMySQLScripts() fixes the mysql start script to ognore /etc/my.cnf file
CHANGE: Os.py - the use of "which" is replaced by distutils.spawn.find_executable
NEW: Grid.py - ldapSA replaced by ldapSE, added getBdiiSE(CE)Info() methods
CHANGE: CFG.py - only lines starting with ^\s*# will be treated as comments
CHANGE: Shifter - Agents will now have longer proxies cached to prevent errors 
        for heavy duty agents, closes #2110
NEW: Bdii2CSAgent - reworked to apply also for SEs and use the same utilities for the
     corresponding command line tool
NEW: dirac-admin-add-resources - an interactive tool to add and update sites, CEs, SEs
     to the DIRAC CS   
CHANGE: dirac-proxy-init - added message in case of impossibility to add VOMS extension   
FIX: GOCDBClient - handle correctly the case of multiple elements in the same DT            


*Accounting
NEW: Allow to have more than one DB for accounting
CHANGE: Accounting - use TypeLoader to load plotters

*Framework
FIX: Logger - fix FileBackend implementation

*WMS
NEW: Refactored pilots ( dirac-pilot-2 ) to become modular following RFC #18, 
     added pilotCommands.py, SiteDirector modified accordingly 
CHANGE: InputData(Executor) - use VO specific catalogs      
NEW: JobWrapper, Watchdog - monitor memory consumption by the job ( in a Warning mode )
FIX: SandboxStoreHandler - treat the case of exception while cleaning sandboxes
CHANGE: JobCleaningAgent - the delays of job removals become CS parameters
BUGFIX: JobDB - %j placeholder not replaced after rescheduling
FIX: JobDB - in the SQL schema description reorder tables to allow foreign keys
BUGFIX: JobAgent, Matcher - logical bug in using PilotInfoReported flag
FIX: OptimizerExecutor - when a job fails the optimization chain set the minor status 
     to the optimiser name and the app status to the fail error

*Resources
NEW: StorageElement - added a cache of already created SE objects
CHANGE: SSHTorqueComputingElement - mv getCEStatus to remote script

*ResourceStatus
NEW: ResourceManagementClient/DB, DowntimeCommand - distinguish Disk and Tape storage 
FIX: GODDBClient  - downTimeXMLParsing() can now handle the "service type" parameter properly
CHANGE: dirac-rss-xxx commands use the printTable standard utility
FIX: dirac-dms-ftsdb-summary - bug fix for #2096

*DMS
NEW: DataManager - add masterCatalogOnly flag in the constructor
FIX: DataManager - fix to protect against non valid SE
CHANGE: FC.DirectoryLevelTree - use SELECT ... FOR UPDATE lock in makeDir()
FIX: FileCatalog - fixes in using file and replica status
CHANGE: DataManager - added a new argument to the constructor - vo
CHANGE: DataManager - removed removeCatalogFile() and dirac-dms-remove-catalog-file adjusted
CHANGE: Several components - field/parameter CheckSumType all changed to ChecksumType
CHANGE: PoolXMLCatalog - add the SE by default in the xml dump and use the XML library 
        for dumping the XML
FIX: XROOTStorageElement - fixes to comply with the interface formalism        

*SMS
FIX: StorageManagementDB - small bugfix to avoid SQL errors

*RMS
NEW: Added 'since' and 'until' parameters for getting requests
NEW: Request - added optimize() method to merge similar operations when
     first inserting the request
NEW: ReqClient, RequestDB - added getBulkRequest() interface. RequestExecutingAgent
     can use it controlled by a special flag     
FIX: Operation, Request - set LastUpdate time stamp when reaching final state
FIX: OperationHandlerBase - don't erase the original message when reaching the max attempts      
FIX: removed some deprecated codes
FIX: RequestTask - always set useServerCerificate flag to tru in case of executing inside
     an agent
CHANGE: gRequestValidator removed to avoid object instantiation at import   
NEW: dirac-rms-cancel-request command and related additions to the db and service classes  

*TMS
NEW: WorkflowTaskAgent is now multi-threaded
NEW: Better use of threads in Transformation Agents
CHANGE: TransformationDB - modified such that the body in a transformation can be updated
FIX: TransformationCleaningAgent - removed non-ASCII characters in a comment

[v6r11p34]

*Resources
NEW: GlobusComputingElement class

[v6r11p33]

*Configuration
FIX: Resources - avoid white spaces in OSCompatibility

[v6r11p32]

*Core
CHANGE: BaseClient, SSLSocketFactory, SocketInfo - enable TLSv1 for outgoing 
        connections via suds, possibility to configure SSL connection details
        per host/IP 

[v6r11p31]

*Core
FIX: CFG - bug fixed in loadFromBuffer() resulting in a loss of comments

*Resources
FIX: SSHTorqueComputingElement - check the status of ssh call for qstat

*DMS
FIX: FileCatalog - return LFN name instead of True from exists() call if LFN
     already in the catalog

[v6r11p30]

*DMS
CHANGE: FileCatalogCLI - add new -D flag for find to print only directories

[v6r11p29]

*DMS
FIX: FTS(Agent,Startegy,Gragh) - make use of MaxActiveJobs parameter, bug fixes

*TMS
FIX: Transformation(Agent,Client) - Operations CS parameters can be defined for each plugin: MaxFiles, SortedBy, NoUnusedDelay. Fixes to facilitate work with large numbers of files.

[v6r11p28]

*Core
FIX: InstallTools - check properly the module availability before installation

*WMS
FIX: JobScheduling - protection against missing dict field RescheduleCounter

*TMS
FIX: TransformationCleaningAgent - execute DM operations with the shifter proxy

[v6r11p27]

*Core
BUGFIX: InstallTools - bug fix in installNewPortal()

*WMS
FIX: Watchdog - disallow cputime and wallclock to be negative

*TS
FIX: TransformationAgent - correct handling of replica caches when more than 5000 files


BUGFIX: ModuleBase - bug fix in execute()
BUGFIX: Workflow - bug fix in createStepInstance()

*DMS
BUGFIX: DiractoryTreeBase - bug fix in getDirectoryPhysicalSizeFromUsage()

*Resources
FIX: XROOTStorage - back ported fixes from #2126: putFile would place file in 
     the wrong location on eos

[v6r11p26]

*Framework
FIX: UserProfileDB.py - add PublishAccess field to the UserProfileDB

*RSS
FIX: Synchronizer.py - fix deletion of old resources

*DMS
FIX: DataManager - allow that permissions are OK for part of a list of LFNs ( __verifyWritePermission() )
     (when testing write access to parent directory). Allows removal of replicas 
     even if one cannot be removed
FIX: DataManager - test SE validity before removing replica     
     
*RMS
FIX: RequestTask - fail requests for users who are no longer in the system
FIX: RequestExecutingAgent - fix request timeout computation

[v6r11p25]

*Interfaces
FIX: Job.py - bring back different logfile names if they have not been specified by the user

[v6r11p24]

*DMS
BUGFIX: SEManagerDB - bug fixed in getting connection in __add/__removeSE

[v6r11p23]

*DMS
CHANGE: FTSRequest is left only to support dirac-dms-fts-XXX commands

[v6r11p22]

*DMS
FIX: FTSJob - fixes in the glite-transfer-status command outpu parsing
FIX: TransformationClient - allow single lfn in setFileStatusForTransformation()

*WMS
FIX: StatesMonitoringAgent - install pika on the fly as a temporary solution

[v6r11p21]

*DMS
BUGFIX: dirac-dms-remove-replicas - continue in case of single replica failure
FIX: dirac-rms-xxx scripts - use Script.getPositionalArgs() instead of sys.argv

*Workflow
FIX: Test_Modules.py - fix in mocking functions, less verbose logging

[v6r11p20]

*DMS
BUGFIX: DataManager - in __SEActive() use resolved SE name to deal with aliases
BUGFIX: FileMetadata - multiple bugs in __buildUserMetaQuery()

[v6r11p19]

*DMS
FIX: FTSJob - fix FTS job monitoring a la FTS2

*RMS
CHANGE: ReqClient - added setServer() method
FIX: File,Operation,Request - call the getters to fetch the up-to-date information 
     from the parent

[v6r11p18]

*DMS
FIX: FTSAgent(Job) - fixes for transfers requiring staging (bringOnline) and adaptation 
     to the FTS3 interface

*WMS
FIX: StatesMonitoringAgent - resend the records in case of failure

[v6r11p17]

*DMS
FIX: FileCatalog - in multi-VO case get common catalogs if even VO is not specified

*Resources
FIX: ComputintgElement - bugfix in available() method

*WMS
FIX: SiteDirector - if not pilots registered in the DB, pass empty list to the ce.available()

[v6r11p16]

*RMS
BUGFIX: Request,Operation,File - do not cast to str None values

[v6r11p15]

*DMS
FIX: ReplicateAndRegister - do not create FTSClient if no FTSMode requested
CHANGE: FTSAgent(Job,File) - allow to define the FTS2 submission command;
        added --copy-pin-lifetime only for a tape backend
        parse output of both commands (FTS2, FTS3)
        consider additional state for FTS retry (Canceled)
        
*RMS
FIX: Operation, Request - treat updates specially for Error fields        

*TMS
FIX: TransformationAgent - fixes in preparing json serialization of requests

*WMS
NEW: StateMonitoringAgent - sends WMS history data through MQ messages 

[v6r11p14]

*WMS
CHANGE: JobDB - removed unused tables and methods
CHANGE: removed obsoleted tests

*DMS
FIX: FTSAgent - recover case when a target is not in FTSDB
CHANGE: FTSAgent(Job) - give possibility to specify a pin life time in CS 

*RMS
FIX: Make RMS objects comply with Python Data Model by adding __nonzero__ methods 

[v6r11p13]

*DMS
BUGFIX: SEManager - in SEManagerDB.__addSE() bad _getConnection call, closes #2062

[v6r11p12]

*Resources
CHANGE: ARCComputingElement - accomodate changes in the ARC job reported states

*Configuration
CHANGE: Resources - define a default FTS server in the CS (only for v6r11 and v6r12)

*DMS
FIX: FTSStrategy - allow to use a given channel more than once in a tree 
FIX: FTSAgent - remove request from cache if not found
FIX: FTSAgent - recover deadlock situations when FTS Files had not been correctly 
     updated or were not in the DB

*RMS
FIX: RequestExecutingAgent - fix a race condition (cache was cleared after the request was put)
FIX: RequestValidator - check that the Operation handlers are defined when inserting a request

[v6r11p11]

*Core
FIX: TransportPool - fixed exception due to uninitialized variable
FIX: HTTPDISETSocket - readline() takes optional argument size ( = 0 )

*DMS
FIX: FTSAgent - check the type of the Operation object ( can be None ) and
     some other protections
FIX: FTSClient - avoid duplicates in the file list

*RMS
FIX: ReqClient - modified log message
CHANGE: dirac-dms-fts-monitor - allow multiple comma separated LFNs in the arguments

[v6r11p10]

*RSS
FIX: DowntimeCommand, Test_RSS_Command_GOCDBStatusCommand - correctly interpreting list of downtimes

*RMS
FIX: ReplicateAndRegister - Create a RegisterReplica (not RegisterFile) if ReplicateAndRegister 
     fails to register
FIX: OperationHandlerBase - handle correctly Attempt counters when SEs are banned
FIX: ReplicateAndRegister - use FC checksum in case of mismatch request/PFN
FIX: FTSAgent - in case a file is Submitted but the FTSJob is unknown, resubmit
FIX: FTSAgent - log exceptions and put request to DB in case of exception
FIX: FTSAgent - handle FTS error "Unknown transfer state NOT_USED", due to same file 
     registered twice (to be fixed in RMS, not clear origin)

*WMS
FIX: JobStateUpdateHandler - status not updated while jobLogging is, due to time skew between 
     WN and DB service
FIX: JobStateUpdateHandler - stager callback not getting the correct status Staging 
     (retry for 10 seconds)     

[v6r11p9]

*Core
NEW: AgentModule - set AGENT_WORKDIRECTORY env variable with the workDirectory
NEW: InstallTools - added methods for the new web portal installation

*DMS
FIX: ReplicateAndRegister - apply same error logic for DM replication as for FTS

*Resources:
FIX: SRM2Storage - fix log message level
FIX: SRM2Storage - avoid useless existence checks 

*RMS
FIX: ForwardDISET - a temporary fix for a special LHCb case, to be removed asap
FIX: ReqClient - prettyPrint is even prettier
FIX: RequestTask - always use server certificates when executed within an agent

[v6r11p8]

*TMS
FIX: TransformationDB - fix default value within ON DUPLICATE KEY UPDATE mysql statement

[v6r11p7]

*Framework
BUGFIX: ProxyDB.py - bug in a MySQL table definition

*DMS
FIX: ReplicateAndRegister.py - FTS client is not instantiated in the c'tor as it 
     might not be used, 

*WMS
FIX: JobWrapper - don't delete the sandbox tar file if upload fails
FIX: JobWrapper - fix in setting the failover request

*RMS
FIX: RequestDB - add protections when trying to get a non existing request

[v6r11p6]

*WMS
FIX: InpudDataResolution - fix the case when some files only have a local replica
FIX: DownloadInputData, InputDataByProtocol - fix the return structure of the
     execute() method
     
*Resources
NEW: LocalComputingElement, CondorComputingElement      

[v6r11p5]

FIX: Incorporated changes from v6r10p25 patch

*Framework
NEW: Added getUserProfileNames() interface

*WMS
NEW: WMSAdministrator - added getPilotStatistics() interface
BUGFIX: JobWrapperTemplate - use sendJobAccounting() instead of sendWMSAccounting()
FIX: JobCleaningAgent - skip if no jobs to remove

*DMS
BUGFIX: FileCatalogClientCLI - bug fix in the metaquery construction

*Resources
CHANGE: StorageElement - enable Storage Element proxy configuration by protocol name

*TMS
NEW: TransformationManager - add Scheduled to task state for monitoring

[v6r11p4]

*Framework
NEW: ProxyDB - added primary key to ProxyDB_Log table
CHANGE: ProxyManagerHandler - purge logs once in 6 hours

*DMS
FIX: DataManager - fix in the accounting report for deletion operation
CHANGE: FTSRequest - print FTS GUID when submitting request
FIX: dirac-dms-fts-monitor - fix for using the new FTS structure
FIX: DataLoggingDB - fix type of the StatusTimeOrder field
FIX: DataLoggingDB - take into account empty date argument in addFileRecord()
FIX: ReplicateAndRegister - use active replicas
FIX: FTS related modules - multiple fixes

*WMS
NEW: SiteDirector - pass the list of already registered pilots to the CE.available() query
FIX: JobCleaningAgent - do not attempt job removal if no eligible jobs

*Resources
FIX: LcgFileCatalogClient - if replica already exists while registration, reregister
NEW: CREAM, SSH, ComputingElement - consider only registered pilots to evaluate queue occupancy

[v6r11p3]

FIX: import gMonitor from it is original location

*Core
FIX: FC.Utilities - treat properly the LFN names starting with /grid ( /gridpp case )

*Configuration
FIX: LocalConfiguration - added exitCode optional argument to showHelp(), closes #1821

*WMS
FIX: StalledJobAgent - extra checks when failing Completed jobs, closes #1944
FIX: JobState - added protection against absent job in getStatus(), closes #1853

[v6r11p2]

*Core
FIX: dirac-install - skip expectedBytes check if Content-Length not returned by server
FIX: AgentModule - demote message "Cycle had an error:" to warning

*Accounting
FIX: BaseReporter - protect against division by zero

*DMS
CHANGE: FileCatalogClientCLI - quite "-q" option in find command
FIX: DataManager - bug fix in __initializeReplication()
FIX: DataManager - less verbose log message 
FIX: DataManager - report the size of removed files only for successfully removed ones
FIX: File, FTSFile, FTSJob - SQL tables schema change: Size filed INTEGER -> BIGINT

*RMS
FIX: dirac-rms-reset-request, dirac-rms-show-request - fixes
FIX: ForwardDISET - execute with trusted host certificate

*Resources
FIX: SSHComputingElement - SSHOptions are parsed at the wrong place
NEW: ComputingElement - evaluate the number of available cores if relevant

*WMS
NEW: JobMonitoringHander - added export_getOwnerGroup() interface

*TMS
CHANGE: TransformationCleaningAgent - instantiation of clients moved in the initialize()

[v6r11p1]

*RMS
FIX: ReqClient - failures due to banned sites are considered to be recoverable

*DMS
BUGFIX: dirac-dms-replicate-and-register-request - minor bug fixes

*Resources
FIX: InProcessComputingElement - stop proxy renewal thread for a finished payload

[v6r11]

*Core
FIX: Client - fix in __getattr__() to provide dir() functionality
CHANGE: dirac-configure - use Registry helper to get VOMS servers information
BUGFIX: ObjectLoader - extensions must be looked up first for plug-ins
CHANGE: Misc.py - removed obsoleted
NEW: added returnSingleResult() generic utility by moving it from Resources/Utils module 

*Configuration
CHANGE: Resources.getDIRACPlatform() returns a list of compatible DIRAC platforms
NEW: Resources.getDIRACPlatforms() used to access platforms from /Resources/Computing/OSCompatibility
     section
NEW: Registry - added getVOs() and getVOMSServerInfo()     
NEW: CE2CSAgent - added VO management

*Accounting
FIX: AccountingDB, Job - extra checks for invalid values

*WMS
NEW: WMS tags to allow jobs require special site/CE/queue properties  
CHANGES: DownloadInputData, InputDataByProtocol, InputDataResolution - allows to get multiple 
         PFNs for the protocol resolution
NEW: JobDB, JobMonitoringHandler - added traceJobParameters(s)() methods     
CHANGE: TaskQueueDirector - use ObjectLoader to load directors    
CHANGE: dirac-pilot - use Python 2.7 by default, 2014-04-09 LCG bundles

*DMS
NEW: DataManager to replace ReplicaManager class ( simplification, streamlining )
FIX: InputDataByProtocol - fix the case where file is only on tape
FIX: FTSAgent - multiple fixes
BUGFIX: ReplicateAndRegister - do not ask SE with explicit SRM2 protocol

*Interfaces
CHANGE: Dirac - instantiate SandboxStoreClient and WMSClient when needed, not in the constructor
CHANGE: Job - removed setSystemConfig() method
NEW: Job.py - added setTag() interface

*Resources
CHANGE: StorageElement - changes to avoid usage PFNs
FIX: XROOTStorage, SRM2Storage - changes in PFN construction 
NEW: PoolComputingElement - a CE allowing to manage multi-core slots
FIX: SSHTorqueComputingElement - specify the SSHUser user for querying running/waiting jobs 

*RSS
NEW: added commands dirac-rss-query-db and dirac-rss-query-dtcache

*RMS
CHANGE: ReqDB - added Foreign Keys to ReqDB tables
NEW: dirac-rms-reset-request command
FIX: RequestTask - always execute operations with owner proxy

*SMS
FIX: few minor fixes to avoid pylint warnings

[v6r10p25]

*DMS
CHANGE: FileCatalog - optimized file selection by metadata

[v6r10p24]

*DMS
FIX: FC.FileMetadata - optimized queries for list interception evaluation

[v6r10p23]

*Resoures
CHANGE: SSHComputingElement - allow SSH options to be passed from CS setup of SSH Computing Element
FIX: SSHComputingElement - use SharedArea path as $HOME by default

[v6r10p22]

*CS
CHANGE: Operations helper - if not given, determine the VO from the current proxy 

*Resources
FIX: glexecComputingElement - allows Application Failed with Errors results to show through, 
     rather than be masked by false "glexec CE submission" errors
     
*DMS     
CHANGE: ReplicaManager - in getReplicas() rebuild PFN if 
        <Operations>/DataManagement/UseCatalogPFN option is set to False ( True by default )

[v6r10p21]

*Configuration
FIX: CSGlobals - allow to specify extensions in xxxDIRAC form in the CS

*Interfaces
FIX: Job - removed self.reqParams
FIX: Job - setSubmitPools renamed to setSubmitPool, fixed parameter definition string

*WMS
FIX: JobMonitorigHandler, JobPolicy - allow JobMonitor property to access job information

[v6r10p20]

*DMS
FIX: FTSAgent/Client, ReplicateAndRegister - fixes to properly process failed
     FTS request scheduling

[v6r10p19]

*DMS
FIX: FTSAgent - putRequest when leaving processRequest
FIX: ReplicaManager - bug in getReplicas() in dictionary creation

[v6r10p18]

*DMS
FIX: ReplicateAndRegister - dictionary items incorrectly called in ftsTransfer()

[v6r10p17]

*RMS
FIX: RequestDB.py - typo in a table name
NEW: ReqManagerHandler - added getDistinctValues() to allow selectors in the web page

*DMS
CHANGE: ReplicaManager - bulk PFN lookup in getReplicas()

[v6r10p16]

*Framework
NEW: PlottingClient - added curveGraph() function

*Transformation
FIX: TaskManagerAgentBase - add the missing Scheduled state

*WMS
FIX: TaskQueueDB - reduced number of lines in the matching parameters printout

*DMS
FIX: dirac-dms-show-se-status - exit on error in the service call, closes #1840

*Interface
FIX: API.Job - removed special interpretation of obsoleted JDLreqt type parameters

*Resources
FIX: SSHComputingElement - increased timeout in getJobStatusOnHost() ssh call, closes #1830

[v6r10p15]

*DMS
FIX: FTSAgent - added missing monitoring activity
FIX: FileCatalog - do not check directory permissions when creating / directory

*Resources
FIX: SSHTorqueComputingElement - removed obsoleted stuff

[v6r10p14]

*SMS
FIX: RequestPreparationAgent - typo fixed

[v6r10p13]

*SMS
FIX: RequestPreparationAgent - use ReplicaManager to get active replicas

*DMS
FIX: ReplicaManager - getReplicas returns all replicas ( in all statuses ) by default
CHANGE: FC/SecurityManager - give full ACL access to the catalog to groups with admin rights

*WMS
CHANGE: SiteDirector - changes to reduce the load on computing elements
FIX: JobWrapper - do not set Completed status for the case with failed application thread

[v6r10p12]

*WMS
CHANGE: Replace consistently everywhere SAM JobType by Test JobType
FIX: JobWrapper - the outputSandbox should be always uploaded (outsized, in failed job)

*DMS
FIX: RemoveFile - bugfix
FIX: ReplicateAndRegister - fixes in the checksum check, retry failed FTS transfer 
     with RM transfer
NEW: RegisterReplica request operation     

*RMS
FIX: ReqClient - fix in the request state machine
FIX: Request - enhance digest string
NEW: dirac-dms-reset-request command
CHANGE: dirac-rms-show-request - allow selection of a request by job ID

*TS
FIX: TransformationDB - in getTransformationParameters() dropped "Submitted" counter 
     in the output

[v6r10p11]

*Core
FIX: X509Chain - cast life time to int before creating cert

*Accounting
FIX: DataStoreClient - self.__maxRecordsInABundle = 5000 instead of 1000
FIX: JobPolicy - allow access for JOB_MONITOR property

*RMS
FIX: ReqClient - fix the case when a job is Completed but in an unknown minor status

*Resources
BUGFIX: ProxyStorage - use checkArgumentFormat() instead of self.__checkArgumentFormatDict()

[v6r10p10]

*DMS
FIX: Several fixes to make FTS accounting working (FTSAgent/Job, ReplicaManager, File )

[v6r10p9]

*Core
BUGFIX: LineGraph - Ymin was set to a minimal plot value rather than 0.

*DMS
CHANGE: FTSJob(Agent) - get correct information for FTS accounting (registration)

[v6r10p8]

*Core
FIX: InstallTools - admin e-mail default location changed

*Framework
FIX: SystemAdministratorClientCLI - allow "set host localhost"
FIX: BundleDelivery - protect against empty bundle

*WMS
FIX: SiteDirector - Pass siteNames and ceList as None if any is accepted
FIX: WorkloadManagement.ConfigTemplate.SiteDorectory - set Site to Any by default 

*DMS
FIX: FileCatalogCLI - ignore Datasets in ls command for backward compatibility

*Resources
FIX: SSH - some platforms use Password instead of password prompt

[v6r10p7]

*Core
FIX: dirac-install - execute dirac-fix-mysql-script and dirac-external-requirements after sourcing the environment
FIX: InstallTools - set basedir variable in fixMySQLScript()
FIX: InstallTools - define user root@host.domain in installMySQL()

*Framework
BUGFIX: SystemAdministratorCLI - bug fixed in default() call signature

*DMS
FIX: FTSRequest - handle properly FTS server in the old system 
FIX: ReplicaManager - check if file is in FC before removing 
FIX: Request/RemovalTask - handle properly proxies for removing files 
BUGFIX: DatasetManager - in the table description

[v6r10p6]

*Core
FIX: X509Certificate - reenabled fix in getDIRACGroup()

*Configuration
FIX: CSAPI - Group should be taken from the X509 chain and not the certificate

*RMS
CHANGE: ReqClient - if the job does not exist, do not try further finalization

[v6r10p5]

*Core
FIX: X509Certificate - reverted fix in getDIRACGroup()

[v6r10p4]

*Core
NEW: dirac-info - extra printout
CHANGE: PrettyPrint - extra options in printTable()
FIX: X509Certificate - bug fixed in getDIRACGroup()

*Framework
NEW: SystemAdministratorCLI - new showall command to show components across hosts
NEW: ProxyDB - allow to upload proxies without DIRAC group

*RMS
CHANGE: ReqClient - requests from failed jobs update job status to Failed
CHANGE: RequestTask - retry in the request finalize()

[v6r10p3]

*Configuration
CHANGE: Registry - allow to define a default group per user

*WMS
BUGFIX: JobReport - typo in generateForwardDISET()

[v6r10p2]

*TMS
CHANGE: Backward compatibility fixes when setting the Transformation files status

*DMS
BUGFIX: ReplicateAndRegister - bugfix when replicating to multiple destination by ReplicaManager

*WMS
BUGFIX: JobManager - bug fix when deleting no-existing jobs

[v6r10p1]

*RMS
FIX: ReqDB.Operations - Arguments field changed type from BLOB to MEDIUMBLOB

*DMS
FIX: FileCatalog - check for non-exiting directories in removeDirectory()

*TMS
FIX: TransformationDB - removed constraint that was making impossible to derive a production

[v6r10]

*Core
FIX: Several fixes on DB classes(AccountingDB, SystemLoggingDB, UserProfileDB, TransformationDB, 
     JobDB, PilotAgentsDB) after the new movement to the new MySQL implementation with a persistent 
     connection per running thread
NEW: SystemAdministratorCLI - better support for executing remote commands 
FIX: DIRAC.__init__.py - avoid re-definition of platform variable    
NEW: Graphs - added CurveGraph class to draw non-stacked lines with markers
NEW: Graphs - allow graphs with negative Y values
NEW: Graphs - allow to provide errors with the data and display them in the CurveGraph
FIX: InstallTools - fix for creation of the root@'host' user in MySQL 
FIX: dirac-install - create links to permanent directories before module installation
CHANGE: InstallTools - use printTable() utility for table printing
CHANGE: move printTable() utility to Core.Utilities.PrettyPrint
NEW: added installation configuration examples
FIX: dirac-install - fixBuildPath() operates only on files in the directory
FIX: VOMSService - added X-VOMS-CSRF-GUARD to the html header to be compliant with EMI-3 servers

*CS
CHANGE: getVOMSVOForGroup() uses the VOMSName option of the VO definition 
NEW: CE2CSAgent - added ARC CE information lookup

*Framework
FIX: SystemAdministratorIntegrator - use Host option to get the host address in addition to the section name, closes #1628
FIX: dirac-proxy-init - uses getVOMSVOForGroup() when adding VOMS extensions

*DMS
CHANGE: DFC - optimization and bug fixes of the bulk file addition
FIX: TransferAgent - protection against badly defined LFNs in collectFiles()
NEW: DFC - added getDirectoryReplicas() service method support similar to the LFC
CHANGE: DFC - added new option VisibleReplicaStatus which is used in replica getting commands
CHANGE: FileCatalogClientCLI client shows number of replicas in the 2nd column rather than 
        unimplemented number of links
CHANGE: DFC - optimizations for the bulk replica look-up
CHANGE: DFC updated scalability testing tool FC_Scaling_test.py        
NEW: DFC - methods returning replicas provide also SE definitions instead of PFNs to construct PFNs on the client side
NEW: DFC - added getReplicasByMetadata() interface
CHANGE: DFC - optimized getDirectoryReplicas()
CHANGE: FileCatalogClient - treat the reduced output from various service queries restoring LFNs and PFNs on the fly
NEW: DFC - LFNPFNConvention flag can be None, Weak or Strong to facilitate compatibility with LFC data 
CHANGE: FileCatalog - do not return PFNs, construct them on the client side
CHANGE: FileCatalog - simplified FC_Scaling_test.py script
NEW: FileCatalog/DatasetManager class to define and manipulate datasets corresponding to meta queries
NEW: FileCatalogHandler - new interface methods to expose DatasetManager functionality
NEW: FileCatalogClientCLI - new dataset family of commands
FIX: StorageFactory, ReplicaManager - resolve SE alias name recursively
FIX: FTSRequest, ReplicaManager, SRM2Storage - use current proxy owner as user name in accounting reports, closes #1602
BUGFIX: FileCatalogClientCLI - bug fix in do_ls, missing argument to addFile() call, closes #1658
NEW: FileCatalog - added new setMetadataBulk() interface, closes #1358
FIX: FileCatalog - initial argument check strips off leading lfn:, LFN:, /grid, closes #448
NEW: FileCatalog - added new setFileStatus() interface, closes #170, valid and visible file and replica statuses can be defined in respective options.
CHANGE: multiple new FTS system fixes
CHANGE: uniform argument checking with checkArgumentFormat() in multiple modules
CHANGE: FileCatalog - add Trash to the default replica valid statuses
CHANGE: ReplicaManager,FTSRequest,StorageElement - no use of PFN as returned by the FC except for file removal,
        rather constructing it always on the fly
        
*SMS
CHANGE: PinRequestAgent, SENamespaceCatalogCheckAgent - removed
CHANGE: Use StorageManagerClient instead of StorageDB directly        

*WMS
CHANGE: JobPolicy - optimization for bulk job verification
NEW: JobPolicy - added getControlledUsers() to get users which jobs can be accessed for 
     a given operation
CHANGE: JobMonitoringHandler - Avoid doing a selection of all Jobs, first count matching jobs 
        and then use "limit" to select only the required JobIDs.
NEW: JobMonitoringHandler - use JobPolicy to filter jobs in getJobSummaryWeb()
NEW: new Operations option /Services/JobMonitoring/GlobalJobsInfo ( True by default ) to 
     allow or not job info lookup by anybody, used in JobMonitoringHandler       
BUGFIX: SiteDirector - take into account the target queue Platform
BUGFIX: JobDB - bug in __insertNewJDL()    
CHANGE: dirac-admin-show-task-queues - enhanced output  
CHANGE: JobLoggingDB.sql - use trigger to manage the new LoggingInfo structure  
CHANGE: JobWrapper - trying several times to upload a request before declaring the job failed
FIX: JobScheduling executor - fix race condition that causes a job to remain in Staging
NEW: SiteDirector - do not touch sites for which there is no work available
NEW: SiteDirector - allow sites not in mask to take jobs with JobType Test
NEW: SiteDirector - allow 1 hour grace period for pilots in Unknown state before aborting them
CHANGE: Allow usage of non-plural form of the job requirement options ( PilotType, GridCE, BannedSite, 
        SubmitPool ), keep backward compatibility with a plural form
        
*RSS
FIX: DowntimeCommand - take the latest Downtime that fits    
NEW: porting new Policies from integration  
NEW: RSS SpaceToken command querying endpoints/tokens that exist  
        
*Resources
NEW: added SSHOARComputingElement class 
NEW: added XROOTStorage class       
FIX: CREAMComputingElement - extra checks for validity of returned pilot references
        
*TS
CHANGE: TransformationClient(DB,Manager) - set file status for transformation as bulk operation 
CHANGE: TransformationClient - applying state machine when changing transformation status
BUGFIX: TransformationClient(Handler) - few minor fixes
NEW: TransformationDB - backported __deleteTransformationFileTask(s) methods
CHANGE: TransformationDB(Client) - fixes to reestablish the FileCatalog interface
FIX: TransformationAgent - added MissingInFC to consider for Removal transformations
BUGFIX: TransformationAgent - in _getTransformationFiles() variable 'now' was not defined
FIX: TransformationDB.sql - DataFiles primary key is changed to (FileID) from (FileID,LFN) 
CHANGE: TransformationDB(.sql) - schema changes suitable for InnoDB
FIX: TaskManager(AgentBase) - consider only submitted tasks for updating status
CHANGE: TransformationDB(.sql) - added index on LFN in DataFiles table

*RMS
NEW: Migrate to use the new Request Management by all the clients
CHANGE: RequestContainer - Retry failed transfers 10 times and avoid sub-requests to be set Done 
        when the files are failed
CHANGE: Use a unique name for storing the proxy as processes may use the same "random" name and 
        give conflicts
NEW: RequestClient(Handler) - add new method readRequest( requestname)                 

*Workflow
NEW: Porting the LHCb Workflow package to DIRAC to make the use of general purpose modules and
     simplify construction of workflows        

[v6r9p33]

*Accounting
BUGFIX: AccountingDB - wrong indentation

[v6r9p32]

*Accounting
FIX: AccountingDB - use old style grouping if the default grouping is altered, e.g. by Country

[v6r9p31]

*Accounting
CHANGE: AccountingDB - changes to speed up queries: use "values" in GROUP By clause;
        drop duplicate indexes; reorder fields in the UniqueConstraint index of the
        "bucket" tables  

[v6r9p30]

*DMS
CHANGE: FileCatalogFactory - construct CatalogURL from CatalogType by default

*SMS
FIX: dirac-stager-stage-files - changed the order of the arguments

[v6r9p29]

*TS
FIX: TaskManager(AgentBase) - fix for considering only submitted tasks 

[v6r9p28]

*TS
FIX: TransformationDB(ManagerHandler) - several portings from v6r10

[v6r9p27]

*SMS
FIX: StorageManagementDB - in removeUnlinkedReplicas() second look for CacheReplicas 
     for which there is no entry in StageRequests

[v6r9p26]

*Resources
CHANGE: CREAMComputigElement - Make sure that pilots submitted to CREAM get a 
        fresh proxy during their complete lifetime
*Framework
FIX: ProxyDB - process properly any SQLi with DNs/groups with 's in the name

[v6r9p25]

*TS
CHANGE: TransformationClient - changed default timeout values for service calls
FIX: TransformationClient - fixes for processing of derived transformations 

[v6r9p24]

*TS
FIX: TransformationClient - in moveFilesToDerivedTransformation() set file status
     to Moved-<prod>

[v6r9p23]

*Core
BUGFIX: InstallTools - improper configuration prevents a fresh new installation

*WMS
BUGFIX: PilotDirector - Operations Helper non-instantiated

[v6r9p22]

*WMS
FIX: PilotDirector - allow to properly define extensions to be installed by the 
     Pilot differently to those installed at the server
FIX: Watchdog - convert pid to string in ProcessMonitor

*TS
FIX: TransformationDB - splitting files in chunks

*DMS
NEW: dirac-dms-create-removal-request command
CHANGE: update dirac-dms-xxx commands to use the new RMS client,
        strip lines when reading LFNs from a file

[v6r9p21]

*TS
FIX: Transformation(Client,DB,Manager) - restored FileCatalog compliant interface
FIX: TransformationDB - fix in __insertIntoExistingTransformationFiles()

[v6r9p20]

*Core
BUGFIX: ProxyUpload - an on the fly upload does not require a proxy to exist

*DMS
CHANGE: TransferAgent - use compareAdler() for checking checksum
FIX: FailoverTransfer - recording the sourceSE in case of failover transfer request 

*WMS
FIX: ProcessMonitor - some fixes added, printout when <1 s of consumed CPU is found

*Transformation
BUGFIX: TransformationClient - fixed return value in moveFilesToDerivedTransformation()

*RMS
BUGFIX: CleanReqDBAgent - now() -> utcnow() in initialize()

*Resources
FIX: ARCComputingElement - fix the parsing of CE status if no jobs are available

[v6r9p19]

*DMS
FIX: FileCatalog/DirectoryMetadata - inherited metadata is used while selecting directories
     in findDirIDsByMetadata()

[v6r9p18]

*DMS
FIX: FTSSubmitAgent, FTSRequest - fixes the staging mechanism in the FTS transfer submission
NEW: TransferDBMonitoringHandler - added getFilesForChannel(), resetFileChannelStatus()

[v6r9p17]

*Accounting
FIX: DataStoreClient - send accounting records in batches of 1000 records instead of 100

*DMS:
FIX: FailoverTransfer - catalog name from list to string
FIX: FTSSubmitAgent, FTSRequest - handle FTS3 as new protocol and fix bad submission time
FIX: FTSSubmitAgent, FTSRequest - do not submit FTS transfers for staging files

*WMS
FIX: TaskQueueDB - do not check enabled when TQs are requested from Directors
FIX: TaskQueueDB - check for Enabled in the TaskQueues when inserting jobs to print an alert
NEW: TaskQueueDB - each TQ can have at most 5k jobs, if beyond the limit create a new TQ 
     to prevent long matching times when there are way too many jobs in a single TQ

[v6r9p16]

*TS
BUGFIX: typos in TransformationCleaningAgent.py

*DMS
CHANGE: DownloadInputData - check the available disk space in the right input data directory
FIX: DownloadInputData - try to download only Cached replicas 

[v6r9p15]

*Core
FIX: MySQL - do not decrease the retry counter after ping failure

*DMS
CHANGE: FC/DirectoryMetadata - Speed up findFilesByMetadataWeb when many files match
FIX: RemovalTask - fix error string when removing a non existing file (was incompatible 
     with the LHCb BK client). 

*WMS
FIX: JobReport - minor fix ( removed unused imports )
FIX: JobMonitoring(JobStateUpdate)Handler - jobID argument can be either string, int or long

*TS
CHANGE: TransformationClient - change status of Moved files to a deterministic value
FIX: FileReport - minor fix ( inherits object ) 

[v6r9p14]

*DMS
CHANGE: FTSDB - changed schema: removing FTSSite table. From now on FTS sites 
        would be read from CS Resources

[v6r9p13]

FIX: included fixes from v6r8p26 patch release

[v6r9p12]

FIX: included fixes from v6r8p25 patch release

[v6r9p11]

*DMS
BUGFIX: FTSRequest - in __resolveFTSServer() type "=" -> "=="

[v6r9p10]

FIX: included fixes from v6r8p24 patch release

*Core
NEW: StateMachine utility

*DMS
BUGFIX: in RegisterFile operation handler

*Interfaces
FIX: Dirac.py - in splitInputData() consider only Active replicas

[v6r9p9]

*RMS
FIX: RequestDB - added getRequestFileStatus(), getRequestName() methods

[v6r9p8]

*DMS
FIX: RequestDB - get correct digest ( short request description ) of a request

[v6r9p7]

FIX: included fixes from v6r8p23 patch release

*RSS
FIX: SpaceTokenOccupancyPolicy - SpaceToken Policy decision was based on 
     percentage by mistake
     
*RMS
NEW: new scripts dirac-dms-ftsdb-summary, dirac-dms-show-ftsjobs    
FIX: FTSAgent - setting space tokens for newly created FTSJobs 

[v6r9p6]

*DMS
BUGFIX: dirac-admin-add-ftssite - missing import

*RMS
NEW: RequestDB, ReqManagerHandler - added getRequestStatus() method

*TS
FIX: fixes when using new RequestClient with the TransformationCleaningAgent

*WMS
BUGFIX: typo in SandboxStoreHandler transfer_fromClient() method

[v6r9p5]

*DMS
BUGFIX: missing proxy in service env in the FTSManager service. By default service 
        will use DataManager proxy refreshed every 6 hours.

*Resources
NEW: StorageElement - new checkAccess policy: split the self.checkMethods in 
     self.okMethods. okMethods are the methods that do not use the physical SE. 
     The isValid returns S_OK for all those immediately

*RSS
FIX: SpaceTokenOccupancyPolicy - Policy that now takes into account absolute values 
     for the space left
     
*TS
FIX: TransformationCleaningAgent - will look for both old and new RMS     

[v6r9p4]

*Stager
NEW: Stager API: dirac-stager-monitor-file, dirac-stager-monitor-jobs, 
     dirac-stager-monitor-requests, dirac-stager-show-stats

[v6r9p3]

*Transformation
FIX: TransformationCleaning Agent status was set to 'Deleted' instead of 'Cleaned'

[v6r9p2]

*RSS
NEW: Added Component family tables and statuses
FIX: removed old & unused code 
NEW: allow RSS policies match wild cards on CS

*WMS
BUGFIX: FailoverTransfer,JobWrapper - proper propagation of file metadata

[v6r9p1]

*RMS
NEW: FTSAgent - update rwAccessValidStamp,
     update ftsGraphValidStamp,
     new option for staging files before submission,
     better log handling here and there
CHANGE: FTSJob - add staging flag in in submitFTS2
CHANGE: Changes in WMS (FailoverTransfer, JobReport, JobWrapper, SandboxStoreHandler) 
        and TS (FileReport) to follow the new RMS.
NEW: Full CRUD support in RMS.

*RSS
NEW: ResourceManagementDB - new table ErrorReportBuffer
NEW: new ResourceManagementClient methods - insertErrorReportBuffer, selectErrorReportBuffer,
     deleteErrorReportBuffer

[v6r9]

NEW: Refactored Request Management System, related DMS agents and FTS management
     components

[v6r8p28]

*Core
BUGFIX: RequestHandler - the lock Name includes ActionType/Action

*DMS
FIX: dirac-dms-filecatalog-cli - prevent exception in case of missing proxy

[v6r8p27]

*DMS
BUGFIX: dirac-dms-add-file - fixed typo item -> items

[v6r8p26]

*Core
NEW: RequestHandler - added getServiceOption() to properly resolve inherited options 
     in the global service handler initialize method
NEW: FileCatalogHandler, StorageElementHandler - use getServiceOption()

[v6r8p25]

FIX: included fixes from v6r7p40 patch release

*Resources
FIX: SRM2Storage - do not account gfal_ls operations

[v6r8p24]

FIX: included fixes from v6r7p39 patch release

*Core
FIX: SiteSEMapping was returning wrong info

*DMS
FIX: FTSRequest - choose explicitly target FTS point for RAL and CERN
BUGFIX: StrategyHandler - wrong return value in __getRWAccessForSE()

*Resources
CHANGE: SRM2Storage - do not account gfal_ls operations any more

[v6r8p23]

FIX: included fixes from v6r7p37 patch release

*TS
FIX: TransformationDB - allow tasks made with ProbInFC files
FIX: TransformationCleaingAgent,Client - correct setting of transformation 
     status while cleaning

[v6r8p22]

FIX: included fixes from v6r7p36 patch release

[v6r8p21]

*DMS
FIX: FileCatalog/DirectoryMetadata - even if there is no meta Selection 
     the path should be considered when getting Compatible Metadata
FIX: FileCatalog/DirectoryNodeTree - findDir will return S_OK( '' ) if dir not 
     found, always return the same error from DirectoryMetadata in this case.     

*RSS
FIX: DowntimeCommand - use UTC time stamps

*TS
FIX: TransformationAgent - in _getTransformationFiles() get also ProbInFC files in 
     addition to Used 

[v6r8p20]

*Stager
NEW: Stager API: dirac-stager-monitor-file, dirac-stager-monitor-jobs, 
     dirac-stager-monitor-requests, dirac-stager-show-stats

[v6r8p19]

*Transformation
FIX: TransformationCleaning Agent status was set to 'Deleted' instead of 'Cleaned'

[v6r8p18]

*TS
BUGFIX: TransformationAgent - regression in __cleanCache()

[v6r8p17]

FIX: included fixes from v6r7p32 patch release

*WMS
FIX: StalledJobAgent - for accidentally stopped jobs ExecTime can be not set, 
     set it to CPUTime for the accounting purposes in this case

[v6r8p16]

FIX: included fixes from v6r7p31 patch release

*WMS
BUGFIX: TaskQueueDB - fixed a bug in the negative matching conditions SQL construction

*RSS
NEW: improved doc strings of PEP, PDP modules ( part of PolicySystem )
FIX: Minor changes to ensure consistency if ElementInspectorAgent and 
     users interact simultaneously with the same element
CHANGE: removed DatabaseCleanerAgent ( to be uninstalled if already installed )
FIX: SummarizeLogsAgent - the logic of the agent was wrong, the agent has been re-written.
     
[v6r8p15]

*Core
FIX: X509Chain - fix invalid information when doing dirac-proxy-info without CS
     ( in getCredentials() )

*RSS
NEW: PDP, PEP - added support for option "doNotCombineResult" on PDP

[v6r8p14]

*Core
FIX: dirac-deploy-scripts - can now work with the system python

*WMS
NEW: dirac-wms-cpu-normalization - added -R option to modify a given configuration file
FIX: Executor/InputData - Add extra check for LFns in InputData optimizer, closes #1472

*Transformation
CHANGE: TransformationAgent - add possibility to kick a transformation (not skip it if no 
        unused files), by touching a file in workDirectory
BUGFIX: TransformationAgent - bug in __cleanCache() dict modified in a loop        

[v6r8p13]

*Transformation
BUGFIX: TransformationDB - restored import of StringType

[v6r8p12]

NEW: Applied patches from v6r7p29

*WMS
FIX: JobDB - check if SystemConfig is present in the job definition and convert it 
     into Platform

*DMS
FIX: ReplicaManager - do not get metadata of files when getting files in a directory 
     if not strictly necessary

*RSS
NEW: ported from LHCb PublisherHandler for RSS web views

[v6r8p11]

NEW: Applied patches from v6r7p27

*RSS
NEW: SpaceTokenOccupancyPolicy - ported from LHCbDIRAC 
NEW: db._checkTable done on service initialization ( removed dirac-rss-setup script doing it )

*Transformation
FIX: TaskManager - reset oJob for each task in prepareTransformationTasks()
BUGFIX: ValidateOutputDataAgent - typo fixed in getTransformationDirectories()
FIX: TransformationManagerHandler - use CS to get files statuses not to include in 
     processed file fraction calculation for the web monitoring pages

[v6r8p10]

NEW: Applied patches from v6r7p27

[v6r8p9]

*DMS
FIX: TransferAgent,dirac-dms-show-se-status, ResourceStatus,TaskManager - fixes
     needed for DMS components to use RSS status information
NEW: ReplicaManager - allow to get metadata for an LFN+SE as well as PFN+SE     

[v6r8p8]

*RSS
BUGFIX: dirac-rss-setup - added missing return of S_OK() result

[v6r8p7]

NEW: Applied patches from v6r7p24

*DMS
BUGFIX: LcgFileCatalogClient - bug in addFile()

*RSS
BUGFIX: fixed script dirac-rss-set-token, broken in the current release.
NEW: Statistics module - will be used in the future to provide detailed information 
     from the History of the elements 

[v6r8p6]

NEW: Applied patches from v6r7p23

*Transformation
FIX: TaskManager - allow prepareTransformationTasks to proceed if no OutputDataModule is defined
FIX: TransformationDB - remove INDEX(TaskID) from TransformationTasks. It produces a single counter 
     for the whole table instead of one per TransformationID
     
*WMS     
FIX: WMSUtilities - to allow support for EMI UI's for pilot submission we drop support for glite 3.1

[v6r8p5]

NEW: Applied patches from v6r7p22

*RSS
CHANGE: removed old tests and commented out files

*WMS
FIX: PoolXMLCatalog - proper addFile usage

*Transformation
CHANGE: TransformationAgent - clear replica cache when flushing or setting a file in the workdirectory

[v6r8p4]

*Transformation
FIX: The connection to the jobManager is done only at submission time
FIX: Jenkins complaints fixes

*WMS
BUGFIX: JobDB - CPUtime -> CPUTime
FIX: Jenkins complaints fixes

[v6r8p3]

*DMS
BUGFIX: LcgFileCatalogClient

[v6r8p2]

*DMS:
FIX: LcgFileCatalogClient - remove check for opening a session in __init__ as credentials are not yet set 

*Transformation
CHANGE: reuse RPC clients in Transformation System 

[v6r8p1]

*Core
FIX: dirac-deploy-scripts - restored regression w.r.t. support of scripts starting with "d"

*DMS
BUGFIX: LcgFileCatalogClient - two typos fixed

[v6r8]

CHANGE: Several fixes backported from the v7r0 integration branch

*Core
CHANGE: DictCache - uses global LockRing to avoid locks in multiprocessing
FIX: X509Chain - proxy-info showing an error when there's no CS

*DMS
FIX: TransferAgent - inside loop filter out waiting files dictionary
BUGFIX: dirac-admin-allow-se - there was a continue that was skipping the complete loop for 
        ARCHIVE elements
NEW: LcgFileCatalogClient - test return code in startsess lfc calls       

*WMS:
FIX: OptimizerExecutor, InputData, JobScheduling - check that site candidates have all the 
     replicas

*RSS: 
BUGFIX: ResourceStatus, RSSCacheNoThread - ensure that locks are always released

*Transformation
FIX: TaskManager - site in the job definition is taken into account when submitting
NEW: Transformation - get the allowed plugins from the CS /Operations/Transformations/AllowedPlugins
FIX: ValidateOutputDataAgent - self not needed for static methods

[v6r7p40]

*Resources
FIX: StorageElement class was not properly passing the lifetime argument for prestageFile method

[v6r7p39]

*Core
CHANGE: Grid - in executeGridCommand() allow environment script with arguments needed for ARC client

*DMS
FIX: DFC SEManager - DIP Storage can have a list of ports now

*Resources
FIX: ARCComputingElement - few fixes after debugging

[v6r7p38]

*Core
NEW: DISET FileHelper, TransferClient - possibility to switch off check sum

*Resources
NEW: ARCComputingElement - first version
NEW: StorageFactory - possibility to pass extra protocol parameters to storage object
NEW: DIPStorage - added CheckSum configuration option
BUGFIX: SSHComputingElement - use CE name in the pilot reference construction

*WMS
FIX: StalledJobAgent - if ExecTime < CPUTime make it equal to CPUTime

[v6r7p37]

*Framework
BUGFIX: NotificationDB - typos in SQL statement in purgeExpiredNotifications() 

*WMS
NEW: JobCleaningAgent - added scheduling sandbox LFN removal request 
     when deleting jobs
CHANGE: JobWrapper - report only error code as ApplicationError parameter 
        when payload finishes with errors    
NEW: SiteDirector - possibility to specify extensions to be installed in 
     pilots in /Operations/Pilots/Extensions option in order not to install
     all the server side extensions        

*DMS
CHANGE: FileCatalogFactory - use service path as default URL
CHANGE: FileCatalogFactory - use ObjectLoader to import catalog clients

*SMS
BUGFIX: StorageManagementDB, dirac-stager-monitor-jobs - small bug fixes ( sic, Daniela )

*Resources
CHANGE: DIPStorage - added possibility to specify a list of ports for multiple
        service end-points
CHANGE: InProcessComputingElement - demote log message when payload failure 
        to warning, the job will fail anyway
FIX: StalledJobAgent - if pilot reference is not registered, this is not an 
     error of the StalledJobAgent, no log.error() in  this case                
        
*RMS
CHANGE: RequestTask - ensure that tasks are executed with user credentials 
        even with respect to queries to DIRAC services ( useServerCertificate 
        flag set to false )        

[v6r7p36]

*WMS
FIX: CREAMCE, SiteDirector - make sure that the tmp executable is removed
CHANGE: JobWrapper - remove sending mails via Notification Service in case
        of job rescheduling
        
*SMS
FIX: StorageManagementDB - fix a race condition when old tasks are set failed 
     between stage submission and update.        

[v6r7p35]

*Stager
NEW: Stager API: dirac-stager-monitor-file, dirac-stager-monitor-jobs, 
     dirac-stager-monitor-requests, dirac-stager-show-stats

[v6r7p34]

*Transformation
FIX: TransformationCleaning Agent status was set to 'Deleted' instead of 'Cleaned'

[v6r7p33]

*Interfaces
FIX: Job.py - in setExecutable() - prevent changing the log file name string type

*StorageManagement
NEW: StorageManagementDB(Handler) - kill staging requests at the same time as 
     killing related jobs, closes #1510
FIX: StorageManagementDB - demote the level of several log messages       

[v6r7p32]

*DMS
FIX: StorageElementHandler - do not use getDiskSpace utility, use os.statvfs instead
CHANGE: StorageManagementDB - in getStageRequests() make MySQL do an UNIQUE selection 
        and use implicit loop to speed up queries for large results

*Resources
FIX: lsfce remote script - use re.search instead of re.match in submitJob() to cope with
     multipline output

[v6r7p31]

*WMS
FIX: SiteDirector - make possible more than one SiteDirector (with different pilot identity) attached 
     to a CE, ie sgm and pilot roles. Otherwise one is declaring Aborted the pilots from the other.

[v6r7p30]

*Core
CHANGE: X509Chain - added groupProperties field to the getCredentials() report
BUGFIX: InstallTools - in getSetupComponents() typo fixed: agent -> executor

[v6r7p29]

*DMS
CHANGE: FileCatalog - selection metadata is also returned as compatible metadata in the result
        of getCompatibleMetadata() call
NEW: FileCatalog - added path argument to getCompatibleMetadata() call
NEW: FileCatalogClient - added getFileUserMetadata()
BUGFIX: dirac-dms-fts-monitor - exit with code -1 in case of error

*Resources
FIX: CREAMComputingElement - check globus-url-copy result for errors when retrieving job output

[v6r7p28]

*DMS
BUGFIX: FileCatalog/DirectoryMetadata - wrong MySQL syntax 

[v6r7p27]

*Core
FIX: Mail.py - fix of the problem of colons in the mail's body

*Interfaces
NEW: Job API - added setSubmitPools(), setPlatform() sets ... "Platform"

*WMS
FIX: TaskQueueDB - use SystemConfig as Platform for matching ( if Platform is not set explicitly

*Resources
FIX: SSHComputingElement - use ssh host ( and not CE name ) in the pilot reference
BUGFIX: SSHGEComputingElement - forgotten return statement in _getJobOutputFiles()

*Framework
NEW: dirac-sys-sendmail - email's body can be taken from pipe. Command's argument 
     in this case will be interpreted as a destination address     

[v6r7p26]

*DMS
FIX: ReplicaManager - status names Read/Write -> ReadAccess/WriteAccess

[v6r7p25]

*Core
CHANGE: X509Chain - in getCredentials() failure to contact CS is not fatal, 
        can happen when calling dirac-proxy-init -x, for example

[v6r7p24]

*DMS
NEW: FileCatalog - added getFilesByMetadataWeb() to allow pagination in the Web 
     catalog browser
     
*WMS
CHANGE: WMSAdministrator, DiracAdmin - get banned sites list by specifying the status
        to the respective jobDB call     

[v6r7p23]

*Transformation
BUGFIX: TransformationDB - badly formatted error log message

*RMS
CHANGE: RequestDBMySQL - speedup the lookup of requests

*WMS
BUGFIX: dirac-dms-job-delete - in job selection by group

*DMS
FIX: LcgFileCatalogClient - getDirectorySize made compatible with DFC
BUGFIX: LcgFileCatalogClient - proper call of __getClientCertInfo()

[v6r7p22]

*Transformation
CHANGE: InputDataAgent - treats only suitable transformations, e.g. not the extendable ones. 
CHANGE: TransformationAgent - make some methods more public for easy overload

[v6r7p21]

*Core
FIX: Shifter - pass filePath argument when downloading proxy

[v6r7p20]

*DMS
CHANGE: StrategyHandler - move out SourceSE checking to TransferAgent
CHANGE: ReplicaManager, InputDataAgent - get active replicas
FIX: StorageElement, SRM2Storage - support for 'xxxAccess' statuses, checking results
     of return structures
     
*RSS
NEW: set configurable email address on the CS to send the RSS emails
NEW: RSSCache without thread in background
FIX: Synchronizer - moved to ResourceManager handler     

[v6r7p19]

*DMS
BUGFIX: ReplicaManager - in putAndRegister() SE.putFile() singleFile argument not used explicitly

[v6r7p18]

*WMS
FIX: StalledJobAgent - do not exit the loop over Completed jobs if accounting sending fails
NEW: dirac-wms-job-delete - allow to specify jobs to delete by job group and/or in a file
FIX: JobManifest - If CPUTime is not set, set it to MaxCPUTime value

[v6r7p17]

*Resources
FIX: SRM2Storage - treat properly "22 SRM_REQUEST_QUEUED" result code

[v6r7p16]

*DMS
FIX: StrategyHandler - do not proceed when the source SE is not valid for read 
BUGFIX: StorageElement - putFile can take an optional sourceSize argument
BUGFIX: ReplicaManager - in removeFile() proper loop on failed replicas

*RSS
FIX: SpaceTokenOccupancyCommand, CacheFeederAgent - add timeout when calling lcg_util commands

*WMS
FIX: JobManifest - take all the SubmitPools defined in the TaskQueueAgent 
NEW: StalledJobAgent - declare jobs stuck in Completed status as Failed

[v6r7p15]

*Core
BUGFIX: SocketInfo - in host identity evaluation

*DMS
BUGFIX: FileCatalogHandler - missing import os

*Transformation
CHANGE: JobManifest - getting allowed job types from operations() section 

[v6r7p14]

*DMS
CHANGE: StorageElementProxy - removed getParameters(), closes #1280
FIX: StorageElementProxy - free the getFile space before the next file
FIX: StorageElement - added getPFNBase() to comply with the interface

*Interfaces
CHANGE: Dirac API - allow lists of LFNs in removeFile() and removeReplica()

*WMS
CHANGE: JobSchedulingAgent(Executor) - allow both BannedSite and BannedSites JDL option

*RSS
FIX: ElementInspectorAgent - should only pick elements with rss token ( rs_svc ).
FIX: TokenAgent - using 4th element instead of the 5th. Added option to set admin email on the CS.

[v6r7p13]

*Core
FIX: Resources - in getStorageElementSiteMapping() return only sites with non-empty list of SEs

*DMS
FIX: StorageElement - restored the dropped logic of using proxy SEs
FIX: FileCatalog - fix the UseProxy /LocalSite/Catalog option

*Transformation
FIX: TransformationDB - use lower() string comparison in extendTransformation()

[v6r7p12]

*WMS
BUGFIX: JobManifest - get AllowedSubmitPools from the /Systems section, not from /Operations

*Core
NEW: Resources helper - added getSites(), getStorageElementSiteMapping()

*DMS
CHANGE: StrategyHandler - use getStorageElementSiteMapping helper function
BUGFIX: ReplicaManager - do not modify the loop dictionary inside the loop

[v6r7p11]

*Core
CHANGE: Subprocess - put the use of watchdog in flagging

[v6r7p10]

*Core
NEW: Logger - added getLevel() method, closes #1292
FIX: Subprocess - returns correct structure in case of timeout, closes #1295, #1294
CHANGE: TimeOutExec - dropped unused utility
FIX: Logger - cleaned unused imports

*RSS
CHANGE: ElementInspectorAgent - do not use mangled name and removed shifterProxy agentOption

[v6r7p9]

*Core
BUGFIX: InstallTools - MySQL Port should be an integer

[v6r7p8]

*Core
FIX: Subprocess - consistent timeout error message

*DMS
NEW: RemovalTask - added bulk removal
FIX: StrategyHandler - check file source CEs
CHANGE: DataIntegrityClient - code beautification
CHANGE: ReplicaManager - do not check file existence if replica information is queried anyway,
        do not fail if file to be removed does not exist already. 

[v6r7p7]

FIX: Several fixes to allow automatic code documentation

*Core
NEW: InstallTools - added mysqlPort and mysqlRootUser

*DMS
CHANGE: ReplicaManager - set possibility to force the deletion of non existing files
CHANGE: StrategyHandler - better handling of checksum check during scheduling 

[v6r7p6]

*Core
FIX: dirac-install - restore signal alarm if downloadable file is not found
FIX: Subprocess - using Manager proxy object to pass results from the working process

*DMS:
CHANGE: StorageElement - removed overwride mode
CHANGE: removed obsoleted dirac-dms-remove-lfn-replica, dirac-dms-remove-lfn
NEW: FTSMonitorAgent - filter out sources with checksum mismatch
FIX: FTSMonitorAgent, TransferAgent - fix the names of the RSS states

*RSS
NEW: ElementInspectorAgent runs with a variable number of threads which are automatically adjusted
NEW: Added policies to force a particular state, can be very convenient to keep something Banned for example.
NEW: policy system upgrade, added finer granularity when setting policies and actions

*WMS
NEW: SiteDirector- allow to define pilot DN/Group in the agent options
CHANGE: JobDescription, JobManifest - take values for job parameter verification from Operations CS section

[v6r7p5]

*Interfaces
BUGFIX: dirac-wms-job-get-output - properly treat the case when output directory is not specified 

[v6r7p4]

*Core
FIX: Subprocess - avoid that watchdog kills the executor process before it returns itself

*Framework
BUGFIX: ProxuManagerClient - wrong time for caching proxies

*RSS
FIX: removed obsoleted methods

*DMS
NEW: FileCatalog - added findFilesByMetadataDetailed - provides detailed metadata for 
     selected files

[v6r7p3]

*DMS
FIX: FTSMonitorAgent - logging less verbose

*Transformation
FIX: TransformationAgent - use the new CS defaults locations
FIX: Proper agent initialization
NEW: TransformationPlaugin - in Broadcast plugin added file groupings by number of files, 
     make the TargetSE always defined, even if the SourceSE list contains it 

*ResourceStatus
FIX: Added the shifter's proxy to several agents

*RMS
FIX: RequestContainer - the execution order was not properly set for the single files 

*Framework:
BUGFIX: ProxyManagerClient - proxy time can not be shorter than what was requested

[v6r7p2]

*Core
FIX: dirac-configure - switch to use CS before checking proxy info

*Framework
NEW: dirac-sys-sendmail new command
NEW: SystemAdmininistratorCLI - added show host, uninstall, revert commands
NEW: SystemAdmininistratorHandler - added more info in getHostInfo()
NEW: SystemAdmininistratorHandler - added revertSoftware() interface

*Transformation
FIX: TransformationCleaningAgent - check the status of returned results

[v6r7p1]

*Core
FIX: Subprocess - finalize the Watchdog closing internal connections after a command execution
CHANGE: add timeout for py(shell,system)Call calls where appropriate
CHANGE: Shifter - use gProxyManager in a way that allows proxy caching

*Framework
NEW: ProxyManagerClient - allow to specify validity and caching time separately
FIX: ProxyDB - replace instead of delete+insert proxy in __storeVOMSProxy

*DMS
NEW: FTSMonitorAgent - made multithreaded for better efficiency
FIX: dirac-dms-add-file - allow LFN: prefix for lfn argument

*WMS
NEW: dirac-wms-job-get-output, dirac-wms-job-status - allow to retrieve output for a job group
FIX: TaskQueueDB - fixed selection SQL in __generateTQMatchSQL()
CHANGE: OptimizerExecutor - reduce diversity of MinorStatuses for failed executors

*Resources
FIX: CREAMComputingElement - remove temporary JDL right after the submission 

[v6r6p21]

*DMS
BUGFIX: TransformationCleaningAgent - use the right signature of cleanMetadataCatalogFiles() call

[v6r6p20]

*DMS
FIX: RegistrationTask - properly escaped error messages
BUGFIX: DirectoryMetadata - use getFileMetadataFields from FileMetadata in addMetadataField()
NEW: When there is a missing source error spotted during FTS transfer, file should be reset 
     and rescheduled again until maxAttempt (set to 100) is reached

*WMS
FIX: JobScheduling - fix the site group logic in case of Tier0

[v6r6p19]

*DMS
BUGFIX: All DMS agents  - set up agent name in the initialization

*Core
NEW: Subprocess - timeout wrapper for subprocess calls
BUGFIX: Time - proper interpreting of 0's instead of None
CHANGE: DISET - use cStringIO for ANY read that's longer than 16k (speed improvement) 
        + Less mem when writing data to the net
FIX: Os.py - protection against failed "df" command execution       
NEW: dirac-info prints lcg bindings versions
CHANGE: PlotBase - made a new style class 
NEW: Subprocess - added debug level log message

*Framework
NEW: SystemAdministratorIntegrator client for collecting info from several hosts
NEW: SystemAdministrator - added getHostInfo()
FIX: dirac-proxy-init - always check for errors in S_OK/ERROR returned structures
CHANGE: Do not accept VOMS proxies when uploading a proxy to the proxy manager

*Configuration
FIX: CE2CSAgent - get a fresh copy of the cs data before attempting to modify it, closes #1151
FIX: Do not create useless backups due to slaves connecting and disconnecting
FIX: Refresher - prevent retrying with 'Insane environment'

*Accounting
NEW: Accounting/Job - added validation of reported values to cope with the weird Yandex case
FIX: DBUtils - take into account invalid values, closes #949

*DMS
FIX: FTSSubmitAgent - file for some reason rejected from submission should stay in 'Waiting' in 
     TransferDB.Channel table
FIX: FTSRequest - fix in the log printout     
CHANGE: dirac-dms-add-file removed, dirac-dms-add-files renamed to dirac-dms-add-file
FIX: FileCatalogCLI - check the result of removeFile call
FIX: LcgFileCatalogClient - get rid of LHCb specific VO evaluation
NEW: New FileCatalogProxy service - a generalization of a deprecated LcgFileCatalog service
FIX: Restored StorageElementProxy functionality
CHANGE: dirac-dms-add-file - added printout
NEW: FileCatalog(Factory), StorageElement(Factory) - UseProxy flag moved to /Operations and /LocalSite sections

*RSS
NEW:  general reimplementation: 
      New DB schema using python definition of tables, having three big blocks: Site, Resource and Node.
      MySQLMonkey functionality almost fully covered by DB module, eventually will disappear.
      Services updated to use new database.
      Clients updated to use new database.
      Synchronizer updated to fill the new database. When helpers will be ready, it will need an update.
      One ElementInspectorAgent, configurable now is hardcoded.
      New Generic StateMachine using OOP.
      Commands and Policies simplified.
      ResourceStatus using internal cache, needs to be tested with real load.
      Fixes for the state machine
      Replaced Bad with Degraded status ( outside RSS ).
      Added "Access" to Read|Write|Check|Remove SE statuses wherever it applies.
      ResourceStatus returns by default "Active" instead of "Allowed" for CS calls.
      Caching parameters are defined in the CS
FIX: dirac-admin-allow/ban-se - allow a SE on Degraded ( Degraded->Active ) and ban a SE on Probing 
     ( Probing -> Banned ). In practice, Active and Degraded are "usable" states anyway.            
      
*WMS
FIX: OptimizerExecutor - failed optimizations will still update the job     
NEW: JobWrapper - added LFNUserPrefix VO specific Operations option used for building user LFNs
CHANGE: JobDB - do not interpret SystemConfig in the WMS/JobDB
CHANGE: JobDB - Use CPUTime JDL only, keep MaxCPUTime for backward compatibility
CHANGE: JobWrapper - use CPUTime job parameter instead of MaxCPUTime
CHANGE: JobAgent - use CEType option instead of CEUniqueID
FIX: JobWrapper - do not attempt to untar directories before having checked if they are tarfiles 
NEW: dirac-wms-job-status - get job statuses for jobs in a given job group
 
*SMS
FIX: StorageManagementDB - when removing unlinked replicas, take into account the case where a
     staging request had been submitted, but failed
      
*Resources    
NEW: glexecCE - add new possible locations of the glexec binary: OSG specific stuff and in last resort 
     looking in the PATH    
NEW: LcgFileCatalogClient - in removeReplica() get the needed PFN inside instead of providing it as an argument     
      
*TS      
CHANGE: Transformation types definition are moved to the Operations CS section

*Interfaces
FIX: Dirac.py - CS option Scratchdir was in LocalSite/LocalSite
FIX: Dirac.py - do not define default catalog, use FileCatalog utility instead

[v6r6p19]

*DMS
BUGFIX: All DMS agents  - set up agent name in the initialization

[v6r6p18]

*Transformation
CHANGE: /DIRAC/VOPolicy/OutputDataModule option moved to <Operations>/Transformations/OutputDataModule

*Resources
FIX: ComputingElement - properly check if the pilot proxy has VOMS before adding it to the payload 
     when updating it

*WMS
BUGFIX: JobSanity - fixed misspelled method call SetParam -> SetParameter

[v6r6p17]

*Transformation
BUGFIX: TransformationAgent - corrected  __getDataReplicasRM()

[v6r6p16]

*DMS
FIX: Agents - proper __init__ implementation with arguments passing to the super class
FIX: LcgFileCatalogClient - in removeReplica() reload PFN in case it has changed

[v6r6p15]

*Framework
BUGFIX: ErrorMessageMonitor - corrected updateFields call 

*DMS:
NEW: FTSMonitorAgent completely rewritten in a multithreaded way

*Transformation
FIX: InputDataAgent - proper instantiation of TransformationClient
CHANGE: Transformation - several log message promoted from info to notice level

[v6r6p14]

*Transformation
FIX: Correct instantiation of agents inside several scripts
CHANGE: TransformationCleaningAgent - added verbosity to logs
CHANGE: TransformationAgent - missingLFC to MissingInFC as it could be the DFC as well
FIX: TransformationAgent - return an entry for all LFNs in __getDataReplicasRM

*DMS
FIX: TransferAgent - fix exception reason in registerFiles()

[v6r6p13]

*DMS
CHANGE: TransferAgent - change RM call from getCatalogueReplicas to getActiveReplicas. 
        Lowering log printouts here and there

[v6r6p12]

*DMS
BUGFIX: RemovalTask - Replacing "'" by "" in error str set as attribute for a subRequest file. 
        Without that request cannot be updated when some nasty error occurs.

[v6r6p11]

*RMS:
BUGFIX: RequestClient - log string formatting

*DMS
BUGFIX: RemovalTask - handling for files not existing in the catalogue

*Transformation
FIX: TransformationManager - ignore files in NotProcessed status to get the % of processed files

*Interfaces
FIX: Fixes due to the recent changes in PromptUser utility

[v6r6p10]

*RMS
FIX: RequestDBMySQL - better escaping of queries 

*WMS
FIX: SiteDirector - get compatible platforms before checking Task Queues for a site

[v6r6p9]

*Core
FIX: Utilities/PromptUser.py - better user prompt

*Accounting
NEW: Add some validation to the job records because of weird data coming from YANDEX.ru

*DMS
BUGFIX: ReplicaManager - typo errStr -> infoStr in __replicate()
FIX: FTSRequest - fixed log message

*WMS
FIX: SiteDirector - use CSGlobals.getVO() call instead of explicit CS option

[v6r6p8]

*Transformation
BUGFIX: TransformationDB - typo in getTransformationFiles(): iterValues -> itervalues

[v6r6p7]

*Resources
FIX: StorageFactory - uncommented line that was preventing the status to be returned 
BUGFIX: CE remote scripts - should return status and not call exit()
BUGFIX: SSHComputingElement - wrong pilot ID reference

[v6r6p6]

*WMS
FIX: TaskQueueDB - in findOrphanJobs() retrieve orphaned jobs as list of ints instead of list of tuples
FIX: OptimizerExecutor - added import of datetime to cope with the old style optimizer parameters

*Transformation
FIX: TransformationAgent - fix finalization entering in an infinite loop
NEW: TransformationCLI - added resetProcessedFile command
FIX: TransformationCleaningAgent - treating the archiving delay 
FIX: TransformationDB - fix in getTransformationFiles() in case of empty file list

[v6r6p5]

*Transformation
FIX: TransformationAgent - type( transClient -> transfClient )
FIX: TransformationAgent - self._logInfo -> self.log.info
FIX: TransformationAgent - skip if no Unused files
FIX: TransformationAgent - Use CS option for replica cache lifetime
CHANGE: TransformationAgent - accept No new Unused files every [6] hours

[v6r6p4]

*DMS
FIX: TransferAgent - protection for files that can not be scheduled
BUGFIX: TransferDB - typo (instIDList - > idList ) fixed

*Transformation
BUGFIX: TransformationAgent - typo ( loginfo -> logInfo )

[v6r6p3]

FIX: merged in patch v6r5p14

*Core
BUGFIX: X509Chain - return the right structure in getCredentials() in case of failure
FIX: dirac-deploy-scripts.py - allow short scripts starting from "d"
FIX: dirac-deploy-scripts.py - added DCOMMANDS_PPID env variable in the script wrapper
FIX: ExecutorReactor - reduced error message dropping redundant Task ID 

*Interfaces
BUGFIX: Dirac.py - allow to pass LFN list to replicateFile()

*DMS
FIX: FileManager - extra check if all files are available in _findFiles()
BUGFIX: FileCatalogClientCLI - bug in DirectoryListing

[v6r6p2]

FIX: merged in patch v6r5p13

*WMS
FIX: SiteDirector - if no community set, look for DIRAC/VirtualOrganization setting

*Framework
FIX: SystemLoggingDB - LogLevel made VARCHAR in the MessageRepository table
FIX: Logging - several log messages are split in fixed and variable parts
FIX: SystemLoggingDB - in insertMessage() do not insert new records in auxiliary tables if they 
     are already there

[v6r6p1]

*Core:
CHANGE: PromptUser - changed log level of the printout to NOTICE
NEW: Base Client constructor arguments are passed to the RPCClient constructor

*DMS:
NEW: FTSRequest - added a prestage mechanism for source files
NEW: FileCatalogClientCLI - added -f switch to the size command to use raw faile tables 
     instead of storage usage tables
NEW: FileCatalog - added orphan directory repair tool
NEW: FIleCatalog - more counters to control the catalog sanity     

*WMS:
FIX: SandboxStoreClient - no more kwargs tricks
FIX: SandboxStoreClient returns sandbox file name in case of upload failure to allow failover
FIX: dirac-pilot - fixed VO_%s_SW_DIR env variable in case of OSG

*TS:
FIX: TransformationManagerHandler - avoid multiple Operations() instantiation in 
     getTransformationSummaryWeb()

[v6r6]

*Core
CHANGE: getDNForUsername helper migrated from Core.Security.CS to Registry helper
NEW: SiteSEMapping - new utilities getSitesGroupedByTierLevel(), getTier1WithAttachedTier2(),
     getTier1WithTier2
CHANGE: The DIRAC.Core.Security.CS is replaced by the Registry helper     
BUGFIX: dirac-install - properly parse += in .cfg files
FIX: Graphs.Utilities - allow two lines input in makeDataFromCVS()
FIX: Graphs - allow Graphs package usage if even matplotlib is not installed
NEW: dirac-compile-externals will retrieve the Externals compilation scripts from it's new location 
     in github (DIRACGrid/Externals)
NEW: Possibility to define a thread-global credentials for DISET connections (for web framework)
NEW: Logger - color output ( configurable )
NEW: dirac-admin-sort-cs-sites - to sort sites in the CS
CHANGE: MessageClient(Factor) - added msgClient attribute to messages
NEW: Core.Security.Properties - added JOB_MONITOR and USER_MANAGER properties

*Configuration
NEW: Registry - added getAllGroups() method

*Framework
NEW: SystemAdministratorClientCLI - possibility to define roothPath and lcgVersion when updating software

*Accounting
NEW: JobPlotter - added Normalized CPU plots to Job accounting
FIX: DBUtils - plots going to greater granularity

*DMS
NEW: FileCatalog - storage usage info stored in all the directories, not only those with files
NEW: FileCatalog - added utility to rebuild storage usage info from scratch
FIX: FileCatalog - addMetadataField() allow generic types, e.g. string
FIX: FileCatalog - path argument is normalized before usage in multiple methods
FIX: FileCatalog - new metadata for files(directories) should not be there before for directories(files)
NEW: FileCatalog - added method for rebuilding DirectoryUsage data from scratch 
NEW: FileCatalog - Use DirectoryUsage mechanism for both logical and physical storage
CHANGE: FileCatalog - forbid removing non-empty directories
BUGFIX: FileCatalogClientCLI - in do_ls() check properly the path existence
FIX: FileCatalogClientCLI - protection against non-existing getCatalogCounters method in the LFC client
FIX: DMS Agents - properly call superclass constructor with loadName argument
FIX: ReplicaManager - in removeFile() non-existent file is marked as failed
FIX: Make several classes pylint compliant: DataIntegrityHandler, DataLoggingHandler,
     FileCatalogHandler, StorageElementHandler, StorageElementProxyHandler, TransferDBMonitoringHandler
FIX: LogUploadAgent - remove the OSError exception in __replicate()
FIX: FileCatalogClientCLI - multiple check of proper command inputs,
     automatic completion of several commands with subcommands,
     automatic completion of file names
CHANGE: FileCatalogClientCLI - reformat the output of size command 
FIX: dirac-admin-ban-se - allow to go over all options read/write/check for each SE      
NEW: StrategyHandler - new implementation to speed up file scheduling + better error reporting
NEW: LcgFileCatalogProxy - moved from from LHCbDirac to DIRAC
FIX: ReplicaManager - removed usage of obsolete "/Resources/StorageElements/BannedTarget" 
CHANGE: removed StorageUsageClient.py
CHANGE: removed obsoleted ProcessingDBAgent.py

*WMS
CHANGE: RunNumber job parameter was removed from all the relevant places ( JDL, JobDB, etc )
NEW: dirac-pilot - add environment setting for SSH and BOINC CEs
NEW: WMSAdministrator - get output for non-grid CEs if not yet in the DB
NEW: JobAgent - job publishes BOINC parameters if any
CHANGE: Get rid of LHCbPlatform everywhere except TaskQueueDB
FIX: SiteDirector - provide list of sites to the Matcher in the initial query
FIX: SiteDirector - present a list of all groups of a community to match TQs
CHANGE: dirac-boinc-pilot dropped
CHANGE: TaskQueueDirector does not depend on /LocalSite section any more
CHANGE: reduced default delays for JobCleaningAgent
CHANGE: limit the number of jobs received by JobCleaningAgent
CHANGE: JobDB - use insertFields instead of _insert
CHANGE: Matcher, TaskQueueDB - switch to use Platform rather than LHCbPlatform retaining LHCbPlatform compatibility
BUGFIX: Matcher - proper reporting pilot site and CE
CHANGE: JobManager - improved job Killing/Deleting logic
CHANGE: dirac-pilot - treat the OSG case when jobs on the same WN all run in the same directory
NEW: JobWrapper - added more status reports on different failures
FIX: PilotStatusAgent - use getPilotProxyFromDIRACGroup() instead of getPilotProxyFromVOMSGroup()
CHANGE: JobMonitoringHandler - add cutDate and condDict parameters to getJobGroup()
NEW: JobMonitoringHandler - check access rights with JobPolicy when accessing job info from the web
NEW: JobManager,JobWrapper - report to accounting jobs in Rescheduled final state if rescheduling is successful
FIX: WMSAdministrator, SiteDirector - store only non-empty pilot output to the PilotDB
NEW: added killPilot() to the WMSAdministrator interface, DiracAdmin and dirac-admin-kill-pilot command
NEW: TimeLeft - renormalize time left using DIRAC Normalization if available
FIX: JobManager - reconnect to the OptimizationMind in background if not yet connected
CHANGE: JobManifest - use Operations helper
NEW: JobCleaningAgent - delete logging records from JobLoggingDB when deleting jobs

*RMS
FIX: RequestDBFile - better exception handling in case no JobID supplied
FIX: RequestManagerHandler - make it pylint compliant
NEW: RequestProxyHandler - is forwarding requests from voboxes to central RequestManager. 
     If central RequestManager is down, requests are dumped into file cache and a separate thread 
     running in background is trying to push them into the central. 
CHANGE: Major revision of the code      
CHANGE: RequestDB - added index on SubRequestID in the Files table
CHANGE: RequestClient - readRequestForJobs updated to the new RequetsClient structure

*RSS
NEW: CS.py - Space Tokens were hardcoded, now are obtained after scanning the StorageElements.

*Resources
FIX: SSHComputingElement - enabled multiple hosts in one queue, more debugging
CHANGE: SSHXXX Computing Elements - define SSH class once in the SSHComputingElement
NEW: SSHComputingElement - added option to define private key location
CHANGE: Get rid of legacy methods in ComputingElement
NEW: enable definition of ChecksumType per SE
NEW: SSHBatch, SSHCondor Computing Elements
NEW: SSHxxx Computing Elements - using remote control scripts to better capture remote command errors
CHANGE: put common functionality into SSHComputingElement base class for all SSHxxx CEs
NEW: added killJob() method tp all the CEs
NEW: FileCatalog - take the catalog information info from /Operations CS section, if defined there, 
     to allow specifications per VO 

*Interfaces
CHANGE: Removed Script.initialize() from the API initialization
CHANGE: Some general API polishing
FIX: Dirac.py - when running in mode="local" any directory in the ISB would not get untarred, 
     contrary to what is done in the JobWrapper

*TS
BUGFIX: TaskManager - bug fixed in treating tasks with input data
FIX: TransformationCleaningAgent - properly call superclass constructor with loadName argument
NEW: TransformationCleaningAgent - added _addExtraDirectories() method to extend the list of
     directories to clean in a subclass if needed
CHANGE: TransformationCleaningAgent - removed usage of StorageUsageClient     
NEW: TransformationAgent is multithreaded now ( implementation moved from LHCbDIRAC )
NEW: added unit tests
NEW: InputDataAgent - possibility to refresh only data registered in the last predefined period of time 
NEW: TransformationAgent(Client) - management of derived transformations and more ported from LHCbDIRAC
BUGFIX: TransformationDB - wrong SQL statement generation in setFileStatusForTransformation()

[v6r5p14]

*Core
NEW: Utilities - added Backports utility

*WMS
FIX: Use /Operations/JobScheduling section consistently, drop /Operations/Matching section
NEW: Allow VO specific share correction plugins from extensions
FIX: Executors - several fixes

[v6r5p13]

*WMS
FIX: Executors - VOPlugin will properly send and receive the params
NEW: Correctors can be defined in an extension
FIX: Correctors - Properly retrieve info from the CS using the ops helper

[v6r5p12]

FIX: merged in patch v6r4p34

[v6r5p11]

FIX: merged in patch v6r4p33

*Core
FIX: MySQL - added offset argument to buildConditions()

[v6r5p10]

FIX: merged in patch v6r4p32

[v6r5p9]

FIX: merged in patch v6r4p30

[v6r5p8]

FIX: merged in patch v6r4p29

[v6r5p7]

FIX: merged in patch v6r4p28

[v6r5p6]

FIX: merged in patch v6r4p27

*Transformation
BUGFIX: TransformationDB - StringType must be imported before it can be used

*RSS
NEW: CS.py - Space Tokens were hardcoded, now are obtained after scanning the StorageElements.

[v6r5p5]

FIX: merged in patch v6r4p26

[v6r5p4]

FIX: merged in patch v6r4p25

[v6r5p3]

*Transformation
FIX: merged in patch v6r4p24

[v6r5p2]

*Web
NEW: includes DIRACWeb tag web2012092101

[v6r5p1]

*Core
BUGFIX: ExecutorMindHandler - return S_OK() in the initializeHandler
FIX: OptimizationMindHandler - if the manifest is not dirty it will not be updated by the Mind

*Configuration
NEW: Resources helper - added getCompatiblePlatform(), getDIRACPlatform() methods

*Resources
FIX: SSHComputingElement - add -q option to ssh command to avoid banners in the output
FIX: BOINCComputingElement - removed debugging printout
FIX: ComputingElement - use Platform CS option which will be converted to LHCbPlatform for legacy compatibility

*DMS
FIX: RequestAgentBase - lowering loglevel from ALWAYS to INFO to avoid flooding SystemLogging

*WMS:
FIX: SiteDirector - provide CE platform parameter when interrogating the TQ
FIX: GridPilotDirector - publish pilot OwnerGroup rather than VOMS role
FIX: WMSUtilities - add new error string into the parsing of the job output retrieval

[v6r5]

NEW: Executor framework

*Core
NEW: MySQL.py - added Test case for Time.dateTime time stamps
NEW: MySQL.py - insertFields and updateFields can get values via Lists or Dicts
NEW: DataIntegrityDB - use the new methods from MySQL and add test cases
NEW: DataIntegrityHandler - check connection to DB and create tables (or update their schema)
NEW: DataLoggingDB - use the new methods from MySQL and add test cases
NEW: DataLoggingHandler - check connection to DB and create tables (or update their schema)
FIX: ProcessPool - killing stuck workers after timeout
CHANGE: DB will throw a RuntimeException instead of a sys.exit in case it can't contact the DB
CHANGE: Several improvements on DISET
CHANGE: Fixed all DOS endings to UNIX
CHANGE: Agents, Services and Executors know how to react to CSSection/Module and react accordingly
NEW: install tools are updated to deal with executors
FIX: dirac-install - add -T/--Timeout option to define timeout for distribution downloads
NEW: dirac-install - added possibility of defining dirac-install's global defaults by command line switch
BUGFIX: avoid PathFinder.getServiceURL and use Client class ( DataLoggingClient,LfcFileCatalogProxyClient ) 
FIX: MySQL - added TIMESTAMPADD and TIMESTAMPDIFF to special values not to be scaped by MySQL
NEW: ObjectLoader utility
CHANGE: dirac-distribution - added global defaults flag and changed the flag to -M or --defaultsURL
FIX: Convert to string before trying to escape value in MySQL
NEW: DISET Services - added PacketTimeout option
NEW: SystemLoggingDB - updated to use the renewed MySQL interface and SQL schema
NEW: Added support for multiple entries in /Registry/DefaultGroup, for multi-VO installations
CHANGE: Component installation procedure updated to cope with components inheriting Modules
CHANGE: InstallTools - use dirac- command in runit run scripts
FIX: X509Chain - avoid a return of error when the group is not valid
FIX: MySQL - reduce verbosity of log messages when high level methods are used
CHANGE: Several DB classes have been updated to use the MySQL buildCondition method
NEW: MySQL - provide support for greater and smaller arguments to all MySQL high level methods
FIX: Service.py - check all return values from all initializers

*Configuration
CHANGE: By default return option and section lists ordered as in the CS
NEW: ConfigurationClient - added function to refresh remote configuration

*Framework
FIX: Registry.findDefaultGroup will never return False
CHANGE: ProxyManager does not accept proxies without explicit group
CHANGE: SystemAdministratorHandler - force refreshing the configuration after new component setup

*RSS
CHANGE: removed code execution from __init__
CHANGE: removed unused methods
NEW: Log all policy results 

*Resources
NEW: updated SSHComputingElement which allows multiple job submission
FIX: SGETimeLeft - better parsing of the batch system commands output
FIX: InProcessComputingElement - when starting a new job discard renewal of the previous proxy
NEW: BOINCComputingElement - new CE client to work with the BOINC desktop grid infrastructure 

*WMS
CHANGE: WMS Optimizers are now executors
CHANGE: SandboxStoreClient can directly access the DB if available
CHANGE: Moved JobDescription and improved into JobManifest
FIX: typo in JobLoggingDB
NEW: JobState/CachedJobState allow access to the Job via DB/JobStateSync Service automatically
BUGFIX: DownloadInputData - when not enough disk space, message was using "buffer" while it should be using "data"
FIX: the sandboxmetadataDB explosion when using the sandboxclient without direct access to the DB
NEW: Added support for reset/reschedule in the OptimizationMind
CHANGE: Whenever a DB is not properly initialized it will raise a catchable RuntimeError exception 
        instead of silently returning
FIX: InputDataResolution - just quick mod for easier extensibility, plus removed some LHCb specific stuff
NEW: allow jobids in a file in dirac-wms-job-get-output
NEW: JobManager - zfill in %n parameter substitution to allow alphabetical sorting
NEW: Directors - added checking of the TaskQueue limits when getting eligible queues
CHANGE: Natcher - refactor to simpify the logic, introduced Limiter class
CHANGE: Treat MaxCPUTime and CPUTime the same way in the JDL to avoid confusion
NEW: SiteDirector - added options PilotScript, MaxPilotsToSubmit, MaxJobsInFillMode
BUGFIX: StalledJobAgent - use cpuNormalization as float, not string 
FIX: Don't kill an executor if a task has been taken out from it
NEW: dirac-boinc-pilot - pilot script to be used on the BOINC volunteer nodes
FIX: SiteDirector - better handling of tokens and filling mode 
NEW: Generic pilot identities are automatically selected by the TQD and the SiteDirector 
     if not explicitly defined in /Pilot/GenericDN and GenericGroup
NEW: Generic pilot groups can have a VO that will be taken into account when selecting generic 
     credentials to submit pilots
NEW: Generic pilots that belong to a VO can only match jobs from that VO
NEW: StalledJobAgent - added rescheduling of jobs stuck in Matched or Rescheduled status
BUGFIX: StalledJobAgent - default startTime and endTime to "now", avoid None value
NEW: JobAgent - stop after N failed matching attempts (nothing to do), use StopAfterFailedMatches option
CHANGE: JobAgent - provide resource description as a dictionary to avoid extra JDL parsing by the Matcher
CHANGE: Matcher - report pilot info once instead of sending it several times from the job
CHANGE: Matcher - set the job site instead of making a separate call to JobStateUpdate
NEW: Matcher - added Matches done and matches OK statistics
NEW: TaskQueue - don't delete fresh task queues. Wait 5 minutes to do so.
CHANGE: Disabled TQs can also be matched, if no jobs are there, a retry will be triggered

*Transformation
FIX: TransformationAgent - a small improvement: now can pick the prods status to handle from the CS, 
     plus few minor corrections (e.g. logger messages)
FIX: TransformationCLI - take into accout possible failures in resetFile command     

*Accounting
NEW: AccountingDB - added retrieving RAW records for internal stuff
FIX: AccountingDB - fixed some logic for readonly cases
CHANGE: Added new simpler and faster bucket insertion mechanism
NEW: Added more info when rebucketing
FIX: Calculate the rebucket ETA using remaining records to be processed instead of the total records to be processed
FIX: Plots with no data still carry the plot name

*DMS
NEW: SRM2Storage - added retry in the gfal calls
NEW: added new FTSCleaningAgent cleaning up TransferDB tables
FIX: DataLoggingClient and DataLoggingDB - tests moved to separate files
CHANGE: request agents cleanup

*RMS
CHANGE: Stop using RequestAgentMixIn in the request agents

[v6r4p34]

*DMS
BUGFIX: FileCatalogCLI - fixed wrong indentation
CHANGE: RegistrationTask - removed some LHCb specific defaults

[v6r4p33]

*DMS
CHANGE: FTSRequest - be more verbose if something is wrong with file

[v6r4p32]

*WMS
FIX: StalledJobAgent - avoid exceptions in the stalled job accounting reporting

*DMS
NEW: FTSMonitorAgent - handling of expired FTS jobs 

*Interfaces
CHANGE: Dirac.py - attempt to retrieve output sandbox also for Completed jobs in retrieveRepositorySandboxes()

[v6r4p30]

*Core
BUGFIX: dirac-admin-bdii-ce-voview - proper check of the result structure

*Interfaces
FIX: Dirac.py, Job.py - allow to pass environment variables with special characters

*DMS
NEW: FileCatalogCLI - possibility to sort output in the ls command

*WMS:
FIX: JobWrapper - interpret environment variables with special characters 

[v6r4p29]

*RMS
BUGFIX: RequestDBMySQL - wrong indentation in __updateSubRequestFiles()

[v6r4p28]

*Interfaces
CHANGE: Dirac.py, DiracAdmin.py - remove explicit timeout on RPC client instantiation

*RSS
FIX: CS.py - fix for updated CS location (backward compatible)

*DMS
BUGFIX: StrategyHandler - bug fixed determineReplicationTree()
FIX: FTSRequest - add checksum string to SURLs file before submitting an FTS job

*WMS
FIX: JobWrapper - protection for double quotes in JobName
CHANGE: SiteDirector - switched some logging messages from verbose to info level

*RMS
NEW: Request(Client,DBMySQL,Manager) - added readRequestsForJobs() method

[v6r4p27]

*DMS
FIX: SRM2Storage - removed hack for EOS (fixed server-side)

*Transformation
CHANGE: TransformationClient - limit to 100 the number of transformations in getTransformations()
NEW: TransformationAgent - define the transformations type to use in the configuration

*Interfaces
FIX: Job.py -  fix for empty environmentDict (setExecutionEnv)

[v6r4p26]

*Transformation
BUGFIX: TransformationClient - fixed calling sequence in rpcClient.getTransformationTasks()
NEW: TransformationClient - added log messages in verbose level.

[v6r4p25]

*DMS
BUGFIX: StrategyHandler - sanity check for wrong replication tree 

[v6r4p24]

*Core
NEW: MySQL - add 'offset' argument to the buildCondition()

*Transformation
FIX: TransformationAgent - randomize the LFNs for removal/replication case when large number of those
CHANGE: TransformationClient(DB,Manager) - get transformation files in smaller chunks to
        improve performance
FIX: TransformationAgent(DB) - do not return redundant LFNs in getTransformationFiles()    

[v6r4p23]

*Web
NEW: includes DIRACWeb tag web2012092101

[v6r4p22]

*DMS
FIX: SRM2Storage - fix the problem with the CERN-EOS storage 

[v6r4p21]

*Core
BUGFIX: SGETimeLeft - take into account dd:hh:mm:ss format of the cpu consumed

[v6r4p20]

*WMS
BUGFIX: PilotDirector, GridPilotDirector - make sure that at least 1 pilot is to be submitted
BUGFIX: GridPilotDirector - bug on how pilots are counted when there is an error in the submit loop.
BUGFIX: dirac-pilot - proper install script installation on OSG sites

[v6r4p19]

*RMS
FIX: RequestDBMySQL - optimized request selection query 

[v6r4p18]

*Configuration
BUGFIX: CE2CSAgent.py - the default value must be set outside the loop

*DMS
NEW: dirac-dms-create-replication-request
BUGFIX: dirac-dms-fts-submit, dirac-dms-fts-monitor - print out error messages

*Resources
BUGFIX: TorqueComputingElement.py, plus add UserName for shared Queues

*WMS
BUGFIX: JobManagerHandler - default value for pStart (to avoid Exception)

[v6r4p17]

*Core
FIX: dirac-configure - setup was not updated in dirac.cfg even with -F option
FIX: RequestHandler - added fix for Missing ConnectionError

*DMS
FIX: dirac-dms-clean-directory - command fails with `KeyError: 'Replicas'`.

*WMS
FIX: SiteDirector - adapt to the new method in the Matcher getMatchingTaskQueue 
FIX: SiteDirector - added all SubmitPools to TQ requests

[v6r4p16]

*Core:
FIX: dirac-install - bashrc/cshrc were wrongly created when using versionsDir

*Accounting
CHANGE: Added new simpler and faster bucket insertion mechanism
NEW: Added more info when rebucketing

*WMS
CHANGE: Matcher - refactored to take into account job limits when providing info to directors
NEW: JoAgent - reports SubmitPool parameter if applicable
FIX: Matcher - bad codition if invalid result

[v6r4p15]

*WMS
FIX: gLitePilotDirector - fix the name of the MyProxy server to avoid crasehs of the gLite WMS

*Transformation
FIX: TaskManager - when the file is on many SEs, wrong results were generated

[v6r4p13]

*DMS
FIX: dirac-admin-allow-se - added missing interpreter line

[v6r4p12]

*DMS
CHANGE: RemovalTask - for DataManager shifter change creds after failure of removal with her/his proxy.

*RSS
NEW: Added RssConfiguration class
FIX: ResourceManagementClient  - Fixed wrong method name

[v6r4p11]

*Core
FIX: GGUSTicketsClient - GGUS SOAP URL updated

*DMS
BUGFIX: ReplicaManager - wrong for loop

*RequestManagement
BUGFIX: RequestClient - bug fix in finalizeRequest()

*Transformation
FIX: TaskManager - fix for correctly setting the sites (as list)

[v6r4p10]

*RequestManagement
BUGFIX: RequestContainer - in addSubrequest() function

*Resources
BUGFIX: SRM2Storage - in checksum type evaluation

*ResourceStatusSystem
BUGFIX: InfoGetter - wrong import statement

*WMS
BUGFIX: SandboxMetadataDB - __init__() can not return a value

[v6r4p9]

*DMS
CHANGE: FailoverTransfer - ensure the correct execution order of the subrequests

[v6r4p8]

Bring in fixes from v6r3p17

*Core:
FIX: Don't have the __init__ return True for all DBs
NEW: Added more protection for exceptions thrown in callbacks for the ProcessPool
FIX: Operations will now look in 'Defaults' instead of 'Default'

*DataManagement:
FIX: Put more protection in StrategyHandler for neither channels  not throughput read out of TransferDB
FIX: No JobIDs supplied in getRequestForJobs function for RequestDBMySQL taken into account
FIX: Fix on getRequestStatus
CHANGE: RequestClient proper use of getRequestStatus in finalizeRequest
CHANGE: Refactored RequestDBFile

[v6r4p7]

*WorkloadManagement
FIX: SandboxMetadataDB won't explode DIRAC when there's no access to the DB 
CHANGE: Whenever a DB fails to initialize it raises a catchable exception instead of just returning silently

*DataManagement
CHANGE: Added Lost and Unavailable to the file metadata

[v6r4p6]

Bring fixes from v6r4p6

[v6r4p5]

*Configuration
NEW: Added function to generate Operations CS paths

*Core
FIX: Added proper ProcessPool checks and finalisation

*DataManagement
FIX: don't set Files.Status to Failed for non-existign files, failover transfers won't go
FIX: remove classmethods here and there to unblock requestHolder
CHANGE: RAB, TA: change task timeout: 180 and 600 (was 600 and 900 respectively)
FIX: sorting replication tree by Ancestor, not hopAncestorgit add DataManagementSystem/Agent/TransferAgent.py
NEW: TA: add finalize
CHANGE: TransferAgent: add AcceptableFailedFiles to StrategyHandler to ban FTS channel from scheduling
FIX: if there is no failed files, put an empty dict


*RSS
FIX: RSS is setting Allowed but the StorageElement checks for Active

*Workflows
FIX: Part of WorfklowTask rewritten to fix some issues and allow 'ANY' as site

*Transformation
FIX: Wrong calls to TCA::cleanMetadataCatalogFiles

[v6r4p4]

*Core
FIX: Platform.py - check if Popen.terminate is available (only from 2.6)

[v6r4p3]

*Core
FIX: ProcessPool with watchdog and timeouts - applied in v6r3 first

[v6r4p2]

*StorageManagement
BUGFIX: StorageElement - staging is a Read operation and should be allowed as such

*WMS
BUGFIX: InProcessComputingElement, JobAgent - proper return status code from the job wrapper

*Core
FIX: Platform - manage properly the case of exception in the ldconfig execution

[v6r4p1]

*DMS
FIX: TransferDB.getChannelObservedThroughput - the channelDict was created in a wrong way

*RSS
FIX: ResourceStatus was not returning Allowed by default

[v6r4]

*Core
FIX: dirac-install-db.py: addDatabaseOptionsToCS has added a new keyed argument
NEW: SGETimeLeft.py: Support for SGE backend
FIX: If several extensions are installed, merge ConfigTemplate.cfg
NEW: Service framework - added monitoring of file descriptors open
NEW: Service framework - Reduced handshake timeout to prevent stuck threads
NEW: MySQL class with new high level methods - buildCondition,insertFields,updateFields
     deleteEntries, getFields, getCounters, getDistinctAttributeValues
FIX: ProcessPool - fixes in the locking mechanism with LockRing, stopping workers when the
     parent process is finished     
FIX: Added more locks to the LockRing
NEW: The installation tools are updated to install components by name with the components module specified as an option

*DMS
FIX: TransferDB.py - speed up the Throughput determination
NEW: dirac-dms-add-files: script similar to dirac-dms-remove-files, 
     allows for 1 file specification on the command line, using the usual dirac-dms-add-file options, 
     but also can take a text file in input to upload a bunch of files. Exit code is 0 only if all 
     was fine and is different for every error found. 
NEW: StorageElementProxy- support for data downloading with http protocol from arbitrary storage, 
     needed for the web data download
BUGFIX: FileCatalogCLI - replicate operation does a proper replica registration ( closes #5 )     
FIX: ReplicaManager - __cleanDirectory now working and thus dirac-dms-clean-directory

*WMS
NEW: CPU normalization script to run a quick test in the pilot, used by the JobWrapper
     to report the CPU consumption to the accounting
FIX: StalledJobAgent - StalledTimeHours and FailedTimeHours are read each cycle, refer to the 
     Watchdog heartBeat period (should be renamed); add NormCPUTime to Accounting record
NEW: SiteDirector - support for the operation per VO in multi-VO installations
FIX: StalledJobAgent - get ProcessingType from JDL if defined
BUGFIX: dirac-wms-job-peek - missing printout in the command
NEW: SiteDirector - take into account the number of already waiting pilots when evaluating the number of pilots to submit
FIX: properly report CPU usage when the Watchdog kill the payload.

*RSS
BUGFIX: Result in ClientCache table is a varchar, but the method was getting a datetime
NEW: CacheFeederAgent - VOBOX and SpaceTokenOccupancy commands added (ported from LHCbDIRAC)
CHANGE: RSS components get operational parameters from the Operations handler

*DataManagement
FIX: if there is no failed files, put an empty dict

*Transformation
FIX: Wrong calls to TCA::cleanMetadataCatalogFiles

[v6r3p19]

*WMS
FIX: gLitePilotDirector - fix the name of the MyProxy server to avoid crashes of the gLite WMS

[v6r3p18]

*Resources
BUGFIX: SRM2Storage - in checksum type evaluation

[v6r3p17]

*DataManagement
FIX: Fixes issues #783 and #781. Bugs in ReplicaManager removePhisicalReplica and getFilesFromDirectory
FIX: Return S_ERROR if missing jobid arguments
NEW: Checksum can be verified during FTS and SRM2Storage 

[v6r3p16]

*DataManagement
FIX: better monitoring of FTS channels 
FIX: Handle properly None value for channels and bandwidths

*Core
FIX: Properly calculate the release notes if there are newer releases in the release.notes file

[v6r3p15]

*DataManagement
FIX: if there is no failed files, put an empty dict

*Transformation
FIX: Wrong calls to TCA::cleanMetadataCatalogFiles


[v6r3p14]

* Core

BUGFIX: ProcessPool.py: clean processing and finalisation
BUGFIX: Pfn.py: don't check for 'FileName' in pfnDict

* DMS

NEW: dirac-dms-show-fts-status.py: script showing last hour history for FTS channels
NEW: TransferDBMonitoringHandler.py: new function exporting FST channel queues
BUGFIX: TransferAgent.py,RemovalAgent.py,RegistrationAgent.py - unlinking of temp proxy files, corection of values sent to gMonitor
BUGFIX: StrategyHandler - new config option 'AcceptableFailedFiles' to unblock scheduling for channels if problematic transfers occured for few files
NEW: TransferAgent,RemovalAgent,RegistrationAgent - new confing options for setting timeouts for tasks and ProcessPool finalisation
BUGFIX: ReplicaManager.py - reverse sort of LFNs when deleting files and directories to avoid blocks
NEW: moved StrategyHandler class def to separate file under DMS/private

* TMS

FIX: TransformationCleaningAgent.py: some refactoring, new way of disabling/enabline execution by 'EnableFlag' config option

[v6r3p13]

*Core
FIX: Added proper ProcessPool checks and finalisation

*DataManagement
FIX: don't set Files.Status to Failed for non-existign files, failover transfers won't go
FIX: remove classmethods here and there to unblock requestHolder
CHANGE: RAB, TA: change task timeout: 180 and 600 (was 600 and 900 respectively)
FIX: sorting replication tree by Ancestor, not hopAncestorgit add DataManagementSystem/Agent/TransferAgent.py
NEW: TA: add finalize
CHANGE: TransferAgent: add AcceptableFailedFiles to StrategyHandler to ban FTS channel from scheduling

[v6r3p12]

*Core
FIX: Platform.py - check if Popen.terminate is available (only from 2.6)

[v6r3p11]

*Core
FIX: ProcessPool with watchdog and timeouts

[v6r3p10]

*StorageManagement
BUGFIX: StorageElement - staging is a Read operation and should be allowed as such

*WMS
BUGFIX: InProcessComputingElement, JobAgent - proper return status code from the job wrapper

*Core
FIX: Platform - manage properly the case of exception in the ldconfig execution

[v6r3p9]

*DMS
FIX: TransferDB.getChannelObservedThroughput - the channelDict was created in a wrong way

[v6r3p8]

*Web
CHANGE: return back to the release web2012041601

[v6r3p7]

*Transformation
FIX: TransformationCleaningAgent - protection from deleting requests with jobID 0 

[v6r3p6]

*Core
FIX: dirac-install-db - proper key argument (follow change in InstallTools)
FIX: ProcessPool - release all locks every time WorkignProcess.run is executed, more fixes to come
FIX: dirac-configure - for Multi-Community installations, all vomsdir/vomses files are now created

*WMS
NEW: SiteDirector - add pilot option with CE name to allow matching of SAM jobs.
BUGFIX: dirac-pilot - SGE batch ID was overwriting the CREAM ID
FIX: PilotDirector - protect the CS master if there are at least 3 slaves
NEW: Watchdog - set LocalJobID in the SGE case

[v6r3p5]

*Core:
BUGFIX: ProcessPool - bug making TaskAgents hang after max cycles
BUGFIX: Graphs - proper handling plots with data containing empty string labels
FIX: GateWay - transfers were using an old API
FIX: GateWay - properly calculate the gateway URL
BUGFIX: Utilities/Pfn.py - bug in pfnunparse() when concatenating Path and FileName

*Accounting
NEW: ReportGenerator - make AccountingDB readonly
FIX: DataCache - set daemon the datacache thread
BUGFIX: BasePlotter - proper handling of the Petabyte scale data

*DMS:
BUGFIX: TransferAgent, RegistrationTask - typos 

[v6r3p4]

*DMS:
BUGFIX: TransferAgent - wrong value for failback in TA:execute

[v6r3p3]

*Configuration
BUGFIX: Operations helper - typo

*DMS:
FIX: TransferAgent - change the way of redirecting request to task

[v6r3p2]

*DMS
FIX: FTSRequest - updating metadata for accouting when finalizing FTS requests

*Core
FIX: DIRAC/__init__.py - default version is set to v6r3

[v6r3p1]

*WMS
CHANGE: Use ResourcesStatus and Resources helpers in the InputDataAgent logic

*Configuration
NEW: added getStorageElementOptions in Resources helper

*DMS
FIX: resourceStatus object created in TransferAgent instead of StrategyHandler

[v6r3]

*Core
NEW: Added protections due to the process pool usage in the locking logic

*Resources
FIX: LcgFileCatalogClient - reduce the number of retries: LFC_CONRETRY = 5 to 
     avoid combined catalog to be stuck on a faulty LFC server
     
*RSS
BUGFIX: ResourceStatus - reworked helper to keep DB connections     

*DMS
BUGFIX: ReplicaManager::CatalogBase::_callFileCatalogFcnSingleFile() - wrong argument

*RequestManagement
FIX: TaskAgents - set timeOut for task to 10 min (15 min)
NEW: TaskAgents - fill in Error fields in case of failing operations

*Interfaces
BUGFIX: dirac-wms-select-jobs - wrong use of the Dirac API

[v6r2p9]

*Core
FIX: dirac-configure - make use of getSEsForSite() method to determine LocalSEs

*WMS
NEW: DownloadInputData,InputDataByProtocol - check Files on Tape SEs are on Disk cache 
     before Download or getturl calls from Wrapper
CHANGE: Matcher - add Stalled to "Running" Jobs when JobLimits are applied   
CHANGE: JobDB - allow to specify required platform as Platform JDL parameter,
        the specified platform is taken into account even without /Resources/Computing/OSCompatibility section

*DMS
CHANGE: dirac-admin-allow(ban)-se - removed lhcb-grid email account by default, 
        and added switch to avoid sending email
FIX: TaskAgents - fix for non-existing files
FIX: change verbosity in failoverReplication 
FIX: FileCatalog - remove properly metadata indices 
BUGFIX: FileManagerBase - bugfix in the descendants evaluation logic  
FIX: TransferAgent and TransferTask - update Files.Status to Failed when ReplicaManager.replicateAndRegister 
     will fail completely; when no replica is available at all.

*Core
FIX: dirac-pilot - default lcg bindings version set to 2012-02-20

[v6r2p8]

*DMS:
CHANGE: TransferAgent - fallback to task execution if replication tree is not found

[v6r2p7]

*WMS
BUGFIX: SiteDirector - wrong CS option use: BundleProxy -> HttpProxy
FIX: SiteDirector - use short lines in compressed/encoded files in the executable
     python script

[v6r2p6]

*DataManagement
FIX: Bad logic in StrategyHandler:MinimiseTotalWait

*Core
CHANGE: updated GGUS web portal URL

*RSS
BUGFIX: meta key cannot be reused, it is popped from dictionary

*Framework
FIX: The Gateway service does not have a handler
NEW: ConfingTemplate entry for Gateway
FIX: distribution notes allow for word wrap

*WorkloadManagement
FIX: avoid unnecessary call if no LFN is left in one of the SEs
FIX: When Uploading job outputs, try first Local SEs, if any


[v6r2p5]

*RSS
BUGFIX: several minor bug fixes

*RequestManagement
BUGFIX: RequestDBMySQL - removed unnecessary request type check

*DMS
BUGFIX: FileCatalogClienctCLI - wrong evaluation of the operation in the find command
NEW: FileCatalog - added possibility to remove specified metadata for a given path 
BUGFIX: ReplicaManager - wrong operation order causing failure of UploadLogFile module

*Core
NEW: dirac-install - generate cshrc DIRAC environment setting file for the (t)csh 

*Interfaces
CHANGE: Job - added InputData to each element in the ParametricInputData

*WMS
CHANGE: dirac-jobexec - pass ParametericInputData to the workflow as a semicolon separated string

[v6r2p4]

*WMS
BUGFIX: StalledJobAgent - protection against jobs with no PilotReference in their parameters
BUGFIX: WMSAdministratorHandler - wrong argument type specification for getPilotInfo method

*StorageManagement
BUGFIX: RequestFinalizationAgent - no method existence check when calling RPC method

[v6r2p3]

*WMS
CHANGE: Matcher - fixed the credentials check in requestJob() to simplify it

*ConfigurationSystem
CHANGE: Operations helper - fix that allow no VO to be defined for components that do not need it

*Core
BUGFIX: InstallTools - when applying runsvctrl to a list of components make sure that the config server is treated first and the sysadmin service - last
        
[v6r2p2]

*WMS
BUGFIX: Matcher - restored logic for checking private pilot asking for a given DN for belonging to the same group with JOB_SHARING property.

[v6r2p1]

*RequestManagementSystem
BUGFIX: RequestCleaningAgent - missing import of the "second" interval definition 

[v6r2]

*General
FIX: replaced use of exec() python statement in favor of object method execution

*Accounting
CHANGE: Accounting 'byte' units are in powers of 1000 instead of powers of 1024 (closes #457)

*Core
CHANGE: Pfn.py - pfnparse function rewritten for speed up and mem usage, unit test case added
FIX: DISET Clients are now thread-safe. Same clients used twice in different threads was not 
closing the previous connection
NEW: reduce wait times in DISET protocol machinery to improve performance    
NEW: dirac-fix-mysql-script command to fix the mysql start-up script for the given installation
FIX: TransferClient closes connections properly
FIX: DISET Clients are now thread-safe. Same client used twice in different threads will not close the previous connection
CHANGE: Beautification and reduce wait times to improve performance
NEW: ProcessPool - added functionality to kill all children processes properly when destroying ProcessPool objects
NEW: CS Helper for LocalSite section, with gridEnv method
NEW: Grid module will use Local.gridEnv if nothing passed in the arguments
CHANGE: Add deprecated sections in the CS Operations helper to ease the transition
FIX: dirac-install - execute dirac-fix-mysql-script, if available, to fix the mysql.server startup script
FIX: dirac-distribution - Changed obsoleted tar.list file URL
FIX: typo in dirac-admin-add-host in case of error
CHANGE: dirac-admin-allow(ban)-se - use diracAdmin.sendMail() instead of NotificationClient.sendMail()

*Framework
BUGFIX: UserProfileDB - no more use of "type" variable as it is a reserved keyword 

*RequestManagement:
FIX: RequestDBFile - more consistent treatment of requestDB Path
FIX: RequestMySQL - Execution order is evaluated based on not Done state of subrequests
NEW: RequestCleaningAgent - resetting Assigned requests to Waiting after a configurable period of time

*RSS
CHANGE: RSS Action now inherits from a base class, and Actions are more homogeneous, they all take a uniform set of arguments. The name of modules has been changed from PolType to Action as well.
FIX: CacheFeederAgent - too verbose messages moved to debug instead of info level
BUGFIX: fixed a bug preventing RSS clients to connect to the services     
FIX: Proper services synchronization
FIX: Better handling of exceptions due to timeouts in GOCDBClient   
FIX: RSS.Notification emails are sent again
FIX: Commands have been modified to return S_OK, S_ERROR inside the Result dict. This way, policies get a S_ERROR / S_OK object. CacheFeederAgent has been updated accordingly.
FIX: allow clients, if db connection fails, to reconnect ( or at least try ) to the servers.
CHANGE: access control using CS Authentication options. Default is SiteManager, and get methods are all.
BUGFIX: MySQLMonkey - properly escaped all parameters of the SQL queries, other fixes.
NEW: CleanerAgent renamed to CacheCleanerAgent
NEW: Updated RSS scripts, to set element statuses and / or tokens.
NEW: Added a new script, dirac-rss-synch
BUGFIX: Minor bugfixes spotted on the Web development
FIX: Removed useless decorator from RSS handlers
CHANGE: ResourceStatus helper tool moved to RSS/Client directory, no RSS objects created if the system is InActive
CHANGE: Removed ClientFastDec decorator, using a more verbose alternative.
CHANGE: Removed useless usage of kwargs on helper functions.  
NEW: added getSESitesList method to RSSClient      
FIX: _checkFloat() checks INTEGERS, not datetimes

*DataManagement
CHANGE: refactoring of DMS agents executing requests, allow requests from arbitrary users
NEW: DFC - allow to specify multiple replicas, owner, mode when adding files
CHANGE: DFC - optimization of the directory size evaluation
NEW: Added CREATE TEMPORARY TABLES privilege to FileCatalogDB
CHANGE: DFC - getCatalogCounters() update to show numbers of directories
NEW: lfc_dfc_copy script to migrate data from LFC to DFC
FIX: dirac-dms-user-lfns - fixed the case when the baseDir is specified
FIX: FTS testing scripts were using sys.argv and getting confused if options are passed
NEW: DFC - use DirectoryUsage tables for the storage usage evaluations
NEW: DFC - search by metadata can be limited to a given directory subtree
NEW: DFC - search by both directory and file indexed metadata
BUGFIX: DFC - avoid crash if no directories or files found in metadata query
NEW: DFC FileCatalogHandler - define database location in the configuration
NEW: DFC - new FileCatalogFactory class, possibility to use named DFC services
FIX: FTSMonitor, FTSRequest - fixes in handling replica registration, setting registration requests in FileToCat table for later retry
FIX: Failover registration request in the FTS agents.      
FIX: FTSMonitor - enabled to register new replicas if even the corresponding request were removed from the RequestManagement 
FIX: StorageElement - check if SE has been properly initialized before executing any method     
CHANGE: LFC client getReplica() - make use of the new bulk method lfc.lfc_getreplicasl()
FIX: LFC client - protect against getting None in lfc.lfc_readdirxr( oDirectory, "" )  
FIX: add extra protection in dump method of StorageElement base class
CHANGE: FailoverTransfer - create subrequest per catalog if more than one catalog

*Interface
NEW: Job.py - added method to handle the parametric parameters in the workflow. They are made available to the workflow_commons via the key 'GenericParameters'.
FIX: Dirac.py - fix some type checking things
FIX: Dirac.py - the addFile() method can now register to more than 1 catalog.

*WMS
FIX: removed dependency of the JobSchedulingAgent on RSS. Move the getSiteTier functionality to a new CS Helper.
FIX: WMSAdministratorHandler - Replace StringType by StringTypes in the export methods argument type
FIX: JobAgent - Set explicitly UseServerCertificate to "no" for the job executable
NEW: dirac-pilot - change directory to $OSG_WN_TMP on OSG sites
FIX: SiteDirector passes jobExecDir to pilot, this defaults to "." for CREAM CEs. It can be set in the CS. It will not make use of $TMPDIR in this case.
FIX: Set proper project and release version to the SiteDirector     
NEW: Added "JobDelay" option for the matching, refactored and added CS options to the matcher
FIX: Added installation as an option to the pilots and random MyProxyServer
NEW: Support for parametric jobs with parameters that can be of List type

*Resources
NEW: Added SSH Grid Engine Computing Element
NEW: Added SSH Computing Element
FIX: make sure lfc client will not try to connect for several days

*Transformation
FIX: TransformationDB - in setFileStatusForTransformation() reset ErrorCount to zero if "force" flag and    the new status is "unused"
NEW: TransformationDB - added support for dictionary in metadata for the InputDataQuery mechanism     

[v6r1p13]

*WMS
FIX: JobSchedulingAgent - backported from v6r2 use of Resources helper

[v6r1p12]

*Accounting
FIX: Properly delete cached plots

*Core
FIX: dirac-install - run externals post install after generating the versions dir

[v6r1p11]

*Core
NEW: dirac-install - caches locally the externals and the grid bundle
FIX: dirac-distribution - properly generate releasehistory and releasenotes

[v6r1p10]

*WorloadManagement
FIX: JobAgent - set UseServerCertificate option "no" for the job executable

[v6r1p9]

*Core
FIX: dirac-configure - set the proper /DIRAC/Hostname when defining /LocalInstallation/Host

*DataManagement
FIX: dirac-dms-user-lfns - fixed the case when the baseDir is specified
BUGFIX: dirac-dms-remove-files - fixed crash in case of returned error report in a form of dictionary 

[v6r1p8]

*Web
FIX: restored Run panel in the production monitor

*Resources
FIX: FileCatalog - do not check existence of the catalog client module file

[v6r1p7]

*Web
BUGFIX: fixed scroll bar in the Monitoring plots view

[v6r1p6]

*Core
FIX: TransferClient closes connections properly

[v6r1p5]

*Core
FIX: DISET Clients are now thread-safe. Same clients used twice in different threads was not 
     closing the previous connection
NEW: reduce wait times in DISET protocol machinery to improve performance   

[v6r1p4]

*RequestManagement
BUGFIX: RequestContainer - in isSubRequestDone() treat special case for subrequests with files

*Transformation
BUGFIX: TransformationCleaningAgent - do not clear requests for tasks with no associated jobs

[v6r1p3]

*Framework
NEW: Pass the monitor down to the request RequestHandler
FIX: Define the service location for the monitor
FIX: Close some connections that DISET was leaving open

[v6r1p2]

*WorkloadManagement
BUGFIX: JobSchedulingAgent - use getSiteTiers() with returned direct value and not S_OK

*Transformation
BUGFIX: Uniform use of the TaskManager in the RequestTaskAgent and WorkflowTaskAgent

[v6r1p1]

*RSS
BUGFIX: Alarm_PolType now really send mails instead of crashing silently.

[v6r1]

*RSS
CHANGE: Major refactoring of the RSS system
CHANGE: DB.ResourceStatusDB has been refactored, making it a simple wrapper round ResourceStatusDB.sql with only four methods by table ( insert, update, get & delete )
CHANGE: DB.ResourceStatusDB.sql has been modified to support different statuses per granularity.
CHANGE: DB.ResourceManagementDB has been refactored, making it a simple wrapper round ResourceStatusDB.sql with only four methods by table ( insert, update, get & delete )
CHANGE: Service.ResourceStatusHandler has been refactored, removing all data processing, making it an intermediary between client and DB.
CHANGE: Service.ResourceManagementHandler has been refactored, removing all data processing, making it an intermediary between client and DB.
NEW: Utilities.ResourceStatusBooster makes use of the 'DB primitives' exposed on the client and does some useful data processing, exposing the new functions on the client.
NEW: Utilities.ResourceManagementBooster makes use of the 'DB primitives' exposed on the client and does some useful data processing, exposing the new functions on the client.
CHANGE: Client.ResourceStatusClient has been refactorerd. It connects automatically to DB or to the Service. Exposes DB and booster functions.
CHANGE: Client.ResourceManagementClient has been refactorerd. It connects automatically to DB or to the Service. Exposes DB and booster functions.
CHANGE: Agent.ClientsCacheFeederAgent renamed to CacheFeederAgent. The name was not accurate, as it also feeds Accouting Cache tables.
CHANGE: Agent.InspectorAgent, makes use of automatic API initialization.
CHANGE: Command. refactor and usage of automatic API initialization.
CHANGE: PolicySystem.PEP has reusable client connections, which increase significantly performance.
CHANGE: PolicySystem.PDP has reusable client connections, which increase significantly performance.
NEW: Utilities.Decorators are syntactic sugar for DB, Handler and Clients.
NEW: Utilities.MySQLMonkey is a mixture of laziness and refactoring, in order to generate the SQL statements automatically. Not anymore sqlStatemens hardcoded on the RSS.
NEW: Utilities.Validator are common checks done through RSS modules
CHANGE: Utilities.Synchronizer syncs users and DIRAC sites
CHANGE: cosmetic changes everywhere, added HeadURL and RCSID
CHANGE: Removed all the VOExtension logic on RSS
BUGFIX: ResourceStatusHandler - getStorageElementStatusWeb(), access mode by default is Read
FIX: RSS __init__.py will not crash anymore if no CS info provided
BUGFIX: CS.getSiteTier now behaves correctly when a site is passed as a string

*dirac-setup-site
BUGFIX: fixed typos in the Script class name

*Transformation
FIX: Missing logger in the TaskManager Client (was using agent's one)
NEW: Added UnitTest class for TaskManager Client

*DIRAC API
BUGFIX: Dirac.py. If /LocalSite/FileCatalog is not define the default Catalog was not properly set.
FIX: Dirac.py - fixed __printOutput to properly interpret the first argument: 0:stdout, 1:stderr
NEW: Dirac.py - added getConfigurationValue() method

*Framework
NEW: UsersAndGroups agent to synchronize users from VOMRS server.

*dirac-install
FIX: make Platform.py able to run with python2.3 to be used inside dirac-install
FIX: protection against the old or pro links pointing to non-existent directories
NEW: make use of the HTTP proxies if available
FIX: fixed the logic of creating links to /opt/dirac directories to take into account webRoot subdirs

*WorkloadManagement
FIX: SiteDirector - change getVO() function call to getVOForGroup()

*Core:
FIX: Pfn.py - check the sanity of the pfn and catch the erroneous case

*RequestManagement:
BUGFIX: RequestContainer.isSubrequestDone() - return 0 if Done check fails

*DataManagement
NEW: FileCatalog - possibility to configure multiple FileCatalog services of the same type

[v6r0p4]

*Framework
NEW: Pass the monitor down to the request RequestHandler
FIX: Define the service location for the monitor
FIX: Close some connections that DISET was leaving open

[v6r0p3]

*Framework
FIX: ProxyManager - Registry.groupHasProperties() wasn't returning a result 
CHANGE: Groups without AutoUploadProxy won't receive expiration notifications 
FIX: typo dirac-proxy-info -> dirac-proxy-init in the expiration mail contents
CHANGE: DISET - directly close the connection after a failed handshake

[v6r0p2]

*Framework
FIX: in services logs change ALWAYS log level for query messages to NOTICE

[v6r0p1]

*Core
BUGFIX: List.uniqueElements() preserves the other of the remaining elements

*Framework
CHANGE: By default set authorization rules to authenticated instead of all
FIX: Use all required arguments in read access data for UserProfileDB
FIX: NotificationClient - dropped LHCb-Production setup by default in the __getRPSClient()

[v6r0]

*Framework
NEW: DISET Framework modified client/server protocol, messaging mechanism to be used for optimizers
NEW: move functions in DIRAC.Core.Security.Misc to DIRAC.Core.Security.ProxyInfo
CHANGE: By default log level for agents and services is INFO
CHANGE: Disable the log headers by default before initializing
NEW: dirac-proxy-init modification according to issue #29: 
     -U flag will upload a long lived proxy to the ProxyManager
     If /Registry/DefaultGroup is defined, try to generate a proxy that has that group
     Replaced params.debugMessage by gLogger.verbose. Closes #65
     If AutoUploadProxy = true in the CS, the proxy will automatically be uploaded
CHANGE: Proxy upload by default is one month with dirac-proxy-upload
NEW: Added upload of pilot proxies automatically
NEW: Print info after creating a proxy
NEW: Added setting VOMS extensions automatically
NEW: dirac-proxy-info can also print the information of the uploaded proxies
NEW: dirac-proxy-init will check that the lifetime of the certificate is less than one month and advise to renew it
NEW: dirac-proxy-init will check that the certificate has at least one month of validity
FIX: Never use the host certificate if there is one for dirac-proxy-init
NEW: Proxy manager will send notifications when the uploaded proxies are about to expire (configurable via CS)
NEW: Now the proxyDB also has a knowledge of user names. Queries can use the user name as a query key
FIX: ProxyManager - calculate properly the dates for credentials about to expire
CHANGE: ProxyManager will autoexpire old proxies, also auto purge logs
CHANGE: Rename dirac-proxy-upload to dirac-admin-proxy-upload
NEW: dirac-proxy-init will complain if the user certificate has less than 30 days
CHANGE: SecurityLogging - security log level to verbose
NEW: OracleDB - added Array type 
NEW: MySQL - allow definition of the port number in the configuration
FIX: Utilities/Security - hash VOMS Attributes as string
FIX: Utilities/Security - Generate a chain hash to discover if two chains are equal
NEW: Use chain has to discover if it has already been dumped
FIX: SystemAdministrator - Do not set  a default lcg version
NEW: SystemAdministrator - added Project support for the sysadmin
CHANGE: SysAdmin CLI - will try to connect to the service when setting the host
NEW: SysAdmin CLI - colorization of errors in the cli
NEW: Logger - added showing the thread id in the logger if enabled
     
*Configuration
NEW: added getVOfromProxyGroup() utility
NEW: added getVoForGroup() utility, use it in the code as appropriate
NEW: added Registry and Operations Configuration helpers
NEW: dirac-configuration-shell - a configuration script for CS that behaves like an UNIX shellCHANGE: CSAPI - added more functionality required by updated configuration console
NEW: Added possibility to define LocalSE to any Site using the SiteLocalSEMapping 
     section on the Operations Section     
NEW: introduce Registry/VO section, associate groups to VOs, define SubmitPools per VO
FIX: CE2CSAgent - update the CEType only if there is a relevant info in the BDII  

*ReleaseManagement
NEW: release preparations and installation tools based on installation packages
NEW: dirac-compile-externals will try go get a DIRAC-free environment before compiling
NEW: dirac-disctribution - upload command can be defined via defaults file
NEW: dirac-disctribution - try to find if the version name is a branch or a tag in git and act accordingly
NEW: dirac-disctribution - added keyword substitution when creating a a distribution from git
FIX: Install tools won't write HostDN to the configuration if the Admin username is not set 
FIX: Properly set /DIRAC/Configuration/Servers when installing a CS Master
FIX: install_site.sh - missing option in wget for https download: --no-check-certificate
FIX: dirac-install-agent(service) - If the component being installed already has corresponding 
     CS section, it is not overwritten unless explicitly asked for
NEW: dirac-install functionality enhancement: start using the switches as defined in issue #26;
CHANGE: dirac-install - write the defaults if any under defaults-.cfg so dirac-configure can 
        pick it up
FIX: dirac-install - define DYLD_LIBRARY_PATH ( for Mac installations )     
NEW: dirac-install - put all the goodness under a function so scripts like lhcb-proxy-init can use it easily
FIX: dirac-install - Properly search for the LcgVer
NEW: dirac-install will write down the releases files in -d mode   
CHANGE: use new dirac_install from gothub/integration branch in install_site.sh
NEW: Extensions can request custom external dependencies to be installed via pip when 
     installing DIRAC.
NEW: LCG bundle version can be defined on a per release basis in the releases.cfg 
NEW: dirac-deploy-scripts - when setting the lib path in the deploy scripts. 
     Also search for subpaths of the libdir and include them
NEW: Install tools - plainly separate projects from installations

*Accounting
CHANGE: For the WMSHistory type, send as JobSplitType the JobType
CHANGE: Reduced the size of the max key length to workaround mysql max bytes for index problem
FIX: Modified buckets width of 1week to 1 week + 1 day to fix summer time end week (1 hour more )

*WorkloadManagement
CHANGE: SiteDirector - simplified executable generation
NEW: SiteDirector - few more checks of error conditions   
NEW: SiteDirector - limit the queue max length to the value of MaxQueueLengthOption 
     ( 3 days be default )
BUGFIX: SiteDirector - do not download pilot output if the flag getPilotOutput is not set     
NEW: JobDB will extract the VO when applying DIRAC/VOPolicy from the proper VO
FIX: SSHTorque - retrieve job status by chunks of 100 jobs to avoid too long
NEW: glexecComputingElement - allow glexecComputingElement to "Reschedule" jobs if the Test of
     the glexec fails, instead of defaulting to InProcess. Controlled by
     RescheduleOnError Option of the glexecComputingElement
NEW: SandboxStore - create a different SBPath with the group included     
FIX: JobDB - properly treat Site parameter in the job JDL while rescheduling jobs
NEW: JobSchedulingAgent - set the job Site attribute to the name of a group of sites corresponding 
     to a SE chosen by the data staging procedure 
CHANGE: TimeLeft - call batch system commands with the ( default ) timeout 120 sec
CHANGE: PBSTimeLeft - uses default CPU/WallClock if not present in the output  
FIX: PBSTimeLeft - proper handling of (p)cput parameter in the batch system output, recovery of the
     incomplete batch system output      
NEW: automatically add SubmitPools JDL option of the job owner's VO defines it     
NEW: JobManager - add MaxParametericJobs option to the service configuration
NEW: PilotDirector - each SubmitPool or Middleware can define TargetGrids
NEW: JobAgent - new StopOnApplicationFailure option to make the agent exiting the loop on application failure
NEW: PilotAgentsDB - on demand retrieval of the CREAM pilot output
NEW: Pilot - proper job ID evaluation for the OSG sites
FIX: ComputingElement - fixed proxy renewal logic for generic and private pilots
NEW: JDL - added %j placeholder in the JDL to be replaced by the JobID
BUGFIX: DownloadInputData - bug fixed in the naming of downloaded files
FIX: Matcher - set the group and DN when a request gets to the matcher if the request is not 
     coming from a pilot
FIX: Matcher = take into account JobSharing when checking the owner for the request
CHANGE: PilotDirector, dirac-pilot - interpret -V flag of the pilot as Installation name

*DataManagement
FIX: FileCatalog/DiractoryLevelTree - consistent application of the max directory level using global 
     MAX_LEVELS variable
FIX: FileCatalog - Directory metadata is deleted together with the directory deletion, issue #40    
CHANGE: FileCatalog - the logic of the files query by metadata revisited to increase efficiency 
FIX: LcgFileCatalog - use lfcthr and call lfcthr.init() to allow multithread
     try the import only once and just when LcgFileCatalogClient class is intantiated
NEW: LcgFileCatalogClient - new version of getPathPermissions relying on the lfc_access method to solve the problem
     of multiple user DNs in LFC.     
FIX: StorageElement - get service CS options with getCSOption() method ( closes #97 )
FIX: retrieve FileCatalogs as ordered list, to have a proper default.
CHANGE: FileCatalog - allow up to 15 levels of directories
BUGFIX: FileCatalog - bug fixes in the directory removal methods (closes #98)
BUGFIX: RemovalAgent - TypeError when getting JobID in RemovalAgent
BUGFIX: RemovalAgent - put a limit to be sure the execute method will end after a certain number of iterations
FIX: DownloadInputData - when files have been uploaded with lcg_util, the PFN filename
     might not match the LFN file name
FIX: putting FTSMonitor web page back
NEW: The default file catalog is now determined using /LocalSite/FileCatalog. The old behavior 
     is provided as a fallback solution
NEW: ReplicaManager - can now deal with multiple catalogs. Makes sure the surl used for removal is 
the same as the one used for registration.   
NEW: PoolXMLCatalog - added getTypeByPfn() function to get the type of the given PFN  
NEW: dirac-dms-ban(allow)-se - added possibility to use CheckAccess property of the SE

*StorageManagement
FIX: Stager - updateJobFromStager(): only return S_ERROR if the Status sent is not
recognized or if a state update fails. If the jobs has been removed or
has moved forward to another status, the Stager will get an S_OK and
should forget about the job.
NEW: new option in the StorageElement configuration "CheckAccess"
FIX: Requests older than 1 day, which haven't been staged are retried. Tasks older than "daysOld" 
     number of days are set to Failed. These tasks have already been retried "daysOld" times for staging.
FIX: CacheReplicas and StageRequests records are kept until the pin has expired. This way the 
     StageRequest agent will have proper accounting of the amount of staged data in cache.
NEW: FTSCleaningAgent will allow to fix transient errors in RequestDB. At the moment it's 
     only fixing Requests for which SourceTURL is equal to TargetSURL.
NEW: Stager - added new command dirac-stager-stage-files          
FIX: Update Stager code in v6 to the same point as v5r13p37
FIX: StorageManager - avoid race condition by ensuring that Links=0 in the query while removing replicas

*RequestManagement
FIX: RequestDBFile - get request in chronological order (closes issue #84)
BUGFIX: RequestDBFile - make getRequest return value for getRequest the same as for

*ResourceStatusSystem
NEW: Major code refacoring. First refactoring of RSS's PEP. Actions are now function 
     defined in modules residing in directory "Actions".
NEW: methods to store cached environment on a DB and ge them.
CHANGE: command caller looks on the extension for commands.
CHANGE: RSS use now the CS instead of getting info from Python modules.
BUGFIX: Cleaned RSS scripts, they are still prototypes
CHANGE: PEP actions now reside in separate modules outside PEP module.
NEW: RSS CS module add facilities to extract info from CS.
CHANGE: Updating various RSS tests to make them compatible with
changes in the system.
NEW: CS is used instead of ad-hoc configuration module in most places.
NEW: Adding various helper functions in RSS Utils module. These are
functions used by RSS developers, including mainly myself, and are
totally independant from the rest of DIRAC.
CHANGE: Mostly trivial changes, typos, etc in various files in RSS     
CHANGE: TokenAgent sends e-mails with current status   

*Transformation
CHANGE: allow Target SE specification for jobs, Site parameter is not set in this case
CHANGE: TransformationAgent  - add new file statuses in production monitoring display
CHANGE: TransformationAgent - limit the number of files to be treated in TransformationAgent 
        for replication and removal (default 5000)
BUGFIX: TransformationDB - not removing task when site is not set
BUGFIX: TransformationCleaningAgent - archiving instead of cleaning Removal and Replication 
        transformations 
FIX: TransformationCleaningAgent - kill jobs before deleting them        

*Workflow
NEW: allow modules to define Input and Output parameters that can be
     used instead of the step_commons/workflow_commons (Workflow.py, Step.py, Module.py)

*Various fixes
BUGFIX: Mail.py uses SMTP class rather than inheriting it
FIX: Platform utility will properly discover libc version even for the new Ubuntu
FIX: Removed old sandbox and other obsoleted components<|MERGE_RESOLUTION|>--- conflicted
+++ resolved
@@ -1,4 +1,3 @@
-<<<<<<< HEAD
 [v7r0-pre9]
 
 *Accounting
@@ -45,10 +44,7 @@
 NEW: Added script (docs/Tools/UpdateDiracCFG.py) to collate the ConfigTemplate.cfg 
      files into the main dirac.cfg file
 
-[v6r21]
-=======
 [v6r21-pre1]
->>>>>>> 6f555226
 
 *Core
 NEW: (#3921) DictCache - allow threadLocal cache
