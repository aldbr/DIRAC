<<<<<<< HEAD
[v6r15p4]

*Core
NEW: Added a new way of doing pfnparse and pfnunparse using the standard python library. 
     The two methods now contains a flag to know which method to use. By default, the old 
     hand made one is used. The new one works perfectly for all standard protocols, except SRM

*RSS
FIX: dirac-rss-sync - command fixed to work with calling services rather than 
     databases directly
     
*Resources     
CHANGE: In multiple Storage classes use pfnparse and pfnunparse methods to manipulate
        url strings instead of using just string operations
NEW: A new attribute is added to the storage plugins: DYNAMIC_OPTIONS. This allows to construct 
     URLs with attributes going at the end of the URL, in the form ?key1=value1&key2=value2 
     This is useful for xroot and http.         

[v6r15p3]

Included changes from v6r14p34 patch release

*Accounting
FIX: DataStoreClient - catch all exceptions in sending failover accounting 
     requests as it could disrupt the logic of the caller 

*DMS
CHANGE: dirac-dms-show-se-status - added switches to show SEs only accessible by
        a given VO and SEs not assigned to any VO
FIX: dirac-dms-replicate-and-register-request - prints out the new request IDs
     to allow their monitoring by ID rather than possibly ambiguous request name      

[v6r15p2]

*WMS
FIX: pilotCommands - protect calls to external commands in case of empty
     or erroneous output
FIX: Matcher - fixed bug in the tag matching logic: if a site presented an empty
     Tag list instead of no Tag field at all, it was interpreted as site accepts
     all the tags
FIX: Matcher - matching parameters are printed out in the Matcher rather than
     in the TaskQueueDB, MaxRAM and Processors are not expanded into tags           

[v6r15p1]

Included patches for v6r14p32

*Configuration
CHANGE: Resources helper - remove "dips" protocol from the default list of third party
        protocols

*Resources
FIX: XROOTStorage - bug fixed in __createSingleDirectory() - proper interpretation
     of the xrootClient.mkdir return status
FIX: XROOTStorage unit test reenabled by mocking the xrootd import      

[v6r15]

Removed general "from DIRAC.Core.Utilities import *" in the top-level __init__.py

Made service handlers systematically working with unicode string arguments

DIRAC documentation moved to the "docs" directory if the DIRAC project from the
DIRACDocs separate project.

*Accounting
CHANGE: INTEGER -> BIGINT for "id" in "in" accountingDB tables

*Core
NEW: The S_ERROR has an enhanced structure containing also the error code and the call
     stack from where the structure was created
NEW: DErrno module to contain definitions of the DIRAC error numbers and standard
     descriptions to be used from now on in any error code check      
CHANGE: gMonitor instantiation removed from DIRAC.__init__.py to avoid problems in
        documentation generation
CHANGE: removed Core.Utilities.List.sortList (sorted does the job)
CHANGE: removed unused module Core.Utilities.TimeSeries
NEW: dirac-install - makes us of the DIRAC tar files in CVMFS if available
NEW: dirac-install-client - a guiding script to install the DIRAC client from A to Z        
CHANGE: dirac-install - when generating bashrc and cshrc scripts prepend DIRAC paths
        to the ones existing in the environment already
NEW: MJFTimeLeft - using Machine JOb features in the TimeLeft utility
FIX: BaseClient - only give warning log message "URL banned" when one of the
     service URLs is really banned
CHANGE: DISET components - improved logic of service URL retries to speedup queries
        in case of problematic services     
NEW: dirac-rss-policy-manager - allows to interactively modify and test only the 
     policy section of Dirac.cfg     
FIX: XXXTimeLeft - do not mix CPU and WallTime values     
FIX: ComponentInstaller - longer timeout for checking components PID (after restart)
CHANGE: Proxy - in executeWithUserProxy() when multiple DNs are present, try all of them
CHANGE: List utility - change uniqueElements() to be much faster
NEW: Platform - added getPlatform() and getPlatformTuple() utilities to evaluate lazily the
     DIRAC platform only when it is needed, this accelerates DIRAC commands not needing
     the platform information. 

*Configuration
NEW: GOCDB2CSAgent agent to synchronize GOCDB and CS data about perfSONAR services
NEW: VOMS2CSAgent to synchronize VOMS user data with the DIRAC Registry
CHANGE: ConfigurationData - lazy config data compression in getCompressedData()

*Framework
CHANGE: SystemAdministratorIntegrator - make initial pinging of the hosts in parallel
        to speed up the operation
CHANGE: InstalledComponentsDB - table to cache host status information populated
        by a periodic task    
NEW: ComponentInstaller Client class to encapsulate all the installation utilities
     from InstallTools module    
NEW: SystemAdministratorClientCLI - added uninstall host command
NEW: SystemAdministratorClientCLI - added show ports command
NEW: SystemAdministratorHandler - added getUsedPorts() interface
NEW: SystemAdministratorHandler - show host command shows also versions of the Extensions
NEW: InstalledComponentsDB - added Extension field to the HostLogging table 
FIX: SystemLoggingDB - fixed double creation of db tables

*Accounting
FIX: DataStoreClient - Synchronizer based decorators have been replaced with a simple 
     lock as they were blocking addRegister() during every commit(); 

*RSS
NEW: CE Availability policy, closing #2373
CHANGE: Ported setStatus and setToken rpc calls to PublisherHandler from LHCb implementation
NEW: E-mails generated while RSS actions are now aggregated to avoid avalanches of mails
NEW: dirac-rss-sync is also synchronizing Sites now

*DMS
CHANGE: FileCatalogClient - make explicit methods for all service calls
CHANGE: DataManager, StorageElement - move physical accounting the StorageElement
CHANGE: FileCatalog - added recursive changePathXXX operations
CHANGE: FileCatalog contained objects have Master attribute defined in the CS. Extra check of eligibility of the catalogs specified explicitely. No-LFN write methods return just the Master result to be compatible with the current use in the clients.
CHANGE: Removed LcgFileCatalogXXX obsoleted classes
NEW: ConsistencyInspector class to perform data consistency checks between 
     different databases
CHANGE: FileCatalog(Client) - refactored to allow clients declare which interface
        they implement     
NEW: FileCatalog - conditional FileCatalog instantiation based on the configured
     Operations criteria        

*TS
CHANGE: TransformationDB table TaskInputs: InputVector column from BLOB to MEDIUMTEXT
FIX: TaskManager - fix bug in case there is no InputData for a task, the Request created 
     for the previous task was reassigned
NEW: TaskManager - possibility to submit one bulk job for a series of tasks     

*WMS
NEW: TaskQueueDB - possibility to present requirements in a form of tags from the 
     site( pilot ) to the jobs to select ones with required properties
FIX: JobWrapper - the InputData optimizer parameters are now DEncoded     
CHANGE: JobAgent - add Processors and WholeNode tags to the resources description
CHANGE: SiteDirector - flag to always download pilot output is set to False by default
FIX: SiteDirector - using PilotRunDirectory as WorkingDirectory, if available at the CE 
     level in the CS. Featire requested in issue #2746
NEW: MultiProcessorSiteDirector - new director to experiment with the multiprocessor/
     wholeNode queues
CHANGE: JobMemory utility renamed to JobParameters
CHANGE: CheckWNCapabilities pilot command changed to get WN parameters from the
        Machine Job Features (MJF) - NumberOfProcessors, MaxRAM    
NEW: JobManager, ParametricJob - utilities and support for parametric jobs with multiple
     parameter sequences      
NEW: SiteDirector - added logic to send pilots to sites with no waiting pilots even if
     the number of already sent pilots exceeds the number of waiting jobs. The functionality
     is switched on/off by the AddPilotsToEmptySites option.        

*RMS
FIX: Request - fix for the case when one of the request is malformed, the rest of 
     the requests could not be swiped
FIX: ReqProxyHandler - don't block the ReqProxy sweeping if one of the request is buggy     
CHANGE: ReqProxyHandler - added monitoring counters

*Resources
FIX: SRM2Storage - do not add accounting to the output structure as it is done in 
     the container StorageElement class
CHANGE: Add standard metadata in the output of all the Storage plugins     

*Interfaces
NEW: Job API - added setParameterSequence() to add an arbitrary number of parameter
     sequences for parametric jobs, generate the corresponding JDL

*tests
NEW: The contents of the TestDIRAC package is moved into the tests directory here
=======
[v6r14p35]

*Core
FIX: SOAPFactory - fixes for import statements of suds module to work with the
     suds-jurko package that replaces the suds package

*Resources
FIX: BatchSystems.Torque - take into account that in some cases jobID includes
     a host name that should be stripped off
FIX: SSHComputingElement - in _getJobOutputFiles() fixed bug where the output
     of scpCall() call was wrongly interpreted    
FIX: ProxyStorage - evaluate the service url as simple /DataManagement/StorageElementProxy
     to solve the problem with redundant StorageElementProxy services with multiple
     possible urls       
     
*RSS
CHANGE: Configurations.py - Added DTScheduled3 policy (3 hours before downtime)     
     
*WMS
FIX: pilotCommands - take into account that in the case of Torque batch system
     jobID includes a host name that should be stripped off   
       
>>>>>>> 1ca3b9dc

[v6r14p34]

*Configuration
FIX: Bdii2CSAgent - reinitilize the BDII info cache at each cycle in order not to 
     carry on obsoleted stuff. Fixes #2959

*Resources
FIX: Slurm.py - use --partition rather --cluster for passing the DIRAC queue name
FIX: DIPStorage - fixed bug in putFile preventing third party-like transfer from
     another DIPS Storage Element. Fixes #2413

*WMS
CHANGE: JobWrapper - added BOINC user ID to the job parameters
FIX: pilotCommands - interpret SLURM_JOBID environment if present
FIX: WMSClient - strip of comments in the job JDL before any processing.
     Passing jdl with comments to the WMS could provoke errors in the
     job checking.

[v6r14p33]

*WMS
FIX: JobAgent - included a mechanism to stop JobAgent if the host operator
     creates /var/lib/dirac_drain
FIX: CPUNormalization - fixed a typo in getPowerFromMJF() in the name of the
     exception log message           

[v6r14p32]

*Core
FIX: InstallTools - getStartupComponentStatus() uses "ps -p <pid>" variant of the
     system call to be independent of the OS differences

*DMS
FIX: RemoveReplica - bulkRemoval() was modifying its input dict argument and returning it,
     which was useless, only modify argument

*WMS
CHANGE: CPUNormalization - get HS'06 worker node value from JOBFEATURES if available

*RMS
FIX: ReqClient - bug fixed preventing the client to contact multiple instances of ReqManager
     service

[v6r14p31]

*DMS
FIX: FTSAgent - if a file was not Scheduled, the FTSAgent was setting it Done even if it had 
     not been replicated.

*Workflow
FIX: FailoverRequest - forcing setting the input file Unused if it was already set Processed

[v6r14p30]

*Framework
BUGFIX: MonitoringHandler - in deleteActivities() use retVal['Message'] if result is not OK

*Resources
FIX: XROOTStorage - in getFile() evalute file URL without URL parameters
                    in __putSingleFile() use result['Message'] in case of error
                    
*RMS
FIX: dirac-rms-cancel-request - fixed crash because of gLogger object was not imported

*TS
FIX: TransformationCLI - in resetProcessedFile() added check that the Failed dictionary
     is present in the result of a call                    

[v6r14p29]

*Core
FIX: Time - skip the effect of timeThis decorator if not running interractively

*DMS
FIX: DataManager - in getFile(), select preferentially local disk replicas, if none disk replicas, 
     if none tape replicas
FIX: DataManager - avoid changing argument of public method checkActiveReplicas()
FIX: FTSAgent - wait 3 times longer for monitoring FTS jobs if Staging

*Accounting
CHANGE: Jobs per pilot plot is presented as Quality plot rather than a histogram

*WMS
CHANGE: dirac-wms-cpu-normalization - reduce memory usage by using xrange() instead of range()
        in the large test loop

[v6r14p28]

*TS
FIX: TaskManager - protection against am empty task disctionary in 
     prepareTransformationTasks()
FIX: Test_Client_TransformationSystem - fixes ti run in the Travis CI 
     environment
     
*WMS
FIX: JobMemory - use urllib instead of requests Python module as the latter
     can be unavailable in pilots.           

[v6r14p27]

*Core
FIX: PlainTransport,SocketInfoFactory - fix for the IPv6 "Address family not supported 
     by protocol" problems

*Interfaces
NEW: Dirac.py - in ping()/pingService() allow to ping a specific URL

*Resources
FIX: LcgFileCatalogClient - convert LFN into str in __fullLfn to allow LFNs
     in a unicode encoding

*WMS
FIX: JobWrapper - set the job minor status to 'Failover Request Failed' 
     if the failover request fails sending

*TS
FIX: TransformationDB - in getTransformationTasks(),getTaskInputVector 
     forward error result to the callers
FIX: TaskManager - in case there is no InputData for a task, the Request created 
     for the previous task was reassigned. This fixes this bug.      

*tests
FIX: several fixes to satisfy on-the-fly unit tests with teh Travis CI service 

[v6r14p26]

NEW: Enabled on-the-fly tests using the Travis-CI service

*Core
FIX: Subprocess - fix two potential infinite loops which can result in indefinite
     output buffer overflow

*WMS
FIX: JobScheduling executor - check properly if staging is allowed, it was always True before

[v6r14p25]

*Core
FIX: Subprocess - more detailed error log message in case ov output buffer
     overflow

*DMS
FIX: DataManager - fix for getActiveReplicas(): first check Active replicas before 
     selecting disk SEs

*Resources
FIX: StorageElementCache - fixes to make this class thread safe
FIX: StorageFactory - fix in getConfigStorageProtocols() to properly get options
     for inheriting SE definitions

[v6r14p24]

*Accounting
FIX: Plots, JobPlotter - fix sorting by plot labels in case the enddata != "now"

*DMS
FIX: dirac-dms-user-lfns - add error message when proxy is expired 

[v6r14p23]

*Interfaces
FIX: Job.py - setCPUTime() method sets both CPUTime and MaxCPUTime JDL parameters
     for backward compatibility. Otherwise this setting was ignored by scheduling

*TS
BUGFIX: TaskManager - bug fixed in submitTransformationTasks in getting the TransformationID 

[v6r14p22]

CHANGE: Multiple commands - permissions bits changed from 644 to 755  

*Framework
FIX: UserProfileDB - in case of desktop name belonging to two different users we have 
     to use both desktop name and user id to identify the desktop

*WMS
BUGFIX: JobWrapperTemplate - bug fixed in evaluation of the job arguments

*TMS
CHANGE: TaskManager - added TransformationID to the log messages

[v6r14p21]

*DMS
CHANGE: dirac-admin-allow(ban)-se - allow an SE group to be banned/allowed

*SMS
FIX: RequestPreparationAgent - fix crash in execute() in case no replica information
     available

*WMS
FIX: TaskQueueDB, PilotAgentsDB - escape DN strings to avoid potential SQL injection
FIX: JobWrapperTemplate - pass JobArguments through a json file to fix the case
     of having apostrophes in the values

*TMS
FIX: TransformationAgent - in processTransformation() fix reduction of number of files

[v6r14p20]

*WMS
FIX: SandboxMetadataDB - escape values in SandboxMetadataDB SQL queries to accommodate
     DNs containing apostrophe 

[v6r14p19]

*Core
NEW: CLI base class for all the DIRAC CLI consoles, common methods moved to the new class,
     XXXCLI classes updated to inherit the base class
FIX: Network - fix crash when path is empty string, fixes partly #2413     
     
*Configuration
FIX: Utilities.addToChangeSet() - fix the case when comma is in the BDII Site description 
     followed by a white space, the description string was constantly updated in the CS

*Interfaces
FIX: Dirac.py - in retrieveRepositorySandboxes/Data - "Retrieved" and "OutputData" key values
     are strings '0' in the jobDict when a repository file is read, need to cast it to int

*DMS
FIX: RegisterReplica - if operation fails on a file that no longer exists and has no 
     replica at that SE, consider the operation as Done.

*Resources
FIX: ARCComputingElement - bug fix in getJobOutput in using the S_ERROR()

[v6r14p18]

*Core
FIX: VOMSService - attGetUserNickname() can only return string type values
FIX: dirac-deploy-scripts - install DIRAC scripts first so that they can be 
     overwritten by versions from extensions

*Framework
FIX: dirac-populate-component-db - bug fixed to avoid duplicate entries in the
     database

*TS
FIX: TaskManager - do not use ReqProxy when submitting Request for Tasks, otherwise
     no RequestID can be obtained

*Interfaces
CHANGE: Dirac.py - increase verbosity of a error log message in selectJobs

*Resources
FIX: XROOTStorage - fixed KeyError exception while checking file existence
FIX: ARCComputingElement - in getJobOutput test for existence of an already 
     downloaded pilot log

[v6r14p17]

*Core
FIX: Service.py - use the service name as defined in the corresponding section in the CS
     and not the name defined in service Module option. This fixes the problem with the
     StorageElement service not interpreting properly the PFN name and using a wrong local
     data path. 

*Resources
CHANGE: ARCComputingElement - if the VO is not discoverable from the environment, use ARC API
        call in the getCEStatus, use ldapsearch otherwise

[v6r14p16]

*Resources
CHANGE: ARC Computing Element automatically renew proxies of jobs when needed

[v6r14p15]

*Core
FIX: VOMS.py - Fixed bug that generates proxies which are a mix between legacy and rfc proxies.

*DMS
CHANGE: Allow selecting disk replicas in getActiveReplicas() and getReplicas()

*WMS
CHANGE: Use the preferDisk option in the InputData optimizer, the TransformationAgent and in the Interface splitter


[v6r14p14]

*Core
FIX: VOMS.py - return RFC proxy if necessary after adding the VOMS extension

*Configuration
FIX: Validate maxCPUTime and Site description value

*Resources
FIX: XROOTStorage - changes to allow third party transfers between XROOT storages
CHANGE: HTCondorCEComputingElement - the Condor logging can now be obtained in the webinterface;
        SIGTERM (instead of SIGKILL) is send to the application in case jobs are killed by the host site;
        when pilots are put in held status we kill them in condor and mark them as aborted.

*WMS
FIX: pilotCommands - fixes for intrepreting tags in the pilot

[v6r14p13]

*WMS
FIX: pilot commands CheckCECapabilities and CheckWNCapabilities were not considering the case of missing proxy

[v6r14p12]

*Core
FIX: allow a renormalization of the estimated CPU power
FIX: dirac-install: Make hashlib optional again (for previous versions of python, since the pilot may end up on old machines)

*Framework
FIX: allow to install agents with non-standard names (different from the module name)

*DMS
CHANGE: Consider files to reschedule and submit when they are Failed in FTS

*WMS
CHANGE: Move getCEStatus function back to using the ARC API

[v6r14p11]

*Core
FIX: XXXTimeLeft - set limit to CPU lower than wall clock if unknown
FIX: Logger - fix exception printing in gLogger.exception()
CHANGE: InstallTools - added more info about the process in getStartupComponentStatus()
CHANGE: Time - better report from timeThis() decorator

*DMS
CHANGE: FTSAgent - wait some time between 2 monitorings of each job

*WMS
NEW: pilotCommands - added CheckCECapabilities, CheckWNCapabilities commands
NEW: Added dirac-wms-get-wn-parameters command

*TS
NEW: Added dirac-production-runjoblocal command
FIX: TransformationAgent(Plugin) - clean getNextSite() and normalizeShares()
FIX: TransformationPlugin - added setParameters() method

*RSS
FIX: dirac-rss-sync - move imports to after the Script.getPositionalArguments()

*Resources
NEW: Added dirac-resource-get-parameters command

[v6r14p10]
*Configuration
FIX: Resources - getQueue() is fixed to get properly Tag parameters

*Framework
FIX: SecurityFileLog - fix for zipping very large files

*Resources
NEW: added dirac-resource-get-parameters command

*WMS
NEW: JobMonitoringHandler - add getJobsParameters() method
NEW: pilotCommands - added CheckCECapabilities, CheckWNCapabilities
NEW: Added dirac-wms-get-wn-parameters command
NEW: Matcher - generate internal tags for MaxRAM and NumberOfProcessors parameters
CHANGE: SiteDirector does not pass Tags to the Pilot
FIX: Matcher(Handler) - do not send error log message if No match found,
     fixed Matcher return value not correctly interpreted

[v6r14p9]

*Core
FIX: BaseClient - enhance retry connection logic to minimize the overall delay
FIX: MessageBroker - fix of calling private __remove() method from outside
     of the class

*Framework
BUGFIX: dirac-(un)install-component - bug in importing InstallTools module

*WMS:
FIX: JobWrapper - fix in getting the OutputPath defined in the job

*Resources
FIX: ARCComputingElement - add queue to the XRSL string

[v6r14p8]

*Core
FIX: XXXTimeLeft - minor fixes plus added the corresponding Test case
FIX: ReturnValues - fixes in the doc strings to comply with the sphinx syntax
FIX: SocketInfoFactory - in __sockConnect() catch exception when creating a
     socket

*Interfaces
FIX: Job.py - fixes in the doc strings to comply with the sphinx syntax

*RSS
NEW: Configurations.py - new possible configuration options for Downtime Policies

*WMS
CHANGE: StatesAccountingAgent - retry once and empty the local messages cache
        in case of failure to avoid large backlog of messages
CHANGE: SiteDirector - do not send SharedArea and ClientPlatform as pilot
        invocation arguments  
CHANGE: Matcher - allow matching by hosts in multi-VO installations              

[v6r14p7]

*Core
CHANGE: XXXTimeLeft utilities revisited - all return real seconds,
        code refactoring - use consistently always the same CPU power 

*WMS
FIX: JobAgent - code refactoring for the timeLeft logic part

*Resources
BUGFIX: ComputingElement - get rid of legacy getResourcesDict() call

[v6r14p6]

*Configuration
FIX: Bdii2CSAgent - refresh configuration from Master before updating
FIX: Bdii2CSAgent - distinguish the CE and the Cluster in the Glue 1.0 schema

*DMS
CHANGE: FTSAgent - make the amount of scheduled requests fetched by the 
        FTSAgent a parameter in the CS 
CHANGE: RMS Operations - check whether the always banned policy is applied for SEs
        to a given access type

*RMS
FIX: RequestClient(DB,Manager) - fix bulk requests, lock the lines when selecting 
     the requests to be assigned, update the LastUpdate time, and expose the 
     assigned flag to the client

*WMS
FIX: JobAgent - when the application finishes with errors but the agent continues 
     to take jobs, the timeLeft was not evaluated
FIX: JobAgent - the initial timeLeft value was always set to 0.0     

[v6r14p5]

*Core
FIX: X509Certificate - protect from VOMS attributes that are not decodable


*Resources
FIX: GFAL2_StorageBase - fixed indentation and a debug log typo

*WMS
BUGFIX: Matcher - only the first job was associated with the given pilot
FIX: pilotTools - 0o22 is only a valid int for recent python interpreters, 
     replaced by 18

[v6r14p4]

*Core
FIX: DictCache - fix the exception in the destructor preventing the final
     cache cleaning

*Framework
FIX: SystemAdministratorClientCLI - corrected info line inviting to update
     the pilot version after the software update

*DMS
FIX: FTSAgent - Add recovery of FTS files that can be left in weird statuses 
     when the agent dies
CHANGE: DataManager - allow to not get URLs of the replicas
CHANGE: FTSJob - keep and reuse the FTS3 Context object

*Storage
CHANGE: StorageManagerClient - don't fail getting metadata for staging if at 
        least one staged replica found

*WMS
FIX: CPUNormalization - protect MJF from 0 logical cores
FIX: JobScheduling - fix printout that was saying "single site" and "multiple sites" 
     in two consecutive lines
NEW: pilotTools,Commands - added CEType argument, e.g. to specify Pool CE usage 
FIX: WatchDog - added checks of function return status, added hmsCPU initialization to 0,
     removed extra printout     
     
*Resources
FIX: GFAL2 plugins - multiple bug fixes     

[v6r14p3]

*Core
BUGFIX: small bug fixed in dirac-install-component, dirac-uninstall-component
BUGFIX: VOMS - remove the temporary file created when issuing getVOMSProxyInfo
FIX: FileHelper - support unicode file names
FIX: DictCache - purges all the entry of the DictCache when deleting the DictCache object 

*Framework
BUGFIX: dirac-populate-component-db - avoid return statement out of scope

*Interfaces
BUGFIX: Dirac - in submitJob() faulty use of os.open

*WMS
FIX: JobWrapper - avoid evaluation of OutputData to ['']
FIX: Matcher - the Matcher object uses a VO dependent Operations helper
CHANGE: JobAgent - stop agent if time left is too small (default 1000 HS06.s)
FIX: CPUNormalization - use correct denominator to get power in MJF

*Resources
FIX: ARCComputingElement - changed implementation of ldap query for getCEStatus

[v6r14p2]

*Core
FIX: Use GSI version 0.6.3 by default
CHANGE: Time - print out the caller information in the timed decorator
CHANGE: dirac-install - set up ARC_PLUGIN_PATH environment variable

*Framework
FIX: dirac-proxy-info - use actimeleft VOMS attribute

*Accounting
CHANGE: Removed SRMSpaceTokenDeployment Accounting type

*RSS
CHANGE: ResourceStatus - re-try few times to update the RSS SE cache before giving up
FIX: XXXCommand, XXXAction - use self.lof instead of gLogger
CHANGE: Added support for all protocols for SEs managed by RSS

*RMS
FIX: Request - produce enhanced digest string
FIX: RequestDB - fix in getDigest() in case of errors while getting request

*Resources
CHANGE: Propagate hideExceptions flag to the ObjectLoader when creating StorageElements
FIX: ARCComputingElement - multiple fixes after experience in production

*WMS
FIX: Pilot commands - fixed an important bug, when using the 
     dirac-wms-cpu-normalization script

[v6r14p1]

The version is buggy when used in pilots

*Core
NEW: dirac-install-component command replacing dirac-install-agent/service/executor
     commands
     
*Resources
NEW: FileStorage - plugin for "file" protocol
FIX: ARCComputingElement - evaluate as int the job exit code

*RSS
FIX: CSHelpers - several fixes and beautifications     

[v6r14]

*Core
NEW: CSGlobals - includes Extensions class to consistently check the returned
     list of extensions with proper names 
NEW: ProxyManagerXXX, ProxyGeneration, X509XXX - support for RFC proxies
NEW: ProxyInfo - VOMS proxy information without using voms commands
NEW: LocalConfiguration - option to print out license information    
FIX: SocketInfo.py - check the CRL lists while handshaking  

Configuration
NEW: ConfigurationClient - added getSectionTree() method

*Framework
NEW: InstalledComponentsDB will now store information about the user who did the 
     installation/uninstallation of components.

*Resources
NEW: ARCComputingElement based on the ARC python API

*RSS
FIX: Improved logging all over the place 

*DMS
NEW: New FileCatalog SecurityManager with access control based on policies,
     VOMSPolicy as one of the policy implementations.
NEW: lfc_dfc_db_copy - script used by LHCb to migrate from the LFC to the DFC with 
     Foreign Keys and Stored Procedures by accessing the databases directly     
NEW: FileManagerPs.py - added _getFileLFNs() to serve info for the Web Portal     
CHANGE: Moving several tests to TestDIRAC

*Interfaces
CHANGE: use jobDescription.xml as a StringIO object to avoid multiple disk
        write operations while massive job submission

*WMS
FIX: Watchdog - review for style and pylint
CHANGE: Review of the Matcher code, extracting Limiter and Matcher as standalone 
        utilities
        

*Transformation
NEW: New ported plugins from LHCb, added unit tests


[v6r13p21]

*TS
FIX: Registering TargetSE for Standard TransformationAgent plugin

[v6r13p20]

*DMS
FIX: DMSHelpers - allow for more than one Site defined to be local per SE

*Resources
FIX: XRootStorage - fix in getURLBase()

[v6r13p19]

FIX: changes incorporated from v6r12p53 patch

[v6r13p18]

*WMS
FIX: JobWrapper - ported back from v6r14p9 the fix for getting OutputPath

[v6r13p17]

FIX: changes incorporated from v6r12p52 patch

[v6r13p16]

FIX: changes incorporated from v6r12p51 patch

[v6r13p15]

Included patches from v6r12p50 release 

[v6r13p14]

*DMS
FIX: ReplicateAndRegister - fix a problem when a file is set Problematic 
     in the FC but indeed doesn't exist at all 

*Resources
CHANGE: StorageFactory - enhance the logic of BaseSE inheritance in the
        SE definition in the CS
        
*WMS
CHANGE: CPUNormalization, dirac-wms-cpu-normalization - reading CPU power 
        from MJF for comparison with the DIRAC evaluation
FIX: SiteDirector - create pilot working directory in the batch system working
     directory and not in "/tmp"                

[v6r13p13]

*DMS
BUGFIX: FileCatalogClient - bug fixed in getDirectoryMetadata()

[v6r13p12]

*Resources
FIX: StorageElement - bug fixed in inValid()
CHANGE: StorageFactory - do not interpret VO parameter as mandatory

[v6r13p11]

*DMS
BUGFIX: RemoveReplica - fix in singleRemoval()
FIX: dirac-dms-user-lfns - increased timeout

[v6r13p10]

CHANGE: Use sublogger to better identify log source in multiple places

*Core
CHANGE: Review / beautify code in TimeLeft and LSFTimeLeft
FIX: LSFTimeLeft - is setting shell variables, not environment variables, 
     therefore added an "export" command to get the relevant variable 
     and extract then the correct normalization

*Accounting
FIX: DataOperationPlotter - add better names to the data operations

*DMS:
FIX: DataManager - add mandatory vo parameter in __SEActive()
CHANGE: dirac-dms-replicate-and-register-request - submit multiple requests
        to avoid too many files in a single FTS request
FIX: FileCatalog - typo in getDirectoryMetadata()
FIX: FileCatalog - pass directory name to getDirectoryMetadata and not file name 
FIX: DataManager - in __SEActive() break LFN list in smaller chunks when
     getting replicas from a catalog        

*WMS
FIX: WMSAdministratorHandler - fix in reporting pilot statistics
FIX: JobScheduling - fix in __getSitesRequired() when calling self.jobLog.info 
CHANGE: pilotCommands - when exiting with error, print out current processes info

[v6r13p9]

*Framework
FIX: SystemLoggingDB - schema change for ClientIPs table to store IPv6 addresses

*DMS
BUGFIX: DMSRequestOperationsBase - bug fix in checkSEsRSS()
FIX: RemoveFile - in __call__(): bug fix; fix in the BannedSE treatment logic

*RMS
BUGFIX: Operation - in catalogList()
BUGFIX: ReqClient - in printOperation()

*Resources
FIX: GFAL2_StorageBase - added Lost, Cached, Unavailable in getSingleFileMetadata() output
BUGFIX: GFAL2_StorageBase - fixed URL construction in put(get)SingleFile() methods

*WMS
FIX: InputDataByProtocol - removed StorageElement object caching

[v6r13p8]

*Framework
FIX: MonitoringUtilities - minor bug fix

*DMS
FIX: DataManager - remove local file when doing two hops transfer

*WMS
FIX: SandboxStoreClient - get the VO info from the delegatedGroup argument to 
     use for the StorageElement instantiation

*TMS
CHANGE: Transformation(Client,DB,Manager) - multiple code clean-up without
        changing the logic

[v6r13p7]

*Core
NEW: X509CRL - class to handle certificate revocation lists

*DMS
FIX: RequestOperations/RemoveFile.py - check target SEs to be online before
     performing the removal operation. 
FIX: SecurityManager, VOMSPolicy - make the vomspolicy compatible with the old client 
     by calling in case of need the old SecurityManager     

*Resources
BUGFIX: Torque, GE - methods must return Message field in case of non-zero return status
FIX: SRM2Storage - when used internaly, listDirectory should return urls and not lfns

*WMS
FIX: ConfigureCPURequirements pilot command - add queue CPU length to the extra local
     configuration
FIX: JobWrapper - load extra local configuration of any     

*RMS
FIX: RequestDB - fix in getRequestSummaryWeb() to suit the Web Portal requirements

*Transformation
FIX: TransformationManagerHandler - fix in getTransformationSummaryWeb() to suit 
     the Web Portal requirements

[v6r13p6]

*Core
FIX: X509Chain - use SHA1 signature encryption in all tha cases

*Resources
FIX: ComputingElement - take CPUTime from its configuration defined in the 
     pilot parameters

*WMS
FIX: SiteDirector - correctly configure jobExecDir and httpProxy Queue parameters

[v6r13p5]

*Resources
BUGFIX: Torque - getCEStatus() must return integer job numbers
FIX: StorageBase - removed checking the VO name inside the LFN 

*WMS
FIX: InputData, JobScheduling - StorageElement needs to know its VO

*DMS
FIX: ReplicateAndRegister - Add checksumType to RMS files when adding 
     checksum value
FIX: DataManager - remove unnecessary access to RSS and use SE.getStatus()     
FIX: DMHelpers - take into account Alias and BaseSE in site-SE relation

*RMS
FIX: Request - bug fixed in optimize() in File reassignment from one
     Operation to another  

*Transformation
FIX: TransformationDB - set derived transformation to Automatic

[v6r13p4]

*Core
FIX: VOMSService - treat properly the case when the VOMS service returns no result
     in attGetUserNickname()

*DMS
FIX: FTSAgent, ReplicateAndRegister - make sure we use source replicas with correct 
     checksum 

*RMS
FIX: Request - minor fix in setting the Request properties, suppressing pylint
     warnings
CHANGE: File, Reques, Operation, RequestDB - remove the use of sqlalchemy on 
        the client side     
     
*Resources
FIX: StorageElement - import FileCatalog class rather than the corresponding module     
FIX: SLURM - proper formatting commands using %j, %T placeholders
FIX: SSHComputingElement - return full job references from getJobStatus() 

*RSS
FIX: DowntimeCommand - checking for downtimes including the time to start in hours

*Workflow
CHANGE: FailoverRequest - assign to properties rather than using setters

*Transformation
FIX: TransformationClient(DB,Utilities) - fixes to make derived transformations work

[v6r13p3]

*DMS
FIX: DataManager - in putAndRegister() specify explicitly registration protocol
     to ensure the file URL available right after the transfer
     
*Resources
FIX: SRM2Storage - use the proper se.getStatus() interface ( not the one of the RSS )     

[v6r13p2]

*Framework
FIX: SystemAdministratorHandler - install WebAppDIRAC extension only in case
     of Web Portal installation
CHANGE: dirac-populate-component-db - check the setup of the hosts to register 
        into the DB only installations from the same setup; check the MySQL installation
        before retrieving the database information      

*DMS
FIX: FTSAgent - fix in parsing the server result
FIX: FTSFile - added Waiting status
FIX: FTSJob - updated regexps for the "missing source" reports from the server;
     more logging message 

*Resources
FIX: SRM2Storage - fix in treating the checksum type 
FIX: StorageElement - removed getTransportURL from read methods

*RMS
FIX: Request - typo in the optimize() method

[v6r13p1]

*Framework
CHANGE: SystemAdminstratorIntegrator - can take a list of hosts to exclude from contacting

*DMS
FIX: DataManager - fix in __getFile() in resolving local SEs
FIX: dirac-dms-user-lfns - sort result, simplify logic

*RMS
FIX: Request - Use DMSHelper to resolve the Failovers SEs
FIX: Operation - treat the case where the SourceSE is None

*WMS
FIX: WMSAdministratorHandler - return per DN dictionary from getPilotStatistics 

[v6r13]

CHANGE: Separating fixed and variable parts of error log messages for multiple systems 
        to allow SystemLogging to work

*Core
FIX: MySQL.py - treat in detailed way datetime functions in __escapeString()
FIX: DictCache.get() returns now None instead of False if no or expired value
NEW: InstallTools - allow to define environment variables to be added to the component
     runit run script
NEW: Changes to make the DISET protocol IP V6 ready
CHANGE: BaseClient - retry service call on another instance in case of failure
CHANGE: InnerRPCClient - retry 3 times in case of exception in the transport layer
CHANGE: SocketInfo - retry 3 times in case of handshaking error
CHANGE: MySQL - possibility to specify charset in the table definition
FIX: dirac-install, dirac-distribution - removed obsoleted defaults     
NEW: Proxy utility module with executeWithUserProxy decorator function

*Configuration
NEW: CSAPI,dirac-admin-add-shifter - function, and script, for adding or modifying a 
     shifter in the CS

*Framework
FIX: NotificationDB - escape fields for sorting in getNotifications()
NEW: Database, Service, Client, commands for tracking the installed DIRAC components

*Interfaces
CHANGE: Dirac - changed method names, keeping backward compatibility
CHANGE: multiple commands updated to use the new Dirac API method names

*DMS
NEW: Native use of the FTS3 services
CHANGE: Removed the use of current DataLogging service
CHANGE: DataManager - changes to manage URLs inside StorageElement objects only
FIX: DataManager - define SEGroup as accessible at a site
CHANGE: DirectoryListing - extracted from FileCatalogClientCLI as an independent utility
CHANGE: MetaQuery - extracted from FileCatalogClientCLI as an independent utility
CHANGE: FileCatalogClientCLI uses external DirectoryListing, MetaQuery utilities
CHANGE: FileCatalog - replace getDirectoryMetadata by getDirectoryUserMetadata
NEW: FileCatalog - added new getDirectoryMetadata() interface to get standard directory metadata
NEW: FileCatalog - possibility to find files by standard metadata
NEW: FileCatalog - possibility to use wildcards in the metadata values for queries
NEW: DMSHelpers class
NEW: dirac-dms-find-lfns command

*WMS
NEW: SiteDirector - support for the MaxRAM queue description parameter
CHANGE: JobScheduling executor uses the job owner proxy to evaluate which files to stage
FIX: DownloadInputData - localFile was not defined properly
FIX: DownloadInputData - could not find cached files (missing [lfn])

*RMS
CHANGE: Removed files from the previous generation RMS
CHANGE: RMS refactored based on SQLAlchemy 
NEW: ReqClient - added options to putRequest(): useFailoverProxy and retryMainServer
CHANGE: DMSRequestOperationsBase - delay execution or cancel request based on SE statuses 
        from RSS/CS
FIX: Fixes to make use of RequestID as a unique identifier. RequestName can be used in
     commands in case of its uniqueness        

*Resources
NEW: Computing - BatchSystem classes introduced to be used both in Local and SSH Computing Elements
CHANGE: Storage - reworked Storage Element/Plugins to encapsulate physical URLs 
NEW: GFAL2_StorageBase.py, GFAL2_SRM2Storage.py, GFAL2_XROOTStorage.py 

*RSS:
NEW: dirac-admin-allow(ban)-se - added RemoveAccess status
CHANGE: TokenAgent - added more info to the mail

*TS
CHANGE: Task Manager plugins

[v6r12p53]

*DMS
CHANGE: FileCatalogClientCLI - ls order by size, human readable size value
FIX: DirectoryMetadata - enhanced error message in getDirectoryMetadata

*WMS
BUGFIX: JobAgent - bug when rescheduling job due to glexec failure

*TS
NEW: TransformationCLI - added getOutputFiles, getAllByUser commands
NEW: Transformation - added getAuthorDNfromProxy, getTransformationsByUser methods

*Resources
CHANGE: GlobusComputingElement - simplify creating of pilotStamp

[v6r12p52]

*DMS
NEW: dirac-dms-directory-sync - new command to synchronize the contents of a
     local and remote directories
FIX: DataManager - in removeFile() return successfully if empty input file list     

*TS
NEW: TransformationCLI - getInputDataQuery command returning inputDataQuery 
     of a given transformation

[v6r12p51]

*Core
FIX: dirac-install - fix to work with python version prior to 2.5

*DMS
CHANGE: FileCatalogClientCLI - possibility to set multiple metadata with one command

*Resources
FIX: HTCondorComputingElement - multiple improvements

[v6r12p50]

*Core
FIX: dirac-install - define TERMINFO variable to include local sources as well

*Framework
FIX: SystemAdministratorHandler - show also executors in the log overview

*DMS
FIX: FileCatalogClientCLI - use getPath utility systematically to normalize the
     paths passed by users

*WMS
FIX: PilotStatusAgent - split dynamic and static parts in the log error message

*Resources
NEW: HTCondorCEComputingElement class

[v6r12p49]

*Resources
FIX: GlobusComputingElement - in killJob added -f switch to globus-job-clean command
FIX: ARCComputingElement - create working directory if it does not exist

*DMS
CHANGE: DataManager - added XROOTD to registration protocols

*TMS
FIX: TransformationCLI - doc string

[v6r12p48]

*DMS
FIX: DirectoryTreeBase - fix in changeDirectoryXXX methods to properly interpret input

[v6r12p47]

*DMS
BUGFIX: FileCatalogClientCLI - wrong signature in the removeMetadata() service call

[v6r12p46]

*Core
FIX: GraphData - check for missing keys in parsed_data in initialize()

*WMS
CHANGE: PilotStatusAgent - kill pilots being deleted; do not delete pilots still
        running jobs
  
*RSS
CHANGE: Instantiate RequestManagementDB/Client taking into account possible extensions        

*Resources
FIX: GlobusComputingElement - evaluate WaitingJobs in getCEStatus()
FIX: SRM2Storage - error 16 of exists call is interpreted as existing file
FIX: XROOTStorage - added Lost, Cached, Unavailable in the output of getSingleMetadata()

*WMS
FIX: pilotCommands - removed unnecessary doOSG() function

[v6r12p45]

*Resources
FIX: SRM2Storage - error 22 of exists call is interpreted as existing file
     ( backport from v6r13 )

[v6r12p44]

*WMS
FIX: SiteDirector - consider also pilots in Waiting status when evaluating
     queue slots available

*Resources
NEW: SRM2Storage - makes use of /Resources/StorageElements/SRMBusyFilesExist option
     to set up the mode of interpreting the 22 error code as existing file

[v6r12p43]

*DMS:
FIX: DirectoryTreeBase - avoid double definition of FC_DirectoryUsage table
     in _rebuildDirectoryUsage()

[v6r12p42]

FIX: added fixes from v6r11p34 patch release

[v6r12p41]

*WMS
CHANGE: dirac-wms-job-submit - "-r" switch to enable job repo

[v6r12p40]

*DMS
FIX: DirectoryTreeBase.py - set database engine to InnoDB 

[v6r12p39]

FIX: imported fixes from rel-v6r11

[v6r12p38]

*DMS
CHANGE: DataManager - enhanced real SE name resolution

*RMS
FIX: Request - fixed bug in the optimization of requests with failover operations

*Resources
CHANGE: StorageFactory - allow for BaseSE option in the SE definition

[v6r12p37]

*Core
FIX: InstallTools - force $HOME/.my.cnf to be the only defaults file

[v6r12p36]

*Configuration
FIX: Utilities.py - bug fix getSiteUpdates()

[v6r12p35]

*Core
CHANGE: VOMSService - add URL for the method to get certificates

*DMS
FIX: DataManager - in __replicate() set do not pass file size to the SE if no
     third party transfer
FIX: RemoveFile, ReplicateAndRegister - regular expression for "no replicas"
     common for both DFC and LFC     
     
*WMS
FIX: WMSHistoryCorrector - make explicit error if no data returned from WMSHistory
     accounting query     

[v6r12p34]

*DMS
BUGFIX: FileCatalogWithFkAndPsDB - fix storage usage calculation

[v6r12p33]

*Core
NEW: VOMSService - added method admListCertificates()

*DMS
BUGFIX: dirac-dms-put-and-register-request - missing Operation in the request

*Resources
FIX: sshce - better interpretation of the "ps" command output

[v6r12p32]

*RMS
FIX: ReqManager - in getRequest() possibility to accept None type
     argument for any request 

[v6r12p31]

*WMS
FIX: pilotCommands - import json module only in case it is needed

[v6r12p30]

*Core
FIX: InstallTools - 't' file is deployed for agents installation only
FIX: GOCDBClient - creates unique DowntimeID using the ENDPOINT

*Framework
FIX: SystemAdministratorHandler - use WebAppDIRAC extension, not just WebApp

*DMS:
FIX: FileCatalogComponents.Utilities - do not allow empty LFN names in
     checkArgumentDict()

[v6r12p29]

*CS
CHANGE: CSCLI - use readline to store and resurrect command history

*WMS
FIX: JobWrapper - bug fixed in the failoverTransfer() call
CHANGE: dirac-wms-job-submit - added -f flag to store ids

*DMS
FIX: DataManager - make successful removeReplica if missing replica 
     in one catalog

*RMS
FIX: Operation, Request - limit the length of the error message

[v6r12p28]

*RMS
FIX: Request - do not optimize requests already in the DB 

[v6r12p27]

*Core
CHANGE: InstallTools - install "t" script to gracefully stop agents

*DMS
FIX: FileCatalog - return GUID in DirectoryParameters

*Resource
CHANGE: DFC/LFC clients - added setReplicaProblematic()

[v6r12p26]

*DMS
BUGFIX: FileCatalog - getDirectoryMetadata was wrongly in ro_meta_methods list 

*RMS
FIX: Operation - temporary fix in catalog names evaluation to smooth
     LFC->DFC migration - not to forget to remove afterwards !

*WMS
CHANGE: JobWrapper - added MasterCatalogOnlyFlag configuration option

[v6r12p25]

*DMS
BUGFIX: PutAndRegister, RegitserFile, RegisterReplica, ReplicateAndRegister - do not
        evaluate the catalog list if None

[v6r12p24]

*DMS:
FIX: DataManager - retry RSS call 5 times - to be reviewed

[v6r12p23]

*DMS
FIX: pass a catalog list to the DataManager methods
FIX: FileCatalog - bug fixed in the catalog list evaluation

[v6r12p22]

*DMS
FIX: RegisterFile, PutAndRegister - pass a list of catalogs to the DataManager instead of a comma separated string
FIX: FTSJob - log when a job is not found in FTS
CHANGE: dropped commands dirac-admin-allow(ban)-catalog

*Interfaces
CHANGE: Dirac, JobMonitoringHandler,dirac-wms-job-get-jdl - possibility to retrieve original JDL

*WMS
CHANGE: JobManifest - make MaxInputData a configurable option

[v6r12p21]

*RMS
BUGFIX: File,Operation,RequestDB - bug making that the request would always show 
        the current time for LastUpdate
  
*WMS
FIX: JobAgent - storing on disk retrieved job JDL as required by VMDIRAC
     ( to be reviewed )        

[v6r12p20]

*DMS
FIX: DataManager - more informative log messages, checking return structure
FIX: FileCatalog - make exists() behave like LFC file catalog client by checking
     the unicity of supplied GUID if any
FIX: StorageElementProxyHandler - do not remove the cache directory

*Framework
FIX: SystemAdministratorClient - increase the timeout to 300 for the software update     

*RMS
FIX: Operation.py - set Operation Scheduled if one file is Scheduled
CHANGE: Request - group ReplicateAndRegister operations together for failover 
        requests: it allows to launch all FTS jobs at once

*Resources
FIX: LcgFileCatalogClient - fix longstanding problem in LFC when several files 
     were not available (only one was returned) 

*TS
BUGFIX: TransformationCleaning,ValidateOutputDataAgent - interpret correctly
        the result of getTransformationParameters() call
FIX: TaskManager - fix exception in RequestTaskAgent        

[v6r12p19]

*Core
FIX: Core.py - check return value of getRecursive() call

*DMS
FIX: FileCatalog - directory removal is successful if does not exist
     special treatment of Delete operation

*WMS
FIX: InputDataByProtocol - fix interpretation of return values

[v6r12p18]

*DMS
FIX: FTSStrategy - config option name
FIX: DataManager - removing dirac_directory flag file only of it is there
     in __cleanDirectory()

*RMS
FIX: Operation - MAX_FILES limit set to 10000
FIX: ReqClient - enhanced log messages

*TMS
FIX: TaskManager - enhanced log messages

*RSS
FIX: DowntimeCommand - fixed mix of SRM.NEARLINE and SRM

*WMS
FIX: InputDataByProtocol - fixed return structure

[v6r12p16]

*DMS
FIX: IRODSStorageElement more complete implementation
FIX: FileCatalogHandler(DB) - make removeMetadata bulk method

*Resources
FIX: FileCatalog - make a special option CatalogList (Operations) to specify catalogs used by a given VO

[v6r12p15]

*Core
FIX: ProcessPool - kill the working process in case of the task timeout
FIX: FileHelper - count transfered bytes in DataSourceToNetwork()

*DMS
BUGFIX: FileCatalogCLI - changed interface in changePathXXX() methods
NEW: IRODSStorageElementHandler class
CHANGE: FileCatalog - separate metadata and file catalog methods, 
        apply metadata methods only to Metadata Catalogs 

*Resources
FIX: SSHTorqueComputingElement - check the status of the ssh call for qstat 

*WMS
FIX: WatchdogLinux - fixed typo

[v6r12p14]

*TS
FIX: TaskManagerAgentBase: avoid race conditions when submitting to WMS

*DMS
NEW: FileCatalog - added new components ( directory tree, file manager ) 
     making use of foreign keys and stored procedures
FIX: DataManager returns properly the FileCatalog errors     

[v6r12p13]

*TS
BUGFIX: TransformationAgent - data member not defined

*WMS
FIX: InputData(Resolution,ByProtocol) - possibility to define RemoteProtocol

[v6r12p12]

*WMS
BUGFIX: pilotTools - missing comma

[v6r12p11]

*WMS
FIX: CPUNormalization - dealing with the case when the maxCPUTime is not set in the queue
     definition
FIX: pilotTools - added option pilotCFGFile

[v6r12p10]

*DMS
FIX: StorageElementProxy - BASE_PATH should be a full path

*Resources
FIX: SRM2Storage - return specific error in putFile

*TS
FIX: TransformationAgent - fix to avoid an exception in finalize and double printing 
     when terminating the agent
BUGFIX: TransformationDB - fix return value in setTransformationParameter()

[v6r12p9]

*Core
CHANGE: SiteCEMapping - getSiteForCE can take site argu

ment to avoid confusion

*Interfaces
FIX: Job - provide optional site name in setDestinationCE()

*WMS
FIX: pilotCommands - check properly the presence of extra cfg files
     when starting job agent
FIX: JobAgent - can pick up local cfg file if extraOptions are specified     

[v6r12p8]

*Core
FIX: dirac-configure - correctly deleting useServerCertificate flag
BUGFIX: InstallTools - in fixMySQLScript()

*DMS
BUGFIX: DatasetManager - bug fixes
CHANGE: StorageElementProxy - internal SE object created with the VO of the requester

*TS
FIX: dirac-transformation-xxx commands - do not check the transformation status
CHANGE: Agents - do not use shifter proxy 
FIX: TransformationAgent - correct handling of replica cache for transformations 
     when there were more files in the transformation than accepted to be executed
FIX: TransformationAgent - do not get replicas for the Removal transformations     

*RMS
NEW: new SetFileStatus Operation

[v6r12p7]

*Core
FIX: dirac-configure - always removing the UseServerCertificate flag before leaving
FIX: ProcessPool - one more check for the executing task ending properly 

*Interfaces 
FIX: Dirac.py - use printTable in loggingInfo()

[v6r12p6]

FIX: fixes from v6r11p26 patch release

[v6r12p5]

*Core
FIX: VOMS.py - do not use obsoleted -dont-verify-ac flag with voms-proxy-info

*TS
FIX: TransformationManager - no status checked at level service

[v6r12p4]

FIX: fixes from v6r11p23 patch release

[v6r12p3]

*Configuration
CHANGE: dirac-admin-add-resources - define VOPath/ option when adding new SE 

*Resources
NEW: StorageFactory - modify protocol Path for VO specific value

*DMS
FIX: FileCatalog - check for empty input in checkArgumentFormat utility
FIX: DataManager - protect against FC queries with empty input

[v6r12p2]

*Core
FIX: dirac-install - svn.cern.ch rather than svnweb.cern.ch is now needed for direct 
     HTTP access to files in SVN

*WMS
FIX: dirac-wms-cpu-normalization - when re-configuring, do not try to dump in the 
     diracConfigFilePath

[v6r12p1]

*Configuration
FIX: Core.Utilities.Grid, dirac-admin-add-resources - fix to make a best effort to 
     guess the proper VO specific path of a new SE
*WMS
FIX: dirac-configure, pilotCommands, pilotTools - fixes to use server certificate

[v6r12]

*Core
CHANGE: ProcessPool - do not stop working processes by default
NEW: ReturnValue - added returnSingleResult() utility 
FIX: MySQL - correctly parse BooleanType
FIX: dirac-install - use python 2.7 by default
FIX: dirac-install-xxx commands - complement installation with the component setup
     in runit
NEW: dirac-configure - added --SkipVOMSDownload switch, added --Output switch
     to define output configuration file
CHANGE: ProcessPool - exit from the working process if a task execution timed out  
NEW: ProcessMonitor - added evaluation of the memory consumed by a process and its children   
NEW: InstallTools - added flag to require MySQL installation
FIX: InstallTools - correctly installing DBs extended (with sql to be sourced) 
FIX: InstallTools - run MySQL commands one by one when creating a new database
FIX: InstallTools - fixMySQLScripts() fixes the mysql start script to ognore /etc/my.cnf file
CHANGE: Os.py - the use of "which" is replaced by distutils.spawn.find_executable
NEW: Grid.py - ldapSA replaced by ldapSE, added getBdiiSE(CE)Info() methods
CHANGE: CFG.py - only lines starting with ^\s*# will be treated as comments
CHANGE: Shifter - Agents will now have longer proxies cached to prevent errors 
        for heavy duty agents, closes #2110
NEW: Bdii2CSAgent - reworked to apply also for SEs and use the same utilities for the
     corresponding command line tool
NEW: dirac-admin-add-resources - an interactive tool to add and update sites, CEs, SEs
     to the DIRAC CS   
CHANGE: dirac-proxy-init - added message in case of impossibility to add VOMS extension   
FIX: GOCDBClient - handle correctly the case of multiple elements in the same DT            


*Accounting
NEW: Allow to have more than one DB for accounting
CHANGE: Accounting - use TypeLoader to load plotters

*Framework
FIX: Logger - fix FileBackend implementation

*WMS
NEW: Refactored pilots ( dirac-pilot-2 ) to become modular following RFC #18, 
     added pilotCommands.py, SiteDirector modified accordingly 
CHANGE: InputData(Executor) - use VO specific catalogs      
NEW: JobWrapper, Watchdog - monitor memory consumption by the job ( in a Warning mode )
FIX: SandboxStoreHandler - treat the case of exception while cleaning sandboxes
CHANGE: JobCleaningAgent - the delays of job removals become CS parameters
BUGFIX: JobDB - %j placeholder not replaced after rescheduling
FIX: JobDB - in the SQL schema description reorder tables to allow foreign keys
BUGFIX: JobAgent, Matcher - logical bug in using PilotInfoReported flag
FIX: OptimizerExecutor - when a job fails the optimization chain set the minor status 
     to the optimiser name and the app status to the fail error

*Resources
NEW: StorageElement - added a cache of already created SE objects
CHANGE: SSHTorqueComputingElement - mv getCEStatus to remote script

*ResourceStatus
NEW: ResourceManagementClient/DB, DowntimeCommand - distinguish Disk and Tape storage 
FIX: GODDBClient  - downTimeXMLParsing() can now handle the "service type" parameter properly
CHANGE: dirac-rss-xxx commands use the printTable standard utility
FIX: dirac-dms-ftsdb-summary - bug fix for #2096

*DMS
NEW: DataManager - add masterCatalogOnly flag in the constructor
FIX: DataManager - fix to protect against non valid SE
CHANGE: FC.DirectoryLevelTree - use SELECT ... FOR UPDATE lock in makeDir()
FIX: FileCatalog - fixes in using file and replica status
CHANGE: DataManager - added a new argument to the constructor - vo
CHANGE: DataManager - removed removeCatalogFile() and dirac-dms-remove-catalog-file adjusted
CHANGE: Several components - field/parameter CheckSumType all changed to ChecksumType
CHANGE: PoolXMLCatalog - add the SE by default in the xml dump and use the XML library 
        for dumping the XML
FIX: XROOTStorageElement - fixes to comply with the interface formalism        

*SMS
FIX: StorageManagementDB - small bugfix to avoid SQL errors

*RMS
NEW: Added 'since' and 'until' parameters for getting requests
NEW: Request - added optimize() method to merge similar operations when
     first inserting the request
NEW: ReqClient, RequestDB - added getBulkRequest() interface. RequestExecutingAgent
     can use it controlled by a special flag     
FIX: Operation, Request - set LastUpdate time stamp when reaching final state
FIX: OperationHandlerBase - don't erase the original message when reaching the max attempts      
FIX: removed some deprecated codes
FIX: RequestTask - always set useServerCerificate flag to tru in case of executing inside
     an agent
CHANGE: gRequestValidator removed to avoid object instantiation at import   
NEW: dirac-rms-cancel-request command and related additions to the db and service classes  

*TMS
NEW: WorkflowTaskAgent is now multi-threaded
NEW: Better use of threads in Transformation Agents
CHANGE: TransformationDB - modified such that the body in a transformation can be updated
FIX: TransformationCleaningAgent - removed non-ASCII characters in a comment

[v6r11p34]

*Resources
NEW: GlobusComputingElement class

[v6r11p33]

*Configuration
FIX: Resources - avoid white spaces in OSCompatibility

[v6r11p32]

*Core
CHANGE: BaseClient, SSLSocketFactory, SocketInfo - enable TLSv1 for outgoing 
        connections via suds, possibility to configure SSL connection details
        per host/IP 

[v6r11p31]

*Core
FIX: CFG - bug fixed in loadFromBuffer() resulting in a loss of comments

*Resources
FIX: SSHTorqueComputingElement - check the status of ssh call for qstat

*DMS
FIX: FileCatalog - return LFN name instead of True from exists() call if LFN
     already in the catalog

[v6r11p30]

*DMS
CHANGE: FileCatalogCLI - add new -D flag for find to print only directories

[v6r11p29]

*DMS
FIX: FTS(Agent,Startegy,Gragh) - make use of MaxActiveJobs parameter, bug fixes

*TMS
FIX: Transformation(Agent,Client) - Operations CS parameters can be defined for each plugin: MaxFiles, SortedBy, NoUnusedDelay. Fixes to facilitate work with large numbers of files.

[v6r11p28]

*Core
FIX: InstallTools - check properly the module availability before installation

*WMS
FIX: JobScheduling - protection against missing dict field RescheduleCounter

*TMS
FIX: TransformationCleaningAgent - execute DM operations with the shifter proxy

[v6r11p27]

*Core
BUGFIX: InstallTools - bug fix in installNewPortal()

*WMS
FIX: Watchdog - disallow cputime and wallclock to be negative

*TS
FIX: TransformationAgent - correct handling of replica caches when more than 5000 files


BUGFIX: ModuleBase - bug fix in execute()
BUGFIX: Workflow - bug fix in createStepInstance()

*DMS
BUGFIX: DiractoryTreeBase - bug fix in getDirectoryPhysicalSizeFromUsage()

*Resources
FIX: XROOTStorage - back ported fixes from #2126: putFile would place file in 
     the wrong location on eos

[v6r11p26]

*Framework
FIX: UserProfileDB.py - add PublishAccess field to the UserProfileDB

*RSS
FIX: Synchronizer.py - fix deletion of old resources

*DMS
FIX: DataManager - allow that permissions are OK for part of a list of LFNs ( __verifyWritePermission() )
     (when testing write access to parent directory). Allows removal of replicas 
     even if one cannot be removed
FIX: DataManager - test SE validity before removing replica     
     
*RMS
FIX: RequestTask - fail requests for users who are no longer in the system
FIX: RequestExecutingAgent - fix request timeout computation

[v6r11p25]

*Interfaces
FIX: Job.py - bring back different logfile names if they have not been specified by the user

[v6r11p24]

*DMS
BUGFIX: SEManagerDB - bug fixed in getting connection in __add/__removeSE

[v6r11p23]

*DMS
CHANGE: FTSRequest is left only to support dirac-dms-fts-XXX commands

[v6r11p22]

*DMS
FIX: FTSJob - fixes in the glite-transfer-status command outpu parsing
FIX: TransformationClient - allow single lfn in setFileStatusForTransformation()

*WMS
FIX: StatesMonitoringAgent - install pika on the fly as a temporary solution

[v6r11p21]

*DMS
BUGFIX: dirac-dms-remove-replicas - continue in case of single replica failure
FIX: dirac-rms-xxx scripts - use Script.getPositionalArgs() instead of sys.argv

*Workflow
FIX: Test_Modules.py - fix in mocking functions, less verbose logging

[v6r11p20]

*DMS
BUGFIX: DataManager - in __SEActive() use resolved SE name to deal with aliases
BUGFIX: FileMetadata - multiple bugs in __buildUserMetaQuery()

[v6r11p19]

*DMS
FIX: FTSJob - fix FTS job monitoring a la FTS2

*RMS
CHANGE: ReqClient - added setServer() method
FIX: File,Operation,Request - call the getters to fetch the up-to-date information 
     from the parent

[v6r11p18]

*DMS
FIX: FTSAgent(Job) - fixes for transfers requiring staging (bringOnline) and adaptation 
     to the FTS3 interface

*WMS
FIX: StatesMonitoringAgent - resend the records in case of failure

[v6r11p17]

*DMS
FIX: FileCatalog - in multi-VO case get common catalogs if even VO is not specified

*Resources
FIX: ComputintgElement - bugfix in available() method

*WMS
FIX: SiteDirector - if not pilots registered in the DB, pass empty list to the ce.available()

[v6r11p16]

*RMS
BUGFIX: Request,Operation,File - do not cast to str None values

[v6r11p15]

*DMS
FIX: ReplicateAndRegister - do not create FTSClient if no FTSMode requested
CHANGE: FTSAgent(Job,File) - allow to define the FTS2 submission command;
        added --copy-pin-lifetime only for a tape backend
        parse output of both commands (FTS2, FTS3)
        consider additional state for FTS retry (Canceled)
        
*RMS
FIX: Operation, Request - treat updates specially for Error fields        

*TMS
FIX: TransformationAgent - fixes in preparing json serialization of requests

*WMS
NEW: StateMonitoringAgent - sends WMS history data through MQ messages 

[v6r11p14]

*WMS
CHANGE: JobDB - removed unused tables and methods
CHANGE: removed obsoleted tests

*DMS
FIX: FTSAgent - recover case when a target is not in FTSDB
CHANGE: FTSAgent(Job) - give possibility to specify a pin life time in CS 

*RMS
FIX: Make RMS objects comply with Python Data Model by adding __nonzero__ methods 

[v6r11p13]

*DMS
BUGFIX: SEManager - in SEManagerDB.__addSE() bad _getConnection call, closes #2062

[v6r11p12]

*Resources
CHANGE: ARCComputingElement - accomodate changes in the ARC job reported states

*Configuration
CHANGE: Resources - define a default FTS server in the CS (only for v6r11 and v6r12)

*DMS
FIX: FTSStrategy - allow to use a given channel more than once in a tree 
FIX: FTSAgent - remove request from cache if not found
FIX: FTSAgent - recover deadlock situations when FTS Files had not been correctly 
     updated or were not in the DB

*RMS
FIX: RequestExecutingAgent - fix a race condition (cache was cleared after the request was put)
FIX: RequestValidator - check that the Operation handlers are defined when inserting a request

[v6r11p11]

*Core
FIX: TransportPool - fixed exception due to uninitialized variable
FIX: HTTPDISETSocket - readline() takes optional argument size ( = 0 )

*DMS
FIX: FTSAgent - check the type of the Operation object ( can be None ) and
     some other protections
FIX: FTSClient - avoid duplicates in the file list

*RMS
FIX: ReqClient - modified log message
CHANGE: dirac-dms-fts-monitor - allow multiple comma separated LFNs in the arguments

[v6r11p10]

*RSS
FIX: DowntimeCommand, Test_RSS_Command_GOCDBStatusCommand - correctly interpreting list of downtimes

*RMS
FIX: ReplicateAndRegister - Create a RegisterReplica (not RegisterFile) if ReplicateAndRegister 
     fails to register
FIX: OperationHandlerBase - handle correctly Attempt counters when SEs are banned
FIX: ReplicateAndRegister - use FC checksum in case of mismatch request/PFN
FIX: FTSAgent - in case a file is Submitted but the FTSJob is unknown, resubmit
FIX: FTSAgent - log exceptions and put request to DB in case of exception
FIX: FTSAgent - handle FTS error "Unknown transfer state NOT_USED", due to same file 
     registered twice (to be fixed in RMS, not clear origin)

*WMS
FIX: JobStateUpdateHandler - status not updated while jobLogging is, due to time skew between 
     WN and DB service
FIX: JobStateUpdateHandler - stager callback not getting the correct status Staging 
     (retry for 10 seconds)     

[v6r11p9]

*Core
NEW: AgentModule - set AGENT_WORKDIRECTORY env variable with the workDirectory
NEW: InstallTools - added methods for the new web portal installation

*DMS
FIX: ReplicateAndRegister - apply same error logic for DM replication as for FTS

*Resources:
FIX: SRM2Storage - fix log message level
FIX: SRM2Storage - avoid useless existence checks 

*RMS
FIX: ForwardDISET - a temporary fix for a special LHCb case, to be removed asap
FIX: ReqClient - prettyPrint is even prettier
FIX: RequestTask - always use server certificates when executed within an agent

[v6r11p8]

*TMS
FIX: TransformationDB - fix default value within ON DUPLICATE KEY UPDATE mysql statement

[v6r11p7]

*Framework
BUGFIX: ProxyDB.py - bug in a MySQL table definition

*DMS
FIX: ReplicateAndRegister.py - FTS client is not instantiated in the c'tor as it 
     might not be used, 

*WMS
FIX: JobWrapper - don't delete the sandbox tar file if upload fails
FIX: JobWrapper - fix in setting the failover request

*RMS
FIX: RequestDB - add protections when trying to get a non existing request

[v6r11p6]

*WMS
FIX: InpudDataResolution - fix the case when some files only have a local replica
FIX: DownloadInputData, InputDataByProtocol - fix the return structure of the
     execute() method
     
*Resources
NEW: LocalComputingElement, CondorComputingElement      

[v6r11p5]

FIX: Incorporated changes from v6r10p25 patch

*Framework
NEW: Added getUserProfileNames() interface

*WMS
NEW: WMSAdministrator - added getPilotStatistics() interface
BUGFIX: JobWrapperTemplate - use sendJobAccounting() instead of sendWMSAccounting()
FIX: JobCleaningAgent - skip if no jobs to remove

*DMS
BUGFIX: FileCatalogClientCLI - bug fix in the metaquery construction

*Resources
CHANGE: StorageElement - enable Storage Element proxy configuration by protocol name

*TMS
NEW: TransformationManager - add Scheduled to task state for monitoring

[v6r11p4]

*Framework
NEW: ProxyDB - added primary key to ProxyDB_Log table
CHANGE: ProxyManagerHandler - purge logs once in 6 hours

*DMS
FIX: DataManager - fix in the accounting report for deletion operation
CHANGE: FTSRequest - print FTS GUID when submitting request
FIX: dirac-dms-fts-monitor - fix for using the new FTS structure
FIX: DataLoggingDB - fix type of the StatusTimeOrder field
FIX: DataLoggingDB - take into account empty date argument in addFileRecord()
FIX: ReplicateAndRegister - use active replicas
FIX: FTS related modules - multiple fixes

*WMS
NEW: SiteDirector - pass the list of already registered pilots to the CE.available() query
FIX: JobCleaningAgent - do not attempt job removal if no eligible jobs

*Resources
FIX: LcgFileCatalogClient - if replica already exists while registration, reregister
NEW: CREAM, SSH, ComputingElement - consider only registered pilots to evaluate queue occupancy

[v6r11p3]

FIX: import gMonitor from it is original location

*Core
FIX: FC.Utilities - treat properly the LFN names starting with /grid ( /gridpp case )

*Configuration
FIX: LocalConfiguration - added exitCode optional argument to showHelp(), closes #1821

*WMS
FIX: StalledJobAgent - extra checks when failing Completed jobs, closes #1944
FIX: JobState - added protection against absent job in getStatus(), closes #1853

[v6r11p2]

*Core
FIX: dirac-install - skip expectedBytes check if Content-Length not returned by server
FIX: AgentModule - demote message "Cycle had an error:" to warning

*Accounting
FIX: BaseReporter - protect against division by zero

*DMS
CHANGE: FileCatalogClientCLI - quite "-q" option in find command
FIX: DataManager - bug fix in __initializeReplication()
FIX: DataManager - less verbose log message 
FIX: DataManager - report the size of removed files only for successfully removed ones
FIX: File, FTSFile, FTSJob - SQL tables schema change: Size filed INTEGER -> BIGINT

*RMS
FIX: dirac-rms-reset-request, dirac-rms-show-request - fixes
FIX: ForwardDISET - execute with trusted host certificate

*Resources
FIX: SSHComputingElement - SSHOptions are parsed at the wrong place
NEW: ComputingElement - evaluate the number of available cores if relevant

*WMS
NEW: JobMonitoringHander - added export_getOwnerGroup() interface

*TMS
CHANGE: TransformationCleaningAgent - instantiation of clients moved in the initialize()

[v6r11p1]

*RMS
FIX: ReqClient - failures due to banned sites are considered to be recoverable

*DMS
BUGFIX: dirac-dms-replicate-and-register-request - minor bug fixes

*Resources
FIX: InProcessComputingElement - stop proxy renewal thread for a finished payload

[v6r11]

*Core
FIX: Client - fix in __getattr__() to provide dir() functionality
CHANGE: dirac-configure - use Registry helper to get VOMS servers information
BUGFIX: ObjectLoader - extensions must be looked up first for plug-ins
CHANGE: Misc.py - removed obsoleted
NEW: added returnSingleResult() generic utility by moving it from Resources/Utils module 

*Configuration
CHANGE: Resources.getDIRACPlatform() returns a list of compatible DIRAC platforms
NEW: Resources.getDIRACPlatforms() used to access platforms from /Resources/Computing/OSCompatibility
     section
NEW: Registry - added getVOs() and getVOMSServerInfo()     
NEW: CE2CSAgent - added VO management

*Accounting
FIX: AccountingDB, Job - extra checks for invalid values

*WMS
NEW: WMS tags to allow jobs require special site/CE/queue properties  
CHANGES: DownloadInputData, InputDataByProtocol, InputDataResolution - allows to get multiple 
         PFNs for the protocol resolution
NEW: JobDB, JobMonitoringHandler - added traceJobParameters(s)() methods     
CHANGE: TaskQueueDirector - use ObjectLoader to load directors    
CHANGE: dirac-pilot - use Python 2.7 by default, 2014-04-09 LCG bundles

*DMS
NEW: DataManager to replace ReplicaManager class ( simplification, streamlining )
FIX: InputDataByProtocol - fix the case where file is only on tape
FIX: FTSAgent - multiple fixes
BUGFIX: ReplicateAndRegister - do not ask SE with explicit SRM2 protocol

*Interfaces
CHANGE: Dirac - instantiate SandboxStoreClient and WMSClient when needed, not in the constructor
CHANGE: Job - removed setSystemConfig() method
NEW: Job.py - added setTag() interface

*Resources
CHANGE: StorageElement - changes to avoid usage PFNs
FIX: XROOTStorage, SRM2Storage - changes in PFN construction 
NEW: PoolComputingElement - a CE allowing to manage multi-core slots
FIX: SSHTorqueComputingElement - specify the SSHUser user for querying running/waiting jobs 

*RSS
NEW: added commands dirac-rss-query-db and dirac-rss-query-dtcache

*RMS
CHANGE: ReqDB - added Foreign Keys to ReqDB tables
NEW: dirac-rms-reset-request command
FIX: RequestTask - always execute operations with owner proxy

*SMS
FIX: few minor fixes to avoid pylint warnings

[v6r10p25]

*DMS
CHANGE: FileCatalog - optimized file selection by metadata

[v6r10p24]

*DMS
FIX: FC.FileMetadata - optimized queries for list interception evaluation

[v6r10p23]

*Resoures
CHANGE: SSHComputingElement - allow SSH options to be passed from CS setup of SSH Computing Element
FIX: SSHComputingElement - use SharedArea path as $HOME by default

[v6r10p22]

*CS
CHANGE: Operations helper - if not given, determine the VO from the current proxy 

*Resources
FIX: glexecComputingElement - allows Application Failed with Errors results to show through, 
     rather than be masked by false "glexec CE submission" errors
     
*DMS     
CHANGE: ReplicaManager - in getReplicas() rebuild PFN if 
        <Operations>/DataManagement/UseCatalogPFN option is set to False ( True by default )

[v6r10p21]

*Configuration
FIX: CSGlobals - allow to specify extensions in xxxDIRAC form in the CS

*Interfaces
FIX: Job - removed self.reqParams
FIX: Job - setSubmitPools renamed to setSubmitPool, fixed parameter definition string

*WMS
FIX: JobMonitorigHandler, JobPolicy - allow JobMonitor property to access job information

[v6r10p20]

*DMS
FIX: FTSAgent/Client, ReplicateAndRegister - fixes to properly process failed
     FTS request scheduling

[v6r10p19]

*DMS
FIX: FTSAgent - putRequest when leaving processRequest
FIX: ReplicaManager - bug in getReplicas() in dictionary creation

[v6r10p18]

*DMS
FIX: ReplicateAndRegister - dictionary items incorrectly called in ftsTransfer()

[v6r10p17]

*RMS
FIX: RequestDB.py - typo in a table name
NEW: ReqManagerHandler - added getDistinctValues() to allow selectors in the web page

*DMS
CHANGE: ReplicaManager - bulk PFN lookup in getReplicas()

[v6r10p16]

*Framework
NEW: PlottingClient - added curveGraph() function

*Transformation
FIX: TaskManagerAgentBase - add the missing Scheduled state

*WMS
FIX: TaskQueueDB - reduced number of lines in the matching parameters printout

*DMS
FIX: dirac-dms-show-se-status - exit on error in the service call, closes #1840

*Interface
FIX: API.Job - removed special interpretation of obsoleted JDLreqt type parameters

*Resources
FIX: SSHComputingElement - increased timeout in getJobStatusOnHost() ssh call, closes #1830

[v6r10p15]

*DMS
FIX: FTSAgent - added missing monitoring activity
FIX: FileCatalog - do not check directory permissions when creating / directory

*Resources
FIX: SSHTorqueComputingElement - removed obsoleted stuff

[v6r10p14]

*SMS
FIX: RequestPreparationAgent - typo fixed

[v6r10p13]

*SMS
FIX: RequestPreparationAgent - use ReplicaManager to get active replicas

*DMS
FIX: ReplicaManager - getReplicas returns all replicas ( in all statuses ) by default
CHANGE: FC/SecurityManager - give full ACL access to the catalog to groups with admin rights

*WMS
CHANGE: SiteDirector - changes to reduce the load on computing elements
FIX: JobWrapper - do not set Completed status for the case with failed application thread

[v6r10p12]

*WMS
CHANGE: Replace consistently everywhere SAM JobType by Test JobType
FIX: JobWrapper - the outputSandbox should be always uploaded (outsized, in failed job)

*DMS
FIX: RemoveFile - bugfix
FIX: ReplicateAndRegister - fixes in the checksum check, retry failed FTS transfer 
     with RM transfer
NEW: RegisterReplica request operation     

*RMS
FIX: ReqClient - fix in the request state machine
FIX: Request - enhance digest string
NEW: dirac-dms-reset-request command
CHANGE: dirac-rms-show-request - allow selection of a request by job ID

*TS
FIX: TransformationDB - in getTransformationParameters() dropped "Submitted" counter 
     in the output

[v6r10p11]

*Core
FIX: X509Chain - cast life time to int before creating cert

*Accounting
FIX: DataStoreClient - self.__maxRecordsInABundle = 5000 instead of 1000
FIX: JobPolicy - allow access for JOB_MONITOR property

*RMS
FIX: ReqClient - fix the case when a job is Completed but in an unknown minor status

*Resources
BUGFIX: ProxyStorage - use checkArgumentFormat() instead of self.__checkArgumentFormatDict()

[v6r10p10]

*DMS
FIX: Several fixes to make FTS accounting working (FTSAgent/Job, ReplicaManager, File )

[v6r10p9]

*Core
BUGFIX: LineGraph - Ymin was set to a minimal plot value rather than 0.

*DMS
CHANGE: FTSJob(Agent) - get correct information for FTS accounting (registration)

[v6r10p8]

*Core
FIX: InstallTools - admin e-mail default location changed

*Framework
FIX: SystemAdministratorClientCLI - allow "set host localhost"
FIX: BundleDelivery - protect against empty bundle

*WMS
FIX: SiteDirector - Pass siteNames and ceList as None if any is accepted
FIX: WorkloadManagement.ConfigTemplate.SiteDorectory - set Site to Any by default 

*DMS
FIX: FileCatalogCLI - ignore Datasets in ls command for backward compatibility

*Resources
FIX: SSH - some platforms use Password instead of password prompt

[v6r10p7]

*Core
FIX: dirac-install - execute dirac-fix-mysql-script and dirac-external-requirements after sourcing the environment
FIX: InstallTools - set basedir variable in fixMySQLScript()
FIX: InstallTools - define user root@host.domain in installMySQL()

*Framework
BUGFIX: SystemAdministratorCLI - bug fixed in default() call signature

*DMS
FIX: FTSRequest - handle properly FTS server in the old system 
FIX: ReplicaManager - check if file is in FC before removing 
FIX: Request/RemovalTask - handle properly proxies for removing files 
BUGFIX: DatasetManager - in the table description

[v6r10p6]

*Core
FIX: X509Certificate - reenabled fix in getDIRACGroup()

*Configuration
FIX: CSAPI - Group should be taken from the X509 chain and not the certificate

*RMS
CHANGE: ReqClient - if the job does not exist, do not try further finalization

[v6r10p5]

*Core
FIX: X509Certificate - reverted fix in getDIRACGroup()

[v6r10p4]

*Core
NEW: dirac-info - extra printout
CHANGE: PrettyPrint - extra options in printTable()
FIX: X509Certificate - bug fixed in getDIRACGroup()

*Framework
NEW: SystemAdministratorCLI - new showall command to show components across hosts
NEW: ProxyDB - allow to upload proxies without DIRAC group

*RMS
CHANGE: ReqClient - requests from failed jobs update job status to Failed
CHANGE: RequestTask - retry in the request finalize()

[v6r10p3]

*Configuration
CHANGE: Registry - allow to define a default group per user

*WMS
BUGFIX: JobReport - typo in generateForwardDISET()

[v6r10p2]

*TMS
CHANGE: Backward compatibility fixes when setting the Transformation files status

*DMS
BUGFIX: ReplicateAndRegister - bugfix when replicating to multiple destination by ReplicaManager

*WMS
BUGFIX: JobManager - bug fix when deleting no-existing jobs

[v6r10p1]

*RMS
FIX: ReqDB.Operations - Arguments field changed type from BLOB to MEDIUMBLOB

*DMS
FIX: FileCatalog - check for non-exiting directories in removeDirectory()

*TMS
FIX: TransformationDB - removed constraint that was making impossible to derive a production

[v6r10]

*Core
FIX: Several fixes on DB classes(AccountingDB, SystemLoggingDB, UserProfileDB, TransformationDB, 
     JobDB, PilotAgentsDB) after the new movement to the new MySQL implementation with a persistent 
     connection per running thread
NEW: SystemAdministratorCLI - better support for executing remote commands 
FIX: DIRAC.__init__.py - avoid re-definition of platform variable    
NEW: Graphs - added CurveGraph class to draw non-stacked lines with markers
NEW: Graphs - allow graphs with negative Y values
NEW: Graphs - allow to provide errors with the data and display them in the CurveGraph
FIX: InstallTools - fix for creation of the root@'host' user in MySQL 
FIX: dirac-install - create links to permanent directories before module installation
CHANGE: InstallTools - use printTable() utility for table printing
CHANGE: move printTable() utility to Core.Utilities.PrettyPrint
NEW: added installation configuration examples
FIX: dirac-install - fixBuildPath() operates only on files in the directory
FIX: VOMSService - added X-VOMS-CSRF-GUARD to the html header to be compliant with EMI-3 servers

*CS
CHANGE: getVOMSVOForGroup() uses the VOMSName option of the VO definition 
NEW: CE2CSAgent - added ARC CE information lookup

*Framework
FIX: SystemAdministratorIntegrator - use Host option to get the host address in addition to the section name, closes #1628
FIX: dirac-proxy-init - uses getVOMSVOForGroup() when adding VOMS extensions

*DMS
CHANGE: DFC - optimization and bug fixes of the bulk file addition
FIX: TransferAgent - protection against badly defined LFNs in collectFiles()
NEW: DFC - added getDirectoryReplicas() service method support similar to the LFC
CHANGE: DFC - added new option VisibleReplicaStatus which is used in replica getting commands
CHANGE: FileCatalogClientCLI client shows number of replicas in the 2nd column rather than 
        unimplemented number of links
CHANGE: DFC - optimizations for the bulk replica look-up
CHANGE: DFC updated scalability testing tool FC_Scaling_test.py        
NEW: DFC - methods returning replicas provide also SE definitions instead of PFNs to construct PFNs on the client side
NEW: DFC - added getReplicasByMetadata() interface
CHANGE: DFC - optimized getDirectoryReplicas()
CHANGE: FileCatalogClient - treat the reduced output from various service queries restoring LFNs and PFNs on the fly
NEW: DFC - LFNPFNConvention flag can be None, Weak or Strong to facilitate compatibility with LFC data 
CHANGE: FileCatalog - do not return PFNs, construct them on the client side
CHANGE: FileCatalog - simplified FC_Scaling_test.py script
NEW: FileCatalog/DatasetManager class to define and manipulate datasets corresponding to meta queries
NEW: FileCatalogHandler - new interface methods to expose DatasetManager functionality
NEW: FileCatalogClientCLI - new dataset family of commands
FIX: StorageFactory, ReplicaManager - resolve SE alias name recursively
FIX: FTSRequest, ReplicaManager, SRM2Storage - use current proxy owner as user name in accounting reports, closes #1602
BUGFIX: FileCatalogClientCLI - bug fix in do_ls, missing argument to addFile() call, closes #1658
NEW: FileCatalog - added new setMetadataBulk() interface, closes #1358
FIX: FileCatalog - initial argument check strips off leading lfn:, LFN:, /grid, closes #448
NEW: FileCatalog - added new setFileStatus() interface, closes #170, valid and visible file and replica statuses can be defined in respective options.
CHANGE: multiple new FTS system fixes
CHANGE: uniform argument checking with checkArgumentFormat() in multiple modules
CHANGE: FileCatalog - add Trash to the default replica valid statuses
CHANGE: ReplicaManager,FTSRequest,StorageElement - no use of PFN as returned by the FC except for file removal,
        rather constructing it always on the fly
        
*SMS
CHANGE: PinRequestAgent, SENamespaceCatalogCheckAgent - removed
CHANGE: Use StorageManagerClient instead of StorageDB directly        

*WMS
CHANGE: JobPolicy - optimization for bulk job verification
NEW: JobPolicy - added getControlledUsers() to get users which jobs can be accessed for 
     a given operation
CHANGE: JobMonitoringHandler - Avoid doing a selection of all Jobs, first count matching jobs 
        and then use "limit" to select only the required JobIDs.
NEW: JobMonitoringHandler - use JobPolicy to filter jobs in getJobSummaryWeb()
NEW: new Operations option /Services/JobMonitoring/GlobalJobsInfo ( True by default ) to 
     allow or not job info lookup by anybody, used in JobMonitoringHandler       
BUGFIX: SiteDirector - take into account the target queue Platform
BUGFIX: JobDB - bug in __insertNewJDL()    
CHANGE: dirac-admin-show-task-queues - enhanced output  
CHANGE: JobLoggingDB.sql - use trigger to manage the new LoggingInfo structure  
CHANGE: JobWrapper - trying several times to upload a request before declaring the job failed
FIX: JobScheduling executor - fix race condition that causes a job to remain in Staging
NEW: SiteDirector - do not touch sites for which there is no work available
NEW: SiteDirector - allow sites not in mask to take jobs with JobType Test
NEW: SiteDirector - allow 1 hour grace period for pilots in Unknown state before aborting them
CHANGE: Allow usage of non-plural form of the job requirement options ( PilotType, GridCE, BannedSite, 
        SubmitPool ), keep backward compatibility with a plural form
        
*RSS
FIX: DowntimeCommand - take the latest Downtime that fits    
NEW: porting new Policies from integration  
NEW: RSS SpaceToken command querying endpoints/tokens that exist  
        
*Resources
NEW: added SSHOARComputingElement class 
NEW: added XROOTStorage class       
FIX: CREAMComputingElement - extra checks for validity of returned pilot references
        
*TS
CHANGE: TransformationClient(DB,Manager) - set file status for transformation as bulk operation 
CHANGE: TransformationClient - applying state machine when changing transformation status
BUGFIX: TransformationClient(Handler) - few minor fixes
NEW: TransformationDB - backported __deleteTransformationFileTask(s) methods
CHANGE: TransformationDB(Client) - fixes to reestablish the FileCatalog interface
FIX: TransformationAgent - added MissingInFC to consider for Removal transformations
BUGFIX: TransformationAgent - in _getTransformationFiles() variable 'now' was not defined
FIX: TransformationDB.sql - DataFiles primary key is changed to (FileID) from (FileID,LFN) 
CHANGE: TransformationDB(.sql) - schema changes suitable for InnoDB
FIX: TaskManager(AgentBase) - consider only submitted tasks for updating status
CHANGE: TransformationDB(.sql) - added index on LFN in DataFiles table

*RMS
NEW: Migrate to use the new Request Management by all the clients
CHANGE: RequestContainer - Retry failed transfers 10 times and avoid sub-requests to be set Done 
        when the files are failed
CHANGE: Use a unique name for storing the proxy as processes may use the same "random" name and 
        give conflicts
NEW: RequestClient(Handler) - add new method readRequest( requestname)                 

*Workflow
NEW: Porting the LHCb Workflow package to DIRAC to make the use of general purpose modules and
     simplify construction of workflows        

[v6r9p33]

*Accounting
BUGFIX: AccountingDB - wrong indentation

[v6r9p32]

*Accounting
FIX: AccountingDB - use old style grouping if the default grouping is altered, e.g. by Country

[v6r9p31]

*Accounting
CHANGE: AccountingDB - changes to speed up queries: use "values" in GROUP By clause;
        drop duplicate indexes; reorder fields in the UniqueConstraint index of the
        "bucket" tables  

[v6r9p30]

*DMS
CHANGE: FileCatalogFactory - construct CatalogURL from CatalogType by default

*SMS
FIX: dirac-stager-stage-files - changed the order of the arguments

[v6r9p29]

*TS
FIX: TaskManager(AgentBase) - fix for considering only submitted tasks 

[v6r9p28]

*TS
FIX: TransformationDB(ManagerHandler) - several portings from v6r10

[v6r9p27]

*SMS
FIX: StorageManagementDB - in removeUnlinkedReplicas() second look for CacheReplicas 
     for which there is no entry in StageRequests

[v6r9p26]

*Resources
CHANGE: CREAMComputigElement - Make sure that pilots submitted to CREAM get a 
        fresh proxy during their complete lifetime
*Framework
FIX: ProxyDB - process properly any SQLi with DNs/groups with 's in the name

[v6r9p25]

*TS
CHANGE: TransformationClient - changed default timeout values for service calls
FIX: TransformationClient - fixes for processing of derived transformations 

[v6r9p24]

*TS
FIX: TransformationClient - in moveFilesToDerivedTransformation() set file status
     to Moved-<prod>

[v6r9p23]

*Core
BUGFIX: InstallTools - improper configuration prevents a fresh new installation

*WMS
BUGFIX: PilotDirector - Operations Helper non-instantiated

[v6r9p22]

*WMS
FIX: PilotDirector - allow to properly define extensions to be installed by the 
     Pilot differently to those installed at the server
FIX: Watchdog - convert pid to string in ProcessMonitor

*TS
FIX: TransformationDB - splitting files in chunks

*DMS
NEW: dirac-dms-create-removal-request command
CHANGE: update dirac-dms-xxx commands to use the new RMS client,
        strip lines when reading LFNs from a file

[v6r9p21]

*TS
FIX: Transformation(Client,DB,Manager) - restored FileCatalog compliant interface
FIX: TransformationDB - fix in __insertIntoExistingTransformationFiles()

[v6r9p20]

*Core
BUGFIX: ProxyUpload - an on the fly upload does not require a proxy to exist

*DMS
CHANGE: TransferAgent - use compareAdler() for checking checksum
FIX: FailoverTransfer - recording the sourceSE in case of failover transfer request 

*WMS
FIX: ProcessMonitor - some fixes added, printout when <1 s of consumed CPU is found

*Transformation
BUGFIX: TransformationClient - fixed return value in moveFilesToDerivedTransformation()

*RMS
BUGFIX: CleanReqDBAgent - now() -> utcnow() in initialize()

*Resources
FIX: ARCComputingElement - fix the parsing of CE status if no jobs are available

[v6r9p19]

*DMS
FIX: FileCatalog/DirectoryMetadata - inherited metadata is used while selecting directories
     in findDirIDsByMetadata()

[v6r9p18]

*DMS
FIX: FTSSubmitAgent, FTSRequest - fixes the staging mechanism in the FTS transfer submission
NEW: TransferDBMonitoringHandler - added getFilesForChannel(), resetFileChannelStatus()

[v6r9p17]

*Accounting
FIX: DataStoreClient - send accounting records in batches of 1000 records instead of 100

*DMS:
FIX: FailoverTransfer - catalog name from list to string
FIX: FTSSubmitAgent, FTSRequest - handle FTS3 as new protocol and fix bad submission time
FIX: FTSSubmitAgent, FTSRequest - do not submit FTS transfers for staging files

*WMS
FIX: TaskQueueDB - do not check enabled when TQs are requested from Directors
FIX: TaskQueueDB - check for Enabled in the TaskQueues when inserting jobs to print an alert
NEW: TaskQueueDB - each TQ can have at most 5k jobs, if beyond the limit create a new TQ 
     to prevent long matching times when there are way too many jobs in a single TQ

[v6r9p16]

*TS
BUGFIX: typos in TransformationCleaningAgent.py

*DMS
CHANGE: DownloadInputData - check the available disk space in the right input data directory
FIX: DownloadInputData - try to download only Cached replicas 

[v6r9p15]

*Core
FIX: MySQL - do not decrease the retry counter after ping failure

*DMS
CHANGE: FC/DirectoryMetadata - Speed up findFilesByMetadataWeb when many files match
FIX: RemovalTask - fix error string when removing a non existing file (was incompatible 
     with the LHCb BK client). 

*WMS
FIX: JobReport - minor fix ( removed unused imports )
FIX: JobMonitoring(JobStateUpdate)Handler - jobID argument can be either string, int or long

*TS
CHANGE: TransformationClient - change status of Moved files to a deterministic value
FIX: FileReport - minor fix ( inherits object ) 

[v6r9p14]

*DMS
CHANGE: FTSDB - changed schema: removing FTSSite table. From now on FTS sites 
        would be read from CS Resources

[v6r9p13]

FIX: included fixes from v6r8p26 patch release

[v6r9p12]

FIX: included fixes from v6r8p25 patch release

[v6r9p11]

*DMS
BUGFIX: FTSRequest - in __resolveFTSServer() type "=" -> "=="

[v6r9p10]

FIX: included fixes from v6r8p24 patch release

*Core
NEW: StateMachine utility

*DMS
BUGFIX: in RegisterFile operation handler

*Interfaces
FIX: Dirac.py - in splitInputData() consider only Active replicas

[v6r9p9]

*RMS
FIX: RequestDB - added getRequestFileStatus(), getRequestName() methods

[v6r9p8]

*DMS
FIX: RequestDB - get correct digest ( short request description ) of a request

[v6r9p7]

FIX: included fixes from v6r8p23 patch release

*RSS
FIX: SpaceTokenOccupancyPolicy - SpaceToken Policy decision was based on 
     percentage by mistake
     
*RMS
NEW: new scripts dirac-dms-ftsdb-summary, dirac-dms-show-ftsjobs    
FIX: FTSAgent - setting space tokens for newly created FTSJobs 

[v6r9p6]

*DMS
BUGFIX: dirac-admin-add-ftssite - missing import

*RMS
NEW: RequestDB, ReqManagerHandler - added getRequestStatus() method

*TS
FIX: fixes when using new RequestClient with the TransformationCleaningAgent

*WMS
BUGFIX: typo in SandboxStoreHandler transfer_fromClient() method

[v6r9p5]

*DMS
BUGFIX: missing proxy in service env in the FTSManager service. By default service 
        will use DataManager proxy refreshed every 6 hours.

*Resources
NEW: StorageElement - new checkAccess policy: split the self.checkMethods in 
     self.okMethods. okMethods are the methods that do not use the physical SE. 
     The isValid returns S_OK for all those immediately

*RSS
FIX: SpaceTokenOccupancyPolicy - Policy that now takes into account absolute values 
     for the space left
     
*TS
FIX: TransformationCleaningAgent - will look for both old and new RMS     

[v6r9p4]

*Stager
NEW: Stager API: dirac-stager-monitor-file, dirac-stager-monitor-jobs, 
     dirac-stager-monitor-requests, dirac-stager-show-stats

[v6r9p3]

*Transformation
FIX: TransformationCleaning Agent status was set to 'Deleted' instead of 'Cleaned'

[v6r9p2]

*RSS
NEW: Added Component family tables and statuses
FIX: removed old & unused code 
NEW: allow RSS policies match wild cards on CS

*WMS
BUGFIX: FailoverTransfer,JobWrapper - proper propagation of file metadata

[v6r9p1]

*RMS
NEW: FTSAgent - update rwAccessValidStamp,
     update ftsGraphValidStamp,
     new option for staging files before submission,
     better log handling here and there
CHANGE: FTSJob - add staging flag in in submitFTS2
CHANGE: Changes in WMS (FailoverTransfer, JobReport, JobWrapper, SandboxStoreHandler) 
        and TS (FileReport) to follow the new RMS.
NEW: Full CRUD support in RMS.

*RSS
NEW: ResourceManagementDB - new table ErrorReportBuffer
NEW: new ResourceManagementClient methods - insertErrorReportBuffer, selectErrorReportBuffer,
     deleteErrorReportBuffer

[v6r9]

NEW: Refactored Request Management System, related DMS agents and FTS management
     components

[v6r8p28]

*Core
BUGFIX: RequestHandler - the lock Name includes ActionType/Action

*DMS
FIX: dirac-dms-filecatalog-cli - prevent exception in case of missing proxy

[v6r8p27]

*DMS
BUGFIX: dirac-dms-add-file - fixed typo item -> items

[v6r8p26]

*Core
NEW: RequestHandler - added getServiceOption() to properly resolve inherited options 
     in the global service handler initialize method
NEW: FileCatalogHandler, StorageElementHandler - use getServiceOption()

[v6r8p25]

FIX: included fixes from v6r7p40 patch release

*Resources
FIX: SRM2Storage - do not account gfal_ls operations

[v6r8p24]

FIX: included fixes from v6r7p39 patch release

*Core
FIX: SiteSEMapping was returning wrong info

*DMS
FIX: FTSRequest - choose explicitly target FTS point for RAL and CERN
BUGFIX: StrategyHandler - wrong return value in __getRWAccessForSE()

*Resources
CHANGE: SRM2Storage - do not account gfal_ls operations any more

[v6r8p23]

FIX: included fixes from v6r7p37 patch release

*TS
FIX: TransformationDB - allow tasks made with ProbInFC files
FIX: TransformationCleaingAgent,Client - correct setting of transformation 
     status while cleaning

[v6r8p22]

FIX: included fixes from v6r7p36 patch release

[v6r8p21]

*DMS
FIX: FileCatalog/DirectoryMetadata - even if there is no meta Selection 
     the path should be considered when getting Compatible Metadata
FIX: FileCatalog/DirectoryNodeTree - findDir will return S_OK( '' ) if dir not 
     found, always return the same error from DirectoryMetadata in this case.     

*RSS
FIX: DowntimeCommand - use UTC time stamps

*TS
FIX: TransformationAgent - in _getTransformationFiles() get also ProbInFC files in 
     addition to Used 

[v6r8p20]

*Stager
NEW: Stager API: dirac-stager-monitor-file, dirac-stager-monitor-jobs, 
     dirac-stager-monitor-requests, dirac-stager-show-stats

[v6r8p19]

*Transformation
FIX: TransformationCleaning Agent status was set to 'Deleted' instead of 'Cleaned'

[v6r8p18]

*TS
BUGFIX: TransformationAgent - regression in __cleanCache()

[v6r8p17]

FIX: included fixes from v6r7p32 patch release

*WMS
FIX: StalledJobAgent - for accidentally stopped jobs ExecTime can be not set, 
     set it to CPUTime for the accounting purposes in this case

[v6r8p16]

FIX: included fixes from v6r7p31 patch release

*WMS
BUGFIX: TaskQueueDB - fixed a bug in the negative matching conditions SQL construction

*RSS
NEW: improved doc strings of PEP, PDP modules ( part of PolicySystem )
FIX: Minor changes to ensure consistency if ElementInspectorAgent and 
     users interact simultaneously with the same element
CHANGE: removed DatabaseCleanerAgent ( to be uninstalled if already installed )
FIX: SummarizeLogsAgent - the logic of the agent was wrong, the agent has been re-written.
     
[v6r8p15]

*Core
FIX: X509Chain - fix invalid information when doing dirac-proxy-info without CS
     ( in getCredentials() )

*RSS
NEW: PDP, PEP - added support for option "doNotCombineResult" on PDP

[v6r8p14]

*Core
FIX: dirac-deploy-scripts - can now work with the system python

*WMS
NEW: dirac-wms-cpu-normalization - added -R option to modify a given configuration file
FIX: Executor/InputData - Add extra check for LFns in InputData optimizer, closes #1472

*Transformation
CHANGE: TransformationAgent - add possibility to kick a transformation (not skip it if no 
        unused files), by touching a file in workDirectory
BUGFIX: TransformationAgent - bug in __cleanCache() dict modified in a loop        

[v6r8p13]

*Transformation
BUGFIX: TransformationDB - restored import of StringType

[v6r8p12]

NEW: Applied patches from v6r7p29

*WMS
FIX: JobDB - check if SystemConfig is present in the job definition and convert it 
     into Platform

*DMS
FIX: ReplicaManager - do not get metadata of files when getting files in a directory 
     if not strictly necessary

*RSS
NEW: ported from LHCb PublisherHandler for RSS web views

[v6r8p11]

NEW: Applied patches from v6r7p27

*RSS
NEW: SpaceTokenOccupancyPolicy - ported from LHCbDIRAC 
NEW: db._checkTable done on service initialization ( removed dirac-rss-setup script doing it )

*Transformation
FIX: TaskManager - reset oJob for each task in prepareTransformationTasks()
BUGFIX: ValidateOutputDataAgent - typo fixed in getTransformationDirectories()
FIX: TransformationManagerHandler - use CS to get files statuses not to include in 
     processed file fraction calculation for the web monitoring pages

[v6r8p10]

NEW: Applied patches from v6r7p27

[v6r8p9]

*DMS
FIX: TransferAgent,dirac-dms-show-se-status, ResourceStatus,TaskManager - fixes
     needed for DMS components to use RSS status information
NEW: ReplicaManager - allow to get metadata for an LFN+SE as well as PFN+SE     

[v6r8p8]

*RSS
BUGFIX: dirac-rss-setup - added missing return of S_OK() result

[v6r8p7]

NEW: Applied patches from v6r7p24

*DMS
BUGFIX: LcgFileCatalogClient - bug in addFile()

*RSS
BUGFIX: fixed script dirac-rss-set-token, broken in the current release.
NEW: Statistics module - will be used in the future to provide detailed information 
     from the History of the elements 

[v6r8p6]

NEW: Applied patches from v6r7p23

*Transformation
FIX: TaskManager - allow prepareTransformationTasks to proceed if no OutputDataModule is defined
FIX: TransformationDB - remove INDEX(TaskID) from TransformationTasks. It produces a single counter 
     for the whole table instead of one per TransformationID
     
*WMS     
FIX: WMSUtilities - to allow support for EMI UI's for pilot submission we drop support for glite 3.1

[v6r8p5]

NEW: Applied patches from v6r7p22

*RSS
CHANGE: removed old tests and commented out files

*WMS
FIX: PoolXMLCatalog - proper addFile usage

*Transformation
CHANGE: TransformationAgent - clear replica cache when flushing or setting a file in the workdirectory

[v6r8p4]

*Transformation
FIX: The connection to the jobManager is done only at submission time
FIX: Jenkins complaints fixes

*WMS
BUGFIX: JobDB - CPUtime -> CPUTime
FIX: Jenkins complaints fixes

[v6r8p3]

*DMS
BUGFIX: LcgFileCatalogClient

[v6r8p2]

*DMS:
FIX: LcgFileCatalogClient - remove check for opening a session in __init__ as credentials are not yet set 

*Transformation
CHANGE: reuse RPC clients in Transformation System 

[v6r8p1]

*Core
FIX: dirac-deploy-scripts - restored regression w.r.t. support of scripts starting with "d"

*DMS
BUGFIX: LcgFileCatalogClient - two typos fixed

[v6r8]

CHANGE: Several fixes backported from the v7r0 integration branch

*Core
CHANGE: DictCache - uses global LockRing to avoid locks in multiprocessing
FIX: X509Chain - proxy-info showing an error when there's no CS

*DMS
FIX: TransferAgent - inside loop filter out waiting files dictionary
BUGFIX: dirac-admin-allow-se - there was a continue that was skipping the complete loop for 
        ARCHIVE elements
NEW: LcgFileCatalogClient - test return code in startsess lfc calls       

*WMS:
FIX: OptimizerExecutor, InputData, JobScheduling - check that site candidates have all the 
     replicas

*RSS: 
BUGFIX: ResourceStatus, RSSCacheNoThread - ensure that locks are always released

*Transformation
FIX: TaskManager - site in the job definition is taken into account when submitting
NEW: Transformation - get the allowed plugins from the CS /Operations/Transformations/AllowedPlugins
FIX: ValidateOutputDataAgent - self not needed for static methods

[v6r7p40]

*Resources
FIX: StorageElement class was not properly passing the lifetime argument for prestageFile method

[v6r7p39]

*Core
CHANGE: Grid - in executeGridCommand() allow environment script with arguments needed for ARC client

*DMS
FIX: DFC SEManager - DIP Storage can have a list of ports now

*Resources
FIX: ARCComputingElement - few fixes after debugging

[v6r7p38]

*Core
NEW: DISET FileHelper, TransferClient - possibility to switch off check sum

*Resources
NEW: ARCComputingElement - first version
NEW: StorageFactory - possibility to pass extra protocol parameters to storage object
NEW: DIPStorage - added CheckSum configuration option
BUGFIX: SSHComputingElement - use CE name in the pilot reference construction

*WMS
FIX: StalledJobAgent - if ExecTime < CPUTime make it equal to CPUTime

[v6r7p37]

*Framework
BUGFIX: NotificationDB - typos in SQL statement in purgeExpiredNotifications() 

*WMS
NEW: JobCleaningAgent - added scheduling sandbox LFN removal request 
     when deleting jobs
CHANGE: JobWrapper - report only error code as ApplicationError parameter 
        when payload finishes with errors    
NEW: SiteDirector - possibility to specify extensions to be installed in 
     pilots in /Operations/Pilots/Extensions option in order not to install
     all the server side extensions        

*DMS
CHANGE: FileCatalogFactory - use service path as default URL
CHANGE: FileCatalogFactory - use ObjectLoader to import catalog clients

*SMS
BUGFIX: StorageManagementDB, dirac-stager-monitor-jobs - small bug fixes ( sic, Daniela )

*Resources
CHANGE: DIPStorage - added possibility to specify a list of ports for multiple
        service end-points
CHANGE: InProcessComputingElement - demote log message when payload failure 
        to warning, the job will fail anyway
FIX: StalledJobAgent - if pilot reference is not registered, this is not an 
     error of the StalledJobAgent, no log.error() in  this case                
        
*RMS
CHANGE: RequestTask - ensure that tasks are executed with user credentials 
        even with respect to queries to DIRAC services ( useServerCertificate 
        flag set to false )        

[v6r7p36]

*WMS
FIX: CREAMCE, SiteDirector - make sure that the tmp executable is removed
CHANGE: JobWrapper - remove sending mails via Notification Service in case
        of job rescheduling
        
*SMS
FIX: StorageManagementDB - fix a race condition when old tasks are set failed 
     between stage submission and update.        

[v6r7p35]

*Stager
NEW: Stager API: dirac-stager-monitor-file, dirac-stager-monitor-jobs, 
     dirac-stager-monitor-requests, dirac-stager-show-stats

[v6r7p34]

*Transformation
FIX: TransformationCleaning Agent status was set to 'Deleted' instead of 'Cleaned'

[v6r7p33]

*Interfaces
FIX: Job.py - in setExecutable() - prevent changing the log file name string type

*StorageManagement
NEW: StorageManagementDB(Handler) - kill staging requests at the same time as 
     killing related jobs, closes #1510
FIX: StorageManagementDB - demote the level of several log messages       

[v6r7p32]

*DMS
FIX: StorageElementHandler - do not use getDiskSpace utility, use os.statvfs instead
CHANGE: StorageManagementDB - in getStageRequests() make MySQL do an UNIQUE selection 
        and use implicit loop to speed up queries for large results

*Resources
FIX: lsfce remote script - use re.search instead of re.match in submitJob() to cope with
     multipline output

[v6r7p31]

*WMS
FIX: SiteDirector - make possible more than one SiteDirector (with different pilot identity) attached 
     to a CE, ie sgm and pilot roles. Otherwise one is declaring Aborted the pilots from the other.

[v6r7p30]

*Core
CHANGE: X509Chain - added groupProperties field to the getCredentials() report
BUGFIX: InstallTools - in getSetupComponents() typo fixed: agent -> executor

[v6r7p29]

*DMS
CHANGE: FileCatalog - selection metadata is also returned as compatible metadata in the result
        of getCompatibleMetadata() call
NEW: FileCatalog - added path argument to getCompatibleMetadata() call
NEW: FileCatalogClient - added getFileUserMetadata()
BUGFIX: dirac-dms-fts-monitor - exit with code -1 in case of error

*Resources
FIX: CREAMComputingElement - check globus-url-copy result for errors when retrieving job output

[v6r7p28]

*DMS
BUGFIX: FileCatalog/DirectoryMetadata - wrong MySQL syntax 

[v6r7p27]

*Core
FIX: Mail.py - fix of the problem of colons in the mail's body

*Interfaces
NEW: Job API - added setSubmitPools(), setPlatform() sets ... "Platform"

*WMS
FIX: TaskQueueDB - use SystemConfig as Platform for matching ( if Platform is not set explicitly

*Resources
FIX: SSHComputingElement - use ssh host ( and not CE name ) in the pilot reference
BUGFIX: SSHGEComputingElement - forgotten return statement in _getJobOutputFiles()

*Framework
NEW: dirac-sys-sendmail - email's body can be taken from pipe. Command's argument 
     in this case will be interpreted as a destination address     

[v6r7p26]

*DMS
FIX: ReplicaManager - status names Read/Write -> ReadAccess/WriteAccess

[v6r7p25]

*Core
CHANGE: X509Chain - in getCredentials() failure to contact CS is not fatal, 
        can happen when calling dirac-proxy-init -x, for example

[v6r7p24]

*DMS
NEW: FileCatalog - added getFilesByMetadataWeb() to allow pagination in the Web 
     catalog browser
     
*WMS
CHANGE: WMSAdministrator, DiracAdmin - get banned sites list by specifying the status
        to the respective jobDB call     

[v6r7p23]

*Transformation
BUGFIX: TransformationDB - badly formatted error log message

*RMS
CHANGE: RequestDBMySQL - speedup the lookup of requests

*WMS
BUGFIX: dirac-dms-job-delete - in job selection by group

*DMS
FIX: LcgFileCatalogClient - getDirectorySize made compatible with DFC
BUGFIX: LcgFileCatalogClient - proper call of __getClientCertInfo()

[v6r7p22]

*Transformation
CHANGE: InputDataAgent - treats only suitable transformations, e.g. not the extendable ones. 
CHANGE: TransformationAgent - make some methods more public for easy overload

[v6r7p21]

*Core
FIX: Shifter - pass filePath argument when downloading proxy

[v6r7p20]

*DMS
CHANGE: StrategyHandler - move out SourceSE checking to TransferAgent
CHANGE: ReplicaManager, InputDataAgent - get active replicas
FIX: StorageElement, SRM2Storage - support for 'xxxAccess' statuses, checking results
     of return structures
     
*RSS
NEW: set configurable email address on the CS to send the RSS emails
NEW: RSSCache without thread in background
FIX: Synchronizer - moved to ResourceManager handler     

[v6r7p19]

*DMS
BUGFIX: ReplicaManager - in putAndRegister() SE.putFile() singleFile argument not used explicitly

[v6r7p18]

*WMS
FIX: StalledJobAgent - do not exit the loop over Completed jobs if accounting sending fails
NEW: dirac-wms-job-delete - allow to specify jobs to delete by job group and/or in a file
FIX: JobManifest - If CPUTime is not set, set it to MaxCPUTime value

[v6r7p17]

*Resources
FIX: SRM2Storage - treat properly "22 SRM_REQUEST_QUEUED" result code

[v6r7p16]

*DMS
FIX: StrategyHandler - do not proceed when the source SE is not valid for read 
BUGFIX: StorageElement - putFile can take an optional sourceSize argument
BUGFIX: ReplicaManager - in removeFile() proper loop on failed replicas

*RSS
FIX: SpaceTokenOccupancyCommand, CacheFeederAgent - add timeout when calling lcg_util commands

*WMS
FIX: JobManifest - take all the SubmitPools defined in the TaskQueueAgent 
NEW: StalledJobAgent - declare jobs stuck in Completed status as Failed

[v6r7p15]

*Core
BUGFIX: SocketInfo - in host identity evaluation

*DMS
BUGFIX: FileCatalogHandler - missing import os

*Transformation
CHANGE: JobManifest - getting allowed job types from operations() section 

[v6r7p14]

*DMS
CHANGE: StorageElementProxy - removed getParameters(), closes #1280
FIX: StorageElementProxy - free the getFile space before the next file
FIX: StorageElement - added getPFNBase() to comply with the interface

*Interfaces
CHANGE: Dirac API - allow lists of LFNs in removeFile() and removeReplica()

*WMS
CHANGE: JobSchedulingAgent(Executor) - allow both BannedSite and BannedSites JDL option

*RSS
FIX: ElementInspectorAgent - should only pick elements with rss token ( rs_svc ).
FIX: TokenAgent - using 4th element instead of the 5th. Added option to set admin email on the CS.

[v6r7p13]

*Core
FIX: Resources - in getStorageElementSiteMapping() return only sites with non-empty list of SEs

*DMS
FIX: StorageElement - restored the dropped logic of using proxy SEs
FIX: FileCatalog - fix the UseProxy /LocalSite/Catalog option

*Transformation
FIX: TransformationDB - use lower() string comparison in extendTransformation()

[v6r7p12]

*WMS
BUGFIX: JobManifest - get AllowedSubmitPools from the /Systems section, not from /Operations

*Core
NEW: Resources helper - added getSites(), getStorageElementSiteMapping()

*DMS
CHANGE: StrategyHandler - use getStorageElementSiteMapping helper function
BUGFIX: ReplicaManager - do not modify the loop dictionary inside the loop

[v6r7p11]

*Core
CHANGE: Subprocess - put the use of watchdog in flagging

[v6r7p10]

*Core
NEW: Logger - added getLevel() method, closes #1292
FIX: Subprocess - returns correct structure in case of timeout, closes #1295, #1294
CHANGE: TimeOutExec - dropped unused utility
FIX: Logger - cleaned unused imports

*RSS
CHANGE: ElementInspectorAgent - do not use mangled name and removed shifterProxy agentOption

[v6r7p9]

*Core
BUGFIX: InstallTools - MySQL Port should be an integer

[v6r7p8]

*Core
FIX: Subprocess - consistent timeout error message

*DMS
NEW: RemovalTask - added bulk removal
FIX: StrategyHandler - check file source CEs
CHANGE: DataIntegrityClient - code beautification
CHANGE: ReplicaManager - do not check file existence if replica information is queried anyway,
        do not fail if file to be removed does not exist already. 

[v6r7p7]

FIX: Several fixes to allow automatic code documentation

*Core
NEW: InstallTools - added mysqlPort and mysqlRootUser

*DMS
CHANGE: ReplicaManager - set possibility to force the deletion of non existing files
CHANGE: StrategyHandler - better handling of checksum check during scheduling 

[v6r7p6]

*Core
FIX: dirac-install - restore signal alarm if downloadable file is not found
FIX: Subprocess - using Manager proxy object to pass results from the working process

*DMS:
CHANGE: StorageElement - removed overwride mode
CHANGE: removed obsoleted dirac-dms-remove-lfn-replica, dirac-dms-remove-lfn
NEW: FTSMonitorAgent - filter out sources with checksum mismatch
FIX: FTSMonitorAgent, TransferAgent - fix the names of the RSS states

*RSS
NEW: ElementInspectorAgent runs with a variable number of threads which are automatically adjusted
NEW: Added policies to force a particular state, can be very convenient to keep something Banned for example.
NEW: policy system upgrade, added finer granularity when setting policies and actions

*WMS
NEW: SiteDirector- allow to define pilot DN/Group in the agent options
CHANGE: JobDescription, JobManifest - take values for job parameter verification from Operations CS section

[v6r7p5]

*Interfaces
BUGFIX: dirac-wms-job-get-output - properly treat the case when output directory is not specified 

[v6r7p4]

*Core
FIX: Subprocess - avoid that watchdog kills the executor process before it returns itself

*Framework
BUGFIX: ProxuManagerClient - wrong time for caching proxies

*RSS
FIX: removed obsoleted methods

*DMS
NEW: FileCatalog - added findFilesByMetadataDetailed - provides detailed metadata for 
     selected files

[v6r7p3]

*DMS
FIX: FTSMonitorAgent - logging less verbose

*Transformation
FIX: TransformationAgent - use the new CS defaults locations
FIX: Proper agent initialization
NEW: TransformationPlaugin - in Broadcast plugin added file groupings by number of files, 
     make the TargetSE always defined, even if the SourceSE list contains it 

*ResourceStatus
FIX: Added the shifter's proxy to several agents

*RMS
FIX: RequestContainer - the execution order was not properly set for the single files 

*Framework:
BUGFIX: ProxyManagerClient - proxy time can not be shorter than what was requested

[v6r7p2]

*Core
FIX: dirac-configure - switch to use CS before checking proxy info

*Framework
NEW: dirac-sys-sendmail new command
NEW: SystemAdmininistratorCLI - added show host, uninstall, revert commands
NEW: SystemAdmininistratorHandler - added more info in getHostInfo()
NEW: SystemAdmininistratorHandler - added revertSoftware() interface

*Transformation
FIX: TransformationCleaningAgent - check the status of returned results

[v6r7p1]

*Core
FIX: Subprocess - finalize the Watchdog closing internal connections after a command execution
CHANGE: add timeout for py(shell,system)Call calls where appropriate
CHANGE: Shifter - use gProxyManager in a way that allows proxy caching

*Framework
NEW: ProxyManagerClient - allow to specify validity and caching time separately
FIX: ProxyDB - replace instead of delete+insert proxy in __storeVOMSProxy

*DMS
NEW: FTSMonitorAgent - made multithreaded for better efficiency
FIX: dirac-dms-add-file - allow LFN: prefix for lfn argument

*WMS
NEW: dirac-wms-job-get-output, dirac-wms-job-status - allow to retrieve output for a job group
FIX: TaskQueueDB - fixed selection SQL in __generateTQMatchSQL()
CHANGE: OptimizerExecutor - reduce diversity of MinorStatuses for failed executors

*Resources
FIX: CREAMComputingElement - remove temporary JDL right after the submission 

[v6r6p21]

*DMS
BUGFIX: TransformationCleaningAgent - use the right signature of cleanMetadataCatalogFiles() call

[v6r6p20]

*DMS
FIX: RegistrationTask - properly escaped error messages
BUGFIX: DirectoryMetadata - use getFileMetadataFields from FileMetadata in addMetadataField()
NEW: When there is a missing source error spotted during FTS transfer, file should be reset 
     and rescheduled again until maxAttempt (set to 100) is reached

*WMS
FIX: JobScheduling - fix the site group logic in case of Tier0

[v6r6p19]

*DMS
BUGFIX: All DMS agents  - set up agent name in the initialization

*Core
NEW: Subprocess - timeout wrapper for subprocess calls
BUGFIX: Time - proper interpreting of 0's instead of None
CHANGE: DISET - use cStringIO for ANY read that's longer than 16k (speed improvement) 
        + Less mem when writing data to the net
FIX: Os.py - protection against failed "df" command execution       
NEW: dirac-info prints lcg bindings versions
CHANGE: PlotBase - made a new style class 
NEW: Subprocess - added debug level log message

*Framework
NEW: SystemAdministratorIntegrator client for collecting info from several hosts
NEW: SystemAdministrator - added getHostInfo()
FIX: dirac-proxy-init - always check for errors in S_OK/ERROR returned structures
CHANGE: Do not accept VOMS proxies when uploading a proxy to the proxy manager

*Configuration
FIX: CE2CSAgent - get a fresh copy of the cs data before attempting to modify it, closes #1151
FIX: Do not create useless backups due to slaves connecting and disconnecting
FIX: Refresher - prevent retrying with 'Insane environment'

*Accounting
NEW: Accounting/Job - added validation of reported values to cope with the weird Yandex case
FIX: DBUtils - take into account invalid values, closes #949

*DMS
FIX: FTSSubmitAgent - file for some reason rejected from submission should stay in 'Waiting' in 
     TransferDB.Channel table
FIX: FTSRequest - fix in the log printout     
CHANGE: dirac-dms-add-file removed, dirac-dms-add-files renamed to dirac-dms-add-file
FIX: FileCatalogCLI - check the result of removeFile call
FIX: LcgFileCatalogClient - get rid of LHCb specific VO evaluation
NEW: New FileCatalogProxy service - a generalization of a deprecated LcgFileCatalog service
FIX: Restored StorageElementProxy functionality
CHANGE: dirac-dms-add-file - added printout
NEW: FileCatalog(Factory), StorageElement(Factory) - UseProxy flag moved to /Operations and /LocalSite sections

*RSS
NEW:  general reimplementation: 
      New DB schema using python definition of tables, having three big blocks: Site, Resource and Node.
      MySQLMonkey functionality almost fully covered by DB module, eventually will disappear.
      Services updated to use new database.
      Clients updated to use new database.
      Synchronizer updated to fill the new database. When helpers will be ready, it will need an update.
      One ElementInspectorAgent, configurable now is hardcoded.
      New Generic StateMachine using OOP.
      Commands and Policies simplified.
      ResourceStatus using internal cache, needs to be tested with real load.
      Fixes for the state machine
      Replaced Bad with Degraded status ( outside RSS ).
      Added "Access" to Read|Write|Check|Remove SE statuses wherever it applies.
      ResourceStatus returns by default "Active" instead of "Allowed" for CS calls.
      Caching parameters are defined in the CS
FIX: dirac-admin-allow/ban-se - allow a SE on Degraded ( Degraded->Active ) and ban a SE on Probing 
     ( Probing -> Banned ). In practice, Active and Degraded are "usable" states anyway.            
      
*WMS
FIX: OptimizerExecutor - failed optimizations will still update the job     
NEW: JobWrapper - added LFNUserPrefix VO specific Operations option used for building user LFNs
CHANGE: JobDB - do not interpret SystemConfig in the WMS/JobDB
CHANGE: JobDB - Use CPUTime JDL only, keep MaxCPUTime for backward compatibility
CHANGE: JobWrapper - use CPUTime job parameter instead of MaxCPUTime
CHANGE: JobAgent - use CEType option instead of CEUniqueID
FIX: JobWrapper - do not attempt to untar directories before having checked if they are tarfiles 
NEW: dirac-wms-job-status - get job statuses for jobs in a given job group
 
*SMS
FIX: StorageManagementDB - when removing unlinked replicas, take into account the case where a
     staging request had been submitted, but failed
      
*Resources    
NEW: glexecCE - add new possible locations of the glexec binary: OSG specific stuff and in last resort 
     looking in the PATH    
NEW: LcgFileCatalogClient - in removeReplica() get the needed PFN inside instead of providing it as an argument     
      
*TS      
CHANGE: Transformation types definition are moved to the Operations CS section

*Interfaces
FIX: Dirac.py - CS option Scratchdir was in LocalSite/LocalSite
FIX: Dirac.py - do not define default catalog, use FileCatalog utility instead

[v6r6p19]

*DMS
BUGFIX: All DMS agents  - set up agent name in the initialization

[v6r6p18]

*Transformation
CHANGE: /DIRAC/VOPolicy/OutputDataModule option moved to <Operations>/Transformations/OutputDataModule

*Resources
FIX: ComputingElement - properly check if the pilot proxy has VOMS before adding it to the payload 
     when updating it

*WMS
BUGFIX: JobSanity - fixed misspelled method call SetParam -> SetParameter

[v6r6p17]

*Transformation
BUGFIX: TransformationAgent - corrected  __getDataReplicasRM()

[v6r6p16]

*DMS
FIX: Agents - proper __init__ implementation with arguments passing to the super class
FIX: LcgFileCatalogClient - in removeReplica() reload PFN in case it has changed

[v6r6p15]

*Framework
BUGFIX: ErrorMessageMonitor - corrected updateFields call 

*DMS:
NEW: FTSMonitorAgent completely rewritten in a multithreaded way

*Transformation
FIX: InputDataAgent - proper instantiation of TransformationClient
CHANGE: Transformation - several log message promoted from info to notice level

[v6r6p14]

*Transformation
FIX: Correct instantiation of agents inside several scripts
CHANGE: TransformationCleaningAgent - added verbosity to logs
CHANGE: TransformationAgent - missingLFC to MissingInFC as it could be the DFC as well
FIX: TransformationAgent - return an entry for all LFNs in __getDataReplicasRM

*DMS
FIX: TransferAgent - fix exception reason in registerFiles()

[v6r6p13]

*DMS
CHANGE: TransferAgent - change RM call from getCatalogueReplicas to getActiveReplicas. 
        Lowering log printouts here and there

[v6r6p12]

*DMS
BUGFIX: RemovalTask - Replacing "'" by "" in error str set as attribute for a subRequest file. 
        Without that request cannot be updated when some nasty error occurs.

[v6r6p11]

*RMS:
BUGFIX: RequestClient - log string formatting

*DMS
BUGFIX: RemovalTask - handling for files not existing in the catalogue

*Transformation
FIX: TransformationManager - ignore files in NotProcessed status to get the % of processed files

*Interfaces
FIX: Fixes due to the recent changes in PromptUser utility

[v6r6p10]

*RMS
FIX: RequestDBMySQL - better escaping of queries 

*WMS
FIX: SiteDirector - get compatible platforms before checking Task Queues for a site

[v6r6p9]

*Core
FIX: Utilities/PromptUser.py - better user prompt

*Accounting
NEW: Add some validation to the job records because of weird data coming from YANDEX.ru

*DMS
BUGFIX: ReplicaManager - typo errStr -> infoStr in __replicate()
FIX: FTSRequest - fixed log message

*WMS
FIX: SiteDirector - use CSGlobals.getVO() call instead of explicit CS option

[v6r6p8]

*Transformation
BUGFIX: TransformationDB - typo in getTransformationFiles(): iterValues -> itervalues

[v6r6p7]

*Resources
FIX: StorageFactory - uncommented line that was preventing the status to be returned 
BUGFIX: CE remote scripts - should return status and not call exit()
BUGFIX: SSHComputingElement - wrong pilot ID reference

[v6r6p6]

*WMS
FIX: TaskQueueDB - in findOrphanJobs() retrieve orphaned jobs as list of ints instead of list of tuples
FIX: OptimizerExecutor - added import of datetime to cope with the old style optimizer parameters

*Transformation
FIX: TransformationAgent - fix finalization entering in an infinite loop
NEW: TransformationCLI - added resetProcessedFile command
FIX: TransformationCleaningAgent - treating the archiving delay 
FIX: TransformationDB - fix in getTransformationFiles() in case of empty file list

[v6r6p5]

*Transformation
FIX: TransformationAgent - type( transClient -> transfClient )
FIX: TransformationAgent - self._logInfo -> self.log.info
FIX: TransformationAgent - skip if no Unused files
FIX: TransformationAgent - Use CS option for replica cache lifetime
CHANGE: TransformationAgent - accept No new Unused files every [6] hours

[v6r6p4]

*DMS
FIX: TransferAgent - protection for files that can not be scheduled
BUGFIX: TransferDB - typo (instIDList - > idList ) fixed

*Transformation
BUGFIX: TransformationAgent - typo ( loginfo -> logInfo )

[v6r6p3]

FIX: merged in patch v6r5p14

*Core
BUGFIX: X509Chain - return the right structure in getCredentials() in case of failure
FIX: dirac-deploy-scripts.py - allow short scripts starting from "d"
FIX: dirac-deploy-scripts.py - added DCOMMANDS_PPID env variable in the script wrapper
FIX: ExecutorReactor - reduced error message dropping redundant Task ID 

*Interfaces
BUGFIX: Dirac.py - allow to pass LFN list to replicateFile()

*DMS
FIX: FileManager - extra check if all files are available in _findFiles()
BUGFIX: FileCatalogClientCLI - bug in DirectoryListing

[v6r6p2]

FIX: merged in patch v6r5p13

*WMS
FIX: SiteDirector - if no community set, look for DIRAC/VirtualOrganization setting

*Framework
FIX: SystemLoggingDB - LogLevel made VARCHAR in the MessageRepository table
FIX: Logging - several log messages are split in fixed and variable parts
FIX: SystemLoggingDB - in insertMessage() do not insert new records in auxiliary tables if they 
     are already there

[v6r6p1]

*Core:
CHANGE: PromptUser - changed log level of the printout to NOTICE
NEW: Base Client constructor arguments are passed to the RPCClient constructor

*DMS:
NEW: FTSRequest - added a prestage mechanism for source files
NEW: FileCatalogClientCLI - added -f switch to the size command to use raw faile tables 
     instead of storage usage tables
NEW: FileCatalog - added orphan directory repair tool
NEW: FIleCatalog - more counters to control the catalog sanity     

*WMS:
FIX: SandboxStoreClient - no more kwargs tricks
FIX: SandboxStoreClient returns sandbox file name in case of upload failure to allow failover
FIX: dirac-pilot - fixed VO_%s_SW_DIR env variable in case of OSG

*TS:
FIX: TransformationManagerHandler - avoid multiple Operations() instantiation in 
     getTransformationSummaryWeb()

[v6r6]

*Core
CHANGE: getDNForUsername helper migrated from Core.Security.CS to Registry helper
NEW: SiteSEMapping - new utilities getSitesGroupedByTierLevel(), getTier1WithAttachedTier2(),
     getTier1WithTier2
CHANGE: The DIRAC.Core.Security.CS is replaced by the Registry helper     
BUGFIX: dirac-install - properly parse += in .cfg files
FIX: Graphs.Utilities - allow two lines input in makeDataFromCVS()
FIX: Graphs - allow Graphs package usage if even matplotlib is not installed
NEW: dirac-compile-externals will retrieve the Externals compilation scripts from it's new location 
     in github (DIRACGrid/Externals)
NEW: Possibility to define a thread-global credentials for DISET connections (for web framework)
NEW: Logger - color output ( configurable )
NEW: dirac-admin-sort-cs-sites - to sort sites in the CS
CHANGE: MessageClient(Factor) - added msgClient attribute to messages
NEW: Core.Security.Properties - added JOB_MONITOR and USER_MANAGER properties

*Configuration
NEW: Registry - added getAllGroups() method

*Framework
NEW: SystemAdministratorClientCLI - possibility to define roothPath and lcgVersion when updating software

*Accounting
NEW: JobPlotter - added Normalized CPU plots to Job accounting
FIX: DBUtils - plots going to greater granularity

*DMS
NEW: FileCatalog - storage usage info stored in all the directories, not only those with files
NEW: FileCatalog - added utility to rebuild storage usage info from scratch
FIX: FileCatalog - addMetadataField() allow generic types, e.g. string
FIX: FileCatalog - path argument is normalized before usage in multiple methods
FIX: FileCatalog - new metadata for files(directories) should not be there before for directories(files)
NEW: FileCatalog - added method for rebuilding DirectoryUsage data from scratch 
NEW: FileCatalog - Use DirectoryUsage mechanism for both logical and physical storage
CHANGE: FileCatalog - forbid removing non-empty directories
BUGFIX: FileCatalogClientCLI - in do_ls() check properly the path existence
FIX: FileCatalogClientCLI - protection against non-existing getCatalogCounters method in the LFC client
FIX: DMS Agents - properly call superclass constructor with loadName argument
FIX: ReplicaManager - in removeFile() non-existent file is marked as failed
FIX: Make several classes pylint compliant: DataIntegrityHandler, DataLoggingHandler,
     FileCatalogHandler, StorageElementHandler, StorageElementProxyHandler, TransferDBMonitoringHandler
FIX: LogUploadAgent - remove the OSError exception in __replicate()
FIX: FileCatalogClientCLI - multiple check of proper command inputs,
     automatic completion of several commands with subcommands,
     automatic completion of file names
CHANGE: FileCatalogClientCLI - reformat the output of size command 
FIX: dirac-admin-ban-se - allow to go over all options read/write/check for each SE      
NEW: StrategyHandler - new implementation to speed up file scheduling + better error reporting
NEW: LcgFileCatalogProxy - moved from from LHCbDirac to DIRAC
FIX: ReplicaManager - removed usage of obsolete "/Resources/StorageElements/BannedTarget" 
CHANGE: removed StorageUsageClient.py
CHANGE: removed obsoleted ProcessingDBAgent.py

*WMS
CHANGE: RunNumber job parameter was removed from all the relevant places ( JDL, JobDB, etc )
NEW: dirac-pilot - add environment setting for SSH and BOINC CEs
NEW: WMSAdministrator - get output for non-grid CEs if not yet in the DB
NEW: JobAgent - job publishes BOINC parameters if any
CHANGE: Get rid of LHCbPlatform everywhere except TaskQueueDB
FIX: SiteDirector - provide list of sites to the Matcher in the initial query
FIX: SiteDirector - present a list of all groups of a community to match TQs
CHANGE: dirac-boinc-pilot dropped
CHANGE: TaskQueueDirector does not depend on /LocalSite section any more
CHANGE: reduced default delays for JobCleaningAgent
CHANGE: limit the number of jobs received by JobCleaningAgent
CHANGE: JobDB - use insertFields instead of _insert
CHANGE: Matcher, TaskQueueDB - switch to use Platform rather than LHCbPlatform retaining LHCbPlatform compatibility
BUGFIX: Matcher - proper reporting pilot site and CE
CHANGE: JobManager - improved job Killing/Deleting logic
CHANGE: dirac-pilot - treat the OSG case when jobs on the same WN all run in the same directory
NEW: JobWrapper - added more status reports on different failures
FIX: PilotStatusAgent - use getPilotProxyFromDIRACGroup() instead of getPilotProxyFromVOMSGroup()
CHANGE: JobMonitoringHandler - add cutDate and condDict parameters to getJobGroup()
NEW: JobMonitoringHandler - check access rights with JobPolicy when accessing job info from the web
NEW: JobManager,JobWrapper - report to accounting jobs in Rescheduled final state if rescheduling is successful
FIX: WMSAdministrator, SiteDirector - store only non-empty pilot output to the PilotDB
NEW: added killPilot() to the WMSAdministrator interface, DiracAdmin and dirac-admin-kill-pilot command
NEW: TimeLeft - renormalize time left using DIRAC Normalization if available
FIX: JobManager - reconnect to the OptimizationMind in background if not yet connected
CHANGE: JobManifest - use Operations helper
NEW: JobCleaningAgent - delete logging records from JobLoggingDB when deleting jobs

*RMS
FIX: RequestDBFile - better exception handling in case no JobID supplied
FIX: RequestManagerHandler - make it pylint compliant
NEW: RequestProxyHandler - is forwarding requests from voboxes to central RequestManager. 
     If central RequestManager is down, requests are dumped into file cache and a separate thread 
     running in background is trying to push them into the central. 
CHANGE: Major revision of the code      
CHANGE: RequestDB - added index on SubRequestID in the Files table
CHANGE: RequestClient - readRequestForJobs updated to the new RequetsClient structure

*RSS
NEW: CS.py - Space Tokens were hardcoded, now are obtained after scanning the StorageElements.

*Resources
FIX: SSHComputingElement - enabled multiple hosts in one queue, more debugging
CHANGE: SSHXXX Computing Elements - define SSH class once in the SSHComputingElement
NEW: SSHComputingElement - added option to define private key location
CHANGE: Get rid of legacy methods in ComputingElement
NEW: enable definition of ChecksumType per SE
NEW: SSHBatch, SSHCondor Computing Elements
NEW: SSHxxx Computing Elements - using remote control scripts to better capture remote command errors
CHANGE: put common functionality into SSHComputingElement base class for all SSHxxx CEs
NEW: added killJob() method tp all the CEs
NEW: FileCatalog - take the catalog information info from /Operations CS section, if defined there, 
     to allow specifications per VO 

*Interfaces
CHANGE: Removed Script.initialize() from the API initialization
CHANGE: Some general API polishing
FIX: Dirac.py - when running in mode="local" any directory in the ISB would not get untarred, 
     contrary to what is done in the JobWrapper

*TS
BUGFIX: TaskManager - bug fixed in treating tasks with input data
FIX: TransformationCleaningAgent - properly call superclass constructor with loadName argument
NEW: TransformationCleaningAgent - added _addExtraDirectories() method to extend the list of
     directories to clean in a subclass if needed
CHANGE: TransformationCleaningAgent - removed usage of StorageUsageClient     
NEW: TransformationAgent is multithreaded now ( implementation moved from LHCbDIRAC )
NEW: added unit tests
NEW: InputDataAgent - possibility to refresh only data registered in the last predefined period of time 
NEW: TransformationAgent(Client) - management of derived transformations and more ported from LHCbDIRAC
BUGFIX: TransformationDB - wrong SQL statement generation in setFileStatusForTransformation()

[v6r5p14]

*Core
NEW: Utilities - added Backports utility

*WMS
FIX: Use /Operations/JobScheduling section consistently, drop /Operations/Matching section
NEW: Allow VO specific share correction plugins from extensions
FIX: Executors - several fixes

[v6r5p13]

*WMS
FIX: Executors - VOPlugin will properly send and receive the params
NEW: Correctors can be defined in an extension
FIX: Correctors - Properly retrieve info from the CS using the ops helper

[v6r5p12]

FIX: merged in patch v6r4p34

[v6r5p11]

FIX: merged in patch v6r4p33

*Core
FIX: MySQL - added offset argument to buildConditions()

[v6r5p10]

FIX: merged in patch v6r4p32

[v6r5p9]

FIX: merged in patch v6r4p30

[v6r5p8]

FIX: merged in patch v6r4p29

[v6r5p7]

FIX: merged in patch v6r4p28

[v6r5p6]

FIX: merged in patch v6r4p27

*Transformation
BUGFIX: TransformationDB - StringType must be imported before it can be used

*RSS
NEW: CS.py - Space Tokens were hardcoded, now are obtained after scanning the StorageElements.

[v6r5p5]

FIX: merged in patch v6r4p26

[v6r5p4]

FIX: merged in patch v6r4p25

[v6r5p3]

*Transformation
FIX: merged in patch v6r4p24

[v6r5p2]

*Web
NEW: includes DIRACWeb tag web2012092101

[v6r5p1]

*Core
BUGFIX: ExecutorMindHandler - return S_OK() in the initializeHandler
FIX: OptimizationMindHandler - if the manifest is not dirty it will not be updated by the Mind

*Configuration
NEW: Resources helper - added getCompatiblePlatform(), getDIRACPlatform() methods

*Resources
FIX: SSHComputingElement - add -q option to ssh command to avoid banners in the output
FIX: BOINCComputingElement - removed debugging printout
FIX: ComputingElement - use Platform CS option which will be converted to LHCbPlatform for legacy compatibility

*DMS
FIX: RequestAgentBase - lowering loglevel from ALWAYS to INFO to avoid flooding SystemLogging

*WMS:
FIX: SiteDirector - provide CE platform parameter when interrogating the TQ
FIX: GridPilotDirector - publish pilot OwnerGroup rather than VOMS role
FIX: WMSUtilities - add new error string into the parsing of the job output retrieval

[v6r5]

NEW: Executor framework

*Core
NEW: MySQL.py - added Test case for Time.dateTime time stamps
NEW: MySQL.py - insertFields and updateFields can get values via Lists or Dicts
NEW: DataIntegrityDB - use the new methods from MySQL and add test cases
NEW: DataIntegrityHandler - check connection to DB and create tables (or update their schema)
NEW: DataLoggingDB - use the new methods from MySQL and add test cases
NEW: DataLoggingHandler - check connection to DB and create tables (or update their schema)
FIX: ProcessPool - killing stuck workers after timeout
CHANGE: DB will throw a RuntimeException instead of a sys.exit in case it can't contact the DB
CHANGE: Several improvements on DISET
CHANGE: Fixed all DOS endings to UNIX
CHANGE: Agents, Services and Executors know how to react to CSSection/Module and react accordingly
NEW: install tools are updated to deal with executors
FIX: dirac-install - add -T/--Timeout option to define timeout for distribution downloads
NEW: dirac-install - added possibility of defining dirac-install's global defaults by command line switch
BUGFIX: avoid PathFinder.getServiceURL and use Client class ( DataLoggingClient,LfcFileCatalogProxyClient ) 
FIX: MySQL - added TIMESTAMPADD and TIMESTAMPDIFF to special values not to be scaped by MySQL
NEW: ObjectLoader utility
CHANGE: dirac-distribution - added global defaults flag and changed the flag to -M or --defaultsURL
FIX: Convert to string before trying to escape value in MySQL
NEW: DISET Services - added PacketTimeout option
NEW: SystemLoggingDB - updated to use the renewed MySQL interface and SQL schema
NEW: Added support for multiple entries in /Registry/DefaultGroup, for multi-VO installations
CHANGE: Component installation procedure updated to cope with components inheriting Modules
CHANGE: InstallTools - use dirac- command in runit run scripts
FIX: X509Chain - avoid a return of error when the group is not valid
FIX: MySQL - reduce verbosity of log messages when high level methods are used
CHANGE: Several DB classes have been updated to use the MySQL buildCondition method
NEW: MySQL - provide support for greater and smaller arguments to all MySQL high level methods
FIX: Service.py - check all return values from all initializers

*Configuration
CHANGE: By default return option and section lists ordered as in the CS
NEW: ConfigurationClient - added function to refresh remote configuration

*Framework
FIX: Registry.findDefaultGroup will never return False
CHANGE: ProxyManager does not accept proxies without explicit group
CHANGE: SystemAdministratorHandler - force refreshing the configuration after new component setup

*RSS
CHANGE: removed code execution from __init__
CHANGE: removed unused methods
NEW: Log all policy results 

*Resources
NEW: updated SSHComputingElement which allows multiple job submission
FIX: SGETimeLeft - better parsing of the batch system commands output
FIX: InProcessComputingElement - when starting a new job discard renewal of the previous proxy
NEW: BOINCComputingElement - new CE client to work with the BOINC desktop grid infrastructure 

*WMS
CHANGE: WMS Optimizers are now executors
CHANGE: SandboxStoreClient can directly access the DB if available
CHANGE: Moved JobDescription and improved into JobManifest
FIX: typo in JobLoggingDB
NEW: JobState/CachedJobState allow access to the Job via DB/JobStateSync Service automatically
BUGFIX: DownloadInputData - when not enough disk space, message was using "buffer" while it should be using "data"
FIX: the sandboxmetadataDB explosion when using the sandboxclient without direct access to the DB
NEW: Added support for reset/reschedule in the OptimizationMind
CHANGE: Whenever a DB is not properly initialized it will raise a catchable RuntimeError exception 
        instead of silently returning
FIX: InputDataResolution - just quick mod for easier extensibility, plus removed some LHCb specific stuff
NEW: allow jobids in a file in dirac-wms-job-get-output
NEW: JobManager - zfill in %n parameter substitution to allow alphabetical sorting
NEW: Directors - added checking of the TaskQueue limits when getting eligible queues
CHANGE: Natcher - refactor to simpify the logic, introduced Limiter class
CHANGE: Treat MaxCPUTime and CPUTime the same way in the JDL to avoid confusion
NEW: SiteDirector - added options PilotScript, MaxPilotsToSubmit, MaxJobsInFillMode
BUGFIX: StalledJobAgent - use cpuNormalization as float, not string 
FIX: Don't kill an executor if a task has been taken out from it
NEW: dirac-boinc-pilot - pilot script to be used on the BOINC volunteer nodes
FIX: SiteDirector - better handling of tokens and filling mode 
NEW: Generic pilot identities are automatically selected by the TQD and the SiteDirector 
     if not explicitly defined in /Pilot/GenericDN and GenericGroup
NEW: Generic pilot groups can have a VO that will be taken into account when selecting generic 
     credentials to submit pilots
NEW: Generic pilots that belong to a VO can only match jobs from that VO
NEW: StalledJobAgent - added rescheduling of jobs stuck in Matched or Rescheduled status
BUGFIX: StalledJobAgent - default startTime and endTime to "now", avoid None value
NEW: JobAgent - stop after N failed matching attempts (nothing to do), use StopAfterFailedMatches option
CHANGE: JobAgent - provide resource description as a dictionary to avoid extra JDL parsing by the Matcher
CHANGE: Matcher - report pilot info once instead of sending it several times from the job
CHANGE: Matcher - set the job site instead of making a separate call to JobStateUpdate
NEW: Matcher - added Matches done and matches OK statistics
NEW: TaskQueue - don't delete fresh task queues. Wait 5 minutes to do so.
CHANGE: Disabled TQs can also be matched, if no jobs are there, a retry will be triggered

*Transformation
FIX: TransformationAgent - a small improvement: now can pick the prods status to handle from the CS, 
     plus few minor corrections (e.g. logger messages)
FIX: TransformationCLI - take into accout possible failures in resetFile command     

*Accounting
NEW: AccountingDB - added retrieving RAW records for internal stuff
FIX: AccountingDB - fixed some logic for readonly cases
CHANGE: Added new simpler and faster bucket insertion mechanism
NEW: Added more info when rebucketing
FIX: Calculate the rebucket ETA using remaining records to be processed instead of the total records to be processed
FIX: Plots with no data still carry the plot name

*DMS
NEW: SRM2Storage - added retry in the gfal calls
NEW: added new FTSCleaningAgent cleaning up TransferDB tables
FIX: DataLoggingClient and DataLoggingDB - tests moved to separate files
CHANGE: request agents cleanup

*RMS
CHANGE: Stop using RequestAgentMixIn in the request agents

[v6r4p34]

*DMS
BUGFIX: FileCatalogCLI - fixed wrong indentation
CHANGE: RegistrationTask - removed some LHCb specific defaults

[v6r4p33]

*DMS
CHANGE: FTSRequest - be more verbose if something is wrong with file

[v6r4p32]

*WMS
FIX: StalledJobAgent - avoid exceptions in the stalled job accounting reporting

*DMS
NEW: FTSMonitorAgent - handling of expired FTS jobs 

*Interfaces
CHANGE: Dirac.py - attempt to retrieve output sandbox also for Completed jobs in retrieveRepositorySandboxes()

[v6r4p30]

*Core
BUGFIX: dirac-admin-bdii-ce-voview - proper check of the result structure

*Interfaces
FIX: Dirac.py, Job.py - allow to pass environment variables with special characters

*DMS
NEW: FileCatalogCLI - possibility to sort output in the ls command

*WMS:
FIX: JobWrapper - interpret environment variables with special characters 

[v6r4p29]

*RMS
BUGFIX: RequestDBMySQL - wrong indentation in __updateSubRequestFiles()

[v6r4p28]

*Interfaces
CHANGE: Dirac.py, DiracAdmin.py - remove explicit timeout on RPC client instantiation

*RSS
FIX: CS.py - fix for updated CS location (backward compatible)

*DMS
BUGFIX: StrategyHandler - bug fixed determineReplicationTree()
FIX: FTSRequest - add checksum string to SURLs file before submitting an FTS job

*WMS
FIX: JobWrapper - protection for double quotes in JobName
CHANGE: SiteDirector - switched some logging messages from verbose to info level

*RMS
NEW: Request(Client,DBMySQL,Manager) - added readRequestsForJobs() method

[v6r4p27]

*DMS
FIX: SRM2Storage - removed hack for EOS (fixed server-side)

*Transformation
CHANGE: TransformationClient - limit to 100 the number of transformations in getTransformations()
NEW: TransformationAgent - define the transformations type to use in the configuration

*Interfaces
FIX: Job.py -  fix for empty environmentDict (setExecutionEnv)

[v6r4p26]

*Transformation
BUGFIX: TransformationClient - fixed calling sequence in rpcClient.getTransformationTasks()
NEW: TransformationClient - added log messages in verbose level.

[v6r4p25]

*DMS
BUGFIX: StrategyHandler - sanity check for wrong replication tree 

[v6r4p24]

*Core
NEW: MySQL - add 'offset' argument to the buildCondition()

*Transformation
FIX: TransformationAgent - randomize the LFNs for removal/replication case when large number of those
CHANGE: TransformationClient(DB,Manager) - get transformation files in smaller chunks to
        improve performance
FIX: TransformationAgent(DB) - do not return redundant LFNs in getTransformationFiles()    

[v6r4p23]

*Web
NEW: includes DIRACWeb tag web2012092101

[v6r4p22]

*DMS
FIX: SRM2Storage - fix the problem with the CERN-EOS storage 

[v6r4p21]

*Core
BUGFIX: SGETimeLeft - take into account dd:hh:mm:ss format of the cpu consumed

[v6r4p20]

*WMS
BUGFIX: PilotDirector, GridPilotDirector - make sure that at least 1 pilot is to be submitted
BUGFIX: GridPilotDirector - bug on how pilots are counted when there is an error in the submit loop.
BUGFIX: dirac-pilot - proper install script installation on OSG sites

[v6r4p19]

*RMS
FIX: RequestDBMySQL - optimized request selection query 

[v6r4p18]

*Configuration
BUGFIX: CE2CSAgent.py - the default value must be set outside the loop

*DMS
NEW: dirac-dms-create-replication-request
BUGFIX: dirac-dms-fts-submit, dirac-dms-fts-monitor - print out error messages

*Resources
BUGFIX: TorqueComputingElement.py, plus add UserName for shared Queues

*WMS
BUGFIX: JobManagerHandler - default value for pStart (to avoid Exception)

[v6r4p17]

*Core
FIX: dirac-configure - setup was not updated in dirac.cfg even with -F option
FIX: RequestHandler - added fix for Missing ConnectionError

*DMS
FIX: dirac-dms-clean-directory - command fails with `KeyError: 'Replicas'`.

*WMS
FIX: SiteDirector - adapt to the new method in the Matcher getMatchingTaskQueue 
FIX: SiteDirector - added all SubmitPools to TQ requests

[v6r4p16]

*Core:
FIX: dirac-install - bashrc/cshrc were wrongly created when using versionsDir

*Accounting
CHANGE: Added new simpler and faster bucket insertion mechanism
NEW: Added more info when rebucketing

*WMS
CHANGE: Matcher - refactored to take into account job limits when providing info to directors
NEW: JoAgent - reports SubmitPool parameter if applicable
FIX: Matcher - bad codition if invalid result

[v6r4p15]

*WMS
FIX: gLitePilotDirector - fix the name of the MyProxy server to avoid crasehs of the gLite WMS

*Transformation
FIX: TaskManager - when the file is on many SEs, wrong results were generated

[v6r4p13]

*DMS
FIX: dirac-admin-allow-se - added missing interpreter line

[v6r4p12]

*DMS
CHANGE: RemovalTask - for DataManager shifter change creds after failure of removal with her/his proxy.

*RSS
NEW: Added RssConfiguration class
FIX: ResourceManagementClient  - Fixed wrong method name

[v6r4p11]

*Core
FIX: GGUSTicketsClient - GGUS SOAP URL updated

*DMS
BUGFIX: ReplicaManager - wrong for loop

*RequestManagement
BUGFIX: RequestClient - bug fix in finalizeRequest()

*Transformation
FIX: TaskManager - fix for correctly setting the sites (as list)

[v6r4p10]

*RequestManagement
BUGFIX: RequestContainer - in addSubrequest() function

*Resources
BUGFIX: SRM2Storage - in checksum type evaluation

*ResourceStatusSystem
BUGFIX: InfoGetter - wrong import statement

*WMS
BUGFIX: SandboxMetadataDB - __init__() can not return a value

[v6r4p9]

*DMS
CHANGE: FailoverTransfer - ensure the correct execution order of the subrequests

[v6r4p8]

Bring in fixes from v6r3p17

*Core:
FIX: Don't have the __init__ return True for all DBs
NEW: Added more protection for exceptions thrown in callbacks for the ProcessPool
FIX: Operations will now look in 'Defaults' instead of 'Default'

*DataManagement:
FIX: Put more protection in StrategyHandler for neither channels  not throughput read out of TransferDB
FIX: No JobIDs supplied in getRequestForJobs function for RequestDBMySQL taken into account
FIX: Fix on getRequestStatus
CHANGE: RequestClient proper use of getRequestStatus in finalizeRequest
CHANGE: Refactored RequestDBFile

[v6r4p7]

*WorkloadManagement
FIX: SandboxMetadataDB won't explode DIRAC when there's no access to the DB 
CHANGE: Whenever a DB fails to initialize it raises a catchable exception instead of just returning silently

*DataManagement
CHANGE: Added Lost and Unavailable to the file metadata

[v6r4p6]

Bring fixes from v6r4p6

[v6r4p5]

*Configuration
NEW: Added function to generate Operations CS paths

*Core
FIX: Added proper ProcessPool checks and finalisation

*DataManagement
FIX: don't set Files.Status to Failed for non-existign files, failover transfers won't go
FIX: remove classmethods here and there to unblock requestHolder
CHANGE: RAB, TA: change task timeout: 180 and 600 (was 600 and 900 respectively)
FIX: sorting replication tree by Ancestor, not hopAncestorgit add DataManagementSystem/Agent/TransferAgent.py
NEW: TA: add finalize
CHANGE: TransferAgent: add AcceptableFailedFiles to StrategyHandler to ban FTS channel from scheduling
FIX: if there is no failed files, put an empty dict


*RSS
FIX: RSS is setting Allowed but the StorageElement checks for Active

*Workflows
FIX: Part of WorfklowTask rewritten to fix some issues and allow 'ANY' as site

*Transformation
FIX: Wrong calls to TCA::cleanMetadataCatalogFiles

[v6r4p4]

*Core
FIX: Platform.py - check if Popen.terminate is available (only from 2.6)

[v6r4p3]

*Core
FIX: ProcessPool with watchdog and timeouts - applied in v6r3 first

[v6r4p2]

*StorageManagement
BUGFIX: StorageElement - staging is a Read operation and should be allowed as such

*WMS
BUGFIX: InProcessComputingElement, JobAgent - proper return status code from the job wrapper

*Core
FIX: Platform - manage properly the case of exception in the ldconfig execution

[v6r4p1]

*DMS
FIX: TransferDB.getChannelObservedThroughput - the channelDict was created in a wrong way

*RSS
FIX: ResourceStatus was not returning Allowed by default

[v6r4]

*Core
FIX: dirac-install-db.py: addDatabaseOptionsToCS has added a new keyed argument
NEW: SGETimeLeft.py: Support for SGE backend
FIX: If several extensions are installed, merge ConfigTemplate.cfg
NEW: Service framework - added monitoring of file descriptors open
NEW: Service framework - Reduced handshake timeout to prevent stuck threads
NEW: MySQL class with new high level methods - buildCondition,insertFields,updateFields
     deleteEntries, getFields, getCounters, getDistinctAttributeValues
FIX: ProcessPool - fixes in the locking mechanism with LockRing, stopping workers when the
     parent process is finished     
FIX: Added more locks to the LockRing
NEW: The installation tools are updated to install components by name with the components module specified as an option

*DMS
FIX: TransferDB.py - speed up the Throughput determination
NEW: dirac-dms-add-files: script similar to dirac-dms-remove-files, 
     allows for 1 file specification on the command line, using the usual dirac-dms-add-file options, 
     but also can take a text file in input to upload a bunch of files. Exit code is 0 only if all 
     was fine and is different for every error found. 
NEW: StorageElementProxy- support for data downloading with http protocol from arbitrary storage, 
     needed for the web data download
BUGFIX: FileCatalogCLI - replicate operation does a proper replica registration ( closes #5 )     
FIX: ReplicaManager - __cleanDirectory now working and thus dirac-dms-clean-directory

*WMS
NEW: CPU normalization script to run a quick test in the pilot, used by the JobWrapper
     to report the CPU consumption to the accounting
FIX: StalledJobAgent - StalledTimeHours and FailedTimeHours are read each cycle, refer to the 
     Watchdog heartBeat period (should be renamed); add NormCPUTime to Accounting record
NEW: SiteDirector - support for the operation per VO in multi-VO installations
FIX: StalledJobAgent - get ProcessingType from JDL if defined
BUGFIX: dirac-wms-job-peek - missing printout in the command
NEW: SiteDirector - take into account the number of already waiting pilots when evaluating the number of pilots to submit
FIX: properly report CPU usage when the Watchdog kill the payload.

*RSS
BUGFIX: Result in ClientCache table is a varchar, but the method was getting a datetime
NEW: CacheFeederAgent - VOBOX and SpaceTokenOccupancy commands added (ported from LHCbDIRAC)
CHANGE: RSS components get operational parameters from the Operations handler

*DataManagement
FIX: if there is no failed files, put an empty dict

*Transformation
FIX: Wrong calls to TCA::cleanMetadataCatalogFiles

[v6r3p19]

*WMS
FIX: gLitePilotDirector - fix the name of the MyProxy server to avoid crashes of the gLite WMS

[v6r3p18]

*Resources
BUGFIX: SRM2Storage - in checksum type evaluation

[v6r3p17]

*DataManagement
FIX: Fixes issues #783 and #781. Bugs in ReplicaManager removePhisicalReplica and getFilesFromDirectory
FIX: Return S_ERROR if missing jobid arguments
NEW: Checksum can be verified during FTS and SRM2Storage 

[v6r3p16]

*DataManagement
FIX: better monitoring of FTS channels 
FIX: Handle properly None value for channels and bandwidths

*Core
FIX: Properly calculate the release notes if there are newer releases in the release.notes file

[v6r3p15]

*DataManagement
FIX: if there is no failed files, put an empty dict

*Transformation
FIX: Wrong calls to TCA::cleanMetadataCatalogFiles


[v6r3p14]

* Core

BUGFIX: ProcessPool.py: clean processing and finalisation
BUGFIX: Pfn.py: don't check for 'FileName' in pfnDict

* DMS

NEW: dirac-dms-show-fts-status.py: script showing last hour history for FTS channels
NEW: TransferDBMonitoringHandler.py: new function exporting FST channel queues
BUGFIX: TransferAgent.py,RemovalAgent.py,RegistrationAgent.py - unlinking of temp proxy files, corection of values sent to gMonitor
BUGFIX: StrategyHandler - new config option 'AcceptableFailedFiles' to unblock scheduling for channels if problematic transfers occured for few files
NEW: TransferAgent,RemovalAgent,RegistrationAgent - new confing options for setting timeouts for tasks and ProcessPool finalisation
BUGFIX: ReplicaManager.py - reverse sort of LFNs when deleting files and directories to avoid blocks
NEW: moved StrategyHandler class def to separate file under DMS/private

* TMS

FIX: TransformationCleaningAgent.py: some refactoring, new way of disabling/enabline execution by 'EnableFlag' config option

[v6r3p13]

*Core
FIX: Added proper ProcessPool checks and finalisation

*DataManagement
FIX: don't set Files.Status to Failed for non-existign files, failover transfers won't go
FIX: remove classmethods here and there to unblock requestHolder
CHANGE: RAB, TA: change task timeout: 180 and 600 (was 600 and 900 respectively)
FIX: sorting replication tree by Ancestor, not hopAncestorgit add DataManagementSystem/Agent/TransferAgent.py
NEW: TA: add finalize
CHANGE: TransferAgent: add AcceptableFailedFiles to StrategyHandler to ban FTS channel from scheduling

[v6r3p12]

*Core
FIX: Platform.py - check if Popen.terminate is available (only from 2.6)

[v6r3p11]

*Core
FIX: ProcessPool with watchdog and timeouts

[v6r3p10]

*StorageManagement
BUGFIX: StorageElement - staging is a Read operation and should be allowed as such

*WMS
BUGFIX: InProcessComputingElement, JobAgent - proper return status code from the job wrapper

*Core
FIX: Platform - manage properly the case of exception in the ldconfig execution

[v6r3p9]

*DMS
FIX: TransferDB.getChannelObservedThroughput - the channelDict was created in a wrong way

[v6r3p8]

*Web
CHANGE: return back to the release web2012041601

[v6r3p7]

*Transformation
FIX: TransformationCleaningAgent - protection from deleting requests with jobID 0 

[v6r3p6]

*Core
FIX: dirac-install-db - proper key argument (follow change in InstallTools)
FIX: ProcessPool - release all locks every time WorkignProcess.run is executed, more fixes to come
FIX: dirac-configure - for Multi-Community installations, all vomsdir/vomses files are now created

*WMS
NEW: SiteDirector - add pilot option with CE name to allow matching of SAM jobs.
BUGFIX: dirac-pilot - SGE batch ID was overwriting the CREAM ID
FIX: PilotDirector - protect the CS master if there are at least 3 slaves
NEW: Watchdog - set LocalJobID in the SGE case

[v6r3p5]

*Core:
BUGFIX: ProcessPool - bug making TaskAgents hang after max cycles
BUGFIX: Graphs - proper handling plots with data containing empty string labels
FIX: GateWay - transfers were using an old API
FIX: GateWay - properly calculate the gateway URL
BUGFIX: Utilities/Pfn.py - bug in pfnunparse() when concatenating Path and FileName

*Accounting
NEW: ReportGenerator - make AccountingDB readonly
FIX: DataCache - set daemon the datacache thread
BUGFIX: BasePlotter - proper handling of the Petabyte scale data

*DMS:
BUGFIX: TransferAgent, RegistrationTask - typos 

[v6r3p4]

*DMS:
BUGFIX: TransferAgent - wrong value for failback in TA:execute

[v6r3p3]

*Configuration
BUGFIX: Operations helper - typo

*DMS:
FIX: TransferAgent - change the way of redirecting request to task

[v6r3p2]

*DMS
FIX: FTSRequest - updating metadata for accouting when finalizing FTS requests

*Core
FIX: DIRAC/__init__.py - default version is set to v6r3

[v6r3p1]

*WMS
CHANGE: Use ResourcesStatus and Resources helpers in the InputDataAgent logic

*Configuration
NEW: added getStorageElementOptions in Resources helper

*DMS
FIX: resourceStatus object created in TransferAgent instead of StrategyHandler

[v6r3]

*Core
NEW: Added protections due to the process pool usage in the locking logic

*Resources
FIX: LcgFileCatalogClient - reduce the number of retries: LFC_CONRETRY = 5 to 
     avoid combined catalog to be stuck on a faulty LFC server
     
*RSS
BUGFIX: ResourceStatus - reworked helper to keep DB connections     

*DMS
BUGFIX: ReplicaManager::CatalogBase::_callFileCatalogFcnSingleFile() - wrong argument

*RequestManagement
FIX: TaskAgents - set timeOut for task to 10 min (15 min)
NEW: TaskAgents - fill in Error fields in case of failing operations

*Interfaces
BUGFIX: dirac-wms-select-jobs - wrong use of the Dirac API

[v6r2p9]

*Core
FIX: dirac-configure - make use of getSEsForSite() method to determine LocalSEs

*WMS
NEW: DownloadInputData,InputDataByProtocol - check Files on Tape SEs are on Disk cache 
     before Download or getturl calls from Wrapper
CHANGE: Matcher - add Stalled to "Running" Jobs when JobLimits are applied   
CHANGE: JobDB - allow to specify required platform as Platform JDL parameter,
        the specified platform is taken into account even without /Resources/Computing/OSCompatibility section

*DMS
CHANGE: dirac-admin-allow(ban)-se - removed lhcb-grid email account by default, 
        and added switch to avoid sending email
FIX: TaskAgents - fix for non-existing files
FIX: change verbosity in failoverReplication 
FIX: FileCatalog - remove properly metadata indices 
BUGFIX: FileManagerBase - bugfix in the descendants evaluation logic  
FIX: TransferAgent and TransferTask - update Files.Status to Failed when ReplicaManager.replicateAndRegister 
     will fail completely; when no replica is available at all.

*Core
FIX: dirac-pilot - default lcg bindings version set to 2012-02-20

[v6r2p8]

*DMS:
CHANGE: TransferAgent - fallback to task execution if replication tree is not found

[v6r2p7]

*WMS
BUGFIX: SiteDirector - wrong CS option use: BundleProxy -> HttpProxy
FIX: SiteDirector - use short lines in compressed/encoded files in the executable
     python script

[v6r2p6]

*DataManagement
FIX: Bad logic in StrategyHandler:MinimiseTotalWait

*Core
CHANGE: updated GGUS web portal URL

*RSS
BUGFIX: meta key cannot be reused, it is popped from dictionary

*Framework
FIX: The Gateway service does not have a handler
NEW: ConfingTemplate entry for Gateway
FIX: distribution notes allow for word wrap

*WorkloadManagement
FIX: avoid unnecessary call if no LFN is left in one of the SEs
FIX: When Uploading job outputs, try first Local SEs, if any


[v6r2p5]

*RSS
BUGFIX: several minor bug fixes

*RequestManagement
BUGFIX: RequestDBMySQL - removed unnecessary request type check

*DMS
BUGFIX: FileCatalogClienctCLI - wrong evaluation of the operation in the find command
NEW: FileCatalog - added possibility to remove specified metadata for a given path 
BUGFIX: ReplicaManager - wrong operation order causing failure of UploadLogFile module

*Core
NEW: dirac-install - generate cshrc DIRAC environment setting file for the (t)csh 

*Interfaces
CHANGE: Job - added InputData to each element in the ParametricInputData

*WMS
CHANGE: dirac-jobexec - pass ParametericInputData to the workflow as a semicolon separated string

[v6r2p4]

*WMS
BUGFIX: StalledJobAgent - protection against jobs with no PilotReference in their parameters
BUGFIX: WMSAdministratorHandler - wrong argument type specification for getPilotInfo method

*StorageManagement
BUGFIX: RequestFinalizationAgent - no method existence check when calling RPC method

[v6r2p3]

*WMS
CHANGE: Matcher - fixed the credentials check in requestJob() to simplify it

*ConfigurationSystem
CHANGE: Operations helper - fix that allow no VO to be defined for components that do not need it

*Core
BUGFIX: InstallTools - when applying runsvctrl to a list of components make sure that the config server is treated first and the sysadmin service - last
        
[v6r2p2]

*WMS
BUGFIX: Matcher - restored logic for checking private pilot asking for a given DN for belonging to the same group with JOB_SHARING property.

[v6r2p1]

*RequestManagementSystem
BUGFIX: RequestCleaningAgent - missing import of the "second" interval definition 

[v6r2]

*General
FIX: replaced use of exec() python statement in favor of object method execution

*Accounting
CHANGE: Accounting 'byte' units are in powers of 1000 instead of powers of 1024 (closes #457)

*Core
CHANGE: Pfn.py - pfnparse function rewritten for speed up and mem usage, unit test case added
FIX: DISET Clients are now thread-safe. Same clients used twice in different threads was not 
closing the previous connection
NEW: reduce wait times in DISET protocol machinery to improve performance    
NEW: dirac-fix-mysql-script command to fix the mysql start-up script for the given installation
FIX: TransferClient closes connections properly
FIX: DISET Clients are now thread-safe. Same client used twice in different threads will not close the previous connection
CHANGE: Beautification and reduce wait times to improve performance
NEW: ProcessPool - added functionality to kill all children processes properly when destroying ProcessPool objects
NEW: CS Helper for LocalSite section, with gridEnv method
NEW: Grid module will use Local.gridEnv if nothing passed in the arguments
CHANGE: Add deprecated sections in the CS Operations helper to ease the transition
FIX: dirac-install - execute dirac-fix-mysql-script, if available, to fix the mysql.server startup script
FIX: dirac-distribution - Changed obsoleted tar.list file URL
FIX: typo in dirac-admin-add-host in case of error
CHANGE: dirac-admin-allow(ban)-se - use diracAdmin.sendMail() instead of NotificationClient.sendMail()

*Framework
BUGFIX: UserProfileDB - no more use of "type" variable as it is a reserved keyword 

*RequestManagement:
FIX: RequestDBFile - more consistent treatment of requestDB Path
FIX: RequestMySQL - Execution order is evaluated based on not Done state of subrequests
NEW: RequestCleaningAgent - resetting Assigned requests to Waiting after a configurable period of time

*RSS
CHANGE: RSS Action now inherits from a base class, and Actions are more homogeneous, they all take a uniform set of arguments. The name of modules has been changed from PolType to Action as well.
FIX: CacheFeederAgent - too verbose messages moved to debug instead of info level
BUGFIX: fixed a bug preventing RSS clients to connect to the services     
FIX: Proper services synchronization
FIX: Better handling of exceptions due to timeouts in GOCDBClient   
FIX: RSS.Notification emails are sent again
FIX: Commands have been modified to return S_OK, S_ERROR inside the Result dict. This way, policies get a S_ERROR / S_OK object. CacheFeederAgent has been updated accordingly.
FIX: allow clients, if db connection fails, to reconnect ( or at least try ) to the servers.
CHANGE: access control using CS Authentication options. Default is SiteManager, and get methods are all.
BUGFIX: MySQLMonkey - properly escaped all parameters of the SQL queries, other fixes.
NEW: CleanerAgent renamed to CacheCleanerAgent
NEW: Updated RSS scripts, to set element statuses and / or tokens.
NEW: Added a new script, dirac-rss-synch
BUGFIX: Minor bugfixes spotted on the Web development
FIX: Removed useless decorator from RSS handlers
CHANGE: ResourceStatus helper tool moved to RSS/Client directory, no RSS objects created if the system is InActive
CHANGE: Removed ClientFastDec decorator, using a more verbose alternative.
CHANGE: Removed useless usage of kwargs on helper functions.  
NEW: added getSESitesList method to RSSClient      
FIX: _checkFloat() checks INTEGERS, not datetimes

*DataManagement
CHANGE: refactoring of DMS agents executing requests, allow requests from arbitrary users
NEW: DFC - allow to specify multiple replicas, owner, mode when adding files
CHANGE: DFC - optimization of the directory size evaluation
NEW: Added CREATE TEMPORARY TABLES privilege to FileCatalogDB
CHANGE: DFC - getCatalogCounters() update to show numbers of directories
NEW: lfc_dfc_copy script to migrate data from LFC to DFC
FIX: dirac-dms-user-lfns - fixed the case when the baseDir is specified
FIX: FTS testing scripts were using sys.argv and getting confused if options are passed
NEW: DFC - use DirectoryUsage tables for the storage usage evaluations
NEW: DFC - search by metadata can be limited to a given directory subtree
NEW: DFC - search by both directory and file indexed metadata
BUGFIX: DFC - avoid crash if no directories or files found in metadata query
NEW: DFC FileCatalogHandler - define database location in the configuration
NEW: DFC - new FileCatalogFactory class, possibility to use named DFC services
FIX: FTSMonitor, FTSRequest - fixes in handling replica registration, setting registration requests in FileToCat table for later retry
FIX: Failover registration request in the FTS agents.      
FIX: FTSMonitor - enabled to register new replicas if even the corresponding request were removed from the RequestManagement 
FIX: StorageElement - check if SE has been properly initialized before executing any method     
CHANGE: LFC client getReplica() - make use of the new bulk method lfc.lfc_getreplicasl()
FIX: LFC client - protect against getting None in lfc.lfc_readdirxr( oDirectory, "" )  
FIX: add extra protection in dump method of StorageElement base class
CHANGE: FailoverTransfer - create subrequest per catalog if more than one catalog

*Interface
NEW: Job.py - added method to handle the parametric parameters in the workflow. They are made available to the workflow_commons via the key 'GenericParameters'.
FIX: Dirac.py - fix some type checking things
FIX: Dirac.py - the addFile() method can now register to more than 1 catalog.

*WMS
FIX: removed dependency of the JobSchedulingAgent on RSS. Move the getSiteTier functionality to a new CS Helper.
FIX: WMSAdministratorHandler - Replace StringType by StringTypes in the export methods argument type
FIX: JobAgent - Set explicitly UseServerCertificate to "no" for the job executable
NEW: dirac-pilot - change directory to $OSG_WN_TMP on OSG sites
FIX: SiteDirector passes jobExecDir to pilot, this defaults to "." for CREAM CEs. It can be set in the CS. It will not make use of $TMPDIR in this case.
FIX: Set proper project and release version to the SiteDirector     
NEW: Added "JobDelay" option for the matching, refactored and added CS options to the matcher
FIX: Added installation as an option to the pilots and random MyProxyServer
NEW: Support for parametric jobs with parameters that can be of List type

*Resources
NEW: Added SSH Grid Engine Computing Element
NEW: Added SSH Computing Element
FIX: make sure lfc client will not try to connect for several days

*Transformation
FIX: TransformationDB - in setFileStatusForTransformation() reset ErrorCount to zero if "force" flag and    the new status is "unused"
NEW: TransformationDB - added support for dictionary in metadata for the InputDataQuery mechanism     

[v6r1p13]

*WMS
FIX: JobSchedulingAgent - backported from v6r2 use of Resources helper

[v6r1p12]

*Accounting
FIX: Properly delete cached plots

*Core
FIX: dirac-install - run externals post install after generating the versions dir

[v6r1p11]

*Core
NEW: dirac-install - caches locally the externals and the grid bundle
FIX: dirac-distribution - properly generate releasehistory and releasenotes

[v6r1p10]

*WorloadManagement
FIX: JobAgent - set UseServerCertificate option "no" for the job executable

[v6r1p9]

*Core
FIX: dirac-configure - set the proper /DIRAC/Hostname when defining /LocalInstallation/Host

*DataManagement
FIX: dirac-dms-user-lfns - fixed the case when the baseDir is specified
BUGFIX: dirac-dms-remove-files - fixed crash in case of returned error report in a form of dictionary 

[v6r1p8]

*Web
FIX: restored Run panel in the production monitor

*Resources
FIX: FileCatalog - do not check existence of the catalog client module file

[v6r1p7]

*Web
BUGFIX: fixed scroll bar in the Monitoring plots view

[v6r1p6]

*Core
FIX: TransferClient closes connections properly

[v6r1p5]

*Core
FIX: DISET Clients are now thread-safe. Same clients used twice in different threads was not 
     closing the previous connection
NEW: reduce wait times in DISET protocol machinery to improve performance   

[v6r1p4]

*RequestManagement
BUGFIX: RequestContainer - in isSubRequestDone() treat special case for subrequests with files

*Transformation
BUGFIX: TransformationCleaningAgent - do not clear requests for tasks with no associated jobs

[v6r1p3]

*Framework
NEW: Pass the monitor down to the request RequestHandler
FIX: Define the service location for the monitor
FIX: Close some connections that DISET was leaving open

[v6r1p2]

*WorkloadManagement
BUGFIX: JobSchedulingAgent - use getSiteTiers() with returned direct value and not S_OK

*Transformation
BUGFIX: Uniform use of the TaskManager in the RequestTaskAgent and WorkflowTaskAgent

[v6r1p1]

*RSS
BUGFIX: Alarm_PolType now really send mails instead of crashing silently.

[v6r1]

*RSS
CHANGE: Major refactoring of the RSS system
CHANGE: DB.ResourceStatusDB has been refactored, making it a simple wrapper round ResourceStatusDB.sql with only four methods by table ( insert, update, get & delete )
CHANGE: DB.ResourceStatusDB.sql has been modified to support different statuses per granularity.
CHANGE: DB.ResourceManagementDB has been refactored, making it a simple wrapper round ResourceStatusDB.sql with only four methods by table ( insert, update, get & delete )
CHANGE: Service.ResourceStatusHandler has been refactored, removing all data processing, making it an intermediary between client and DB.
CHANGE: Service.ResourceManagementHandler has been refactored, removing all data processing, making it an intermediary between client and DB.
NEW: Utilities.ResourceStatusBooster makes use of the 'DB primitives' exposed on the client and does some useful data processing, exposing the new functions on the client.
NEW: Utilities.ResourceManagementBooster makes use of the 'DB primitives' exposed on the client and does some useful data processing, exposing the new functions on the client.
CHANGE: Client.ResourceStatusClient has been refactorerd. It connects automatically to DB or to the Service. Exposes DB and booster functions.
CHANGE: Client.ResourceManagementClient has been refactorerd. It connects automatically to DB or to the Service. Exposes DB and booster functions.
CHANGE: Agent.ClientsCacheFeederAgent renamed to CacheFeederAgent. The name was not accurate, as it also feeds Accouting Cache tables.
CHANGE: Agent.InspectorAgent, makes use of automatic API initialization.
CHANGE: Command. refactor and usage of automatic API initialization.
CHANGE: PolicySystem.PEP has reusable client connections, which increase significantly performance.
CHANGE: PolicySystem.PDP has reusable client connections, which increase significantly performance.
NEW: Utilities.Decorators are syntactic sugar for DB, Handler and Clients.
NEW: Utilities.MySQLMonkey is a mixture of laziness and refactoring, in order to generate the SQL statements automatically. Not anymore sqlStatemens hardcoded on the RSS.
NEW: Utilities.Validator are common checks done through RSS modules
CHANGE: Utilities.Synchronizer syncs users and DIRAC sites
CHANGE: cosmetic changes everywhere, added HeadURL and RCSID
CHANGE: Removed all the VOExtension logic on RSS
BUGFIX: ResourceStatusHandler - getStorageElementStatusWeb(), access mode by default is Read
FIX: RSS __init__.py will not crash anymore if no CS info provided
BUGFIX: CS.getSiteTier now behaves correctly when a site is passed as a string

*dirac-setup-site
BUGFIX: fixed typos in the Script class name

*Transformation
FIX: Missing logger in the TaskManager Client (was using agent's one)
NEW: Added UnitTest class for TaskManager Client

*DIRAC API
BUGFIX: Dirac.py. If /LocalSite/FileCatalog is not define the default Catalog was not properly set.
FIX: Dirac.py - fixed __printOutput to properly interpret the first argument: 0:stdout, 1:stderr
NEW: Dirac.py - added getConfigurationValue() method

*Framework
NEW: UsersAndGroups agent to synchronize users from VOMRS server.

*dirac-install
FIX: make Platform.py able to run with python2.3 to be used inside dirac-install
FIX: protection against the old or pro links pointing to non-existent directories
NEW: make use of the HTTP proxies if available
FIX: fixed the logic of creating links to /opt/dirac directories to take into account webRoot subdirs

*WorkloadManagement
FIX: SiteDirector - change getVO() function call to getVOForGroup()

*Core:
FIX: Pfn.py - check the sanity of the pfn and catch the erroneous case

*RequestManagement:
BUGFIX: RequestContainer.isSubrequestDone() - return 0 if Done check fails

*DataManagement
NEW: FileCatalog - possibility to configure multiple FileCatalog services of the same type

[v6r0p4]

*Framework
NEW: Pass the monitor down to the request RequestHandler
FIX: Define the service location for the monitor
FIX: Close some connections that DISET was leaving open

[v6r0p3]

*Framework
FIX: ProxyManager - Registry.groupHasProperties() wasn't returning a result 
CHANGE: Groups without AutoUploadProxy won't receive expiration notifications 
FIX: typo dirac-proxy-info -> dirac-proxy-init in the expiration mail contents
CHANGE: DISET - directly close the connection after a failed handshake

[v6r0p2]

*Framework
FIX: in services logs change ALWAYS log level for query messages to NOTICE

[v6r0p1]

*Core
BUGFIX: List.uniqueElements() preserves the other of the remaining elements

*Framework
CHANGE: By default set authorization rules to authenticated instead of all
FIX: Use all required arguments in read access data for UserProfileDB
FIX: NotificationClient - dropped LHCb-Production setup by default in the __getRPSClient()

[v6r0]

*Framework
NEW: DISET Framework modified client/server protocol, messaging mechanism to be used for optimizers
NEW: move functions in DIRAC.Core.Security.Misc to DIRAC.Core.Security.ProxyInfo
CHANGE: By default log level for agents and services is INFO
CHANGE: Disable the log headers by default before initializing
NEW: dirac-proxy-init modification according to issue #29: 
     -U flag will upload a long lived proxy to the ProxyManager
     If /Registry/DefaultGroup is defined, try to generate a proxy that has that group
     Replaced params.debugMessage by gLogger.verbose. Closes #65
     If AutoUploadProxy = true in the CS, the proxy will automatically be uploaded
CHANGE: Proxy upload by default is one month with dirac-proxy-upload
NEW: Added upload of pilot proxies automatically
NEW: Print info after creating a proxy
NEW: Added setting VOMS extensions automatically
NEW: dirac-proxy-info can also print the information of the uploaded proxies
NEW: dirac-proxy-init will check that the lifetime of the certificate is less than one month and advise to renew it
NEW: dirac-proxy-init will check that the certificate has at least one month of validity
FIX: Never use the host certificate if there is one for dirac-proxy-init
NEW: Proxy manager will send notifications when the uploaded proxies are about to expire (configurable via CS)
NEW: Now the proxyDB also has a knowledge of user names. Queries can use the user name as a query key
FIX: ProxyManager - calculate properly the dates for credentials about to expire
CHANGE: ProxyManager will autoexpire old proxies, also auto purge logs
CHANGE: Rename dirac-proxy-upload to dirac-admin-proxy-upload
NEW: dirac-proxy-init will complain if the user certificate has less than 30 days
CHANGE: SecurityLogging - security log level to verbose
NEW: OracleDB - added Array type 
NEW: MySQL - allow definition of the port number in the configuration
FIX: Utilities/Security - hash VOMS Attributes as string
FIX: Utilities/Security - Generate a chain hash to discover if two chains are equal
NEW: Use chain has to discover if it has already been dumped
FIX: SystemAdministrator - Do not set  a default lcg version
NEW: SystemAdministrator - added Project support for the sysadmin
CHANGE: SysAdmin CLI - will try to connect to the service when setting the host
NEW: SysAdmin CLI - colorization of errors in the cli
NEW: Logger - added showing the thread id in the logger if enabled
     
*Configuration
NEW: added getVOfromProxyGroup() utility
NEW: added getVoForGroup() utility, use it in the code as appropriate
NEW: added Registry and Operations Configuration helpers
NEW: dirac-configuration-shell - a configuration script for CS that behaves like an UNIX shellCHANGE: CSAPI - added more functionality required by updated configuration console
NEW: Added possibility to define LocalSE to any Site using the SiteLocalSEMapping 
     section on the Operations Section     
NEW: introduce Registry/VO section, associate groups to VOs, define SubmitPools per VO
FIX: CE2CSAgent - update the CEType only if there is a relevant info in the BDII  

*ReleaseManagement
NEW: release preparations and installation tools based on installation packages
NEW: dirac-compile-externals will try go get a DIRAC-free environment before compiling
NEW: dirac-disctribution - upload command can be defined via defaults file
NEW: dirac-disctribution - try to find if the version name is a branch or a tag in git and act accordingly
NEW: dirac-disctribution - added keyword substitution when creating a a distribution from git
FIX: Install tools won't write HostDN to the configuration if the Admin username is not set 
FIX: Properly set /DIRAC/Configuration/Servers when installing a CS Master
FIX: install_site.sh - missing option in wget for https download: --no-check-certificate
FIX: dirac-install-agent(service) - If the component being installed already has corresponding 
     CS section, it is not overwritten unless explicitly asked for
NEW: dirac-install functionality enhancement: start using the switches as defined in issue #26;
CHANGE: dirac-install - write the defaults if any under defaults-.cfg so dirac-configure can 
        pick it up
FIX: dirac-install - define DYLD_LIBRARY_PATH ( for Mac installations )     
NEW: dirac-install - put all the goodness under a function so scripts like lhcb-proxy-init can use it easily
FIX: dirac-install - Properly search for the LcgVer
NEW: dirac-install will write down the releases files in -d mode   
CHANGE: use new dirac_install from gothub/integration branch in install_site.sh
NEW: Extensions can request custom external dependencies to be installed via pip when 
     installing DIRAC.
NEW: LCG bundle version can be defined on a per release basis in the releases.cfg 
NEW: dirac-deploy-scripts - when setting the lib path in the deploy scripts. 
     Also search for subpaths of the libdir and include them
NEW: Install tools - plainly separate projects from installations

*Accounting
CHANGE: For the WMSHistory type, send as JobSplitType the JobType
CHANGE: Reduced the size of the max key length to workaround mysql max bytes for index problem
FIX: Modified buckets width of 1week to 1 week + 1 day to fix summer time end week (1 hour more )

*WorkloadManagement
CHANGE: SiteDirector - simplified executable generation
NEW: SiteDirector - few more checks of error conditions   
NEW: SiteDirector - limit the queue max length to the value of MaxQueueLengthOption 
     ( 3 days be default )
BUGFIX: SiteDirector - do not download pilot output if the flag getPilotOutput is not set     
NEW: JobDB will extract the VO when applying DIRAC/VOPolicy from the proper VO
FIX: SSHTorque - retrieve job status by chunks of 100 jobs to avoid too long
NEW: glexecComputingElement - allow glexecComputingElement to "Reschedule" jobs if the Test of
     the glexec fails, instead of defaulting to InProcess. Controlled by
     RescheduleOnError Option of the glexecComputingElement
NEW: SandboxStore - create a different SBPath with the group included     
FIX: JobDB - properly treat Site parameter in the job JDL while rescheduling jobs
NEW: JobSchedulingAgent - set the job Site attribute to the name of a group of sites corresponding 
     to a SE chosen by the data staging procedure 
CHANGE: TimeLeft - call batch system commands with the ( default ) timeout 120 sec
CHANGE: PBSTimeLeft - uses default CPU/WallClock if not present in the output  
FIX: PBSTimeLeft - proper handling of (p)cput parameter in the batch system output, recovery of the
     incomplete batch system output      
NEW: automatically add SubmitPools JDL option of the job owner's VO defines it     
NEW: JobManager - add MaxParametericJobs option to the service configuration
NEW: PilotDirector - each SubmitPool or Middleware can define TargetGrids
NEW: JobAgent - new StopOnApplicationFailure option to make the agent exiting the loop on application failure
NEW: PilotAgentsDB - on demand retrieval of the CREAM pilot output
NEW: Pilot - proper job ID evaluation for the OSG sites
FIX: ComputingElement - fixed proxy renewal logic for generic and private pilots
NEW: JDL - added %j placeholder in the JDL to be replaced by the JobID
BUGFIX: DownloadInputData - bug fixed in the naming of downloaded files
FIX: Matcher - set the group and DN when a request gets to the matcher if the request is not 
     coming from a pilot
FIX: Matcher = take into account JobSharing when checking the owner for the request
CHANGE: PilotDirector, dirac-pilot - interpret -V flag of the pilot as Installation name

*DataManagement
FIX: FileCatalog/DiractoryLevelTree - consistent application of the max directory level using global 
     MAX_LEVELS variable
FIX: FileCatalog - Directory metadata is deleted together with the directory deletion, issue #40    
CHANGE: FileCatalog - the logic of the files query by metadata revisited to increase efficiency 
FIX: LcgFileCatalog - use lfcthr and call lfcthr.init() to allow multithread
     try the import only once and just when LcgFileCatalogClient class is intantiated
NEW: LcgFileCatalogClient - new version of getPathPermissions relying on the lfc_access method to solve the problem
     of multiple user DNs in LFC.     
FIX: StorageElement - get service CS options with getCSOption() method ( closes #97 )
FIX: retrieve FileCatalogs as ordered list, to have a proper default.
CHANGE: FileCatalog - allow up to 15 levels of directories
BUGFIX: FileCatalog - bug fixes in the directory removal methods (closes #98)
BUGFIX: RemovalAgent - TypeError when getting JobID in RemovalAgent
BUGFIX: RemovalAgent - put a limit to be sure the execute method will end after a certain number of iterations
FIX: DownloadInputData - when files have been uploaded with lcg_util, the PFN filename
     might not match the LFN file name
FIX: putting FTSMonitor web page back
NEW: The default file catalog is now determined using /LocalSite/FileCatalog. The old behavior 
     is provided as a fallback solution
NEW: ReplicaManager - can now deal with multiple catalogs. Makes sure the surl used for removal is 
the same as the one used for registration.   
NEW: PoolXMLCatalog - added getTypeByPfn() function to get the type of the given PFN  
NEW: dirac-dms-ban(allow)-se - added possibility to use CheckAccess property of the SE

*StorageManagement
FIX: Stager - updateJobFromStager(): only return S_ERROR if the Status sent is not
recognized or if a state update fails. If the jobs has been removed or
has moved forward to another status, the Stager will get an S_OK and
should forget about the job.
NEW: new option in the StorageElement configuration "CheckAccess"
FIX: Requests older than 1 day, which haven't been staged are retried. Tasks older than "daysOld" 
     number of days are set to Failed. These tasks have already been retried "daysOld" times for staging.
FIX: CacheReplicas and StageRequests records are kept until the pin has expired. This way the 
     StageRequest agent will have proper accounting of the amount of staged data in cache.
NEW: FTSCleaningAgent will allow to fix transient errors in RequestDB. At the moment it's 
     only fixing Requests for which SourceTURL is equal to TargetSURL.
NEW: Stager - added new command dirac-stager-stage-files          
FIX: Update Stager code in v6 to the same point as v5r13p37
FIX: StorageManager - avoid race condition by ensuring that Links=0 in the query while removing replicas

*RequestManagement
FIX: RequestDBFile - get request in chronological order (closes issue #84)
BUGFIX: RequestDBFile - make getRequest return value for getRequest the same as for

*ResourceStatusSystem
NEW: Major code refacoring. First refactoring of RSS's PEP. Actions are now function 
     defined in modules residing in directory "Actions".
NEW: methods to store cached environment on a DB and ge them.
CHANGE: command caller looks on the extension for commands.
CHANGE: RSS use now the CS instead of getting info from Python modules.
BUGFIX: Cleaned RSS scripts, they are still prototypes
CHANGE: PEP actions now reside in separate modules outside PEP module.
NEW: RSS CS module add facilities to extract info from CS.
CHANGE: Updating various RSS tests to make them compatible with
changes in the system.
NEW: CS is used instead of ad-hoc configuration module in most places.
NEW: Adding various helper functions in RSS Utils module. These are
functions used by RSS developers, including mainly myself, and are
totally independant from the rest of DIRAC.
CHANGE: Mostly trivial changes, typos, etc in various files in RSS     
CHANGE: TokenAgent sends e-mails with current status   

*Transformation
CHANGE: allow Target SE specification for jobs, Site parameter is not set in this case
CHANGE: TransformationAgent  - add new file statuses in production monitoring display
CHANGE: TransformationAgent - limit the number of files to be treated in TransformationAgent 
        for replication and removal (default 5000)
BUGFIX: TransformationDB - not removing task when site is not set
BUGFIX: TransformationCleaningAgent - archiving instead of cleaning Removal and Replication 
        transformations 
FIX: TransformationCleaningAgent - kill jobs before deleting them        

*Workflow
NEW: allow modules to define Input and Output parameters that can be
     used instead of the step_commons/workflow_commons (Workflow.py, Step.py, Module.py)

*Various fixes
BUGFIX: Mail.py uses SMTP class rather than inheriting it
FIX: Platform utility will properly discover libc version even for the new Ubuntu
FIX: Removed old sandbox and other obsoleted components<|MERGE_RESOLUTION|>--- conflicted
+++ resolved
@@ -1,5 +1,6 @@
-<<<<<<< HEAD
 [v6r15p4]
+
+Included fixes from v6r14p35 patch release
 
 *Core
 NEW: Added a new way of doing pfnparse and pfnunparse using the standard python library. 
@@ -179,7 +180,7 @@
 
 *tests
 NEW: The contents of the TestDIRAC package is moved into the tests directory here
-=======
+
 [v6r14p35]
 
 *Core
@@ -202,8 +203,6 @@
 FIX: pilotCommands - take into account that in the case of Torque batch system
      jobID includes a host name that should be stripped off   
        
->>>>>>> 1ca3b9dc
-
 [v6r14p34]
 
 *Configuration
