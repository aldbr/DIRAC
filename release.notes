--- conflicted
+++ resolved
@@ -1,4 +1,3 @@
-<<<<<<< HEAD
 [v6r13-pre13]
 
 CHANGE: Separating fixed and variable parts of error log messages for multiple systems 
@@ -35,7 +34,7 @@
 *RSS:
 NEW: dirac-admin-allow(ban)-se - added RemoveAccess status
 CHANGE: TokenAgent - added more info to the mail
-=======
+
 [v6r12p20]
 
 *DMS
@@ -60,7 +59,6 @@
 BUGFIX: TransformationCleaning,ValidateOutputDataAgent - interpret correctly
         the result of getTransformationParameters() call
 FIX: TaskManager - fix exception in RequestTaskAgent        
->>>>>>> 72493820
 
 [v6r12p19]
 
