<<<<<<< HEAD
[v6r20-pre6]

*Core
NEW: MJF utility added, providing a general interface to Machine/Job Features values.
CHANGE: Removed deprecated option "ExtraModules" (dirac-configure, dirac-install scripts)
CHANGE: dirac-deploy-scripts, dirac-install - allow command modules with underscores in 
        their names in order for better support for the code checking tools

*Framework
CHANGE: ComponentInstaller - remove the old web portal configuration data 
        used during the installation

*WorkloadManagementSystem
NEW: StopSigRegex, StopSigStartSeconds, StopSigFinishSeconds, StopSigNumber added to JDL, which cause Watchdog to send a signal StopSigNumber to payload processes matching StopSigRegex when there are less than StopSigFinishSeconds of wall clock remaining according to MJF.
NEW: PilotLoggingDB, Service and Client for handling extended pilot logging
NEW: added a new synchronizer for Pilot3: sync of subset of CS info to JSON file, 
     and sync of pilot3 files
NEW: dirac-admin-get-pilotslogging script for viewing PilotsLogging
CHANGE: dirac-wms-cpu-normalization uses the abstracted DB12 benchmark script used by the HEPiX Benchmarking Working Group, and the new MJF utility to obtain values from the system and to save them into the DIRAC LocalSite configuration.

*DMS
NEW: FTS3Agent working only with the FTS3 service to replace the existing one
NEW: FTS3Utilities - use correct FTS Server Selection Policy

*Resources
NEW: New SingularityComputingElement to submit jobs to a Singularity container

*Docs
FIX: Drop some old stuff, add link for FTS3 page

=======
[v6r19p6]

*Core
FIX: SocketInfo - log proper message on CA's init failure.

*WMS
FIX: JobDB - don't trigger exception in webSummary if a site with a single dot is in the system
CHANGE: SiteDirector - added logging format and UTC timestamp to pilot wrapper

*TS
FIX: TransformationManager - fix for wrong method called by the Manager

*RSS
NEW: SiteStatus object uses the RSS Cache
FIX: expiration time is a date (dirac-rss-query-db)
>>>>>>> fe854730

[v6r19p5]

*WMS
CHANGE: ParametricJob - added getParameterVectorLength() to replace getNumberOfParameters with a more detailed check of the job JDL validity
FIX: JobManagerHandler - restored the use of MaxParametricJobs configuration option

*Interfaces
FIX: Always use a list of LFNs for input data resolution (local run, mostly)

*tests
FIX: use rootPath instead of environment variable


[v6r19p4]

NEW: Added dummy setup.py in anticipation for standard installation procedure

*Core
CHANGE: SocketInfoFactory - version check of GSI at run time is removed

*Configuration 
FIX: Resources - fix RequiredTags in getQueue() function

*Interfaces
FIX: fix exception when using Dirac.Job.getJobJDL

*WMS
FIX: SiteDirector - fix proxy validity check in updatePilotStatus, a new proxy was 
     never created because isProxyValid returns non-empty dictionary
FIX: JobMonitoring - web table was not considering correctly Failed jobs because 
     stalled for setting the LastSignOfLife     

*DMS
FIX: StorageFactory - avoid complaining if Access option is not in SE section
CHANGE: dirac-dms-user-lfns - the wildcard flag will always assume leading "*" to match files, 
       unless the full path was specified in the wildcard no files were previously matched

*RSS
FIX: CacheFeederAgent resilient to command exceptions

*Resources
FIX: ARCComputingElement - the proxy environment variable was assumed before the 
     return value of the prepareProxy function was checked, which could lead to exceptions

[v6r19p3]

CHANGE: .pylintrc - disable redefined-variable-type
CHANGE: .pylintrc - max-nested-blocks=10 due to the many tests of result['OK']
CHANGE: use autopep8 for auto-formatting with following exceptions:
        tabs = 2 spaces and not 4
        line length check disabled (i.e. 120 characters instead of 80)
        Option for autopep8 are: --ignore E111,E101,E501

*Configuration
FIX: retrigger the initialization of the logger and the ObjectLoader after 
     all the CS has been loaded

*WMS
FIX: pilot commands will add /DIRAC/Extensions=extensions if requested
FIX: SiteDirector, pilotCommands - fix support for multiple values in the 
     RequiredTag CE parameter
FIX: MultiProcessorSiteDirector - fix dictionary changed size exception 

*Workflow
FIX: application log name can also come from step_commons.get['logFile']

*Resources
CHANGE: Condor, SLURM, SSHComputingElement - added parameters to force allocation
        of multi-core job slots

[v6r19p2]

*DMS
FIX: dirac-admin-allow-se: fix crash because of usage of old RSS function

*RSS
FIX: ResourceStatusDB - microseconds should always be 0 
FIX: Multiple fixes for the RSS tests

[v6r19p1]

*Core
FIX: ElasticSearchDB - certifi package was miscalled
FIX: ElasticSearchDB - added debug messages for DB connection

*Framework
FIX: ComponentInstaller - handling correctly extensions of DBs found in sql files

*WMS
FIX: SudoComputingElement - prevent message overwriting application errors
FIX: JobDB.getInputData now returns list of cleaned LFNs strings, possible "LFN:" 
     prefix is removed

*Interfaces
FIX: Dirac.py - bring back treatment of files in working local submission directory

[v6r19]

FIX: In multiple places - use systemCall() rather than shellCall() to avoid
     potential shell injection problems

FIX: All Databases are granting also REFERENCES grant to Dirac user to comply with
     more strict policies of MySQL version >= 5.7

*Accounting
NEW: new functionality to plot the data gathered by perfSONARs. It allows to 
     present jitter, one-way delay, packet-loss rate and some derived functions.
FIX: compatibility of AccountingDB with MySQL 5.7

*ConfigurationSystem
NEW: Allow to define FailoverURLs and to reference MainServers in the URLs

*FrameworkSystem
NEW: gLogger is replaced by the new logging system based on the python logging module
NEW: Added ElasticSearch backend for the logging
NEW: Central Backends configuration to customize their use by multiple components 
NEW: BundleDelivery - serves also CA's and CRL's all-in-one files
NEW: added shell scripts for generating CAs and CRLs with the possibility to specify the Input and/or output directories
CHANGE: can now send mails to multiple recipients using the NotificationClient
CHANGE: Make the new logging system thread-safe
FIX: Adapting query to MySLQ 5.7 "GROUP BY" clause
FIX: TopErrorMessagesReporter - more precise selection to please stricter versions of MySQL
CHANGE: ProxyGeneration - make RFC proxies by default, added -L/--legacy flag to dirac-proxy-init
        to force generation of no-RFC proxies

*Core
FIX: dirac-install - allow to use local md5 files
CHANGE: X509Chain - fixes to allow robot proxies with embedded DIRAC group extension
        ( allow DIRAC group extension not in the first certificate chain step )
CHANGE: BaseClient - recheck the useServerCertificate while establishing connection
        and take it into account even if it has changed after the client object creation    
FIX: PlainTransport - fixed socket creation in initAsClient()         
NEW: Technology preview of new logging system, based on standard python logging module
CHANGE: Added graphviz extension to sphinx builds
FIX: Added documentation of low level RPC/DISET classes
FIX: Gateway service - multiple fixes to resurrect the service and to correctly instantiate it
NEW: dirac-install will change the shebang of the python scripts to use the environment 
     python instead of the system one
NEW: Security.Utilities - methods to generate all-in-one CA certificates and CRLs files     
NEW: ElasticSearchDB - gets CA's all-in-one file from the BundleDelivery service if needed
NEW: genAllCAs.sh, genRevokedCerts.sh - DIRAC-free commands to generate all-in-one CA 
     certificates and CRLs files     
CHANGE: dirac-create-distribution-tarball - removing docs and tests directories when 
        creating release tarballs     

*DMS
CHANGE: FTSJob - use Request wrapper for the fts3 REST interface instead of pycurl based
        client
CHANGE: FTSHistoryView - drop FTSServer field from the view description   
CHANGE: FTSFile DB table: increased length of fields LFN(955), SourceSURL(1024), TargetSURL(1024)
CHANGE: Uniform length of LFN to 255 across DIRAC dbs
FIX: FTSJob - fix the serialization of 0 values
FIX: FTSFile, FTSJob - fix SQL statement generation for stricter versions of MySQL

*Resources
NEW: New method in the StorageElement to generate pair of URLs for third party copy.
     Implement the logic to generate pair of URLs to do third party copy. 
     This will be used mostly by FTS, but is not enabled as of now
FIX: StorageElement - fix different weird behaviors in Storage Element, in particular, 
     the inheritance of the protocol sections     
FIX: GFAL2 storage element: update for compatibility with GFAL2 2.13.3 APIs
NEW: Introduced Resources/StorageElementBases configuration section for definitions
     of abstract SEs to be used in real SEs definition by inheritance     

*RMS
NEW: dirac-rms-request - command including functionality of several other commands:
     dirac-rms-cancel|reset|show-request which are dropped. The required functionality
     is selected by the appropriate switches   

*RSS
NEW: Put Sites, ComputingElements, FTS and Catalogs under the status control of the
     RSS system 
NEW: Rewrote RsourceStatus/ResourceManagementDB tables with sqlAlchemy (RM DB with declarative base style)
NEW: SiteStatus client to interrogate site status with respect to RSS
CHANGE: introduced backward compatibility of RSS services with DIRAC v6r17 clients
CHANGE: moved some integration tests from pytest to unittest
CHANGE: Moved ResourceStatusDB to sqlAlchemy declarative_base
FIX: Automated setting of lastCheckTime and Dateffective in ResourceStatusDB and ResourceManagementDB
FIX: fixes for tables inheritance and extensions
FIX: fixes for Web return structure ("meta" column)
FIX: ResourceStatus, RSSCacheNoThread - fixed RSS cache generation 
FIX: ResourceStatus - fixes for getting status from the CS information
FIX: ResourceManagement/StatusDB - fixed bugs in meta parameter check
FIX: fixed incompatibility between Active/InActive RSS clients return format
FIX: SiteStatus - bug fixed in getSites() method - siteState argument not propagated to
     the service call
FIX: ResourceStatus - return the same structure for status lookup in both RSS and CS cases     
FIX: Bug fixes in scripts getting data out of DB


*Monitoring
CHANGE: DBUtils - change the bucket sizes for the monitoring plots as function of the time span

*WMS
NEW: SiteDirector - checks the status of CEs and Sites with respect to RSS  
NEW: pilotCommands - new ReplaceDIRACCode command mostly for testing purposes
NEW: JobAgent, JobWrapper - several fixes to allow the work with PoolComputingElement
     to support multiprocessor jobs    
NEW: JobScheduling - interpret WholeNode and NumberOfProcessors job JDL parameters and
     convert then to corresponding tags
NEW: SiteDirector - CEs can define QueryCEFlag in the Configuration Service which can be
     used to disallow querying the CE status and use information from PiltAgentsDB instead     
NEW: The application error codes, when returned, are passed to the JobWrapper, and maybe interpreted.
NEW: The JobWrapperTemplate can reschedule a job if the payload exits with status DErrno.EWMSRESC & 255 (222)
FIX: SiteDirector - unlink is also to be skipped for Local Condor batch system
FIX: JobDB - fixes necessary to suite MySQL 5.7
FIX: dirac-pilot, pilotTools - PYTHONPATH is cleared on pilot start, pilot option keepPP
     can override this
FIX: WMSAdministratorHandler - make methods static appropriately
FIX: Bug fix for correctly excluding WebApp extensions
CHANGE: JobScheduling - more precise site name while the job is Waiting, using the set of 
        sites at which the input files are online rather than checking Tier1s in eligible sites      
FIX: SiteDirector - aggregate tags for the general job availability test         
FIX: JobScheduling - bug fix in __sendToTQ()
FIX: pilotTools,pilotCommands - pick up all the necessary settings from the site/queue configuration
     related to Tags and multi-processor
NEW: SiteDirector - added option to force lcgBundle version in the pilot
FIX: SiteDirector - if MaxWaitingJobs or MaxTotalJobs not defined for a queue, assume a default value of 10
FIX: MatcherHandler - preprocess resource description in getMatchingTaskQueues()
FIX: JobDB - set CPUTime to a default value if not defined when rescheduling jobs

*TS
FIX: TransformationClient - fix issue #3446 for wrong file error counting in TS
FIX: TransformationDB - set ExternalID before ExternalStatus in tasks
BUGFIX: TransformationClient - fix a bug in the TS files state machine (comparing old status.lower() 
        with new status)

*Interfaces
CHANGE: Dirac API - expose the protocol parameter of getAccessURL()
CHANGE: Dirac API - added runLocal as an API method

*Docs
NEW: Documentation for developing with a container (includes Dockerfile)
NEW: Add script to collate release notes from Pull Request comments  
NEW: Chapter on scaling and limitations
CHANGE: Added documentation about runsv installation outside of DIRAC

*tests
NEW: Added client (scripts) system test
CHANGE: Add to the TS system test, the test for transformations with meta-filters
FIX: Minor fixes in the TS system test
FIX: correctly update the DFC DB configuration in jenkins' tests

[v6r17p35]

*Core
FIX: GOCDBClient - add EXTENSIONS & SCOPE tag support to GOCDB service queries.

[v6r17p34]

*SMS
FIX: StorageManagerClient - fix logic for JobScheduling executor when CheckOnlyTapeSEs is 
     its default true and the lfn is only on a tapeSE

[v6r17p33]

*WMS
FIX: StalledJobAgent - if no PilotReference found in jobs parameters, do as if there would be 
     no pilot information, i.e. set Stalled job Failed immediately
CHANGE: DownloadInputData - job parameters report not only successful downloads but also failed ones
FIX: JobDB - back port - set CPUTime to 0 if not defined at all for the given job 
FIX: JobDB - back port - use default CPUTime in the job description when rescheduling jobs

*Resources
FIX: ARCComputingElement - fix job submission issue due to timeout for newer lcg-bundles

[v6r17p32]

Resources:
CHANGE: /Computing/BatchSystems/Condor.py: do not copy SiteDirector's shell environment variables into the job environment

*WMS
CHANGE: Add option to clear PYTHONPATH on pilot start

[v6r17p31]

*RMS
FIX: ReqClient - avoid INFO message in client
*WMS
CHANGE: JobWrapper - allow SE-USER to be defined as another SE group (e.g. Tier1-USER)
*DMS
CHANGE: DMSHelpers - make resolveSEGroup recursive in order to be able to define SE groups in terms of SE groups

[v6r17p30]

*DMS
CHANGE: StorageElement - added status(), storageElementName(), checksumType() methods returning
        values directly without the S_OK structure. Remove the checks of OK everywhere
NEW: dirac-dms-add-file, DataManager - added option (-f) to force an overwrite of an existing file

*TS:
FIX: TransformationDB.py - set the ExternalID before the ExternalStatus in order to avoid inconsistent 
     tasks if setting the ExternalID fails

*StorageManagementSystem
FIX: StorageManagementClient.py - return the full list of onlineSites while it was previously happy 
     with only one

*Resources
FIX: HTCondorCEComputingElement.py - transfer output files(only log and err) for remote scheduler

[v6r17p29]

*WMS
CHANGE: split time left margins in cpuMargin and wallClockMargin. Also simplified check.


[v6r17p28]

*WMS
BUGFIX: JobScheduling - fix a bug introduced in 6r17p27 changes

*Monitoring
BUGFIX: MonitoringReporter - do not try to close the MQ connection if MD is not used

[v6r17p27]

*Configuration
FIX: ConfigurationClient - allow default value to be a tuple, a dict or a set

*Monitoring
CHANGE: DBUtils - change bucket sizes and simplify settings

*DMS
FIX: DMSRequestOperationsBase, RemoveFile - allow request to not fail if an SE is temporarily banned
FIX: dirac-admin-allow-se - first call of gLogger after its import

*RMS
CHANGE: remove scripts dirac-rms-show-request, dirac-rms-cancel-request and dirac-rms-reset-request 
        and replace with a single script dirac-rms-request with option (default is "show")
CHANGE: allow script to finalize a request if needed and set the job status appropriately

*Resources
FIX: LocalComputingElement - pilot jobIDs start with ssh to be compatible with pilotCommands. 
     Still original jobIDs are passed to getJobStatus. To be reviewed

*WMS
CHANGE: JobScheduling - assign a job to Group.<site>.<country>, if input files are at <site>.<country>.
        If several input replicas, assign Waiting to "MultipleInput"

[v6r17p26]

*Core
FIX: dirac-install.py to fail when installation of lcgBundle has failed
FIX: ClassAdLight - getAttributeInt() and getAttributeFloat() return None 
     if the corresponding JDL attribute is not defined

*MonitoringSystem
CHANGE: The Consumer and Producer use separate connections to the MQ; 
        If the db is not accessible, the messaged will not be consumed.

*WMS
FIX: JobDB - fix the case where parametric job placeholder %j is used in the JobName attribute
FIX: JobDB - take into account that ClassAdLight methods return None if numerical attribute is not defined
FIX: ParametricJob utility - fixed bug in evaluation of the ParameterStart|Step|Factor.X job numerical attribute

[v6r17p25]

*Monitoring
NEW: Implemented the support of monthly indexes and the unit tests are fixed

*RMS
FIX: RequestExecutingAgent - fix infinite loop for duplicate requests

*WMS 
NEW: ARCComputingElement - add support for multiprocessor jobs

[v6r17p24]

*WMS
FIX: SiteDirector - unlink is also to be skipped for Local Condor batch system

[v6r17p23]

*WMS
FIX: get job output for remote scheduler in the case of HTCondorCE

[v6r17p22]

*Framework
FIX: NotificationClient - added avoidSpam flag to sendMail() method which is propagated to
     the corresponding service call
     
*Integration
FIX: several fixes in integration testing scripts     

[v6r17p21]

*Core
NEW: Mail.py - added mechanism to compare mail objects
FIX: Grid.py - take into account the case sometimes happening to ARC CEs 
     where ARC-CE BDII definitions have SubClusters where the name isn't set to 
     the hostname of the machine

*Framework
FIX: Notification service - avoid duplicate emails mechanism 

[v6r17p20]

*Core
NEW: API.py - added __getstate__, __setstate__ to allow pickling objects inheriting
     API class by special treatment of internal Logger objects, fixes #3334

*Framework
FIX: SystemAdministrator - sort software version directories by explicit versions in the
     old software cleaning logic
FIX: MonitoringUtilities - sets a suitable "unknown" username when installing DIRAC from scratch, 
     and the CS isn't initialized fully when running dirac-setup-site     
CHANGE: Logger - added getter methods to access internal protected variables, use these methods
        in various places instead of access Logger protected variables     

*WMS
CHANGE: JobDB - removed unused CPUTime field in the Jobs table
CHANGE: JobScheduling - make check for requested Platform among otherwise eligible sites
        for a given job, fail jobs if no site with requested Platform are available

*RSS
FIX: Commands - improved logging messages

*SMS
FIX: StorageManagerClient - instantiate StorageElement object with an explicit vo argument,
     fixes #3335

*Interfaces
NEW: dirac-framework-self-ping command for a server to self ping using it's own certificate

[v6r17p19]

*Core
FIX: Adler - fix checksum with less than 8 characters to be 8 chars long

*Configuration
FIX: VOMS2CSAgent - fix to accomodate some weird new user DNs (containing only CN field)

*DMS
FIX: FileCatalog - fix for the doc strings usage in file catalog CLI, fixes #3306
FIX: FileCatalog - modified recursive file parameter setting to enable usage of the index

*SMS
CHANGE: StorageManagerClient - try to get sites with data online if possible in getFilesToStage

*RMS
FIX: RequestExecutingAgent - tuning of the request caching while execution

*WMS
FIX: DownloadInputData - do not mistakenly use other metadata from the replica info than SEs
FIX: JobScheduling - put sites holding data before others in the list of available sites
FIX: JobScheduling - try and select replicas for staging at the same site as online files
FIX: SiteDirector - keep the old pilot status if the new one can not be obtained in updatePilotStatus()

*Resources
FIX: CREAMComputingElement - return error when pilot output is missing in getJobOutput()

*Monitoring
FIX: DBUtils - change the buckets in order to support queries which require more than one year 
     data. The maximum buckets size is 7 weeks

[v6r17p18]

*Framework
NEW: SystemAdministrator - added possibility to remove old software installations keeping
     only a predefined number of the most recent ones.

*DMS
FIX: RemoveReplica - removing replica of a non-existing file is considered successful

*SMS
CHANGE: StorageManagerClient - restrict usage of executeWithUserProxy decorator 
        to calling the SE.getFileMetadata only; added flag to check only replicas 
        at tape SEs
        
*WMS
FIX: JobScheduling - added CS option to flag checking only replicas at tape SEs;
     fail jobs with input data not available in the File Catalog        

[v6r17p17]

*DMS
NEW: FTSAgent has a new CS parameter ProcessJobRequests to be able to process job
     requests only. This allows to run 2 FTS agents in parallel
     
*Resources
FIX: GFAL2_StorageBase - only set the space token if there is one to avoid problems
     with some SEs     

[v6r17p16]

*Configuration
FIX: VOMS2CSAgent - create user home directory in the catalog without
     recursion in the chown command
     
*RMS
FIX: RequestExecutingAgent - catch error of the cacheRequest() call
FIX: ReqClient - enhanced log error message

*SMS
FIX: StorageManagerClient - treat the case of absent and offline files on an SE 
     while staging
     
*TS
FIX: TaskManagerBase - process tasks in chunks of 100 in order to 
     update faster the TS (tasks and files)          

*WMS
FIX: JobScheduling - do not assume that all non-online files required staging

[v6r17p15]

*WMS
CHANGE: StalledJobAgent - ignore or prolong the Stalled state period for jobs 
        at particular sites which can be suspended, e.g. Boinc sites

[v6r17p14]

*Core
FIX: PrettyPrint.printTable utility enhanced to allow multi-row fields and
     justification specification for each field value  

*Accounting
NEW: DataStore - allow to run several instances of the service with only one which
     is enabled to do the bucketing

*RMS
NEW: new dirac-rms-list-req-cache command to list the requests in the ReqProxies services

*Interfaces
CHANGE: Dirac API - make several private methods visible to derived class

[v6r17p13]

*Core
NEW: Proxy - added executeWithoutServerCertificate() decorator function 

*Resources
FIX: CREAMComputingElement - split CREAM proxy renewal operation into smaller chunks for 
     improved reliability

[v6r17p12]

*Framework
FIX: SecurityFileLog  - when the security logs are rotated, the buffer size is reduced
     to 1 MB to avoid gzip failures ( was 2 GBs )

*WMS
FIX: pilotCommands - fix for interpreting DNs when saving the installation environment
FIX: SandboxStoreClient - do not check/make destination directory if requested sandbox 
     is returned InMemory

*TS
FIX: TransformationAgent CS option MaxFiles split in MaxFilesToProcess and MaxFilesPerTask,
     MaxFiles option is interpreted as MaxFilesPerTask for backward compatibility

*Resources
NEW: Added plug-ins for GSIFTP and HTTPS Storage protocols 

[v6r17p11]

*Core
FIX: ElasticSearchDB - set a very high number (10K) for the size of the ElasticSearch result

*Monitoring
FIX: MonitoringDB - et a very high number (10K) for the size of the ElasticSearch result

*WMS
FIX: pilotCommands - get the pilot environment from the contents of the bashrc script

*DMS
FIX: RemoveReplica - fix for the problem that if an error was set it was never reset
FIX: SE metadata usage in several components: ConsistencyInspector, DataIntwgrityClient,
     FTSRequest, dirac-dms-replica-metadata, StageMonitorAgent, StageRequestAgent,
     StorageManagerClient, DownloadInputData, InputDataByProtocol

[v6r17p10]

*Core
NEW: Logger - printing methods return True/False if the message was printed or not
FIX: ElastocSearchDB - error messages demoted to warnings

*Monitoring
FIX: MonitoringReporter - create producers if the CS definitions are properly in place

*TS
CHANGE: TaskManagerPlugin - allow to redefine the AutoAddedSites for each job type

[v6r17p9]

*WMS
BUGFIX: JobScheduling - bug fixed introduced in the previous patch 
NEW: pilotTools - introduced -o swicth for a generic CS option

*SMS
FIX: StorageManagerClient - fixes in the unit test

*DMS
FIX: FileManagerPs - in _getFileLFNs() - break a long list of LFNs into smaller chunks

[v6r17p8]

*Core
NEW: DErrno.ENOGROUP error to denote proxies without DIRAC group extension embedded
CHANGE: X509Chain - use DErrno.ENOGROUP error
FIX: dirac-install, dirac-deploy-scripts - fixes to allow DIRAC client installation on
     recent MacOS versions with System Integrity Protection feature
CHANGE: Proxy - added executionLock optional argument to executeWithUserProxy() decorator
        to lock while executing the function with user proxy 
FIX: Proxy - fix indentation in getProxy() preventing looping on the DNs  

*Framework
FIX: ProxyDB - fix of error message check in completeDelegation()

*WMS
FIX: TaskQueueDB - when an empty TaskQueue is marked for deletion, it can still get matches 
     which result in no selected jobs that produced unnecessary error messages 
FIX: JobScheduling executor - calls getFilesToStage() with a flag to lock while file lookup
     with user proxy; same for InputData executor for calling _resolveInputData()      

*TS
FIX: FileReport - fix in setFileStatus() for setting status for multiple LFNs at once

*SMS
FIX: StorageManagerClient - in getFilesToStage() avoid using proxy if no files to check
     on a storage element

*Resources
FIX: GFAL2_XROOTStorage - fix to allow interactive use of xroot plugin
FIX: GFAL2_StorageBase - enable IPV6 for gsiftp

[v6r17p7]

*DMS
FIX: dirac-dms-user-lfns - do not print out empty directories

*WMS
FIX: InputData Executor, JobWrapper - use DataManager.getReplicasForJobs() for
     getting input data replicas

*TS
FIX: TransformationAgent - use DataManager.getReplicasForJobs() for transformations
     creating jobs  

[v6r17p6]

*DMS
NEW: DataManager - add key argument forJobs (default False) in getReplicas() in order 
     to get only replicas that can be used for jobs (as defined in the CS); added
     getReplicasForJobs(), also used in the Dirac API

*SMS
FIX: Stager agents - monitor files even when there is no requestID, e.g. dCache returns None 
     when staging a file that is already staged    

*Resources
FIX: StorageFactory - bug fixes when interpreting SEs inheriting other SE parameters
NEW: Test_StorageFactory unit test and corresponding docs
FIX: Torque - some sites put advertising in the command answer that can not be parsed:
     redirect stderr to /dev/null

[v6r17p5]

*Resources
FIX: LcgFileCatalogClient - do not evaluate GUID if it is not a string

[v6r17p4]

*Configuration
FIX: Utilities - fixed interpretation of weird values of GlueCEPolicyMaxWallClockTime
     BDII parameter; newMaxCPUTime should is made integer

*Framework
FIX: Logger - make subloggers processing messages with the same level
     as the parent logger

*Docs
NEW: Updated documentation in several sections

*DMS
FIX: RemoveReplica operation - don't set file Done in RemoveReplicas if there is an error

[v6r17p3]

*RSS
FIX: Synchronizer - the sync method removes the resources that are no longer 
     in the CS from the DowntimeCache table

*DMS
CHANGE: dirac-dms-find-lfns - added SE switch to look for files only having
        replicas on a given SE (list)

*TS
FIX: TaskManager - optimization of the site checking while preparing job; optimized
     creation of the job template

*Resources
CHANGE: GFAL2_SRM2Storage, SRM2Storage - added gsiftp to the list of OUTPUT protocols 

[v6r17p2]

*Monitoring
FIX: ElasticSearchDB - fixes required to use host certificate for connection;
     fixes required to pass to version 5.0.1 of the elasticsearch.py binding

[v6r17p1]

*RSS
FIX: GOCDBSync - make commmand more verbose and added some minor fixes

[v6r17]

*Core
FIX: Adler - check explicitly if the checksum value is "False"
FIX: install_site.sh - added command line option to choose DIRAC version to install
NEW: ComponentInstaller - added configuration parameters to setup NoSQL database

*Framework
CHANGE: Logger - test level before processing string (i.e. mostly converting objects to strings)  
CHANGE: dirac-proxy-init - check and attempt to update local CRLs at the same time as
        generating user proxy
CHANGE: ProxyManager service - always store the uploaded proxy even if the already stored
        one is of the same validity length to allow replacement in case of proxy type
        changes, e.g. RFC type proxies           

*DMS
NEW: Next in implementation multi-protocol support for storage elements. When performing 
     an action on the StorageElement, instead of looping over all the protocol plugins, 
     we loop over a filtered list. This list is built taking into account which action 
     is taken (read vs write), and is also sorted according to lists defined in the CS.
     The negotiation for third party transfer is also improved: it takes into account all 
     possible protocols the source SE is able to produce, and all protocols the target is 
     able to receive as input.
NEW: StorageElement - added methods for monitoring used disk space
FIX: ReplicateAndRegister - fix the case when checksum is False in the FC
NEW: DMSHelpers - get list of sites from CS via methods; allow to add automatically sites 
     with storage

*RSS
NEW: FreeDiskSpace - added new command which is used to get the total and the remaining 
     disk space of all dirac storage elements that are found in the CS and inserts the 
     results in the SpaceTokenOccupancyCache table of ResourceManagementDB database.  
NEW: GOCDBSync command to ensure that all the downtime dates in the DowntimeCache 
     table are up to date       

Resources*
NEW: Updated Message Queue interface: MQ service connection management, support for
     SSL connections, better code arrangement

*Workflow
FIX: Modulebase, Script - avoid too many unnecessarily different application states

*WMS
FIX: JobStateUpdate service - in setJobStatusBulk() avoid adding false information when adding 
     an application status
     
*TS
FIX: TaskManager, TaskManagerAgentBase - standardize the logging information; removed unnecessary 
     code; use iterators wherever possible     
NEW: Introduced metadata-based filters when registering new data in the TS as catalog       

[v6r16p6]

*WMS
NEW: Added MultiProcessorSiteDirector section to the ConfigTemplate.cfg

*DMS
FIX: FileCatalogClient - added missing read methods to the interface description
     getDirectoryUserMetadata(), getFileUserMetadata()

[v6r16p5]

FIX: included patches from v6r15p27

[v6r16p4]

FIX: applied fixes from v6r15p26

[v6r16p3]

FIX: incorporated fixes from v6r15p25

[v6r16p2]

*Configuration
CHANGE: VOMS2CSAgent - remove user DNs which are no more in VOMS. Fixes #3130

*Monitoring
CHANGE: WMSHistory - added user, jobgroup and usergroup selection keys

*DMS
FIX: DataManager - retry checksum calculation on putAndRegister, pass checksum to the DataManager
     object in the FailoverTransfer object.
FIX: DatasetManager, FileCatalogClientCLI - bug fixes in the dataset management and commands      
     
*WMS
CHANGE: JobManager - added 'Killed' to list of jobs status that can be deleted     

[v6r16p1]

*Monitoring
CHANGE: MonitorinDB - allow to use more than one filter condition

*WMS
CHANGE: StalledJobAgent - send a kill signal to the job before setting it Failed. This should 
        prevent jobs to continue running after they have been found Stalled and then Failed.

[v6r16]

*Core
CHANGE: dirac-install, dirac-configure - use Extensions options consistently, drop
        ExtraModule option
CHANGE: dirac-install - use insecure ssl context for downloading files with urllib2.urlopen    
CHANGE: GOCDBClient - replaced urllib2 with requests module
        FIX: dirac-setup-site - added switch to exitOnError, do not exit on error by default
CHANGE: Added environment variables to rc files to enable certificates verification (necessary for python 2.7.9+)
FIX: ComponentInstaller - always update CS when a database is installed, even if it is
     already existing in the db server 
FIX: SSLSocketFactory - in __checkKWArgs() use correct host address composed of 2 parts      

*Framework
FIX: SystemAdministrator service - do not install WebAppDIRAC by default, only for the host
     really running the web portal

*Accounting
FIX: JobPolicy - remove User field from the policy conditions to fix a problem that 
     non-authenticated user gets more privileges on the Accounting info.

*Monitoring
NEW: New Monitoring system is introduced to collect, analyze and display various
     monitoring information on DIRAC components status and behavior using ElasticSearch
     database. The initial implementation is to collect WMSHistory counters.

*DMS
NEW: MoveReplica operation for the RMS system and a corresponding dirac-dms-move-replica-request
     comand line tool

*Resources
NEW: MessageQueue resources to manage MQ connections complemented with
     MQListener and MQPublisher helper classes
NEW: SudoComputingElement - computing element to execute payload with a sudo to a dedicated
     UNIX account     

[v6r15p27]

*Configuration
FIX: CSAPI - changed so that empty but existing options in the CS can be still
     modified

[v6r15p26]

*WMS
FIX: SandboxStoreClient - ensure that the latest sandbox is returned in the Web
     portal in the case the job was reset.

[v6r15p25]

*Resources
FIX: HTCondorCEComputingElement - cast useLocalSchedd to bool value even if it
     is defined as srting

[v6r15p24]

*Resources
CHANGE: HTCondorCE - added option to use remote scheduler daemon

[v6r15p23]

*DMS
FIX: dirac-dms-find-lfns - fixed bug causing generl script failure

[v6r15p22]

*Interfaces
CHANGE: Dirac API - add possibility to define the VO in the API
CHANGE: Dirac API - add checkSEAccess() method for checking SE status

[v6r15p21]

*WMS
FIX: removed default LCG version from the pilot (dirac-install will use the one of the requested release)

*RMS
FIX: reject bad checksum

[v6r15p20]

*Framework
FIX: SystemAdministratorHandler - in updateSoftware() put explicitly the project
     name into the command
FIX: ComponentInstaller - added baseDir option to the mysql_install_db call
     while a fresh new database server installation     

[v6r15p19]

*Core
FIX: dirac-install - lcg-binding version specified in the command switch
     overrides the configuration option value
     
*DMS
FIX: RemoveFile operation - Remove all files that are not at banned SEs

*TMS
FIX: FileReport - after successful update of input files status, clear the 
     cache dictionary to avoid double update      

[v6r15p18]

*Configuration
FIX: Utilities - take into account WallClock time limit while the MaxCPUTime
     evaluation in the Bdii@CSAgent 

*DMS
FIX: FTSJob - specify checksum type at FTS request submission

*StorageManagement
FIX: StorageManagerClient - in getFilesToStage() avoid exception in case
     of no active replicas

*Resources
FIX: StorageBase - in getParameters() added baseURL in the list of parameters returned 

*WMS
FIX: CPUNormalization - minor code rearrangement

[v6r15p17]

*Core
CHANGE: GOCDBClient - catch all downtimes, independently of their scope
FIX: LSFTimeLeft - accept 2 "word" output from bqueues command
CHANGE: dirac-install - create bashrc/cshrc with the possibility to define
        installation path in the $DIRAC env variable, this is needed for
        the cvmfs DIRAC client installation

[v6r15p16]

*Core
CHANGE: AgentModule - added a SIGALARM handler to set a hard timeout for each Agent
        cycle to avoid agents stuck forever due to some faults in the execution code

*DMS
FIX: DataManager - cache SE status information in filterTapeReplicas() to speed up execution
     
*WMS
BUGFIX: InputDataByProtocol - the failed resolution for local SEs was not considered correctly:
        if there were other SEs that were ignored (e.g. because on tape)     
     
*TS
FIX: TransformationAgent - in getDataReplicasDM() no need to get replica PFNs     

[v6r15p15]

*Configuration
CHANGE: VOMS2CSAgent - added new features: deleting users no more registered in VOMS;
        automatic creation of home directories in the File Catalog for new users

*WMS
CHANGE: JobScheduling - correct handling of user specified sites in the executor,
        including non-existent (misspelled) site names
FIX: CPUNormalization - accept if the JOBFEATURES information is zero or absent        

[v6r15p14]

*Core
FIX: BaseClient - proper error propagation to avoid excessive output in the logger

*Configuration
CHANGE: Resources helper - in getStorageElementOptions() dereference SEs containing
        BaseSE and Alias references

*Accounting
FIX: AccountingDB - changes to use DB index to speed-up removal query

*DMS
CHANGE: DMSHelpers - define SE groups SEsUsedForFailover, SEsNotToBeUsedForJobs, 
        SEsUsedForArchive in the Operations/DataManagement and use them in the
        corresponding helper functions
FIX: FTSJob - temporary fix for the FTS rest interface Request object until it is
     fixed in the FTS REST server         

*Resources
FIX: HTCondorCEComputingElement - check that some path was found in findFile(), return with error otherwise
CHANGE: ARCComputingElement - consider jobs in Hold state as Failed as they never come back
CHANGE: ARCComputingElement - do not use JobSupervisor tool for bulk job cancellation as
        it does not seem to work, cancel jobs one by one
FIX: ARCComputingElement - ensure that pilot jobs that are queued also get their proxies renewed on ARC-CE        

*WMS
FIX: SiteDirector - ensure that a proxy of at least 3 hours is available to the updatePilotStatus 
     function so that if it renews any proxies, it's not renewing them with a very short proxy

[v6r15p13]

*Resources
FIX: HTCondorCEComputingElement - fixed location of log/output files 
  
*TS
FIX: ValidateOutputDataAgent - works now with the DataManager shifter proxy

[v6r15p12]

*Core
FIX: Graphs - make sure matplotlib package is always using Agg backend
FIX: cshrc - added protection for cases with undefined environment variables
NEW: AuthManager - added possibility to define authorization rules by VO
     and by user group

*Configuration
NEW: Resources, ComputingElement(Factory) - added possibility to define site-wide
     CE parameters; added possibility to define common parameters for a given
     CE type.

*Framework
FIX: SystemAdministrator service - avoid using its own client to connect
     to itself for storing host information
FIX: SystemAdministratorClientCLI, dirac-populate-component-db - fix insertion
     of wrongly configured component to the ComponentMonitorDB     

*DMS
FIX: FileCatalog service - fix the argument type for getAncestor(), getDescendents()

*WMS
NEW: JobCleaningAgent - add an option (disabled by default) to remove Jobs from the 
     dirac server irrespective of their state

*Resources
CHANGE: HTCondorCE - added new configurable options - ExtraSubmitString, WorkingDirectory
        DaysToKeepLogs

[v6r15p11]

*Framework
NEW: dirac-proxy-destroy command to destroy proxy locally and in the ProxyManager
     service
CHANGE: ProxyManagerClient - reduce the proxy caching time to be more suitable
        for cases with short VOMS extensions     

*Configuration
FIX: VOMS2CSAgent - fixed typo bug in execute()

*RMS
FIX: RequestTask - fix if the problem when the processing of an operation times out, 
     there was no increment of the attempts done.

*DMS
FIX: FTSAgent - avoid FTS to fetch a request that was canceled

*Resources
FIX: HTCondorCE - protect against non-standard line in 'job status' list in the getJobStatus()
CHANGE: ComputingElement - reduce the default time length of the payload proxy to accomodate
        the case with short VOMS extensions

[v6r15p10]

*Core
FIX: MySQL - do not print database access password explicitly in the logs

*Configuration
CHANGE: VOMS2CSAgent - show in the log if there are changes ready to be committed
CHANGE: Bdii2CSAgent - get information from alternative BDII's for sites not 
        existing in central BDII

*Framework
FIX: ComponentInstaller - fixed location of stop_agent file in the content of t file
     of the runsv tool 

*RMS
FIX: Changed default port of ReqProxy service to 9161 from 9198

*Resources
FIX: BatchSystem/Condor, HYCondroCEComputingElement - more resilient parsing 
     of the status lookup command
FIX: CREAMComputingElement - in case of glite-ce-job-submit error print our both 
     std.err and std.out for completeness and better understanding    

*DMS
FIX: FileCatalogClient - bug fix in getDirectoryUserMetadata()

*Interfaces
FIX: Dirac - in replicateFile() in case of copying via the local cache check if 
     there is another copy for the same file name is happening at the same time

[v6r15p9]

*Configuration
FIX: fixed CS agents initialization bug

*DMS
FIX: fixed inconsistency between DataIntegrity and ConsistencyInspector modules

*Interfaces
FIX: Fix download of LFNs in InputSandbox when running job locally

[v6r15p8]

*Configuration
NEW: Added DryRun option for CS agents (false by default, True for new installations)

[v6r15p7]

*Core
CHANGE: Enabled attachments in the emails

*TS
*CHANGE: Added possibility for multiple operations in Data Operation Transformations

[v6r15p6]

*Resources
FIX: FCConditionParser: ProxyPlugin handles the case of having no proxy

*WMS
FIX: MJF messages correctly parsed from the pilot
NEW: Added integration test for TimeLeft utility and script calling it

[v6r15p5]

Included fixes from v6r14p36 patch release

*Framework
FIX: added GOCDB2CSAgent in template
FIX: Fixed permissions for HostLogging

*DMS
FIX: Introduced hopefully temporary fix to circumvent globus bug in gfal2

*WMS:
FIX: added test for MJF and made code more robust

*RSS
NEW: HTML notification Emails


[v6r15p4]

Included fixes from v6r14p35 patch release

*Core
NEW: Added a new way of doing pfnparse and pfnunparse using the standard python library. 
     The two methods now contains a flag to know which method to use. By default, the old 
     hand made one is used. The new one works perfectly for all standard protocols, except SRM

*RSS
FIX: dirac-rss-sync - command fixed to work with calling services rather than 
     databases directly
     
*Resources     
CHANGE: In multiple Storage classes use pfnparse and pfnunparse methods to manipulate
        url strings instead of using just string operations
NEW: A new attribute is added to the storage plugins: DYNAMIC_OPTIONS. This allows to construct 
     URLs with attributes going at the end of the URL, in the form ?key1=value1&key2=value2 
     This is useful for xroot and http.         

[v6r15p3]

Included changes from v6r14p34 patch release

*Accounting
FIX: DataStoreClient - catch all exceptions in sending failover accounting 
     requests as it could disrupt the logic of the caller 

*DMS
CHANGE: dirac-dms-show-se-status - added switches to show SEs only accessible by
        a given VO and SEs not assigned to any VO
FIX: dirac-dms-replicate-and-register-request - prints out the new request IDs
     to allow their monitoring by ID rather than possibly ambiguous request name      

[v6r15p2]

*WMS
FIX: pilotCommands - protect calls to external commands in case of empty
     or erroneous output
FIX: Matcher - fixed bug in the tag matching logic: if a site presented an empty
     Tag list instead of no Tag field at all, it was interpreted as site accepts
     all the tags
FIX: Matcher - matching parameters are printed out in the Matcher rather than
     in the TaskQueueDB, MaxRAM and Processors are not expanded into tags           

[v6r15p1]

Included patches for v6r14p32

*Configuration
CHANGE: Resources helper - remove "dips" protocol from the default list of third party
        protocols

*Resources
FIX: XROOTStorage - bug fixed in __createSingleDirectory() - proper interpretation
     of the xrootClient.mkdir return status
FIX: XROOTStorage unit test reenabled by mocking the xrootd import      

[v6r15]

Removed general "from DIRAC.Core.Utilities import *" in the top-level __init__.py

Made service handlers systematically working with unicode string arguments
Added requirements.txt and Makefile in the root of the project to support pip style installation

DIRAC documentation moved to the "docs" directory if the DIRAC project from the
DIRACDocs separate project.

*Accounting
CHANGE: INTEGER -> BIGINT for "id" in "in" accountingDB tables

*Core
NEW: The S_ERROR has an enhanced structure containing also the error code and the call
     stack from where the structure was created
NEW: DErrno module to contain definitions of the DIRAC error numbers and standard
     descriptions to be used from now on in any error code check      
CHANGE: gMonitor instantiation removed from DIRAC.__init__.py to avoid problems in
        documentation generation
CHANGE: removed Core.Utilities.List.sortList (sorted does the job)
CHANGE: removed unused module Core.Utilities.TimeSeries
NEW: dirac-install - makes us of the DIRAC tar files in CVMFS if available
NEW: dirac-install-client - a guiding script to install the DIRAC client from A to Z        
CHANGE: dirac-install - when generating bashrc and cshrc scripts prepend DIRAC paths
        to the ones existing in the environment already
NEW: MJFTimeLeft - using Machine JOb features in the TimeLeft utility
FIX: BaseClient - only give warning log message "URL banned" when one of the
     service URLs is really banned
CHANGE: DISET components - improved logic of service URL retries to speedup queries
        in case of problematic services     
NEW: dirac-rss-policy-manager - allows to interactively modify and test only the 
     policy section of Dirac.cfg     
FIX: XXXTimeLeft - do not mix CPU and WallTime values     
FIX: ComponentInstaller - longer timeout for checking components PID (after restart)
CHANGE: Proxy - in executeWithUserProxy() when multiple DNs are present, try all of them
CHANGE: List utility - change uniqueElements() to be much faster
NEW: Platform - added getPlatform() and getPlatformTuple() utilities to evaluate lazily the
     DIRAC platform only when it is needed, this accelerates DIRAC commands not needing
     the platform information. 

*Configuration
NEW: GOCDB2CSAgent agent to synchronize GOCDB and CS data about perfSONAR services
NEW: VOMS2CSAgent to synchronize VOMS user data with the DIRAC Registry
CHANGE: ConfigurationData - lazy config data compression in getCompressedData()

*Framework
CHANGE: SystemAdministratorIntegrator - make initial pinging of the hosts in parallel
        to speed up the operation
CHANGE: InstalledComponentsDB - table to cache host status information populated
        by a periodic task    
NEW: ComponentInstaller Client class to encapsulate all the installation utilities
     from InstallTools module    
NEW: SystemAdministratorClientCLI - added uninstall host command
NEW: SystemAdministratorClientCLI - added show ports command
NEW: SystemAdministratorHandler - added getUsedPorts() interface
NEW: SystemAdministratorHandler - show host command shows also versions of the Extensions
NEW: InstalledComponentsDB - added Extension field to the HostLogging table 
FIX: SystemLoggingDB - fixed double creation of db tables

*Accounting
FIX: DataStoreClient - Synchronizer based decorators have been replaced with a simple 
     lock as they were blocking addRegister() during every commit(); 

*RSS
NEW: CE Availability policy, closing #2373
CHANGE: Ported setStatus and setToken rpc calls to PublisherHandler from LHCb implementation
NEW: E-mails generated while RSS actions are now aggregated to avoid avalanches of mails
NEW: dirac-rss-sync is also synchronizing Sites now

*DMS
CHANGE: FileCatalogClient - make explicit methods for all service calls
CHANGE: DataManager, StorageElement - move physical accounting the StorageElement
CHANGE: FileCatalog - added recursive changePathXXX operations
CHANGE: FileCatalog contained objects have Master attribute defined in the CS. Extra check of eligibility of the catalogs specified explicitely. No-LFN write methods return just the Master result to be compatible with the current use in the clients.
CHANGE: Removed LcgFileCatalogXXX obsoleted classes
NEW: ConsistencyInspector class to perform data consistency checks between 
     different databases
CHANGE: FileCatalog(Client) - refactored to allow clients declare which interface
        they implement     
NEW: FileCatalog - conditional FileCatalog instantiation based on the configured
     Operations criteria        

*TS
CHANGE: TransformationDB table TaskInputs: InputVector column from BLOB to MEDIUMTEXT
FIX: TaskManager - fix bug in case there is no InputData for a task, the Request created 
     for the previous task was reassigned
NEW: TaskManager - possibility to submit one bulk job for a series of tasks     

*WMS
NEW: TaskQueueDB - possibility to present requirements in a form of tags from the 
     site( pilot ) to the jobs to select ones with required properties
FIX: JobWrapper - the InputData optimizer parameters are now DEncoded     
CHANGE: JobAgent - add Processors and WholeNode tags to the resources description
CHANGE: SiteDirector - flag to always download pilot output is set to False by default
FIX: SiteDirector - using PilotRunDirectory as WorkingDirectory, if available at the CE 
     level in the CS. Featire requested in issue #2746
NEW: MultiProcessorSiteDirector - new director to experiment with the multiprocessor/
     wholeNode queues
CHANGE: JobMemory utility renamed to JobParameters
CHANGE: CheckWNCapabilities pilot command changed to get WN parameters from the
        Machine Job Features (MJF) - NumberOfProcessors, MaxRAM    
NEW: JobManager, ParametricJob - utilities and support for parametric jobs with multiple
     parameter sequences      
NEW: SiteDirector - added logic to send pilots to sites with no waiting pilots even if
     the number of already sent pilots exceeds the number of waiting jobs. The functionality
     is switched on/off by the AddPilotsToEmptySites option.        

*RMS
FIX: Request - fix for the case when one of the request is malformed, the rest of 
     the requests could not be swiped
FIX: ReqProxyHandler - don't block the ReqProxy sweeping if one of the request is buggy     
CHANGE: ReqProxyHandler - added monitoring counters
NEW: ReqProxyHandler - added interface methods to list and show requests in a ReqProxy

*Resources
FIX: SRM2Storage - do not add accounting to the output structure as it is done in 
     the container StorageElement class
CHANGE: Add standard metadata in the output of all the Storage plugins     

*Interfaces
NEW: Job API - added setParameterSequence() to add an arbitrary number of parameter
     sequences for parametric jobs, generate the corresponding JDL

*tests
NEW: The contents of the TestDIRAC package is moved into the tests directory here

[v6r14p39]

Patch to include WebApp version v1r6p32

[v6r14p38]

*Core
CHANGE: Unhashable objects as DAG graph nodes

*RMS
CHANGE: Added possibility of constant delay for RMS operations

[v6r14p37]

*Core
NEW: Added soft implementation of a Direct Acyclic Graph

*Configuration
FIX: Bdii2CSAgent finds all CEs of a site (was finding only one)

*Resources
FIX: Make sure transferClient connects to the same ProxyStorage instance

[v6r14p36]

*Core
FIX: Sending mails to multiple recipients was not working

*WMS
FIX: Allow staging from SEs accessible by protocol


[v6r14p35]

*Core
FIX: SOAPFactory - fixes for import statements of suds module to work with the
     suds-jurko package that replaces the suds package

*Resources
FIX: BatchSystems.Torque - take into account that in some cases jobID includes
     a host name that should be stripped off
FIX: SSHComputingElement - in _getJobOutputFiles() fixed bug where the output
     of scpCall() call was wrongly interpreted    
FIX: ProxyStorage - evaluate the service url as simple /DataManagement/StorageElementProxy
     to solve the problem with redundant StorageElementProxy services with multiple
     possible urls       
     
*RSS
CHANGE: Configurations.py - Added DTScheduled3 policy (3 hours before downtime)     
     
*WMS
FIX: pilotCommands - take into account that in the case of Torque batch system
     jobID includes a host name that should be stripped off   
       
[v6r14p34]

*Configuration
FIX: Bdii2CSAgent - reinitilize the BDII info cache at each cycle in order not to 
     carry on obsoleted stuff. Fixes #2959

*Resources
FIX: Slurm.py - use --partition rather --cluster for passing the DIRAC queue name
FIX: DIPStorage - fixed bug in putFile preventing third party-like transfer from
     another DIPS Storage Element. Fixes #2413

*WMS
CHANGE: JobWrapper - added BOINC user ID to the job parameters
FIX: pilotCommands - interpret SLURM_JOBID environment if present
FIX: WMSClient - strip of comments in the job JDL before any processing.
     Passing jdl with comments to the WMS could provoke errors in the
     job checking.

[v6r14p33]

*WMS
FIX: JobAgent - included a mechanism to stop JobAgent if the host operator
     creates /var/lib/dirac_drain
FIX: CPUNormalization - fixed a typo in getPowerFromMJF() in the name of the
     exception log message           

[v6r14p32]

*Core
FIX: InstallTools - getStartupComponentStatus() uses "ps -p <pid>" variant of the
     system call to be independent of the OS differences

*DMS
FIX: RemoveReplica - bulkRemoval() was modifying its input dict argument and returning it,
     which was useless, only modify argument

*WMS
CHANGE: CPUNormalization - get HS'06 worker node value from JOBFEATURES if available

*RMS
FIX: ReqClient - bug fixed preventing the client to contact multiple instances of ReqManager
     service

[v6r14p31]

*DMS
FIX: FTSAgent - if a file was not Scheduled, the FTSAgent was setting it Done even if it had 
     not been replicated.

*Workflow
FIX: FailoverRequest - forcing setting the input file Unused if it was already set Processed

[v6r14p30]

*Framework
BUGFIX: MonitoringHandler - in deleteActivities() use retVal['Message'] if result is not OK

*Resources
FIX: XROOTStorage - in getFile() evaluate file URL without URL parameters
                    in __putSingleFile() use result['Message'] in case of error
                    
*RMS
FIX: dirac-rms-cancel-request - fixed crash because of gLogger object was not imported

*TS
FIX: TransformationCLI - in resetProcessedFile() added check that the Failed dictionary
     is present in the result of a call                    

[v6r14p29]

*Core
FIX: Time - skip the effect of timeThis decorator if not running interractively

*DMS
FIX: DataManager - in getFile(), select preferentially local disk replicas, if none disk replicas, 
     if none tape replicas
FIX: DataManager - avoid changing argument of public method checkActiveReplicas()
FIX: FTSAgent - wait 3 times longer for monitoring FTS jobs if Staging

*Accounting
CHANGE: Jobs per pilot plot is presented as Quality plot rather than a histogram

*WMS
CHANGE: dirac-wms-cpu-normalization - reduce memory usage by using xrange() instead of range()
        in the large test loop

[v6r14p28]

*TS
FIX: TaskManager - protection against am empty task dictionary in 
     prepareTransformationTasks()
FIX: Test_Client_TransformationSystem - fixes ti run in the Travis CI 
     environment
     
*WMS
FIX: JobMemory - use urllib instead of requests Python module as the latter
     can be unavailable in pilots.           

[v6r14p27]

*Core
FIX: PlainTransport,SocketInfoFactory - fix for the IPv6 "Address family not supported 
     by protocol" problems

*Interfaces
NEW: Dirac.py - in ping()/pingService() allow to ping a specific URL

*Resources
FIX: LcgFileCatalogClient - convert LFN into str in __fullLfn to allow LFNs
     in a unicode encoding

*WMS
FIX: JobWrapper - set the job minor status to 'Failover Request Failed' 
     if the failover request fails sending

*TS
FIX: TransformationDB - in getTransformationTasks(),getTaskInputVector 
     forward error result to the callers
FIX: TaskManager - in case there is no InputData for a task, the Request created 
     for the previous task was reassigned. This fixes this bug.      

*tests
FIX: several fixes to satisfy on-the-fly unit tests with teh Travis CI service 

[v6r14p26]

NEW: Enabled on-the-fly tests using the Travis-CI service

*Core
FIX: Subprocess - fix two potential infinite loops which can result in indefinite
     output buffer overflow

*WMS
FIX: JobScheduling executor - check properly if staging is allowed, it was always True before

[v6r14p25]

*Core
FIX: Subprocess - more detailed error log message in case ov output buffer
     overflow

*DMS
FIX: DataManager - fix for getActiveReplicas(): first check Active replicas before 
     selecting disk SEs

*Resources
FIX: StorageElementCache - fixes to make this class thread safe
FIX: StorageFactory - fix in getConfigStorageProtocols() to properly get options
     for inheriting SE definitions

[v6r14p24]

*Accounting
FIX: Plots, JobPlotter - fix sorting by plot labels in case the enddata != "now"

*DMS
FIX: dirac-dms-user-lfns - add error message when proxy is expired 

[v6r14p23]

*Interfaces
FIX: Job.py - setCPUTime() method sets both CPUTime and MaxCPUTime JDL parameters
     for backward compatibility. Otherwise this setting was ignored by scheduling

*TS
BUGFIX: TaskManager - bug fixed in submitTransformationTasks in getting the TransformationID 

[v6r14p22]

CHANGE: Multiple commands - permissions bits changed from 644 to 755  

*Framework
FIX: UserProfileDB - in case of desktop name belonging to two different users we have 
     to use both desktop name and user id to identify the desktop

*WMS
BUGFIX: JobWrapperTemplate - bug fixed in evaluation of the job arguments

*TMS
CHANGE: TaskManager - added TransformationID to the log messages

[v6r14p21]

*DMS
CHANGE: dirac-admin-allow(ban)-se - allow an SE group to be banned/allowed

*SMS
FIX: RequestPreparationAgent - fix crash in execute() in case no replica information
     available

*WMS
FIX: TaskQueueDB, PilotAgentsDB - escape DN strings to avoid potential SQL injection
FIX: JobWrapperTemplate - pass JobArguments through a json file to fix the case
     of having apostrophes in the values

*TMS
FIX: TransformationAgent - in processTransformation() fix reduction of number of files

[v6r14p20]

*WMS
FIX: SandboxMetadataDB - escape values in SandboxMetadataDB SQL queries to accommodate
     DNs containing apostrophe 

[v6r14p19]

*Core
NEW: CLI base class for all the DIRAC CLI consoles, common methods moved to the new class,
     XXXCLI classes updated to inherit the base class
FIX: Network - fix crash when path is empty string, fixes partly #2413     
     
*Configuration
FIX: Utilities.addToChangeSet() - fix the case when comma is in the BDII Site description 
     followed by a white space, the description string was constantly updated in the CS

*Interfaces
FIX: Dirac.py - in retrieveRepositorySandboxes/Data - "Retrieved" and "OutputData" key values
     are strings '0' in the jobDict when a repository file is read, need to cast it to int

*DMS
FIX: RegisterReplica - if operation fails on a file that no longer exists and has no 
     replica at that SE, consider the operation as Done.

*Resources
FIX: ARCComputingElement - bug fix in getJobOutput in using the S_ERROR()

[v6r14p18]

*Core
FIX: VOMSService - attGetUserNickname() can only return string type values
FIX: dirac-deploy-scripts - install DIRAC scripts first so that they can be 
     overwritten by versions from extensions

*Framework
FIX: dirac-populate-component-db - bug fixed to avoid duplicate entries in the
     database

*TS
FIX: TaskManager - do not use ReqProxy when submitting Request for Tasks, otherwise
     no RequestID can be obtained

*Interfaces
CHANGE: Dirac.py - increase verbosity of a error log message in selectJobs

*Resources
FIX: XROOTStorage - fixed KeyError exception while checking file existence
FIX: ARCComputingElement - in getJobOutput test for existence of an already 
     downloaded pilot log

[v6r14p17]

*Core
FIX: Service.py - use the service name as defined in the corresponding section in the CS
     and not the name defined in service Module option. This fixes the problem with the
     StorageElement service not interpreting properly the PFN name and using a wrong local
     data path. 

*Resources
CHANGE: ARCComputingElement - if the VO is not discoverable from the environment, use ARC API
        call in the getCEStatus, use ldapsearch otherwise

[v6r14p16]

*Resources
CHANGE: ARC Computing Element automatically renew proxies of jobs when needed

[v6r14p15]

*Core
FIX: VOMS.py - Fixed bug that generates proxies which are a mix between legacy and rfc proxies.

*DMS
CHANGE: Allow selecting disk replicas in getActiveReplicas() and getReplicas()

*WMS
CHANGE: Use the preferDisk option in the InputData optimizer, the TransformationAgent and in the Interface splitter


[v6r14p14]

*Core
FIX: VOMS.py - return RFC proxy if necessary after adding the VOMS extension

*Configuration
FIX: Validate maxCPUTime and Site description value

*Resources
FIX: XROOTStorage - changes to allow third party transfers between XROOT storages
CHANGE: HTCondorCEComputingElement - the Condor logging can now be obtained in the webinterface;
        SIGTERM (instead of SIGKILL) is send to the application in case jobs are killed by the host site;
        when pilots are put in held status we kill them in condor and mark them as aborted.

*WMS
FIX: pilotCommands - fixes for intrepreting tags in the pilot

[v6r14p13]

*WMS
FIX: pilot commands CheckCECapabilities and CheckWNCapabilities were not considering the case of missing proxy

[v6r14p12]

*Core
FIX: allow a renormalization of the estimated CPU power
FIX: dirac-install: Make hashlib optional again (for previous versions of python, since the pilot may end up on old machines)

*Framework
FIX: allow to install agents with non-standard names (different from the module name)

*DMS
CHANGE: Consider files to reschedule and submit when they are Failed in FTS

*WMS
CHANGE: Move getCEStatus function back to using the ARC API

[v6r14p11]

*Core
FIX: XXXTimeLeft - set limit to CPU lower than wall clock if unknown
FIX: Logger - fix exception printing in gLogger.exception()
CHANGE: InstallTools - added more info about the process in getStartupComponentStatus()
CHANGE: Time - better report from timeThis() decorator

*DMS
CHANGE: FTSAgent - wait some time between 2 monitorings of each job

*WMS
NEW: pilotCommands - added CheckCECapabilities, CheckWNCapabilities commands
NEW: Added dirac-wms-get-wn-parameters command

*TS
NEW: Added dirac-production-runjoblocal command
FIX: TransformationAgent(Plugin) - clean getNextSite() and normalizeShares()
FIX: TransformationPlugin - added setParameters() method

*RSS
FIX: dirac-rss-sync - move imports to after the Script.getPositionalArguments()

*Resources
NEW: Added dirac-resource-get-parameters command

[v6r14p10]
*Configuration
FIX: Resources - getQueue() is fixed to get properly Tag parameters

*Framework
FIX: SecurityFileLog - fix for zipping very large files

*Resources
NEW: added dirac-resource-get-parameters command

*WMS
NEW: JobMonitoringHandler - add getJobsParameters() method
NEW: pilotCommands - added CheckCECapabilities, CheckWNCapabilities
NEW: Added dirac-wms-get-wn-parameters command
NEW: Matcher - generate internal tags for MaxRAM and NumberOfProcessors parameters
CHANGE: SiteDirector does not pass Tags to the Pilot
FIX: Matcher(Handler) - do not send error log message if No match found,
     fixed Matcher return value not correctly interpreted

[v6r14p9]

*Core
FIX: BaseClient - enhance retry connection logic to minimize the overall delay
FIX: MessageBroker - fix of calling private __remove() method from outside
     of the class

*Framework
BUGFIX: dirac-(un)install-component - bug in importing InstallTools module

*WMS:
FIX: JobWrapper - fix in getting the OutputPath defined in the job

*Resources
FIX: ARCComputingElement - add queue to the XRSL string

[v6r14p8]

*Core
FIX: XXXTimeLeft - minor fixes plus added the corresponding Test case
FIX: ReturnValues - fixes in the doc strings to comply with the sphinx syntax
FIX: SocketInfoFactory - in __sockConnect() catch exception when creating a
     socket

*Interfaces
FIX: Job.py - fixes in the doc strings to comply with the sphinx syntax

*RSS
NEW: Configurations.py - new possible configuration options for Downtime Policies

*WMS
CHANGE: StatesAccountingAgent - retry once and empty the local messages cache
        in case of failure to avoid large backlog of messages
CHANGE: SiteDirector - do not send SharedArea and ClientPlatform as pilot
        invocation arguments  
CHANGE: Matcher - allow matching by hosts in multi-VO installations              

[v6r14p7]

*Core
CHANGE: XXXTimeLeft utilities revisited - all return real seconds,
        code refactoring - use consistently always the same CPU power 

*WMS
FIX: JobAgent - code refactoring for the timeLeft logic part

*Resources
BUGFIX: ComputingElement - get rid of legacy getResourcesDict() call

[v6r14p6]

*Configuration
FIX: Bdii2CSAgent - refresh configuration from Master before updating
FIX: Bdii2CSAgent - distinguish the CE and the Cluster in the Glue 1.0 schema

*DMS
CHANGE: FTSAgent - make the amount of scheduled requests fetched by the 
        FTSAgent a parameter in the CS 
CHANGE: RMS Operations - check whether the always banned policy is applied for SEs
        to a given access type

*RMS
FIX: RequestClient(DB,Manager) - fix bulk requests, lock the lines when selecting 
     the requests to be assigned, update the LastUpdate time, and expose the 
     assigned flag to the client

*WMS
FIX: JobAgent - when the application finishes with errors but the agent continues 
     to take jobs, the timeLeft was not evaluated
FIX: JobAgent - the initial timeLeft value was always set to 0.0     

[v6r14p5]

*Core
FIX: X509Certificate - protect from VOMS attributes that are not decodable


*Resources
FIX: GFAL2_StorageBase - fixed indentation and a debug log typo

*WMS
BUGFIX: Matcher - only the first job was associated with the given pilot
FIX: pilotTools - 0o22 is only a valid int for recent python interpreters, 
     replaced by 18

[v6r14p4]

*Core
FIX: DictCache - fix the exception in the destructor preventing the final
     cache cleaning

*Framework
FIX: SystemAdministratorClientCLI - corrected info line inviting to update
     the pilot version after the software update

*DMS
FIX: FTSAgent - Add recovery of FTS files that can be left in weird statuses 
     when the agent dies
CHANGE: DataManager - allow to not get URLs of the replicas
CHANGE: FTSJob - keep and reuse the FTS3 Context object

*Storage
CHANGE: StorageManagerClient - don't fail getting metadata for staging if at 
        least one staged replica found

*WMS
FIX: CPUNormalization - protect MJF from 0 logical cores
FIX: JobScheduling - fix printout that was saying "single site" and "multiple sites" 
     in two consecutive lines
NEW: pilotTools,Commands - added CEType argument, e.g. to specify Pool CE usage 
FIX: WatchDog - added checks of function return status, added hmsCPU initialization to 0,
     removed extra printout     
     
*Resources
FIX: GFAL2 plugins - multiple bug fixes     

[v6r14p3]

*Core
BUGFIX: small bug fixed in dirac-install-component, dirac-uninstall-component
BUGFIX: VOMS - remove the temporary file created when issuing getVOMSProxyInfo
FIX: FileHelper - support unicode file names
FIX: DictCache - purges all the entry of the DictCache when deleting the DictCache object 

*Framework
BUGFIX: dirac-populate-component-db - avoid return statement out of scope

*Interfaces
BUGFIX: Dirac - in submitJob() faulty use of os.open

*WMS
FIX: JobWrapper - avoid evaluation of OutputData to ['']
FIX: Matcher - the Matcher object uses a VO dependent Operations helper
CHANGE: JobAgent - stop agent if time left is too small (default 1000 HS06.s)
FIX: CPUNormalization - use correct denominator to get power in MJF

*Resources
FIX: ARCComputingElement - changed implementation of ldap query for getCEStatus

[v6r14p2]

*Core
FIX: Use GSI version 0.6.3 by default
CHANGE: Time - print out the caller information in the timed decorator
CHANGE: dirac-install - set up ARC_PLUGIN_PATH environment variable

*Framework
FIX: dirac-proxy-info - use actimeleft VOMS attribute

*Accounting
CHANGE: Removed SRMSpaceTokenDeployment Accounting type

*RSS
CHANGE: ResourceStatus - re-try few times to update the RSS SE cache before giving up
FIX: XXXCommand, XXXAction - use self.lof instead of gLogger
CHANGE: Added support for all protocols for SEs managed by RSS

*RMS
FIX: Request - produce enhanced digest string
FIX: RequestDB - fix in getDigest() in case of errors while getting request

*Resources
CHANGE: Propagate hideExceptions flag to the ObjectLoader when creating StorageElements
FIX: ARCComputingElement - multiple fixes after experience in production

*WMS
FIX: Pilot commands - fixed an important bug, when using the 
     dirac-wms-cpu-normalization script

[v6r14p1]

The version is buggy when used in pilots

*Core
NEW: dirac-install-component command replacing dirac-install-agent/service/executor
     commands
     
*Resources
NEW: FileStorage - plugin for "file" protocol
FIX: ARCComputingElement - evaluate as int the job exit code

*RSS
FIX: CSHelpers - several fixes and beautifications     

[v6r14]

*Core
NEW: CSGlobals - includes Extensions class to consistently check the returned
     list of extensions with proper names 
NEW: ProxyManagerXXX, ProxyGeneration, X509XXX - support for RFC proxies
NEW: ProxyInfo - VOMS proxy information without using voms commands
NEW: LocalConfiguration - option to print out license information    
FIX: SocketInfo.py - check the CRL lists while handshaking  

Configuration
NEW: ConfigurationClient - added getSectionTree() method

*Framework
NEW: InstalledComponentsDB will now store information about the user who did the 
     installation/uninstallation of components.

*Resources
NEW: ARCComputingElement based on the ARC python API

*RSS
FIX: Improved logging all over the place 

*DMS
NEW: New FileCatalog SecurityManager with access control based on policies,
     VOMSPolicy as one of the policy implementations.
NEW: lfc_dfc_db_copy - script used by LHCb to migrate from the LFC to the DFC with 
     Foreign Keys and Stored Procedures by accessing the databases directly     
NEW: FileManagerPs.py - added _getFileLFNs() to serve info for the Web Portal     
CHANGE: Moving several tests to TestDIRAC

*Interfaces
CHANGE: use jobDescription.xml as a StringIO object to avoid multiple disk
        write operations while massive job submission

*WMS
FIX: Watchdog - review for style and pylint
CHANGE: Review of the Matcher code, extracting Limiter and Matcher as standalone 
        utilities
        

*Transformation
NEW: New ported plugins from LHCb, added unit tests


[v6r13p21]

*TS
FIX: Registering TargetSE for Standard TransformationAgent plugin

[v6r13p20]

*DMS
FIX: DMSHelpers - allow for more than one Site defined to be local per SE

*Resources
FIX: XRootStorage - fix in getURLBase()

[v6r13p19]

FIX: changes incorporated from v6r12p53 patch

[v6r13p18]

*WMS
FIX: JobWrapper - ported back from v6r14p9 the fix for getting OutputPath

[v6r13p17]

FIX: changes incorporated from v6r12p52 patch

[v6r13p16]

FIX: changes incorporated from v6r12p51 patch

[v6r13p15]

Included patches from v6r12p50 release 

[v6r13p14]

*DMS
FIX: ReplicateAndRegister - fix a problem when a file is set Problematic 
     in the FC but indeed doesn't exist at all 

*Resources
CHANGE: StorageFactory - enhance the logic of BaseSE inheritance in the
        SE definition in the CS
        
*WMS
CHANGE: CPUNormalization, dirac-wms-cpu-normalization - reading CPU power 
        from MJF for comparison with the DIRAC evaluation
FIX: SiteDirector - create pilot working directory in the batch system working
     directory and not in "/tmp"                

[v6r13p13]

*DMS
BUGFIX: FileCatalogClient - bug fixed in getDirectoryMetadata()

[v6r13p12]

*Resources
FIX: StorageElement - bug fixed in inValid()
CHANGE: StorageFactory - do not interpret VO parameter as mandatory

[v6r13p11]

*DMS
BUGFIX: RemoveReplica - fix in singleRemoval()
FIX: dirac-dms-user-lfns - increased timeout

[v6r13p10]

CHANGE: Use sublogger to better identify log source in multiple places

*Core
CHANGE: Review / beautify code in TimeLeft and LSFTimeLeft
FIX: LSFTimeLeft - is setting shell variables, not environment variables, 
     therefore added an "export" command to get the relevant variable 
     and extract then the correct normalization

*Accounting
FIX: DataOperationPlotter - add better names to the data operations

*DMS:
FIX: DataManager - add mandatory vo parameter in __SEActive()
CHANGE: dirac-dms-replicate-and-register-request - submit multiple requests
        to avoid too many files in a single FTS request
FIX: FileCatalog - typo in getDirectoryMetadata()
FIX: FileCatalog - pass directory name to getDirectoryMetadata and not file name 
FIX: DataManager - in __SEActive() break LFN list in smaller chunks when
     getting replicas from a catalog        

*WMS
FIX: WMSAdministratorHandler - fix in reporting pilot statistics
FIX: JobScheduling - fix in __getSitesRequired() when calling self.jobLog.info 
CHANGE: pilotCommands - when exiting with error, print out current processes info

[v6r13p9]

*Framework
FIX: SystemLoggingDB - schema change for ClientIPs table to store IPv6 addresses

*DMS
BUGFIX: DMSRequestOperationsBase - bug fix in checkSEsRSS()
FIX: RemoveFile - in __call__(): bug fix; fix in the BannedSE treatment logic

*RMS
BUGFIX: Operation - in catalogList()
BUGFIX: ReqClient - in printOperation()

*Resources
FIX: GFAL2_StorageBase - added Lost, Cached, Unavailable in getSingleFileMetadata() output
BUGFIX: GFAL2_StorageBase - fixed URL construction in put(get)SingleFile() methods

*WMS
FIX: InputDataByProtocol - removed StorageElement object caching

[v6r13p8]

*Framework
FIX: MonitoringUtilities - minor bug fix

*DMS
FIX: DataManager - remove local file when doing two hops transfer

*WMS
FIX: SandboxStoreClient - get the VO info from the delegatedGroup argument to 
     use for the StorageElement instantiation

*TMS
CHANGE: Transformation(Client,DB,Manager) - multiple code clean-up without
        changing the logic

[v6r13p7]

*Core
NEW: X509CRL - class to handle certificate revocation lists

*DMS
FIX: RequestOperations/RemoveFile.py - check target SEs to be online before
     performing the removal operation. 
FIX: SecurityManager, VOMSPolicy - make the vomspolicy compatible with the old client 
     by calling in case of need the old SecurityManager     

*Resources
BUGFIX: Torque, GE - methods must return Message field in case of non-zero return status
FIX: SRM2Storage - when used internaly, listDirectory should return urls and not lfns

*WMS
FIX: ConfigureCPURequirements pilot command - add queue CPU length to the extra local
     configuration
FIX: JobWrapper - load extra local configuration of any     

*RMS
FIX: RequestDB - fix in getRequestSummaryWeb() to suit the Web Portal requirements

*Transformation
FIX: TransformationManagerHandler - fix in getTransformationSummaryWeb() to suit 
     the Web Portal requirements

[v6r13p6]

*Core
FIX: X509Chain - use SHA1 signature encryption in all tha cases

*Resources
FIX: ComputingElement - take CPUTime from its configuration defined in the 
     pilot parameters

*WMS
FIX: SiteDirector - correctly configure jobExecDir and httpProxy Queue parameters

[v6r13p5]

*Resources
BUGFIX: Torque - getCEStatus() must return integer job numbers
FIX: StorageBase - removed checking the VO name inside the LFN 

*WMS
FIX: InputData, JobScheduling - StorageElement needs to know its VO

*DMS
FIX: ReplicateAndRegister - Add checksumType to RMS files when adding 
     checksum value
FIX: DataManager - remove unnecessary access to RSS and use SE.getStatus()     
FIX: DMHelpers - take into account Alias and BaseSE in site-SE relation

*RMS
FIX: Request - bug fixed in optimize() in File reassignment from one
     Operation to another  

*Transformation
FIX: TransformationDB - set derived transformation to Automatic

[v6r13p4]

*Core
FIX: VOMSService - treat properly the case when the VOMS service returns no result
     in attGetUserNickname()

*DMS
FIX: FTSAgent, ReplicateAndRegister - make sure we use source replicas with correct 
     checksum 

*RMS
FIX: Request - minor fix in setting the Request properties, suppressing pylint
     warnings
CHANGE: File, Reques, Operation, RequestDB - remove the use of sqlalchemy on 
        the client side     
     
*Resources
FIX: StorageElement - import FileCatalog class rather than the corresponding module     
FIX: SLURM - proper formatting commands using %j, %T placeholders
FIX: SSHComputingElement - return full job references from getJobStatus() 

*RSS
FIX: DowntimeCommand - checking for downtimes including the time to start in hours

*Workflow
CHANGE: FailoverRequest - assign to properties rather than using setters

*Transformation
FIX: TransformationClient(DB,Utilities) - fixes to make derived transformations work

[v6r13p3]

*DMS
FIX: DataManager - in putAndRegister() specify explicitly registration protocol
     to ensure the file URL available right after the transfer
     
*Resources
FIX: SRM2Storage - use the proper se.getStatus() interface ( not the one of the RSS )     

[v6r13p2]

*Framework
FIX: SystemAdministratorHandler - install WebAppDIRAC extension only in case
     of Web Portal installation
CHANGE: dirac-populate-component-db - check the setup of the hosts to register 
        into the DB only installations from the same setup; check the MySQL installation
        before retrieving the database information      

*DMS
FIX: FTSAgent - fix in parsing the server result
FIX: FTSFile - added Waiting status
FIX: FTSJob - updated regexps for the "missing source" reports from the server;
     more logging message 

*Resources
FIX: SRM2Storage - fix in treating the checksum type 
FIX: StorageElement - removed getTransportURL from read methods

*RMS
FIX: Request - typo in the optimize() method

[v6r13p1]

*Framework
CHANGE: SystemAdminstratorIntegrator - can take a list of hosts to exclude from contacting

*DMS
FIX: DataManager - fix in __getFile() in resolving local SEs
FIX: dirac-dms-user-lfns - sort result, simplify logic

*RMS
FIX: Request - Use DMSHelper to resolve the Failovers SEs
FIX: Operation - treat the case where the SourceSE is None

*WMS
FIX: WMSAdministratorHandler - return per DN dictionary from getPilotStatistics 

[v6r13]

CHANGE: Separating fixed and variable parts of error log messages for multiple systems 
        to allow SystemLogging to work

*Core
FIX: MySQL.py - treat in detailed way datetime functions in __escapeString()
FIX: DictCache.get() returns now None instead of False if no or expired value
NEW: InstallTools - allow to define environment variables to be added to the component
     runit run script
NEW: Changes to make the DISET protocol IP V6 ready
CHANGE: BaseClient - retry service call on another instance in case of failure
CHANGE: InnerRPCClient - retry 3 times in case of exception in the transport layer
CHANGE: SocketInfo - retry 3 times in case of handshaking error
CHANGE: MySQL - possibility to specify charset in the table definition
FIX: dirac-install, dirac-distribution - removed obsoleted defaults     
NEW: Proxy utility module with executeWithUserProxy decorator function

*Configuration
NEW: CSAPI,dirac-admin-add-shifter - function, and script, for adding or modifying a 
     shifter in the CS

*Framework
FIX: NotificationDB - escape fields for sorting in getNotifications()
NEW: Database, Service, Client, commands for tracking the installed DIRAC components

*Interfaces
CHANGE: Dirac - changed method names, keeping backward compatibility
CHANGE: multiple commands updated to use the new Dirac API method names

*DMS
NEW: Native use of the FTS3 services
CHANGE: Removed the use of current DataLogging service
CHANGE: DataManager - changes to manage URLs inside StorageElement objects only
FIX: DataManager - define SEGroup as accessible at a site
CHANGE: DirectoryListing - extracted from FileCatalogClientCLI as an independent utility
CHANGE: MetaQuery - extracted from FileCatalogClientCLI as an independent utility
CHANGE: FileCatalogClientCLI uses external DirectoryListing, MetaQuery utilities
CHANGE: FileCatalog - replace getDirectoryMetadata by getDirectoryUserMetadata
NEW: FileCatalog - added new getDirectoryMetadata() interface to get standard directory metadata
NEW: FileCatalog - possibility to find files by standard metadata
NEW: FileCatalog - possibility to use wildcards in the metadata values for queries
NEW: DMSHelpers class
NEW: dirac-dms-find-lfns command

*WMS
NEW: SiteDirector - support for the MaxRAM queue description parameter
CHANGE: JobScheduling executor uses the job owner proxy to evaluate which files to stage
FIX: DownloadInputData - localFile was not defined properly
FIX: DownloadInputData - could not find cached files (missing [lfn])

*RMS
CHANGE: Removed files from the previous generation RMS
CHANGE: RMS refactored based on SQLAlchemy 
NEW: ReqClient - added options to putRequest(): useFailoverProxy and retryMainServer
CHANGE: DMSRequestOperationsBase - delay execution or cancel request based on SE statuses 
        from RSS/CS
FIX: Fixes to make use of RequestID as a unique identifier. RequestName can be used in
     commands in case of its uniqueness        

*Resources
NEW: Computing - BatchSystem classes introduced to be used both in Local and SSH Computing Elements
CHANGE: Storage - reworked Storage Element/Plugins to encapsulate physical URLs 
NEW: GFAL2_StorageBase.py, GFAL2_SRM2Storage.py, GFAL2_XROOTStorage.py 

*RSS:
NEW: dirac-admin-allow(ban)-se - added RemoveAccess status
CHANGE: TokenAgent - added more info to the mail

*TS
CHANGE: Task Manager plugins

[v6r12p53]

*DMS
CHANGE: FileCatalogClientCLI - ls order by size, human readable size value
FIX: DirectoryMetadata - enhanced error message in getDirectoryMetadata

*WMS
BUGFIX: JobAgent - bug when rescheduling job due to glexec failure

*TS
NEW: TransformationCLI - added getOutputFiles, getAllByUser commands
NEW: Transformation - added getAuthorDNfromProxy, getTransformationsByUser methods

*Resources
CHANGE: GlobusComputingElement - simplify creating of pilotStamp

[v6r12p52]

*DMS
NEW: dirac-dms-directory-sync - new command to synchronize the contents of a
     local and remote directories
FIX: DataManager - in removeFile() return successfully if empty input file list     

*TS
NEW: TransformationCLI - getInputDataQuery command returning inputDataQuery 
     of a given transformation

[v6r12p51]

*Core
FIX: dirac-install - fix to work with python version prior to 2.5

*DMS
CHANGE: FileCatalogClientCLI - possibility to set multiple metadata with one command

*Resources
FIX: HTCondorComputingElement - multiple improvements

[v6r12p50]

*Core
FIX: dirac-install - define TERMINFO variable to include local sources as well

*Framework
FIX: SystemAdministratorHandler - show also executors in the log overview

*DMS
FIX: FileCatalogClientCLI - use getPath utility systematically to normalize the
     paths passed by users

*WMS
FIX: PilotStatusAgent - split dynamic and static parts in the log error message

*Resources
NEW: HTCondorCEComputingElement class

[v6r12p49]

*Resources
FIX: GlobusComputingElement - in killJob added -f switch to globus-job-clean command
FIX: ARCComputingElement - create working directory if it does not exist

*DMS
CHANGE: DataManager - added XROOTD to registration protocols

*TMS
FIX: TransformationCLI - doc string

[v6r12p48]

*DMS
FIX: DirectoryTreeBase - fix in changeDirectoryXXX methods to properly interpret input

[v6r12p47]

*DMS
BUGFIX: FileCatalogClientCLI - wrong signature in the removeMetadata() service call

[v6r12p46]

*Core
FIX: GraphData - check for missing keys in parsed_data in initialize()

*WMS
CHANGE: PilotStatusAgent - kill pilots being deleted; do not delete pilots still
        running jobs
  
*RSS
CHANGE: Instantiate RequestManagementDB/Client taking into account possible extensions        

*Resources
FIX: GlobusComputingElement - evaluate WaitingJobs in getCEStatus()
FIX: SRM2Storage - error 16 of exists call is interpreted as existing file
FIX: XROOTStorage - added Lost, Cached, Unavailable in the output of getSingleMetadata()

*WMS
FIX: pilotCommands - removed unnecessary doOSG() function

[v6r12p45]

*Resources
FIX: SRM2Storage - error 22 of exists call is interpreted as existing file
     ( backport from v6r13 )

[v6r12p44]

*WMS
FIX: SiteDirector - consider also pilots in Waiting status when evaluating
     queue slots available

*Resources
NEW: SRM2Storage - makes use of /Resources/StorageElements/SRMBusyFilesExist option
     to set up the mode of interpreting the 22 error code as existing file

[v6r12p43]

*DMS:
FIX: DirectoryTreeBase - avoid double definition of FC_DirectoryUsage table
     in _rebuildDirectoryUsage()

[v6r12p42]

FIX: added fixes from v6r11p34 patch release

[v6r12p41]

*WMS
CHANGE: dirac-wms-job-submit - "-r" switch to enable job repo

[v6r12p40]

*DMS
FIX: DirectoryTreeBase.py - set database engine to InnoDB 

[v6r12p39]

FIX: imported fixes from rel-v6r11

[v6r12p38]

*DMS
CHANGE: DataManager - enhanced real SE name resolution

*RMS
FIX: Request - fixed bug in the optimization of requests with failover operations

*Resources
CHANGE: StorageFactory - allow for BaseSE option in the SE definition

[v6r12p37]

*Core
FIX: InstallTools - force $HOME/.my.cnf to be the only defaults file

[v6r12p36]

*Configuration
FIX: Utilities.py - bug fix getSiteUpdates()

[v6r12p35]

*Core
CHANGE: VOMSService - add URL for the method to get certificates

*DMS
FIX: DataManager - in __replicate() set do not pass file size to the SE if no
     third party transfer
FIX: RemoveFile, ReplicateAndRegister - regular expression for "no replicas"
     common for both DFC and LFC     
     
*WMS
FIX: WMSHistoryCorrector - make explicit error if no data returned from WMSHistory
     accounting query     

[v6r12p34]

*DMS
BUGFIX: FileCatalogWithFkAndPsDB - fix storage usage calculation

[v6r12p33]

*Core
NEW: VOMSService - added method admListCertificates()

*DMS
BUGFIX: dirac-dms-put-and-register-request - missing Operation in the request

*Resources
FIX: sshce - better interpretation of the "ps" command output

[v6r12p32]

*RMS
FIX: ReqManager - in getRequest() possibility to accept None type
     argument for any request 

[v6r12p31]

*WMS
FIX: pilotCommands - import json module only in case it is needed

[v6r12p30]

*Core
FIX: InstallTools - 't' file is deployed for agents installation only
FIX: GOCDBClient - creates unique DowntimeID using the ENDPOINT

*Framework
FIX: SystemAdministratorHandler - use WebAppDIRAC extension, not just WebApp

*DMS:
FIX: FileCatalogComponents.Utilities - do not allow empty LFN names in
     checkArgumentDict()

[v6r12p29]

*CS
CHANGE: CSCLI - use readline to store and resurrect command history

*WMS
FIX: JobWrapper - bug fixed in the failoverTransfer() call
CHANGE: dirac-wms-job-submit - added -f flag to store ids

*DMS
FIX: DataManager - make successful removeReplica if missing replica 
     in one catalog

*RMS
FIX: Operation, Request - limit the length of the error message

[v6r12p28]

*RMS
FIX: Request - do not optimize requests already in the DB 

[v6r12p27]

*Core
CHANGE: InstallTools - install "t" script to gracefully stop agents

*DMS
FIX: FileCatalog - return GUID in DirectoryParameters

*Resource
CHANGE: DFC/LFC clients - added setReplicaProblematic()

[v6r12p26]

*DMS
BUGFIX: FileCatalog - getDirectoryMetadata was wrongly in ro_meta_methods list 

*RMS
FIX: Operation - temporary fix in catalog names evaluation to smooth
     LFC->DFC migration - not to forget to remove afterwards !

*WMS
CHANGE: JobWrapper - added MasterCatalogOnlyFlag configuration option

[v6r12p25]

*DMS
BUGFIX: PutAndRegister, RegitserFile, RegisterReplica, ReplicateAndRegister - do not
        evaluate the catalog list if None

[v6r12p24]

*DMS:
FIX: DataManager - retry RSS call 5 times - to be reviewed

[v6r12p23]

*DMS
FIX: pass a catalog list to the DataManager methods
FIX: FileCatalog - bug fixed in the catalog list evaluation

[v6r12p22]

*DMS
FIX: RegisterFile, PutAndRegister - pass a list of catalogs to the DataManager instead of a comma separated string
FIX: FTSJob - log when a job is not found in FTS
CHANGE: dropped commands dirac-admin-allow(ban)-catalog

*Interfaces
CHANGE: Dirac, JobMonitoringHandler,dirac-wms-job-get-jdl - possibility to retrieve original JDL

*WMS
CHANGE: JobManifest - make MaxInputData a configurable option

[v6r12p21]

*RMS
BUGFIX: File,Operation,RequestDB - bug making that the request would always show 
        the current time for LastUpdate
  
*WMS
FIX: JobAgent - storing on disk retrieved job JDL as required by VMDIRAC
     ( to be reviewed )        

[v6r12p20]

*DMS
FIX: DataManager - more informative log messages, checking return structure
FIX: FileCatalog - make exists() behave like LFC file catalog client by checking
     the unicity of supplied GUID if any
FIX: StorageElementProxyHandler - do not remove the cache directory

*Framework
FIX: SystemAdministratorClient - increase the timeout to 300 for the software update     

*RMS
FIX: Operation.py - set Operation Scheduled if one file is Scheduled
CHANGE: Request - group ReplicateAndRegister operations together for failover 
        requests: it allows to launch all FTS jobs at once

*Resources
FIX: LcgFileCatalogClient - fix longstanding problem in LFC when several files 
     were not available (only one was returned) 

*TS
BUGFIX: TransformationCleaning,ValidateOutputDataAgent - interpret correctly
        the result of getTransformationParameters() call
FIX: TaskManager - fix exception in RequestTaskAgent        

[v6r12p19]

*Core
FIX: Core.py - check return value of getRecursive() call

*DMS
FIX: FileCatalog - directory removal is successful if does not exist
     special treatment of Delete operation

*WMS
FIX: InputDataByProtocol - fix interpretation of return values

[v6r12p18]

*DMS
FIX: FTSStrategy - config option name
FIX: DataManager - removing dirac_directory flag file only of it is there
     in __cleanDirectory()

*RMS
FIX: Operation - MAX_FILES limit set to 10000
FIX: ReqClient - enhanced log messages

*TMS
FIX: TaskManager - enhanced log messages

*RSS
FIX: DowntimeCommand - fixed mix of SRM.NEARLINE and SRM

*WMS
FIX: InputDataByProtocol - fixed return structure

[v6r12p16]

*DMS
FIX: IRODSStorageElement more complete implementation
FIX: FileCatalogHandler(DB) - make removeMetadata bulk method

*Resources
FIX: FileCatalog - make a special option CatalogList (Operations) to specify catalogs used by a given VO

[v6r12p15]

*Core
FIX: ProcessPool - kill the working process in case of the task timeout
FIX: FileHelper - count transfered bytes in DataSourceToNetwork()

*DMS
BUGFIX: FileCatalogCLI - changed interface in changePathXXX() methods
NEW: IRODSStorageElementHandler class
CHANGE: FileCatalog - separate metadata and file catalog methods, 
        apply metadata methods only to Metadata Catalogs 

*Resources
FIX: SSHTorqueComputingElement - check the status of the ssh call for qstat 

*WMS
FIX: WatchdogLinux - fixed typo

[v6r12p14]

*TS
FIX: TaskManagerAgentBase: avoid race conditions when submitting to WMS

*DMS
NEW: FileCatalog - added new components ( directory tree, file manager ) 
     making use of foreign keys and stored procedures
FIX: DataManager returns properly the FileCatalog errors     

[v6r12p13]

*TS
BUGFIX: TransformationAgent - data member not defined

*WMS
FIX: InputData(Resolution,ByProtocol) - possibility to define RemoteProtocol

[v6r12p12]

*WMS
BUGFIX: pilotTools - missing comma

[v6r12p11]

*WMS
FIX: CPUNormalization - dealing with the case when the maxCPUTime is not set in the queue
     definition
FIX: pilotTools - added option pilotCFGFile

[v6r12p10]

*DMS
FIX: StorageElementProxy - BASE_PATH should be a full path

*Resources
FIX: SRM2Storage - return specific error in putFile

*TS
FIX: TransformationAgent - fix to avoid an exception in finalize and double printing 
     when terminating the agent
BUGFIX: TransformationDB - fix return value in setTransformationParameter()

[v6r12p9]

*Core
CHANGE: SiteCEMapping - getSiteForCE can take site argu

ment to avoid confusion

*Interfaces
FIX: Job - provide optional site name in setDestinationCE()

*WMS
FIX: pilotCommands - check properly the presence of extra cfg files
     when starting job agent
FIX: JobAgent - can pick up local cfg file if extraOptions are specified     

[v6r12p8]

*Core
FIX: dirac-configure - correctly deleting useServerCertificate flag
BUGFIX: InstallTools - in fixMySQLScript()

*DMS
BUGFIX: DatasetManager - bug fixes
CHANGE: StorageElementProxy - internal SE object created with the VO of the requester

*TS
FIX: dirac-transformation-xxx commands - do not check the transformation status
CHANGE: Agents - do not use shifter proxy 
FIX: TransformationAgent - correct handling of replica cache for transformations 
     when there were more files in the transformation than accepted to be executed
FIX: TransformationAgent - do not get replicas for the Removal transformations     

*RMS
NEW: new SetFileStatus Operation

[v6r12p7]

*Core
FIX: dirac-configure - always removing the UseServerCertificate flag before leaving
FIX: ProcessPool - one more check for the executing task ending properly 

*Interfaces 
FIX: Dirac.py - use printTable in loggingInfo()

[v6r12p6]

FIX: fixes from v6r11p26 patch release

[v6r12p5]

*Core
FIX: VOMS.py - do not use obsoleted -dont-verify-ac flag with voms-proxy-info

*TS
FIX: TransformationManager - no status checked at level service

[v6r12p4]

FIX: fixes from v6r11p23 patch release

[v6r12p3]

*Configuration
CHANGE: dirac-admin-add-resources - define VOPath/ option when adding new SE 

*Resources
NEW: StorageFactory - modify protocol Path for VO specific value

*DMS
FIX: FileCatalog - check for empty input in checkArgumentFormat utility
FIX: DataManager - protect against FC queries with empty input

[v6r12p2]

*Core
FIX: dirac-install - svn.cern.ch rather than svnweb.cern.ch is now needed for direct 
     HTTP access to files in SVN

*WMS
FIX: dirac-wms-cpu-normalization - when re-configuring, do not try to dump in the 
     diracConfigFilePath

[v6r12p1]

*Configuration
FIX: Core.Utilities.Grid, dirac-admin-add-resources - fix to make a best effort to 
     guess the proper VO specific path of a new SE
*WMS
FIX: dirac-configure, pilotCommands, pilotTools - fixes to use server certificate

[v6r12]

*Core
CHANGE: ProcessPool - do not stop working processes by default
NEW: ReturnValue - added returnSingleResult() utility 
FIX: MySQL - correctly parse BooleanType
FIX: dirac-install - use python 2.7 by default
FIX: dirac-install-xxx commands - complement installation with the component setup
     in runit
NEW: dirac-configure - added --SkipVOMSDownload switch, added --Output switch
     to define output configuration file
CHANGE: ProcessPool - exit from the working process if a task execution timed out  
NEW: ProcessMonitor - added evaluation of the memory consumed by a process and its children   
NEW: InstallTools - added flag to require MySQL installation
FIX: InstallTools - correctly installing DBs extended (with sql to be sourced) 
FIX: InstallTools - run MySQL commands one by one when creating a new database
FIX: InstallTools - fixMySQLScripts() fixes the mysql start script to ognore /etc/my.cnf file
CHANGE: Os.py - the use of "which" is replaced by distutils.spawn.find_executable
NEW: Grid.py - ldapSA replaced by ldapSE, added getBdiiSE(CE)Info() methods
CHANGE: CFG.py - only lines starting with ^\s*# will be treated as comments
CHANGE: Shifter - Agents will now have longer proxies cached to prevent errors 
        for heavy duty agents, closes #2110
NEW: Bdii2CSAgent - reworked to apply also for SEs and use the same utilities for the
     corresponding command line tool
NEW: dirac-admin-add-resources - an interactive tool to add and update sites, CEs, SEs
     to the DIRAC CS   
CHANGE: dirac-proxy-init - added message in case of impossibility to add VOMS extension   
FIX: GOCDBClient - handle correctly the case of multiple elements in the same DT            


*Accounting
NEW: Allow to have more than one DB for accounting
CHANGE: Accounting - use TypeLoader to load plotters

*Framework
FIX: Logger - fix FileBackend implementation

*WMS
NEW: Refactored pilots ( dirac-pilot-2 ) to become modular following RFC #18, 
     added pilotCommands.py, SiteDirector modified accordingly 
CHANGE: InputData(Executor) - use VO specific catalogs      
NEW: JobWrapper, Watchdog - monitor memory consumption by the job ( in a Warning mode )
FIX: SandboxStoreHandler - treat the case of exception while cleaning sandboxes
CHANGE: JobCleaningAgent - the delays of job removals become CS parameters
BUGFIX: JobDB - %j placeholder not replaced after rescheduling
FIX: JobDB - in the SQL schema description reorder tables to allow foreign keys
BUGFIX: JobAgent, Matcher - logical bug in using PilotInfoReported flag
FIX: OptimizerExecutor - when a job fails the optimization chain set the minor status 
     to the optimiser name and the app status to the fail error

*Resources
NEW: StorageElement - added a cache of already created SE objects
CHANGE: SSHTorqueComputingElement - mv getCEStatus to remote script

*ResourceStatus
NEW: ResourceManagementClient/DB, DowntimeCommand - distinguish Disk and Tape storage 
FIX: GODDBClient  - downTimeXMLParsing() can now handle the "service type" parameter properly
CHANGE: dirac-rss-xxx commands use the printTable standard utility
FIX: dirac-dms-ftsdb-summary - bug fix for #2096

*DMS
NEW: DataManager - add masterCatalogOnly flag in the constructor
FIX: DataManager - fix to protect against non valid SE
CHANGE: FC.DirectoryLevelTree - use SELECT ... FOR UPDATE lock in makeDir()
FIX: FileCatalog - fixes in using file and replica status
CHANGE: DataManager - added a new argument to the constructor - vo
CHANGE: DataManager - removed removeCatalogFile() and dirac-dms-remove-catalog-file adjusted
CHANGE: Several components - field/parameter CheckSumType all changed to ChecksumType
CHANGE: PoolXMLCatalog - add the SE by default in the xml dump and use the XML library 
        for dumping the XML
FIX: XROOTStorageElement - fixes to comply with the interface formalism        

*SMS
FIX: StorageManagementDB - small bugfix to avoid SQL errors

*RMS
NEW: Added 'since' and 'until' parameters for getting requests
NEW: Request - added optimize() method to merge similar operations when
     first inserting the request
NEW: ReqClient, RequestDB - added getBulkRequest() interface. RequestExecutingAgent
     can use it controlled by a special flag     
FIX: Operation, Request - set LastUpdate time stamp when reaching final state
FIX: OperationHandlerBase - don't erase the original message when reaching the max attempts      
FIX: removed some deprecated codes
FIX: RequestTask - always set useServerCerificate flag to tru in case of executing inside
     an agent
CHANGE: gRequestValidator removed to avoid object instantiation at import   
NEW: dirac-rms-cancel-request command and related additions to the db and service classes  

*TMS
NEW: WorkflowTaskAgent is now multi-threaded
NEW: Better use of threads in Transformation Agents
CHANGE: TransformationDB - modified such that the body in a transformation can be updated
FIX: TransformationCleaningAgent - removed non-ASCII characters in a comment

[v6r11p34]

*Resources
NEW: GlobusComputingElement class

[v6r11p33]

*Configuration
FIX: Resources - avoid white spaces in OSCompatibility

[v6r11p32]

*Core
CHANGE: BaseClient, SSLSocketFactory, SocketInfo - enable TLSv1 for outgoing 
        connections via suds, possibility to configure SSL connection details
        per host/IP 

[v6r11p31]

*Core
FIX: CFG - bug fixed in loadFromBuffer() resulting in a loss of comments

*Resources
FIX: SSHTorqueComputingElement - check the status of ssh call for qstat

*DMS
FIX: FileCatalog - return LFN name instead of True from exists() call if LFN
     already in the catalog

[v6r11p30]

*DMS
CHANGE: FileCatalogCLI - add new -D flag for find to print only directories

[v6r11p29]

*DMS
FIX: FTS(Agent,Startegy,Gragh) - make use of MaxActiveJobs parameter, bug fixes

*TMS
FIX: Transformation(Agent,Client) - Operations CS parameters can be defined for each plugin: MaxFiles, SortedBy, NoUnusedDelay. Fixes to facilitate work with large numbers of files.

[v6r11p28]

*Core
FIX: InstallTools - check properly the module availability before installation

*WMS
FIX: JobScheduling - protection against missing dict field RescheduleCounter

*TMS
FIX: TransformationCleaningAgent - execute DM operations with the shifter proxy

[v6r11p27]

*Core
BUGFIX: InstallTools - bug fix in installNewPortal()

*WMS
FIX: Watchdog - disallow cputime and wallclock to be negative

*TS
FIX: TransformationAgent - correct handling of replica caches when more than 5000 files


BUGFIX: ModuleBase - bug fix in execute()
BUGFIX: Workflow - bug fix in createStepInstance()

*DMS
BUGFIX: DiractoryTreeBase - bug fix in getDirectoryPhysicalSizeFromUsage()

*Resources
FIX: XROOTStorage - back ported fixes from #2126: putFile would place file in 
     the wrong location on eos

[v6r11p26]

*Framework
FIX: UserProfileDB.py - add PublishAccess field to the UserProfileDB

*RSS
FIX: Synchronizer.py - fix deletion of old resources

*DMS
FIX: DataManager - allow that permissions are OK for part of a list of LFNs ( __verifyWritePermission() )
     (when testing write access to parent directory). Allows removal of replicas 
     even if one cannot be removed
FIX: DataManager - test SE validity before removing replica     
     
*RMS
FIX: RequestTask - fail requests for users who are no longer in the system
FIX: RequestExecutingAgent - fix request timeout computation

[v6r11p25]

*Interfaces
FIX: Job.py - bring back different logfile names if they have not been specified by the user

[v6r11p24]

*DMS
BUGFIX: SEManagerDB - bug fixed in getting connection in __add/__removeSE

[v6r11p23]

*DMS
CHANGE: FTSRequest is left only to support dirac-dms-fts-XXX commands

[v6r11p22]

*DMS
FIX: FTSJob - fixes in the glite-transfer-status command outpu parsing
FIX: TransformationClient - allow single lfn in setFileStatusForTransformation()

*WMS
FIX: StatesMonitoringAgent - install pika on the fly as a temporary solution

[v6r11p21]

*DMS
BUGFIX: dirac-dms-remove-replicas - continue in case of single replica failure
FIX: dirac-rms-xxx scripts - use Script.getPositionalArgs() instead of sys.argv

*Workflow
FIX: Test_Modules.py - fix in mocking functions, less verbose logging

[v6r11p20]

*DMS
BUGFIX: DataManager - in __SEActive() use resolved SE name to deal with aliases
BUGFIX: FileMetadata - multiple bugs in __buildUserMetaQuery()

[v6r11p19]

*DMS
FIX: FTSJob - fix FTS job monitoring a la FTS2

*RMS
CHANGE: ReqClient - added setServer() method
FIX: File,Operation,Request - call the getters to fetch the up-to-date information 
     from the parent

[v6r11p18]

*DMS
FIX: FTSAgent(Job) - fixes for transfers requiring staging (bringOnline) and adaptation 
     to the FTS3 interface

*WMS
FIX: StatesMonitoringAgent - resend the records in case of failure

[v6r11p17]

*DMS
FIX: FileCatalog - in multi-VO case get common catalogs if even VO is not specified

*Resources
FIX: ComputintgElement - bugfix in available() method

*WMS
FIX: SiteDirector - if not pilots registered in the DB, pass empty list to the ce.available()

[v6r11p16]

*RMS
BUGFIX: Request,Operation,File - do not cast to str None values

[v6r11p15]

*DMS
FIX: ReplicateAndRegister - do not create FTSClient if no FTSMode requested
CHANGE: FTSAgent(Job,File) - allow to define the FTS2 submission command;
        added --copy-pin-lifetime only for a tape backend
        parse output of both commands (FTS2, FTS3)
        consider additional state for FTS retry (Canceled)
        
*RMS
FIX: Operation, Request - treat updates specially for Error fields        

*TMS
FIX: TransformationAgent - fixes in preparing json serialization of requests

*WMS
NEW: StateMonitoringAgent - sends WMS history data through MQ messages 

[v6r11p14]

*WMS
CHANGE: JobDB - removed unused tables and methods
CHANGE: removed obsoleted tests

*DMS
FIX: FTSAgent - recover case when a target is not in FTSDB
CHANGE: FTSAgent(Job) - give possibility to specify a pin life time in CS 

*RMS
FIX: Make RMS objects comply with Python Data Model by adding __nonzero__ methods 

[v6r11p13]

*DMS
BUGFIX: SEManager - in SEManagerDB.__addSE() bad _getConnection call, closes #2062

[v6r11p12]

*Resources
CHANGE: ARCComputingElement - accomodate changes in the ARC job reported states

*Configuration
CHANGE: Resources - define a default FTS server in the CS (only for v6r11 and v6r12)

*DMS
FIX: FTSStrategy - allow to use a given channel more than once in a tree 
FIX: FTSAgent - remove request from cache if not found
FIX: FTSAgent - recover deadlock situations when FTS Files had not been correctly 
     updated or were not in the DB

*RMS
FIX: RequestExecutingAgent - fix a race condition (cache was cleared after the request was put)
FIX: RequestValidator - check that the Operation handlers are defined when inserting a request

[v6r11p11]

*Core
FIX: TransportPool - fixed exception due to uninitialized variable
FIX: HTTPDISETSocket - readline() takes optional argument size ( = 0 )

*DMS
FIX: FTSAgent - check the type of the Operation object ( can be None ) and
     some other protections
FIX: FTSClient - avoid duplicates in the file list

*RMS
FIX: ReqClient - modified log message
CHANGE: dirac-dms-fts-monitor - allow multiple comma separated LFNs in the arguments

[v6r11p10]

*RSS
FIX: DowntimeCommand, Test_RSS_Command_GOCDBStatusCommand - correctly interpreting list of downtimes

*RMS
FIX: ReplicateAndRegister - Create a RegisterReplica (not RegisterFile) if ReplicateAndRegister 
     fails to register
FIX: OperationHandlerBase - handle correctly Attempt counters when SEs are banned
FIX: ReplicateAndRegister - use FC checksum in case of mismatch request/PFN
FIX: FTSAgent - in case a file is Submitted but the FTSJob is unknown, resubmit
FIX: FTSAgent - log exceptions and put request to DB in case of exception
FIX: FTSAgent - handle FTS error "Unknown transfer state NOT_USED", due to same file 
     registered twice (to be fixed in RMS, not clear origin)

*WMS
FIX: JobStateUpdateHandler - status not updated while jobLogging is, due to time skew between 
     WN and DB service
FIX: JobStateUpdateHandler - stager callback not getting the correct status Staging 
     (retry for 10 seconds)     

[v6r11p9]

*Core
NEW: AgentModule - set AGENT_WORKDIRECTORY env variable with the workDirectory
NEW: InstallTools - added methods for the new web portal installation

*DMS
FIX: ReplicateAndRegister - apply same error logic for DM replication as for FTS

*Resources:
FIX: SRM2Storage - fix log message level
FIX: SRM2Storage - avoid useless existence checks 

*RMS
FIX: ForwardDISET - a temporary fix for a special LHCb case, to be removed asap
FIX: ReqClient - prettyPrint is even prettier
FIX: RequestTask - always use server certificates when executed within an agent

[v6r11p8]

*TMS
FIX: TransformationDB - fix default value within ON DUPLICATE KEY UPDATE mysql statement

[v6r11p7]

*Framework
BUGFIX: ProxyDB.py - bug in a MySQL table definition

*DMS
FIX: ReplicateAndRegister.py - FTS client is not instantiated in the c'tor as it 
     might not be used, 

*WMS
FIX: JobWrapper - don't delete the sandbox tar file if upload fails
FIX: JobWrapper - fix in setting the failover request

*RMS
FIX: RequestDB - add protections when trying to get a non existing request

[v6r11p6]

*WMS
FIX: InpudDataResolution - fix the case when some files only have a local replica
FIX: DownloadInputData, InputDataByProtocol - fix the return structure of the
     execute() method
     
*Resources
NEW: LocalComputingElement, CondorComputingElement      

[v6r11p5]

FIX: Incorporated changes from v6r10p25 patch

*Framework
NEW: Added getUserProfileNames() interface

*WMS
NEW: WMSAdministrator - added getPilotStatistics() interface
BUGFIX: JobWrapperTemplate - use sendJobAccounting() instead of sendWMSAccounting()
FIX: JobCleaningAgent - skip if no jobs to remove

*DMS
BUGFIX: FileCatalogClientCLI - bug fix in the metaquery construction

*Resources
CHANGE: StorageElement - enable Storage Element proxy configuration by protocol name

*TMS
NEW: TransformationManager - add Scheduled to task state for monitoring

[v6r11p4]

*Framework
NEW: ProxyDB - added primary key to ProxyDB_Log table
CHANGE: ProxyManagerHandler - purge logs once in 6 hours

*DMS
FIX: DataManager - fix in the accounting report for deletion operation
CHANGE: FTSRequest - print FTS GUID when submitting request
FIX: dirac-dms-fts-monitor - fix for using the new FTS structure
FIX: DataLoggingDB - fix type of the StatusTimeOrder field
FIX: DataLoggingDB - take into account empty date argument in addFileRecord()
FIX: ReplicateAndRegister - use active replicas
FIX: FTS related modules - multiple fixes

*WMS
NEW: SiteDirector - pass the list of already registered pilots to the CE.available() query
FIX: JobCleaningAgent - do not attempt job removal if no eligible jobs

*Resources
FIX: LcgFileCatalogClient - if replica already exists while registration, reregister
NEW: CREAM, SSH, ComputingElement - consider only registered pilots to evaluate queue occupancy

[v6r11p3]

FIX: import gMonitor from it is original location

*Core
FIX: FC.Utilities - treat properly the LFN names starting with /grid ( /gridpp case )

*Configuration
FIX: LocalConfiguration - added exitCode optional argument to showHelp(), closes #1821

*WMS
FIX: StalledJobAgent - extra checks when failing Completed jobs, closes #1944
FIX: JobState - added protection against absent job in getStatus(), closes #1853

[v6r11p2]

*Core
FIX: dirac-install - skip expectedBytes check if Content-Length not returned by server
FIX: AgentModule - demote message "Cycle had an error:" to warning

*Accounting
FIX: BaseReporter - protect against division by zero

*DMS
CHANGE: FileCatalogClientCLI - quite "-q" option in find command
FIX: DataManager - bug fix in __initializeReplication()
FIX: DataManager - less verbose log message 
FIX: DataManager - report the size of removed files only for successfully removed ones
FIX: File, FTSFile, FTSJob - SQL tables schema change: Size filed INTEGER -> BIGINT

*RMS
FIX: dirac-rms-reset-request, dirac-rms-show-request - fixes
FIX: ForwardDISET - execute with trusted host certificate

*Resources
FIX: SSHComputingElement - SSHOptions are parsed at the wrong place
NEW: ComputingElement - evaluate the number of available cores if relevant

*WMS
NEW: JobMonitoringHander - added export_getOwnerGroup() interface

*TMS
CHANGE: TransformationCleaningAgent - instantiation of clients moved in the initialize()

[v6r11p1]

*RMS
FIX: ReqClient - failures due to banned sites are considered to be recoverable

*DMS
BUGFIX: dirac-dms-replicate-and-register-request - minor bug fixes

*Resources
FIX: InProcessComputingElement - stop proxy renewal thread for a finished payload

[v6r11]

*Core
FIX: Client - fix in __getattr__() to provide dir() functionality
CHANGE: dirac-configure - use Registry helper to get VOMS servers information
BUGFIX: ObjectLoader - extensions must be looked up first for plug-ins
CHANGE: Misc.py - removed obsoleted
NEW: added returnSingleResult() generic utility by moving it from Resources/Utils module 

*Configuration
CHANGE: Resources.getDIRACPlatform() returns a list of compatible DIRAC platforms
NEW: Resources.getDIRACPlatforms() used to access platforms from /Resources/Computing/OSCompatibility
     section
NEW: Registry - added getVOs() and getVOMSServerInfo()     
NEW: CE2CSAgent - added VO management

*Accounting
FIX: AccountingDB, Job - extra checks for invalid values

*WMS
NEW: WMS tags to allow jobs require special site/CE/queue properties  
CHANGES: DownloadInputData, InputDataByProtocol, InputDataResolution - allows to get multiple 
         PFNs for the protocol resolution
NEW: JobDB, JobMonitoringHandler - added traceJobParameters(s)() methods     
CHANGE: TaskQueueDirector - use ObjectLoader to load directors    
CHANGE: dirac-pilot - use Python 2.7 by default, 2014-04-09 LCG bundles

*DMS
NEW: DataManager to replace ReplicaManager class ( simplification, streamlining )
FIX: InputDataByProtocol - fix the case where file is only on tape
FIX: FTSAgent - multiple fixes
BUGFIX: ReplicateAndRegister - do not ask SE with explicit SRM2 protocol

*Interfaces
CHANGE: Dirac - instantiate SandboxStoreClient and WMSClient when needed, not in the constructor
CHANGE: Job - removed setSystemConfig() method
NEW: Job.py - added setTag() interface

*Resources
CHANGE: StorageElement - changes to avoid usage PFNs
FIX: XROOTStorage, SRM2Storage - changes in PFN construction 
NEW: PoolComputingElement - a CE allowing to manage multi-core slots
FIX: SSHTorqueComputingElement - specify the SSHUser user for querying running/waiting jobs 

*RSS
NEW: added commands dirac-rss-query-db and dirac-rss-query-dtcache

*RMS
CHANGE: ReqDB - added Foreign Keys to ReqDB tables
NEW: dirac-rms-reset-request command
FIX: RequestTask - always execute operations with owner proxy

*SMS
FIX: few minor fixes to avoid pylint warnings

[v6r10p25]

*DMS
CHANGE: FileCatalog - optimized file selection by metadata

[v6r10p24]

*DMS
FIX: FC.FileMetadata - optimized queries for list interception evaluation

[v6r10p23]

*Resoures
CHANGE: SSHComputingElement - allow SSH options to be passed from CS setup of SSH Computing Element
FIX: SSHComputingElement - use SharedArea path as $HOME by default

[v6r10p22]

*CS
CHANGE: Operations helper - if not given, determine the VO from the current proxy 

*Resources
FIX: glexecComputingElement - allows Application Failed with Errors results to show through, 
     rather than be masked by false "glexec CE submission" errors
     
*DMS     
CHANGE: ReplicaManager - in getReplicas() rebuild PFN if 
        <Operations>/DataManagement/UseCatalogPFN option is set to False ( True by default )

[v6r10p21]

*Configuration
FIX: CSGlobals - allow to specify extensions in xxxDIRAC form in the CS

*Interfaces
FIX: Job - removed self.reqParams
FIX: Job - setSubmitPools renamed to setSubmitPool, fixed parameter definition string

*WMS
FIX: JobMonitorigHandler, JobPolicy - allow JobMonitor property to access job information

[v6r10p20]

*DMS
FIX: FTSAgent/Client, ReplicateAndRegister - fixes to properly process failed
     FTS request scheduling

[v6r10p19]

*DMS
FIX: FTSAgent - putRequest when leaving processRequest
FIX: ReplicaManager - bug in getReplicas() in dictionary creation

[v6r10p18]

*DMS
FIX: ReplicateAndRegister - dictionary items incorrectly called in ftsTransfer()

[v6r10p17]

*RMS
FIX: RequestDB.py - typo in a table name
NEW: ReqManagerHandler - added getDistinctValues() to allow selectors in the web page

*DMS
CHANGE: ReplicaManager - bulk PFN lookup in getReplicas()

[v6r10p16]

*Framework
NEW: PlottingClient - added curveGraph() function

*Transformation
FIX: TaskManagerAgentBase - add the missing Scheduled state

*WMS
FIX: TaskQueueDB - reduced number of lines in the matching parameters printout

*DMS
FIX: dirac-dms-show-se-status - exit on error in the service call, closes #1840

*Interface
FIX: API.Job - removed special interpretation of obsoleted JDLreqt type parameters

*Resources
FIX: SSHComputingElement - increased timeout in getJobStatusOnHost() ssh call, closes #1830

[v6r10p15]

*DMS
FIX: FTSAgent - added missing monitoring activity
FIX: FileCatalog - do not check directory permissions when creating / directory

*Resources
FIX: SSHTorqueComputingElement - removed obsoleted stuff

[v6r10p14]

*SMS
FIX: RequestPreparationAgent - typo fixed

[v6r10p13]

*SMS
FIX: RequestPreparationAgent - use ReplicaManager to get active replicas

*DMS
FIX: ReplicaManager - getReplicas returns all replicas ( in all statuses ) by default
CHANGE: FC/SecurityManager - give full ACL access to the catalog to groups with admin rights

*WMS
CHANGE: SiteDirector - changes to reduce the load on computing elements
FIX: JobWrapper - do not set Completed status for the case with failed application thread

[v6r10p12]

*WMS
CHANGE: Replace consistently everywhere SAM JobType by Test JobType
FIX: JobWrapper - the outputSandbox should be always uploaded (outsized, in failed job)

*DMS
FIX: RemoveFile - bugfix
FIX: ReplicateAndRegister - fixes in the checksum check, retry failed FTS transfer 
     with RM transfer
NEW: RegisterReplica request operation     

*RMS
FIX: ReqClient - fix in the request state machine
FIX: Request - enhance digest string
NEW: dirac-dms-reset-request command
CHANGE: dirac-rms-show-request - allow selection of a request by job ID

*TS
FIX: TransformationDB - in getTransformationParameters() dropped "Submitted" counter 
     in the output

[v6r10p11]

*Core
FIX: X509Chain - cast life time to int before creating cert

*Accounting
FIX: DataStoreClient - self.__maxRecordsInABundle = 5000 instead of 1000
FIX: JobPolicy - allow access for JOB_MONITOR property

*RMS
FIX: ReqClient - fix the case when a job is Completed but in an unknown minor status

*Resources
BUGFIX: ProxyStorage - use checkArgumentFormat() instead of self.__checkArgumentFormatDict()

[v6r10p10]

*DMS
FIX: Several fixes to make FTS accounting working (FTSAgent/Job, ReplicaManager, File )

[v6r10p9]

*Core
BUGFIX: LineGraph - Ymin was set to a minimal plot value rather than 0.

*DMS
CHANGE: FTSJob(Agent) - get correct information for FTS accounting (registration)

[v6r10p8]

*Core
FIX: InstallTools - admin e-mail default location changed

*Framework
FIX: SystemAdministratorClientCLI - allow "set host localhost"
FIX: BundleDelivery - protect against empty bundle

*WMS
FIX: SiteDirector - Pass siteNames and ceList as None if any is accepted
FIX: WorkloadManagement.ConfigTemplate.SiteDorectory - set Site to Any by default 

*DMS
FIX: FileCatalogCLI - ignore Datasets in ls command for backward compatibility

*Resources
FIX: SSH - some platforms use Password instead of password prompt

[v6r10p7]

*Core
FIX: dirac-install - execute dirac-fix-mysql-script and dirac-external-requirements after sourcing the environment
FIX: InstallTools - set basedir variable in fixMySQLScript()
FIX: InstallTools - define user root@host.domain in installMySQL()

*Framework
BUGFIX: SystemAdministratorCLI - bug fixed in default() call signature

*DMS
FIX: FTSRequest - handle properly FTS server in the old system 
FIX: ReplicaManager - check if file is in FC before removing 
FIX: Request/RemovalTask - handle properly proxies for removing files 
BUGFIX: DatasetManager - in the table description

[v6r10p6]

*Core
FIX: X509Certificate - reenabled fix in getDIRACGroup()

*Configuration
FIX: CSAPI - Group should be taken from the X509 chain and not the certificate

*RMS
CHANGE: ReqClient - if the job does not exist, do not try further finalization

[v6r10p5]

*Core
FIX: X509Certificate - reverted fix in getDIRACGroup()

[v6r10p4]

*Core
NEW: dirac-info - extra printout
CHANGE: PrettyPrint - extra options in printTable()
FIX: X509Certificate - bug fixed in getDIRACGroup()

*Framework
NEW: SystemAdministratorCLI - new showall command to show components across hosts
NEW: ProxyDB - allow to upload proxies without DIRAC group

*RMS
CHANGE: ReqClient - requests from failed jobs update job status to Failed
CHANGE: RequestTask - retry in the request finalize()

[v6r10p3]

*Configuration
CHANGE: Registry - allow to define a default group per user

*WMS
BUGFIX: JobReport - typo in generateForwardDISET()

[v6r10p2]

*TMS
CHANGE: Backward compatibility fixes when setting the Transformation files status

*DMS
BUGFIX: ReplicateAndRegister - bugfix when replicating to multiple destination by ReplicaManager

*WMS
BUGFIX: JobManager - bug fix when deleting no-existing jobs

[v6r10p1]

*RMS
FIX: ReqDB.Operations - Arguments field changed type from BLOB to MEDIUMBLOB

*DMS
FIX: FileCatalog - check for non-exiting directories in removeDirectory()

*TMS
FIX: TransformationDB - removed constraint that was making impossible to derive a production

[v6r10]

*Core
FIX: Several fixes on DB classes(AccountingDB, SystemLoggingDB, UserProfileDB, TransformationDB, 
     JobDB, PilotAgentsDB) after the new movement to the new MySQL implementation with a persistent 
     connection per running thread
NEW: SystemAdministratorCLI - better support for executing remote commands 
FIX: DIRAC.__init__.py - avoid re-definition of platform variable    
NEW: Graphs - added CurveGraph class to draw non-stacked lines with markers
NEW: Graphs - allow graphs with negative Y values
NEW: Graphs - allow to provide errors with the data and display them in the CurveGraph
FIX: InstallTools - fix for creation of the root@'host' user in MySQL 
FIX: dirac-install - create links to permanent directories before module installation
CHANGE: InstallTools - use printTable() utility for table printing
CHANGE: move printTable() utility to Core.Utilities.PrettyPrint
NEW: added installation configuration examples
FIX: dirac-install - fixBuildPath() operates only on files in the directory
FIX: VOMSService - added X-VOMS-CSRF-GUARD to the html header to be compliant with EMI-3 servers

*CS
CHANGE: getVOMSVOForGroup() uses the VOMSName option of the VO definition 
NEW: CE2CSAgent - added ARC CE information lookup

*Framework
FIX: SystemAdministratorIntegrator - use Host option to get the host address in addition to the section name, closes #1628
FIX: dirac-proxy-init - uses getVOMSVOForGroup() when adding VOMS extensions

*DMS
CHANGE: DFC - optimization and bug fixes of the bulk file addition
FIX: TransferAgent - protection against badly defined LFNs in collectFiles()
NEW: DFC - added getDirectoryReplicas() service method support similar to the LFC
CHANGE: DFC - added new option VisibleReplicaStatus which is used in replica getting commands
CHANGE: FileCatalogClientCLI client shows number of replicas in the 2nd column rather than 
        unimplemented number of links
CHANGE: DFC - optimizations for the bulk replica look-up
CHANGE: DFC updated scalability testing tool FC_Scaling_test.py        
NEW: DFC - methods returning replicas provide also SE definitions instead of PFNs to construct PFNs on the client side
NEW: DFC - added getReplicasByMetadata() interface
CHANGE: DFC - optimized getDirectoryReplicas()
CHANGE: FileCatalogClient - treat the reduced output from various service queries restoring LFNs and PFNs on the fly
NEW: DFC - LFNPFNConvention flag can be None, Weak or Strong to facilitate compatibility with LFC data 
CHANGE: FileCatalog - do not return PFNs, construct them on the client side
CHANGE: FileCatalog - simplified FC_Scaling_test.py script
NEW: FileCatalog/DatasetManager class to define and manipulate datasets corresponding to meta queries
NEW: FileCatalogHandler - new interface methods to expose DatasetManager functionality
NEW: FileCatalogClientCLI - new dataset family of commands
FIX: StorageFactory, ReplicaManager - resolve SE alias name recursively
FIX: FTSRequest, ReplicaManager, SRM2Storage - use current proxy owner as user name in accounting reports, closes #1602
BUGFIX: FileCatalogClientCLI - bug fix in do_ls, missing argument to addFile() call, closes #1658
NEW: FileCatalog - added new setMetadataBulk() interface, closes #1358
FIX: FileCatalog - initial argument check strips off leading lfn:, LFN:, /grid, closes #448
NEW: FileCatalog - added new setFileStatus() interface, closes #170, valid and visible file and replica statuses can be defined in respective options.
CHANGE: multiple new FTS system fixes
CHANGE: uniform argument checking with checkArgumentFormat() in multiple modules
CHANGE: FileCatalog - add Trash to the default replica valid statuses
CHANGE: ReplicaManager,FTSRequest,StorageElement - no use of PFN as returned by the FC except for file removal,
        rather constructing it always on the fly
        
*SMS
CHANGE: PinRequestAgent, SENamespaceCatalogCheckAgent - removed
CHANGE: Use StorageManagerClient instead of StorageDB directly        

*WMS
CHANGE: JobPolicy - optimization for bulk job verification
NEW: JobPolicy - added getControlledUsers() to get users which jobs can be accessed for 
     a given operation
CHANGE: JobMonitoringHandler - Avoid doing a selection of all Jobs, first count matching jobs 
        and then use "limit" to select only the required JobIDs.
NEW: JobMonitoringHandler - use JobPolicy to filter jobs in getJobSummaryWeb()
NEW: new Operations option /Services/JobMonitoring/GlobalJobsInfo ( True by default ) to 
     allow or not job info lookup by anybody, used in JobMonitoringHandler       
BUGFIX: SiteDirector - take into account the target queue Platform
BUGFIX: JobDB - bug in __insertNewJDL()    
CHANGE: dirac-admin-show-task-queues - enhanced output  
CHANGE: JobLoggingDB.sql - use trigger to manage the new LoggingInfo structure  
CHANGE: JobWrapper - trying several times to upload a request before declaring the job failed
FIX: JobScheduling executor - fix race condition that causes a job to remain in Staging
NEW: SiteDirector - do not touch sites for which there is no work available
NEW: SiteDirector - allow sites not in mask to take jobs with JobType Test
NEW: SiteDirector - allow 1 hour grace period for pilots in Unknown state before aborting them
CHANGE: Allow usage of non-plural form of the job requirement options ( PilotType, GridCE, BannedSite, 
        SubmitPool ), keep backward compatibility with a plural form
        
*RSS
FIX: DowntimeCommand - take the latest Downtime that fits    
NEW: porting new Policies from integration  
NEW: RSS SpaceToken command querying endpoints/tokens that exist  
        
*Resources
NEW: added SSHOARComputingElement class 
NEW: added XROOTStorage class       
FIX: CREAMComputingElement - extra checks for validity of returned pilot references
        
*TS
CHANGE: TransformationClient(DB,Manager) - set file status for transformation as bulk operation 
CHANGE: TransformationClient - applying state machine when changing transformation status
BUGFIX: TransformationClient(Handler) - few minor fixes
NEW: TransformationDB - backported __deleteTransformationFileTask(s) methods
CHANGE: TransformationDB(Client) - fixes to reestablish the FileCatalog interface
FIX: TransformationAgent - added MissingInFC to consider for Removal transformations
BUGFIX: TransformationAgent - in _getTransformationFiles() variable 'now' was not defined
FIX: TransformationDB.sql - DataFiles primary key is changed to (FileID) from (FileID,LFN) 
CHANGE: TransformationDB(.sql) - schema changes suitable for InnoDB
FIX: TaskManager(AgentBase) - consider only submitted tasks for updating status
CHANGE: TransformationDB(.sql) - added index on LFN in DataFiles table

*RMS
NEW: Migrate to use the new Request Management by all the clients
CHANGE: RequestContainer - Retry failed transfers 10 times and avoid sub-requests to be set Done 
        when the files are failed
CHANGE: Use a unique name for storing the proxy as processes may use the same "random" name and 
        give conflicts
NEW: RequestClient(Handler) - add new method readRequest( requestname)                 

*Workflow
NEW: Porting the LHCb Workflow package to DIRAC to make the use of general purpose modules and
     simplify construction of workflows        

[v6r9p33]

*Accounting
BUGFIX: AccountingDB - wrong indentation

[v6r9p32]

*Accounting
FIX: AccountingDB - use old style grouping if the default grouping is altered, e.g. by Country

[v6r9p31]

*Accounting
CHANGE: AccountingDB - changes to speed up queries: use "values" in GROUP By clause;
        drop duplicate indexes; reorder fields in the UniqueConstraint index of the
        "bucket" tables  

[v6r9p30]

*DMS
CHANGE: FileCatalogFactory - construct CatalogURL from CatalogType by default

*SMS
FIX: dirac-stager-stage-files - changed the order of the arguments

[v6r9p29]

*TS
FIX: TaskManager(AgentBase) - fix for considering only submitted tasks 

[v6r9p28]

*TS
FIX: TransformationDB(ManagerHandler) - several portings from v6r10

[v6r9p27]

*SMS
FIX: StorageManagementDB - in removeUnlinkedReplicas() second look for CacheReplicas 
     for which there is no entry in StageRequests

[v6r9p26]

*Resources
CHANGE: CREAMComputigElement - Make sure that pilots submitted to CREAM get a 
        fresh proxy during their complete lifetime
*Framework
FIX: ProxyDB - process properly any SQLi with DNs/groups with 's in the name

[v6r9p25]

*TS
CHANGE: TransformationClient - changed default timeout values for service calls
FIX: TransformationClient - fixes for processing of derived transformations 

[v6r9p24]

*TS
FIX: TransformationClient - in moveFilesToDerivedTransformation() set file status
     to Moved-<prod>

[v6r9p23]

*Core
BUGFIX: InstallTools - improper configuration prevents a fresh new installation

*WMS
BUGFIX: PilotDirector - Operations Helper non-instantiated

[v6r9p22]

*WMS
FIX: PilotDirector - allow to properly define extensions to be installed by the 
     Pilot differently to those installed at the server
FIX: Watchdog - convert pid to string in ProcessMonitor

*TS
FIX: TransformationDB - splitting files in chunks

*DMS
NEW: dirac-dms-create-removal-request command
CHANGE: update dirac-dms-xxx commands to use the new RMS client,
        strip lines when reading LFNs from a file

[v6r9p21]

*TS
FIX: Transformation(Client,DB,Manager) - restored FileCatalog compliant interface
FIX: TransformationDB - fix in __insertIntoExistingTransformationFiles()

[v6r9p20]

*Core
BUGFIX: ProxyUpload - an on the fly upload does not require a proxy to exist

*DMS
CHANGE: TransferAgent - use compareAdler() for checking checksum
FIX: FailoverTransfer - recording the sourceSE in case of failover transfer request 

*WMS
FIX: ProcessMonitor - some fixes added, printout when <1 s of consumed CPU is found

*Transformation
BUGFIX: TransformationClient - fixed return value in moveFilesToDerivedTransformation()

*RMS
BUGFIX: CleanReqDBAgent - now() -> utcnow() in initialize()

*Resources
FIX: ARCComputingElement - fix the parsing of CE status if no jobs are available

[v6r9p19]

*DMS
FIX: FileCatalog/DirectoryMetadata - inherited metadata is used while selecting directories
     in findDirIDsByMetadata()

[v6r9p18]

*DMS
FIX: FTSSubmitAgent, FTSRequest - fixes the staging mechanism in the FTS transfer submission
NEW: TransferDBMonitoringHandler - added getFilesForChannel(), resetFileChannelStatus()

[v6r9p17]

*Accounting
FIX: DataStoreClient - send accounting records in batches of 1000 records instead of 100

*DMS:
FIX: FailoverTransfer - catalog name from list to string
FIX: FTSSubmitAgent, FTSRequest - handle FTS3 as new protocol and fix bad submission time
FIX: FTSSubmitAgent, FTSRequest - do not submit FTS transfers for staging files

*WMS
FIX: TaskQueueDB - do not check enabled when TQs are requested from Directors
FIX: TaskQueueDB - check for Enabled in the TaskQueues when inserting jobs to print an alert
NEW: TaskQueueDB - each TQ can have at most 5k jobs, if beyond the limit create a new TQ 
     to prevent long matching times when there are way too many jobs in a single TQ

[v6r9p16]

*TS
BUGFIX: typos in TransformationCleaningAgent.py

*DMS
CHANGE: DownloadInputData - check the available disk space in the right input data directory
FIX: DownloadInputData - try to download only Cached replicas 

[v6r9p15]

*Core
FIX: MySQL - do not decrease the retry counter after ping failure

*DMS
CHANGE: FC/DirectoryMetadata - Speed up findFilesByMetadataWeb when many files match
FIX: RemovalTask - fix error string when removing a non existing file (was incompatible 
     with the LHCb BK client). 

*WMS
FIX: JobReport - minor fix ( removed unused imports )
FIX: JobMonitoring(JobStateUpdate)Handler - jobID argument can be either string, int or long

*TS
CHANGE: TransformationClient - change status of Moved files to a deterministic value
FIX: FileReport - minor fix ( inherits object ) 

[v6r9p14]

*DMS
CHANGE: FTSDB - changed schema: removing FTSSite table. From now on FTS sites 
        would be read from CS Resources

[v6r9p13]

FIX: included fixes from v6r8p26 patch release

[v6r9p12]

FIX: included fixes from v6r8p25 patch release

[v6r9p11]

*DMS
BUGFIX: FTSRequest - in __resolveFTSServer() type "=" -> "=="

[v6r9p10]

FIX: included fixes from v6r8p24 patch release

*Core
NEW: StateMachine utility

*DMS
BUGFIX: in RegisterFile operation handler

*Interfaces
FIX: Dirac.py - in splitInputData() consider only Active replicas

[v6r9p9]

*RMS
FIX: RequestDB - added getRequestFileStatus(), getRequestName() methods

[v6r9p8]

*DMS
FIX: RequestDB - get correct digest ( short request description ) of a request

[v6r9p7]

FIX: included fixes from v6r8p23 patch release

*RSS
FIX: SpaceTokenOccupancyPolicy - SpaceToken Policy decision was based on 
     percentage by mistake
     
*RMS
NEW: new scripts dirac-dms-ftsdb-summary, dirac-dms-show-ftsjobs    
FIX: FTSAgent - setting space tokens for newly created FTSJobs 

[v6r9p6]

*DMS
BUGFIX: dirac-admin-add-ftssite - missing import

*RMS
NEW: RequestDB, ReqManagerHandler - added getRequestStatus() method

*TS
FIX: fixes when using new RequestClient with the TransformationCleaningAgent

*WMS
BUGFIX: typo in SandboxStoreHandler transfer_fromClient() method

[v6r9p5]

*DMS
BUGFIX: missing proxy in service env in the FTSManager service. By default service 
        will use DataManager proxy refreshed every 6 hours.

*Resources
NEW: StorageElement - new checkAccess policy: split the self.checkMethods in 
     self.okMethods. okMethods are the methods that do not use the physical SE. 
     The isValid returns S_OK for all those immediately

*RSS
FIX: SpaceTokenOccupancyPolicy - Policy that now takes into account absolute values 
     for the space left
     
*TS
FIX: TransformationCleaningAgent - will look for both old and new RMS     

[v6r9p4]

*Stager
NEW: Stager API: dirac-stager-monitor-file, dirac-stager-monitor-jobs, 
     dirac-stager-monitor-requests, dirac-stager-show-stats

[v6r9p3]

*Transformation
FIX: TransformationCleaning Agent status was set to 'Deleted' instead of 'Cleaned'

[v6r9p2]

*RSS
NEW: Added Component family tables and statuses
FIX: removed old & unused code 
NEW: allow RSS policies match wild cards on CS

*WMS
BUGFIX: FailoverTransfer,JobWrapper - proper propagation of file metadata

[v6r9p1]

*RMS
NEW: FTSAgent - update rwAccessValidStamp,
     update ftsGraphValidStamp,
     new option for staging files before submission,
     better log handling here and there
CHANGE: FTSJob - add staging flag in in submitFTS2
CHANGE: Changes in WMS (FailoverTransfer, JobReport, JobWrapper, SandboxStoreHandler) 
        and TS (FileReport) to follow the new RMS.
NEW: Full CRUD support in RMS.

*RSS
NEW: ResourceManagementDB - new table ErrorReportBuffer
NEW: new ResourceManagementClient methods - insertErrorReportBuffer, selectErrorReportBuffer,
     deleteErrorReportBuffer

[v6r9]

NEW: Refactored Request Management System, related DMS agents and FTS management
     components

[v6r8p28]

*Core
BUGFIX: RequestHandler - the lock Name includes ActionType/Action

*DMS
FIX: dirac-dms-filecatalog-cli - prevent exception in case of missing proxy

[v6r8p27]

*DMS
BUGFIX: dirac-dms-add-file - fixed typo item -> items

[v6r8p26]

*Core
NEW: RequestHandler - added getServiceOption() to properly resolve inherited options 
     in the global service handler initialize method
NEW: FileCatalogHandler, StorageElementHandler - use getServiceOption()

[v6r8p25]

FIX: included fixes from v6r7p40 patch release

*Resources
FIX: SRM2Storage - do not account gfal_ls operations

[v6r8p24]

FIX: included fixes from v6r7p39 patch release

*Core
FIX: SiteSEMapping was returning wrong info

*DMS
FIX: FTSRequest - choose explicitly target FTS point for RAL and CERN
BUGFIX: StrategyHandler - wrong return value in __getRWAccessForSE()

*Resources
CHANGE: SRM2Storage - do not account gfal_ls operations any more

[v6r8p23]

FIX: included fixes from v6r7p37 patch release

*TS
FIX: TransformationDB - allow tasks made with ProbInFC files
FIX: TransformationCleaingAgent,Client - correct setting of transformation 
     status while cleaning

[v6r8p22]

FIX: included fixes from v6r7p36 patch release

[v6r8p21]

*DMS
FIX: FileCatalog/DirectoryMetadata - even if there is no meta Selection 
     the path should be considered when getting Compatible Metadata
FIX: FileCatalog/DirectoryNodeTree - findDir will return S_OK( '' ) if dir not 
     found, always return the same error from DirectoryMetadata in this case.     

*RSS
FIX: DowntimeCommand - use UTC time stamps

*TS
FIX: TransformationAgent - in _getTransformationFiles() get also ProbInFC files in 
     addition to Used 

[v6r8p20]

*Stager
NEW: Stager API: dirac-stager-monitor-file, dirac-stager-monitor-jobs, 
     dirac-stager-monitor-requests, dirac-stager-show-stats

[v6r8p19]

*Transformation
FIX: TransformationCleaning Agent status was set to 'Deleted' instead of 'Cleaned'

[v6r8p18]

*TS
BUGFIX: TransformationAgent - regression in __cleanCache()

[v6r8p17]

FIX: included fixes from v6r7p32 patch release

*WMS
FIX: StalledJobAgent - for accidentally stopped jobs ExecTime can be not set, 
     set it to CPUTime for the accounting purposes in this case

[v6r8p16]

FIX: included fixes from v6r7p31 patch release

*WMS
BUGFIX: TaskQueueDB - fixed a bug in the negative matching conditions SQL construction

*RSS
NEW: improved doc strings of PEP, PDP modules ( part of PolicySystem )
FIX: Minor changes to ensure consistency if ElementInspectorAgent and 
     users interact simultaneously with the same element
CHANGE: removed DatabaseCleanerAgent ( to be uninstalled if already installed )
FIX: SummarizeLogsAgent - the logic of the agent was wrong, the agent has been re-written.
     
[v6r8p15]

*Core
FIX: X509Chain - fix invalid information when doing dirac-proxy-info without CS
     ( in getCredentials() )

*RSS
NEW: PDP, PEP - added support for option "doNotCombineResult" on PDP

[v6r8p14]

*Core
FIX: dirac-deploy-scripts - can now work with the system python

*WMS
NEW: dirac-wms-cpu-normalization - added -R option to modify a given configuration file
FIX: Executor/InputData - Add extra check for LFns in InputData optimizer, closes #1472

*Transformation
CHANGE: TransformationAgent - add possibility to kick a transformation (not skip it if no 
        unused files), by touching a file in workDirectory
BUGFIX: TransformationAgent - bug in __cleanCache() dict modified in a loop        

[v6r8p13]

*Transformation
BUGFIX: TransformationDB - restored import of StringType

[v6r8p12]

NEW: Applied patches from v6r7p29

*WMS
FIX: JobDB - check if SystemConfig is present in the job definition and convert it 
     into Platform

*DMS
FIX: ReplicaManager - do not get metadata of files when getting files in a directory 
     if not strictly necessary

*RSS
NEW: ported from LHCb PublisherHandler for RSS web views

[v6r8p11]

NEW: Applied patches from v6r7p27

*RSS
NEW: SpaceTokenOccupancyPolicy - ported from LHCbDIRAC 
NEW: db._checkTable done on service initialization ( removed dirac-rss-setup script doing it )

*Transformation
FIX: TaskManager - reset oJob for each task in prepareTransformationTasks()
BUGFIX: ValidateOutputDataAgent - typo fixed in getTransformationDirectories()
FIX: TransformationManagerHandler - use CS to get files statuses not to include in 
     processed file fraction calculation for the web monitoring pages

[v6r8p10]

NEW: Applied patches from v6r7p27

[v6r8p9]

*DMS
FIX: TransferAgent,dirac-dms-show-se-status, ResourceStatus,TaskManager - fixes
     needed for DMS components to use RSS status information
NEW: ReplicaManager - allow to get metadata for an LFN+SE as well as PFN+SE     

[v6r8p8]

*RSS
BUGFIX: dirac-rss-setup - added missing return of S_OK() result

[v6r8p7]

NEW: Applied patches from v6r7p24

*DMS
BUGFIX: LcgFileCatalogClient - bug in addFile()

*RSS
BUGFIX: fixed script dirac-rss-set-token, broken in the current release.
NEW: Statistics module - will be used in the future to provide detailed information 
     from the History of the elements 

[v6r8p6]

NEW: Applied patches from v6r7p23

*Transformation
FIX: TaskManager - allow prepareTransformationTasks to proceed if no OutputDataModule is defined
FIX: TransformationDB - remove INDEX(TaskID) from TransformationTasks. It produces a single counter 
     for the whole table instead of one per TransformationID
     
*WMS     
FIX: WMSUtilities - to allow support for EMI UI's for pilot submission we drop support for glite 3.1

[v6r8p5]

NEW: Applied patches from v6r7p22

*RSS
CHANGE: removed old tests and commented out files

*WMS
FIX: PoolXMLCatalog - proper addFile usage

*Transformation
CHANGE: TransformationAgent - clear replica cache when flushing or setting a file in the workdirectory

[v6r8p4]

*Transformation
FIX: The connection to the jobManager is done only at submission time
FIX: Jenkins complaints fixes

*WMS
BUGFIX: JobDB - CPUtime -> CPUTime
FIX: Jenkins complaints fixes

[v6r8p3]

*DMS
BUGFIX: LcgFileCatalogClient

[v6r8p2]

*DMS:
FIX: LcgFileCatalogClient - remove check for opening a session in __init__ as credentials are not yet set 

*Transformation
CHANGE: reuse RPC clients in Transformation System 

[v6r8p1]

*Core
FIX: dirac-deploy-scripts - restored regression w.r.t. support of scripts starting with "d"

*DMS
BUGFIX: LcgFileCatalogClient - two typos fixed

[v6r8]

CHANGE: Several fixes backported from the v7r0 integration branch

*Core
CHANGE: DictCache - uses global LockRing to avoid locks in multiprocessing
FIX: X509Chain - proxy-info showing an error when there's no CS

*DMS
FIX: TransferAgent - inside loop filter out waiting files dictionary
BUGFIX: dirac-admin-allow-se - there was a continue that was skipping the complete loop for 
        ARCHIVE elements
NEW: LcgFileCatalogClient - test return code in startsess lfc calls       

*WMS:
FIX: OptimizerExecutor, InputData, JobScheduling - check that site candidates have all the 
     replicas

*RSS: 
BUGFIX: ResourceStatus, RSSCacheNoThread - ensure that locks are always released

*Transformation
FIX: TaskManager - site in the job definition is taken into account when submitting
NEW: Transformation - get the allowed plugins from the CS /Operations/Transformations/AllowedPlugins
FIX: ValidateOutputDataAgent - self not needed for static methods

[v6r7p40]

*Resources
FIX: StorageElement class was not properly passing the lifetime argument for prestageFile method

[v6r7p39]

*Core
CHANGE: Grid - in executeGridCommand() allow environment script with arguments needed for ARC client

*DMS
FIX: DFC SEManager - DIP Storage can have a list of ports now

*Resources
FIX: ARCComputingElement - few fixes after debugging

[v6r7p38]

*Core
NEW: DISET FileHelper, TransferClient - possibility to switch off check sum

*Resources
NEW: ARCComputingElement - first version
NEW: StorageFactory - possibility to pass extra protocol parameters to storage object
NEW: DIPStorage - added CheckSum configuration option
BUGFIX: SSHComputingElement - use CE name in the pilot reference construction

*WMS
FIX: StalledJobAgent - if ExecTime < CPUTime make it equal to CPUTime

[v6r7p37]

*Framework
BUGFIX: NotificationDB - typos in SQL statement in purgeExpiredNotifications() 

*WMS
NEW: JobCleaningAgent - added scheduling sandbox LFN removal request 
     when deleting jobs
CHANGE: JobWrapper - report only error code as ApplicationError parameter 
        when payload finishes with errors    
NEW: SiteDirector - possibility to specify extensions to be installed in 
     pilots in /Operations/Pilots/Extensions option in order not to install
     all the server side extensions        

*DMS
CHANGE: FileCatalogFactory - use service path as default URL
CHANGE: FileCatalogFactory - use ObjectLoader to import catalog clients

*SMS
BUGFIX: StorageManagementDB, dirac-stager-monitor-jobs - small bug fixes ( sic, Daniela )

*Resources
CHANGE: DIPStorage - added possibility to specify a list of ports for multiple
        service end-points
CHANGE: InProcessComputingElement - demote log message when payload failure 
        to warning, the job will fail anyway
FIX: StalledJobAgent - if pilot reference is not registered, this is not an 
     error of the StalledJobAgent, no log.error() in  this case                
        
*RMS
CHANGE: RequestTask - ensure that tasks are executed with user credentials 
        even with respect to queries to DIRAC services ( useServerCertificate 
        flag set to false )        

[v6r7p36]

*WMS
FIX: CREAMCE, SiteDirector - make sure that the tmp executable is removed
CHANGE: JobWrapper - remove sending mails via Notification Service in case
        of job rescheduling
        
*SMS
FIX: StorageManagementDB - fix a race condition when old tasks are set failed 
     between stage submission and update.        

[v6r7p35]

*Stager
NEW: Stager API: dirac-stager-monitor-file, dirac-stager-monitor-jobs, 
     dirac-stager-monitor-requests, dirac-stager-show-stats

[v6r7p34]

*Transformation
FIX: TransformationCleaning Agent status was set to 'Deleted' instead of 'Cleaned'

[v6r7p33]

*Interfaces
FIX: Job.py - in setExecutable() - prevent changing the log file name string type

*StorageManagement
NEW: StorageManagementDB(Handler) - kill staging requests at the same time as 
     killing related jobs, closes #1510
FIX: StorageManagementDB - demote the level of several log messages       

[v6r7p32]

*DMS
FIX: StorageElementHandler - do not use getDiskSpace utility, use os.statvfs instead
CHANGE: StorageManagementDB - in getStageRequests() make MySQL do an UNIQUE selection 
        and use implicit loop to speed up queries for large results

*Resources
FIX: lsfce remote script - use re.search instead of re.match in submitJob() to cope with
     multipline output

[v6r7p31]

*WMS
FIX: SiteDirector - make possible more than one SiteDirector (with different pilot identity) attached 
     to a CE, ie sgm and pilot roles. Otherwise one is declaring Aborted the pilots from the other.

[v6r7p30]

*Core
CHANGE: X509Chain - added groupProperties field to the getCredentials() report
BUGFIX: InstallTools - in getSetupComponents() typo fixed: agent -> executor

[v6r7p29]

*DMS
CHANGE: FileCatalog - selection metadata is also returned as compatible metadata in the result
        of getCompatibleMetadata() call
NEW: FileCatalog - added path argument to getCompatibleMetadata() call
NEW: FileCatalogClient - added getFileUserMetadata()
BUGFIX: dirac-dms-fts-monitor - exit with code -1 in case of error

*Resources
FIX: CREAMComputingElement - check globus-url-copy result for errors when retrieving job output

[v6r7p28]

*DMS
BUGFIX: FileCatalog/DirectoryMetadata - wrong MySQL syntax 

[v6r7p27]

*Core
FIX: Mail.py - fix of the problem of colons in the mail's body

*Interfaces
NEW: Job API - added setSubmitPools(), setPlatform() sets ... "Platform"

*WMS
FIX: TaskQueueDB - use SystemConfig as Platform for matching ( if Platform is not set explicitly

*Resources
FIX: SSHComputingElement - use ssh host ( and not CE name ) in the pilot reference
BUGFIX: SSHGEComputingElement - forgotten return statement in _getJobOutputFiles()

*Framework
NEW: dirac-sys-sendmail - email's body can be taken from pipe. Command's argument 
     in this case will be interpreted as a destination address     

[v6r7p26]

*DMS
FIX: ReplicaManager - status names Read/Write -> ReadAccess/WriteAccess

[v6r7p25]

*Core
CHANGE: X509Chain - in getCredentials() failure to contact CS is not fatal, 
        can happen when calling dirac-proxy-init -x, for example

[v6r7p24]

*DMS
NEW: FileCatalog - added getFilesByMetadataWeb() to allow pagination in the Web 
     catalog browser
     
*WMS
CHANGE: WMSAdministrator, DiracAdmin - get banned sites list by specifying the status
        to the respective jobDB call     

[v6r7p23]

*Transformation
BUGFIX: TransformationDB - badly formatted error log message

*RMS
CHANGE: RequestDBMySQL - speedup the lookup of requests

*WMS
BUGFIX: dirac-dms-job-delete - in job selection by group

*DMS
FIX: LcgFileCatalogClient - getDirectorySize made compatible with DFC
BUGFIX: LcgFileCatalogClient - proper call of __getClientCertInfo()

[v6r7p22]

*Transformation
CHANGE: InputDataAgent - treats only suitable transformations, e.g. not the extendable ones. 
CHANGE: TransformationAgent - make some methods more public for easy overload

[v6r7p21]

*Core
FIX: Shifter - pass filePath argument when downloading proxy

[v6r7p20]

*DMS
CHANGE: StrategyHandler - move out SourceSE checking to TransferAgent
CHANGE: ReplicaManager, InputDataAgent - get active replicas
FIX: StorageElement, SRM2Storage - support for 'xxxAccess' statuses, checking results
     of return structures
     
*RSS
NEW: set configurable email address on the CS to send the RSS emails
NEW: RSSCache without thread in background
FIX: Synchronizer - moved to ResourceManager handler     

[v6r7p19]

*DMS
BUGFIX: ReplicaManager - in putAndRegister() SE.putFile() singleFile argument not used explicitly

[v6r7p18]

*WMS
FIX: StalledJobAgent - do not exit the loop over Completed jobs if accounting sending fails
NEW: dirac-wms-job-delete - allow to specify jobs to delete by job group and/or in a file
FIX: JobManifest - If CPUTime is not set, set it to MaxCPUTime value

[v6r7p17]

*Resources
FIX: SRM2Storage - treat properly "22 SRM_REQUEST_QUEUED" result code

[v6r7p16]

*DMS
FIX: StrategyHandler - do not proceed when the source SE is not valid for read 
BUGFIX: StorageElement - putFile can take an optional sourceSize argument
BUGFIX: ReplicaManager - in removeFile() proper loop on failed replicas

*RSS
FIX: SpaceTokenOccupancyCommand, CacheFeederAgent - add timeout when calling lcg_util commands

*WMS
FIX: JobManifest - take all the SubmitPools defined in the TaskQueueAgent 
NEW: StalledJobAgent - declare jobs stuck in Completed status as Failed

[v6r7p15]

*Core
BUGFIX: SocketInfo - in host identity evaluation

*DMS
BUGFIX: FileCatalogHandler - missing import os

*Transformation
CHANGE: JobManifest - getting allowed job types from operations() section 

[v6r7p14]

*DMS
CHANGE: StorageElementProxy - removed getParameters(), closes #1280
FIX: StorageElementProxy - free the getFile space before the next file
FIX: StorageElement - added getPFNBase() to comply with the interface

*Interfaces
CHANGE: Dirac API - allow lists of LFNs in removeFile() and removeReplica()

*WMS
CHANGE: JobSchedulingAgent(Executor) - allow both BannedSite and BannedSites JDL option

*RSS
FIX: ElementInspectorAgent - should only pick elements with rss token ( rs_svc ).
FIX: TokenAgent - using 4th element instead of the 5th. Added option to set admin email on the CS.

[v6r7p13]

*Core
FIX: Resources - in getStorageElementSiteMapping() return only sites with non-empty list of SEs

*DMS
FIX: StorageElement - restored the dropped logic of using proxy SEs
FIX: FileCatalog - fix the UseProxy /LocalSite/Catalog option

*Transformation
FIX: TransformationDB - use lower() string comparison in extendTransformation()

[v6r7p12]

*WMS
BUGFIX: JobManifest - get AllowedSubmitPools from the /Systems section, not from /Operations

*Core
NEW: Resources helper - added getSites(), getStorageElementSiteMapping()

*DMS
CHANGE: StrategyHandler - use getStorageElementSiteMapping helper function
BUGFIX: ReplicaManager - do not modify the loop dictionary inside the loop

[v6r7p11]

*Core
CHANGE: Subprocess - put the use of watchdog in flagging

[v6r7p10]

*Core
NEW: Logger - added getLevel() method, closes #1292
FIX: Subprocess - returns correct structure in case of timeout, closes #1295, #1294
CHANGE: TimeOutExec - dropped unused utility
FIX: Logger - cleaned unused imports

*RSS
CHANGE: ElementInspectorAgent - do not use mangled name and removed shifterProxy agentOption

[v6r7p9]

*Core
BUGFIX: InstallTools - MySQL Port should be an integer

[v6r7p8]

*Core
FIX: Subprocess - consistent timeout error message

*DMS
NEW: RemovalTask - added bulk removal
FIX: StrategyHandler - check file source CEs
CHANGE: DataIntegrityClient - code beautification
CHANGE: ReplicaManager - do not check file existence if replica information is queried anyway,
        do not fail if file to be removed does not exist already. 

[v6r7p7]

FIX: Several fixes to allow automatic code documentation

*Core
NEW: InstallTools - added mysqlPort and mysqlRootUser

*DMS
CHANGE: ReplicaManager - set possibility to force the deletion of non existing files
CHANGE: StrategyHandler - better handling of checksum check during scheduling 

[v6r7p6]

*Core
FIX: dirac-install - restore signal alarm if downloadable file is not found
FIX: Subprocess - using Manager proxy object to pass results from the working process

*DMS:
CHANGE: StorageElement - removed overwride mode
CHANGE: removed obsoleted dirac-dms-remove-lfn-replica, dirac-dms-remove-lfn
NEW: FTSMonitorAgent - filter out sources with checksum mismatch
FIX: FTSMonitorAgent, TransferAgent - fix the names of the RSS states

*RSS
NEW: ElementInspectorAgent runs with a variable number of threads which are automatically adjusted
NEW: Added policies to force a particular state, can be very convenient to keep something Banned for example.
NEW: policy system upgrade, added finer granularity when setting policies and actions

*WMS
NEW: SiteDirector- allow to define pilot DN/Group in the agent options
CHANGE: JobDescription, JobManifest - take values for job parameter verification from Operations CS section

[v6r7p5]

*Interfaces
BUGFIX: dirac-wms-job-get-output - properly treat the case when output directory is not specified 

[v6r7p4]

*Core
FIX: Subprocess - avoid that watchdog kills the executor process before it returns itself

*Framework
BUGFIX: ProxuManagerClient - wrong time for caching proxies

*RSS
FIX: removed obsoleted methods

*DMS
NEW: FileCatalog - added findFilesByMetadataDetailed - provides detailed metadata for 
     selected files

[v6r7p3]

*DMS
FIX: FTSMonitorAgent - logging less verbose

*Transformation
FIX: TransformationAgent - use the new CS defaults locations
FIX: Proper agent initialization
NEW: TransformationPlaugin - in Broadcast plugin added file groupings by number of files, 
     make the TargetSE always defined, even if the SourceSE list contains it 

*ResourceStatus
FIX: Added the shifter's proxy to several agents

*RMS
FIX: RequestContainer - the execution order was not properly set for the single files 

*Framework:
BUGFIX: ProxyManagerClient - proxy time can not be shorter than what was requested

[v6r7p2]

*Core
FIX: dirac-configure - switch to use CS before checking proxy info

*Framework
NEW: dirac-sys-sendmail new command
NEW: SystemAdmininistratorCLI - added show host, uninstall, revert commands
NEW: SystemAdmininistratorHandler - added more info in getHostInfo()
NEW: SystemAdmininistratorHandler - added revertSoftware() interface

*Transformation
FIX: TransformationCleaningAgent - check the status of returned results

[v6r7p1]

*Core
FIX: Subprocess - finalize the Watchdog closing internal connections after a command execution
CHANGE: add timeout for py(shell,system)Call calls where appropriate
CHANGE: Shifter - use gProxyManager in a way that allows proxy caching

*Framework
NEW: ProxyManagerClient - allow to specify validity and caching time separately
FIX: ProxyDB - replace instead of delete+insert proxy in __storeVOMSProxy

*DMS
NEW: FTSMonitorAgent - made multithreaded for better efficiency
FIX: dirac-dms-add-file - allow LFN: prefix for lfn argument

*WMS
NEW: dirac-wms-job-get-output, dirac-wms-job-status - allow to retrieve output for a job group
FIX: TaskQueueDB - fixed selection SQL in __generateTQMatchSQL()
CHANGE: OptimizerExecutor - reduce diversity of MinorStatuses for failed executors

*Resources
FIX: CREAMComputingElement - remove temporary JDL right after the submission 

[v6r6p21]

*DMS
BUGFIX: TransformationCleaningAgent - use the right signature of cleanMetadataCatalogFiles() call

[v6r6p20]

*DMS
FIX: RegistrationTask - properly escaped error messages
BUGFIX: DirectoryMetadata - use getFileMetadataFields from FileMetadata in addMetadataField()
NEW: When there is a missing source error spotted during FTS transfer, file should be reset 
     and rescheduled again until maxAttempt (set to 100) is reached

*WMS
FIX: JobScheduling - fix the site group logic in case of Tier0

[v6r6p19]

*DMS
BUGFIX: All DMS agents  - set up agent name in the initialization

*Core
NEW: Subprocess - timeout wrapper for subprocess calls
BUGFIX: Time - proper interpreting of 0's instead of None
CHANGE: DISET - use cStringIO for ANY read that's longer than 16k (speed improvement) 
        + Less mem when writing data to the net
FIX: Os.py - protection against failed "df" command execution       
NEW: dirac-info prints lcg bindings versions
CHANGE: PlotBase - made a new style class 
NEW: Subprocess - added debug level log message

*Framework
NEW: SystemAdministratorIntegrator client for collecting info from several hosts
NEW: SystemAdministrator - added getHostInfo()
FIX: dirac-proxy-init - always check for errors in S_OK/ERROR returned structures
CHANGE: Do not accept VOMS proxies when uploading a proxy to the proxy manager

*Configuration
FIX: CE2CSAgent - get a fresh copy of the cs data before attempting to modify it, closes #1151
FIX: Do not create useless backups due to slaves connecting and disconnecting
FIX: Refresher - prevent retrying with 'Insane environment'

*Accounting
NEW: Accounting/Job - added validation of reported values to cope with the weird Yandex case
FIX: DBUtils - take into account invalid values, closes #949

*DMS
FIX: FTSSubmitAgent - file for some reason rejected from submission should stay in 'Waiting' in 
     TransferDB.Channel table
FIX: FTSRequest - fix in the log printout     
CHANGE: dirac-dms-add-file removed, dirac-dms-add-files renamed to dirac-dms-add-file
FIX: FileCatalogCLI - check the result of removeFile call
FIX: LcgFileCatalogClient - get rid of LHCb specific VO evaluation
NEW: New FileCatalogProxy service - a generalization of a deprecated LcgFileCatalog service
FIX: Restored StorageElementProxy functionality
CHANGE: dirac-dms-add-file - added printout
NEW: FileCatalog(Factory), StorageElement(Factory) - UseProxy flag moved to /Operations and /LocalSite sections

*RSS
NEW:  general reimplementation: 
      New DB schema using python definition of tables, having three big blocks: Site, Resource and Node.
      MySQLMonkey functionality almost fully covered by DB module, eventually will disappear.
      Services updated to use new database.
      Clients updated to use new database.
      Synchronizer updated to fill the new database. When helpers will be ready, it will need an update.
      One ElementInspectorAgent, configurable now is hardcoded.
      New Generic StateMachine using OOP.
      Commands and Policies simplified.
      ResourceStatus using internal cache, needs to be tested with real load.
      Fixes for the state machine
      Replaced Bad with Degraded status ( outside RSS ).
      Added "Access" to Read|Write|Check|Remove SE statuses wherever it applies.
      ResourceStatus returns by default "Active" instead of "Allowed" for CS calls.
      Caching parameters are defined in the CS
FIX: dirac-admin-allow/ban-se - allow a SE on Degraded ( Degraded->Active ) and ban a SE on Probing 
     ( Probing -> Banned ). In practice, Active and Degraded are "usable" states anyway.            
      
*WMS
FIX: OptimizerExecutor - failed optimizations will still update the job     
NEW: JobWrapper - added LFNUserPrefix VO specific Operations option used for building user LFNs
CHANGE: JobDB - do not interpret SystemConfig in the WMS/JobDB
CHANGE: JobDB - Use CPUTime JDL only, keep MaxCPUTime for backward compatibility
CHANGE: JobWrapper - use CPUTime job parameter instead of MaxCPUTime
CHANGE: JobAgent - use CEType option instead of CEUniqueID
FIX: JobWrapper - do not attempt to untar directories before having checked if they are tarfiles 
NEW: dirac-wms-job-status - get job statuses for jobs in a given job group
 
*SMS
FIX: StorageManagementDB - when removing unlinked replicas, take into account the case where a
     staging request had been submitted, but failed
      
*Resources    
NEW: glexecCE - add new possible locations of the glexec binary: OSG specific stuff and in last resort 
     looking in the PATH    
NEW: LcgFileCatalogClient - in removeReplica() get the needed PFN inside instead of providing it as an argument     
      
*TS      
CHANGE: Transformation types definition are moved to the Operations CS section

*Interfaces
FIX: Dirac.py - CS option Scratchdir was in LocalSite/LocalSite
FIX: Dirac.py - do not define default catalog, use FileCatalog utility instead

[v6r6p19]

*DMS
BUGFIX: All DMS agents  - set up agent name in the initialization

[v6r6p18]

*Transformation
CHANGE: /DIRAC/VOPolicy/OutputDataModule option moved to <Operations>/Transformations/OutputDataModule

*Resources
FIX: ComputingElement - properly check if the pilot proxy has VOMS before adding it to the payload 
     when updating it

*WMS
BUGFIX: JobSanity - fixed misspelled method call SetParam -> SetParameter

[v6r6p17]

*Transformation
BUGFIX: TransformationAgent - corrected  __getDataReplicasRM()

[v6r6p16]

*DMS
FIX: Agents - proper __init__ implementation with arguments passing to the super class
FIX: LcgFileCatalogClient - in removeReplica() reload PFN in case it has changed

[v6r6p15]

*Framework
BUGFIX: ErrorMessageMonitor - corrected updateFields call 

*DMS:
NEW: FTSMonitorAgent completely rewritten in a multithreaded way

*Transformation
FIX: InputDataAgent - proper instantiation of TransformationClient
CHANGE: Transformation - several log message promoted from info to notice level

[v6r6p14]

*Transformation
FIX: Correct instantiation of agents inside several scripts
CHANGE: TransformationCleaningAgent - added verbosity to logs
CHANGE: TransformationAgent - missingLFC to MissingInFC as it could be the DFC as well
FIX: TransformationAgent - return an entry for all LFNs in __getDataReplicasRM

*DMS
FIX: TransferAgent - fix exception reason in registerFiles()

[v6r6p13]

*DMS
CHANGE: TransferAgent - change RM call from getCatalogueReplicas to getActiveReplicas. 
        Lowering log printouts here and there

[v6r6p12]

*DMS
BUGFIX: RemovalTask - Replacing "'" by "" in error str set as attribute for a subRequest file. 
        Without that request cannot be updated when some nasty error occurs.

[v6r6p11]

*RMS:
BUGFIX: RequestClient - log string formatting

*DMS
BUGFIX: RemovalTask - handling for files not existing in the catalogue

*Transformation
FIX: TransformationManager - ignore files in NotProcessed status to get the % of processed files

*Interfaces
FIX: Fixes due to the recent changes in PromptUser utility

[v6r6p10]

*RMS
FIX: RequestDBMySQL - better escaping of queries 

*WMS
FIX: SiteDirector - get compatible platforms before checking Task Queues for a site

[v6r6p9]

*Core
FIX: Utilities/PromptUser.py - better user prompt

*Accounting
NEW: Add some validation to the job records because of weird data coming from YANDEX.ru

*DMS
BUGFIX: ReplicaManager - typo errStr -> infoStr in __replicate()
FIX: FTSRequest - fixed log message

*WMS
FIX: SiteDirector - use CSGlobals.getVO() call instead of explicit CS option

[v6r6p8]

*Transformation
BUGFIX: TransformationDB - typo in getTransformationFiles(): iterValues -> itervalues

[v6r6p7]

*Resources
FIX: StorageFactory - uncommented line that was preventing the status to be returned 
BUGFIX: CE remote scripts - should return status and not call exit()
BUGFIX: SSHComputingElement - wrong pilot ID reference

[v6r6p6]

*WMS
FIX: TaskQueueDB - in findOrphanJobs() retrieve orphaned jobs as list of ints instead of list of tuples
FIX: OptimizerExecutor - added import of datetime to cope with the old style optimizer parameters

*Transformation
FIX: TransformationAgent - fix finalization entering in an infinite loop
NEW: TransformationCLI - added resetProcessedFile command
FIX: TransformationCleaningAgent - treating the archiving delay 
FIX: TransformationDB - fix in getTransformationFiles() in case of empty file list

[v6r6p5]

*Transformation
FIX: TransformationAgent - type( transClient -> transfClient )
FIX: TransformationAgent - self._logInfo -> self.log.info
FIX: TransformationAgent - skip if no Unused files
FIX: TransformationAgent - Use CS option for replica cache lifetime
CHANGE: TransformationAgent - accept No new Unused files every [6] hours

[v6r6p4]

*DMS
FIX: TransferAgent - protection for files that can not be scheduled
BUGFIX: TransferDB - typo (instIDList - > idList ) fixed

*Transformation
BUGFIX: TransformationAgent - typo ( loginfo -> logInfo )

[v6r6p3]

FIX: merged in patch v6r5p14

*Core
BUGFIX: X509Chain - return the right structure in getCredentials() in case of failure
FIX: dirac-deploy-scripts.py - allow short scripts starting from "d"
FIX: dirac-deploy-scripts.py - added DCOMMANDS_PPID env variable in the script wrapper
FIX: ExecutorReactor - reduced error message dropping redundant Task ID 

*Interfaces
BUGFIX: Dirac.py - allow to pass LFN list to replicateFile()

*DMS
FIX: FileManager - extra check if all files are available in _findFiles()
BUGFIX: FileCatalogClientCLI - bug in DirectoryListing

[v6r6p2]

FIX: merged in patch v6r5p13

*WMS
FIX: SiteDirector - if no community set, look for DIRAC/VirtualOrganization setting

*Framework
FIX: SystemLoggingDB - LogLevel made VARCHAR in the MessageRepository table
FIX: Logging - several log messages are split in fixed and variable parts
FIX: SystemLoggingDB - in insertMessage() do not insert new records in auxiliary tables if they 
     are already there

[v6r6p1]

*Core:
CHANGE: PromptUser - changed log level of the printout to NOTICE
NEW: Base Client constructor arguments are passed to the RPCClient constructor

*DMS:
NEW: FTSRequest - added a prestage mechanism for source files
NEW: FileCatalogClientCLI - added -f switch to the size command to use raw faile tables 
     instead of storage usage tables
NEW: FileCatalog - added orphan directory repair tool
NEW: FIleCatalog - more counters to control the catalog sanity     

*WMS:
FIX: SandboxStoreClient - no more kwargs tricks
FIX: SandboxStoreClient returns sandbox file name in case of upload failure to allow failover
FIX: dirac-pilot - fixed VO_%s_SW_DIR env variable in case of OSG

*TS:
FIX: TransformationManagerHandler - avoid multiple Operations() instantiation in 
     getTransformationSummaryWeb()

[v6r6]

*Core
CHANGE: getDNForUsername helper migrated from Core.Security.CS to Registry helper
NEW: SiteSEMapping - new utilities getSitesGroupedByTierLevel(), getTier1WithAttachedTier2(),
     getTier1WithTier2
CHANGE: The DIRAC.Core.Security.CS is replaced by the Registry helper     
BUGFIX: dirac-install - properly parse += in .cfg files
FIX: Graphs.Utilities - allow two lines input in makeDataFromCVS()
FIX: Graphs - allow Graphs package usage if even matplotlib is not installed
NEW: dirac-compile-externals will retrieve the Externals compilation scripts from it's new location 
     in github (DIRACGrid/Externals)
NEW: Possibility to define a thread-global credentials for DISET connections (for web framework)
NEW: Logger - color output ( configurable )
NEW: dirac-admin-sort-cs-sites - to sort sites in the CS
CHANGE: MessageClient(Factor) - added msgClient attribute to messages
NEW: Core.Security.Properties - added JOB_MONITOR and USER_MANAGER properties

*Configuration
NEW: Registry - added getAllGroups() method

*Framework
NEW: SystemAdministratorClientCLI - possibility to define roothPath and lcgVersion when updating software

*Accounting
NEW: JobPlotter - added Normalized CPU plots to Job accounting
FIX: DBUtils - plots going to greater granularity

*DMS
NEW: FileCatalog - storage usage info stored in all the directories, not only those with files
NEW: FileCatalog - added utility to rebuild storage usage info from scratch
FIX: FileCatalog - addMetadataField() allow generic types, e.g. string
FIX: FileCatalog - path argument is normalized before usage in multiple methods
FIX: FileCatalog - new metadata for files(directories) should not be there before for directories(files)
NEW: FileCatalog - added method for rebuilding DirectoryUsage data from scratch 
NEW: FileCatalog - Use DirectoryUsage mechanism for both logical and physical storage
CHANGE: FileCatalog - forbid removing non-empty directories
BUGFIX: FileCatalogClientCLI - in do_ls() check properly the path existence
FIX: FileCatalogClientCLI - protection against non-existing getCatalogCounters method in the LFC client
FIX: DMS Agents - properly call superclass constructor with loadName argument
FIX: ReplicaManager - in removeFile() non-existent file is marked as failed
FIX: Make several classes pylint compliant: DataIntegrityHandler, DataLoggingHandler,
     FileCatalogHandler, StorageElementHandler, StorageElementProxyHandler, TransferDBMonitoringHandler
FIX: LogUploadAgent - remove the OSError exception in __replicate()
FIX: FileCatalogClientCLI - multiple check of proper command inputs,
     automatic completion of several commands with subcommands,
     automatic completion of file names
CHANGE: FileCatalogClientCLI - reformat the output of size command 
FIX: dirac-admin-ban-se - allow to go over all options read/write/check for each SE      
NEW: StrategyHandler - new implementation to speed up file scheduling + better error reporting
NEW: LcgFileCatalogProxy - moved from from LHCbDirac to DIRAC
FIX: ReplicaManager - removed usage of obsolete "/Resources/StorageElements/BannedTarget" 
CHANGE: removed StorageUsageClient.py
CHANGE: removed obsoleted ProcessingDBAgent.py

*WMS
CHANGE: RunNumber job parameter was removed from all the relevant places ( JDL, JobDB, etc )
NEW: dirac-pilot - add environment setting for SSH and BOINC CEs
NEW: WMSAdministrator - get output for non-grid CEs if not yet in the DB
NEW: JobAgent - job publishes BOINC parameters if any
CHANGE: Get rid of LHCbPlatform everywhere except TaskQueueDB
FIX: SiteDirector - provide list of sites to the Matcher in the initial query
FIX: SiteDirector - present a list of all groups of a community to match TQs
CHANGE: dirac-boinc-pilot dropped
CHANGE: TaskQueueDirector does not depend on /LocalSite section any more
CHANGE: reduced default delays for JobCleaningAgent
CHANGE: limit the number of jobs received by JobCleaningAgent
CHANGE: JobDB - use insertFields instead of _insert
CHANGE: Matcher, TaskQueueDB - switch to use Platform rather than LHCbPlatform retaining LHCbPlatform compatibility
BUGFIX: Matcher - proper reporting pilot site and CE
CHANGE: JobManager - improved job Killing/Deleting logic
CHANGE: dirac-pilot - treat the OSG case when jobs on the same WN all run in the same directory
NEW: JobWrapper - added more status reports on different failures
FIX: PilotStatusAgent - use getPilotProxyFromDIRACGroup() instead of getPilotProxyFromVOMSGroup()
CHANGE: JobMonitoringHandler - add cutDate and condDict parameters to getJobGroup()
NEW: JobMonitoringHandler - check access rights with JobPolicy when accessing job info from the web
NEW: JobManager,JobWrapper - report to accounting jobs in Rescheduled final state if rescheduling is successful
FIX: WMSAdministrator, SiteDirector - store only non-empty pilot output to the PilotDB
NEW: added killPilot() to the WMSAdministrator interface, DiracAdmin and dirac-admin-kill-pilot command
NEW: TimeLeft - renormalize time left using DIRAC Normalization if available
FIX: JobManager - reconnect to the OptimizationMind in background if not yet connected
CHANGE: JobManifest - use Operations helper
NEW: JobCleaningAgent - delete logging records from JobLoggingDB when deleting jobs

*RMS
FIX: RequestDBFile - better exception handling in case no JobID supplied
FIX: RequestManagerHandler - make it pylint compliant
NEW: RequestProxyHandler - is forwarding requests from voboxes to central RequestManager. 
     If central RequestManager is down, requests are dumped into file cache and a separate thread 
     running in background is trying to push them into the central. 
CHANGE: Major revision of the code      
CHANGE: RequestDB - added index on SubRequestID in the Files table
CHANGE: RequestClient - readRequestForJobs updated to the new RequetsClient structure

*RSS
NEW: CS.py - Space Tokens were hardcoded, now are obtained after scanning the StorageElements.

*Resources
FIX: SSHComputingElement - enabled multiple hosts in one queue, more debugging
CHANGE: SSHXXX Computing Elements - define SSH class once in the SSHComputingElement
NEW: SSHComputingElement - added option to define private key location
CHANGE: Get rid of legacy methods in ComputingElement
NEW: enable definition of ChecksumType per SE
NEW: SSHBatch, SSHCondor Computing Elements
NEW: SSHxxx Computing Elements - using remote control scripts to better capture remote command errors
CHANGE: put common functionality into SSHComputingElement base class for all SSHxxx CEs
NEW: added killJob() method tp all the CEs
NEW: FileCatalog - take the catalog information info from /Operations CS section, if defined there, 
     to allow specifications per VO 

*Interfaces
CHANGE: Removed Script.initialize() from the API initialization
CHANGE: Some general API polishing
FIX: Dirac.py - when running in mode="local" any directory in the ISB would not get untarred, 
     contrary to what is done in the JobWrapper

*TS
BUGFIX: TaskManager - bug fixed in treating tasks with input data
FIX: TransformationCleaningAgent - properly call superclass constructor with loadName argument
NEW: TransformationCleaningAgent - added _addExtraDirectories() method to extend the list of
     directories to clean in a subclass if needed
CHANGE: TransformationCleaningAgent - removed usage of StorageUsageClient     
NEW: TransformationAgent is multithreaded now ( implementation moved from LHCbDIRAC )
NEW: added unit tests
NEW: InputDataAgent - possibility to refresh only data registered in the last predefined period of time 
NEW: TransformationAgent(Client) - management of derived transformations and more ported from LHCbDIRAC
BUGFIX: TransformationDB - wrong SQL statement generation in setFileStatusForTransformation()

[v6r5p14]

*Core
NEW: Utilities - added Backports utility

*WMS
FIX: Use /Operations/JobScheduling section consistently, drop /Operations/Matching section
NEW: Allow VO specific share correction plugins from extensions
FIX: Executors - several fixes

[v6r5p13]

*WMS
FIX: Executors - VOPlugin will properly send and receive the params
NEW: Correctors can be defined in an extension
FIX: Correctors - Properly retrieve info from the CS using the ops helper

[v6r5p12]

FIX: merged in patch v6r4p34

[v6r5p11]

FIX: merged in patch v6r4p33

*Core
FIX: MySQL - added offset argument to buildConditions()

[v6r5p10]

FIX: merged in patch v6r4p32

[v6r5p9]

FIX: merged in patch v6r4p30

[v6r5p8]

FIX: merged in patch v6r4p29

[v6r5p7]

FIX: merged in patch v6r4p28

[v6r5p6]

FIX: merged in patch v6r4p27

*Transformation
BUGFIX: TransformationDB - StringType must be imported before it can be used

*RSS
NEW: CS.py - Space Tokens were hardcoded, now are obtained after scanning the StorageElements.

[v6r5p5]

FIX: merged in patch v6r4p26

[v6r5p4]

FIX: merged in patch v6r4p25

[v6r5p3]

*Transformation
FIX: merged in patch v6r4p24

[v6r5p2]

*Web
NEW: includes DIRACWeb tag web2012092101

[v6r5p1]

*Core
BUGFIX: ExecutorMindHandler - return S_OK() in the initializeHandler
FIX: OptimizationMindHandler - if the manifest is not dirty it will not be updated by the Mind

*Configuration
NEW: Resources helper - added getCompatiblePlatform(), getDIRACPlatform() methods

*Resources
FIX: SSHComputingElement - add -q option to ssh command to avoid banners in the output
FIX: BOINCComputingElement - removed debugging printout
FIX: ComputingElement - use Platform CS option which will be converted to LHCbPlatform for legacy compatibility

*DMS
FIX: RequestAgentBase - lowering loglevel from ALWAYS to INFO to avoid flooding SystemLogging

*WMS:
FIX: SiteDirector - provide CE platform parameter when interrogating the TQ
FIX: GridPilotDirector - publish pilot OwnerGroup rather than VOMS role
FIX: WMSUtilities - add new error string into the parsing of the job output retrieval

[v6r5]

NEW: Executor framework

*Core
NEW: MySQL.py - added Test case for Time.dateTime time stamps
NEW: MySQL.py - insertFields and updateFields can get values via Lists or Dicts
NEW: DataIntegrityDB - use the new methods from MySQL and add test cases
NEW: DataIntegrityHandler - check connection to DB and create tables (or update their schema)
NEW: DataLoggingDB - use the new methods from MySQL and add test cases
NEW: DataLoggingHandler - check connection to DB and create tables (or update their schema)
FIX: ProcessPool - killing stuck workers after timeout
CHANGE: DB will throw a RuntimeException instead of a sys.exit in case it can't contact the DB
CHANGE: Several improvements on DISET
CHANGE: Fixed all DOS endings to UNIX
CHANGE: Agents, Services and Executors know how to react to CSSection/Module and react accordingly
NEW: install tools are updated to deal with executors
FIX: dirac-install - add -T/--Timeout option to define timeout for distribution downloads
NEW: dirac-install - added possibility of defining dirac-install's global defaults by command line switch
BUGFIX: avoid PathFinder.getServiceURL and use Client class ( DataLoggingClient,LfcFileCatalogProxyClient ) 
FIX: MySQL - added TIMESTAMPADD and TIMESTAMPDIFF to special values not to be scaped by MySQL
NEW: ObjectLoader utility
CHANGE: dirac-distribution - added global defaults flag and changed the flag to -M or --defaultsURL
FIX: Convert to string before trying to escape value in MySQL
NEW: DISET Services - added PacketTimeout option
NEW: SystemLoggingDB - updated to use the renewed MySQL interface and SQL schema
NEW: Added support for multiple entries in /Registry/DefaultGroup, for multi-VO installations
CHANGE: Component installation procedure updated to cope with components inheriting Modules
CHANGE: InstallTools - use dirac- command in runit run scripts
FIX: X509Chain - avoid a return of error when the group is not valid
FIX: MySQL - reduce verbosity of log messages when high level methods are used
CHANGE: Several DB classes have been updated to use the MySQL buildCondition method
NEW: MySQL - provide support for greater and smaller arguments to all MySQL high level methods
FIX: Service.py - check all return values from all initializers

*Configuration
CHANGE: By default return option and section lists ordered as in the CS
NEW: ConfigurationClient - added function to refresh remote configuration

*Framework
FIX: Registry.findDefaultGroup will never return False
CHANGE: ProxyManager does not accept proxies without explicit group
CHANGE: SystemAdministratorHandler - force refreshing the configuration after new component setup

*RSS
CHANGE: removed code execution from __init__
CHANGE: removed unused methods
NEW: Log all policy results 

*Resources
NEW: updated SSHComputingElement which allows multiple job submission
FIX: SGETimeLeft - better parsing of the batch system commands output
FIX: InProcessComputingElement - when starting a new job discard renewal of the previous proxy
NEW: BOINCComputingElement - new CE client to work with the BOINC desktop grid infrastructure 

*WMS
CHANGE: WMS Optimizers are now executors
CHANGE: SandboxStoreClient can directly access the DB if available
CHANGE: Moved JobDescription and improved into JobManifest
FIX: typo in JobLoggingDB
NEW: JobState/CachedJobState allow access to the Job via DB/JobStateSync Service automatically
BUGFIX: DownloadInputData - when not enough disk space, message was using "buffer" while it should be using "data"
FIX: the sandboxmetadataDB explosion when using the sandboxclient without direct access to the DB
NEW: Added support for reset/reschedule in the OptimizationMind
CHANGE: Whenever a DB is not properly initialized it will raise a catchable RuntimeError exception 
        instead of silently returning
FIX: InputDataResolution - just quick mod for easier extensibility, plus removed some LHCb specific stuff
NEW: allow jobids in a file in dirac-wms-job-get-output
NEW: JobManager - zfill in %n parameter substitution to allow alphabetical sorting
NEW: Directors - added checking of the TaskQueue limits when getting eligible queues
CHANGE: Natcher - refactor to simpify the logic, introduced Limiter class
CHANGE: Treat MaxCPUTime and CPUTime the same way in the JDL to avoid confusion
NEW: SiteDirector - added options PilotScript, MaxPilotsToSubmit, MaxJobsInFillMode
BUGFIX: StalledJobAgent - use cpuNormalization as float, not string 
FIX: Don't kill an executor if a task has been taken out from it
NEW: dirac-boinc-pilot - pilot script to be used on the BOINC volunteer nodes
FIX: SiteDirector - better handling of tokens and filling mode 
NEW: Generic pilot identities are automatically selected by the TQD and the SiteDirector 
     if not explicitly defined in /Pilot/GenericDN and GenericGroup
NEW: Generic pilot groups can have a VO that will be taken into account when selecting generic 
     credentials to submit pilots
NEW: Generic pilots that belong to a VO can only match jobs from that VO
NEW: StalledJobAgent - added rescheduling of jobs stuck in Matched or Rescheduled status
BUGFIX: StalledJobAgent - default startTime and endTime to "now", avoid None value
NEW: JobAgent - stop after N failed matching attempts (nothing to do), use StopAfterFailedMatches option
CHANGE: JobAgent - provide resource description as a dictionary to avoid extra JDL parsing by the Matcher
CHANGE: Matcher - report pilot info once instead of sending it several times from the job
CHANGE: Matcher - set the job site instead of making a separate call to JobStateUpdate
NEW: Matcher - added Matches done and matches OK statistics
NEW: TaskQueue - don't delete fresh task queues. Wait 5 minutes to do so.
CHANGE: Disabled TQs can also be matched, if no jobs are there, a retry will be triggered

*Transformation
FIX: TransformationAgent - a small improvement: now can pick the prods status to handle from the CS, 
     plus few minor corrections (e.g. logger messages)
FIX: TransformationCLI - take into accout possible failures in resetFile command     

*Accounting
NEW: AccountingDB - added retrieving RAW records for internal stuff
FIX: AccountingDB - fixed some logic for readonly cases
CHANGE: Added new simpler and faster bucket insertion mechanism
NEW: Added more info when rebucketing
FIX: Calculate the rebucket ETA using remaining records to be processed instead of the total records to be processed
FIX: Plots with no data still carry the plot name

*DMS
NEW: SRM2Storage - added retry in the gfal calls
NEW: added new FTSCleaningAgent cleaning up TransferDB tables
FIX: DataLoggingClient and DataLoggingDB - tests moved to separate files
CHANGE: request agents cleanup

*RMS
CHANGE: Stop using RequestAgentMixIn in the request agents

[v6r4p34]

*DMS
BUGFIX: FileCatalogCLI - fixed wrong indentation
CHANGE: RegistrationTask - removed some LHCb specific defaults

[v6r4p33]

*DMS
CHANGE: FTSRequest - be more verbose if something is wrong with file

[v6r4p32]

*WMS
FIX: StalledJobAgent - avoid exceptions in the stalled job accounting reporting

*DMS
NEW: FTSMonitorAgent - handling of expired FTS jobs 

*Interfaces
CHANGE: Dirac.py - attempt to retrieve output sandbox also for Completed jobs in retrieveRepositorySandboxes()

[v6r4p30]

*Core
BUGFIX: dirac-admin-bdii-ce-voview - proper check of the result structure

*Interfaces
FIX: Dirac.py, Job.py - allow to pass environment variables with special characters

*DMS
NEW: FileCatalogCLI - possibility to sort output in the ls command

*WMS:
FIX: JobWrapper - interpret environment variables with special characters 

[v6r4p29]

*RMS
BUGFIX: RequestDBMySQL - wrong indentation in __updateSubRequestFiles()

[v6r4p28]

*Interfaces
CHANGE: Dirac.py, DiracAdmin.py - remove explicit timeout on RPC client instantiation

*RSS
FIX: CS.py - fix for updated CS location (backward compatible)

*DMS
BUGFIX: StrategyHandler - bug fixed determineReplicationTree()
FIX: FTSRequest - add checksum string to SURLs file before submitting an FTS job

*WMS
FIX: JobWrapper - protection for double quotes in JobName
CHANGE: SiteDirector - switched some logging messages from verbose to info level

*RMS
NEW: Request(Client,DBMySQL,Manager) - added readRequestsForJobs() method

[v6r4p27]

*DMS
FIX: SRM2Storage - removed hack for EOS (fixed server-side)

*Transformation
CHANGE: TransformationClient - limit to 100 the number of transformations in getTransformations()
NEW: TransformationAgent - define the transformations type to use in the configuration

*Interfaces
FIX: Job.py -  fix for empty environmentDict (setExecutionEnv)

[v6r4p26]

*Transformation
BUGFIX: TransformationClient - fixed calling sequence in rpcClient.getTransformationTasks()
NEW: TransformationClient - added log messages in verbose level.

[v6r4p25]

*DMS
BUGFIX: StrategyHandler - sanity check for wrong replication tree 

[v6r4p24]

*Core
NEW: MySQL - add 'offset' argument to the buildCondition()

*Transformation
FIX: TransformationAgent - randomize the LFNs for removal/replication case when large number of those
CHANGE: TransformationClient(DB,Manager) - get transformation files in smaller chunks to
        improve performance
FIX: TransformationAgent(DB) - do not return redundant LFNs in getTransformationFiles()    

[v6r4p23]

*Web
NEW: includes DIRACWeb tag web2012092101

[v6r4p22]

*DMS
FIX: SRM2Storage - fix the problem with the CERN-EOS storage 

[v6r4p21]

*Core
BUGFIX: SGETimeLeft - take into account dd:hh:mm:ss format of the cpu consumed

[v6r4p20]

*WMS
BUGFIX: PilotDirector, GridPilotDirector - make sure that at least 1 pilot is to be submitted
BUGFIX: GridPilotDirector - bug on how pilots are counted when there is an error in the submit loop.
BUGFIX: dirac-pilot - proper install script installation on OSG sites

[v6r4p19]

*RMS
FIX: RequestDBMySQL - optimized request selection query 

[v6r4p18]

*Configuration
BUGFIX: CE2CSAgent.py - the default value must be set outside the loop

*DMS
NEW: dirac-dms-create-replication-request
BUGFIX: dirac-dms-fts-submit, dirac-dms-fts-monitor - print out error messages

*Resources
BUGFIX: TorqueComputingElement.py, plus add UserName for shared Queues

*WMS
BUGFIX: JobManagerHandler - default value for pStart (to avoid Exception)

[v6r4p17]

*Core
FIX: dirac-configure - setup was not updated in dirac.cfg even with -F option
FIX: RequestHandler - added fix for Missing ConnectionError

*DMS
FIX: dirac-dms-clean-directory - command fails with `KeyError: 'Replicas'`.

*WMS
FIX: SiteDirector - adapt to the new method in the Matcher getMatchingTaskQueue 
FIX: SiteDirector - added all SubmitPools to TQ requests

[v6r4p16]

*Core:
FIX: dirac-install - bashrc/cshrc were wrongly created when using versionsDir

*Accounting
CHANGE: Added new simpler and faster bucket insertion mechanism
NEW: Added more info when rebucketing

*WMS
CHANGE: Matcher - refactored to take into account job limits when providing info to directors
NEW: JoAgent - reports SubmitPool parameter if applicable
FIX: Matcher - bad codition if invalid result

[v6r4p15]

*WMS
FIX: gLitePilotDirector - fix the name of the MyProxy server to avoid crasehs of the gLite WMS

*Transformation
FIX: TaskManager - when the file is on many SEs, wrong results were generated

[v6r4p13]

*DMS
FIX: dirac-admin-allow-se - added missing interpreter line

[v6r4p12]

*DMS
CHANGE: RemovalTask - for DataManager shifter change creds after failure of removal with her/his proxy.

*RSS
NEW: Added RssConfiguration class
FIX: ResourceManagementClient  - Fixed wrong method name

[v6r4p11]

*Core
FIX: GGUSTicketsClient - GGUS SOAP URL updated

*DMS
BUGFIX: ReplicaManager - wrong for loop

*RequestManagement
BUGFIX: RequestClient - bug fix in finalizeRequest()

*Transformation
FIX: TaskManager - fix for correctly setting the sites (as list)

[v6r4p10]

*RequestManagement
BUGFIX: RequestContainer - in addSubrequest() function

*Resources
BUGFIX: SRM2Storage - in checksum type evaluation

*ResourceStatusSystem
BUGFIX: InfoGetter - wrong import statement

*WMS
BUGFIX: SandboxMetadataDB - __init__() can not return a value

[v6r4p9]

*DMS
CHANGE: FailoverTransfer - ensure the correct execution order of the subrequests

[v6r4p8]

Bring in fixes from v6r3p17

*Core:
FIX: Don't have the __init__ return True for all DBs
NEW: Added more protection for exceptions thrown in callbacks for the ProcessPool
FIX: Operations will now look in 'Defaults' instead of 'Default'

*DataManagement:
FIX: Put more protection in StrategyHandler for neither channels  not throughput read out of TransferDB
FIX: No JobIDs supplied in getRequestForJobs function for RequestDBMySQL taken into account
FIX: Fix on getRequestStatus
CHANGE: RequestClient proper use of getRequestStatus in finalizeRequest
CHANGE: Refactored RequestDBFile

[v6r4p7]

*WorkloadManagement
FIX: SandboxMetadataDB won't explode DIRAC when there's no access to the DB 
CHANGE: Whenever a DB fails to initialize it raises a catchable exception instead of just returning silently

*DataManagement
CHANGE: Added Lost and Unavailable to the file metadata

[v6r4p6]

Bring fixes from v6r4p6

[v6r4p5]

*Configuration
NEW: Added function to generate Operations CS paths

*Core
FIX: Added proper ProcessPool checks and finalisation

*DataManagement
FIX: don't set Files.Status to Failed for non-existign files, failover transfers won't go
FIX: remove classmethods here and there to unblock requestHolder
CHANGE: RAB, TA: change task timeout: 180 and 600 (was 600 and 900 respectively)
FIX: sorting replication tree by Ancestor, not hopAncestorgit add DataManagementSystem/Agent/TransferAgent.py
NEW: TA: add finalize
CHANGE: TransferAgent: add AcceptableFailedFiles to StrategyHandler to ban FTS channel from scheduling
FIX: if there is no failed files, put an empty dict


*RSS
FIX: RSS is setting Allowed but the StorageElement checks for Active

*Workflows
FIX: Part of WorfklowTask rewritten to fix some issues and allow 'ANY' as site

*Transformation
FIX: Wrong calls to TCA::cleanMetadataCatalogFiles

[v6r4p4]

*Core
FIX: Platform.py - check if Popen.terminate is available (only from 2.6)

[v6r4p3]

*Core
FIX: ProcessPool with watchdog and timeouts - applied in v6r3 first

[v6r4p2]

*StorageManagement
BUGFIX: StorageElement - staging is a Read operation and should be allowed as such

*WMS
BUGFIX: InProcessComputingElement, JobAgent - proper return status code from the job wrapper

*Core
FIX: Platform - manage properly the case of exception in the ldconfig execution

[v6r4p1]

*DMS
FIX: TransferDB.getChannelObservedThroughput - the channelDict was created in a wrong way

*RSS
FIX: ResourceStatus was not returning Allowed by default

[v6r4]

*Core
FIX: dirac-install-db.py: addDatabaseOptionsToCS has added a new keyed argument
NEW: SGETimeLeft.py: Support for SGE backend
FIX: If several extensions are installed, merge ConfigTemplate.cfg
NEW: Service framework - added monitoring of file descriptors open
NEW: Service framework - Reduced handshake timeout to prevent stuck threads
NEW: MySQL class with new high level methods - buildCondition,insertFields,updateFields
     deleteEntries, getFields, getCounters, getDistinctAttributeValues
FIX: ProcessPool - fixes in the locking mechanism with LockRing, stopping workers when the
     parent process is finished     
FIX: Added more locks to the LockRing
NEW: The installation tools are updated to install components by name with the components module specified as an option

*DMS
FIX: TransferDB.py - speed up the Throughput determination
NEW: dirac-dms-add-files: script similar to dirac-dms-remove-files, 
     allows for 1 file specification on the command line, using the usual dirac-dms-add-file options, 
     but also can take a text file in input to upload a bunch of files. Exit code is 0 only if all 
     was fine and is different for every error found. 
NEW: StorageElementProxy- support for data downloading with http protocol from arbitrary storage, 
     needed for the web data download
BUGFIX: FileCatalogCLI - replicate operation does a proper replica registration ( closes #5 )     
FIX: ReplicaManager - __cleanDirectory now working and thus dirac-dms-clean-directory

*WMS
NEW: CPU normalization script to run a quick test in the pilot, used by the JobWrapper
     to report the CPU consumption to the accounting
FIX: StalledJobAgent - StalledTimeHours and FailedTimeHours are read each cycle, refer to the 
     Watchdog heartBeat period (should be renamed); add NormCPUTime to Accounting record
NEW: SiteDirector - support for the operation per VO in multi-VO installations
FIX: StalledJobAgent - get ProcessingType from JDL if defined
BUGFIX: dirac-wms-job-peek - missing printout in the command
NEW: SiteDirector - take into account the number of already waiting pilots when evaluating the number of pilots to submit
FIX: properly report CPU usage when the Watchdog kill the payload.

*RSS
BUGFIX: Result in ClientCache table is a varchar, but the method was getting a datetime
NEW: CacheFeederAgent - VOBOX and SpaceTokenOccupancy commands added (ported from LHCbDIRAC)
CHANGE: RSS components get operational parameters from the Operations handler

*DataManagement
FIX: if there is no failed files, put an empty dict

*Transformation
FIX: Wrong calls to TCA::cleanMetadataCatalogFiles

[v6r3p19]

*WMS
FIX: gLitePilotDirector - fix the name of the MyProxy server to avoid crashes of the gLite WMS

[v6r3p18]

*Resources
BUGFIX: SRM2Storage - in checksum type evaluation

[v6r3p17]

*DataManagement
FIX: Fixes issues #783 and #781. Bugs in ReplicaManager removePhisicalReplica and getFilesFromDirectory
FIX: Return S_ERROR if missing jobid arguments
NEW: Checksum can be verified during FTS and SRM2Storage 

[v6r3p16]

*DataManagement
FIX: better monitoring of FTS channels 
FIX: Handle properly None value for channels and bandwidths

*Core
FIX: Properly calculate the release notes if there are newer releases in the release.notes file

[v6r3p15]

*DataManagement
FIX: if there is no failed files, put an empty dict

*Transformation
FIX: Wrong calls to TCA::cleanMetadataCatalogFiles


[v6r3p14]

* Core

BUGFIX: ProcessPool.py: clean processing and finalisation
BUGFIX: Pfn.py: don't check for 'FileName' in pfnDict

* DMS

NEW: dirac-dms-show-fts-status.py: script showing last hour history for FTS channels
NEW: TransferDBMonitoringHandler.py: new function exporting FST channel queues
BUGFIX: TransferAgent.py,RemovalAgent.py,RegistrationAgent.py - unlinking of temp proxy files, corection of values sent to gMonitor
BUGFIX: StrategyHandler - new config option 'AcceptableFailedFiles' to unblock scheduling for channels if problematic transfers occured for few files
NEW: TransferAgent,RemovalAgent,RegistrationAgent - new confing options for setting timeouts for tasks and ProcessPool finalisation
BUGFIX: ReplicaManager.py - reverse sort of LFNs when deleting files and directories to avoid blocks
NEW: moved StrategyHandler class def to separate file under DMS/private

* TMS

FIX: TransformationCleaningAgent.py: some refactoring, new way of disabling/enabline execution by 'EnableFlag' config option

[v6r3p13]

*Core
FIX: Added proper ProcessPool checks and finalisation

*DataManagement
FIX: don't set Files.Status to Failed for non-existign files, failover transfers won't go
FIX: remove classmethods here and there to unblock requestHolder
CHANGE: RAB, TA: change task timeout: 180 and 600 (was 600 and 900 respectively)
FIX: sorting replication tree by Ancestor, not hopAncestorgit add DataManagementSystem/Agent/TransferAgent.py
NEW: TA: add finalize
CHANGE: TransferAgent: add AcceptableFailedFiles to StrategyHandler to ban FTS channel from scheduling

[v6r3p12]

*Core
FIX: Platform.py - check if Popen.terminate is available (only from 2.6)

[v6r3p11]

*Core
FIX: ProcessPool with watchdog and timeouts

[v6r3p10]

*StorageManagement
BUGFIX: StorageElement - staging is a Read operation and should be allowed as such

*WMS
BUGFIX: InProcessComputingElement, JobAgent - proper return status code from the job wrapper

*Core
FIX: Platform - manage properly the case of exception in the ldconfig execution

[v6r3p9]

*DMS
FIX: TransferDB.getChannelObservedThroughput - the channelDict was created in a wrong way

[v6r3p8]

*Web
CHANGE: return back to the release web2012041601

[v6r3p7]

*Transformation
FIX: TransformationCleaningAgent - protection from deleting requests with jobID 0 

[v6r3p6]

*Core
FIX: dirac-install-db - proper key argument (follow change in InstallTools)
FIX: ProcessPool - release all locks every time WorkignProcess.run is executed, more fixes to come
FIX: dirac-configure - for Multi-Community installations, all vomsdir/vomses files are now created

*WMS
NEW: SiteDirector - add pilot option with CE name to allow matching of SAM jobs.
BUGFIX: dirac-pilot - SGE batch ID was overwriting the CREAM ID
FIX: PilotDirector - protect the CS master if there are at least 3 slaves
NEW: Watchdog - set LocalJobID in the SGE case

[v6r3p5]

*Core:
BUGFIX: ProcessPool - bug making TaskAgents hang after max cycles
BUGFIX: Graphs - proper handling plots with data containing empty string labels
FIX: GateWay - transfers were using an old API
FIX: GateWay - properly calculate the gateway URL
BUGFIX: Utilities/Pfn.py - bug in pfnunparse() when concatenating Path and FileName

*Accounting
NEW: ReportGenerator - make AccountingDB readonly
FIX: DataCache - set daemon the datacache thread
BUGFIX: BasePlotter - proper handling of the Petabyte scale data

*DMS:
BUGFIX: TransferAgent, RegistrationTask - typos 

[v6r3p4]

*DMS:
BUGFIX: TransferAgent - wrong value for failback in TA:execute

[v6r3p3]

*Configuration
BUGFIX: Operations helper - typo

*DMS:
FIX: TransferAgent - change the way of redirecting request to task

[v6r3p2]

*DMS
FIX: FTSRequest - updating metadata for accouting when finalizing FTS requests

*Core
FIX: DIRAC/__init__.py - default version is set to v6r3

[v6r3p1]

*WMS
CHANGE: Use ResourcesStatus and Resources helpers in the InputDataAgent logic

*Configuration
NEW: added getStorageElementOptions in Resources helper

*DMS
FIX: resourceStatus object created in TransferAgent instead of StrategyHandler

[v6r3]

*Core
NEW: Added protections due to the process pool usage in the locking logic

*Resources
FIX: LcgFileCatalogClient - reduce the number of retries: LFC_CONRETRY = 5 to 
     avoid combined catalog to be stuck on a faulty LFC server
     
*RSS
BUGFIX: ResourceStatus - reworked helper to keep DB connections     

*DMS
BUGFIX: ReplicaManager::CatalogBase::_callFileCatalogFcnSingleFile() - wrong argument

*RequestManagement
FIX: TaskAgents - set timeOut for task to 10 min (15 min)
NEW: TaskAgents - fill in Error fields in case of failing operations

*Interfaces
BUGFIX: dirac-wms-select-jobs - wrong use of the Dirac API

[v6r2p9]

*Core
FIX: dirac-configure - make use of getSEsForSite() method to determine LocalSEs

*WMS
NEW: DownloadInputData,InputDataByProtocol - check Files on Tape SEs are on Disk cache 
     before Download or getturl calls from Wrapper
CHANGE: Matcher - add Stalled to "Running" Jobs when JobLimits are applied   
CHANGE: JobDB - allow to specify required platform as Platform JDL parameter,
        the specified platform is taken into account even without /Resources/Computing/OSCompatibility section

*DMS
CHANGE: dirac-admin-allow(ban)-se - removed lhcb-grid email account by default, 
        and added switch to avoid sending email
FIX: TaskAgents - fix for non-existing files
FIX: change verbosity in failoverReplication 
FIX: FileCatalog - remove properly metadata indices 
BUGFIX: FileManagerBase - bugfix in the descendants evaluation logic  
FIX: TransferAgent and TransferTask - update Files.Status to Failed when ReplicaManager.replicateAndRegister 
     will fail completely; when no replica is available at all.

*Core
FIX: dirac-pilot - default lcg bindings version set to 2012-02-20

[v6r2p8]

*DMS:
CHANGE: TransferAgent - fallback to task execution if replication tree is not found

[v6r2p7]

*WMS
BUGFIX: SiteDirector - wrong CS option use: BundleProxy -> HttpProxy
FIX: SiteDirector - use short lines in compressed/encoded files in the executable
     python script

[v6r2p6]

*DataManagement
FIX: Bad logic in StrategyHandler:MinimiseTotalWait

*Core
CHANGE: updated GGUS web portal URL

*RSS
BUGFIX: meta key cannot be reused, it is popped from dictionary

*Framework
FIX: The Gateway service does not have a handler
NEW: ConfingTemplate entry for Gateway
FIX: distribution notes allow for word wrap

*WorkloadManagement
FIX: avoid unnecessary call if no LFN is left in one of the SEs
FIX: When Uploading job outputs, try first Local SEs, if any


[v6r2p5]

*RSS
BUGFIX: several minor bug fixes

*RequestManagement
BUGFIX: RequestDBMySQL - removed unnecessary request type check

*DMS
BUGFIX: FileCatalogClienctCLI - wrong evaluation of the operation in the find command
NEW: FileCatalog - added possibility to remove specified metadata for a given path 
BUGFIX: ReplicaManager - wrong operation order causing failure of UploadLogFile module

*Core
NEW: dirac-install - generate cshrc DIRAC environment setting file for the (t)csh 

*Interfaces
CHANGE: Job - added InputData to each element in the ParametricInputData

*WMS
CHANGE: dirac-jobexec - pass ParametericInputData to the workflow as a semicolon separated string

[v6r2p4]

*WMS
BUGFIX: StalledJobAgent - protection against jobs with no PilotReference in their parameters
BUGFIX: WMSAdministratorHandler - wrong argument type specification for getPilotInfo method

*StorageManagement
BUGFIX: RequestFinalizationAgent - no method existence check when calling RPC method

[v6r2p3]

*WMS
CHANGE: Matcher - fixed the credentials check in requestJob() to simplify it

*ConfigurationSystem
CHANGE: Operations helper - fix that allow no VO to be defined for components that do not need it

*Core
BUGFIX: InstallTools - when applying runsvctrl to a list of components make sure that the config server is treated first and the sysadmin service - last
        
[v6r2p2]

*WMS
BUGFIX: Matcher - restored logic for checking private pilot asking for a given DN for belonging to the same group with JOB_SHARING property.

[v6r2p1]

*RequestManagementSystem
BUGFIX: RequestCleaningAgent - missing import of the "second" interval definition 

[v6r2]

*General
FIX: replaced use of exec() python statement in favor of object method execution

*Accounting
CHANGE: Accounting 'byte' units are in powers of 1000 instead of powers of 1024 (closes #457)

*Core
CHANGE: Pfn.py - pfnparse function rewritten for speed up and mem usage, unit test case added
FIX: DISET Clients are now thread-safe. Same clients used twice in different threads was not 
closing the previous connection
NEW: reduce wait times in DISET protocol machinery to improve performance    
NEW: dirac-fix-mysql-script command to fix the mysql start-up script for the given installation
FIX: TransferClient closes connections properly
FIX: DISET Clients are now thread-safe. Same client used twice in different threads will not close the previous connection
CHANGE: Beautification and reduce wait times to improve performance
NEW: ProcessPool - added functionality to kill all children processes properly when destroying ProcessPool objects
NEW: CS Helper for LocalSite section, with gridEnv method
NEW: Grid module will use Local.gridEnv if nothing passed in the arguments
CHANGE: Add deprecated sections in the CS Operations helper to ease the transition
FIX: dirac-install - execute dirac-fix-mysql-script, if available, to fix the mysql.server startup script
FIX: dirac-distribution - Changed obsoleted tar.list file URL
FIX: typo in dirac-admin-add-host in case of error
CHANGE: dirac-admin-allow(ban)-se - use diracAdmin.sendMail() instead of NotificationClient.sendMail()

*Framework
BUGFIX: UserProfileDB - no more use of "type" variable as it is a reserved keyword 

*RequestManagement:
FIX: RequestDBFile - more consistent treatment of requestDB Path
FIX: RequestMySQL - Execution order is evaluated based on not Done state of subrequests
NEW: RequestCleaningAgent - resetting Assigned requests to Waiting after a configurable period of time

*RSS
CHANGE: RSS Action now inherits from a base class, and Actions are more homogeneous, they all take a uniform set of arguments. The name of modules has been changed from PolType to Action as well.
FIX: CacheFeederAgent - too verbose messages moved to debug instead of info level
BUGFIX: fixed a bug preventing RSS clients to connect to the services     
FIX: Proper services synchronization
FIX: Better handling of exceptions due to timeouts in GOCDBClient   
FIX: RSS.Notification emails are sent again
FIX: Commands have been modified to return S_OK, S_ERROR inside the Result dict. This way, policies get a S_ERROR / S_OK object. CacheFeederAgent has been updated accordingly.
FIX: allow clients, if db connection fails, to reconnect ( or at least try ) to the servers.
CHANGE: access control using CS Authentication options. Default is SiteManager, and get methods are all.
BUGFIX: MySQLMonkey - properly escaped all parameters of the SQL queries, other fixes.
NEW: CleanerAgent renamed to CacheCleanerAgent
NEW: Updated RSS scripts, to set element statuses and / or tokens.
NEW: Added a new script, dirac-rss-synch
BUGFIX: Minor bugfixes spotted on the Web development
FIX: Removed useless decorator from RSS handlers
CHANGE: ResourceStatus helper tool moved to RSS/Client directory, no RSS objects created if the system is InActive
CHANGE: Removed ClientFastDec decorator, using a more verbose alternative.
CHANGE: Removed useless usage of kwargs on helper functions.  
NEW: added getSESitesList method to RSSClient      
FIX: _checkFloat() checks INTEGERS, not datetimes

*DataManagement
CHANGE: refactoring of DMS agents executing requests, allow requests from arbitrary users
NEW: DFC - allow to specify multiple replicas, owner, mode when adding files
CHANGE: DFC - optimization of the directory size evaluation
NEW: Added CREATE TEMPORARY TABLES privilege to FileCatalogDB
CHANGE: DFC - getCatalogCounters() update to show numbers of directories
NEW: lfc_dfc_copy script to migrate data from LFC to DFC
FIX: dirac-dms-user-lfns - fixed the case when the baseDir is specified
FIX: FTS testing scripts were using sys.argv and getting confused if options are passed
NEW: DFC - use DirectoryUsage tables for the storage usage evaluations
NEW: DFC - search by metadata can be limited to a given directory subtree
NEW: DFC - search by both directory and file indexed metadata
BUGFIX: DFC - avoid crash if no directories or files found in metadata query
NEW: DFC FileCatalogHandler - define database location in the configuration
NEW: DFC - new FileCatalogFactory class, possibility to use named DFC services
FIX: FTSMonitor, FTSRequest - fixes in handling replica registration, setting registration requests in FileToCat table for later retry
FIX: Failover registration request in the FTS agents.      
FIX: FTSMonitor - enabled to register new replicas if even the corresponding request were removed from the RequestManagement 
FIX: StorageElement - check if SE has been properly initialized before executing any method     
CHANGE: LFC client getReplica() - make use of the new bulk method lfc.lfc_getreplicasl()
FIX: LFC client - protect against getting None in lfc.lfc_readdirxr( oDirectory, "" )  
FIX: add extra protection in dump method of StorageElement base class
CHANGE: FailoverTransfer - create subrequest per catalog if more than one catalog

*Interface
NEW: Job.py - added method to handle the parametric parameters in the workflow. They are made available to the workflow_commons via the key 'GenericParameters'.
FIX: Dirac.py - fix some type checking things
FIX: Dirac.py - the addFile() method can now register to more than 1 catalog.

*WMS
FIX: removed dependency of the JobSchedulingAgent on RSS. Move the getSiteTier functionality to a new CS Helper.
FIX: WMSAdministratorHandler - Replace StringType by StringTypes in the export methods argument type
FIX: JobAgent - Set explicitly UseServerCertificate to "no" for the job executable
NEW: dirac-pilot - change directory to $OSG_WN_TMP on OSG sites
FIX: SiteDirector passes jobExecDir to pilot, this defaults to "." for CREAM CEs. It can be set in the CS. It will not make use of $TMPDIR in this case.
FIX: Set proper project and release version to the SiteDirector     
NEW: Added "JobDelay" option for the matching, refactored and added CS options to the matcher
FIX: Added installation as an option to the pilots and random MyProxyServer
NEW: Support for parametric jobs with parameters that can be of List type

*Resources
NEW: Added SSH Grid Engine Computing Element
NEW: Added SSH Computing Element
FIX: make sure lfc client will not try to connect for several days

*Transformation
FIX: TransformationDB - in setFileStatusForTransformation() reset ErrorCount to zero if "force" flag and    the new status is "unused"
NEW: TransformationDB - added support for dictionary in metadata for the InputDataQuery mechanism     

[v6r1p13]

*WMS
FIX: JobSchedulingAgent - backported from v6r2 use of Resources helper

[v6r1p12]

*Accounting
FIX: Properly delete cached plots

*Core
FIX: dirac-install - run externals post install after generating the versions dir

[v6r1p11]

*Core
NEW: dirac-install - caches locally the externals and the grid bundle
FIX: dirac-distribution - properly generate releasehistory and releasenotes

[v6r1p10]

*WorloadManagement
FIX: JobAgent - set UseServerCertificate option "no" for the job executable

[v6r1p9]

*Core
FIX: dirac-configure - set the proper /DIRAC/Hostname when defining /LocalInstallation/Host

*DataManagement
FIX: dirac-dms-user-lfns - fixed the case when the baseDir is specified
BUGFIX: dirac-dms-remove-files - fixed crash in case of returned error report in a form of dictionary 

[v6r1p8]

*Web
FIX: restored Run panel in the production monitor

*Resources
FIX: FileCatalog - do not check existence of the catalog client module file

[v6r1p7]

*Web
BUGFIX: fixed scroll bar in the Monitoring plots view

[v6r1p6]

*Core
FIX: TransferClient closes connections properly

[v6r1p5]

*Core
FIX: DISET Clients are now thread-safe. Same clients used twice in different threads was not 
     closing the previous connection
NEW: reduce wait times in DISET protocol machinery to improve performance   

[v6r1p4]

*RequestManagement
BUGFIX: RequestContainer - in isSubRequestDone() treat special case for subrequests with files

*Transformation
BUGFIX: TransformationCleaningAgent - do not clear requests for tasks with no associated jobs

[v6r1p3]

*Framework
NEW: Pass the monitor down to the request RequestHandler
FIX: Define the service location for the monitor
FIX: Close some connections that DISET was leaving open

[v6r1p2]

*WorkloadManagement
BUGFIX: JobSchedulingAgent - use getSiteTiers() with returned direct value and not S_OK

*Transformation
BUGFIX: Uniform use of the TaskManager in the RequestTaskAgent and WorkflowTaskAgent

[v6r1p1]

*RSS
BUGFIX: Alarm_PolType now really send mails instead of crashing silently.

[v6r1]

*RSS
CHANGE: Major refactoring of the RSS system
CHANGE: DB.ResourceStatusDB has been refactored, making it a simple wrapper round ResourceStatusDB.sql with only four methods by table ( insert, update, get & delete )
CHANGE: DB.ResourceStatusDB.sql has been modified to support different statuses per granularity.
CHANGE: DB.ResourceManagementDB has been refactored, making it a simple wrapper round ResourceStatusDB.sql with only four methods by table ( insert, update, get & delete )
CHANGE: Service.ResourceStatusHandler has been refactored, removing all data processing, making it an intermediary between client and DB.
CHANGE: Service.ResourceManagementHandler has been refactored, removing all data processing, making it an intermediary between client and DB.
NEW: Utilities.ResourceStatusBooster makes use of the 'DB primitives' exposed on the client and does some useful data processing, exposing the new functions on the client.
NEW: Utilities.ResourceManagementBooster makes use of the 'DB primitives' exposed on the client and does some useful data processing, exposing the new functions on the client.
CHANGE: Client.ResourceStatusClient has been refactorerd. It connects automatically to DB or to the Service. Exposes DB and booster functions.
CHANGE: Client.ResourceManagementClient has been refactorerd. It connects automatically to DB or to the Service. Exposes DB and booster functions.
CHANGE: Agent.ClientsCacheFeederAgent renamed to CacheFeederAgent. The name was not accurate, as it also feeds Accouting Cache tables.
CHANGE: Agent.InspectorAgent, makes use of automatic API initialization.
CHANGE: Command. refactor and usage of automatic API initialization.
CHANGE: PolicySystem.PEP has reusable client connections, which increase significantly performance.
CHANGE: PolicySystem.PDP has reusable client connections, which increase significantly performance.
NEW: Utilities.Decorators are syntactic sugar for DB, Handler and Clients.
NEW: Utilities.MySQLMonkey is a mixture of laziness and refactoring, in order to generate the SQL statements automatically. Not anymore sqlStatemens hardcoded on the RSS.
NEW: Utilities.Validator are common checks done through RSS modules
CHANGE: Utilities.Synchronizer syncs users and DIRAC sites
CHANGE: cosmetic changes everywhere, added HeadURL and RCSID
CHANGE: Removed all the VOExtension logic on RSS
BUGFIX: ResourceStatusHandler - getStorageElementStatusWeb(), access mode by default is Read
FIX: RSS __init__.py will not crash anymore if no CS info provided
BUGFIX: CS.getSiteTier now behaves correctly when a site is passed as a string

*dirac-setup-site
BUGFIX: fixed typos in the Script class name

*Transformation
FIX: Missing logger in the TaskManager Client (was using agent's one)
NEW: Added UnitTest class for TaskManager Client

*DIRAC API
BUGFIX: Dirac.py. If /LocalSite/FileCatalog is not define the default Catalog was not properly set.
FIX: Dirac.py - fixed __printOutput to properly interpret the first argument: 0:stdout, 1:stderr
NEW: Dirac.py - added getConfigurationValue() method

*Framework
NEW: UsersAndGroups agent to synchronize users from VOMRS server.

*dirac-install
FIX: make Platform.py able to run with python2.3 to be used inside dirac-install
FIX: protection against the old or pro links pointing to non-existent directories
NEW: make use of the HTTP proxies if available
FIX: fixed the logic of creating links to /opt/dirac directories to take into account webRoot subdirs

*WorkloadManagement
FIX: SiteDirector - change getVO() function call to getVOForGroup()

*Core:
FIX: Pfn.py - check the sanity of the pfn and catch the erroneous case

*RequestManagement:
BUGFIX: RequestContainer.isSubrequestDone() - return 0 if Done check fails

*DataManagement
NEW: FileCatalog - possibility to configure multiple FileCatalog services of the same type

[v6r0p4]

*Framework
NEW: Pass the monitor down to the request RequestHandler
FIX: Define the service location for the monitor
FIX: Close some connections that DISET was leaving open

[v6r0p3]

*Framework
FIX: ProxyManager - Registry.groupHasProperties() wasn't returning a result 
CHANGE: Groups without AutoUploadProxy won't receive expiration notifications 
FIX: typo dirac-proxy-info -> dirac-proxy-init in the expiration mail contents
CHANGE: DISET - directly close the connection after a failed handshake

[v6r0p2]

*Framework
FIX: in services logs change ALWAYS log level for query messages to NOTICE

[v6r0p1]

*Core
BUGFIX: List.uniqueElements() preserves the other of the remaining elements

*Framework
CHANGE: By default set authorization rules to authenticated instead of all
FIX: Use all required arguments in read access data for UserProfileDB
FIX: NotificationClient - dropped LHCb-Production setup by default in the __getRPSClient()

[v6r0]

*Framework
NEW: DISET Framework modified client/server protocol, messaging mechanism to be used for optimizers
NEW: move functions in DIRAC.Core.Security.Misc to DIRAC.Core.Security.ProxyInfo
CHANGE: By default log level for agents and services is INFO
CHANGE: Disable the log headers by default before initializing
NEW: dirac-proxy-init modification according to issue #29: 
     -U flag will upload a long lived proxy to the ProxyManager
     If /Registry/DefaultGroup is defined, try to generate a proxy that has that group
     Replaced params.debugMessage by gLogger.verbose. Closes #65
     If AutoUploadProxy = true in the CS, the proxy will automatically be uploaded
CHANGE: Proxy upload by default is one month with dirac-proxy-upload
NEW: Added upload of pilot proxies automatically
NEW: Print info after creating a proxy
NEW: Added setting VOMS extensions automatically
NEW: dirac-proxy-info can also print the information of the uploaded proxies
NEW: dirac-proxy-init will check that the lifetime of the certificate is less than one month and advise to renew it
NEW: dirac-proxy-init will check that the certificate has at least one month of validity
FIX: Never use the host certificate if there is one for dirac-proxy-init
NEW: Proxy manager will send notifications when the uploaded proxies are about to expire (configurable via CS)
NEW: Now the proxyDB also has a knowledge of user names. Queries can use the user name as a query key
FIX: ProxyManager - calculate properly the dates for credentials about to expire
CHANGE: ProxyManager will autoexpire old proxies, also auto purge logs
CHANGE: Rename dirac-proxy-upload to dirac-admin-proxy-upload
NEW: dirac-proxy-init will complain if the user certificate has less than 30 days
CHANGE: SecurityLogging - security log level to verbose
NEW: OracleDB - added Array type 
NEW: MySQL - allow definition of the port number in the configuration
FIX: Utilities/Security - hash VOMS Attributes as string
FIX: Utilities/Security - Generate a chain hash to discover if two chains are equal
NEW: Use chain has to discover if it has already been dumped
FIX: SystemAdministrator - Do not set  a default lcg version
NEW: SystemAdministrator - added Project support for the sysadmin
CHANGE: SysAdmin CLI - will try to connect to the service when setting the host
NEW: SysAdmin CLI - colorization of errors in the cli
NEW: Logger - added showing the thread id in the logger if enabled
     
*Configuration
NEW: added getVOfromProxyGroup() utility
NEW: added getVoForGroup() utility, use it in the code as appropriate
NEW: added Registry and Operations Configuration helpers
NEW: dirac-configuration-shell - a configuration script for CS that behaves like an UNIX shellCHANGE: CSAPI - added more functionality required by updated configuration console
NEW: Added possibility to define LocalSE to any Site using the SiteLocalSEMapping 
     section on the Operations Section     
NEW: introduce Registry/VO section, associate groups to VOs, define SubmitPools per VO
FIX: CE2CSAgent - update the CEType only if there is a relevant info in the BDII  

*ReleaseManagement
NEW: release preparations and installation tools based on installation packages
NEW: dirac-compile-externals will try go get a DIRAC-free environment before compiling
NEW: dirac-disctribution - upload command can be defined via defaults file
NEW: dirac-disctribution - try to find if the version name is a branch or a tag in git and act accordingly
NEW: dirac-disctribution - added keyword substitution when creating a a distribution from git
FIX: Install tools won't write HostDN to the configuration if the Admin username is not set 
FIX: Properly set /DIRAC/Configuration/Servers when installing a CS Master
FIX: install_site.sh - missing option in wget for https download: --no-check-certificate
FIX: dirac-install-agent(service) - If the component being installed already has corresponding 
     CS section, it is not overwritten unless explicitly asked for
NEW: dirac-install functionality enhancement: start using the switches as defined in issue #26;
CHANGE: dirac-install - write the defaults if any under defaults-.cfg so dirac-configure can 
        pick it up
FIX: dirac-install - define DYLD_LIBRARY_PATH ( for Mac installations )     
NEW: dirac-install - put all the goodness under a function so scripts like lhcb-proxy-init can use it easily
FIX: dirac-install - Properly search for the LcgVer
NEW: dirac-install will write down the releases files in -d mode   
CHANGE: use new dirac_install from gothub/integration branch in install_site.sh
NEW: Extensions can request custom external dependencies to be installed via pip when 
     installing DIRAC.
NEW: LCG bundle version can be defined on a per release basis in the releases.cfg 
NEW: dirac-deploy-scripts - when setting the lib path in the deploy scripts. 
     Also search for subpaths of the libdir and include them
NEW: Install tools - plainly separate projects from installations

*Accounting
CHANGE: For the WMSHistory type, send as JobSplitType the JobType
CHANGE: Reduced the size of the max key length to workaround mysql max bytes for index problem
FIX: Modified buckets width of 1week to 1 week + 1 day to fix summer time end week (1 hour more )

*WorkloadManagement
CHANGE: SiteDirector - simplified executable generation
NEW: SiteDirector - few more checks of error conditions   
NEW: SiteDirector - limit the queue max length to the value of MaxQueueLengthOption 
     ( 3 days be default )
BUGFIX: SiteDirector - do not download pilot output if the flag getPilotOutput is not set     
NEW: JobDB will extract the VO when applying DIRAC/VOPolicy from the proper VO
FIX: SSHTorque - retrieve job status by chunks of 100 jobs to avoid too long
NEW: glexecComputingElement - allow glexecComputingElement to "Reschedule" jobs if the Test of
     the glexec fails, instead of defaulting to InProcess. Controlled by
     RescheduleOnError Option of the glexecComputingElement
NEW: SandboxStore - create a different SBPath with the group included     
FIX: JobDB - properly treat Site parameter in the job JDL while rescheduling jobs
NEW: JobSchedulingAgent - set the job Site attribute to the name of a group of sites corresponding 
     to a SE chosen by the data staging procedure 
CHANGE: TimeLeft - call batch system commands with the ( default ) timeout 120 sec
CHANGE: PBSTimeLeft - uses default CPU/WallClock if not present in the output  
FIX: PBSTimeLeft - proper handling of (p)cput parameter in the batch system output, recovery of the
     incomplete batch system output      
NEW: automatically add SubmitPools JDL option of the job owner's VO defines it     
NEW: JobManager - add MaxParametericJobs option to the service configuration
NEW: PilotDirector - each SubmitPool or Middleware can define TargetGrids
NEW: JobAgent - new StopOnApplicationFailure option to make the agent exiting the loop on application failure
NEW: PilotAgentsDB - on demand retrieval of the CREAM pilot output
NEW: Pilot - proper job ID evaluation for the OSG sites
FIX: ComputingElement - fixed proxy renewal logic for generic and private pilots
NEW: JDL - added %j placeholder in the JDL to be replaced by the JobID
BUGFIX: DownloadInputData - bug fixed in the naming of downloaded files
FIX: Matcher - set the group and DN when a request gets to the matcher if the request is not 
     coming from a pilot
FIX: Matcher = take into account JobSharing when checking the owner for the request
CHANGE: PilotDirector, dirac-pilot - interpret -V flag of the pilot as Installation name

*DataManagement
FIX: FileCatalog/DiractoryLevelTree - consistent application of the max directory level using global 
     MAX_LEVELS variable
FIX: FileCatalog - Directory metadata is deleted together with the directory deletion, issue #40    
CHANGE: FileCatalog - the logic of the files query by metadata revisited to increase efficiency 
FIX: LcgFileCatalog - use lfcthr and call lfcthr.init() to allow multithread
     try the import only once and just when LcgFileCatalogClient class is intantiated
NEW: LcgFileCatalogClient - new version of getPathPermissions relying on the lfc_access method to solve the problem
     of multiple user DNs in LFC.     
FIX: StorageElement - get service CS options with getCSOption() method ( closes #97 )
FIX: retrieve FileCatalogs as ordered list, to have a proper default.
CHANGE: FileCatalog - allow up to 15 levels of directories
BUGFIX: FileCatalog - bug fixes in the directory removal methods (closes #98)
BUGFIX: RemovalAgent - TypeError when getting JobID in RemovalAgent
BUGFIX: RemovalAgent - put a limit to be sure the execute method will end after a certain number of iterations
FIX: DownloadInputData - when files have been uploaded with lcg_util, the PFN filename
     might not match the LFN file name
FIX: putting FTSMonitor web page back
NEW: The default file catalog is now determined using /LocalSite/FileCatalog. The old behavior 
     is provided as a fallback solution
NEW: ReplicaManager - can now deal with multiple catalogs. Makes sure the surl used for removal is 
the same as the one used for registration.   
NEW: PoolXMLCatalog - added getTypeByPfn() function to get the type of the given PFN  
NEW: dirac-dms-ban(allow)-se - added possibility to use CheckAccess property of the SE

*StorageManagement
FIX: Stager - updateJobFromStager(): only return S_ERROR if the Status sent is not
recognized or if a state update fails. If the jobs has been removed or
has moved forward to another status, the Stager will get an S_OK and
should forget about the job.
NEW: new option in the StorageElement configuration "CheckAccess"
FIX: Requests older than 1 day, which haven't been staged are retried. Tasks older than "daysOld" 
     number of days are set to Failed. These tasks have already been retried "daysOld" times for staging.
FIX: CacheReplicas and StageRequests records are kept until the pin has expired. This way the 
     StageRequest agent will have proper accounting of the amount of staged data in cache.
NEW: FTSCleaningAgent will allow to fix transient errors in RequestDB. At the moment it's 
     only fixing Requests for which SourceTURL is equal to TargetSURL.
NEW: Stager - added new command dirac-stager-stage-files          
FIX: Update Stager code in v6 to the same point as v5r13p37
FIX: StorageManager - avoid race condition by ensuring that Links=0 in the query while removing replicas

*RequestManagement
FIX: RequestDBFile - get request in chronological order (closes issue #84)
BUGFIX: RequestDBFile - make getRequest return value for getRequest the same as for

*ResourceStatusSystem
NEW: Major code refacoring. First refactoring of RSS's PEP. Actions are now function 
     defined in modules residing in directory "Actions".
NEW: methods to store cached environment on a DB and ge them.
CHANGE: command caller looks on the extension for commands.
CHANGE: RSS use now the CS instead of getting info from Python modules.
BUGFIX: Cleaned RSS scripts, they are still prototypes
CHANGE: PEP actions now reside in separate modules outside PEP module.
NEW: RSS CS module add facilities to extract info from CS.
CHANGE: Updating various RSS tests to make them compatible with
changes in the system.
NEW: CS is used instead of ad-hoc configuration module in most places.
NEW: Adding various helper functions in RSS Utils module. These are
functions used by RSS developers, including mainly myself, and are
totally independant from the rest of DIRAC.
CHANGE: Mostly trivial changes, typos, etc in various files in RSS     
CHANGE: TokenAgent sends e-mails with current status   

*Transformation
CHANGE: allow Target SE specification for jobs, Site parameter is not set in this case
CHANGE: TransformationAgent  - add new file statuses in production monitoring display
CHANGE: TransformationAgent - limit the number of files to be treated in TransformationAgent 
        for replication and removal (default 5000)
BUGFIX: TransformationDB - not removing task when site is not set
BUGFIX: TransformationCleaningAgent - archiving instead of cleaning Removal and Replication 
        transformations 
FIX: TransformationCleaningAgent - kill jobs before deleting them        

*Workflow
NEW: allow modules to define Input and Output parameters that can be
     used instead of the step_commons/workflow_commons (Workflow.py, Step.py, Module.py)

*Various fixes
BUGFIX: Mail.py uses SMTP class rather than inheriting it
FIX: Platform utility will properly discover libc version even for the new Ubuntu
FIX: Removed old sandbox and other obsoleted components<|MERGE_RESOLUTION|>--- conflicted
+++ resolved
@@ -1,4 +1,3 @@
-<<<<<<< HEAD
 [v6r20-pre6]
 
 *Core
@@ -29,7 +28,6 @@
 *Docs
 FIX: Drop some old stuff, add link for FTS3 page
 
-=======
 [v6r19p6]
 
 *Core
@@ -45,7 +43,6 @@
 *RSS
 NEW: SiteStatus object uses the RSS Cache
 FIX: expiration time is a date (dirac-rss-query-db)
->>>>>>> fe854730
 
 [v6r19p5]
 
