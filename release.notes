--- conflicted
+++ resolved
@@ -1,4 +1,3 @@
-<<<<<<< HEAD
 [v6r20-pre22]
 
 *Core
@@ -99,12 +98,11 @@
 *Tests
 FIX: add MonitoringDB to the configuration
 FIX: Installing elasticSeach locally in Jenkins, with ComponentInstaller support.
-=======
+
 [v6r19p20]
 
 *StorageManagement
 FIX: StorageManagementDB - fixed buggy group by with MySQL 5.7
->>>>>>> b93dd0b4
 
 [v6r19p19]
 
