--- conflicted
+++ resolved
@@ -1,4 +1,3 @@
-<<<<<<< HEAD
 [v6r16-pre3]
 
 *Core
@@ -17,7 +16,7 @@
 *Resources
 NEW: MessageQueue resources to manage MQ connections complemented with
      MQListener and MQPublisher helper classes
-=======
+
 [v6r15p15]
 
 *Configuration
@@ -28,7 +27,6 @@
 CHANGE: JobScheduling - correct handling of user specified sites in the executor,
         including non-existent (misspelled) site names
 FIX: CPUNormalization - accept if the JOBFEATURES information is zero or absent        
->>>>>>> 66f6396e
 
 [v6r15p14]
 
