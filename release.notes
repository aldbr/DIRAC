--- conflicted
+++ resolved
@@ -1,11 +1,10 @@
-<<<<<<< HEAD
 [v8r0-pre4]
 
 NEW: Basic support for the OAuth/OIDC tokens
 
 *DataManagement
 CHANGE: (#5391) The LcgFileCatalogClient has been removed
-=======
+
 [v7r3p4]
 
 FIX: fixes from v7r2p28
@@ -20,7 +19,6 @@
 
 *docs
 FIX: (#5424) some minor fixes for user documentation
->>>>>>> 378e441c
 
 [v7r3p2]
 
