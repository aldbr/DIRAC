--- conflicted
+++ resolved
@@ -1,4 +1,3 @@
-<<<<<<< HEAD
 [v6r13-pre33]
 
 CHANGE: Separating fixed and variable parts of error log messages for multiple systems 
@@ -63,12 +62,11 @@
 
 *TS
 CHANGE: Task Manager plugins
-=======
+
 [v6r12p41]
 
 *WMS
 CHANGE: dirac-wms-job-submit - "-r" switch to enable job repo
->>>>>>> 4bfd2634
 
 [v6r12p40]
 
