<<<<<<< HEAD
[v6r20p6]

*Tests
CHANGE: (#3757) generate self signed certificate TLS compliant

*Interfaces
FIX: (#3754) classmethods should not have self! (Dirac.py)

*WorkloadManagementSystem
FIX: (#3755) JobManager - bug fix in __deleteJob resulting in exceptions

*DataManagementSystem
NEW: (#3736) FTS3 add kicking of stuck jobs
FIX: (#3736) FTS3 update files in sequence to avoid mysql deadlock
CHANGE: (#3736) Canceled is not a final state for FTS3 Files
CHANGE: (#3736) FTS3Operations are finalized if the Request is in a final state (instead of Scheduled)
FIX: (#3724) change the ps_delete_files and ps_delete_replicas_from_file_ids to not lock on MySQL 5.7

*TransformationSystem
CHANGE: (#3758) re-written a large test as pytest (much less verbosity, plan to extend it)
FIX: (#3758) added BulkSubmission option in documentation for WorkflowTaskAgent

*RequestManagementSystem
FIX: (#3759) dirac-rms-request: silence a warning, when not using the old FTS Services

[v6r20p5]

*Docs

FIX: (#3747) fix many warnings
FIX: (#3735) GetReleaseNotes.py no longer depends on curl, but the python requests packe
FIX: (#3740) Fix fake environments for sqlalchemy.ext import, some code documentation pages were not build, e.g. FTS3Agent

*TransformationSystem

FIX: (#3726) If the result can not be evaluated, it can be converted to list
FIX: (#3723) TaskManagerAgentBase - add option ShifterCredentials to set the credentials to 
     use for all submissions, this is single VO only
FIX: (#3723) WorkflowTasks/RequestTasks: pass ownerDN and ownerGroup parameter to all the submission 
     clients if using shifterProxy ownerDN and ownerGroup are None thus reproducing the original behaviour
FIX: (#3723) TaskManagerAgentBase - refactor adding operations for transformation to separate function to 
     ensure presence of Owner/DN/Group in dict entries RequestTaskAgent no longer sets shifterProxy by default.

*Resources

CHANGE: (#3745) Add the deprecated decorator to native XROOT plugin


[v6r20p4]

*DMS
FIX: (#3727) use proxy location in the SECache

*RMS
FIX: (#3727) use downloadVOMSProxyToFile in RequestTask

*TS
FIX: (#3720) TaskManager - pass output data arguments as lists rather 
     than strings to the parametric job description

Docs:
FIX: (#3725) AdministratorGuide TransformationSystem spell check and added a few 
     phrases, notably for bulk submission working in v6r20p3

[v6r20p3]

*Framework
FIX: SystemAdministrator - Get the correct cpu usage data for each component

*TS
NEW: new command dirac-transformation-replication to create replication transformation to copy files from some SEs to other SEs, resolves #3700

*RMS
FIX: fix integration tests to work with privileged and non privileged proxies

*RSS
FIX: Fix for downtime publisher: wrong column names. Avoiding dates (not reflected in web app)

[v6r20p2]

*Core

CHANGE: (#3713) Fixes the infamous "invalid action proposal" by speeding up the handshake and not looking up the user/group in the baseStub

*RequestManagementSystem
CHANGE: (#3713) FowardDISET uses the owner/group of Request to execute the stub
CHANGE: (#3713) owner/group of the Requests are evaluated/authorized on the server side
CHANGE: (#3713) LimitedDelegation or FullDelegation are required to set requests on behalf of others -> pilot user and hosts should must them (which should already be the case)

*docs

NEW: (#3699) documentation on Workflow
CHANGE: (#3699) update on documentation for integration tests

*ConfigurationSystem

CHANGE: (#3699) for pilotCS2JSONSynchronizer: if pilotFileServer is not set, still print out the content

*WorkloadManagementSystem

CHANGE: (#3693) introduce options for sites to choose usage of Singularity

*TransformationSystem

FIX: (#3706) TaskManger with bulksubmission might have occasional exception, depending on order of entries in a dictionary
FIX: (#3709) TaskManager - fix the generated JobName to be of the form ProdID_TaskID
FIX: (#3709) TaskManager - check the JOB_ID and PRODUCTION_ID parameters are defined in the workflow

*Interfaces

FIX: (#3709) Job API - do not merge workflow non-JDL parameters with the sequence parameters of the same name

[v6r20p1]

*WorkloadManagementSystem

FIX: (#3697) Ensure retrieveTaskQueues doesn't return anything when given an empty list of TQ IDs.
FIX: (#3698) Call optimizer fast-path for non-bulk jobs

[v6r20]

*Core
NEW: MJF utility added, providing a general interface to Machine/Job Features values.
NEW: DEncode - added unit tests
NEW: JEncode for json based serialization
NEW: Add conditional printout of the traceback when serializing/deserializing non json compatible
     object in DEncode (enabled with DIRAC_DEBUG_DENCODE_CALLSTACK environment variable)
NEW: File.py - utility to convert file sizes between different unit
NEW: new flag in dirac-install script to install DIRAC-OS on demand
CHANGE: Removed deprecated option "ExtraModules" (dirac-configure, dirac-install scripts)
CHANGE: dirac-deploy-scripts, dirac-install - allow command modules with underscores in 
        their names in order for better support for the code checking tools
CHANGE: dirac-distribution and related scripts - compile web code while release
        generation
CHANGE: dirac-external-requirements - reimplemented to use preinstalled pip command rather than
the pip python API
FIX: dirac-distribution - fixed wrong indentation  
NEW: new command name for voms proxy
FIX: dirac-install default behaviour preserved even with diracos options
New: Add additional check in MJF utility to look for a shutdown file located at '/var/run/shutdown_time'
FIX: The hardcoded rule was not taken into account when the query was coming from the web server
CHANGE: VOMSService - reimplemented using VOMS REST interface
FIX: MJF utility won't throw exceptions when MJF is not fully deployed at a site

*Framework
NEW: WebAppCompiler methods is implemented, which is used to compile the web framework
NEW: add JsonFormatter for logs
NEW: add default configuration to CS: only TrustedHost can upload file
CHANGE: ComponentInstaller - remove the old web portal configuration data
	used during the installation
CHANGE: MessageQueue log handler uses JsonFormatter

*Monitoring
CHANGE: fixes for testing in Jenkins with locally-deployed ElasticSearch
FIX: fixes in the query results interpretation

*Configuration
FIX: ConfigurationHandler, PilotCStoJSONSynchronizer - fixes for enabling pilotCStoJSONSynchronizer, and doc
NEW: dirac-admin-voms-sync - command line for VOMS to CS synchronization
NEW: VOMS2CSSynchronizer - new class encapsulating VOMS to CS synchronization
CHANGE: VOMS2CSAgent - reimplemented to use VOMS2CSSynchronizer

*WorkloadManagementSystem
NEW: StopSigRegex, StopSigStartSeconds, StopSigFinishSeconds, StopSigNumber added to JDL, which cause Watchdog to send a signal StopSigNumber to payload processes matching StopSigRegex when there are less than StopSigFinishSeconds of wall clock remaining according to MJF.
NEW: PilotLoggingDB, Service and Client for handling extended pilot logging
NEW: added a new synchronizer for Pilot3: sync of subset of CS info to JSON file, 
     and sync of pilot3 files
NEW: dirac-admin-get-pilotslogging script for viewing PilotsLogging
NEW: Bulk job submission with protection of the operation transaction
NEW: WMSHistoryCorrector and MonitoringHistoryCorrector classes inheriting from a common BaseHistoryCorrector class
CHANGE: SiteDirector - refactored Site Director for better extensibility
CHANGE: dirac-wms-cpu-normalization uses the abstracted DB12 benchmark script used by the HEPiX Benchmarking Working Group, and the new MJF utility to obtain values from the system and to save them into the DIRAC LocalSite configuration.
CHANGE: Removed TaskQueueDirector and the other old style (WMS) *PilotDirector
CHANGE: TaskQueueDB - removed PilotsRequirements table
CHANGE: TaskQueueDB - added FOREIGN KEYS 
CHANGE: Removed gLite pilot related WMS code
FIX: always initialize gPilotAgentsDB object
FIX: JobManager - Added some debug message when deleting jobs
FIX: Job.py - fixing finding XML file
NEW: SiteDirector - added flag for sending pilot3 files
CHANGE: SiteDirector - changed the way we create the pilotWrapper (better extensibility)
NEW: SiteDirector - added possibility for deploying environment variables in the pilot wrapper

*Workflow
CHANGE: Script.py: created _exitWithError method for extension possibilities

*TS
FIX: TranformationCleaningAgent - just few simplifications 

*DMS
NEW: FTS3Agent working only with the FTS3 service to replace the existing one
NEW: FTS3Utilities - use correct FTS Server Selection Policy
NEW: StorageElement service - getFreeDiskSpace() and getTotalDiskSpace() take into account 
     MAX_STORAGE_SIZE parameter value
CHANGE: Adding vo name argument for StorageElement   
CHANGE: Fixing rss to fetch fts3 server status
NEW: Add a feature to the DFC LHCbManager to dump the content of an SE as a CSV file
FIX: FTS3DB: sqlalchemy filter statements with "is None" do not work and result in no lines being selected
NEW: FTS3Agent and FTS3DB: add functionality to kick stuck requests and delete old requests
NEW: FTS3Agent - add accounting report

*RMS
FIX: Really exit the RequestExecutingAgent when the result queue is buggy

*RSS
CHANGE: Using StorageElement.getOccupancy()
FIX: Initialize RPC to WMSAdministrator only once
FIX: Using MB as default for the size
FIX: flagged some commands that for the moment are unusable
FIX: fixed documentation of how to develop commands

*Resources
NEW: New SingularityComputingElement to submit jobs to a Singularity container
NEW: Added StorageElement.getOccupancy() method for DIP and GFAL2_SMR2 SE types
CHANGE: enable Stomp logging only if DIRAC_DEBUG_STOMP environment variable is set to any value

*Interfaces
CHANGE: Dirac.py - saving output of jobs run with 'runLocal' when they fail (for DEBUG purposes)

*Docs
CHANGE: WebApp release procedure
FIX: Update of the FTS3 docs

*Tests
FIX: add MonitoringDB to the configuration
FIX: Installing elasticSeach locally in Jenkins, with ComponentInstaller support.
=======
[v6r19p25]

*TransformationSystem
FIX: (#3742) TransformationDB - when adding files to transformations with a multi-threaded agent, 
     it might happen that 2 threads are adding the same file at the same time. The LFN was not 
     unique in the DataFiles table, which was a mistake... This fix assumes the LFN is unique, 
     i.e. if not the table had been cleaned and the table updated to be unique.
>>>>>>> 24e175c3

[v6r19p24]

*WMS
FIX: (#3739) pilotTools - added --tag and --requiredTag options
FIX: (#3739) pilotCommands - make NumberOfProcessors = 1 if nowhere defined (default)

*Resources
FIX: (#3739) CREAMComputingElement - possibility to defined CEQueueName to be used in the pilot submission command

[v6r19p23]

*TS
FIX: (#3734) catch correct exception for ast.literal_eval

[v6r19p22]

*Core
CHANGE: Backport from v6r20 - fixes the infamous "invalid action proposal" by speeding up 
        the handshake and not looking up the user/group in the baseStub

RMS:
CHANGE: Backport from v6r20 - FowardDISET uses the owner/group of Request to execute the stub
CHANGE: Backport from v6r20 - owner/group of the Requests are evaluated/authorized on the server side
CHANGE: Backport from v6r20 - LimitedDelegation or FullDelegation are required to set requests on behalf 
        of others -> pilot user and hosts should must them (which should already be the case)

*API
NEW: Dirac.py - running jobs locally now also works for parametric jobs. Only the first sequence will be run
FIX: Dirac.py - running jobs locally will now properly work with LFNs in the inputSanbdox

*DMS
FIX: DMSHelpers - in getLocalSiteForSE() return None as LocalSite if an SE is at no site

[v6r19p21]

*Configuration
FIX: Bdii2CSAgent - make the GLUE2 information gathering less verbose; Silently ignore StorageShares

*Test
CHANGE: backported some of the CI tools from the integration branch 

[v6r19p20]

*StorageManagement
FIX: StorageManagementDB - fixed buggy group by with MySQL 5.7

[v6r19p19]

*Configuration

NEW: BDII2CSAgent - new options: GLUE2URLs, if set this is queried in addition to the other BDII;
    GLUE2Only to turn off looking on the old schema, if true only the main BDII URL is queried;
    Host to set the BDII host to search

NEW: dirac-admin-add-resources new option G/glue2 , enable looking at GLUE2 Schema, 
     H/host to set the host URL to something else

[v6r19p18]

*Configuration
CHANGE: Better logging of the Configuration file write exception

*RSS
FIX: SummarizeLogsAgent - fix the case when no previous history

[v6r19p17]

*Framework
FIX: ProxyManager - if an extension has a ProxyDB, use it

*RSS
FIX: CSHelpers.py minor fixes

[v6r19p16]

*WMS
FIX: pilotCommands - cast maxNumOfProcs to an int.
CHANGE: pilotTools - change maxNumOfProcs short option from -P to -m.

[v6r19p15]

*Framework
NEW: ProxyDB - allow FROM address to be set for proxy expiry e-mails

*DMS
CHANGE: FTSJob - FailedSize is now BIGINT in FTSJob
CHANGE: FTSJob - increase the bringonline time

*WMS
FIX: SiteDirector won't set CPUTime of the pilot
FIX: convert MaxRAM inside the pilots to int

*RSS
FIX: SummarizeLogsAgent: comparison bug fix
FIX: Fixed sites synchronizer

[v6r19p14]

*WMS
NEW: pilotCommands/Tools - added possibility to specify a maxNumberOfProcessors parameter for pilots
CHANGE: MultiProcessorSiteDirector - allow kwargs to SiteDirector getExecutable & _getPilotOptions functions

*RMS
FIX: Fix a bug in ReplicateAndRegister Operation preventing files having failed once to be retried

*DMS
FIX: FileCatalogWithFkAndPsDB.sql - Fixes for the DFC to be compatible with strict group by mode 
     (https://dev.mysql.com/doc/refman/5.7/en/sql-mode.html#sqlmode_only_full_group_by)

*docs
CHANGE: added little documentation for lcgBundles

[v6r19p13]

*WMS
FIX: JobWrapper - added a debug message
FIX: Allow non-processor related tags to match TQ in MultiProcessorSiteDirector.

*Test
CHANGE: improve Gfal2 integration tests by checking the metadata

[v6r19p12]

*Core
CHANGE: QualityMapGraph - change the color map of the Quality plots

*Framework
FIX: Logging - remove the space after log messages if no variable message is printed, fixes #3587

*MonitoringSystem
CHANGE: ElasticSearch 6 does not support multiple types, only one type is created instead.

*RSS
FIX: GOCDBClient - encode in utf-8, update goc db web api URL
FIX: fixed bug in creation of history of status (avoid repetition of entries)

*DMS
FIX: fixed bug in FTSAgent initialization

*WMS
FIX: fix bug in dirac-wms-job-select: treating the case of jobGroup(s) not requested

[v6r19p11]

*Framework:
CHANGE: moved column "Instance" of InstalledComponentsDB.InstalledComponent 
        table from 64 to 32 characters

*WMS
FIX: JobWrapperTemplate - fix exception handling
CHANGE: dirac-wms-select-jobs - new option to limit the number of selected jobs
CHANGE: returning an error when sandboxes can't be unassigned from jobs (JobCleaningAgent)

*RMS
FIX: RequestDB - add missing JOIN in the web summary query
NEW: dirac-rms-request - add option to allow resetting the NotBefore member even 
     for non-failed requests

*DMS
FIX: FTSAgent - change data member names from uppercase to lower case

*Interfaces
CHANGE: autopep8 on the API/Dirac module

*docs:
NEW: added some doc about shifterProxy

[v6r19p10]

*Core
FIX: MySQL - catch exception when closing closed connection

*TS
CHANGE: add possibility to get extension-specific tasks and files statuses in TransformationMonitor web application

*RMS
NEW: dirac-rms-request - add option --ListJobs to list the jobs for a set of requests

*Resources
FIX: Use parameters given at construction for SRM2 protocols List

*StorageManagement
FIX: use StorageElement object to get disk cache size

*DMS
FIX: DMSHelpers - fix case when no site is found for an SE
FIX: ReplicateAndRegister - don't try and get SE metadata is replica is inactive

[v6r19p9]

*WMS
CHANGE: DownloadInputData was instantiating all local SEs which is not necessary... Only instantiate those that are needed
CHANGE: JobWrapper - use resolveSEGroup in order to allow defining SE groups including other SE groups
FIX: JobDB - fixed typo in getSiteMaskStatus() method
FIX: Fix getSiteMaskStatus in SiteDirector and MultiProcessSiteDirector
CHANGE: WatchdogLinux - using python modules in  instead of shell calls

*DMS
FIX: in DMSHelpers don't complain if an SE is at 0 sites

*Interfaces
CHANGE: Job.py - using the deprecated decorator for 2 deprecated methods

*RSS
FIX: EmailAction considers also CEs, not only SEs

*Resources
FIX: removed a useless/broken method in Resources helper
FIX: marked as obsoleted two methods in Resources helper (FTS2 related)

[v6r19p8]

*Configuration
FIX; Resources - don't overwrite queue tags if requiredtags are set.

*Framework
CHANGE: dirac-proxy-init - increase dirac-proxy-init CRL update frequency

*Accounting
CHANGE: AccountingDB - if the bucket length is part of the selected conditions, 
        add to the grouping

*WorkloadManagement
FIX: ConfigTemplate.cfg - allow user access to getSiteMaskStatus

*DataManagementSystem
FIX: DMSHelpers - recursive resolution of SEGroup was keeping the SEGroup in the list

*RSS
FIX: CSHelper - getting FTS from the correct location
CHANGE: use the SiteStatus object wherever possible

*Resources
FIX: CREAMComputingElement - added CS option for extra JDL parameters

*Documentation
CHANGE: point README to master and add badges for integration

[v6r19p7]

*WorkloadManagement
FIX: SiteDirector - correct escaping in pilot template
FIX: dirac-wms-get-wn-parameters - added some printouts to dirac-wms-get-wn-parameters

[v6r19p6]

*Core
FIX: SocketInfo - log proper message on CA's init failure.

*Accounting
CHANGE: NetworkAgent - remove support of perfSONAR summaries and add support of raw metrics.

*WMS
FIX: JobDB - don't trigger exception in webSummary if a site with a single dot is in the system
CHANGE: SiteDirector - added logging format and UTC timestamp to pilot wrapper
FIX: JobMonitoring - fix in getJobPageSummaryWeb() for showing correct sign of life for stalled jobs

*TS
FIX: TransformationManager - fix for wrong method called by the Manager

*RSS
NEW: SiteStatus object uses the RSS Cache
FIX: expiration time is a date (dirac-rss-query-db)

[v6r19p5]

*WMS
CHANGE: ParametricJob - added getParameterVectorLength() to replace getNumberOfParameters with a more detailed check of the job JDL validity
FIX: JobManagerHandler - restored the use of MaxParametricJobs configuration option

*Interfaces
FIX: Always use a list of LFNs for input data resolution (local run, mostly)

*tests
FIX: use rootPath instead of environment variable


[v6r19p4]

NEW: Added dummy setup.py in anticipation for standard installation procedure

*Core
CHANGE: SocketInfoFactory - version check of GSI at run time is removed

*Configuration 
FIX: Resources - fix RequiredTags in getQueue() function

*Interfaces
FIX: fix exception when using Dirac.Job.getJobJDL

*WMS
FIX: SiteDirector - fix proxy validity check in updatePilotStatus, a new proxy was 
     never created because isProxyValid returns non-empty dictionary
FIX: JobMonitoring - web table was not considering correctly Failed jobs because 
     stalled for setting the LastSignOfLife     

*DMS
FIX: StorageFactory - avoid complaining if Access option is not in SE section
CHANGE: dirac-dms-user-lfns - the wildcard flag will always assume leading "*" to match files, 
       unless the full path was specified in the wildcard no files were previously matched

*RSS
FIX: CacheFeederAgent resilient to command exceptions

*Resources
FIX: ARCComputingElement - the proxy environment variable was assumed before the 
     return value of the prepareProxy function was checked, which could lead to exceptions

[v6r19p3]

CHANGE: .pylintrc - disable redefined-variable-type
CHANGE: .pylintrc - max-nested-blocks=10 due to the many tests of result['OK']
CHANGE: use autopep8 for auto-formatting with following exceptions:
        tabs = 2 spaces and not 4
        line length check disabled (i.e. 120 characters instead of 80)
        Option for autopep8 are: --ignore E111,E101,E501

*Configuration
FIX: retrigger the initialization of the logger and the ObjectLoader after 
     all the CS has been loaded

*WMS
FIX: pilot commands will add /DIRAC/Extensions=extensions if requested
FIX: SiteDirector, pilotCommands - fix support for multiple values in the 
     RequiredTag CE parameter
FIX: MultiProcessorSiteDirector - fix dictionary changed size exception 

*Workflow
FIX: application log name can also come from step_commons.get['logFile']

*Resources
CHANGE: Condor, SLURM, SSHComputingElement - added parameters to force allocation
        of multi-core job slots

[v6r19p2]

*DMS
FIX: dirac-admin-allow-se: fix crash because of usage of old RSS function

*RSS
FIX: ResourceStatusDB - microseconds should always be 0 
FIX: Multiple fixes for the RSS tests

[v6r19p1]

*Core
FIX: ElasticSearchDB - certifi package was miscalled
FIX: ElasticSearchDB - added debug messages for DB connection

*Framework
FIX: ComponentInstaller - handling correctly extensions of DBs found in sql files

*WMS
FIX: SudoComputingElement - prevent message overwriting application errors
FIX: JobDB.getInputData now returns list of cleaned LFNs strings, possible "LFN:" 
     prefix is removed

*Interfaces
FIX: Dirac.py - bring back treatment of files in working local submission directory

[v6r19]

FIX: In multiple places - use systemCall() rather than shellCall() to avoid
     potential shell injection problems

FIX: All Databases are granting also REFERENCES grant to Dirac user to comply with
     more strict policies of MySQL version >= 5.7

*Accounting
NEW: new functionality to plot the data gathered by perfSONARs. It allows to 
     present jitter, one-way delay, packet-loss rate and some derived functions.
FIX: compatibility of AccountingDB with MySQL 5.7

*ConfigurationSystem
NEW: Allow to define FailoverURLs and to reference MainServers in the URLs

*FrameworkSystem
NEW: gLogger is replaced by the new logging system based on the python logging module
NEW: Added ElasticSearch backend for the logging
NEW: Central Backends configuration to customize their use by multiple components 
NEW: BundleDelivery - serves also CA's and CRL's all-in-one files
NEW: added shell scripts for generating CAs and CRLs with the possibility to specify the Input and/or output directories
CHANGE: can now send mails to multiple recipients using the NotificationClient
CHANGE: Make the new logging system thread-safe
FIX: Adapting query to MySLQ 5.7 "GROUP BY" clause
FIX: TopErrorMessagesReporter - more precise selection to please stricter versions of MySQL
CHANGE: ProxyGeneration - make RFC proxies by default, added -L/--legacy flag to dirac-proxy-init
        to force generation of no-RFC proxies

*Core
FIX: dirac-install - allow to use local md5 files
CHANGE: X509Chain - fixes to allow robot proxies with embedded DIRAC group extension
        ( allow DIRAC group extension not in the first certificate chain step )
CHANGE: BaseClient - recheck the useServerCertificate while establishing connection
        and take it into account even if it has changed after the client object creation    
FIX: PlainTransport - fixed socket creation in initAsClient()         
NEW: Technology preview of new logging system, based on standard python logging module
CHANGE: Added graphviz extension to sphinx builds
FIX: Added documentation of low level RPC/DISET classes
FIX: Gateway service - multiple fixes to resurrect the service and to correctly instantiate it
NEW: dirac-install will change the shebang of the python scripts to use the environment 
     python instead of the system one
NEW: Security.Utilities - methods to generate all-in-one CA certificates and CRLs files     
NEW: ElasticSearchDB - gets CA's all-in-one file from the BundleDelivery service if needed
NEW: genAllCAs.sh, genRevokedCerts.sh - DIRAC-free commands to generate all-in-one CA 
     certificates and CRLs files     
CHANGE: dirac-create-distribution-tarball - removing docs and tests directories when 
        creating release tarballs     

*DMS
CHANGE: FTSJob - use Request wrapper for the fts3 REST interface instead of pycurl based
        client
CHANGE: FTSHistoryView - drop FTSServer field from the view description   
CHANGE: FTSFile DB table: increased length of fields LFN(955), SourceSURL(1024), TargetSURL(1024)
CHANGE: Uniform length of LFN to 255 across DIRAC dbs
FIX: FTSJob - fix the serialization of 0 values
FIX: FTSFile, FTSJob - fix SQL statement generation for stricter versions of MySQL

*Resources
NEW: New method in the StorageElement to generate pair of URLs for third party copy.
     Implement the logic to generate pair of URLs to do third party copy. 
     This will be used mostly by FTS, but is not enabled as of now
FIX: StorageElement - fix different weird behaviors in Storage Element, in particular, 
     the inheritance of the protocol sections     
FIX: GFAL2 storage element: update for compatibility with GFAL2 2.13.3 APIs
NEW: Introduced Resources/StorageElementBases configuration section for definitions
     of abstract SEs to be used in real SEs definition by inheritance     

*RMS
NEW: dirac-rms-request - command including functionality of several other commands:
     dirac-rms-cancel|reset|show-request which are dropped. The required functionality
     is selected by the appropriate switches   

*RSS
NEW: Put Sites, ComputingElements, FTS and Catalogs under the status control of the
     RSS system 
NEW: Rewrote RsourceStatus/ResourceManagementDB tables with sqlAlchemy (RM DB with declarative base style)
NEW: SiteStatus client to interrogate site status with respect to RSS
CHANGE: introduced backward compatibility of RSS services with DIRAC v6r17 clients
CHANGE: moved some integration tests from pytest to unittest
CHANGE: Moved ResourceStatusDB to sqlAlchemy declarative_base
FIX: Automated setting of lastCheckTime and Dateffective in ResourceStatusDB and ResourceManagementDB
FIX: fixes for tables inheritance and extensions
FIX: fixes for Web return structure ("meta" column)
FIX: ResourceStatus, RSSCacheNoThread - fixed RSS cache generation 
FIX: ResourceStatus - fixes for getting status from the CS information
FIX: ResourceManagement/StatusDB - fixed bugs in meta parameter check
FIX: fixed incompatibility between Active/InActive RSS clients return format
FIX: SiteStatus - bug fixed in getSites() method - siteState argument not propagated to
     the service call
FIX: ResourceStatus - return the same structure for status lookup in both RSS and CS cases     
FIX: Bug fixes in scripts getting data out of DB


*Monitoring
CHANGE: DBUtils - change the bucket sizes for the monitoring plots as function of the time span

*WMS
NEW: SiteDirector - checks the status of CEs and Sites with respect to RSS  
NEW: pilotCommands - new ReplaceDIRACCode command mostly for testing purposes
NEW: JobAgent, JobWrapper - several fixes to allow the work with PoolComputingElement
     to support multiprocessor jobs    
NEW: JobScheduling - interpret WholeNode and NumberOfProcessors job JDL parameters and
     convert then to corresponding tags
NEW: SiteDirector - CEs can define QueryCEFlag in the Configuration Service which can be
     used to disallow querying the CE status and use information from PiltAgentsDB instead     
NEW: The application error codes, when returned, are passed to the JobWrapper, and maybe interpreted.
NEW: The JobWrapperTemplate can reschedule a job if the payload exits with status DErrno.EWMSRESC & 255 (222)
FIX: SiteDirector - unlink is also to be skipped for Local Condor batch system
FIX: JobDB - fixes necessary to suite MySQL 5.7
FIX: dirac-pilot, pilotTools - PYTHONPATH is cleared on pilot start, pilot option keepPP
     can override this
FIX: WMSAdministratorHandler - make methods static appropriately
FIX: Bug fix for correctly excluding WebApp extensions
CHANGE: JobScheduling - more precise site name while the job is Waiting, using the set of 
        sites at which the input files are online rather than checking Tier1s in eligible sites      
FIX: SiteDirector - aggregate tags for the general job availability test         
FIX: JobScheduling - bug fix in __sendToTQ()
FIX: pilotTools,pilotCommands - pick up all the necessary settings from the site/queue configuration
     related to Tags and multi-processor
NEW: SiteDirector - added option to force lcgBundle version in the pilot
FIX: SiteDirector - if MaxWaitingJobs or MaxTotalJobs not defined for a queue, assume a default value of 10
FIX: MatcherHandler - preprocess resource description in getMatchingTaskQueues()
FIX: JobDB - set CPUTime to a default value if not defined when rescheduling jobs

*TS
FIX: TransformationClient - fix issue #3446 for wrong file error counting in TS
FIX: TransformationDB - set ExternalID before ExternalStatus in tasks
BUGFIX: TransformationClient - fix a bug in the TS files state machine (comparing old status.lower() 
        with new status)

*Interfaces
CHANGE: Dirac API - expose the protocol parameter of getAccessURL()
CHANGE: Dirac API - added runLocal as an API method

*Docs
NEW: Documentation for developing with a container (includes Dockerfile)
NEW: Add script to collate release notes from Pull Request comments  
NEW: Chapter on scaling and limitations
CHANGE: Added documentation about runsv installation outside of DIRAC

*tests
NEW: Added client (scripts) system test
CHANGE: Add to the TS system test, the test for transformations with meta-filters
FIX: Minor fixes in the TS system test
FIX: correctly update the DFC DB configuration in jenkins' tests

[v6r17p35]

*Core
FIX: GOCDBClient - add EXTENSIONS & SCOPE tag support to GOCDB service queries.

[v6r17p34]

*SMS
FIX: StorageManagerClient - fix logic for JobScheduling executor when CheckOnlyTapeSEs is 
     its default true and the lfn is only on a tapeSE

[v6r17p33]

*WMS
FIX: StalledJobAgent - if no PilotReference found in jobs parameters, do as if there would be 
     no pilot information, i.e. set Stalled job Failed immediately
CHANGE: DownloadInputData - job parameters report not only successful downloads but also failed ones
FIX: JobDB - back port - set CPUTime to 0 if not defined at all for the given job 
FIX: JobDB - back port - use default CPUTime in the job description when rescheduling jobs

*Resources
FIX: ARCComputingElement - fix job submission issue due to timeout for newer lcg-bundles

[v6r17p32]

Resources:
CHANGE: /Computing/BatchSystems/Condor.py: do not copy SiteDirector's shell environment variables into the job environment

*WMS
CHANGE: Add option to clear PYTHONPATH on pilot start

[v6r17p31]

*RMS
FIX: ReqClient - avoid INFO message in client
*WMS
CHANGE: JobWrapper - allow SE-USER to be defined as another SE group (e.g. Tier1-USER)
*DMS
CHANGE: DMSHelpers - make resolveSEGroup recursive in order to be able to define SE groups in terms of SE groups

[v6r17p30]

*DMS
CHANGE: StorageElement - added status(), storageElementName(), checksumType() methods returning
        values directly without the S_OK structure. Remove the checks of OK everywhere
NEW: dirac-dms-add-file, DataManager - added option (-f) to force an overwrite of an existing file

*TS:
FIX: TransformationDB.py - set the ExternalID before the ExternalStatus in order to avoid inconsistent 
     tasks if setting the ExternalID fails

*StorageManagementSystem
FIX: StorageManagementClient.py - return the full list of onlineSites while it was previously happy 
     with only one

*Resources
FIX: HTCondorCEComputingElement.py - transfer output files(only log and err) for remote scheduler

[v6r17p29]

*WMS
CHANGE: split time left margins in cpuMargin and wallClockMargin. Also simplified check.


[v6r17p28]

*WMS
BUGFIX: JobScheduling - fix a bug introduced in 6r17p27 changes

*Monitoring
BUGFIX: MonitoringReporter - do not try to close the MQ connection if MD is not used

[v6r17p27]

*Configuration
FIX: ConfigurationClient - allow default value to be a tuple, a dict or a set

*Monitoring
CHANGE: DBUtils - change bucket sizes and simplify settings

*DMS
FIX: DMSRequestOperationsBase, RemoveFile - allow request to not fail if an SE is temporarily banned
FIX: dirac-admin-allow-se - first call of gLogger after its import

*RMS
CHANGE: remove scripts dirac-rms-show-request, dirac-rms-cancel-request and dirac-rms-reset-request 
        and replace with a single script dirac-rms-request with option (default is "show")
CHANGE: allow script to finalize a request if needed and set the job status appropriately

*Resources
FIX: LocalComputingElement - pilot jobIDs start with ssh to be compatible with pilotCommands. 
     Still original jobIDs are passed to getJobStatus. To be reviewed

*WMS
CHANGE: JobScheduling - assign a job to Group.<site>.<country>, if input files are at <site>.<country>.
        If several input replicas, assign Waiting to "MultipleInput"

[v6r17p26]

*Core
FIX: dirac-install.py to fail when installation of lcgBundle has failed
FIX: ClassAdLight - getAttributeInt() and getAttributeFloat() return None 
     if the corresponding JDL attribute is not defined

*MonitoringSystem
CHANGE: The Consumer and Producer use separate connections to the MQ; 
        If the db is not accessible, the messaged will not be consumed.

*WMS
FIX: JobDB - fix the case where parametric job placeholder %j is used in the JobName attribute
FIX: JobDB - take into account that ClassAdLight methods return None if numerical attribute is not defined
FIX: ParametricJob utility - fixed bug in evaluation of the ParameterStart|Step|Factor.X job numerical attribute

[v6r17p25]

*Monitoring
NEW: Implemented the support of monthly indexes and the unit tests are fixed

*RMS
FIX: RequestExecutingAgent - fix infinite loop for duplicate requests

*WMS 
NEW: ARCComputingElement - add support for multiprocessor jobs

[v6r17p24]

*WMS
FIX: SiteDirector - unlink is also to be skipped for Local Condor batch system

[v6r17p23]

*WMS
FIX: get job output for remote scheduler in the case of HTCondorCE

[v6r17p22]

*Framework
FIX: NotificationClient - added avoidSpam flag to sendMail() method which is propagated to
     the corresponding service call
     
*Integration
FIX: several fixes in integration testing scripts     

[v6r17p21]

*Core
NEW: Mail.py - added mechanism to compare mail objects
FIX: Grid.py - take into account the case sometimes happening to ARC CEs 
     where ARC-CE BDII definitions have SubClusters where the name isn't set to 
     the hostname of the machine

*Framework
FIX: Notification service - avoid duplicate emails mechanism 

[v6r17p20]

*Core
NEW: API.py - added __getstate__, __setstate__ to allow pickling objects inheriting
     API class by special treatment of internal Logger objects, fixes #3334

*Framework
FIX: SystemAdministrator - sort software version directories by explicit versions in the
     old software cleaning logic
FIX: MonitoringUtilities - sets a suitable "unknown" username when installing DIRAC from scratch, 
     and the CS isn't initialized fully when running dirac-setup-site     
CHANGE: Logger - added getter methods to access internal protected variables, use these methods
        in various places instead of access Logger protected variables     

*WMS
CHANGE: JobDB - removed unused CPUTime field in the Jobs table
CHANGE: JobScheduling - make check for requested Platform among otherwise eligible sites
        for a given job, fail jobs if no site with requested Platform are available

*RSS
FIX: Commands - improved logging messages

*SMS
FIX: StorageManagerClient - instantiate StorageElement object with an explicit vo argument,
     fixes #3335

*Interfaces
NEW: dirac-framework-self-ping command for a server to self ping using it's own certificate

[v6r17p19]

*Core
FIX: Adler - fix checksum with less than 8 characters to be 8 chars long

*Configuration
FIX: VOMS2CSAgent - fix to accomodate some weird new user DNs (containing only CN field)

*DMS
FIX: FileCatalog - fix for the doc strings usage in file catalog CLI, fixes #3306
FIX: FileCatalog - modified recursive file parameter setting to enable usage of the index

*SMS
CHANGE: StorageManagerClient - try to get sites with data online if possible in getFilesToStage

*RMS
FIX: RequestExecutingAgent - tuning of the request caching while execution

*WMS
FIX: DownloadInputData - do not mistakenly use other metadata from the replica info than SEs
FIX: JobScheduling - put sites holding data before others in the list of available sites
FIX: JobScheduling - try and select replicas for staging at the same site as online files
FIX: SiteDirector - keep the old pilot status if the new one can not be obtained in updatePilotStatus()

*Resources
FIX: CREAMComputingElement - return error when pilot output is missing in getJobOutput()

*Monitoring
FIX: DBUtils - change the buckets in order to support queries which require more than one year 
     data. The maximum buckets size is 7 weeks

[v6r17p18]

*Framework
NEW: SystemAdministrator - added possibility to remove old software installations keeping
     only a predefined number of the most recent ones.

*DMS
FIX: RemoveReplica - removing replica of a non-existing file is considered successful

*SMS
CHANGE: StorageManagerClient - restrict usage of executeWithUserProxy decorator 
        to calling the SE.getFileMetadata only; added flag to check only replicas 
        at tape SEs
        
*WMS
FIX: JobScheduling - added CS option to flag checking only replicas at tape SEs;
     fail jobs with input data not available in the File Catalog        

[v6r17p17]

*DMS
NEW: FTSAgent has a new CS parameter ProcessJobRequests to be able to process job
     requests only. This allows to run 2 FTS agents in parallel
     
*Resources
FIX: GFAL2_StorageBase - only set the space token if there is one to avoid problems
     with some SEs     

[v6r17p16]

*Configuration
FIX: VOMS2CSAgent - create user home directory in the catalog without
     recursion in the chown command
     
*RMS
FIX: RequestExecutingAgent - catch error of the cacheRequest() call
FIX: ReqClient - enhanced log error message

*SMS
FIX: StorageManagerClient - treat the case of absent and offline files on an SE 
     while staging
     
*TS
FIX: TaskManagerBase - process tasks in chunks of 100 in order to 
     update faster the TS (tasks and files)          

*WMS
FIX: JobScheduling - do not assume that all non-online files required staging

[v6r17p15]

*WMS
CHANGE: StalledJobAgent - ignore or prolong the Stalled state period for jobs 
        at particular sites which can be suspended, e.g. Boinc sites

[v6r17p14]

*Core
FIX: PrettyPrint.printTable utility enhanced to allow multi-row fields and
     justification specification for each field value  

*Accounting
NEW: DataStore - allow to run several instances of the service with only one which
     is enabled to do the bucketing

*RMS
NEW: new dirac-rms-list-req-cache command to list the requests in the ReqProxies services

*Interfaces
CHANGE: Dirac API - make several private methods visible to derived class

[v6r17p13]

*Core
NEW: Proxy - added executeWithoutServerCertificate() decorator function 

*Resources
FIX: CREAMComputingElement - split CREAM proxy renewal operation into smaller chunks for 
     improved reliability

[v6r17p12]

*Framework
FIX: SecurityFileLog  - when the security logs are rotated, the buffer size is reduced
     to 1 MB to avoid gzip failures ( was 2 GBs )

*WMS
FIX: pilotCommands - fix for interpreting DNs when saving the installation environment
FIX: SandboxStoreClient - do not check/make destination directory if requested sandbox 
     is returned InMemory

*TS
FIX: TransformationAgent CS option MaxFiles split in MaxFilesToProcess and MaxFilesPerTask,
     MaxFiles option is interpreted as MaxFilesPerTask for backward compatibility

*Resources
NEW: Added plug-ins for GSIFTP and HTTPS Storage protocols 

[v6r17p11]

*Core
FIX: ElasticSearchDB - set a very high number (10K) for the size of the ElasticSearch result

*Monitoring
FIX: MonitoringDB - et a very high number (10K) for the size of the ElasticSearch result

*WMS
FIX: pilotCommands - get the pilot environment from the contents of the bashrc script

*DMS
FIX: RemoveReplica - fix for the problem that if an error was set it was never reset
FIX: SE metadata usage in several components: ConsistencyInspector, DataIntwgrityClient,
     FTSRequest, dirac-dms-replica-metadata, StageMonitorAgent, StageRequestAgent,
     StorageManagerClient, DownloadInputData, InputDataByProtocol

[v6r17p10]

*Core
NEW: Logger - printing methods return True/False if the message was printed or not
FIX: ElastocSearchDB - error messages demoted to warnings

*Monitoring
FIX: MonitoringReporter - create producers if the CS definitions are properly in place

*TS
CHANGE: TaskManagerPlugin - allow to redefine the AutoAddedSites for each job type

[v6r17p9]

*WMS
BUGFIX: JobScheduling - bug fixed introduced in the previous patch 
NEW: pilotTools - introduced -o swicth for a generic CS option

*SMS
FIX: StorageManagerClient - fixes in the unit test

*DMS
FIX: FileManagerPs - in _getFileLFNs() - break a long list of LFNs into smaller chunks

[v6r17p8]

*Core
NEW: DErrno.ENOGROUP error to denote proxies without DIRAC group extension embedded
CHANGE: X509Chain - use DErrno.ENOGROUP error
FIX: dirac-install, dirac-deploy-scripts - fixes to allow DIRAC client installation on
     recent MacOS versions with System Integrity Protection feature
CHANGE: Proxy - added executionLock optional argument to executeWithUserProxy() decorator
        to lock while executing the function with user proxy 
FIX: Proxy - fix indentation in getProxy() preventing looping on the DNs  

*Framework
FIX: ProxyDB - fix of error message check in completeDelegation()

*WMS
FIX: TaskQueueDB - when an empty TaskQueue is marked for deletion, it can still get matches 
     which result in no selected jobs that produced unnecessary error messages 
FIX: JobScheduling executor - calls getFilesToStage() with a flag to lock while file lookup
     with user proxy; same for InputData executor for calling _resolveInputData()      

*TS
FIX: FileReport - fix in setFileStatus() for setting status for multiple LFNs at once

*SMS
FIX: StorageManagerClient - in getFilesToStage() avoid using proxy if no files to check
     on a storage element

*Resources
FIX: GFAL2_XROOTStorage - fix to allow interactive use of xroot plugin
FIX: GFAL2_StorageBase - enable IPV6 for gsiftp

[v6r17p7]

*DMS
FIX: dirac-dms-user-lfns - do not print out empty directories

*WMS
FIX: InputData Executor, JobWrapper - use DataManager.getReplicasForJobs() for
     getting input data replicas

*TS
FIX: TransformationAgent - use DataManager.getReplicasForJobs() for transformations
     creating jobs  

[v6r17p6]

*DMS
NEW: DataManager - add key argument forJobs (default False) in getReplicas() in order 
     to get only replicas that can be used for jobs (as defined in the CS); added
     getReplicasForJobs(), also used in the Dirac API

*SMS
FIX: Stager agents - monitor files even when there is no requestID, e.g. dCache returns None 
     when staging a file that is already staged    

*Resources
FIX: StorageFactory - bug fixes when interpreting SEs inheriting other SE parameters
NEW: Test_StorageFactory unit test and corresponding docs
FIX: Torque - some sites put advertising in the command answer that can not be parsed:
     redirect stderr to /dev/null

[v6r17p5]

*Resources
FIX: LcgFileCatalogClient - do not evaluate GUID if it is not a string

[v6r17p4]

*Configuration
FIX: Utilities - fixed interpretation of weird values of GlueCEPolicyMaxWallClockTime
     BDII parameter; newMaxCPUTime should is made integer

*Framework
FIX: Logger - make subloggers processing messages with the same level
     as the parent logger

*Docs
NEW: Updated documentation in several sections

*DMS
FIX: RemoveReplica operation - don't set file Done in RemoveReplicas if there is an error

[v6r17p3]

*RSS
FIX: Synchronizer - the sync method removes the resources that are no longer 
     in the CS from the DowntimeCache table

*DMS
CHANGE: dirac-dms-find-lfns - added SE switch to look for files only having
        replicas on a given SE (list)

*TS
FIX: TaskManager - optimization of the site checking while preparing job; optimized
     creation of the job template

*Resources
CHANGE: GFAL2_SRM2Storage, SRM2Storage - added gsiftp to the list of OUTPUT protocols 

[v6r17p2]

*Monitoring
FIX: ElasticSearchDB - fixes required to use host certificate for connection;
     fixes required to pass to version 5.0.1 of the elasticsearch.py binding

[v6r17p1]

*RSS
FIX: GOCDBSync - make commmand more verbose and added some minor fixes

[v6r17]

*Core
FIX: Adler - check explicitly if the checksum value is "False"
FIX: install_site.sh - added command line option to choose DIRAC version to install
NEW: ComponentInstaller - added configuration parameters to setup NoSQL database

*Framework
CHANGE: Logger - test level before processing string (i.e. mostly converting objects to strings)  
CHANGE: dirac-proxy-init - check and attempt to update local CRLs at the same time as
        generating user proxy
CHANGE: ProxyManager service - always store the uploaded proxy even if the already stored
        one is of the same validity length to allow replacement in case of proxy type
        changes, e.g. RFC type proxies           

*DMS
NEW: Next in implementation multi-protocol support for storage elements. When performing 
     an action on the StorageElement, instead of looping over all the protocol plugins, 
     we loop over a filtered list. This list is built taking into account which action 
     is taken (read vs write), and is also sorted according to lists defined in the CS.
     The negotiation for third party transfer is also improved: it takes into account all 
     possible protocols the source SE is able to produce, and all protocols the target is 
     able to receive as input.
NEW: StorageElement - added methods for monitoring used disk space
FIX: ReplicateAndRegister - fix the case when checksum is False in the FC
NEW: DMSHelpers - get list of sites from CS via methods; allow to add automatically sites 
     with storage

*RSS
NEW: FreeDiskSpace - added new command which is used to get the total and the remaining 
     disk space of all dirac storage elements that are found in the CS and inserts the 
     results in the SpaceTokenOccupancyCache table of ResourceManagementDB database.  
NEW: GOCDBSync command to ensure that all the downtime dates in the DowntimeCache 
     table are up to date       

Resources*
NEW: Updated Message Queue interface: MQ service connection management, support for
     SSL connections, better code arrangement

*Workflow
FIX: Modulebase, Script - avoid too many unnecessarily different application states

*WMS
FIX: JobStateUpdate service - in setJobStatusBulk() avoid adding false information when adding 
     an application status
     
*TS
FIX: TaskManager, TaskManagerAgentBase - standardize the logging information; removed unnecessary 
     code; use iterators wherever possible     
NEW: Introduced metadata-based filters when registering new data in the TS as catalog       

[v6r16p6]

*WMS
NEW: Added MultiProcessorSiteDirector section to the ConfigTemplate.cfg

*DMS
FIX: FileCatalogClient - added missing read methods to the interface description
     getDirectoryUserMetadata(), getFileUserMetadata()

[v6r16p5]

FIX: included patches from v6r15p27

[v6r16p4]

FIX: applied fixes from v6r15p26

[v6r16p3]

FIX: incorporated fixes from v6r15p25

[v6r16p2]

*Configuration
CHANGE: VOMS2CSAgent - remove user DNs which are no more in VOMS. Fixes #3130

*Monitoring
CHANGE: WMSHistory - added user, jobgroup and usergroup selection keys

*DMS
FIX: DataManager - retry checksum calculation on putAndRegister, pass checksum to the DataManager
     object in the FailoverTransfer object.
FIX: DatasetManager, FileCatalogClientCLI - bug fixes in the dataset management and commands      
     
*WMS
CHANGE: JobManager - added 'Killed' to list of jobs status that can be deleted     

[v6r16p1]

*Monitoring
CHANGE: MonitorinDB - allow to use more than one filter condition

*WMS
CHANGE: StalledJobAgent - send a kill signal to the job before setting it Failed. This should 
        prevent jobs to continue running after they have been found Stalled and then Failed.

[v6r16]

*Core
CHANGE: dirac-install, dirac-configure - use Extensions options consistently, drop
        ExtraModule option
CHANGE: dirac-install - use insecure ssl context for downloading files with urllib2.urlopen    
CHANGE: GOCDBClient - replaced urllib2 with requests module
        FIX: dirac-setup-site - added switch to exitOnError, do not exit on error by default
CHANGE: Added environment variables to rc files to enable certificates verification (necessary for python 2.7.9+)
FIX: ComponentInstaller - always update CS when a database is installed, even if it is
     already existing in the db server 
FIX: SSLSocketFactory - in __checkKWArgs() use correct host address composed of 2 parts      

*Framework
FIX: SystemAdministrator service - do not install WebAppDIRAC by default, only for the host
     really running the web portal

*Accounting
FIX: JobPolicy - remove User field from the policy conditions to fix a problem that 
     non-authenticated user gets more privileges on the Accounting info.

*Monitoring
NEW: New Monitoring system is introduced to collect, analyze and display various
     monitoring information on DIRAC components status and behavior using ElasticSearch
     database. The initial implementation is to collect WMSHistory counters.

*DMS
NEW: MoveReplica operation for the RMS system and a corresponding dirac-dms-move-replica-request
     comand line tool

*Resources
NEW: MessageQueue resources to manage MQ connections complemented with
     MQListener and MQPublisher helper classes
NEW: SudoComputingElement - computing element to execute payload with a sudo to a dedicated
     UNIX account     

[v6r15p27]

*Configuration
FIX: CSAPI - changed so that empty but existing options in the CS can be still
     modified

[v6r15p26]

*WMS
FIX: SandboxStoreClient - ensure that the latest sandbox is returned in the Web
     portal in the case the job was reset.

[v6r15p25]

*Resources
FIX: HTCondorCEComputingElement - cast useLocalSchedd to bool value even if it
     is defined as srting

[v6r15p24]

*Resources
CHANGE: HTCondorCE - added option to use remote scheduler daemon

[v6r15p23]

*DMS
FIX: dirac-dms-find-lfns - fixed bug causing generl script failure

[v6r15p22]

*Interfaces
CHANGE: Dirac API - add possibility to define the VO in the API
CHANGE: Dirac API - add checkSEAccess() method for checking SE status

[v6r15p21]

*WMS
FIX: removed default LCG version from the pilot (dirac-install will use the one of the requested release)

*RMS
FIX: reject bad checksum

[v6r15p20]

*Framework
FIX: SystemAdministratorHandler - in updateSoftware() put explicitly the project
     name into the command
FIX: ComponentInstaller - added baseDir option to the mysql_install_db call
     while a fresh new database server installation     

[v6r15p19]

*Core
FIX: dirac-install - lcg-binding version specified in the command switch
     overrides the configuration option value
     
*DMS
FIX: RemoveFile operation - Remove all files that are not at banned SEs

*TMS
FIX: FileReport - after successful update of input files status, clear the 
     cache dictionary to avoid double update      

[v6r15p18]

*Configuration
FIX: Utilities - take into account WallClock time limit while the MaxCPUTime
     evaluation in the Bdii@CSAgent 

*DMS
FIX: FTSJob - specify checksum type at FTS request submission

*StorageManagement
FIX: StorageManagerClient - in getFilesToStage() avoid exception in case
     of no active replicas

*Resources
FIX: StorageBase - in getParameters() added baseURL in the list of parameters returned 

*WMS
FIX: CPUNormalization - minor code rearrangement

[v6r15p17]

*Core
CHANGE: GOCDBClient - catch all downtimes, independently of their scope
FIX: LSFTimeLeft - accept 2 "word" output from bqueues command
CHANGE: dirac-install - create bashrc/cshrc with the possibility to define
        installation path in the $DIRAC env variable, this is needed for
        the cvmfs DIRAC client installation

[v6r15p16]

*Core
CHANGE: AgentModule - added a SIGALARM handler to set a hard timeout for each Agent
        cycle to avoid agents stuck forever due to some faults in the execution code

*DMS
FIX: DataManager - cache SE status information in filterTapeReplicas() to speed up execution
     
*WMS
BUGFIX: InputDataByProtocol - the failed resolution for local SEs was not considered correctly:
        if there were other SEs that were ignored (e.g. because on tape)     
     
*TS
FIX: TransformationAgent - in getDataReplicasDM() no need to get replica PFNs     

[v6r15p15]

*Configuration
CHANGE: VOMS2CSAgent - added new features: deleting users no more registered in VOMS;
        automatic creation of home directories in the File Catalog for new users

*WMS
CHANGE: JobScheduling - correct handling of user specified sites in the executor,
        including non-existent (misspelled) site names
FIX: CPUNormalization - accept if the JOBFEATURES information is zero or absent        

[v6r15p14]

*Core
FIX: BaseClient - proper error propagation to avoid excessive output in the logger

*Configuration
CHANGE: Resources helper - in getStorageElementOptions() dereference SEs containing
        BaseSE and Alias references

*Accounting
FIX: AccountingDB - changes to use DB index to speed-up removal query

*DMS
CHANGE: DMSHelpers - define SE groups SEsUsedForFailover, SEsNotToBeUsedForJobs, 
        SEsUsedForArchive in the Operations/DataManagement and use them in the
        corresponding helper functions
FIX: FTSJob - temporary fix for the FTS rest interface Request object until it is
     fixed in the FTS REST server         

*Resources
FIX: HTCondorCEComputingElement - check that some path was found in findFile(), return with error otherwise
CHANGE: ARCComputingElement - consider jobs in Hold state as Failed as they never come back
CHANGE: ARCComputingElement - do not use JobSupervisor tool for bulk job cancellation as
        it does not seem to work, cancel jobs one by one
FIX: ARCComputingElement - ensure that pilot jobs that are queued also get their proxies renewed on ARC-CE        

*WMS
FIX: SiteDirector - ensure that a proxy of at least 3 hours is available to the updatePilotStatus 
     function so that if it renews any proxies, it's not renewing them with a very short proxy

[v6r15p13]

*Resources
FIX: HTCondorCEComputingElement - fixed location of log/output files 
  
*TS
FIX: ValidateOutputDataAgent - works now with the DataManager shifter proxy

[v6r15p12]

*Core
FIX: Graphs - make sure matplotlib package is always using Agg backend
FIX: cshrc - added protection for cases with undefined environment variables
NEW: AuthManager - added possibility to define authorization rules by VO
     and by user group

*Configuration
NEW: Resources, ComputingElement(Factory) - added possibility to define site-wide
     CE parameters; added possibility to define common parameters for a given
     CE type.

*Framework
FIX: SystemAdministrator service - avoid using its own client to connect
     to itself for storing host information
FIX: SystemAdministratorClientCLI, dirac-populate-component-db - fix insertion
     of wrongly configured component to the ComponentMonitorDB     

*DMS
FIX: FileCatalog service - fix the argument type for getAncestor(), getDescendents()

*WMS
NEW: JobCleaningAgent - add an option (disabled by default) to remove Jobs from the 
     dirac server irrespective of their state

*Resources
CHANGE: HTCondorCE - added new configurable options - ExtraSubmitString, WorkingDirectory
        DaysToKeepLogs

[v6r15p11]

*Framework
NEW: dirac-proxy-destroy command to destroy proxy locally and in the ProxyManager
     service
CHANGE: ProxyManagerClient - reduce the proxy caching time to be more suitable
        for cases with short VOMS extensions     

*Configuration
FIX: VOMS2CSAgent - fixed typo bug in execute()

*RMS
FIX: RequestTask - fix if the problem when the processing of an operation times out, 
     there was no increment of the attempts done.

*DMS
FIX: FTSAgent - avoid FTS to fetch a request that was canceled

*Resources
FIX: HTCondorCE - protect against non-standard line in 'job status' list in the getJobStatus()
CHANGE: ComputingElement - reduce the default time length of the payload proxy to accomodate
        the case with short VOMS extensions

[v6r15p10]

*Core
FIX: MySQL - do not print database access password explicitly in the logs

*Configuration
CHANGE: VOMS2CSAgent - show in the log if there are changes ready to be committed
CHANGE: Bdii2CSAgent - get information from alternative BDII's for sites not 
        existing in central BDII

*Framework
FIX: ComponentInstaller - fixed location of stop_agent file in the content of t file
     of the runsv tool 

*RMS
FIX: Changed default port of ReqProxy service to 9161 from 9198

*Resources
FIX: BatchSystem/Condor, HYCondroCEComputingElement - more resilient parsing 
     of the status lookup command
FIX: CREAMComputingElement - in case of glite-ce-job-submit error print our both 
     std.err and std.out for completeness and better understanding    

*DMS
FIX: FileCatalogClient - bug fix in getDirectoryUserMetadata()

*Interfaces
FIX: Dirac - in replicateFile() in case of copying via the local cache check if 
     there is another copy for the same file name is happening at the same time

[v6r15p9]

*Configuration
FIX: fixed CS agents initialization bug

*DMS
FIX: fixed inconsistency between DataIntegrity and ConsistencyInspector modules

*Interfaces
FIX: Fix download of LFNs in InputSandbox when running job locally

[v6r15p8]

*Configuration
NEW: Added DryRun option for CS agents (false by default, True for new installations)

[v6r15p7]

*Core
CHANGE: Enabled attachments in the emails

*TS
*CHANGE: Added possibility for multiple operations in Data Operation Transformations

[v6r15p6]

*Resources
FIX: FCConditionParser: ProxyPlugin handles the case of having no proxy

*WMS
FIX: MJF messages correctly parsed from the pilot
NEW: Added integration test for TimeLeft utility and script calling it

[v6r15p5]

Included fixes from v6r14p36 patch release

*Framework
FIX: added GOCDB2CSAgent in template
FIX: Fixed permissions for HostLogging

*DMS
FIX: Introduced hopefully temporary fix to circumvent globus bug in gfal2

*WMS:
FIX: added test for MJF and made code more robust

*RSS
NEW: HTML notification Emails


[v6r15p4]

Included fixes from v6r14p35 patch release

*Core
NEW: Added a new way of doing pfnparse and pfnunparse using the standard python library. 
     The two methods now contains a flag to know which method to use. By default, the old 
     hand made one is used. The new one works perfectly for all standard protocols, except SRM

*RSS
FIX: dirac-rss-sync - command fixed to work with calling services rather than 
     databases directly
     
*Resources     
CHANGE: In multiple Storage classes use pfnparse and pfnunparse methods to manipulate
        url strings instead of using just string operations
NEW: A new attribute is added to the storage plugins: DYNAMIC_OPTIONS. This allows to construct 
     URLs with attributes going at the end of the URL, in the form ?key1=value1&key2=value2 
     This is useful for xroot and http.         

[v6r15p3]

Included changes from v6r14p34 patch release

*Accounting
FIX: DataStoreClient - catch all exceptions in sending failover accounting 
     requests as it could disrupt the logic of the caller 

*DMS
CHANGE: dirac-dms-show-se-status - added switches to show SEs only accessible by
        a given VO and SEs not assigned to any VO
FIX: dirac-dms-replicate-and-register-request - prints out the new request IDs
     to allow their monitoring by ID rather than possibly ambiguous request name      

[v6r15p2]

*WMS
FIX: pilotCommands - protect calls to external commands in case of empty
     or erroneous output
FIX: Matcher - fixed bug in the tag matching logic: if a site presented an empty
     Tag list instead of no Tag field at all, it was interpreted as site accepts
     all the tags
FIX: Matcher - matching parameters are printed out in the Matcher rather than
     in the TaskQueueDB, MaxRAM and Processors are not expanded into tags           

[v6r15p1]

Included patches for v6r14p32

*Configuration
CHANGE: Resources helper - remove "dips" protocol from the default list of third party
        protocols

*Resources
FIX: XROOTStorage - bug fixed in __createSingleDirectory() - proper interpretation
     of the xrootClient.mkdir return status
FIX: XROOTStorage unit test reenabled by mocking the xrootd import      

[v6r15]

Removed general "from DIRAC.Core.Utilities import *" in the top-level __init__.py

Made service handlers systematically working with unicode string arguments
Added requirements.txt and Makefile in the root of the project to support pip style installation

DIRAC documentation moved to the "docs" directory if the DIRAC project from the
DIRACDocs separate project.

*Accounting
CHANGE: INTEGER -> BIGINT for "id" in "in" accountingDB tables

*Core
NEW: The S_ERROR has an enhanced structure containing also the error code and the call
     stack from where the structure was created
NEW: DErrno module to contain definitions of the DIRAC error numbers and standard
     descriptions to be used from now on in any error code check      
CHANGE: gMonitor instantiation removed from DIRAC.__init__.py to avoid problems in
        documentation generation
CHANGE: removed Core.Utilities.List.sortList (sorted does the job)
CHANGE: removed unused module Core.Utilities.TimeSeries
NEW: dirac-install - makes us of the DIRAC tar files in CVMFS if available
NEW: dirac-install-client - a guiding script to install the DIRAC client from A to Z        
CHANGE: dirac-install - when generating bashrc and cshrc scripts prepend DIRAC paths
        to the ones existing in the environment already
NEW: MJFTimeLeft - using Machine JOb features in the TimeLeft utility
FIX: BaseClient - only give warning log message "URL banned" when one of the
     service URLs is really banned
CHANGE: DISET components - improved logic of service URL retries to speedup queries
        in case of problematic services     
NEW: dirac-rss-policy-manager - allows to interactively modify and test only the 
     policy section of Dirac.cfg     
FIX: XXXTimeLeft - do not mix CPU and WallTime values     
FIX: ComponentInstaller - longer timeout for checking components PID (after restart)
CHANGE: Proxy - in executeWithUserProxy() when multiple DNs are present, try all of them
CHANGE: List utility - change uniqueElements() to be much faster
NEW: Platform - added getPlatform() and getPlatformTuple() utilities to evaluate lazily the
     DIRAC platform only when it is needed, this accelerates DIRAC commands not needing
     the platform information. 

*Configuration
NEW: GOCDB2CSAgent agent to synchronize GOCDB and CS data about perfSONAR services
NEW: VOMS2CSAgent to synchronize VOMS user data with the DIRAC Registry
CHANGE: ConfigurationData - lazy config data compression in getCompressedData()

*Framework
CHANGE: SystemAdministratorIntegrator - make initial pinging of the hosts in parallel
        to speed up the operation
CHANGE: InstalledComponentsDB - table to cache host status information populated
        by a periodic task    
NEW: ComponentInstaller Client class to encapsulate all the installation utilities
     from InstallTools module    
NEW: SystemAdministratorClientCLI - added uninstall host command
NEW: SystemAdministratorClientCLI - added show ports command
NEW: SystemAdministratorHandler - added getUsedPorts() interface
NEW: SystemAdministratorHandler - show host command shows also versions of the Extensions
NEW: InstalledComponentsDB - added Extension field to the HostLogging table 
FIX: SystemLoggingDB - fixed double creation of db tables

*Accounting
FIX: DataStoreClient - Synchronizer based decorators have been replaced with a simple 
     lock as they were blocking addRegister() during every commit(); 

*RSS
NEW: CE Availability policy, closing #2373
CHANGE: Ported setStatus and setToken rpc calls to PublisherHandler from LHCb implementation
NEW: E-mails generated while RSS actions are now aggregated to avoid avalanches of mails
NEW: dirac-rss-sync is also synchronizing Sites now

*DMS
CHANGE: FileCatalogClient - make explicit methods for all service calls
CHANGE: DataManager, StorageElement - move physical accounting the StorageElement
CHANGE: FileCatalog - added recursive changePathXXX operations
CHANGE: FileCatalog contained objects have Master attribute defined in the CS. Extra check of eligibility of the catalogs specified explicitely. No-LFN write methods return just the Master result to be compatible with the current use in the clients.
CHANGE: Removed LcgFileCatalogXXX obsoleted classes
NEW: ConsistencyInspector class to perform data consistency checks between 
     different databases
CHANGE: FileCatalog(Client) - refactored to allow clients declare which interface
        they implement     
NEW: FileCatalog - conditional FileCatalog instantiation based on the configured
     Operations criteria        

*TS
CHANGE: TransformationDB table TaskInputs: InputVector column from BLOB to MEDIUMTEXT
FIX: TaskManager - fix bug in case there is no InputData for a task, the Request created 
     for the previous task was reassigned
NEW: TaskManager - possibility to submit one bulk job for a series of tasks     

*WMS
NEW: TaskQueueDB - possibility to present requirements in a form of tags from the 
     site( pilot ) to the jobs to select ones with required properties
FIX: JobWrapper - the InputData optimizer parameters are now DEncoded     
CHANGE: JobAgent - add Processors and WholeNode tags to the resources description
CHANGE: SiteDirector - flag to always download pilot output is set to False by default
FIX: SiteDirector - using PilotRunDirectory as WorkingDirectory, if available at the CE 
     level in the CS. Featire requested in issue #2746
NEW: MultiProcessorSiteDirector - new director to experiment with the multiprocessor/
     wholeNode queues
CHANGE: JobMemory utility renamed to JobParameters
CHANGE: CheckWNCapabilities pilot command changed to get WN parameters from the
        Machine Job Features (MJF) - NumberOfProcessors, MaxRAM    
NEW: JobManager, ParametricJob - utilities and support for parametric jobs with multiple
     parameter sequences      
NEW: SiteDirector - added logic to send pilots to sites with no waiting pilots even if
     the number of already sent pilots exceeds the number of waiting jobs. The functionality
     is switched on/off by the AddPilotsToEmptySites option.        

*RMS
FIX: Request - fix for the case when one of the request is malformed, the rest of 
     the requests could not be swiped
FIX: ReqProxyHandler - don't block the ReqProxy sweeping if one of the request is buggy     
CHANGE: ReqProxyHandler - added monitoring counters
NEW: ReqProxyHandler - added interface methods to list and show requests in a ReqProxy

*Resources
FIX: SRM2Storage - do not add accounting to the output structure as it is done in 
     the container StorageElement class
CHANGE: Add standard metadata in the output of all the Storage plugins     

*Interfaces
NEW: Job API - added setParameterSequence() to add an arbitrary number of parameter
     sequences for parametric jobs, generate the corresponding JDL

*tests
NEW: The contents of the TestDIRAC package is moved into the tests directory here

[v6r14p39]

Patch to include WebApp version v1r6p32

[v6r14p38]

*Core
CHANGE: Unhashable objects as DAG graph nodes

*RMS
CHANGE: Added possibility of constant delay for RMS operations

[v6r14p37]

*Core
NEW: Added soft implementation of a Direct Acyclic Graph

*Configuration
FIX: Bdii2CSAgent finds all CEs of a site (was finding only one)

*Resources
FIX: Make sure transferClient connects to the same ProxyStorage instance

[v6r14p36]

*Core
FIX: Sending mails to multiple recipients was not working

*WMS
FIX: Allow staging from SEs accessible by protocol


[v6r14p35]

*Core
FIX: SOAPFactory - fixes for import statements of suds module to work with the
     suds-jurko package that replaces the suds package

*Resources
FIX: BatchSystems.Torque - take into account that in some cases jobID includes
     a host name that should be stripped off
FIX: SSHComputingElement - in _getJobOutputFiles() fixed bug where the output
     of scpCall() call was wrongly interpreted    
FIX: ProxyStorage - evaluate the service url as simple /DataManagement/StorageElementProxy
     to solve the problem with redundant StorageElementProxy services with multiple
     possible urls       
     
*RSS
CHANGE: Configurations.py - Added DTScheduled3 policy (3 hours before downtime)     
     
*WMS
FIX: pilotCommands - take into account that in the case of Torque batch system
     jobID includes a host name that should be stripped off   
       
[v6r14p34]

*Configuration
FIX: Bdii2CSAgent - reinitilize the BDII info cache at each cycle in order not to 
     carry on obsoleted stuff. Fixes #2959

*Resources
FIX: Slurm.py - use --partition rather --cluster for passing the DIRAC queue name
FIX: DIPStorage - fixed bug in putFile preventing third party-like transfer from
     another DIPS Storage Element. Fixes #2413

*WMS
CHANGE: JobWrapper - added BOINC user ID to the job parameters
FIX: pilotCommands - interpret SLURM_JOBID environment if present
FIX: WMSClient - strip of comments in the job JDL before any processing.
     Passing jdl with comments to the WMS could provoke errors in the
     job checking.

[v6r14p33]

*WMS
FIX: JobAgent - included a mechanism to stop JobAgent if the host operator
     creates /var/lib/dirac_drain
FIX: CPUNormalization - fixed a typo in getPowerFromMJF() in the name of the
     exception log message           

[v6r14p32]

*Core
FIX: InstallTools - getStartupComponentStatus() uses "ps -p <pid>" variant of the
     system call to be independent of the OS differences

*DMS
FIX: RemoveReplica - bulkRemoval() was modifying its input dict argument and returning it,
     which was useless, only modify argument

*WMS
CHANGE: CPUNormalization - get HS'06 worker node value from JOBFEATURES if available

*RMS
FIX: ReqClient - bug fixed preventing the client to contact multiple instances of ReqManager
     service

[v6r14p31]

*DMS
FIX: FTSAgent - if a file was not Scheduled, the FTSAgent was setting it Done even if it had 
     not been replicated.

*Workflow
FIX: FailoverRequest - forcing setting the input file Unused if it was already set Processed

[v6r14p30]

*Framework
BUGFIX: MonitoringHandler - in deleteActivities() use retVal['Message'] if result is not OK

*Resources
FIX: XROOTStorage - in getFile() evaluate file URL without URL parameters
                    in __putSingleFile() use result['Message'] in case of error
                    
*RMS
FIX: dirac-rms-cancel-request - fixed crash because of gLogger object was not imported

*TS
FIX: TransformationCLI - in resetProcessedFile() added check that the Failed dictionary
     is present in the result of a call                    

[v6r14p29]

*Core
FIX: Time - skip the effect of timeThis decorator if not running interractively

*DMS
FIX: DataManager - in getFile(), select preferentially local disk replicas, if none disk replicas, 
     if none tape replicas
FIX: DataManager - avoid changing argument of public method checkActiveReplicas()
FIX: FTSAgent - wait 3 times longer for monitoring FTS jobs if Staging

*Accounting
CHANGE: Jobs per pilot plot is presented as Quality plot rather than a histogram

*WMS
CHANGE: dirac-wms-cpu-normalization - reduce memory usage by using xrange() instead of range()
        in the large test loop

[v6r14p28]

*TS
FIX: TaskManager - protection against am empty task dictionary in 
     prepareTransformationTasks()
FIX: Test_Client_TransformationSystem - fixes ti run in the Travis CI 
     environment
     
*WMS
FIX: JobMemory - use urllib instead of requests Python module as the latter
     can be unavailable in pilots.           

[v6r14p27]

*Core
FIX: PlainTransport,SocketInfoFactory - fix for the IPv6 "Address family not supported 
     by protocol" problems

*Interfaces
NEW: Dirac.py - in ping()/pingService() allow to ping a specific URL

*Resources
FIX: LcgFileCatalogClient - convert LFN into str in __fullLfn to allow LFNs
     in a unicode encoding

*WMS
FIX: JobWrapper - set the job minor status to 'Failover Request Failed' 
     if the failover request fails sending

*TS
FIX: TransformationDB - in getTransformationTasks(),getTaskInputVector 
     forward error result to the callers
FIX: TaskManager - in case there is no InputData for a task, the Request created 
     for the previous task was reassigned. This fixes this bug.      

*tests
FIX: several fixes to satisfy on-the-fly unit tests with teh Travis CI service 

[v6r14p26]

NEW: Enabled on-the-fly tests using the Travis-CI service

*Core
FIX: Subprocess - fix two potential infinite loops which can result in indefinite
     output buffer overflow

*WMS
FIX: JobScheduling executor - check properly if staging is allowed, it was always True before

[v6r14p25]

*Core
FIX: Subprocess - more detailed error log message in case ov output buffer
     overflow

*DMS
FIX: DataManager - fix for getActiveReplicas(): first check Active replicas before 
     selecting disk SEs

*Resources
FIX: StorageElementCache - fixes to make this class thread safe
FIX: StorageFactory - fix in getConfigStorageProtocols() to properly get options
     for inheriting SE definitions

[v6r14p24]

*Accounting
FIX: Plots, JobPlotter - fix sorting by plot labels in case the enddata != "now"

*DMS
FIX: dirac-dms-user-lfns - add error message when proxy is expired 

[v6r14p23]

*Interfaces
FIX: Job.py - setCPUTime() method sets both CPUTime and MaxCPUTime JDL parameters
     for backward compatibility. Otherwise this setting was ignored by scheduling

*TS
BUGFIX: TaskManager - bug fixed in submitTransformationTasks in getting the TransformationID 

[v6r14p22]

CHANGE: Multiple commands - permissions bits changed from 644 to 755  

*Framework
FIX: UserProfileDB - in case of desktop name belonging to two different users we have 
     to use both desktop name and user id to identify the desktop

*WMS
BUGFIX: JobWrapperTemplate - bug fixed in evaluation of the job arguments

*TMS
CHANGE: TaskManager - added TransformationID to the log messages

[v6r14p21]

*DMS
CHANGE: dirac-admin-allow(ban)-se - allow an SE group to be banned/allowed

*SMS
FIX: RequestPreparationAgent - fix crash in execute() in case no replica information
     available

*WMS
FIX: TaskQueueDB, PilotAgentsDB - escape DN strings to avoid potential SQL injection
FIX: JobWrapperTemplate - pass JobArguments through a json file to fix the case
     of having apostrophes in the values

*TMS
FIX: TransformationAgent - in processTransformation() fix reduction of number of files

[v6r14p20]

*WMS
FIX: SandboxMetadataDB - escape values in SandboxMetadataDB SQL queries to accommodate
     DNs containing apostrophe 

[v6r14p19]

*Core
NEW: CLI base class for all the DIRAC CLI consoles, common methods moved to the new class,
     XXXCLI classes updated to inherit the base class
FIX: Network - fix crash when path is empty string, fixes partly #2413     
     
*Configuration
FIX: Utilities.addToChangeSet() - fix the case when comma is in the BDII Site description 
     followed by a white space, the description string was constantly updated in the CS

*Interfaces
FIX: Dirac.py - in retrieveRepositorySandboxes/Data - "Retrieved" and "OutputData" key values
     are strings '0' in the jobDict when a repository file is read, need to cast it to int

*DMS
FIX: RegisterReplica - if operation fails on a file that no longer exists and has no 
     replica at that SE, consider the operation as Done.

*Resources
FIX: ARCComputingElement - bug fix in getJobOutput in using the S_ERROR()

[v6r14p18]

*Core
FIX: VOMSService - attGetUserNickname() can only return string type values
FIX: dirac-deploy-scripts - install DIRAC scripts first so that they can be 
     overwritten by versions from extensions

*Framework
FIX: dirac-populate-component-db - bug fixed to avoid duplicate entries in the
     database

*TS
FIX: TaskManager - do not use ReqProxy when submitting Request for Tasks, otherwise
     no RequestID can be obtained

*Interfaces
CHANGE: Dirac.py - increase verbosity of a error log message in selectJobs

*Resources
FIX: XROOTStorage - fixed KeyError exception while checking file existence
FIX: ARCComputingElement - in getJobOutput test for existence of an already 
     downloaded pilot log

[v6r14p17]

*Core
FIX: Service.py - use the service name as defined in the corresponding section in the CS
     and not the name defined in service Module option. This fixes the problem with the
     StorageElement service not interpreting properly the PFN name and using a wrong local
     data path. 

*Resources
CHANGE: ARCComputingElement - if the VO is not discoverable from the environment, use ARC API
        call in the getCEStatus, use ldapsearch otherwise

[v6r14p16]

*Resources
CHANGE: ARC Computing Element automatically renew proxies of jobs when needed

[v6r14p15]

*Core
FIX: VOMS.py - Fixed bug that generates proxies which are a mix between legacy and rfc proxies.

*DMS
CHANGE: Allow selecting disk replicas in getActiveReplicas() and getReplicas()

*WMS
CHANGE: Use the preferDisk option in the InputData optimizer, the TransformationAgent and in the Interface splitter


[v6r14p14]

*Core
FIX: VOMS.py - return RFC proxy if necessary after adding the VOMS extension

*Configuration
FIX: Validate maxCPUTime and Site description value

*Resources
FIX: XROOTStorage - changes to allow third party transfers between XROOT storages
CHANGE: HTCondorCEComputingElement - the Condor logging can now be obtained in the webinterface;
        SIGTERM (instead of SIGKILL) is send to the application in case jobs are killed by the host site;
        when pilots are put in held status we kill them in condor and mark them as aborted.

*WMS
FIX: pilotCommands - fixes for intrepreting tags in the pilot

[v6r14p13]

*WMS
FIX: pilot commands CheckCECapabilities and CheckWNCapabilities were not considering the case of missing proxy

[v6r14p12]

*Core
FIX: allow a renormalization of the estimated CPU power
FIX: dirac-install: Make hashlib optional again (for previous versions of python, since the pilot may end up on old machines)

*Framework
FIX: allow to install agents with non-standard names (different from the module name)

*DMS
CHANGE: Consider files to reschedule and submit when they are Failed in FTS

*WMS
CHANGE: Move getCEStatus function back to using the ARC API

[v6r14p11]

*Core
FIX: XXXTimeLeft - set limit to CPU lower than wall clock if unknown
FIX: Logger - fix exception printing in gLogger.exception()
CHANGE: InstallTools - added more info about the process in getStartupComponentStatus()
CHANGE: Time - better report from timeThis() decorator

*DMS
CHANGE: FTSAgent - wait some time between 2 monitorings of each job

*WMS
NEW: pilotCommands - added CheckCECapabilities, CheckWNCapabilities commands
NEW: Added dirac-wms-get-wn-parameters command

*TS
NEW: Added dirac-production-runjoblocal command
FIX: TransformationAgent(Plugin) - clean getNextSite() and normalizeShares()
FIX: TransformationPlugin - added setParameters() method

*RSS
FIX: dirac-rss-sync - move imports to after the Script.getPositionalArguments()

*Resources
NEW: Added dirac-resource-get-parameters command

[v6r14p10]
*Configuration
FIX: Resources - getQueue() is fixed to get properly Tag parameters

*Framework
FIX: SecurityFileLog - fix for zipping very large files

*Resources
NEW: added dirac-resource-get-parameters command

*WMS
NEW: JobMonitoringHandler - add getJobsParameters() method
NEW: pilotCommands - added CheckCECapabilities, CheckWNCapabilities
NEW: Added dirac-wms-get-wn-parameters command
NEW: Matcher - generate internal tags for MaxRAM and NumberOfProcessors parameters
CHANGE: SiteDirector does not pass Tags to the Pilot
FIX: Matcher(Handler) - do not send error log message if No match found,
     fixed Matcher return value not correctly interpreted

[v6r14p9]

*Core
FIX: BaseClient - enhance retry connection logic to minimize the overall delay
FIX: MessageBroker - fix of calling private __remove() method from outside
     of the class

*Framework
BUGFIX: dirac-(un)install-component - bug in importing InstallTools module

*WMS:
FIX: JobWrapper - fix in getting the OutputPath defined in the job

*Resources
FIX: ARCComputingElement - add queue to the XRSL string

[v6r14p8]

*Core
FIX: XXXTimeLeft - minor fixes plus added the corresponding Test case
FIX: ReturnValues - fixes in the doc strings to comply with the sphinx syntax
FIX: SocketInfoFactory - in __sockConnect() catch exception when creating a
     socket

*Interfaces
FIX: Job.py - fixes in the doc strings to comply with the sphinx syntax

*RSS
NEW: Configurations.py - new possible configuration options for Downtime Policies

*WMS
CHANGE: StatesAccountingAgent - retry once and empty the local messages cache
        in case of failure to avoid large backlog of messages
CHANGE: SiteDirector - do not send SharedArea and ClientPlatform as pilot
        invocation arguments  
CHANGE: Matcher - allow matching by hosts in multi-VO installations              

[v6r14p7]

*Core
CHANGE: XXXTimeLeft utilities revisited - all return real seconds,
        code refactoring - use consistently always the same CPU power 

*WMS
FIX: JobAgent - code refactoring for the timeLeft logic part

*Resources
BUGFIX: ComputingElement - get rid of legacy getResourcesDict() call

[v6r14p6]

*Configuration
FIX: Bdii2CSAgent - refresh configuration from Master before updating
FIX: Bdii2CSAgent - distinguish the CE and the Cluster in the Glue 1.0 schema

*DMS
CHANGE: FTSAgent - make the amount of scheduled requests fetched by the 
        FTSAgent a parameter in the CS 
CHANGE: RMS Operations - check whether the always banned policy is applied for SEs
        to a given access type

*RMS
FIX: RequestClient(DB,Manager) - fix bulk requests, lock the lines when selecting 
     the requests to be assigned, update the LastUpdate time, and expose the 
     assigned flag to the client

*WMS
FIX: JobAgent - when the application finishes with errors but the agent continues 
     to take jobs, the timeLeft was not evaluated
FIX: JobAgent - the initial timeLeft value was always set to 0.0     

[v6r14p5]

*Core
FIX: X509Certificate - protect from VOMS attributes that are not decodable


*Resources
FIX: GFAL2_StorageBase - fixed indentation and a debug log typo

*WMS
BUGFIX: Matcher - only the first job was associated with the given pilot
FIX: pilotTools - 0o22 is only a valid int for recent python interpreters, 
     replaced by 18

[v6r14p4]

*Core
FIX: DictCache - fix the exception in the destructor preventing the final
     cache cleaning

*Framework
FIX: SystemAdministratorClientCLI - corrected info line inviting to update
     the pilot version after the software update

*DMS
FIX: FTSAgent - Add recovery of FTS files that can be left in weird statuses 
     when the agent dies
CHANGE: DataManager - allow to not get URLs of the replicas
CHANGE: FTSJob - keep and reuse the FTS3 Context object

*Storage
CHANGE: StorageManagerClient - don't fail getting metadata for staging if at 
        least one staged replica found

*WMS
FIX: CPUNormalization - protect MJF from 0 logical cores
FIX: JobScheduling - fix printout that was saying "single site" and "multiple sites" 
     in two consecutive lines
NEW: pilotTools,Commands - added CEType argument, e.g. to specify Pool CE usage 
FIX: WatchDog - added checks of function return status, added hmsCPU initialization to 0,
     removed extra printout     
     
*Resources
FIX: GFAL2 plugins - multiple bug fixes     

[v6r14p3]

*Core
BUGFIX: small bug fixed in dirac-install-component, dirac-uninstall-component
BUGFIX: VOMS - remove the temporary file created when issuing getVOMSProxyInfo
FIX: FileHelper - support unicode file names
FIX: DictCache - purges all the entry of the DictCache when deleting the DictCache object 

*Framework
BUGFIX: dirac-populate-component-db - avoid return statement out of scope

*Interfaces
BUGFIX: Dirac - in submitJob() faulty use of os.open

*WMS
FIX: JobWrapper - avoid evaluation of OutputData to ['']
FIX: Matcher - the Matcher object uses a VO dependent Operations helper
CHANGE: JobAgent - stop agent if time left is too small (default 1000 HS06.s)
FIX: CPUNormalization - use correct denominator to get power in MJF

*Resources
FIX: ARCComputingElement - changed implementation of ldap query for getCEStatus

[v6r14p2]

*Core
FIX: Use GSI version 0.6.3 by default
CHANGE: Time - print out the caller information in the timed decorator
CHANGE: dirac-install - set up ARC_PLUGIN_PATH environment variable

*Framework
FIX: dirac-proxy-info - use actimeleft VOMS attribute

*Accounting
CHANGE: Removed SRMSpaceTokenDeployment Accounting type

*RSS
CHANGE: ResourceStatus - re-try few times to update the RSS SE cache before giving up
FIX: XXXCommand, XXXAction - use self.lof instead of gLogger
CHANGE: Added support for all protocols for SEs managed by RSS

*RMS
FIX: Request - produce enhanced digest string
FIX: RequestDB - fix in getDigest() in case of errors while getting request

*Resources
CHANGE: Propagate hideExceptions flag to the ObjectLoader when creating StorageElements
FIX: ARCComputingElement - multiple fixes after experience in production

*WMS
FIX: Pilot commands - fixed an important bug, when using the 
     dirac-wms-cpu-normalization script

[v6r14p1]

The version is buggy when used in pilots

*Core
NEW: dirac-install-component command replacing dirac-install-agent/service/executor
     commands
     
*Resources
NEW: FileStorage - plugin for "file" protocol
FIX: ARCComputingElement - evaluate as int the job exit code

*RSS
FIX: CSHelpers - several fixes and beautifications     

[v6r14]

*Core
NEW: CSGlobals - includes Extensions class to consistently check the returned
     list of extensions with proper names 
NEW: ProxyManagerXXX, ProxyGeneration, X509XXX - support for RFC proxies
NEW: ProxyInfo - VOMS proxy information without using voms commands
NEW: LocalConfiguration - option to print out license information    
FIX: SocketInfo.py - check the CRL lists while handshaking  

Configuration
NEW: ConfigurationClient - added getSectionTree() method

*Framework
NEW: InstalledComponentsDB will now store information about the user who did the 
     installation/uninstallation of components.

*Resources
NEW: ARCComputingElement based on the ARC python API

*RSS
FIX: Improved logging all over the place 

*DMS
NEW: New FileCatalog SecurityManager with access control based on policies,
     VOMSPolicy as one of the policy implementations.
NEW: lfc_dfc_db_copy - script used by LHCb to migrate from the LFC to the DFC with 
     Foreign Keys and Stored Procedures by accessing the databases directly     
NEW: FileManagerPs.py - added _getFileLFNs() to serve info for the Web Portal     
CHANGE: Moving several tests to TestDIRAC

*Interfaces
CHANGE: use jobDescription.xml as a StringIO object to avoid multiple disk
        write operations while massive job submission

*WMS
FIX: Watchdog - review for style and pylint
CHANGE: Review of the Matcher code, extracting Limiter and Matcher as standalone 
        utilities
        

*Transformation
NEW: New ported plugins from LHCb, added unit tests


[v6r13p21]

*TS
FIX: Registering TargetSE for Standard TransformationAgent plugin

[v6r13p20]

*DMS
FIX: DMSHelpers - allow for more than one Site defined to be local per SE

*Resources
FIX: XRootStorage - fix in getURLBase()

[v6r13p19]

FIX: changes incorporated from v6r12p53 patch

[v6r13p18]

*WMS
FIX: JobWrapper - ported back from v6r14p9 the fix for getting OutputPath

[v6r13p17]

FIX: changes incorporated from v6r12p52 patch

[v6r13p16]

FIX: changes incorporated from v6r12p51 patch

[v6r13p15]

Included patches from v6r12p50 release 

[v6r13p14]

*DMS
FIX: ReplicateAndRegister - fix a problem when a file is set Problematic 
     in the FC but indeed doesn't exist at all 

*Resources
CHANGE: StorageFactory - enhance the logic of BaseSE inheritance in the
        SE definition in the CS
        
*WMS
CHANGE: CPUNormalization, dirac-wms-cpu-normalization - reading CPU power 
        from MJF for comparison with the DIRAC evaluation
FIX: SiteDirector - create pilot working directory in the batch system working
     directory and not in "/tmp"                

[v6r13p13]

*DMS
BUGFIX: FileCatalogClient - bug fixed in getDirectoryMetadata()

[v6r13p12]

*Resources
FIX: StorageElement - bug fixed in inValid()
CHANGE: StorageFactory - do not interpret VO parameter as mandatory

[v6r13p11]

*DMS
BUGFIX: RemoveReplica - fix in singleRemoval()
FIX: dirac-dms-user-lfns - increased timeout

[v6r13p10]

CHANGE: Use sublogger to better identify log source in multiple places

*Core
CHANGE: Review / beautify code in TimeLeft and LSFTimeLeft
FIX: LSFTimeLeft - is setting shell variables, not environment variables, 
     therefore added an "export" command to get the relevant variable 
     and extract then the correct normalization

*Accounting
FIX: DataOperationPlotter - add better names to the data operations

*DMS:
FIX: DataManager - add mandatory vo parameter in __SEActive()
CHANGE: dirac-dms-replicate-and-register-request - submit multiple requests
        to avoid too many files in a single FTS request
FIX: FileCatalog - typo in getDirectoryMetadata()
FIX: FileCatalog - pass directory name to getDirectoryMetadata and not file name 
FIX: DataManager - in __SEActive() break LFN list in smaller chunks when
     getting replicas from a catalog        

*WMS
FIX: WMSAdministratorHandler - fix in reporting pilot statistics
FIX: JobScheduling - fix in __getSitesRequired() when calling self.jobLog.info 
CHANGE: pilotCommands - when exiting with error, print out current processes info

[v6r13p9]

*Framework
FIX: SystemLoggingDB - schema change for ClientIPs table to store IPv6 addresses

*DMS
BUGFIX: DMSRequestOperationsBase - bug fix in checkSEsRSS()
FIX: RemoveFile - in __call__(): bug fix; fix in the BannedSE treatment logic

*RMS
BUGFIX: Operation - in catalogList()
BUGFIX: ReqClient - in printOperation()

*Resources
FIX: GFAL2_StorageBase - added Lost, Cached, Unavailable in getSingleFileMetadata() output
BUGFIX: GFAL2_StorageBase - fixed URL construction in put(get)SingleFile() methods

*WMS
FIX: InputDataByProtocol - removed StorageElement object caching

[v6r13p8]

*Framework
FIX: MonitoringUtilities - minor bug fix

*DMS
FIX: DataManager - remove local file when doing two hops transfer

*WMS
FIX: SandboxStoreClient - get the VO info from the delegatedGroup argument to 
     use for the StorageElement instantiation

*TMS
CHANGE: Transformation(Client,DB,Manager) - multiple code clean-up without
        changing the logic

[v6r13p7]

*Core
NEW: X509CRL - class to handle certificate revocation lists

*DMS
FIX: RequestOperations/RemoveFile.py - check target SEs to be online before
     performing the removal operation. 
FIX: SecurityManager, VOMSPolicy - make the vomspolicy compatible with the old client 
     by calling in case of need the old SecurityManager     

*Resources
BUGFIX: Torque, GE - methods must return Message field in case of non-zero return status
FIX: SRM2Storage - when used internaly, listDirectory should return urls and not lfns

*WMS
FIX: ConfigureCPURequirements pilot command - add queue CPU length to the extra local
     configuration
FIX: JobWrapper - load extra local configuration of any     

*RMS
FIX: RequestDB - fix in getRequestSummaryWeb() to suit the Web Portal requirements

*Transformation
FIX: TransformationManagerHandler - fix in getTransformationSummaryWeb() to suit 
     the Web Portal requirements

[v6r13p6]

*Core
FIX: X509Chain - use SHA1 signature encryption in all tha cases

*Resources
FIX: ComputingElement - take CPUTime from its configuration defined in the 
     pilot parameters

*WMS
FIX: SiteDirector - correctly configure jobExecDir and httpProxy Queue parameters

[v6r13p5]

*Resources
BUGFIX: Torque - getCEStatus() must return integer job numbers
FIX: StorageBase - removed checking the VO name inside the LFN 

*WMS
FIX: InputData, JobScheduling - StorageElement needs to know its VO

*DMS
FIX: ReplicateAndRegister - Add checksumType to RMS files when adding 
     checksum value
FIX: DataManager - remove unnecessary access to RSS and use SE.getStatus()     
FIX: DMHelpers - take into account Alias and BaseSE in site-SE relation

*RMS
FIX: Request - bug fixed in optimize() in File reassignment from one
     Operation to another  

*Transformation
FIX: TransformationDB - set derived transformation to Automatic

[v6r13p4]

*Core
FIX: VOMSService - treat properly the case when the VOMS service returns no result
     in attGetUserNickname()

*DMS
FIX: FTSAgent, ReplicateAndRegister - make sure we use source replicas with correct 
     checksum 

*RMS
FIX: Request - minor fix in setting the Request properties, suppressing pylint
     warnings
CHANGE: File, Reques, Operation, RequestDB - remove the use of sqlalchemy on 
        the client side     
     
*Resources
FIX: StorageElement - import FileCatalog class rather than the corresponding module     
FIX: SLURM - proper formatting commands using %j, %T placeholders
FIX: SSHComputingElement - return full job references from getJobStatus() 

*RSS
FIX: DowntimeCommand - checking for downtimes including the time to start in hours

*Workflow
CHANGE: FailoverRequest - assign to properties rather than using setters

*Transformation
FIX: TransformationClient(DB,Utilities) - fixes to make derived transformations work

[v6r13p3]

*DMS
FIX: DataManager - in putAndRegister() specify explicitly registration protocol
     to ensure the file URL available right after the transfer
     
*Resources
FIX: SRM2Storage - use the proper se.getStatus() interface ( not the one of the RSS )     

[v6r13p2]

*Framework
FIX: SystemAdministratorHandler - install WebAppDIRAC extension only in case
     of Web Portal installation
CHANGE: dirac-populate-component-db - check the setup of the hosts to register 
        into the DB only installations from the same setup; check the MySQL installation
        before retrieving the database information      

*DMS
FIX: FTSAgent - fix in parsing the server result
FIX: FTSFile - added Waiting status
FIX: FTSJob - updated regexps for the "missing source" reports from the server;
     more logging message 

*Resources
FIX: SRM2Storage - fix in treating the checksum type 
FIX: StorageElement - removed getTransportURL from read methods

*RMS
FIX: Request - typo in the optimize() method

[v6r13p1]

*Framework
CHANGE: SystemAdminstratorIntegrator - can take a list of hosts to exclude from contacting

*DMS
FIX: DataManager - fix in __getFile() in resolving local SEs
FIX: dirac-dms-user-lfns - sort result, simplify logic

*RMS
FIX: Request - Use DMSHelper to resolve the Failovers SEs
FIX: Operation - treat the case where the SourceSE is None

*WMS
FIX: WMSAdministratorHandler - return per DN dictionary from getPilotStatistics 

[v6r13]

CHANGE: Separating fixed and variable parts of error log messages for multiple systems 
        to allow SystemLogging to work

*Core
FIX: MySQL.py - treat in detailed way datetime functions in __escapeString()
FIX: DictCache.get() returns now None instead of False if no or expired value
NEW: InstallTools - allow to define environment variables to be added to the component
     runit run script
NEW: Changes to make the DISET protocol IP V6 ready
CHANGE: BaseClient - retry service call on another instance in case of failure
CHANGE: InnerRPCClient - retry 3 times in case of exception in the transport layer
CHANGE: SocketInfo - retry 3 times in case of handshaking error
CHANGE: MySQL - possibility to specify charset in the table definition
FIX: dirac-install, dirac-distribution - removed obsoleted defaults     
NEW: Proxy utility module with executeWithUserProxy decorator function

*Configuration
NEW: CSAPI,dirac-admin-add-shifter - function, and script, for adding or modifying a 
     shifter in the CS

*Framework
FIX: NotificationDB - escape fields for sorting in getNotifications()
NEW: Database, Service, Client, commands for tracking the installed DIRAC components

*Interfaces
CHANGE: Dirac - changed method names, keeping backward compatibility
CHANGE: multiple commands updated to use the new Dirac API method names

*DMS
NEW: Native use of the FTS3 services
CHANGE: Removed the use of current DataLogging service
CHANGE: DataManager - changes to manage URLs inside StorageElement objects only
FIX: DataManager - define SEGroup as accessible at a site
CHANGE: DirectoryListing - extracted from FileCatalogClientCLI as an independent utility
CHANGE: MetaQuery - extracted from FileCatalogClientCLI as an independent utility
CHANGE: FileCatalogClientCLI uses external DirectoryListing, MetaQuery utilities
CHANGE: FileCatalog - replace getDirectoryMetadata by getDirectoryUserMetadata
NEW: FileCatalog - added new getDirectoryMetadata() interface to get standard directory metadata
NEW: FileCatalog - possibility to find files by standard metadata
NEW: FileCatalog - possibility to use wildcards in the metadata values for queries
NEW: DMSHelpers class
NEW: dirac-dms-find-lfns command

*WMS
NEW: SiteDirector - support for the MaxRAM queue description parameter
CHANGE: JobScheduling executor uses the job owner proxy to evaluate which files to stage
FIX: DownloadInputData - localFile was not defined properly
FIX: DownloadInputData - could not find cached files (missing [lfn])

*RMS
CHANGE: Removed files from the previous generation RMS
CHANGE: RMS refactored based on SQLAlchemy 
NEW: ReqClient - added options to putRequest(): useFailoverProxy and retryMainServer
CHANGE: DMSRequestOperationsBase - delay execution or cancel request based on SE statuses 
        from RSS/CS
FIX: Fixes to make use of RequestID as a unique identifier. RequestName can be used in
     commands in case of its uniqueness        

*Resources
NEW: Computing - BatchSystem classes introduced to be used both in Local and SSH Computing Elements
CHANGE: Storage - reworked Storage Element/Plugins to encapsulate physical URLs 
NEW: GFAL2_StorageBase.py, GFAL2_SRM2Storage.py, GFAL2_XROOTStorage.py 

*RSS:
NEW: dirac-admin-allow(ban)-se - added RemoveAccess status
CHANGE: TokenAgent - added more info to the mail

*TS
CHANGE: Task Manager plugins

[v6r12p53]

*DMS
CHANGE: FileCatalogClientCLI - ls order by size, human readable size value
FIX: DirectoryMetadata - enhanced error message in getDirectoryMetadata

*WMS
BUGFIX: JobAgent - bug when rescheduling job due to glexec failure

*TS
NEW: TransformationCLI - added getOutputFiles, getAllByUser commands
NEW: Transformation - added getAuthorDNfromProxy, getTransformationsByUser methods

*Resources
CHANGE: GlobusComputingElement - simplify creating of pilotStamp

[v6r12p52]

*DMS
NEW: dirac-dms-directory-sync - new command to synchronize the contents of a
     local and remote directories
FIX: DataManager - in removeFile() return successfully if empty input file list     

*TS
NEW: TransformationCLI - getInputDataQuery command returning inputDataQuery 
     of a given transformation

[v6r12p51]

*Core
FIX: dirac-install - fix to work with python version prior to 2.5

*DMS
CHANGE: FileCatalogClientCLI - possibility to set multiple metadata with one command

*Resources
FIX: HTCondorComputingElement - multiple improvements

[v6r12p50]

*Core
FIX: dirac-install - define TERMINFO variable to include local sources as well

*Framework
FIX: SystemAdministratorHandler - show also executors in the log overview

*DMS
FIX: FileCatalogClientCLI - use getPath utility systematically to normalize the
     paths passed by users

*WMS
FIX: PilotStatusAgent - split dynamic and static parts in the log error message

*Resources
NEW: HTCondorCEComputingElement class

[v6r12p49]

*Resources
FIX: GlobusComputingElement - in killJob added -f switch to globus-job-clean command
FIX: ARCComputingElement - create working directory if it does not exist

*DMS
CHANGE: DataManager - added XROOTD to registration protocols

*TMS
FIX: TransformationCLI - doc string

[v6r12p48]

*DMS
FIX: DirectoryTreeBase - fix in changeDirectoryXXX methods to properly interpret input

[v6r12p47]

*DMS
BUGFIX: FileCatalogClientCLI - wrong signature in the removeMetadata() service call

[v6r12p46]

*Core
FIX: GraphData - check for missing keys in parsed_data in initialize()

*WMS
CHANGE: PilotStatusAgent - kill pilots being deleted; do not delete pilots still
        running jobs
  
*RSS
CHANGE: Instantiate RequestManagementDB/Client taking into account possible extensions        

*Resources
FIX: GlobusComputingElement - evaluate WaitingJobs in getCEStatus()
FIX: SRM2Storage - error 16 of exists call is interpreted as existing file
FIX: XROOTStorage - added Lost, Cached, Unavailable in the output of getSingleMetadata()

*WMS
FIX: pilotCommands - removed unnecessary doOSG() function

[v6r12p45]

*Resources
FIX: SRM2Storage - error 22 of exists call is interpreted as existing file
     ( backport from v6r13 )

[v6r12p44]

*WMS
FIX: SiteDirector - consider also pilots in Waiting status when evaluating
     queue slots available

*Resources
NEW: SRM2Storage - makes use of /Resources/StorageElements/SRMBusyFilesExist option
     to set up the mode of interpreting the 22 error code as existing file

[v6r12p43]

*DMS:
FIX: DirectoryTreeBase - avoid double definition of FC_DirectoryUsage table
     in _rebuildDirectoryUsage()

[v6r12p42]

FIX: added fixes from v6r11p34 patch release

[v6r12p41]

*WMS
CHANGE: dirac-wms-job-submit - "-r" switch to enable job repo

[v6r12p40]

*DMS
FIX: DirectoryTreeBase.py - set database engine to InnoDB 

[v6r12p39]

FIX: imported fixes from rel-v6r11

[v6r12p38]

*DMS
CHANGE: DataManager - enhanced real SE name resolution

*RMS
FIX: Request - fixed bug in the optimization of requests with failover operations

*Resources
CHANGE: StorageFactory - allow for BaseSE option in the SE definition

[v6r12p37]

*Core
FIX: InstallTools - force $HOME/.my.cnf to be the only defaults file

[v6r12p36]

*Configuration
FIX: Utilities.py - bug fix getSiteUpdates()

[v6r12p35]

*Core
CHANGE: VOMSService - add URL for the method to get certificates

*DMS
FIX: DataManager - in __replicate() set do not pass file size to the SE if no
     third party transfer
FIX: RemoveFile, ReplicateAndRegister - regular expression for "no replicas"
     common for both DFC and LFC     
     
*WMS
FIX: WMSHistoryCorrector - make explicit error if no data returned from WMSHistory
     accounting query     

[v6r12p34]

*DMS
BUGFIX: FileCatalogWithFkAndPsDB - fix storage usage calculation

[v6r12p33]

*Core
NEW: VOMSService - added method admListCertificates()

*DMS
BUGFIX: dirac-dms-put-and-register-request - missing Operation in the request

*Resources
FIX: sshce - better interpretation of the "ps" command output

[v6r12p32]

*RMS
FIX: ReqManager - in getRequest() possibility to accept None type
     argument for any request 

[v6r12p31]

*WMS
FIX: pilotCommands - import json module only in case it is needed

[v6r12p30]

*Core
FIX: InstallTools - 't' file is deployed for agents installation only
FIX: GOCDBClient - creates unique DowntimeID using the ENDPOINT

*Framework
FIX: SystemAdministratorHandler - use WebAppDIRAC extension, not just WebApp

*DMS:
FIX: FileCatalogComponents.Utilities - do not allow empty LFN names in
     checkArgumentDict()

[v6r12p29]

*CS
CHANGE: CSCLI - use readline to store and resurrect command history

*WMS
FIX: JobWrapper - bug fixed in the failoverTransfer() call
CHANGE: dirac-wms-job-submit - added -f flag to store ids

*DMS
FIX: DataManager - make successful removeReplica if missing replica 
     in one catalog

*RMS
FIX: Operation, Request - limit the length of the error message

[v6r12p28]

*RMS
FIX: Request - do not optimize requests already in the DB 

[v6r12p27]

*Core
CHANGE: InstallTools - install "t" script to gracefully stop agents

*DMS
FIX: FileCatalog - return GUID in DirectoryParameters

*Resource
CHANGE: DFC/LFC clients - added setReplicaProblematic()

[v6r12p26]

*DMS
BUGFIX: FileCatalog - getDirectoryMetadata was wrongly in ro_meta_methods list 

*RMS
FIX: Operation - temporary fix in catalog names evaluation to smooth
     LFC->DFC migration - not to forget to remove afterwards !

*WMS
CHANGE: JobWrapper - added MasterCatalogOnlyFlag configuration option

[v6r12p25]

*DMS
BUGFIX: PutAndRegister, RegitserFile, RegisterReplica, ReplicateAndRegister - do not
        evaluate the catalog list if None

[v6r12p24]

*DMS:
FIX: DataManager - retry RSS call 5 times - to be reviewed

[v6r12p23]

*DMS
FIX: pass a catalog list to the DataManager methods
FIX: FileCatalog - bug fixed in the catalog list evaluation

[v6r12p22]

*DMS
FIX: RegisterFile, PutAndRegister - pass a list of catalogs to the DataManager instead of a comma separated string
FIX: FTSJob - log when a job is not found in FTS
CHANGE: dropped commands dirac-admin-allow(ban)-catalog

*Interfaces
CHANGE: Dirac, JobMonitoringHandler,dirac-wms-job-get-jdl - possibility to retrieve original JDL

*WMS
CHANGE: JobManifest - make MaxInputData a configurable option

[v6r12p21]

*RMS
BUGFIX: File,Operation,RequestDB - bug making that the request would always show 
        the current time for LastUpdate
  
*WMS
FIX: JobAgent - storing on disk retrieved job JDL as required by VMDIRAC
     ( to be reviewed )        

[v6r12p20]

*DMS
FIX: DataManager - more informative log messages, checking return structure
FIX: FileCatalog - make exists() behave like LFC file catalog client by checking
     the unicity of supplied GUID if any
FIX: StorageElementProxyHandler - do not remove the cache directory

*Framework
FIX: SystemAdministratorClient - increase the timeout to 300 for the software update     

*RMS
FIX: Operation.py - set Operation Scheduled if one file is Scheduled
CHANGE: Request - group ReplicateAndRegister operations together for failover 
        requests: it allows to launch all FTS jobs at once

*Resources
FIX: LcgFileCatalogClient - fix longstanding problem in LFC when several files 
     were not available (only one was returned) 

*TS
BUGFIX: TransformationCleaning,ValidateOutputDataAgent - interpret correctly
        the result of getTransformationParameters() call
FIX: TaskManager - fix exception in RequestTaskAgent        

[v6r12p19]

*Core
FIX: Core.py - check return value of getRecursive() call

*DMS
FIX: FileCatalog - directory removal is successful if does not exist
     special treatment of Delete operation

*WMS
FIX: InputDataByProtocol - fix interpretation of return values

[v6r12p18]

*DMS
FIX: FTSStrategy - config option name
FIX: DataManager - removing dirac_directory flag file only of it is there
     in __cleanDirectory()

*RMS
FIX: Operation - MAX_FILES limit set to 10000
FIX: ReqClient - enhanced log messages

*TMS
FIX: TaskManager - enhanced log messages

*RSS
FIX: DowntimeCommand - fixed mix of SRM.NEARLINE and SRM

*WMS
FIX: InputDataByProtocol - fixed return structure

[v6r12p16]

*DMS
FIX: IRODSStorageElement more complete implementation
FIX: FileCatalogHandler(DB) - make removeMetadata bulk method

*Resources
FIX: FileCatalog - make a special option CatalogList (Operations) to specify catalogs used by a given VO

[v6r12p15]

*Core
FIX: ProcessPool - kill the working process in case of the task timeout
FIX: FileHelper - count transfered bytes in DataSourceToNetwork()

*DMS
BUGFIX: FileCatalogCLI - changed interface in changePathXXX() methods
NEW: IRODSStorageElementHandler class
CHANGE: FileCatalog - separate metadata and file catalog methods, 
        apply metadata methods only to Metadata Catalogs 

*Resources
FIX: SSHTorqueComputingElement - check the status of the ssh call for qstat 

*WMS
FIX: WatchdogLinux - fixed typo

[v6r12p14]

*TS
FIX: TaskManagerAgentBase: avoid race conditions when submitting to WMS

*DMS
NEW: FileCatalog - added new components ( directory tree, file manager ) 
     making use of foreign keys and stored procedures
FIX: DataManager returns properly the FileCatalog errors     

[v6r12p13]

*TS
BUGFIX: TransformationAgent - data member not defined

*WMS
FIX: InputData(Resolution,ByProtocol) - possibility to define RemoteProtocol

[v6r12p12]

*WMS
BUGFIX: pilotTools - missing comma

[v6r12p11]

*WMS
FIX: CPUNormalization - dealing with the case when the maxCPUTime is not set in the queue
     definition
FIX: pilotTools - added option pilotCFGFile

[v6r12p10]

*DMS
FIX: StorageElementProxy - BASE_PATH should be a full path

*Resources
FIX: SRM2Storage - return specific error in putFile

*TS
FIX: TransformationAgent - fix to avoid an exception in finalize and double printing 
     when terminating the agent
BUGFIX: TransformationDB - fix return value in setTransformationParameter()

[v6r12p9]

*Core
CHANGE: SiteCEMapping - getSiteForCE can take site argu

ment to avoid confusion

*Interfaces
FIX: Job - provide optional site name in setDestinationCE()

*WMS
FIX: pilotCommands - check properly the presence of extra cfg files
     when starting job agent
FIX: JobAgent - can pick up local cfg file if extraOptions are specified     

[v6r12p8]

*Core
FIX: dirac-configure - correctly deleting useServerCertificate flag
BUGFIX: InstallTools - in fixMySQLScript()

*DMS
BUGFIX: DatasetManager - bug fixes
CHANGE: StorageElementProxy - internal SE object created with the VO of the requester

*TS
FIX: dirac-transformation-xxx commands - do not check the transformation status
CHANGE: Agents - do not use shifter proxy 
FIX: TransformationAgent - correct handling of replica cache for transformations 
     when there were more files in the transformation than accepted to be executed
FIX: TransformationAgent - do not get replicas for the Removal transformations     

*RMS
NEW: new SetFileStatus Operation

[v6r12p7]

*Core
FIX: dirac-configure - always removing the UseServerCertificate flag before leaving
FIX: ProcessPool - one more check for the executing task ending properly 

*Interfaces 
FIX: Dirac.py - use printTable in loggingInfo()

[v6r12p6]

FIX: fixes from v6r11p26 patch release

[v6r12p5]

*Core
FIX: VOMS.py - do not use obsoleted -dont-verify-ac flag with voms-proxy-info

*TS
FIX: TransformationManager - no status checked at level service

[v6r12p4]

FIX: fixes from v6r11p23 patch release

[v6r12p3]

*Configuration
CHANGE: dirac-admin-add-resources - define VOPath/ option when adding new SE 

*Resources
NEW: StorageFactory - modify protocol Path for VO specific value

*DMS
FIX: FileCatalog - check for empty input in checkArgumentFormat utility
FIX: DataManager - protect against FC queries with empty input

[v6r12p2]

*Core
FIX: dirac-install - svn.cern.ch rather than svnweb.cern.ch is now needed for direct 
     HTTP access to files in SVN

*WMS
FIX: dirac-wms-cpu-normalization - when re-configuring, do not try to dump in the 
     diracConfigFilePath

[v6r12p1]

*Configuration
FIX: Core.Utilities.Grid, dirac-admin-add-resources - fix to make a best effort to 
     guess the proper VO specific path of a new SE
*WMS
FIX: dirac-configure, pilotCommands, pilotTools - fixes to use server certificate

[v6r12]

*Core
CHANGE: ProcessPool - do not stop working processes by default
NEW: ReturnValue - added returnSingleResult() utility 
FIX: MySQL - correctly parse BooleanType
FIX: dirac-install - use python 2.7 by default
FIX: dirac-install-xxx commands - complement installation with the component setup
     in runit
NEW: dirac-configure - added --SkipVOMSDownload switch, added --Output switch
     to define output configuration file
CHANGE: ProcessPool - exit from the working process if a task execution timed out  
NEW: ProcessMonitor - added evaluation of the memory consumed by a process and its children   
NEW: InstallTools - added flag to require MySQL installation
FIX: InstallTools - correctly installing DBs extended (with sql to be sourced) 
FIX: InstallTools - run MySQL commands one by one when creating a new database
FIX: InstallTools - fixMySQLScripts() fixes the mysql start script to ognore /etc/my.cnf file
CHANGE: Os.py - the use of "which" is replaced by distutils.spawn.find_executable
NEW: Grid.py - ldapSA replaced by ldapSE, added getBdiiSE(CE)Info() methods
CHANGE: CFG.py - only lines starting with ^\s*# will be treated as comments
CHANGE: Shifter - Agents will now have longer proxies cached to prevent errors 
        for heavy duty agents, closes #2110
NEW: Bdii2CSAgent - reworked to apply also for SEs and use the same utilities for the
     corresponding command line tool
NEW: dirac-admin-add-resources - an interactive tool to add and update sites, CEs, SEs
     to the DIRAC CS   
CHANGE: dirac-proxy-init - added message in case of impossibility to add VOMS extension   
FIX: GOCDBClient - handle correctly the case of multiple elements in the same DT            


*Accounting
NEW: Allow to have more than one DB for accounting
CHANGE: Accounting - use TypeLoader to load plotters

*Framework
FIX: Logger - fix FileBackend implementation

*WMS
NEW: Refactored pilots ( dirac-pilot-2 ) to become modular following RFC #18, 
     added pilotCommands.py, SiteDirector modified accordingly 
CHANGE: InputData(Executor) - use VO specific catalogs      
NEW: JobWrapper, Watchdog - monitor memory consumption by the job ( in a Warning mode )
FIX: SandboxStoreHandler - treat the case of exception while cleaning sandboxes
CHANGE: JobCleaningAgent - the delays of job removals become CS parameters
BUGFIX: JobDB - %j placeholder not replaced after rescheduling
FIX: JobDB - in the SQL schema description reorder tables to allow foreign keys
BUGFIX: JobAgent, Matcher - logical bug in using PilotInfoReported flag
FIX: OptimizerExecutor - when a job fails the optimization chain set the minor status 
     to the optimiser name and the app status to the fail error

*Resources
NEW: StorageElement - added a cache of already created SE objects
CHANGE: SSHTorqueComputingElement - mv getCEStatus to remote script

*ResourceStatus
NEW: ResourceManagementClient/DB, DowntimeCommand - distinguish Disk and Tape storage 
FIX: GODDBClient  - downTimeXMLParsing() can now handle the "service type" parameter properly
CHANGE: dirac-rss-xxx commands use the printTable standard utility
FIX: dirac-dms-ftsdb-summary - bug fix for #2096

*DMS
NEW: DataManager - add masterCatalogOnly flag in the constructor
FIX: DataManager - fix to protect against non valid SE
CHANGE: FC.DirectoryLevelTree - use SELECT ... FOR UPDATE lock in makeDir()
FIX: FileCatalog - fixes in using file and replica status
CHANGE: DataManager - added a new argument to the constructor - vo
CHANGE: DataManager - removed removeCatalogFile() and dirac-dms-remove-catalog-file adjusted
CHANGE: Several components - field/parameter CheckSumType all changed to ChecksumType
CHANGE: PoolXMLCatalog - add the SE by default in the xml dump and use the XML library 
        for dumping the XML
FIX: XROOTStorageElement - fixes to comply with the interface formalism        

*SMS
FIX: StorageManagementDB - small bugfix to avoid SQL errors

*RMS
NEW: Added 'since' and 'until' parameters for getting requests
NEW: Request - added optimize() method to merge similar operations when
     first inserting the request
NEW: ReqClient, RequestDB - added getBulkRequest() interface. RequestExecutingAgent
     can use it controlled by a special flag     
FIX: Operation, Request - set LastUpdate time stamp when reaching final state
FIX: OperationHandlerBase - don't erase the original message when reaching the max attempts      
FIX: removed some deprecated codes
FIX: RequestTask - always set useServerCerificate flag to tru in case of executing inside
     an agent
CHANGE: gRequestValidator removed to avoid object instantiation at import   
NEW: dirac-rms-cancel-request command and related additions to the db and service classes  

*TMS
NEW: WorkflowTaskAgent is now multi-threaded
NEW: Better use of threads in Transformation Agents
CHANGE: TransformationDB - modified such that the body in a transformation can be updated
FIX: TransformationCleaningAgent - removed non-ASCII characters in a comment

[v6r11p34]

*Resources
NEW: GlobusComputingElement class

[v6r11p33]

*Configuration
FIX: Resources - avoid white spaces in OSCompatibility

[v6r11p32]

*Core
CHANGE: BaseClient, SSLSocketFactory, SocketInfo - enable TLSv1 for outgoing 
        connections via suds, possibility to configure SSL connection details
        per host/IP 

[v6r11p31]

*Core
FIX: CFG - bug fixed in loadFromBuffer() resulting in a loss of comments

*Resources
FIX: SSHTorqueComputingElement - check the status of ssh call for qstat

*DMS
FIX: FileCatalog - return LFN name instead of True from exists() call if LFN
     already in the catalog

[v6r11p30]

*DMS
CHANGE: FileCatalogCLI - add new -D flag for find to print only directories

[v6r11p29]

*DMS
FIX: FTS(Agent,Startegy,Gragh) - make use of MaxActiveJobs parameter, bug fixes

*TMS
FIX: Transformation(Agent,Client) - Operations CS parameters can be defined for each plugin: MaxFiles, SortedBy, NoUnusedDelay. Fixes to facilitate work with large numbers of files.

[v6r11p28]

*Core
FIX: InstallTools - check properly the module availability before installation

*WMS
FIX: JobScheduling - protection against missing dict field RescheduleCounter

*TMS
FIX: TransformationCleaningAgent - execute DM operations with the shifter proxy

[v6r11p27]

*Core
BUGFIX: InstallTools - bug fix in installNewPortal()

*WMS
FIX: Watchdog - disallow cputime and wallclock to be negative

*TS
FIX: TransformationAgent - correct handling of replica caches when more than 5000 files


BUGFIX: ModuleBase - bug fix in execute()
BUGFIX: Workflow - bug fix in createStepInstance()

*DMS
BUGFIX: DiractoryTreeBase - bug fix in getDirectoryPhysicalSizeFromUsage()

*Resources
FIX: XROOTStorage - back ported fixes from #2126: putFile would place file in 
     the wrong location on eos

[v6r11p26]

*Framework
FIX: UserProfileDB.py - add PublishAccess field to the UserProfileDB

*RSS
FIX: Synchronizer.py - fix deletion of old resources

*DMS
FIX: DataManager - allow that permissions are OK for part of a list of LFNs ( __verifyWritePermission() )
     (when testing write access to parent directory). Allows removal of replicas 
     even if one cannot be removed
FIX: DataManager - test SE validity before removing replica     
     
*RMS
FIX: RequestTask - fail requests for users who are no longer in the system
FIX: RequestExecutingAgent - fix request timeout computation

[v6r11p25]

*Interfaces
FIX: Job.py - bring back different logfile names if they have not been specified by the user

[v6r11p24]

*DMS
BUGFIX: SEManagerDB - bug fixed in getting connection in __add/__removeSE

[v6r11p23]

*DMS
CHANGE: FTSRequest is left only to support dirac-dms-fts-XXX commands

[v6r11p22]

*DMS
FIX: FTSJob - fixes in the glite-transfer-status command outpu parsing
FIX: TransformationClient - allow single lfn in setFileStatusForTransformation()

*WMS
FIX: StatesMonitoringAgent - install pika on the fly as a temporary solution

[v6r11p21]

*DMS
BUGFIX: dirac-dms-remove-replicas - continue in case of single replica failure
FIX: dirac-rms-xxx scripts - use Script.getPositionalArgs() instead of sys.argv

*Workflow
FIX: Test_Modules.py - fix in mocking functions, less verbose logging

[v6r11p20]

*DMS
BUGFIX: DataManager - in __SEActive() use resolved SE name to deal with aliases
BUGFIX: FileMetadata - multiple bugs in __buildUserMetaQuery()

[v6r11p19]

*DMS
FIX: FTSJob - fix FTS job monitoring a la FTS2

*RMS
CHANGE: ReqClient - added setServer() method
FIX: File,Operation,Request - call the getters to fetch the up-to-date information 
     from the parent

[v6r11p18]

*DMS
FIX: FTSAgent(Job) - fixes for transfers requiring staging (bringOnline) and adaptation 
     to the FTS3 interface

*WMS
FIX: StatesMonitoringAgent - resend the records in case of failure

[v6r11p17]

*DMS
FIX: FileCatalog - in multi-VO case get common catalogs if even VO is not specified

*Resources
FIX: ComputintgElement - bugfix in available() method

*WMS
FIX: SiteDirector - if not pilots registered in the DB, pass empty list to the ce.available()

[v6r11p16]

*RMS
BUGFIX: Request,Operation,File - do not cast to str None values

[v6r11p15]

*DMS
FIX: ReplicateAndRegister - do not create FTSClient if no FTSMode requested
CHANGE: FTSAgent(Job,File) - allow to define the FTS2 submission command;
        added --copy-pin-lifetime only for a tape backend
        parse output of both commands (FTS2, FTS3)
        consider additional state for FTS retry (Canceled)
        
*RMS
FIX: Operation, Request - treat updates specially for Error fields        

*TMS
FIX: TransformationAgent - fixes in preparing json serialization of requests

*WMS
NEW: StateMonitoringAgent - sends WMS history data through MQ messages 

[v6r11p14]

*WMS
CHANGE: JobDB - removed unused tables and methods
CHANGE: removed obsoleted tests

*DMS
FIX: FTSAgent - recover case when a target is not in FTSDB
CHANGE: FTSAgent(Job) - give possibility to specify a pin life time in CS 

*RMS
FIX: Make RMS objects comply with Python Data Model by adding __nonzero__ methods 

[v6r11p13]

*DMS
BUGFIX: SEManager - in SEManagerDB.__addSE() bad _getConnection call, closes #2062

[v6r11p12]

*Resources
CHANGE: ARCComputingElement - accomodate changes in the ARC job reported states

*Configuration
CHANGE: Resources - define a default FTS server in the CS (only for v6r11 and v6r12)

*DMS
FIX: FTSStrategy - allow to use a given channel more than once in a tree 
FIX: FTSAgent - remove request from cache if not found
FIX: FTSAgent - recover deadlock situations when FTS Files had not been correctly 
     updated or were not in the DB

*RMS
FIX: RequestExecutingAgent - fix a race condition (cache was cleared after the request was put)
FIX: RequestValidator - check that the Operation handlers are defined when inserting a request

[v6r11p11]

*Core
FIX: TransportPool - fixed exception due to uninitialized variable
FIX: HTTPDISETSocket - readline() takes optional argument size ( = 0 )

*DMS
FIX: FTSAgent - check the type of the Operation object ( can be None ) and
     some other protections
FIX: FTSClient - avoid duplicates in the file list

*RMS
FIX: ReqClient - modified log message
CHANGE: dirac-dms-fts-monitor - allow multiple comma separated LFNs in the arguments

[v6r11p10]

*RSS
FIX: DowntimeCommand, Test_RSS_Command_GOCDBStatusCommand - correctly interpreting list of downtimes

*RMS
FIX: ReplicateAndRegister - Create a RegisterReplica (not RegisterFile) if ReplicateAndRegister 
     fails to register
FIX: OperationHandlerBase - handle correctly Attempt counters when SEs are banned
FIX: ReplicateAndRegister - use FC checksum in case of mismatch request/PFN
FIX: FTSAgent - in case a file is Submitted but the FTSJob is unknown, resubmit
FIX: FTSAgent - log exceptions and put request to DB in case of exception
FIX: FTSAgent - handle FTS error "Unknown transfer state NOT_USED", due to same file 
     registered twice (to be fixed in RMS, not clear origin)

*WMS
FIX: JobStateUpdateHandler - status not updated while jobLogging is, due to time skew between 
     WN and DB service
FIX: JobStateUpdateHandler - stager callback not getting the correct status Staging 
     (retry for 10 seconds)     

[v6r11p9]

*Core
NEW: AgentModule - set AGENT_WORKDIRECTORY env variable with the workDirectory
NEW: InstallTools - added methods for the new web portal installation

*DMS
FIX: ReplicateAndRegister - apply same error logic for DM replication as for FTS

*Resources:
FIX: SRM2Storage - fix log message level
FIX: SRM2Storage - avoid useless existence checks 

*RMS
FIX: ForwardDISET - a temporary fix for a special LHCb case, to be removed asap
FIX: ReqClient - prettyPrint is even prettier
FIX: RequestTask - always use server certificates when executed within an agent

[v6r11p8]

*TMS
FIX: TransformationDB - fix default value within ON DUPLICATE KEY UPDATE mysql statement

[v6r11p7]

*Framework
BUGFIX: ProxyDB.py - bug in a MySQL table definition

*DMS
FIX: ReplicateAndRegister.py - FTS client is not instantiated in the c'tor as it 
     might not be used, 

*WMS
FIX: JobWrapper - don't delete the sandbox tar file if upload fails
FIX: JobWrapper - fix in setting the failover request

*RMS
FIX: RequestDB - add protections when trying to get a non existing request

[v6r11p6]

*WMS
FIX: InpudDataResolution - fix the case when some files only have a local replica
FIX: DownloadInputData, InputDataByProtocol - fix the return structure of the
     execute() method
     
*Resources
NEW: LocalComputingElement, CondorComputingElement      

[v6r11p5]

FIX: Incorporated changes from v6r10p25 patch

*Framework
NEW: Added getUserProfileNames() interface

*WMS
NEW: WMSAdministrator - added getPilotStatistics() interface
BUGFIX: JobWrapperTemplate - use sendJobAccounting() instead of sendWMSAccounting()
FIX: JobCleaningAgent - skip if no jobs to remove

*DMS
BUGFIX: FileCatalogClientCLI - bug fix in the metaquery construction

*Resources
CHANGE: StorageElement - enable Storage Element proxy configuration by protocol name

*TMS
NEW: TransformationManager - add Scheduled to task state for monitoring

[v6r11p4]

*Framework
NEW: ProxyDB - added primary key to ProxyDB_Log table
CHANGE: ProxyManagerHandler - purge logs once in 6 hours

*DMS
FIX: DataManager - fix in the accounting report for deletion operation
CHANGE: FTSRequest - print FTS GUID when submitting request
FIX: dirac-dms-fts-monitor - fix for using the new FTS structure
FIX: DataLoggingDB - fix type of the StatusTimeOrder field
FIX: DataLoggingDB - take into account empty date argument in addFileRecord()
FIX: ReplicateAndRegister - use active replicas
FIX: FTS related modules - multiple fixes

*WMS
NEW: SiteDirector - pass the list of already registered pilots to the CE.available() query
FIX: JobCleaningAgent - do not attempt job removal if no eligible jobs

*Resources
FIX: LcgFileCatalogClient - if replica already exists while registration, reregister
NEW: CREAM, SSH, ComputingElement - consider only registered pilots to evaluate queue occupancy

[v6r11p3]

FIX: import gMonitor from it is original location

*Core
FIX: FC.Utilities - treat properly the LFN names starting with /grid ( /gridpp case )

*Configuration
FIX: LocalConfiguration - added exitCode optional argument to showHelp(), closes #1821

*WMS
FIX: StalledJobAgent - extra checks when failing Completed jobs, closes #1944
FIX: JobState - added protection against absent job in getStatus(), closes #1853

[v6r11p2]

*Core
FIX: dirac-install - skip expectedBytes check if Content-Length not returned by server
FIX: AgentModule - demote message "Cycle had an error:" to warning

*Accounting
FIX: BaseReporter - protect against division by zero

*DMS
CHANGE: FileCatalogClientCLI - quite "-q" option in find command
FIX: DataManager - bug fix in __initializeReplication()
FIX: DataManager - less verbose log message 
FIX: DataManager - report the size of removed files only for successfully removed ones
FIX: File, FTSFile, FTSJob - SQL tables schema change: Size filed INTEGER -> BIGINT

*RMS
FIX: dirac-rms-reset-request, dirac-rms-show-request - fixes
FIX: ForwardDISET - execute with trusted host certificate

*Resources
FIX: SSHComputingElement - SSHOptions are parsed at the wrong place
NEW: ComputingElement - evaluate the number of available cores if relevant

*WMS
NEW: JobMonitoringHander - added export_getOwnerGroup() interface

*TMS
CHANGE: TransformationCleaningAgent - instantiation of clients moved in the initialize()

[v6r11p1]

*RMS
FIX: ReqClient - failures due to banned sites are considered to be recoverable

*DMS
BUGFIX: dirac-dms-replicate-and-register-request - minor bug fixes

*Resources
FIX: InProcessComputingElement - stop proxy renewal thread for a finished payload

[v6r11]

*Core
FIX: Client - fix in __getattr__() to provide dir() functionality
CHANGE: dirac-configure - use Registry helper to get VOMS servers information
BUGFIX: ObjectLoader - extensions must be looked up first for plug-ins
CHANGE: Misc.py - removed obsoleted
NEW: added returnSingleResult() generic utility by moving it from Resources/Utils module 

*Configuration
CHANGE: Resources.getDIRACPlatform() returns a list of compatible DIRAC platforms
NEW: Resources.getDIRACPlatforms() used to access platforms from /Resources/Computing/OSCompatibility
     section
NEW: Registry - added getVOs() and getVOMSServerInfo()     
NEW: CE2CSAgent - added VO management

*Accounting
FIX: AccountingDB, Job - extra checks for invalid values

*WMS
NEW: WMS tags to allow jobs require special site/CE/queue properties  
CHANGES: DownloadInputData, InputDataByProtocol, InputDataResolution - allows to get multiple 
         PFNs for the protocol resolution
NEW: JobDB, JobMonitoringHandler - added traceJobParameters(s)() methods     
CHANGE: TaskQueueDirector - use ObjectLoader to load directors    
CHANGE: dirac-pilot - use Python 2.7 by default, 2014-04-09 LCG bundles

*DMS
NEW: DataManager to replace ReplicaManager class ( simplification, streamlining )
FIX: InputDataByProtocol - fix the case where file is only on tape
FIX: FTSAgent - multiple fixes
BUGFIX: ReplicateAndRegister - do not ask SE with explicit SRM2 protocol

*Interfaces
CHANGE: Dirac - instantiate SandboxStoreClient and WMSClient when needed, not in the constructor
CHANGE: Job - removed setSystemConfig() method
NEW: Job.py - added setTag() interface

*Resources
CHANGE: StorageElement - changes to avoid usage PFNs
FIX: XROOTStorage, SRM2Storage - changes in PFN construction 
NEW: PoolComputingElement - a CE allowing to manage multi-core slots
FIX: SSHTorqueComputingElement - specify the SSHUser user for querying running/waiting jobs 

*RSS
NEW: added commands dirac-rss-query-db and dirac-rss-query-dtcache

*RMS
CHANGE: ReqDB - added Foreign Keys to ReqDB tables
NEW: dirac-rms-reset-request command
FIX: RequestTask - always execute operations with owner proxy

*SMS
FIX: few minor fixes to avoid pylint warnings

[v6r10p25]

*DMS
CHANGE: FileCatalog - optimized file selection by metadata

[v6r10p24]

*DMS
FIX: FC.FileMetadata - optimized queries for list interception evaluation

[v6r10p23]

*Resoures
CHANGE: SSHComputingElement - allow SSH options to be passed from CS setup of SSH Computing Element
FIX: SSHComputingElement - use SharedArea path as $HOME by default

[v6r10p22]

*CS
CHANGE: Operations helper - if not given, determine the VO from the current proxy 

*Resources
FIX: glexecComputingElement - allows Application Failed with Errors results to show through, 
     rather than be masked by false "glexec CE submission" errors
     
*DMS     
CHANGE: ReplicaManager - in getReplicas() rebuild PFN if 
        <Operations>/DataManagement/UseCatalogPFN option is set to False ( True by default )

[v6r10p21]

*Configuration
FIX: CSGlobals - allow to specify extensions in xxxDIRAC form in the CS

*Interfaces
FIX: Job - removed self.reqParams
FIX: Job - setSubmitPools renamed to setSubmitPool, fixed parameter definition string

*WMS
FIX: JobMonitorigHandler, JobPolicy - allow JobMonitor property to access job information

[v6r10p20]

*DMS
FIX: FTSAgent/Client, ReplicateAndRegister - fixes to properly process failed
     FTS request scheduling

[v6r10p19]

*DMS
FIX: FTSAgent - putRequest when leaving processRequest
FIX: ReplicaManager - bug in getReplicas() in dictionary creation

[v6r10p18]

*DMS
FIX: ReplicateAndRegister - dictionary items incorrectly called in ftsTransfer()

[v6r10p17]

*RMS
FIX: RequestDB.py - typo in a table name
NEW: ReqManagerHandler - added getDistinctValues() to allow selectors in the web page

*DMS
CHANGE: ReplicaManager - bulk PFN lookup in getReplicas()

[v6r10p16]

*Framework
NEW: PlottingClient - added curveGraph() function

*Transformation
FIX: TaskManagerAgentBase - add the missing Scheduled state

*WMS
FIX: TaskQueueDB - reduced number of lines in the matching parameters printout

*DMS
FIX: dirac-dms-show-se-status - exit on error in the service call, closes #1840

*Interface
FIX: API.Job - removed special interpretation of obsoleted JDLreqt type parameters

*Resources
FIX: SSHComputingElement - increased timeout in getJobStatusOnHost() ssh call, closes #1830

[v6r10p15]

*DMS
FIX: FTSAgent - added missing monitoring activity
FIX: FileCatalog - do not check directory permissions when creating / directory

*Resources
FIX: SSHTorqueComputingElement - removed obsoleted stuff

[v6r10p14]

*SMS
FIX: RequestPreparationAgent - typo fixed

[v6r10p13]

*SMS
FIX: RequestPreparationAgent - use ReplicaManager to get active replicas

*DMS
FIX: ReplicaManager - getReplicas returns all replicas ( in all statuses ) by default
CHANGE: FC/SecurityManager - give full ACL access to the catalog to groups with admin rights

*WMS
CHANGE: SiteDirector - changes to reduce the load on computing elements
FIX: JobWrapper - do not set Completed status for the case with failed application thread

[v6r10p12]

*WMS
CHANGE: Replace consistently everywhere SAM JobType by Test JobType
FIX: JobWrapper - the outputSandbox should be always uploaded (outsized, in failed job)

*DMS
FIX: RemoveFile - bugfix
FIX: ReplicateAndRegister - fixes in the checksum check, retry failed FTS transfer 
     with RM transfer
NEW: RegisterReplica request operation     

*RMS
FIX: ReqClient - fix in the request state machine
FIX: Request - enhance digest string
NEW: dirac-dms-reset-request command
CHANGE: dirac-rms-show-request - allow selection of a request by job ID

*TS
FIX: TransformationDB - in getTransformationParameters() dropped "Submitted" counter 
     in the output

[v6r10p11]

*Core
FIX: X509Chain - cast life time to int before creating cert

*Accounting
FIX: DataStoreClient - self.__maxRecordsInABundle = 5000 instead of 1000
FIX: JobPolicy - allow access for JOB_MONITOR property

*RMS
FIX: ReqClient - fix the case when a job is Completed but in an unknown minor status

*Resources
BUGFIX: ProxyStorage - use checkArgumentFormat() instead of self.__checkArgumentFormatDict()

[v6r10p10]

*DMS
FIX: Several fixes to make FTS accounting working (FTSAgent/Job, ReplicaManager, File )

[v6r10p9]

*Core
BUGFIX: LineGraph - Ymin was set to a minimal plot value rather than 0.

*DMS
CHANGE: FTSJob(Agent) - get correct information for FTS accounting (registration)

[v6r10p8]

*Core
FIX: InstallTools - admin e-mail default location changed

*Framework
FIX: SystemAdministratorClientCLI - allow "set host localhost"
FIX: BundleDelivery - protect against empty bundle

*WMS
FIX: SiteDirector - Pass siteNames and ceList as None if any is accepted
FIX: WorkloadManagement.ConfigTemplate.SiteDorectory - set Site to Any by default 

*DMS
FIX: FileCatalogCLI - ignore Datasets in ls command for backward compatibility

*Resources
FIX: SSH - some platforms use Password instead of password prompt

[v6r10p7]

*Core
FIX: dirac-install - execute dirac-fix-mysql-script and dirac-external-requirements after sourcing the environment
FIX: InstallTools - set basedir variable in fixMySQLScript()
FIX: InstallTools - define user root@host.domain in installMySQL()

*Framework
BUGFIX: SystemAdministratorCLI - bug fixed in default() call signature

*DMS
FIX: FTSRequest - handle properly FTS server in the old system 
FIX: ReplicaManager - check if file is in FC before removing 
FIX: Request/RemovalTask - handle properly proxies for removing files 
BUGFIX: DatasetManager - in the table description

[v6r10p6]

*Core
FIX: X509Certificate - reenabled fix in getDIRACGroup()

*Configuration
FIX: CSAPI - Group should be taken from the X509 chain and not the certificate

*RMS
CHANGE: ReqClient - if the job does not exist, do not try further finalization

[v6r10p5]

*Core
FIX: X509Certificate - reverted fix in getDIRACGroup()

[v6r10p4]

*Core
NEW: dirac-info - extra printout
CHANGE: PrettyPrint - extra options in printTable()
FIX: X509Certificate - bug fixed in getDIRACGroup()

*Framework
NEW: SystemAdministratorCLI - new showall command to show components across hosts
NEW: ProxyDB - allow to upload proxies without DIRAC group

*RMS
CHANGE: ReqClient - requests from failed jobs update job status to Failed
CHANGE: RequestTask - retry in the request finalize()

[v6r10p3]

*Configuration
CHANGE: Registry - allow to define a default group per user

*WMS
BUGFIX: JobReport - typo in generateForwardDISET()

[v6r10p2]

*TMS
CHANGE: Backward compatibility fixes when setting the Transformation files status

*DMS
BUGFIX: ReplicateAndRegister - bugfix when replicating to multiple destination by ReplicaManager

*WMS
BUGFIX: JobManager - bug fix when deleting no-existing jobs

[v6r10p1]

*RMS
FIX: ReqDB.Operations - Arguments field changed type from BLOB to MEDIUMBLOB

*DMS
FIX: FileCatalog - check for non-exiting directories in removeDirectory()

*TMS
FIX: TransformationDB - removed constraint that was making impossible to derive a production

[v6r10]

*Core
FIX: Several fixes on DB classes(AccountingDB, SystemLoggingDB, UserProfileDB, TransformationDB, 
     JobDB, PilotAgentsDB) after the new movement to the new MySQL implementation with a persistent 
     connection per running thread
NEW: SystemAdministratorCLI - better support for executing remote commands 
FIX: DIRAC.__init__.py - avoid re-definition of platform variable    
NEW: Graphs - added CurveGraph class to draw non-stacked lines with markers
NEW: Graphs - allow graphs with negative Y values
NEW: Graphs - allow to provide errors with the data and display them in the CurveGraph
FIX: InstallTools - fix for creation of the root@'host' user in MySQL 
FIX: dirac-install - create links to permanent directories before module installation
CHANGE: InstallTools - use printTable() utility for table printing
CHANGE: move printTable() utility to Core.Utilities.PrettyPrint
NEW: added installation configuration examples
FIX: dirac-install - fixBuildPath() operates only on files in the directory
FIX: VOMSService - added X-VOMS-CSRF-GUARD to the html header to be compliant with EMI-3 servers

*CS
CHANGE: getVOMSVOForGroup() uses the VOMSName option of the VO definition 
NEW: CE2CSAgent - added ARC CE information lookup

*Framework
FIX: SystemAdministratorIntegrator - use Host option to get the host address in addition to the section name, closes #1628
FIX: dirac-proxy-init - uses getVOMSVOForGroup() when adding VOMS extensions

*DMS
CHANGE: DFC - optimization and bug fixes of the bulk file addition
FIX: TransferAgent - protection against badly defined LFNs in collectFiles()
NEW: DFC - added getDirectoryReplicas() service method support similar to the LFC
CHANGE: DFC - added new option VisibleReplicaStatus which is used in replica getting commands
CHANGE: FileCatalogClientCLI client shows number of replicas in the 2nd column rather than 
        unimplemented number of links
CHANGE: DFC - optimizations for the bulk replica look-up
CHANGE: DFC updated scalability testing tool FC_Scaling_test.py        
NEW: DFC - methods returning replicas provide also SE definitions instead of PFNs to construct PFNs on the client side
NEW: DFC - added getReplicasByMetadata() interface
CHANGE: DFC - optimized getDirectoryReplicas()
CHANGE: FileCatalogClient - treat the reduced output from various service queries restoring LFNs and PFNs on the fly
NEW: DFC - LFNPFNConvention flag can be None, Weak or Strong to facilitate compatibility with LFC data 
CHANGE: FileCatalog - do not return PFNs, construct them on the client side
CHANGE: FileCatalog - simplified FC_Scaling_test.py script
NEW: FileCatalog/DatasetManager class to define and manipulate datasets corresponding to meta queries
NEW: FileCatalogHandler - new interface methods to expose DatasetManager functionality
NEW: FileCatalogClientCLI - new dataset family of commands
FIX: StorageFactory, ReplicaManager - resolve SE alias name recursively
FIX: FTSRequest, ReplicaManager, SRM2Storage - use current proxy owner as user name in accounting reports, closes #1602
BUGFIX: FileCatalogClientCLI - bug fix in do_ls, missing argument to addFile() call, closes #1658
NEW: FileCatalog - added new setMetadataBulk() interface, closes #1358
FIX: FileCatalog - initial argument check strips off leading lfn:, LFN:, /grid, closes #448
NEW: FileCatalog - added new setFileStatus() interface, closes #170, valid and visible file and replica statuses can be defined in respective options.
CHANGE: multiple new FTS system fixes
CHANGE: uniform argument checking with checkArgumentFormat() in multiple modules
CHANGE: FileCatalog - add Trash to the default replica valid statuses
CHANGE: ReplicaManager,FTSRequest,StorageElement - no use of PFN as returned by the FC except for file removal,
        rather constructing it always on the fly
        
*SMS
CHANGE: PinRequestAgent, SENamespaceCatalogCheckAgent - removed
CHANGE: Use StorageManagerClient instead of StorageDB directly        

*WMS
CHANGE: JobPolicy - optimization for bulk job verification
NEW: JobPolicy - added getControlledUsers() to get users which jobs can be accessed for 
     a given operation
CHANGE: JobMonitoringHandler - Avoid doing a selection of all Jobs, first count matching jobs 
        and then use "limit" to select only the required JobIDs.
NEW: JobMonitoringHandler - use JobPolicy to filter jobs in getJobSummaryWeb()
NEW: new Operations option /Services/JobMonitoring/GlobalJobsInfo ( True by default ) to 
     allow or not job info lookup by anybody, used in JobMonitoringHandler       
BUGFIX: SiteDirector - take into account the target queue Platform
BUGFIX: JobDB - bug in __insertNewJDL()    
CHANGE: dirac-admin-show-task-queues - enhanced output  
CHANGE: JobLoggingDB.sql - use trigger to manage the new LoggingInfo structure  
CHANGE: JobWrapper - trying several times to upload a request before declaring the job failed
FIX: JobScheduling executor - fix race condition that causes a job to remain in Staging
NEW: SiteDirector - do not touch sites for which there is no work available
NEW: SiteDirector - allow sites not in mask to take jobs with JobType Test
NEW: SiteDirector - allow 1 hour grace period for pilots in Unknown state before aborting them
CHANGE: Allow usage of non-plural form of the job requirement options ( PilotType, GridCE, BannedSite, 
        SubmitPool ), keep backward compatibility with a plural form
        
*RSS
FIX: DowntimeCommand - take the latest Downtime that fits    
NEW: porting new Policies from integration  
NEW: RSS SpaceToken command querying endpoints/tokens that exist  
        
*Resources
NEW: added SSHOARComputingElement class 
NEW: added XROOTStorage class       
FIX: CREAMComputingElement - extra checks for validity of returned pilot references
        
*TS
CHANGE: TransformationClient(DB,Manager) - set file status for transformation as bulk operation 
CHANGE: TransformationClient - applying state machine when changing transformation status
BUGFIX: TransformationClient(Handler) - few minor fixes
NEW: TransformationDB - backported __deleteTransformationFileTask(s) methods
CHANGE: TransformationDB(Client) - fixes to reestablish the FileCatalog interface
FIX: TransformationAgent - added MissingInFC to consider for Removal transformations
BUGFIX: TransformationAgent - in _getTransformationFiles() variable 'now' was not defined
FIX: TransformationDB.sql - DataFiles primary key is changed to (FileID) from (FileID,LFN) 
CHANGE: TransformationDB(.sql) - schema changes suitable for InnoDB
FIX: TaskManager(AgentBase) - consider only submitted tasks for updating status
CHANGE: TransformationDB(.sql) - added index on LFN in DataFiles table

*RMS
NEW: Migrate to use the new Request Management by all the clients
CHANGE: RequestContainer - Retry failed transfers 10 times and avoid sub-requests to be set Done 
        when the files are failed
CHANGE: Use a unique name for storing the proxy as processes may use the same "random" name and 
        give conflicts
NEW: RequestClient(Handler) - add new method readRequest( requestname)                 

*Workflow
NEW: Porting the LHCb Workflow package to DIRAC to make the use of general purpose modules and
     simplify construction of workflows        

[v6r9p33]

*Accounting
BUGFIX: AccountingDB - wrong indentation

[v6r9p32]

*Accounting
FIX: AccountingDB - use old style grouping if the default grouping is altered, e.g. by Country

[v6r9p31]

*Accounting
CHANGE: AccountingDB - changes to speed up queries: use "values" in GROUP By clause;
        drop duplicate indexes; reorder fields in the UniqueConstraint index of the
        "bucket" tables  

[v6r9p30]

*DMS
CHANGE: FileCatalogFactory - construct CatalogURL from CatalogType by default

*SMS
FIX: dirac-stager-stage-files - changed the order of the arguments

[v6r9p29]

*TS
FIX: TaskManager(AgentBase) - fix for considering only submitted tasks 

[v6r9p28]

*TS
FIX: TransformationDB(ManagerHandler) - several portings from v6r10

[v6r9p27]

*SMS
FIX: StorageManagementDB - in removeUnlinkedReplicas() second look for CacheReplicas 
     for which there is no entry in StageRequests

[v6r9p26]

*Resources
CHANGE: CREAMComputigElement - Make sure that pilots submitted to CREAM get a 
        fresh proxy during their complete lifetime
*Framework
FIX: ProxyDB - process properly any SQLi with DNs/groups with 's in the name

[v6r9p25]

*TS
CHANGE: TransformationClient - changed default timeout values for service calls
FIX: TransformationClient - fixes for processing of derived transformations 

[v6r9p24]

*TS
FIX: TransformationClient - in moveFilesToDerivedTransformation() set file status
     to Moved-<prod>

[v6r9p23]

*Core
BUGFIX: InstallTools - improper configuration prevents a fresh new installation

*WMS
BUGFIX: PilotDirector - Operations Helper non-instantiated

[v6r9p22]

*WMS
FIX: PilotDirector - allow to properly define extensions to be installed by the 
     Pilot differently to those installed at the server
FIX: Watchdog - convert pid to string in ProcessMonitor

*TS
FIX: TransformationDB - splitting files in chunks

*DMS
NEW: dirac-dms-create-removal-request command
CHANGE: update dirac-dms-xxx commands to use the new RMS client,
        strip lines when reading LFNs from a file

[v6r9p21]

*TS
FIX: Transformation(Client,DB,Manager) - restored FileCatalog compliant interface
FIX: TransformationDB - fix in __insertIntoExistingTransformationFiles()

[v6r9p20]

*Core
BUGFIX: ProxyUpload - an on the fly upload does not require a proxy to exist

*DMS
CHANGE: TransferAgent - use compareAdler() for checking checksum
FIX: FailoverTransfer - recording the sourceSE in case of failover transfer request 

*WMS
FIX: ProcessMonitor - some fixes added, printout when <1 s of consumed CPU is found

*Transformation
BUGFIX: TransformationClient - fixed return value in moveFilesToDerivedTransformation()

*RMS
BUGFIX: CleanReqDBAgent - now() -> utcnow() in initialize()

*Resources
FIX: ARCComputingElement - fix the parsing of CE status if no jobs are available

[v6r9p19]

*DMS
FIX: FileCatalog/DirectoryMetadata - inherited metadata is used while selecting directories
     in findDirIDsByMetadata()

[v6r9p18]

*DMS
FIX: FTSSubmitAgent, FTSRequest - fixes the staging mechanism in the FTS transfer submission
NEW: TransferDBMonitoringHandler - added getFilesForChannel(), resetFileChannelStatus()

[v6r9p17]

*Accounting
FIX: DataStoreClient - send accounting records in batches of 1000 records instead of 100

*DMS:
FIX: FailoverTransfer - catalog name from list to string
FIX: FTSSubmitAgent, FTSRequest - handle FTS3 as new protocol and fix bad submission time
FIX: FTSSubmitAgent, FTSRequest - do not submit FTS transfers for staging files

*WMS
FIX: TaskQueueDB - do not check enabled when TQs are requested from Directors
FIX: TaskQueueDB - check for Enabled in the TaskQueues when inserting jobs to print an alert
NEW: TaskQueueDB - each TQ can have at most 5k jobs, if beyond the limit create a new TQ 
     to prevent long matching times when there are way too many jobs in a single TQ

[v6r9p16]

*TS
BUGFIX: typos in TransformationCleaningAgent.py

*DMS
CHANGE: DownloadInputData - check the available disk space in the right input data directory
FIX: DownloadInputData - try to download only Cached replicas 

[v6r9p15]

*Core
FIX: MySQL - do not decrease the retry counter after ping failure

*DMS
CHANGE: FC/DirectoryMetadata - Speed up findFilesByMetadataWeb when many files match
FIX: RemovalTask - fix error string when removing a non existing file (was incompatible 
     with the LHCb BK client). 

*WMS
FIX: JobReport - minor fix ( removed unused imports )
FIX: JobMonitoring(JobStateUpdate)Handler - jobID argument can be either string, int or long

*TS
CHANGE: TransformationClient - change status of Moved files to a deterministic value
FIX: FileReport - minor fix ( inherits object ) 

[v6r9p14]

*DMS
CHANGE: FTSDB - changed schema: removing FTSSite table. From now on FTS sites 
        would be read from CS Resources

[v6r9p13]

FIX: included fixes from v6r8p26 patch release

[v6r9p12]

FIX: included fixes from v6r8p25 patch release

[v6r9p11]

*DMS
BUGFIX: FTSRequest - in __resolveFTSServer() type "=" -> "=="

[v6r9p10]

FIX: included fixes from v6r8p24 patch release

*Core
NEW: StateMachine utility

*DMS
BUGFIX: in RegisterFile operation handler

*Interfaces
FIX: Dirac.py - in splitInputData() consider only Active replicas

[v6r9p9]

*RMS
FIX: RequestDB - added getRequestFileStatus(), getRequestName() methods

[v6r9p8]

*DMS
FIX: RequestDB - get correct digest ( short request description ) of a request

[v6r9p7]

FIX: included fixes from v6r8p23 patch release

*RSS
FIX: SpaceTokenOccupancyPolicy - SpaceToken Policy decision was based on 
     percentage by mistake
     
*RMS
NEW: new scripts dirac-dms-ftsdb-summary, dirac-dms-show-ftsjobs    
FIX: FTSAgent - setting space tokens for newly created FTSJobs 

[v6r9p6]

*DMS
BUGFIX: dirac-admin-add-ftssite - missing import

*RMS
NEW: RequestDB, ReqManagerHandler - added getRequestStatus() method

*TS
FIX: fixes when using new RequestClient with the TransformationCleaningAgent

*WMS
BUGFIX: typo in SandboxStoreHandler transfer_fromClient() method

[v6r9p5]

*DMS
BUGFIX: missing proxy in service env in the FTSManager service. By default service 
        will use DataManager proxy refreshed every 6 hours.

*Resources
NEW: StorageElement - new checkAccess policy: split the self.checkMethods in 
     self.okMethods. okMethods are the methods that do not use the physical SE. 
     The isValid returns S_OK for all those immediately

*RSS
FIX: SpaceTokenOccupancyPolicy - Policy that now takes into account absolute values 
     for the space left
     
*TS
FIX: TransformationCleaningAgent - will look for both old and new RMS     

[v6r9p4]

*Stager
NEW: Stager API: dirac-stager-monitor-file, dirac-stager-monitor-jobs, 
     dirac-stager-monitor-requests, dirac-stager-show-stats

[v6r9p3]

*Transformation
FIX: TransformationCleaning Agent status was set to 'Deleted' instead of 'Cleaned'

[v6r9p2]

*RSS
NEW: Added Component family tables and statuses
FIX: removed old & unused code 
NEW: allow RSS policies match wild cards on CS

*WMS
BUGFIX: FailoverTransfer,JobWrapper - proper propagation of file metadata

[v6r9p1]

*RMS
NEW: FTSAgent - update rwAccessValidStamp,
     update ftsGraphValidStamp,
     new option for staging files before submission,
     better log handling here and there
CHANGE: FTSJob - add staging flag in in submitFTS2
CHANGE: Changes in WMS (FailoverTransfer, JobReport, JobWrapper, SandboxStoreHandler) 
        and TS (FileReport) to follow the new RMS.
NEW: Full CRUD support in RMS.

*RSS
NEW: ResourceManagementDB - new table ErrorReportBuffer
NEW: new ResourceManagementClient methods - insertErrorReportBuffer, selectErrorReportBuffer,
     deleteErrorReportBuffer

[v6r9]

NEW: Refactored Request Management System, related DMS agents and FTS management
     components

[v6r8p28]

*Core
BUGFIX: RequestHandler - the lock Name includes ActionType/Action

*DMS
FIX: dirac-dms-filecatalog-cli - prevent exception in case of missing proxy

[v6r8p27]

*DMS
BUGFIX: dirac-dms-add-file - fixed typo item -> items

[v6r8p26]

*Core
NEW: RequestHandler - added getServiceOption() to properly resolve inherited options 
     in the global service handler initialize method
NEW: FileCatalogHandler, StorageElementHandler - use getServiceOption()

[v6r8p25]

FIX: included fixes from v6r7p40 patch release

*Resources
FIX: SRM2Storage - do not account gfal_ls operations

[v6r8p24]

FIX: included fixes from v6r7p39 patch release

*Core
FIX: SiteSEMapping was returning wrong info

*DMS
FIX: FTSRequest - choose explicitly target FTS point for RAL and CERN
BUGFIX: StrategyHandler - wrong return value in __getRWAccessForSE()

*Resources
CHANGE: SRM2Storage - do not account gfal_ls operations any more

[v6r8p23]

FIX: included fixes from v6r7p37 patch release

*TS
FIX: TransformationDB - allow tasks made with ProbInFC files
FIX: TransformationCleaingAgent,Client - correct setting of transformation 
     status while cleaning

[v6r8p22]

FIX: included fixes from v6r7p36 patch release

[v6r8p21]

*DMS
FIX: FileCatalog/DirectoryMetadata - even if there is no meta Selection 
     the path should be considered when getting Compatible Metadata
FIX: FileCatalog/DirectoryNodeTree - findDir will return S_OK( '' ) if dir not 
     found, always return the same error from DirectoryMetadata in this case.     

*RSS
FIX: DowntimeCommand - use UTC time stamps

*TS
FIX: TransformationAgent - in _getTransformationFiles() get also ProbInFC files in 
     addition to Used 

[v6r8p20]

*Stager
NEW: Stager API: dirac-stager-monitor-file, dirac-stager-monitor-jobs, 
     dirac-stager-monitor-requests, dirac-stager-show-stats

[v6r8p19]

*Transformation
FIX: TransformationCleaning Agent status was set to 'Deleted' instead of 'Cleaned'

[v6r8p18]

*TS
BUGFIX: TransformationAgent - regression in __cleanCache()

[v6r8p17]

FIX: included fixes from v6r7p32 patch release

*WMS
FIX: StalledJobAgent - for accidentally stopped jobs ExecTime can be not set, 
     set it to CPUTime for the accounting purposes in this case

[v6r8p16]

FIX: included fixes from v6r7p31 patch release

*WMS
BUGFIX: TaskQueueDB - fixed a bug in the negative matching conditions SQL construction

*RSS
NEW: improved doc strings of PEP, PDP modules ( part of PolicySystem )
FIX: Minor changes to ensure consistency if ElementInspectorAgent and 
     users interact simultaneously with the same element
CHANGE: removed DatabaseCleanerAgent ( to be uninstalled if already installed )
FIX: SummarizeLogsAgent - the logic of the agent was wrong, the agent has been re-written.
     
[v6r8p15]

*Core
FIX: X509Chain - fix invalid information when doing dirac-proxy-info without CS
     ( in getCredentials() )

*RSS
NEW: PDP, PEP - added support for option "doNotCombineResult" on PDP

[v6r8p14]

*Core
FIX: dirac-deploy-scripts - can now work with the system python

*WMS
NEW: dirac-wms-cpu-normalization - added -R option to modify a given configuration file
FIX: Executor/InputData - Add extra check for LFns in InputData optimizer, closes #1472

*Transformation
CHANGE: TransformationAgent - add possibility to kick a transformation (not skip it if no 
        unused files), by touching a file in workDirectory
BUGFIX: TransformationAgent - bug in __cleanCache() dict modified in a loop        

[v6r8p13]

*Transformation
BUGFIX: TransformationDB - restored import of StringType

[v6r8p12]

NEW: Applied patches from v6r7p29

*WMS
FIX: JobDB - check if SystemConfig is present in the job definition and convert it 
     into Platform

*DMS
FIX: ReplicaManager - do not get metadata of files when getting files in a directory 
     if not strictly necessary

*RSS
NEW: ported from LHCb PublisherHandler for RSS web views

[v6r8p11]

NEW: Applied patches from v6r7p27

*RSS
NEW: SpaceTokenOccupancyPolicy - ported from LHCbDIRAC 
NEW: db._checkTable done on service initialization ( removed dirac-rss-setup script doing it )

*Transformation
FIX: TaskManager - reset oJob for each task in prepareTransformationTasks()
BUGFIX: ValidateOutputDataAgent - typo fixed in getTransformationDirectories()
FIX: TransformationManagerHandler - use CS to get files statuses not to include in 
     processed file fraction calculation for the web monitoring pages

[v6r8p10]

NEW: Applied patches from v6r7p27

[v6r8p9]

*DMS
FIX: TransferAgent,dirac-dms-show-se-status, ResourceStatus,TaskManager - fixes
     needed for DMS components to use RSS status information
NEW: ReplicaManager - allow to get metadata for an LFN+SE as well as PFN+SE     

[v6r8p8]

*RSS
BUGFIX: dirac-rss-setup - added missing return of S_OK() result

[v6r8p7]

NEW: Applied patches from v6r7p24

*DMS
BUGFIX: LcgFileCatalogClient - bug in addFile()

*RSS
BUGFIX: fixed script dirac-rss-set-token, broken in the current release.
NEW: Statistics module - will be used in the future to provide detailed information 
     from the History of the elements 

[v6r8p6]

NEW: Applied patches from v6r7p23

*Transformation
FIX: TaskManager - allow prepareTransformationTasks to proceed if no OutputDataModule is defined
FIX: TransformationDB - remove INDEX(TaskID) from TransformationTasks. It produces a single counter 
     for the whole table instead of one per TransformationID
     
*WMS     
FIX: WMSUtilities - to allow support for EMI UI's for pilot submission we drop support for glite 3.1

[v6r8p5]

NEW: Applied patches from v6r7p22

*RSS
CHANGE: removed old tests and commented out files

*WMS
FIX: PoolXMLCatalog - proper addFile usage

*Transformation
CHANGE: TransformationAgent - clear replica cache when flushing or setting a file in the workdirectory

[v6r8p4]

*Transformation
FIX: The connection to the jobManager is done only at submission time
FIX: Jenkins complaints fixes

*WMS
BUGFIX: JobDB - CPUtime -> CPUTime
FIX: Jenkins complaints fixes

[v6r8p3]

*DMS
BUGFIX: LcgFileCatalogClient

[v6r8p2]

*DMS:
FIX: LcgFileCatalogClient - remove check for opening a session in __init__ as credentials are not yet set 

*Transformation
CHANGE: reuse RPC clients in Transformation System 

[v6r8p1]

*Core
FIX: dirac-deploy-scripts - restored regression w.r.t. support of scripts starting with "d"

*DMS
BUGFIX: LcgFileCatalogClient - two typos fixed

[v6r8]

CHANGE: Several fixes backported from the v7r0 integration branch

*Core
CHANGE: DictCache - uses global LockRing to avoid locks in multiprocessing
FIX: X509Chain - proxy-info showing an error when there's no CS

*DMS
FIX: TransferAgent - inside loop filter out waiting files dictionary
BUGFIX: dirac-admin-allow-se - there was a continue that was skipping the complete loop for 
        ARCHIVE elements
NEW: LcgFileCatalogClient - test return code in startsess lfc calls       

*WMS:
FIX: OptimizerExecutor, InputData, JobScheduling - check that site candidates have all the 
     replicas

*RSS: 
BUGFIX: ResourceStatus, RSSCacheNoThread - ensure that locks are always released

*Transformation
FIX: TaskManager - site in the job definition is taken into account when submitting
NEW: Transformation - get the allowed plugins from the CS /Operations/Transformations/AllowedPlugins
FIX: ValidateOutputDataAgent - self not needed for static methods

[v6r7p40]

*Resources
FIX: StorageElement class was not properly passing the lifetime argument for prestageFile method

[v6r7p39]

*Core
CHANGE: Grid - in executeGridCommand() allow environment script with arguments needed for ARC client

*DMS
FIX: DFC SEManager - DIP Storage can have a list of ports now

*Resources
FIX: ARCComputingElement - few fixes after debugging

[v6r7p38]

*Core
NEW: DISET FileHelper, TransferClient - possibility to switch off check sum

*Resources
NEW: ARCComputingElement - first version
NEW: StorageFactory - possibility to pass extra protocol parameters to storage object
NEW: DIPStorage - added CheckSum configuration option
BUGFIX: SSHComputingElement - use CE name in the pilot reference construction

*WMS
FIX: StalledJobAgent - if ExecTime < CPUTime make it equal to CPUTime

[v6r7p37]

*Framework
BUGFIX: NotificationDB - typos in SQL statement in purgeExpiredNotifications() 

*WMS
NEW: JobCleaningAgent - added scheduling sandbox LFN removal request 
     when deleting jobs
CHANGE: JobWrapper - report only error code as ApplicationError parameter 
        when payload finishes with errors    
NEW: SiteDirector - possibility to specify extensions to be installed in 
     pilots in /Operations/Pilots/Extensions option in order not to install
     all the server side extensions        

*DMS
CHANGE: FileCatalogFactory - use service path as default URL
CHANGE: FileCatalogFactory - use ObjectLoader to import catalog clients

*SMS
BUGFIX: StorageManagementDB, dirac-stager-monitor-jobs - small bug fixes ( sic, Daniela )

*Resources
CHANGE: DIPStorage - added possibility to specify a list of ports for multiple
        service end-points
CHANGE: InProcessComputingElement - demote log message when payload failure 
        to warning, the job will fail anyway
FIX: StalledJobAgent - if pilot reference is not registered, this is not an 
     error of the StalledJobAgent, no log.error() in  this case                
        
*RMS
CHANGE: RequestTask - ensure that tasks are executed with user credentials 
        even with respect to queries to DIRAC services ( useServerCertificate 
        flag set to false )        

[v6r7p36]

*WMS
FIX: CREAMCE, SiteDirector - make sure that the tmp executable is removed
CHANGE: JobWrapper - remove sending mails via Notification Service in case
        of job rescheduling
        
*SMS
FIX: StorageManagementDB - fix a race condition when old tasks are set failed 
     between stage submission and update.        

[v6r7p35]

*Stager
NEW: Stager API: dirac-stager-monitor-file, dirac-stager-monitor-jobs, 
     dirac-stager-monitor-requests, dirac-stager-show-stats

[v6r7p34]

*Transformation
FIX: TransformationCleaning Agent status was set to 'Deleted' instead of 'Cleaned'

[v6r7p33]

*Interfaces
FIX: Job.py - in setExecutable() - prevent changing the log file name string type

*StorageManagement
NEW: StorageManagementDB(Handler) - kill staging requests at the same time as 
     killing related jobs, closes #1510
FIX: StorageManagementDB - demote the level of several log messages       

[v6r7p32]

*DMS
FIX: StorageElementHandler - do not use getDiskSpace utility, use os.statvfs instead
CHANGE: StorageManagementDB - in getStageRequests() make MySQL do an UNIQUE selection 
        and use implicit loop to speed up queries for large results

*Resources
FIX: lsfce remote script - use re.search instead of re.match in submitJob() to cope with
     multipline output

[v6r7p31]

*WMS
FIX: SiteDirector - make possible more than one SiteDirector (with different pilot identity) attached 
     to a CE, ie sgm and pilot roles. Otherwise one is declaring Aborted the pilots from the other.

[v6r7p30]

*Core
CHANGE: X509Chain - added groupProperties field to the getCredentials() report
BUGFIX: InstallTools - in getSetupComponents() typo fixed: agent -> executor

[v6r7p29]

*DMS
CHANGE: FileCatalog - selection metadata is also returned as compatible metadata in the result
        of getCompatibleMetadata() call
NEW: FileCatalog - added path argument to getCompatibleMetadata() call
NEW: FileCatalogClient - added getFileUserMetadata()
BUGFIX: dirac-dms-fts-monitor - exit with code -1 in case of error

*Resources
FIX: CREAMComputingElement - check globus-url-copy result for errors when retrieving job output

[v6r7p28]

*DMS
BUGFIX: FileCatalog/DirectoryMetadata - wrong MySQL syntax 

[v6r7p27]

*Core
FIX: Mail.py - fix of the problem of colons in the mail's body

*Interfaces
NEW: Job API - added setSubmitPools(), setPlatform() sets ... "Platform"

*WMS
FIX: TaskQueueDB - use SystemConfig as Platform for matching ( if Platform is not set explicitly

*Resources
FIX: SSHComputingElement - use ssh host ( and not CE name ) in the pilot reference
BUGFIX: SSHGEComputingElement - forgotten return statement in _getJobOutputFiles()

*Framework
NEW: dirac-sys-sendmail - email's body can be taken from pipe. Command's argument 
     in this case will be interpreted as a destination address     

[v6r7p26]

*DMS
FIX: ReplicaManager - status names Read/Write -> ReadAccess/WriteAccess

[v6r7p25]

*Core
CHANGE: X509Chain - in getCredentials() failure to contact CS is not fatal, 
        can happen when calling dirac-proxy-init -x, for example

[v6r7p24]

*DMS
NEW: FileCatalog - added getFilesByMetadataWeb() to allow pagination in the Web 
     catalog browser
     
*WMS
CHANGE: WMSAdministrator, DiracAdmin - get banned sites list by specifying the status
        to the respective jobDB call     

[v6r7p23]

*Transformation
BUGFIX: TransformationDB - badly formatted error log message

*RMS
CHANGE: RequestDBMySQL - speedup the lookup of requests

*WMS
BUGFIX: dirac-dms-job-delete - in job selection by group

*DMS
FIX: LcgFileCatalogClient - getDirectorySize made compatible with DFC
BUGFIX: LcgFileCatalogClient - proper call of __getClientCertInfo()

[v6r7p22]

*Transformation
CHANGE: InputDataAgent - treats only suitable transformations, e.g. not the extendable ones. 
CHANGE: TransformationAgent - make some methods more public for easy overload

[v6r7p21]

*Core
FIX: Shifter - pass filePath argument when downloading proxy

[v6r7p20]

*DMS
CHANGE: StrategyHandler - move out SourceSE checking to TransferAgent
CHANGE: ReplicaManager, InputDataAgent - get active replicas
FIX: StorageElement, SRM2Storage - support for 'xxxAccess' statuses, checking results
     of return structures
     
*RSS
NEW: set configurable email address on the CS to send the RSS emails
NEW: RSSCache without thread in background
FIX: Synchronizer - moved to ResourceManager handler     

[v6r7p19]

*DMS
BUGFIX: ReplicaManager - in putAndRegister() SE.putFile() singleFile argument not used explicitly

[v6r7p18]

*WMS
FIX: StalledJobAgent - do not exit the loop over Completed jobs if accounting sending fails
NEW: dirac-wms-job-delete - allow to specify jobs to delete by job group and/or in a file
FIX: JobManifest - If CPUTime is not set, set it to MaxCPUTime value

[v6r7p17]

*Resources
FIX: SRM2Storage - treat properly "22 SRM_REQUEST_QUEUED" result code

[v6r7p16]

*DMS
FIX: StrategyHandler - do not proceed when the source SE is not valid for read 
BUGFIX: StorageElement - putFile can take an optional sourceSize argument
BUGFIX: ReplicaManager - in removeFile() proper loop on failed replicas

*RSS
FIX: SpaceTokenOccupancyCommand, CacheFeederAgent - add timeout when calling lcg_util commands

*WMS
FIX: JobManifest - take all the SubmitPools defined in the TaskQueueAgent 
NEW: StalledJobAgent - declare jobs stuck in Completed status as Failed

[v6r7p15]

*Core
BUGFIX: SocketInfo - in host identity evaluation

*DMS
BUGFIX: FileCatalogHandler - missing import os

*Transformation
CHANGE: JobManifest - getting allowed job types from operations() section 

[v6r7p14]

*DMS
CHANGE: StorageElementProxy - removed getParameters(), closes #1280
FIX: StorageElementProxy - free the getFile space before the next file
FIX: StorageElement - added getPFNBase() to comply with the interface

*Interfaces
CHANGE: Dirac API - allow lists of LFNs in removeFile() and removeReplica()

*WMS
CHANGE: JobSchedulingAgent(Executor) - allow both BannedSite and BannedSites JDL option

*RSS
FIX: ElementInspectorAgent - should only pick elements with rss token ( rs_svc ).
FIX: TokenAgent - using 4th element instead of the 5th. Added option to set admin email on the CS.

[v6r7p13]

*Core
FIX: Resources - in getStorageElementSiteMapping() return only sites with non-empty list of SEs

*DMS
FIX: StorageElement - restored the dropped logic of using proxy SEs
FIX: FileCatalog - fix the UseProxy /LocalSite/Catalog option

*Transformation
FIX: TransformationDB - use lower() string comparison in extendTransformation()

[v6r7p12]

*WMS
BUGFIX: JobManifest - get AllowedSubmitPools from the /Systems section, not from /Operations

*Core
NEW: Resources helper - added getSites(), getStorageElementSiteMapping()

*DMS
CHANGE: StrategyHandler - use getStorageElementSiteMapping helper function
BUGFIX: ReplicaManager - do not modify the loop dictionary inside the loop

[v6r7p11]

*Core
CHANGE: Subprocess - put the use of watchdog in flagging

[v6r7p10]

*Core
NEW: Logger - added getLevel() method, closes #1292
FIX: Subprocess - returns correct structure in case of timeout, closes #1295, #1294
CHANGE: TimeOutExec - dropped unused utility
FIX: Logger - cleaned unused imports

*RSS
CHANGE: ElementInspectorAgent - do not use mangled name and removed shifterProxy agentOption

[v6r7p9]

*Core
BUGFIX: InstallTools - MySQL Port should be an integer

[v6r7p8]

*Core
FIX: Subprocess - consistent timeout error message

*DMS
NEW: RemovalTask - added bulk removal
FIX: StrategyHandler - check file source CEs
CHANGE: DataIntegrityClient - code beautification
CHANGE: ReplicaManager - do not check file existence if replica information is queried anyway,
        do not fail if file to be removed does not exist already. 

[v6r7p7]

FIX: Several fixes to allow automatic code documentation

*Core
NEW: InstallTools - added mysqlPort and mysqlRootUser

*DMS
CHANGE: ReplicaManager - set possibility to force the deletion of non existing files
CHANGE: StrategyHandler - better handling of checksum check during scheduling 

[v6r7p6]

*Core
FIX: dirac-install - restore signal alarm if downloadable file is not found
FIX: Subprocess - using Manager proxy object to pass results from the working process

*DMS:
CHANGE: StorageElement - removed overwride mode
CHANGE: removed obsoleted dirac-dms-remove-lfn-replica, dirac-dms-remove-lfn
NEW: FTSMonitorAgent - filter out sources with checksum mismatch
FIX: FTSMonitorAgent, TransferAgent - fix the names of the RSS states

*RSS
NEW: ElementInspectorAgent runs with a variable number of threads which are automatically adjusted
NEW: Added policies to force a particular state, can be very convenient to keep something Banned for example.
NEW: policy system upgrade, added finer granularity when setting policies and actions

*WMS
NEW: SiteDirector- allow to define pilot DN/Group in the agent options
CHANGE: JobDescription, JobManifest - take values for job parameter verification from Operations CS section

[v6r7p5]

*Interfaces
BUGFIX: dirac-wms-job-get-output - properly treat the case when output directory is not specified 

[v6r7p4]

*Core
FIX: Subprocess - avoid that watchdog kills the executor process before it returns itself

*Framework
BUGFIX: ProxuManagerClient - wrong time for caching proxies

*RSS
FIX: removed obsoleted methods

*DMS
NEW: FileCatalog - added findFilesByMetadataDetailed - provides detailed metadata for 
     selected files

[v6r7p3]

*DMS
FIX: FTSMonitorAgent - logging less verbose

*Transformation
FIX: TransformationAgent - use the new CS defaults locations
FIX: Proper agent initialization
NEW: TransformationPlaugin - in Broadcast plugin added file groupings by number of files, 
     make the TargetSE always defined, even if the SourceSE list contains it 

*ResourceStatus
FIX: Added the shifter's proxy to several agents

*RMS
FIX: RequestContainer - the execution order was not properly set for the single files 

*Framework:
BUGFIX: ProxyManagerClient - proxy time can not be shorter than what was requested

[v6r7p2]

*Core
FIX: dirac-configure - switch to use CS before checking proxy info

*Framework
NEW: dirac-sys-sendmail new command
NEW: SystemAdmininistratorCLI - added show host, uninstall, revert commands
NEW: SystemAdmininistratorHandler - added more info in getHostInfo()
NEW: SystemAdmininistratorHandler - added revertSoftware() interface

*Transformation
FIX: TransformationCleaningAgent - check the status of returned results

[v6r7p1]

*Core
FIX: Subprocess - finalize the Watchdog closing internal connections after a command execution
CHANGE: add timeout for py(shell,system)Call calls where appropriate
CHANGE: Shifter - use gProxyManager in a way that allows proxy caching

*Framework
NEW: ProxyManagerClient - allow to specify validity and caching time separately
FIX: ProxyDB - replace instead of delete+insert proxy in __storeVOMSProxy

*DMS
NEW: FTSMonitorAgent - made multithreaded for better efficiency
FIX: dirac-dms-add-file - allow LFN: prefix for lfn argument

*WMS
NEW: dirac-wms-job-get-output, dirac-wms-job-status - allow to retrieve output for a job group
FIX: TaskQueueDB - fixed selection SQL in __generateTQMatchSQL()
CHANGE: OptimizerExecutor - reduce diversity of MinorStatuses for failed executors

*Resources
FIX: CREAMComputingElement - remove temporary JDL right after the submission 

[v6r6p21]

*DMS
BUGFIX: TransformationCleaningAgent - use the right signature of cleanMetadataCatalogFiles() call

[v6r6p20]

*DMS
FIX: RegistrationTask - properly escaped error messages
BUGFIX: DirectoryMetadata - use getFileMetadataFields from FileMetadata in addMetadataField()
NEW: When there is a missing source error spotted during FTS transfer, file should be reset 
     and rescheduled again until maxAttempt (set to 100) is reached

*WMS
FIX: JobScheduling - fix the site group logic in case of Tier0

[v6r6p19]

*DMS
BUGFIX: All DMS agents  - set up agent name in the initialization

*Core
NEW: Subprocess - timeout wrapper for subprocess calls
BUGFIX: Time - proper interpreting of 0's instead of None
CHANGE: DISET - use cStringIO for ANY read that's longer than 16k (speed improvement) 
        + Less mem when writing data to the net
FIX: Os.py - protection against failed "df" command execution       
NEW: dirac-info prints lcg bindings versions
CHANGE: PlotBase - made a new style class 
NEW: Subprocess - added debug level log message

*Framework
NEW: SystemAdministratorIntegrator client for collecting info from several hosts
NEW: SystemAdministrator - added getHostInfo()
FIX: dirac-proxy-init - always check for errors in S_OK/ERROR returned structures
CHANGE: Do not accept VOMS proxies when uploading a proxy to the proxy manager

*Configuration
FIX: CE2CSAgent - get a fresh copy of the cs data before attempting to modify it, closes #1151
FIX: Do not create useless backups due to slaves connecting and disconnecting
FIX: Refresher - prevent retrying with 'Insane environment'

*Accounting
NEW: Accounting/Job - added validation of reported values to cope with the weird Yandex case
FIX: DBUtils - take into account invalid values, closes #949

*DMS
FIX: FTSSubmitAgent - file for some reason rejected from submission should stay in 'Waiting' in 
     TransferDB.Channel table
FIX: FTSRequest - fix in the log printout     
CHANGE: dirac-dms-add-file removed, dirac-dms-add-files renamed to dirac-dms-add-file
FIX: FileCatalogCLI - check the result of removeFile call
FIX: LcgFileCatalogClient - get rid of LHCb specific VO evaluation
NEW: New FileCatalogProxy service - a generalization of a deprecated LcgFileCatalog service
FIX: Restored StorageElementProxy functionality
CHANGE: dirac-dms-add-file - added printout
NEW: FileCatalog(Factory), StorageElement(Factory) - UseProxy flag moved to /Operations and /LocalSite sections

*RSS
NEW:  general reimplementation: 
      New DB schema using python definition of tables, having three big blocks: Site, Resource and Node.
      MySQLMonkey functionality almost fully covered by DB module, eventually will disappear.
      Services updated to use new database.
      Clients updated to use new database.
      Synchronizer updated to fill the new database. When helpers will be ready, it will need an update.
      One ElementInspectorAgent, configurable now is hardcoded.
      New Generic StateMachine using OOP.
      Commands and Policies simplified.
      ResourceStatus using internal cache, needs to be tested with real load.
      Fixes for the state machine
      Replaced Bad with Degraded status ( outside RSS ).
      Added "Access" to Read|Write|Check|Remove SE statuses wherever it applies.
      ResourceStatus returns by default "Active" instead of "Allowed" for CS calls.
      Caching parameters are defined in the CS
FIX: dirac-admin-allow/ban-se - allow a SE on Degraded ( Degraded->Active ) and ban a SE on Probing 
     ( Probing -> Banned ). In practice, Active and Degraded are "usable" states anyway.            
      
*WMS
FIX: OptimizerExecutor - failed optimizations will still update the job     
NEW: JobWrapper - added LFNUserPrefix VO specific Operations option used for building user LFNs
CHANGE: JobDB - do not interpret SystemConfig in the WMS/JobDB
CHANGE: JobDB - Use CPUTime JDL only, keep MaxCPUTime for backward compatibility
CHANGE: JobWrapper - use CPUTime job parameter instead of MaxCPUTime
CHANGE: JobAgent - use CEType option instead of CEUniqueID
FIX: JobWrapper - do not attempt to untar directories before having checked if they are tarfiles 
NEW: dirac-wms-job-status - get job statuses for jobs in a given job group
 
*SMS
FIX: StorageManagementDB - when removing unlinked replicas, take into account the case where a
     staging request had been submitted, but failed
      
*Resources    
NEW: glexecCE - add new possible locations of the glexec binary: OSG specific stuff and in last resort 
     looking in the PATH    
NEW: LcgFileCatalogClient - in removeReplica() get the needed PFN inside instead of providing it as an argument     
      
*TS      
CHANGE: Transformation types definition are moved to the Operations CS section

*Interfaces
FIX: Dirac.py - CS option Scratchdir was in LocalSite/LocalSite
FIX: Dirac.py - do not define default catalog, use FileCatalog utility instead

[v6r6p19]

*DMS
BUGFIX: All DMS agents  - set up agent name in the initialization

[v6r6p18]

*Transformation
CHANGE: /DIRAC/VOPolicy/OutputDataModule option moved to <Operations>/Transformations/OutputDataModule

*Resources
FIX: ComputingElement - properly check if the pilot proxy has VOMS before adding it to the payload 
     when updating it

*WMS
BUGFIX: JobSanity - fixed misspelled method call SetParam -> SetParameter

[v6r6p17]

*Transformation
BUGFIX: TransformationAgent - corrected  __getDataReplicasRM()

[v6r6p16]

*DMS
FIX: Agents - proper __init__ implementation with arguments passing to the super class
FIX: LcgFileCatalogClient - in removeReplica() reload PFN in case it has changed

[v6r6p15]

*Framework
BUGFIX: ErrorMessageMonitor - corrected updateFields call 

*DMS:
NEW: FTSMonitorAgent completely rewritten in a multithreaded way

*Transformation
FIX: InputDataAgent - proper instantiation of TransformationClient
CHANGE: Transformation - several log message promoted from info to notice level

[v6r6p14]

*Transformation
FIX: Correct instantiation of agents inside several scripts
CHANGE: TransformationCleaningAgent - added verbosity to logs
CHANGE: TransformationAgent - missingLFC to MissingInFC as it could be the DFC as well
FIX: TransformationAgent - return an entry for all LFNs in __getDataReplicasRM

*DMS
FIX: TransferAgent - fix exception reason in registerFiles()

[v6r6p13]

*DMS
CHANGE: TransferAgent - change RM call from getCatalogueReplicas to getActiveReplicas. 
        Lowering log printouts here and there

[v6r6p12]

*DMS
BUGFIX: RemovalTask - Replacing "'" by "" in error str set as attribute for a subRequest file. 
        Without that request cannot be updated when some nasty error occurs.

[v6r6p11]

*RMS:
BUGFIX: RequestClient - log string formatting

*DMS
BUGFIX: RemovalTask - handling for files not existing in the catalogue

*Transformation
FIX: TransformationManager - ignore files in NotProcessed status to get the % of processed files

*Interfaces
FIX: Fixes due to the recent changes in PromptUser utility

[v6r6p10]

*RMS
FIX: RequestDBMySQL - better escaping of queries 

*WMS
FIX: SiteDirector - get compatible platforms before checking Task Queues for a site

[v6r6p9]

*Core
FIX: Utilities/PromptUser.py - better user prompt

*Accounting
NEW: Add some validation to the job records because of weird data coming from YANDEX.ru

*DMS
BUGFIX: ReplicaManager - typo errStr -> infoStr in __replicate()
FIX: FTSRequest - fixed log message

*WMS
FIX: SiteDirector - use CSGlobals.getVO() call instead of explicit CS option

[v6r6p8]

*Transformation
BUGFIX: TransformationDB - typo in getTransformationFiles(): iterValues -> itervalues

[v6r6p7]

*Resources
FIX: StorageFactory - uncommented line that was preventing the status to be returned 
BUGFIX: CE remote scripts - should return status and not call exit()
BUGFIX: SSHComputingElement - wrong pilot ID reference

[v6r6p6]

*WMS
FIX: TaskQueueDB - in findOrphanJobs() retrieve orphaned jobs as list of ints instead of list of tuples
FIX: OptimizerExecutor - added import of datetime to cope with the old style optimizer parameters

*Transformation
FIX: TransformationAgent - fix finalization entering in an infinite loop
NEW: TransformationCLI - added resetProcessedFile command
FIX: TransformationCleaningAgent - treating the archiving delay 
FIX: TransformationDB - fix in getTransformationFiles() in case of empty file list

[v6r6p5]

*Transformation
FIX: TransformationAgent - type( transClient -> transfClient )
FIX: TransformationAgent - self._logInfo -> self.log.info
FIX: TransformationAgent - skip if no Unused files
FIX: TransformationAgent - Use CS option for replica cache lifetime
CHANGE: TransformationAgent - accept No new Unused files every [6] hours

[v6r6p4]

*DMS
FIX: TransferAgent - protection for files that can not be scheduled
BUGFIX: TransferDB - typo (instIDList - > idList ) fixed

*Transformation
BUGFIX: TransformationAgent - typo ( loginfo -> logInfo )

[v6r6p3]

FIX: merged in patch v6r5p14

*Core
BUGFIX: X509Chain - return the right structure in getCredentials() in case of failure
FIX: dirac-deploy-scripts.py - allow short scripts starting from "d"
FIX: dirac-deploy-scripts.py - added DCOMMANDS_PPID env variable in the script wrapper
FIX: ExecutorReactor - reduced error message dropping redundant Task ID 

*Interfaces
BUGFIX: Dirac.py - allow to pass LFN list to replicateFile()

*DMS
FIX: FileManager - extra check if all files are available in _findFiles()
BUGFIX: FileCatalogClientCLI - bug in DirectoryListing

[v6r6p2]

FIX: merged in patch v6r5p13

*WMS
FIX: SiteDirector - if no community set, look for DIRAC/VirtualOrganization setting

*Framework
FIX: SystemLoggingDB - LogLevel made VARCHAR in the MessageRepository table
FIX: Logging - several log messages are split in fixed and variable parts
FIX: SystemLoggingDB - in insertMessage() do not insert new records in auxiliary tables if they 
     are already there

[v6r6p1]

*Core:
CHANGE: PromptUser - changed log level of the printout to NOTICE
NEW: Base Client constructor arguments are passed to the RPCClient constructor

*DMS:
NEW: FTSRequest - added a prestage mechanism for source files
NEW: FileCatalogClientCLI - added -f switch to the size command to use raw faile tables 
     instead of storage usage tables
NEW: FileCatalog - added orphan directory repair tool
NEW: FIleCatalog - more counters to control the catalog sanity     

*WMS:
FIX: SandboxStoreClient - no more kwargs tricks
FIX: SandboxStoreClient returns sandbox file name in case of upload failure to allow failover
FIX: dirac-pilot - fixed VO_%s_SW_DIR env variable in case of OSG

*TS:
FIX: TransformationManagerHandler - avoid multiple Operations() instantiation in 
     getTransformationSummaryWeb()

[v6r6]

*Core
CHANGE: getDNForUsername helper migrated from Core.Security.CS to Registry helper
NEW: SiteSEMapping - new utilities getSitesGroupedByTierLevel(), getTier1WithAttachedTier2(),
     getTier1WithTier2
CHANGE: The DIRAC.Core.Security.CS is replaced by the Registry helper     
BUGFIX: dirac-install - properly parse += in .cfg files
FIX: Graphs.Utilities - allow two lines input in makeDataFromCVS()
FIX: Graphs - allow Graphs package usage if even matplotlib is not installed
NEW: dirac-compile-externals will retrieve the Externals compilation scripts from it's new location 
     in github (DIRACGrid/Externals)
NEW: Possibility to define a thread-global credentials for DISET connections (for web framework)
NEW: Logger - color output ( configurable )
NEW: dirac-admin-sort-cs-sites - to sort sites in the CS
CHANGE: MessageClient(Factor) - added msgClient attribute to messages
NEW: Core.Security.Properties - added JOB_MONITOR and USER_MANAGER properties

*Configuration
NEW: Registry - added getAllGroups() method

*Framework
NEW: SystemAdministratorClientCLI - possibility to define roothPath and lcgVersion when updating software

*Accounting
NEW: JobPlotter - added Normalized CPU plots to Job accounting
FIX: DBUtils - plots going to greater granularity

*DMS
NEW: FileCatalog - storage usage info stored in all the directories, not only those with files
NEW: FileCatalog - added utility to rebuild storage usage info from scratch
FIX: FileCatalog - addMetadataField() allow generic types, e.g. string
FIX: FileCatalog - path argument is normalized before usage in multiple methods
FIX: FileCatalog - new metadata for files(directories) should not be there before for directories(files)
NEW: FileCatalog - added method for rebuilding DirectoryUsage data from scratch 
NEW: FileCatalog - Use DirectoryUsage mechanism for both logical and physical storage
CHANGE: FileCatalog - forbid removing non-empty directories
BUGFIX: FileCatalogClientCLI - in do_ls() check properly the path existence
FIX: FileCatalogClientCLI - protection against non-existing getCatalogCounters method in the LFC client
FIX: DMS Agents - properly call superclass constructor with loadName argument
FIX: ReplicaManager - in removeFile() non-existent file is marked as failed
FIX: Make several classes pylint compliant: DataIntegrityHandler, DataLoggingHandler,
     FileCatalogHandler, StorageElementHandler, StorageElementProxyHandler, TransferDBMonitoringHandler
FIX: LogUploadAgent - remove the OSError exception in __replicate()
FIX: FileCatalogClientCLI - multiple check of proper command inputs,
     automatic completion of several commands with subcommands,
     automatic completion of file names
CHANGE: FileCatalogClientCLI - reformat the output of size command 
FIX: dirac-admin-ban-se - allow to go over all options read/write/check for each SE      
NEW: StrategyHandler - new implementation to speed up file scheduling + better error reporting
NEW: LcgFileCatalogProxy - moved from from LHCbDirac to DIRAC
FIX: ReplicaManager - removed usage of obsolete "/Resources/StorageElements/BannedTarget" 
CHANGE: removed StorageUsageClient.py
CHANGE: removed obsoleted ProcessingDBAgent.py

*WMS
CHANGE: RunNumber job parameter was removed from all the relevant places ( JDL, JobDB, etc )
NEW: dirac-pilot - add environment setting for SSH and BOINC CEs
NEW: WMSAdministrator - get output for non-grid CEs if not yet in the DB
NEW: JobAgent - job publishes BOINC parameters if any
CHANGE: Get rid of LHCbPlatform everywhere except TaskQueueDB
FIX: SiteDirector - provide list of sites to the Matcher in the initial query
FIX: SiteDirector - present a list of all groups of a community to match TQs
CHANGE: dirac-boinc-pilot dropped
CHANGE: TaskQueueDirector does not depend on /LocalSite section any more
CHANGE: reduced default delays for JobCleaningAgent
CHANGE: limit the number of jobs received by JobCleaningAgent
CHANGE: JobDB - use insertFields instead of _insert
CHANGE: Matcher, TaskQueueDB - switch to use Platform rather than LHCbPlatform retaining LHCbPlatform compatibility
BUGFIX: Matcher - proper reporting pilot site and CE
CHANGE: JobManager - improved job Killing/Deleting logic
CHANGE: dirac-pilot - treat the OSG case when jobs on the same WN all run in the same directory
NEW: JobWrapper - added more status reports on different failures
FIX: PilotStatusAgent - use getPilotProxyFromDIRACGroup() instead of getPilotProxyFromVOMSGroup()
CHANGE: JobMonitoringHandler - add cutDate and condDict parameters to getJobGroup()
NEW: JobMonitoringHandler - check access rights with JobPolicy when accessing job info from the web
NEW: JobManager,JobWrapper - report to accounting jobs in Rescheduled final state if rescheduling is successful
FIX: WMSAdministrator, SiteDirector - store only non-empty pilot output to the PilotDB
NEW: added killPilot() to the WMSAdministrator interface, DiracAdmin and dirac-admin-kill-pilot command
NEW: TimeLeft - renormalize time left using DIRAC Normalization if available
FIX: JobManager - reconnect to the OptimizationMind in background if not yet connected
CHANGE: JobManifest - use Operations helper
NEW: JobCleaningAgent - delete logging records from JobLoggingDB when deleting jobs

*RMS
FIX: RequestDBFile - better exception handling in case no JobID supplied
FIX: RequestManagerHandler - make it pylint compliant
NEW: RequestProxyHandler - is forwarding requests from voboxes to central RequestManager. 
     If central RequestManager is down, requests are dumped into file cache and a separate thread 
     running in background is trying to push them into the central. 
CHANGE: Major revision of the code      
CHANGE: RequestDB - added index on SubRequestID in the Files table
CHANGE: RequestClient - readRequestForJobs updated to the new RequetsClient structure

*RSS
NEW: CS.py - Space Tokens were hardcoded, now are obtained after scanning the StorageElements.

*Resources
FIX: SSHComputingElement - enabled multiple hosts in one queue, more debugging
CHANGE: SSHXXX Computing Elements - define SSH class once in the SSHComputingElement
NEW: SSHComputingElement - added option to define private key location
CHANGE: Get rid of legacy methods in ComputingElement
NEW: enable definition of ChecksumType per SE
NEW: SSHBatch, SSHCondor Computing Elements
NEW: SSHxxx Computing Elements - using remote control scripts to better capture remote command errors
CHANGE: put common functionality into SSHComputingElement base class for all SSHxxx CEs
NEW: added killJob() method tp all the CEs
NEW: FileCatalog - take the catalog information info from /Operations CS section, if defined there, 
     to allow specifications per VO 

*Interfaces
CHANGE: Removed Script.initialize() from the API initialization
CHANGE: Some general API polishing
FIX: Dirac.py - when running in mode="local" any directory in the ISB would not get untarred, 
     contrary to what is done in the JobWrapper

*TS
BUGFIX: TaskManager - bug fixed in treating tasks with input data
FIX: TransformationCleaningAgent - properly call superclass constructor with loadName argument
NEW: TransformationCleaningAgent - added _addExtraDirectories() method to extend the list of
     directories to clean in a subclass if needed
CHANGE: TransformationCleaningAgent - removed usage of StorageUsageClient     
NEW: TransformationAgent is multithreaded now ( implementation moved from LHCbDIRAC )
NEW: added unit tests
NEW: InputDataAgent - possibility to refresh only data registered in the last predefined period of time 
NEW: TransformationAgent(Client) - management of derived transformations and more ported from LHCbDIRAC
BUGFIX: TransformationDB - wrong SQL statement generation in setFileStatusForTransformation()

[v6r5p14]

*Core
NEW: Utilities - added Backports utility

*WMS
FIX: Use /Operations/JobScheduling section consistently, drop /Operations/Matching section
NEW: Allow VO specific share correction plugins from extensions
FIX: Executors - several fixes

[v6r5p13]

*WMS
FIX: Executors - VOPlugin will properly send and receive the params
NEW: Correctors can be defined in an extension
FIX: Correctors - Properly retrieve info from the CS using the ops helper

[v6r5p12]

FIX: merged in patch v6r4p34

[v6r5p11]

FIX: merged in patch v6r4p33

*Core
FIX: MySQL - added offset argument to buildConditions()

[v6r5p10]

FIX: merged in patch v6r4p32

[v6r5p9]

FIX: merged in patch v6r4p30

[v6r5p8]

FIX: merged in patch v6r4p29

[v6r5p7]

FIX: merged in patch v6r4p28

[v6r5p6]

FIX: merged in patch v6r4p27

*Transformation
BUGFIX: TransformationDB - StringType must be imported before it can be used

*RSS
NEW: CS.py - Space Tokens were hardcoded, now are obtained after scanning the StorageElements.

[v6r5p5]

FIX: merged in patch v6r4p26

[v6r5p4]

FIX: merged in patch v6r4p25

[v6r5p3]

*Transformation
FIX: merged in patch v6r4p24

[v6r5p2]

*Web
NEW: includes DIRACWeb tag web2012092101

[v6r5p1]

*Core
BUGFIX: ExecutorMindHandler - return S_OK() in the initializeHandler
FIX: OptimizationMindHandler - if the manifest is not dirty it will not be updated by the Mind

*Configuration
NEW: Resources helper - added getCompatiblePlatform(), getDIRACPlatform() methods

*Resources
FIX: SSHComputingElement - add -q option to ssh command to avoid banners in the output
FIX: BOINCComputingElement - removed debugging printout
FIX: ComputingElement - use Platform CS option which will be converted to LHCbPlatform for legacy compatibility

*DMS
FIX: RequestAgentBase - lowering loglevel from ALWAYS to INFO to avoid flooding SystemLogging

*WMS:
FIX: SiteDirector - provide CE platform parameter when interrogating the TQ
FIX: GridPilotDirector - publish pilot OwnerGroup rather than VOMS role
FIX: WMSUtilities - add new error string into the parsing of the job output retrieval

[v6r5]

NEW: Executor framework

*Core
NEW: MySQL.py - added Test case for Time.dateTime time stamps
NEW: MySQL.py - insertFields and updateFields can get values via Lists or Dicts
NEW: DataIntegrityDB - use the new methods from MySQL and add test cases
NEW: DataIntegrityHandler - check connection to DB and create tables (or update their schema)
NEW: DataLoggingDB - use the new methods from MySQL and add test cases
NEW: DataLoggingHandler - check connection to DB and create tables (or update their schema)
FIX: ProcessPool - killing stuck workers after timeout
CHANGE: DB will throw a RuntimeException instead of a sys.exit in case it can't contact the DB
CHANGE: Several improvements on DISET
CHANGE: Fixed all DOS endings to UNIX
CHANGE: Agents, Services and Executors know how to react to CSSection/Module and react accordingly
NEW: install tools are updated to deal with executors
FIX: dirac-install - add -T/--Timeout option to define timeout for distribution downloads
NEW: dirac-install - added possibility of defining dirac-install's global defaults by command line switch
BUGFIX: avoid PathFinder.getServiceURL and use Client class ( DataLoggingClient,LfcFileCatalogProxyClient ) 
FIX: MySQL - added TIMESTAMPADD and TIMESTAMPDIFF to special values not to be scaped by MySQL
NEW: ObjectLoader utility
CHANGE: dirac-distribution - added global defaults flag and changed the flag to -M or --defaultsURL
FIX: Convert to string before trying to escape value in MySQL
NEW: DISET Services - added PacketTimeout option
NEW: SystemLoggingDB - updated to use the renewed MySQL interface and SQL schema
NEW: Added support for multiple entries in /Registry/DefaultGroup, for multi-VO installations
CHANGE: Component installation procedure updated to cope with components inheriting Modules
CHANGE: InstallTools - use dirac- command in runit run scripts
FIX: X509Chain - avoid a return of error when the group is not valid
FIX: MySQL - reduce verbosity of log messages when high level methods are used
CHANGE: Several DB classes have been updated to use the MySQL buildCondition method
NEW: MySQL - provide support for greater and smaller arguments to all MySQL high level methods
FIX: Service.py - check all return values from all initializers

*Configuration
CHANGE: By default return option and section lists ordered as in the CS
NEW: ConfigurationClient - added function to refresh remote configuration

*Framework
FIX: Registry.findDefaultGroup will never return False
CHANGE: ProxyManager does not accept proxies without explicit group
CHANGE: SystemAdministratorHandler - force refreshing the configuration after new component setup

*RSS
CHANGE: removed code execution from __init__
CHANGE: removed unused methods
NEW: Log all policy results 

*Resources
NEW: updated SSHComputingElement which allows multiple job submission
FIX: SGETimeLeft - better parsing of the batch system commands output
FIX: InProcessComputingElement - when starting a new job discard renewal of the previous proxy
NEW: BOINCComputingElement - new CE client to work with the BOINC desktop grid infrastructure 

*WMS
CHANGE: WMS Optimizers are now executors
CHANGE: SandboxStoreClient can directly access the DB if available
CHANGE: Moved JobDescription and improved into JobManifest
FIX: typo in JobLoggingDB
NEW: JobState/CachedJobState allow access to the Job via DB/JobStateSync Service automatically
BUGFIX: DownloadInputData - when not enough disk space, message was using "buffer" while it should be using "data"
FIX: the sandboxmetadataDB explosion when using the sandboxclient without direct access to the DB
NEW: Added support for reset/reschedule in the OptimizationMind
CHANGE: Whenever a DB is not properly initialized it will raise a catchable RuntimeError exception 
        instead of silently returning
FIX: InputDataResolution - just quick mod for easier extensibility, plus removed some LHCb specific stuff
NEW: allow jobids in a file in dirac-wms-job-get-output
NEW: JobManager - zfill in %n parameter substitution to allow alphabetical sorting
NEW: Directors - added checking of the TaskQueue limits when getting eligible queues
CHANGE: Natcher - refactor to simpify the logic, introduced Limiter class
CHANGE: Treat MaxCPUTime and CPUTime the same way in the JDL to avoid confusion
NEW: SiteDirector - added options PilotScript, MaxPilotsToSubmit, MaxJobsInFillMode
BUGFIX: StalledJobAgent - use cpuNormalization as float, not string 
FIX: Don't kill an executor if a task has been taken out from it
NEW: dirac-boinc-pilot - pilot script to be used on the BOINC volunteer nodes
FIX: SiteDirector - better handling of tokens and filling mode 
NEW: Generic pilot identities are automatically selected by the TQD and the SiteDirector 
     if not explicitly defined in /Pilot/GenericDN and GenericGroup
NEW: Generic pilot groups can have a VO that will be taken into account when selecting generic 
     credentials to submit pilots
NEW: Generic pilots that belong to a VO can only match jobs from that VO
NEW: StalledJobAgent - added rescheduling of jobs stuck in Matched or Rescheduled status
BUGFIX: StalledJobAgent - default startTime and endTime to "now", avoid None value
NEW: JobAgent - stop after N failed matching attempts (nothing to do), use StopAfterFailedMatches option
CHANGE: JobAgent - provide resource description as a dictionary to avoid extra JDL parsing by the Matcher
CHANGE: Matcher - report pilot info once instead of sending it several times from the job
CHANGE: Matcher - set the job site instead of making a separate call to JobStateUpdate
NEW: Matcher - added Matches done and matches OK statistics
NEW: TaskQueue - don't delete fresh task queues. Wait 5 minutes to do so.
CHANGE: Disabled TQs can also be matched, if no jobs are there, a retry will be triggered

*Transformation
FIX: TransformationAgent - a small improvement: now can pick the prods status to handle from the CS, 
     plus few minor corrections (e.g. logger messages)
FIX: TransformationCLI - take into accout possible failures in resetFile command     

*Accounting
NEW: AccountingDB - added retrieving RAW records for internal stuff
FIX: AccountingDB - fixed some logic for readonly cases
CHANGE: Added new simpler and faster bucket insertion mechanism
NEW: Added more info when rebucketing
FIX: Calculate the rebucket ETA using remaining records to be processed instead of the total records to be processed
FIX: Plots with no data still carry the plot name

*DMS
NEW: SRM2Storage - added retry in the gfal calls
NEW: added new FTSCleaningAgent cleaning up TransferDB tables
FIX: DataLoggingClient and DataLoggingDB - tests moved to separate files
CHANGE: request agents cleanup

*RMS
CHANGE: Stop using RequestAgentMixIn in the request agents

[v6r4p34]

*DMS
BUGFIX: FileCatalogCLI - fixed wrong indentation
CHANGE: RegistrationTask - removed some LHCb specific defaults

[v6r4p33]

*DMS
CHANGE: FTSRequest - be more verbose if something is wrong with file

[v6r4p32]

*WMS
FIX: StalledJobAgent - avoid exceptions in the stalled job accounting reporting

*DMS
NEW: FTSMonitorAgent - handling of expired FTS jobs 

*Interfaces
CHANGE: Dirac.py - attempt to retrieve output sandbox also for Completed jobs in retrieveRepositorySandboxes()

[v6r4p30]

*Core
BUGFIX: dirac-admin-bdii-ce-voview - proper check of the result structure

*Interfaces
FIX: Dirac.py, Job.py - allow to pass environment variables with special characters

*DMS
NEW: FileCatalogCLI - possibility to sort output in the ls command

*WMS:
FIX: JobWrapper - interpret environment variables with special characters 

[v6r4p29]

*RMS
BUGFIX: RequestDBMySQL - wrong indentation in __updateSubRequestFiles()

[v6r4p28]

*Interfaces
CHANGE: Dirac.py, DiracAdmin.py - remove explicit timeout on RPC client instantiation

*RSS
FIX: CS.py - fix for updated CS location (backward compatible)

*DMS
BUGFIX: StrategyHandler - bug fixed determineReplicationTree()
FIX: FTSRequest - add checksum string to SURLs file before submitting an FTS job

*WMS
FIX: JobWrapper - protection for double quotes in JobName
CHANGE: SiteDirector - switched some logging messages from verbose to info level

*RMS
NEW: Request(Client,DBMySQL,Manager) - added readRequestsForJobs() method

[v6r4p27]

*DMS
FIX: SRM2Storage - removed hack for EOS (fixed server-side)

*Transformation
CHANGE: TransformationClient - limit to 100 the number of transformations in getTransformations()
NEW: TransformationAgent - define the transformations type to use in the configuration

*Interfaces
FIX: Job.py -  fix for empty environmentDict (setExecutionEnv)

[v6r4p26]

*Transformation
BUGFIX: TransformationClient - fixed calling sequence in rpcClient.getTransformationTasks()
NEW: TransformationClient - added log messages in verbose level.

[v6r4p25]

*DMS
BUGFIX: StrategyHandler - sanity check for wrong replication tree 

[v6r4p24]

*Core
NEW: MySQL - add 'offset' argument to the buildCondition()

*Transformation
FIX: TransformationAgent - randomize the LFNs for removal/replication case when large number of those
CHANGE: TransformationClient(DB,Manager) - get transformation files in smaller chunks to
        improve performance
FIX: TransformationAgent(DB) - do not return redundant LFNs in getTransformationFiles()    

[v6r4p23]

*Web
NEW: includes DIRACWeb tag web2012092101

[v6r4p22]

*DMS
FIX: SRM2Storage - fix the problem with the CERN-EOS storage 

[v6r4p21]

*Core
BUGFIX: SGETimeLeft - take into account dd:hh:mm:ss format of the cpu consumed

[v6r4p20]

*WMS
BUGFIX: PilotDirector, GridPilotDirector - make sure that at least 1 pilot is to be submitted
BUGFIX: GridPilotDirector - bug on how pilots are counted when there is an error in the submit loop.
BUGFIX: dirac-pilot - proper install script installation on OSG sites

[v6r4p19]

*RMS
FIX: RequestDBMySQL - optimized request selection query 

[v6r4p18]

*Configuration
BUGFIX: CE2CSAgent.py - the default value must be set outside the loop

*DMS
NEW: dirac-dms-create-replication-request
BUGFIX: dirac-dms-fts-submit, dirac-dms-fts-monitor - print out error messages

*Resources
BUGFIX: TorqueComputingElement.py, plus add UserName for shared Queues

*WMS
BUGFIX: JobManagerHandler - default value for pStart (to avoid Exception)

[v6r4p17]

*Core
FIX: dirac-configure - setup was not updated in dirac.cfg even with -F option
FIX: RequestHandler - added fix for Missing ConnectionError

*DMS
FIX: dirac-dms-clean-directory - command fails with `KeyError: 'Replicas'`.

*WMS
FIX: SiteDirector - adapt to the new method in the Matcher getMatchingTaskQueue 
FIX: SiteDirector - added all SubmitPools to TQ requests

[v6r4p16]

*Core:
FIX: dirac-install - bashrc/cshrc were wrongly created when using versionsDir

*Accounting
CHANGE: Added new simpler and faster bucket insertion mechanism
NEW: Added more info when rebucketing

*WMS
CHANGE: Matcher - refactored to take into account job limits when providing info to directors
NEW: JoAgent - reports SubmitPool parameter if applicable
FIX: Matcher - bad codition if invalid result

[v6r4p15]

*WMS
FIX: gLitePilotDirector - fix the name of the MyProxy server to avoid crasehs of the gLite WMS

*Transformation
FIX: TaskManager - when the file is on many SEs, wrong results were generated

[v6r4p13]

*DMS
FIX: dirac-admin-allow-se - added missing interpreter line

[v6r4p12]

*DMS
CHANGE: RemovalTask - for DataManager shifter change creds after failure of removal with her/his proxy.

*RSS
NEW: Added RssConfiguration class
FIX: ResourceManagementClient  - Fixed wrong method name

[v6r4p11]

*Core
FIX: GGUSTicketsClient - GGUS SOAP URL updated

*DMS
BUGFIX: ReplicaManager - wrong for loop

*RequestManagement
BUGFIX: RequestClient - bug fix in finalizeRequest()

*Transformation
FIX: TaskManager - fix for correctly setting the sites (as list)

[v6r4p10]

*RequestManagement
BUGFIX: RequestContainer - in addSubrequest() function

*Resources
BUGFIX: SRM2Storage - in checksum type evaluation

*ResourceStatusSystem
BUGFIX: InfoGetter - wrong import statement

*WMS
BUGFIX: SandboxMetadataDB - __init__() can not return a value

[v6r4p9]

*DMS
CHANGE: FailoverTransfer - ensure the correct execution order of the subrequests

[v6r4p8]

Bring in fixes from v6r3p17

*Core:
FIX: Don't have the __init__ return True for all DBs
NEW: Added more protection for exceptions thrown in callbacks for the ProcessPool
FIX: Operations will now look in 'Defaults' instead of 'Default'

*DataManagement:
FIX: Put more protection in StrategyHandler for neither channels  not throughput read out of TransferDB
FIX: No JobIDs supplied in getRequestForJobs function for RequestDBMySQL taken into account
FIX: Fix on getRequestStatus
CHANGE: RequestClient proper use of getRequestStatus in finalizeRequest
CHANGE: Refactored RequestDBFile

[v6r4p7]

*WorkloadManagement
FIX: SandboxMetadataDB won't explode DIRAC when there's no access to the DB 
CHANGE: Whenever a DB fails to initialize it raises a catchable exception instead of just returning silently

*DataManagement
CHANGE: Added Lost and Unavailable to the file metadata

[v6r4p6]

Bring fixes from v6r4p6

[v6r4p5]

*Configuration
NEW: Added function to generate Operations CS paths

*Core
FIX: Added proper ProcessPool checks and finalisation

*DataManagement
FIX: don't set Files.Status to Failed for non-existign files, failover transfers won't go
FIX: remove classmethods here and there to unblock requestHolder
CHANGE: RAB, TA: change task timeout: 180 and 600 (was 600 and 900 respectively)
FIX: sorting replication tree by Ancestor, not hopAncestorgit add DataManagementSystem/Agent/TransferAgent.py
NEW: TA: add finalize
CHANGE: TransferAgent: add AcceptableFailedFiles to StrategyHandler to ban FTS channel from scheduling
FIX: if there is no failed files, put an empty dict


*RSS
FIX: RSS is setting Allowed but the StorageElement checks for Active

*Workflows
FIX: Part of WorfklowTask rewritten to fix some issues and allow 'ANY' as site

*Transformation
FIX: Wrong calls to TCA::cleanMetadataCatalogFiles

[v6r4p4]

*Core
FIX: Platform.py - check if Popen.terminate is available (only from 2.6)

[v6r4p3]

*Core
FIX: ProcessPool with watchdog and timeouts - applied in v6r3 first

[v6r4p2]

*StorageManagement
BUGFIX: StorageElement - staging is a Read operation and should be allowed as such

*WMS
BUGFIX: InProcessComputingElement, JobAgent - proper return status code from the job wrapper

*Core
FIX: Platform - manage properly the case of exception in the ldconfig execution

[v6r4p1]

*DMS
FIX: TransferDB.getChannelObservedThroughput - the channelDict was created in a wrong way

*RSS
FIX: ResourceStatus was not returning Allowed by default

[v6r4]

*Core
FIX: dirac-install-db.py: addDatabaseOptionsToCS has added a new keyed argument
NEW: SGETimeLeft.py: Support for SGE backend
FIX: If several extensions are installed, merge ConfigTemplate.cfg
NEW: Service framework - added monitoring of file descriptors open
NEW: Service framework - Reduced handshake timeout to prevent stuck threads
NEW: MySQL class with new high level methods - buildCondition,insertFields,updateFields
     deleteEntries, getFields, getCounters, getDistinctAttributeValues
FIX: ProcessPool - fixes in the locking mechanism with LockRing, stopping workers when the
     parent process is finished     
FIX: Added more locks to the LockRing
NEW: The installation tools are updated to install components by name with the components module specified as an option

*DMS
FIX: TransferDB.py - speed up the Throughput determination
NEW: dirac-dms-add-files: script similar to dirac-dms-remove-files, 
     allows for 1 file specification on the command line, using the usual dirac-dms-add-file options, 
     but also can take a text file in input to upload a bunch of files. Exit code is 0 only if all 
     was fine and is different for every error found. 
NEW: StorageElementProxy- support for data downloading with http protocol from arbitrary storage, 
     needed for the web data download
BUGFIX: FileCatalogCLI - replicate operation does a proper replica registration ( closes #5 )     
FIX: ReplicaManager - __cleanDirectory now working and thus dirac-dms-clean-directory

*WMS
NEW: CPU normalization script to run a quick test in the pilot, used by the JobWrapper
     to report the CPU consumption to the accounting
FIX: StalledJobAgent - StalledTimeHours and FailedTimeHours are read each cycle, refer to the 
     Watchdog heartBeat period (should be renamed); add NormCPUTime to Accounting record
NEW: SiteDirector - support for the operation per VO in multi-VO installations
FIX: StalledJobAgent - get ProcessingType from JDL if defined
BUGFIX: dirac-wms-job-peek - missing printout in the command
NEW: SiteDirector - take into account the number of already waiting pilots when evaluating the number of pilots to submit
FIX: properly report CPU usage when the Watchdog kill the payload.

*RSS
BUGFIX: Result in ClientCache table is a varchar, but the method was getting a datetime
NEW: CacheFeederAgent - VOBOX and SpaceTokenOccupancy commands added (ported from LHCbDIRAC)
CHANGE: RSS components get operational parameters from the Operations handler

*DataManagement
FIX: if there is no failed files, put an empty dict

*Transformation
FIX: Wrong calls to TCA::cleanMetadataCatalogFiles

[v6r3p19]

*WMS
FIX: gLitePilotDirector - fix the name of the MyProxy server to avoid crashes of the gLite WMS

[v6r3p18]

*Resources
BUGFIX: SRM2Storage - in checksum type evaluation

[v6r3p17]

*DataManagement
FIX: Fixes issues #783 and #781. Bugs in ReplicaManager removePhisicalReplica and getFilesFromDirectory
FIX: Return S_ERROR if missing jobid arguments
NEW: Checksum can be verified during FTS and SRM2Storage 

[v6r3p16]

*DataManagement
FIX: better monitoring of FTS channels 
FIX: Handle properly None value for channels and bandwidths

*Core
FIX: Properly calculate the release notes if there are newer releases in the release.notes file

[v6r3p15]

*DataManagement
FIX: if there is no failed files, put an empty dict

*Transformation
FIX: Wrong calls to TCA::cleanMetadataCatalogFiles


[v6r3p14]

* Core

BUGFIX: ProcessPool.py: clean processing and finalisation
BUGFIX: Pfn.py: don't check for 'FileName' in pfnDict

* DMS

NEW: dirac-dms-show-fts-status.py: script showing last hour history for FTS channels
NEW: TransferDBMonitoringHandler.py: new function exporting FST channel queues
BUGFIX: TransferAgent.py,RemovalAgent.py,RegistrationAgent.py - unlinking of temp proxy files, corection of values sent to gMonitor
BUGFIX: StrategyHandler - new config option 'AcceptableFailedFiles' to unblock scheduling for channels if problematic transfers occured for few files
NEW: TransferAgent,RemovalAgent,RegistrationAgent - new confing options for setting timeouts for tasks and ProcessPool finalisation
BUGFIX: ReplicaManager.py - reverse sort of LFNs when deleting files and directories to avoid blocks
NEW: moved StrategyHandler class def to separate file under DMS/private

* TMS

FIX: TransformationCleaningAgent.py: some refactoring, new way of disabling/enabline execution by 'EnableFlag' config option

[v6r3p13]

*Core
FIX: Added proper ProcessPool checks and finalisation

*DataManagement
FIX: don't set Files.Status to Failed for non-existign files, failover transfers won't go
FIX: remove classmethods here and there to unblock requestHolder
CHANGE: RAB, TA: change task timeout: 180 and 600 (was 600 and 900 respectively)
FIX: sorting replication tree by Ancestor, not hopAncestorgit add DataManagementSystem/Agent/TransferAgent.py
NEW: TA: add finalize
CHANGE: TransferAgent: add AcceptableFailedFiles to StrategyHandler to ban FTS channel from scheduling

[v6r3p12]

*Core
FIX: Platform.py - check if Popen.terminate is available (only from 2.6)

[v6r3p11]

*Core
FIX: ProcessPool with watchdog and timeouts

[v6r3p10]

*StorageManagement
BUGFIX: StorageElement - staging is a Read operation and should be allowed as such

*WMS
BUGFIX: InProcessComputingElement, JobAgent - proper return status code from the job wrapper

*Core
FIX: Platform - manage properly the case of exception in the ldconfig execution

[v6r3p9]

*DMS
FIX: TransferDB.getChannelObservedThroughput - the channelDict was created in a wrong way

[v6r3p8]

*Web
CHANGE: return back to the release web2012041601

[v6r3p7]

*Transformation
FIX: TransformationCleaningAgent - protection from deleting requests with jobID 0 

[v6r3p6]

*Core
FIX: dirac-install-db - proper key argument (follow change in InstallTools)
FIX: ProcessPool - release all locks every time WorkignProcess.run is executed, more fixes to come
FIX: dirac-configure - for Multi-Community installations, all vomsdir/vomses files are now created

*WMS
NEW: SiteDirector - add pilot option with CE name to allow matching of SAM jobs.
BUGFIX: dirac-pilot - SGE batch ID was overwriting the CREAM ID
FIX: PilotDirector - protect the CS master if there are at least 3 slaves
NEW: Watchdog - set LocalJobID in the SGE case

[v6r3p5]

*Core:
BUGFIX: ProcessPool - bug making TaskAgents hang after max cycles
BUGFIX: Graphs - proper handling plots with data containing empty string labels
FIX: GateWay - transfers were using an old API
FIX: GateWay - properly calculate the gateway URL
BUGFIX: Utilities/Pfn.py - bug in pfnunparse() when concatenating Path and FileName

*Accounting
NEW: ReportGenerator - make AccountingDB readonly
FIX: DataCache - set daemon the datacache thread
BUGFIX: BasePlotter - proper handling of the Petabyte scale data

*DMS:
BUGFIX: TransferAgent, RegistrationTask - typos 

[v6r3p4]

*DMS:
BUGFIX: TransferAgent - wrong value for failback in TA:execute

[v6r3p3]

*Configuration
BUGFIX: Operations helper - typo

*DMS:
FIX: TransferAgent - change the way of redirecting request to task

[v6r3p2]

*DMS
FIX: FTSRequest - updating metadata for accouting when finalizing FTS requests

*Core
FIX: DIRAC/__init__.py - default version is set to v6r3

[v6r3p1]

*WMS
CHANGE: Use ResourcesStatus and Resources helpers in the InputDataAgent logic

*Configuration
NEW: added getStorageElementOptions in Resources helper

*DMS
FIX: resourceStatus object created in TransferAgent instead of StrategyHandler

[v6r3]

*Core
NEW: Added protections due to the process pool usage in the locking logic

*Resources
FIX: LcgFileCatalogClient - reduce the number of retries: LFC_CONRETRY = 5 to 
     avoid combined catalog to be stuck on a faulty LFC server
     
*RSS
BUGFIX: ResourceStatus - reworked helper to keep DB connections     

*DMS
BUGFIX: ReplicaManager::CatalogBase::_callFileCatalogFcnSingleFile() - wrong argument

*RequestManagement
FIX: TaskAgents - set timeOut for task to 10 min (15 min)
NEW: TaskAgents - fill in Error fields in case of failing operations

*Interfaces
BUGFIX: dirac-wms-select-jobs - wrong use of the Dirac API

[v6r2p9]

*Core
FIX: dirac-configure - make use of getSEsForSite() method to determine LocalSEs

*WMS
NEW: DownloadInputData,InputDataByProtocol - check Files on Tape SEs are on Disk cache 
     before Download or getturl calls from Wrapper
CHANGE: Matcher - add Stalled to "Running" Jobs when JobLimits are applied   
CHANGE: JobDB - allow to specify required platform as Platform JDL parameter,
        the specified platform is taken into account even without /Resources/Computing/OSCompatibility section

*DMS
CHANGE: dirac-admin-allow(ban)-se - removed lhcb-grid email account by default, 
        and added switch to avoid sending email
FIX: TaskAgents - fix for non-existing files
FIX: change verbosity in failoverReplication 
FIX: FileCatalog - remove properly metadata indices 
BUGFIX: FileManagerBase - bugfix in the descendants evaluation logic  
FIX: TransferAgent and TransferTask - update Files.Status to Failed when ReplicaManager.replicateAndRegister 
     will fail completely; when no replica is available at all.

*Core
FIX: dirac-pilot - default lcg bindings version set to 2012-02-20

[v6r2p8]

*DMS:
CHANGE: TransferAgent - fallback to task execution if replication tree is not found

[v6r2p7]

*WMS
BUGFIX: SiteDirector - wrong CS option use: BundleProxy -> HttpProxy
FIX: SiteDirector - use short lines in compressed/encoded files in the executable
     python script

[v6r2p6]

*DataManagement
FIX: Bad logic in StrategyHandler:MinimiseTotalWait

*Core
CHANGE: updated GGUS web portal URL

*RSS
BUGFIX: meta key cannot be reused, it is popped from dictionary

*Framework
FIX: The Gateway service does not have a handler
NEW: ConfingTemplate entry for Gateway
FIX: distribution notes allow for word wrap

*WorkloadManagement
FIX: avoid unnecessary call if no LFN is left in one of the SEs
FIX: When Uploading job outputs, try first Local SEs, if any


[v6r2p5]

*RSS
BUGFIX: several minor bug fixes

*RequestManagement
BUGFIX: RequestDBMySQL - removed unnecessary request type check

*DMS
BUGFIX: FileCatalogClienctCLI - wrong evaluation of the operation in the find command
NEW: FileCatalog - added possibility to remove specified metadata for a given path 
BUGFIX: ReplicaManager - wrong operation order causing failure of UploadLogFile module

*Core
NEW: dirac-install - generate cshrc DIRAC environment setting file for the (t)csh 

*Interfaces
CHANGE: Job - added InputData to each element in the ParametricInputData

*WMS
CHANGE: dirac-jobexec - pass ParametericInputData to the workflow as a semicolon separated string

[v6r2p4]

*WMS
BUGFIX: StalledJobAgent - protection against jobs with no PilotReference in their parameters
BUGFIX: WMSAdministratorHandler - wrong argument type specification for getPilotInfo method

*StorageManagement
BUGFIX: RequestFinalizationAgent - no method existence check when calling RPC method

[v6r2p3]

*WMS
CHANGE: Matcher - fixed the credentials check in requestJob() to simplify it

*ConfigurationSystem
CHANGE: Operations helper - fix that allow no VO to be defined for components that do not need it

*Core
BUGFIX: InstallTools - when applying runsvctrl to a list of components make sure that the config server is treated first and the sysadmin service - last
        
[v6r2p2]

*WMS
BUGFIX: Matcher - restored logic for checking private pilot asking for a given DN for belonging to the same group with JOB_SHARING property.

[v6r2p1]

*RequestManagementSystem
BUGFIX: RequestCleaningAgent - missing import of the "second" interval definition 

[v6r2]

*General
FIX: replaced use of exec() python statement in favor of object method execution

*Accounting
CHANGE: Accounting 'byte' units are in powers of 1000 instead of powers of 1024 (closes #457)

*Core
CHANGE: Pfn.py - pfnparse function rewritten for speed up and mem usage, unit test case added
FIX: DISET Clients are now thread-safe. Same clients used twice in different threads was not 
closing the previous connection
NEW: reduce wait times in DISET protocol machinery to improve performance    
NEW: dirac-fix-mysql-script command to fix the mysql start-up script for the given installation
FIX: TransferClient closes connections properly
FIX: DISET Clients are now thread-safe. Same client used twice in different threads will not close the previous connection
CHANGE: Beautification and reduce wait times to improve performance
NEW: ProcessPool - added functionality to kill all children processes properly when destroying ProcessPool objects
NEW: CS Helper for LocalSite section, with gridEnv method
NEW: Grid module will use Local.gridEnv if nothing passed in the arguments
CHANGE: Add deprecated sections in the CS Operations helper to ease the transition
FIX: dirac-install - execute dirac-fix-mysql-script, if available, to fix the mysql.server startup script
FIX: dirac-distribution - Changed obsoleted tar.list file URL
FIX: typo in dirac-admin-add-host in case of error
CHANGE: dirac-admin-allow(ban)-se - use diracAdmin.sendMail() instead of NotificationClient.sendMail()

*Framework
BUGFIX: UserProfileDB - no more use of "type" variable as it is a reserved keyword 

*RequestManagement:
FIX: RequestDBFile - more consistent treatment of requestDB Path
FIX: RequestMySQL - Execution order is evaluated based on not Done state of subrequests
NEW: RequestCleaningAgent - resetting Assigned requests to Waiting after a configurable period of time

*RSS
CHANGE: RSS Action now inherits from a base class, and Actions are more homogeneous, they all take a uniform set of arguments. The name of modules has been changed from PolType to Action as well.
FIX: CacheFeederAgent - too verbose messages moved to debug instead of info level
BUGFIX: fixed a bug preventing RSS clients to connect to the services     
FIX: Proper services synchronization
FIX: Better handling of exceptions due to timeouts in GOCDBClient   
FIX: RSS.Notification emails are sent again
FIX: Commands have been modified to return S_OK, S_ERROR inside the Result dict. This way, policies get a S_ERROR / S_OK object. CacheFeederAgent has been updated accordingly.
FIX: allow clients, if db connection fails, to reconnect ( or at least try ) to the servers.
CHANGE: access control using CS Authentication options. Default is SiteManager, and get methods are all.
BUGFIX: MySQLMonkey - properly escaped all parameters of the SQL queries, other fixes.
NEW: CleanerAgent renamed to CacheCleanerAgent
NEW: Updated RSS scripts, to set element statuses and / or tokens.
NEW: Added a new script, dirac-rss-synch
BUGFIX: Minor bugfixes spotted on the Web development
FIX: Removed useless decorator from RSS handlers
CHANGE: ResourceStatus helper tool moved to RSS/Client directory, no RSS objects created if the system is InActive
CHANGE: Removed ClientFastDec decorator, using a more verbose alternative.
CHANGE: Removed useless usage of kwargs on helper functions.  
NEW: added getSESitesList method to RSSClient      
FIX: _checkFloat() checks INTEGERS, not datetimes

*DataManagement
CHANGE: refactoring of DMS agents executing requests, allow requests from arbitrary users
NEW: DFC - allow to specify multiple replicas, owner, mode when adding files
CHANGE: DFC - optimization of the directory size evaluation
NEW: Added CREATE TEMPORARY TABLES privilege to FileCatalogDB
CHANGE: DFC - getCatalogCounters() update to show numbers of directories
NEW: lfc_dfc_copy script to migrate data from LFC to DFC
FIX: dirac-dms-user-lfns - fixed the case when the baseDir is specified
FIX: FTS testing scripts were using sys.argv and getting confused if options are passed
NEW: DFC - use DirectoryUsage tables for the storage usage evaluations
NEW: DFC - search by metadata can be limited to a given directory subtree
NEW: DFC - search by both directory and file indexed metadata
BUGFIX: DFC - avoid crash if no directories or files found in metadata query
NEW: DFC FileCatalogHandler - define database location in the configuration
NEW: DFC - new FileCatalogFactory class, possibility to use named DFC services
FIX: FTSMonitor, FTSRequest - fixes in handling replica registration, setting registration requests in FileToCat table for later retry
FIX: Failover registration request in the FTS agents.      
FIX: FTSMonitor - enabled to register new replicas if even the corresponding request were removed from the RequestManagement 
FIX: StorageElement - check if SE has been properly initialized before executing any method     
CHANGE: LFC client getReplica() - make use of the new bulk method lfc.lfc_getreplicasl()
FIX: LFC client - protect against getting None in lfc.lfc_readdirxr( oDirectory, "" )  
FIX: add extra protection in dump method of StorageElement base class
CHANGE: FailoverTransfer - create subrequest per catalog if more than one catalog

*Interface
NEW: Job.py - added method to handle the parametric parameters in the workflow. They are made available to the workflow_commons via the key 'GenericParameters'.
FIX: Dirac.py - fix some type checking things
FIX: Dirac.py - the addFile() method can now register to more than 1 catalog.

*WMS
FIX: removed dependency of the JobSchedulingAgent on RSS. Move the getSiteTier functionality to a new CS Helper.
FIX: WMSAdministratorHandler - Replace StringType by StringTypes in the export methods argument type
FIX: JobAgent - Set explicitly UseServerCertificate to "no" for the job executable
NEW: dirac-pilot - change directory to $OSG_WN_TMP on OSG sites
FIX: SiteDirector passes jobExecDir to pilot, this defaults to "." for CREAM CEs. It can be set in the CS. It will not make use of $TMPDIR in this case.
FIX: Set proper project and release version to the SiteDirector     
NEW: Added "JobDelay" option for the matching, refactored and added CS options to the matcher
FIX: Added installation as an option to the pilots and random MyProxyServer
NEW: Support for parametric jobs with parameters that can be of List type

*Resources
NEW: Added SSH Grid Engine Computing Element
NEW: Added SSH Computing Element
FIX: make sure lfc client will not try to connect for several days

*Transformation
FIX: TransformationDB - in setFileStatusForTransformation() reset ErrorCount to zero if "force" flag and    the new status is "unused"
NEW: TransformationDB - added support for dictionary in metadata for the InputDataQuery mechanism     

[v6r1p13]

*WMS
FIX: JobSchedulingAgent - backported from v6r2 use of Resources helper

[v6r1p12]

*Accounting
FIX: Properly delete cached plots

*Core
FIX: dirac-install - run externals post install after generating the versions dir

[v6r1p11]

*Core
NEW: dirac-install - caches locally the externals and the grid bundle
FIX: dirac-distribution - properly generate releasehistory and releasenotes

[v6r1p10]

*WorloadManagement
FIX: JobAgent - set UseServerCertificate option "no" for the job executable

[v6r1p9]

*Core
FIX: dirac-configure - set the proper /DIRAC/Hostname when defining /LocalInstallation/Host

*DataManagement
FIX: dirac-dms-user-lfns - fixed the case when the baseDir is specified
BUGFIX: dirac-dms-remove-files - fixed crash in case of returned error report in a form of dictionary 

[v6r1p8]

*Web
FIX: restored Run panel in the production monitor

*Resources
FIX: FileCatalog - do not check existence of the catalog client module file

[v6r1p7]

*Web
BUGFIX: fixed scroll bar in the Monitoring plots view

[v6r1p6]

*Core
FIX: TransferClient closes connections properly

[v6r1p5]

*Core
FIX: DISET Clients are now thread-safe. Same clients used twice in different threads was not 
     closing the previous connection
NEW: reduce wait times in DISET protocol machinery to improve performance   

[v6r1p4]

*RequestManagement
BUGFIX: RequestContainer - in isSubRequestDone() treat special case for subrequests with files

*Transformation
BUGFIX: TransformationCleaningAgent - do not clear requests for tasks with no associated jobs

[v6r1p3]

*Framework
NEW: Pass the monitor down to the request RequestHandler
FIX: Define the service location for the monitor
FIX: Close some connections that DISET was leaving open

[v6r1p2]

*WorkloadManagement
BUGFIX: JobSchedulingAgent - use getSiteTiers() with returned direct value and not S_OK

*Transformation
BUGFIX: Uniform use of the TaskManager in the RequestTaskAgent and WorkflowTaskAgent

[v6r1p1]

*RSS
BUGFIX: Alarm_PolType now really send mails instead of crashing silently.

[v6r1]

*RSS
CHANGE: Major refactoring of the RSS system
CHANGE: DB.ResourceStatusDB has been refactored, making it a simple wrapper round ResourceStatusDB.sql with only four methods by table ( insert, update, get & delete )
CHANGE: DB.ResourceStatusDB.sql has been modified to support different statuses per granularity.
CHANGE: DB.ResourceManagementDB has been refactored, making it a simple wrapper round ResourceStatusDB.sql with only four methods by table ( insert, update, get & delete )
CHANGE: Service.ResourceStatusHandler has been refactored, removing all data processing, making it an intermediary between client and DB.
CHANGE: Service.ResourceManagementHandler has been refactored, removing all data processing, making it an intermediary between client and DB.
NEW: Utilities.ResourceStatusBooster makes use of the 'DB primitives' exposed on the client and does some useful data processing, exposing the new functions on the client.
NEW: Utilities.ResourceManagementBooster makes use of the 'DB primitives' exposed on the client and does some useful data processing, exposing the new functions on the client.
CHANGE: Client.ResourceStatusClient has been refactorerd. It connects automatically to DB or to the Service. Exposes DB and booster functions.
CHANGE: Client.ResourceManagementClient has been refactorerd. It connects automatically to DB or to the Service. Exposes DB and booster functions.
CHANGE: Agent.ClientsCacheFeederAgent renamed to CacheFeederAgent. The name was not accurate, as it also feeds Accouting Cache tables.
CHANGE: Agent.InspectorAgent, makes use of automatic API initialization.
CHANGE: Command. refactor and usage of automatic API initialization.
CHANGE: PolicySystem.PEP has reusable client connections, which increase significantly performance.
CHANGE: PolicySystem.PDP has reusable client connections, which increase significantly performance.
NEW: Utilities.Decorators are syntactic sugar for DB, Handler and Clients.
NEW: Utilities.MySQLMonkey is a mixture of laziness and refactoring, in order to generate the SQL statements automatically. Not anymore sqlStatemens hardcoded on the RSS.
NEW: Utilities.Validator are common checks done through RSS modules
CHANGE: Utilities.Synchronizer syncs users and DIRAC sites
CHANGE: cosmetic changes everywhere, added HeadURL and RCSID
CHANGE: Removed all the VOExtension logic on RSS
BUGFIX: ResourceStatusHandler - getStorageElementStatusWeb(), access mode by default is Read
FIX: RSS __init__.py will not crash anymore if no CS info provided
BUGFIX: CS.getSiteTier now behaves correctly when a site is passed as a string

*dirac-setup-site
BUGFIX: fixed typos in the Script class name

*Transformation
FIX: Missing logger in the TaskManager Client (was using agent's one)
NEW: Added UnitTest class for TaskManager Client

*DIRAC API
BUGFIX: Dirac.py. If /LocalSite/FileCatalog is not define the default Catalog was not properly set.
FIX: Dirac.py - fixed __printOutput to properly interpret the first argument: 0:stdout, 1:stderr
NEW: Dirac.py - added getConfigurationValue() method

*Framework
NEW: UsersAndGroups agent to synchronize users from VOMRS server.

*dirac-install
FIX: make Platform.py able to run with python2.3 to be used inside dirac-install
FIX: protection against the old or pro links pointing to non-existent directories
NEW: make use of the HTTP proxies if available
FIX: fixed the logic of creating links to /opt/dirac directories to take into account webRoot subdirs

*WorkloadManagement
FIX: SiteDirector - change getVO() function call to getVOForGroup()

*Core:
FIX: Pfn.py - check the sanity of the pfn and catch the erroneous case

*RequestManagement:
BUGFIX: RequestContainer.isSubrequestDone() - return 0 if Done check fails

*DataManagement
NEW: FileCatalog - possibility to configure multiple FileCatalog services of the same type

[v6r0p4]

*Framework
NEW: Pass the monitor down to the request RequestHandler
FIX: Define the service location for the monitor
FIX: Close some connections that DISET was leaving open

[v6r0p3]

*Framework
FIX: ProxyManager - Registry.groupHasProperties() wasn't returning a result 
CHANGE: Groups without AutoUploadProxy won't receive expiration notifications 
FIX: typo dirac-proxy-info -> dirac-proxy-init in the expiration mail contents
CHANGE: DISET - directly close the connection after a failed handshake

[v6r0p2]

*Framework
FIX: in services logs change ALWAYS log level for query messages to NOTICE

[v6r0p1]

*Core
BUGFIX: List.uniqueElements() preserves the other of the remaining elements

*Framework
CHANGE: By default set authorization rules to authenticated instead of all
FIX: Use all required arguments in read access data for UserProfileDB
FIX: NotificationClient - dropped LHCb-Production setup by default in the __getRPSClient()

[v6r0]

*Framework
NEW: DISET Framework modified client/server protocol, messaging mechanism to be used for optimizers
NEW: move functions in DIRAC.Core.Security.Misc to DIRAC.Core.Security.ProxyInfo
CHANGE: By default log level for agents and services is INFO
CHANGE: Disable the log headers by default before initializing
NEW: dirac-proxy-init modification according to issue #29: 
     -U flag will upload a long lived proxy to the ProxyManager
     If /Registry/DefaultGroup is defined, try to generate a proxy that has that group
     Replaced params.debugMessage by gLogger.verbose. Closes #65
     If AutoUploadProxy = true in the CS, the proxy will automatically be uploaded
CHANGE: Proxy upload by default is one month with dirac-proxy-upload
NEW: Added upload of pilot proxies automatically
NEW: Print info after creating a proxy
NEW: Added setting VOMS extensions automatically
NEW: dirac-proxy-info can also print the information of the uploaded proxies
NEW: dirac-proxy-init will check that the lifetime of the certificate is less than one month and advise to renew it
NEW: dirac-proxy-init will check that the certificate has at least one month of validity
FIX: Never use the host certificate if there is one for dirac-proxy-init
NEW: Proxy manager will send notifications when the uploaded proxies are about to expire (configurable via CS)
NEW: Now the proxyDB also has a knowledge of user names. Queries can use the user name as a query key
FIX: ProxyManager - calculate properly the dates for credentials about to expire
CHANGE: ProxyManager will autoexpire old proxies, also auto purge logs
CHANGE: Rename dirac-proxy-upload to dirac-admin-proxy-upload
NEW: dirac-proxy-init will complain if the user certificate has less than 30 days
CHANGE: SecurityLogging - security log level to verbose
NEW: OracleDB - added Array type 
NEW: MySQL - allow definition of the port number in the configuration
FIX: Utilities/Security - hash VOMS Attributes as string
FIX: Utilities/Security - Generate a chain hash to discover if two chains are equal
NEW: Use chain has to discover if it has already been dumped
FIX: SystemAdministrator - Do not set  a default lcg version
NEW: SystemAdministrator - added Project support for the sysadmin
CHANGE: SysAdmin CLI - will try to connect to the service when setting the host
NEW: SysAdmin CLI - colorization of errors in the cli
NEW: Logger - added showing the thread id in the logger if enabled
     
*Configuration
NEW: added getVOfromProxyGroup() utility
NEW: added getVoForGroup() utility, use it in the code as appropriate
NEW: added Registry and Operations Configuration helpers
NEW: dirac-configuration-shell - a configuration script for CS that behaves like an UNIX shellCHANGE: CSAPI - added more functionality required by updated configuration console
NEW: Added possibility to define LocalSE to any Site using the SiteLocalSEMapping 
     section on the Operations Section     
NEW: introduce Registry/VO section, associate groups to VOs, define SubmitPools per VO
FIX: CE2CSAgent - update the CEType only if there is a relevant info in the BDII  

*ReleaseManagement
NEW: release preparations and installation tools based on installation packages
NEW: dirac-compile-externals will try go get a DIRAC-free environment before compiling
NEW: dirac-disctribution - upload command can be defined via defaults file
NEW: dirac-disctribution - try to find if the version name is a branch or a tag in git and act accordingly
NEW: dirac-disctribution - added keyword substitution when creating a a distribution from git
FIX: Install tools won't write HostDN to the configuration if the Admin username is not set 
FIX: Properly set /DIRAC/Configuration/Servers when installing a CS Master
FIX: install_site.sh - missing option in wget for https download: --no-check-certificate
FIX: dirac-install-agent(service) - If the component being installed already has corresponding 
     CS section, it is not overwritten unless explicitly asked for
NEW: dirac-install functionality enhancement: start using the switches as defined in issue #26;
CHANGE: dirac-install - write the defaults if any under defaults-.cfg so dirac-configure can 
        pick it up
FIX: dirac-install - define DYLD_LIBRARY_PATH ( for Mac installations )     
NEW: dirac-install - put all the goodness under a function so scripts like lhcb-proxy-init can use it easily
FIX: dirac-install - Properly search for the LcgVer
NEW: dirac-install will write down the releases files in -d mode   
CHANGE: use new dirac_install from gothub/integration branch in install_site.sh
NEW: Extensions can request custom external dependencies to be installed via pip when 
     installing DIRAC.
NEW: LCG bundle version can be defined on a per release basis in the releases.cfg 
NEW: dirac-deploy-scripts - when setting the lib path in the deploy scripts. 
     Also search for subpaths of the libdir and include them
NEW: Install tools - plainly separate projects from installations

*Accounting
CHANGE: For the WMSHistory type, send as JobSplitType the JobType
CHANGE: Reduced the size of the max key length to workaround mysql max bytes for index problem
FIX: Modified buckets width of 1week to 1 week + 1 day to fix summer time end week (1 hour more )

*WorkloadManagement
CHANGE: SiteDirector - simplified executable generation
NEW: SiteDirector - few more checks of error conditions   
NEW: SiteDirector - limit the queue max length to the value of MaxQueueLengthOption 
     ( 3 days be default )
BUGFIX: SiteDirector - do not download pilot output if the flag getPilotOutput is not set     
NEW: JobDB will extract the VO when applying DIRAC/VOPolicy from the proper VO
FIX: SSHTorque - retrieve job status by chunks of 100 jobs to avoid too long
NEW: glexecComputingElement - allow glexecComputingElement to "Reschedule" jobs if the Test of
     the glexec fails, instead of defaulting to InProcess. Controlled by
     RescheduleOnError Option of the glexecComputingElement
NEW: SandboxStore - create a different SBPath with the group included     
FIX: JobDB - properly treat Site parameter in the job JDL while rescheduling jobs
NEW: JobSchedulingAgent - set the job Site attribute to the name of a group of sites corresponding 
     to a SE chosen by the data staging procedure 
CHANGE: TimeLeft - call batch system commands with the ( default ) timeout 120 sec
CHANGE: PBSTimeLeft - uses default CPU/WallClock if not present in the output  
FIX: PBSTimeLeft - proper handling of (p)cput parameter in the batch system output, recovery of the
     incomplete batch system output      
NEW: automatically add SubmitPools JDL option of the job owner's VO defines it     
NEW: JobManager - add MaxParametericJobs option to the service configuration
NEW: PilotDirector - each SubmitPool or Middleware can define TargetGrids
NEW: JobAgent - new StopOnApplicationFailure option to make the agent exiting the loop on application failure
NEW: PilotAgentsDB - on demand retrieval of the CREAM pilot output
NEW: Pilot - proper job ID evaluation for the OSG sites
FIX: ComputingElement - fixed proxy renewal logic for generic and private pilots
NEW: JDL - added %j placeholder in the JDL to be replaced by the JobID
BUGFIX: DownloadInputData - bug fixed in the naming of downloaded files
FIX: Matcher - set the group and DN when a request gets to the matcher if the request is not 
     coming from a pilot
FIX: Matcher = take into account JobSharing when checking the owner for the request
CHANGE: PilotDirector, dirac-pilot - interpret -V flag of the pilot as Installation name

*DataManagement
FIX: FileCatalog/DiractoryLevelTree - consistent application of the max directory level using global 
     MAX_LEVELS variable
FIX: FileCatalog - Directory metadata is deleted together with the directory deletion, issue #40    
CHANGE: FileCatalog - the logic of the files query by metadata revisited to increase efficiency 
FIX: LcgFileCatalog - use lfcthr and call lfcthr.init() to allow multithread
     try the import only once and just when LcgFileCatalogClient class is intantiated
NEW: LcgFileCatalogClient - new version of getPathPermissions relying on the lfc_access method to solve the problem
     of multiple user DNs in LFC.     
FIX: StorageElement - get service CS options with getCSOption() method ( closes #97 )
FIX: retrieve FileCatalogs as ordered list, to have a proper default.
CHANGE: FileCatalog - allow up to 15 levels of directories
BUGFIX: FileCatalog - bug fixes in the directory removal methods (closes #98)
BUGFIX: RemovalAgent - TypeError when getting JobID in RemovalAgent
BUGFIX: RemovalAgent - put a limit to be sure the execute method will end after a certain number of iterations
FIX: DownloadInputData - when files have been uploaded with lcg_util, the PFN filename
     might not match the LFN file name
FIX: putting FTSMonitor web page back
NEW: The default file catalog is now determined using /LocalSite/FileCatalog. The old behavior 
     is provided as a fallback solution
NEW: ReplicaManager - can now deal with multiple catalogs. Makes sure the surl used for removal is 
the same as the one used for registration.   
NEW: PoolXMLCatalog - added getTypeByPfn() function to get the type of the given PFN  
NEW: dirac-dms-ban(allow)-se - added possibility to use CheckAccess property of the SE

*StorageManagement
FIX: Stager - updateJobFromStager(): only return S_ERROR if the Status sent is not
recognized or if a state update fails. If the jobs has been removed or
has moved forward to another status, the Stager will get an S_OK and
should forget about the job.
NEW: new option in the StorageElement configuration "CheckAccess"
FIX: Requests older than 1 day, which haven't been staged are retried. Tasks older than "daysOld" 
     number of days are set to Failed. These tasks have already been retried "daysOld" times for staging.
FIX: CacheReplicas and StageRequests records are kept until the pin has expired. This way the 
     StageRequest agent will have proper accounting of the amount of staged data in cache.
NEW: FTSCleaningAgent will allow to fix transient errors in RequestDB. At the moment it's 
     only fixing Requests for which SourceTURL is equal to TargetSURL.
NEW: Stager - added new command dirac-stager-stage-files          
FIX: Update Stager code in v6 to the same point as v5r13p37
FIX: StorageManager - avoid race condition by ensuring that Links=0 in the query while removing replicas

*RequestManagement
FIX: RequestDBFile - get request in chronological order (closes issue #84)
BUGFIX: RequestDBFile - make getRequest return value for getRequest the same as for

*ResourceStatusSystem
NEW: Major code refacoring. First refactoring of RSS's PEP. Actions are now function 
     defined in modules residing in directory "Actions".
NEW: methods to store cached environment on a DB and ge them.
CHANGE: command caller looks on the extension for commands.
CHANGE: RSS use now the CS instead of getting info from Python modules.
BUGFIX: Cleaned RSS scripts, they are still prototypes
CHANGE: PEP actions now reside in separate modules outside PEP module.
NEW: RSS CS module add facilities to extract info from CS.
CHANGE: Updating various RSS tests to make them compatible with
changes in the system.
NEW: CS is used instead of ad-hoc configuration module in most places.
NEW: Adding various helper functions in RSS Utils module. These are
functions used by RSS developers, including mainly myself, and are
totally independant from the rest of DIRAC.
CHANGE: Mostly trivial changes, typos, etc in various files in RSS     
CHANGE: TokenAgent sends e-mails with current status   

*Transformation
CHANGE: allow Target SE specification for jobs, Site parameter is not set in this case
CHANGE: TransformationAgent  - add new file statuses in production monitoring display
CHANGE: TransformationAgent - limit the number of files to be treated in TransformationAgent 
        for replication and removal (default 5000)
BUGFIX: TransformationDB - not removing task when site is not set
BUGFIX: TransformationCleaningAgent - archiving instead of cleaning Removal and Replication 
        transformations 
FIX: TransformationCleaningAgent - kill jobs before deleting them        

*Workflow
NEW: allow modules to define Input and Output parameters that can be
     used instead of the step_commons/workflow_commons (Workflow.py, Step.py, Module.py)

*Various fixes
BUGFIX: Mail.py uses SMTP class rather than inheriting it
FIX: Platform utility will properly discover libc version even for the new Ubuntu
FIX: Removed old sandbox and other obsoleted components<|MERGE_RESOLUTION|>--- conflicted
+++ resolved
@@ -1,4 +1,3 @@
-<<<<<<< HEAD
 [v6r20p6]
 
 *Tests
@@ -225,7 +224,7 @@
 *Tests
 FIX: add MonitoringDB to the configuration
 FIX: Installing elasticSeach locally in Jenkins, with ComponentInstaller support.
-=======
+
 [v6r19p25]
 
 *TransformationSystem
@@ -233,7 +232,6 @@
      it might happen that 2 threads are adding the same file at the same time. The LFN was not 
      unique in the DataFiles table, which was a mistake... This fix assumes the LFN is unique, 
      i.e. if not the table had been cleaned and the table updated to be unique.
->>>>>>> 24e175c3
 
 [v6r19p24]
 
